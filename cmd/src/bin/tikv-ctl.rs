--- conflicted
+++ resolved
@@ -89,38 +89,20 @@
             let mut kv_db = RocksEngine::from_db(Arc::new(kv_db));
             kv_db.set_shared_block_cache(shared_block_cache);
 
-            let mut raft_path = raft_db
-                .map(ToString::to_string)
-                .unwrap_or_else(|| format!("{}/../raft", kv_path));
-            raft_path = PathBuf::from(raft_path)
-                .canonicalize()
-                .unwrap()
-                .to_str()
-                .map(ToString::to_string)
-                .unwrap();
-<<<<<<< HEAD
-            let mut raft_db_opts = cfg.raftdb.build_opt();
-            raft_db_opts.set_env(env);
-            let raft_db_cf_opts = cfg.raftdb.build_cf_opts(&cache, None);
-            let raft_db =
-                engine_rocks::raw_util::new_engine_opt(&raft_path, raft_db_opts, raft_db_cf_opts)
-                    .unwrap();
-
-            Box::new(Debugger::new(
-                Engines::new(
-                    RocksEngine::from_db(Arc::new(kv_db)),
-                    RocksEngine::from_db(Arc::new(raft_db)),
-                    cache.is_some(),
-                ),
-                ConfigController::default(),
-            )) as Box<dyn DebugExecutor>
-=======
-
             let cfg_controller = ConfigController::default();
             if !cfg.raft_engine.enable {
+                let mut raft_path = raft_db
+                    .map(ToString::to_string)
+                    .unwrap_or_else(|| format!("{}/../raft", kv_path));
+                raft_path = PathBuf::from(raft_path)
+                    .canonicalize()
+                    .unwrap()
+                    .to_str()
+                    .map(ToString::to_string)
+                    .unwrap();
                 let mut raft_db_opts = cfg.raftdb.build_opt();
                 raft_db_opts.set_env(env);
-                let raft_db_cf_opts = cfg.raftdb.build_cf_opts(&cache);
+                let raft_db_cf_opts = cfg.raftdb.build_cf_opts(&cache, None);
                 let raft_db = engine_rocks::raw_util::new_engine_opt(
                     &raft_path,
                     raft_db_opts,
@@ -137,7 +119,6 @@
                 let debugger = Debugger::new(Engines::new(kv_db, raft_db), cfg_controller);
                 Box::new(debugger) as Box<dyn DebugExecutor>
             }
->>>>>>> 2a422309
         }
         (Some(remote), None) => Box::new(new_debug_client(remote, mgr)) as Box<dyn DebugExecutor>,
         _ => unreachable!(),
