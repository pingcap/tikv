--- conflicted
+++ resolved
@@ -662,11 +662,7 @@
         let diag_service = DiagnosticsService::new(
             pool,
             self.config.log_file.clone(),
-<<<<<<< HEAD
-            self.security_mgr.clone(),
-=======
             self.config.slow_log_file.clone(),
->>>>>>> c2194862
         );
         if servers
             .server
