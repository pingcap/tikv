--- conflicted
+++ resolved
@@ -136,10 +136,6 @@
 }
 
 struct Servers {
-<<<<<<< HEAD
-=======
-    pd_sender: FutureScheduler<PdTask<RocksEngine>>,
->>>>>>> 635b02db
     lock_mgr: Option<LockManager>,
     server: Server<ServerRaftStoreRouter<RocksEngine>, resolve::PdStoreAddrResolver>,
     node: Node<RpcClient>,
