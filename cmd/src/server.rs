--- conflicted
+++ resolved
@@ -410,51 +410,7 @@
         engine_rocks::CompactionListener::new(compacted_handler, Some(size_change_filter))
     }
 
-<<<<<<< HEAD
-    fn init_engines(&mut self) {
-        let env = get_env(self.encryption_key_manager.clone(), None /*base_env*/).unwrap();
-        let block_cache = self.config.storage.block_cache.build_shared_cache();
-
-        let raft_db_path = Path::new(&self.config.raft_store.raftdb_path);
-        let mut raft_db_opts = self.config.raftdb.build_opt();
-        raft_db_opts.set_env(env.clone());
-        let raft_db_cf_opts = self
-            .config
-            .raftdb
-            .build_cf_opts(&block_cache, Some(&self.region_info_accessor));
-        let raft_engine = engine_rocks::raw_util::new_engine_opt(
-            raft_db_path.to_str().unwrap(),
-            raft_db_opts,
-            raft_db_cf_opts,
-        )
-        .unwrap_or_else(|s| fatal!("failed to create raft engine: {}", s));
-
-        // Create kv engine.
-        let mut kv_db_opts = self.config.rocksdb.build_opt();
-        kv_db_opts.set_env(env);
-        kv_db_opts.add_event_listener(self.create_raftstore_compaction_listener());
-        let kv_cfs_opts = self
-            .config
-            .rocksdb
-            .build_cf_opts(&block_cache, Some(&self.region_info_accessor));
-        let db_path = self
-            .store_path
-            .join(Path::new(storage::config::DEFAULT_ROCKSDB_SUB_DIR));
-        let kv_engine = engine_rocks::raw_util::new_engine_opt(
-            db_path.to_str().unwrap(),
-            kv_db_opts,
-            kv_cfs_opts,
-        )
-        .unwrap_or_else(|s| fatal!("failed to create kv engine: {}", s));
-
-        let engines = Engines::new(
-            RocksEngine::from_db(Arc::new(kv_engine)),
-            RocksEngine::from_db(Arc::new(raft_engine)),
-            block_cache.is_some(),
-        );
-=======
     fn init_engines(&mut self, engines: Engines<RocksEngine, ER>) {
->>>>>>> 2a422309
         let store_meta = Arc::new(Mutex::new(StoreMeta::new(PENDING_VOTES_CAP)));
         let engine = RaftKv::new(
             ServerRaftStoreRouter::new(
@@ -929,7 +885,8 @@
         let config_raftdb = &self.config.raftdb;
         let mut raft_db_opts = config_raftdb.build_opt();
         raft_db_opts.set_env(env.clone());
-        let raft_db_cf_opts = config_raftdb.build_cf_opts(&block_cache);
+        let raft_db_cf_opts =
+            config_raftdb.build_cf_opts(&block_cache, Some(&self.region_info_accessor));
         let raft_engine = engine_rocks::raw_util::new_engine_opt(
             raft_db_path.to_str().unwrap(),
             raft_db_opts,
@@ -941,7 +898,10 @@
         let mut kv_db_opts = self.config.rocksdb.build_opt();
         kv_db_opts.set_env(env);
         kv_db_opts.add_event_listener(self.create_raftstore_compaction_listener());
-        let kv_cfs_opts = self.config.rocksdb.build_cf_opts(&block_cache);
+        let kv_cfs_opts = self
+            .config
+            .rocksdb
+            .build_cf_opts(&block_cache, Some(&self.region_info_accessor));
         let db_path = self.store_path.join(Path::new(DEFAULT_ROCKSDB_SUB_DIR));
         let kv_engine = engine_rocks::raw_util::new_engine_opt(
             db_path.to_str().unwrap(),
@@ -992,7 +952,10 @@
         let mut kv_db_opts = self.config.rocksdb.build_opt();
         kv_db_opts.set_env(env);
         kv_db_opts.add_event_listener(self.create_raftstore_compaction_listener());
-        let kv_cfs_opts = self.config.rocksdb.build_cf_opts(&block_cache);
+        let kv_cfs_opts = self
+            .config
+            .rocksdb
+            .build_cf_opts(&block_cache, Some(&self.region_info_accessor));
         let db_path = self.store_path.join(Path::new(DEFAULT_ROCKSDB_SUB_DIR));
         let kv_engine = engine_rocks::raw_util::new_engine_opt(
             db_path.to_str().unwrap(),
