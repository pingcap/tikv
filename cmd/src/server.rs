//! This module startups all the components of a TiKV server.
//!
//! It is responsible for reading from configs, starting up the various server components,
//! and handling errors (mostly by aborting and reporting to the user).
//!
//! The entry point is `run_tikv`.
//!
//! Components are often used to initialize other components, and/or must be explicitly stopped.
//! We keep these components in the `TiKVServer` struct.

use std::{
    cmp,
    convert::TryFrom,
    env, fmt,
    fs::{self, File},
    net::SocketAddr,
    path::{Path, PathBuf},
    sync::{atomic::AtomicU64, Arc, Mutex},
};

use concurrency_manager::ConcurrencyManager;
use encryption::DataKeyManager;
use engine_rocks::{
    encryption::get_env as get_encrypted_env, file_system::get_env as get_inspected_env,
    RocksEngine,
};
use engine_traits::{
    compaction_job::CompactionJobInfo, EngineFileSystemInspector, Engines, MetricsFlusher,
    RaftEngine, CF_DEFAULT, CF_WRITE,
};
use fs2::FileExt;
use futures::executor::block_on;
use grpcio::{EnvBuilder, Environment};
use kvproto::{
    backup::create_backup, cdcpb::create_change_data, deadlock::create_deadlock,
    debugpb::create_debug, diagnosticspb::create_diagnostics, import_sstpb::create_import_sst,
};
use pd_client::{PdClient, RpcClient};
use raft_log_engine::RaftLogEngine;
use raftstore::{
    coprocessor::{
        config::SplitCheckConfigManager, BoxConsistencyCheckObserver, ConsistencyCheckMethod,
        CoprocessorHost, RawConsistencyCheckObserver, RegionInfoAccessor,
    },
    router::ServerRaftStoreRouter,
    store::{
        config::RaftstoreConfigManager,
        fsm,
        fsm::store::{RaftBatchSystem, RaftRouter, StoreMeta, PENDING_MSG_CAP},
        AutoSplitController, GlobalReplicationState, LocalReader, SnapManagerBuilder,
        SplitCheckRunner, SplitConfigManager, StoreMsg,
    },
};
use security::SecurityManager;
use tikv::{
    config::{ConfigController, DBConfigManger, DBType, TiKvConfig, DEFAULT_ROCKSDB_SUB_DIR},
    coprocessor,
    import::{ImportSSTService, SSTImporter},
    read_pool::{build_yatp_read_pool, ReadPool},
    server::raftkv::ReplicaReadLockChecker,
    server::{
        config::Config as ServerConfig,
        create_raft_storage,
        gc_worker::{AutoGcConfig, GcWorker},
        lock_manager::LockManager,
        resolve,
        service::{DebugService, DiagnosticsService},
        status_server::StatusServer,
        Node, RaftKv, Server, CPU_CORES_QUOTA_GAUGE, DEFAULT_CLUSTER_ID, GRPC_THREAD_PREFIX,
    },
    storage::{
        self,
        config::{StorageConfigManger, MAX_RESERVED_SPACE_GB},
        mvcc::MvccConsistencyCheckObserver,
    },
};
use tikv_util::config::{ReadableSize, VersionTrack};
use tikv_util::{
    check_environment_variables,
    config::ensure_dir_exist,
    sys::sys_quota::SysQuota,
    time::Monitor,
    worker::{Builder as WorkerBuilder, FutureWorker, Worker},
};
use tokio::runtime::Builder;

use crate::{setup::*, signal_handler};
use tikv_util::worker::LazyWorker;

/// Run a TiKV server. Returns when the server is shutdown by the user, in which
/// case the server will be properly stopped.
pub fn run_tikv(config: TiKvConfig) {
    // Sets the global logger ASAP.
    // It is okay to use the config w/o `validate()`,
    // because `initial_logger()` handles various conditions.
    initial_logger(&config);

    // Print version information.
    let build_timestamp = option_env!("TIKV_BUILD_TIME");
    tikv::log_tikv_info(build_timestamp);

    // Print resource quota.
    SysQuota::new().log_quota();
    CPU_CORES_QUOTA_GAUGE.set(SysQuota::new().cpu_cores_quota());

    // Do some prepare works before start.
    pre_start();

    let _m = Monitor::default();

    macro_rules! run_impl {
        ($ER: ty) => {{
            let enable_io_snoop = config.enable_io_snoop;
            let mut tikv = TiKVServer::<$ER>::init(config);
            if enable_io_snoop {
                tikv.init_io_snooper();
            }
            tikv.check_conflict_addr();
            tikv.init_fs();
            tikv.init_yatp();
            tikv.init_encryption();
            let engines = tikv.init_raw_engines();
            tikv.init_engines(engines);
            let gc_worker = tikv.init_gc_worker();
            let server_config = tikv.init_servers(&gc_worker);
            tikv.register_services();
            tikv.init_metrics_flusher();
            tikv.run_server(server_config);
            tikv.run_status_server();

            signal_handler::wait_for_signal(Some(tikv.engines.take().unwrap().engines));
            tikv.stop();
        }};
    }

    if !config.raft_engine.enable {
        run_impl!(RocksEngine)
    } else {
        run_impl!(RaftLogEngine)
    }
}

const RESERVED_OPEN_FDS: u64 = 1000;

/// A complete TiKV server.
struct TiKVServer<ER: RaftEngine> {
    config: TiKvConfig,
    cfg_controller: Option<ConfigController>,
    security_mgr: Arc<SecurityManager>,
    pd_client: Arc<RpcClient>,
    router: RaftRouter<RocksEngine, ER>,
    system: Option<RaftBatchSystem<RocksEngine, ER>>,
    resolver: resolve::PdStoreAddrResolver,
    state: Arc<Mutex<GlobalReplicationState>>,
    store_path: PathBuf,
    encryption_key_manager: Option<Arc<DataKeyManager>>,
    engines: Option<TiKVEngines<ER>>,
    servers: Option<Servers<ER>>,
    region_info_accessor: RegionInfoAccessor,
    coprocessor_host: Option<CoprocessorHost<RocksEngine>>,
    to_stop: Vec<Box<dyn Stop>>,
    lock_files: Vec<File>,
    concurrency_manager: ConcurrencyManager,
    env: Arc<Environment>,
    background_worker: Worker,
}

struct TiKVEngines<ER: RaftEngine> {
    engines: Engines<RocksEngine, ER>,
    store_meta: Arc<Mutex<StoreMeta>>,
    engine: RaftKv<ServerRaftStoreRouter<RocksEngine, ER>>,
}

struct Servers<ER: RaftEngine> {
    lock_mgr: LockManager,
    server: Server<RaftRouter<RocksEngine, ER>, resolve::PdStoreAddrResolver>,
    node: Node<RpcClient, ER>,
    importer: Arc<SSTImporter>,
    // cdc_scheduler: tikv_util::worker::Scheduler<cdc::Task>,
}

impl<ER: RaftEngine> TiKVServer<ER> {
    fn init(mut config: TiKvConfig) -> TiKVServer<ER> {
        // It is okay use pd config and security config before `init_config`,
        // because these configs must be provided by command line, and only
        // used during startup process.
        let security_mgr = Arc::new(
            SecurityManager::new(&config.security)
                .unwrap_or_else(|e| fatal!("failed to create security manager: {}", e)),
        );
        let env = Arc::new(
            EnvBuilder::new()
                .cq_count(config.server.grpc_concurrency)
                .name_prefix(thd_name!(GRPC_THREAD_PREFIX))
                .build(),
        );
        let pd_client =
            Self::connect_to_pd_cluster(&mut config, env.clone(), Arc::clone(&security_mgr));

        // Initialize and check config
        let cfg_controller = Self::init_config(config);
        let config = cfg_controller.get_current();

        let store_path = Path::new(&config.storage.data_dir).to_owned();

        // Initialize raftstore channels.
        let (router, system) = fsm::create_raft_batch_system(&config.raft_store);

        let thread_count = config.server.background_thread_count;
        let background_worker = WorkerBuilder::new("background")
            .thread_count(thread_count)
            .create();
        let (resolver, state) =
            resolve::new_resolver(Arc::clone(&pd_client), &background_worker, router.clone());

        let mut coprocessor_host = Some(CoprocessorHost::new(router.clone()));
        let region_info_accessor = RegionInfoAccessor::new(coprocessor_host.as_mut().unwrap());

        // Initialize concurrency manager
        let latest_ts = block_on(pd_client.get_tso()).expect("failed to get timestamp from PD");
        let concurrency_manager = ConcurrencyManager::new(latest_ts);

        TiKVServer {
            config,
            cfg_controller: Some(cfg_controller),
            security_mgr,
            pd_client,
            router,
            system: Some(system),
            resolver,
            state,
            store_path,
            encryption_key_manager: None,
            engines: None,
            servers: None,
            region_info_accessor,
            coprocessor_host,
            to_stop: vec![],
            lock_files: vec![],
            concurrency_manager,
            env,
            background_worker,
        }
    }

    /// Initialize and check the config
    ///
    /// Warnings are logged and fatal errors exist.
    ///
    /// #  Fatal errors
    ///
    /// - If `dynamic config` feature is enabled and failed to register config to PD
    /// - If some critical configs (like data dir) are differrent from last run
    /// - If the config can't pass `validate()`
    /// - If the max open file descriptor limit is not high enough to support
    ///   the main database and the raft database.
    fn init_config(mut config: TiKvConfig) -> ConfigController {
        ensure_dir_exist(&config.storage.data_dir).unwrap();
        if config.raft_engine.enable {
            ensure_dir_exist(&config.raft_engine.config().dir).unwrap();
        } else {
            ensure_dir_exist(&config.raft_store.raftdb_path).unwrap();
        }
        validate_and_persist_config(&mut config, true);
        check_system_config(&config);

        tikv_util::set_panic_hook(false, &config.storage.data_dir);

        info!(
            "using config";
            "config" => serde_json::to_string(&config).unwrap(),
        );
        if config.panic_when_unexpected_key_or_data {
            info!("panic-when-unexpected-key-or-data is on");
            tikv_util::set_panic_when_unexpected_key_or_data(true);
        }

        config.write_into_metrics();

        ConfigController::new(config)
    }

    fn connect_to_pd_cluster(
        config: &mut TiKvConfig,
        env: Arc<Environment>,
        security_mgr: Arc<SecurityManager>,
    ) -> Arc<RpcClient> {
        let pd_client = Arc::new(
            RpcClient::new(&config.pd, Some(env), security_mgr)
                .unwrap_or_else(|e| fatal!("failed to create rpc client: {}", e)),
        );

        let cluster_id = pd_client
            .get_cluster_id()
            .unwrap_or_else(|e| fatal!("failed to get cluster id: {}", e));
        if cluster_id == DEFAULT_CLUSTER_ID {
            fatal!("cluster id can't be {}", DEFAULT_CLUSTER_ID);
        }
        config.server.cluster_id = cluster_id;
        info!(
            "connect to PD cluster";
            "cluster_id" => cluster_id
        );

        pd_client
    }

    fn check_conflict_addr(&mut self) {
        let cur_addr: SocketAddr = self
            .config
            .server
            .addr
            .parse()
            .expect("failed to parse into a socket address");
        let cur_ip = cur_addr.ip();
        let cur_port = cur_addr.port();
        let lock_dir = get_lock_dir();

        let search_base = env::temp_dir().join(&lock_dir);
        std::fs::create_dir_all(&search_base)
            .unwrap_or_else(|_| panic!("create {} failed", search_base.display()));

        for result in fs::read_dir(&search_base).unwrap() {
            if let Ok(entry) = result {
                if !entry.file_type().unwrap().is_file() {
                    continue;
                }
                let file_path = entry.path();
                let file_name = file_path.file_name().unwrap().to_str().unwrap();
                if let Ok(addr) = file_name.replace('_', ":").parse::<SocketAddr>() {
                    let ip = addr.ip();
                    let port = addr.port();
                    if cur_port == port
                        && (cur_ip == ip || cur_ip.is_unspecified() || ip.is_unspecified())
                    {
                        let _ = try_lock_conflict_addr(file_path);
                    }
                }
            }
        }

        let cur_path = search_base.join(cur_addr.to_string().replace(':', "_"));
        let cur_file = try_lock_conflict_addr(cur_path);
        self.lock_files.push(cur_file);
    }

    fn init_fs(&mut self) {
        let lock_path = self.store_path.join(Path::new("LOCK"));

        let f = File::create(lock_path.as_path())
            .unwrap_or_else(|e| fatal!("failed to create lock at {}: {}", lock_path.display(), e));
        if f.try_lock_exclusive().is_err() {
            fatal!(
                "lock {} failed, maybe another instance is using this directory.",
                self.store_path.display()
            );
        }
        self.lock_files.push(f);

        if tikv_util::panic_mark_file_exists(&self.config.storage.data_dir) {
            fatal!(
                "panic_mark_file {} exists, there must be something wrong with the db.",
                tikv_util::panic_mark_file_path(&self.config.storage.data_dir).display()
            );
        }

        // We truncate a big file to make sure that both raftdb and kvdb of TiKV have enough space
        // to do compaction and region migration when TiKV recover. This file is created in
        // data_dir rather than db_path, because we must not increase store size of db_path.
        let disk_stats = fs2::statvfs(&self.config.storage.data_dir).unwrap();
        let mut capacity = disk_stats.total_space();
        if self.config.raft_store.capacity.0 > 0 {
            capacity = cmp::min(capacity, self.config.raft_store.capacity.0);
        }
        file_system::reserve_space_for_recover(
            &self.config.storage.data_dir,
            cmp::min(
                ReadableSize::gb(MAX_RESERVED_SPACE_GB).0,
                if self.config.storage.reserve_space.0 == 0 {
                    0
                } else {
                    // Max one of configured `reserve_space` and `storage.capacity * 5%`.
                    cmp::max(
                        (capacity as f64 * 0.05) as u64,
                        self.config.storage.reserve_space.0,
                    )
                },
            ),
        )
        .unwrap();
    }

    fn init_yatp(&self) {
        yatp::metrics::set_namespace(Some("tikv"));
        prometheus::register(Box::new(yatp::metrics::MULTILEVEL_LEVEL0_CHANCE.clone())).unwrap();
        prometheus::register(Box::new(yatp::metrics::MULTILEVEL_LEVEL_ELAPSED.clone())).unwrap();
    }

    fn init_encryption(&mut self) {
        self.encryption_key_manager = DataKeyManager::from_config(
            &self.config.security.encryption,
            &self.config.storage.data_dir,
        )
        .expect("Encryption failed to initialize")
        .map(Arc::new);
    }

    fn create_raftstore_compaction_listener(&self) -> engine_rocks::CompactionListener {
        fn size_change_filter(info: &engine_rocks::RocksCompactionJobInfo) -> bool {
            // When calculating region size, we only consider write and default
            // column families.
            let cf = info.cf_name();
            if cf != CF_WRITE && cf != CF_DEFAULT {
                return false;
            }
            // Compactions in level 0 and level 1 are very frequently.
            if info.output_level() < 2 {
                return false;
            }

            true
        }

        let ch = Mutex::new(self.router.clone());
        let compacted_handler =
            Box::new(move |compacted_event: engine_rocks::RocksCompactedEvent| {
                let ch = ch.lock().unwrap();
                let event = StoreMsg::CompactedEvent(compacted_event);
                if let Err(e) = ch.send_control(event) {
                    error!(?e; "send compaction finished event to raftstore failed");
                }
            });
        engine_rocks::CompactionListener::new(compacted_handler, Some(size_change_filter))
    }

    fn init_engines(&mut self, engines: Engines<RocksEngine, ER>) {
        let store_meta = Arc::new(Mutex::new(StoreMeta::new(PENDING_MSG_CAP)));
        let engine = RaftKv::new(
            ServerRaftStoreRouter::new(
                self.router.clone(),
                LocalReader::new(engines.kv.clone(), store_meta.clone(), self.router.clone()),
            ),
            engines.kv.clone(),
        );

        let cfg_controller = self.cfg_controller.as_mut().unwrap();
        cfg_controller.register(
            tikv::config::Module::Storage,
            Box::new(StorageConfigManger::new(
                engines.kv.clone(),
                self.config.storage.block_cache.shared,
            )),
        );

        self.engines = Some(TiKVEngines {
            engines,
            store_meta,
            engine,
        });
    }

    fn init_gc_worker(
        &mut self,
    ) -> GcWorker<RaftKv<ServerRaftStoreRouter<RocksEngine, ER>>, RaftRouter<RocksEngine, ER>> {
        let engines = self.engines.as_ref().unwrap();
        let mut gc_worker = GcWorker::new(
            engines.engine.clone(),
            self.router.clone(),
            self.config.gc.clone(),
            self.pd_client.feature_gate().clone(),
        );
        gc_worker
            .start()
            .unwrap_or_else(|e| fatal!("failed to start gc worker: {}", e));
        gc_worker
            .start_observe_lock_apply(self.coprocessor_host.as_mut().unwrap())
            .unwrap_or_else(|e| fatal!("gc worker failed to observe lock apply: {}", e));

        let cfg_controller = self.cfg_controller.as_mut().unwrap();
        cfg_controller.register(
            tikv::config::Module::Gc,
            Box::new(gc_worker.get_config_manager()),
        );

        gc_worker
    }

    fn init_servers(
        &mut self,
        gc_worker: &GcWorker<
            RaftKv<ServerRaftStoreRouter<RocksEngine, ER>>,
            RaftRouter<RocksEngine, ER>,
        >,
    ) -> Arc<ServerConfig> {
        let cfg_controller = self.cfg_controller.as_mut().unwrap();

        // // Create cdc.
        // let mut cdc_worker = Box::new(LazyWorker::new("cdc"));
        // let cdc_scheduler = cdc_worker.scheduler();
        // let txn_extra_scheduler = cdc::CdcTxnExtraScheduler::new(cdc_scheduler.clone());

        // Resolved TS
        let mut resolved_ts_worker = Box::new(LazyWorker::new("resolved-ts"));
        let resolved_ts_scheduler = resolved_ts_worker.scheduler();

        // self.engines
        //     .as_mut()
        //     .unwrap()
        //     .engine
        //     .set_txn_extra_scheduler(Arc::new(txn_extra_scheduler));

        let lock_mgr = LockManager::new(self.config.pessimistic_txn.pipelined);
        cfg_controller.register(
            tikv::config::Module::PessimisticTxn,
            Box::new(lock_mgr.config_manager()),
        );
        lock_mgr.register_detector_role_change_observer(self.coprocessor_host.as_mut().unwrap());

        let engines = self.engines.as_ref().unwrap();

        let pd_worker = FutureWorker::new("pd-worker");
        let pd_sender = pd_worker.scheduler();

        let unified_read_pool = if self.config.readpool.is_unified_pool_enabled() {
            Some(build_yatp_read_pool(
                &self.config.readpool.unified,
                pd_sender.clone(),
                engines.engine.clone(),
            ))
        } else {
            None
        };

        // The `DebugService` and `DiagnosticsService` will share the same thread pool
        let debug_thread_pool = Arc::new(
            Builder::new()
                .threaded_scheduler()
                .thread_name(thd_name!("debugger"))
                .core_threads(1)
                .on_thread_start(tikv_alloc::add_thread_memory_accessor)
                .on_thread_stop(tikv_alloc::remove_thread_memory_accessor)
                .build()
                .unwrap(),
        );

        let storage_read_pool_handle = if self.config.readpool.storage.use_unified_pool() {
            unified_read_pool.as_ref().unwrap().handle()
        } else {
            let storage_read_pools = ReadPool::from(storage::build_read_pool(
                &self.config.readpool.storage,
                pd_sender.clone(),
                engines.engine.clone(),
            ));
            storage_read_pools.handle()
        };

        let storage = create_raft_storage(
            engines.engine.clone(),
            &self.config.storage,
            storage_read_pool_handle,
            lock_mgr.clone(),
            self.concurrency_manager.clone(),
            lock_mgr.get_pipelined(),
        )
        .unwrap_or_else(|e| fatal!("failed to create raft storage: {}", e));

        ReplicaReadLockChecker::new(self.concurrency_manager.clone())
            .register(self.coprocessor_host.as_mut().unwrap());

        // Create snapshot manager, server.
        let snap_path = self
            .store_path
            .join(Path::new("snap"))
            .to_str()
            .unwrap()
            .to_owned();

        let bps = i64::try_from(self.config.server.snap_max_write_bytes_per_sec.0)
            .unwrap_or_else(|_| fatal!("snap_max_write_bytes_per_sec > i64::max_value"));

        let snap_mgr = SnapManagerBuilder::default()
            .max_write_bytes_per_sec(bps)
            .max_total_size(self.config.server.snap_max_total_size.0)
            .encryption_key_manager(self.encryption_key_manager.clone())
            .build(snap_path);

        // Create coprocessor endpoint.
        let cop_read_pool_handle = if self.config.readpool.coprocessor.use_unified_pool() {
            unified_read_pool.as_ref().unwrap().handle()
        } else {
            let cop_read_pools = ReadPool::from(coprocessor::readpool_impl::build_read_pool(
                &self.config.readpool.coprocessor,
                pd_sender,
                engines.engine.clone(),
            ));
            cop_read_pools.handle()
        };

        // // Register cdc
        // let cdc_ob = cdc::CdcObserver::new(cdc_scheduler.clone());
        // cdc_ob.register_to(self.coprocessor_host.as_mut().unwrap());

        let change_data_ob = resolved_ts::ChangeDataObserver::new(resolved_ts_scheduler.clone());
        change_data_ob.register_to(self.coprocessor_host.as_mut().unwrap());

        let server_config = Arc::new(self.config.server.clone());

        // Create server
        let server = Server::new(
            &server_config,
            &self.security_mgr,
            storage,
            coprocessor::Endpoint::new(
                &server_config,
                cop_read_pool_handle,
                self.concurrency_manager.clone(),
                engine_rocks::raw_util::to_raw_perf_level(self.config.coprocessor.perf_level),
            ),
            self.router.clone(),
            self.resolver.clone(),
            snap_mgr.clone(),
            gc_worker.clone(),
            self.env.clone(),
            unified_read_pool,
            debug_thread_pool,
        )
        .unwrap_or_else(|e| fatal!("failed to create server: {}", e));

        let import_path = self.store_path.join("import");
        let importer =
            Arc::new(SSTImporter::new(import_path, self.encryption_key_manager.clone()).unwrap());

        let split_check_runner = SplitCheckRunner::new(
            engines.engines.kv.clone(),
            self.router.clone(),
            self.coprocessor_host.clone().unwrap(),
            self.config.coprocessor.clone(),
        );
        let split_check_scheduler = self
            .background_worker
            .start("split-check", split_check_runner);
        cfg_controller.register(
            tikv::config::Module::Coprocessor,
            Box::new(SplitCheckConfigManager(split_check_scheduler.clone())),
        );

        self.config
            .raft_store
            .validate()
            .unwrap_or_else(|e| fatal!("failed to validate raftstore config {}", e));
        let raft_store = Arc::new(VersionTrack::new(self.config.raft_store.clone()));
        cfg_controller.register(
            tikv::config::Module::Raftstore,
            Box::new(RaftstoreConfigManager(raft_store.clone())),
        );

        let split_config_manager =
            SplitConfigManager(Arc::new(VersionTrack::new(self.config.split.clone())));
        cfg_controller.register(
            tikv::config::Module::Split,
            Box::new(split_config_manager.clone()),
        );

        let auto_split_controller = AutoSplitController::new(split_config_manager);

        // `ConsistencyCheckObserver` must be registered before `Node::start`.
        let safe_point = Arc::new(AtomicU64::new(0));
        let observer = match self.config.coprocessor.consistency_check_method {
            ConsistencyCheckMethod::Mvcc => BoxConsistencyCheckObserver::new(
                MvccConsistencyCheckObserver::new(safe_point.clone()),
            ),
            ConsistencyCheckMethod::Raw => {
                BoxConsistencyCheckObserver::new(RawConsistencyCheckObserver::default())
            }
        };
        self.coprocessor_host
            .as_mut()
            .unwrap()
            .registry
            .register_consistency_check_observer(100, observer);

        let mut node = Node::new(
            self.system.take().unwrap(),
            &server_config,
            raft_store,
            self.pd_client.clone(),
            self.state.clone(),
            self.background_worker.clone(),
        );

        node.start(
            engines.engines.clone(),
            server.transport(),
            snap_mgr,
            pd_worker,
            engines.store_meta.clone(),
            self.coprocessor_host.clone().unwrap(),
            importer.clone(),
            split_check_scheduler,
            auto_split_controller,
            self.concurrency_manager.clone(),
        )
        .unwrap_or_else(|e| fatal!("failed to start node: {}", e));

        // Start auto gc. Must after `Node::start` because `node_id` is initialized there.
        assert!(node.id() > 0); // Node id should never be 0.
        let auto_gc_config = AutoGcConfig::new(
            self.pd_client.clone(),
            self.region_info_accessor.clone(),
            node.id(),
        );
        if let Err(e) = gc_worker.start_auto_gc(auto_gc_config, safe_point) {
            fatal!("failed to start auto_gc on storage, error: {}", e);
        }

        initial_metric(&self.config.metric);

        // // Start CDC.
        // let cdc_endpoint = cdc::Endpoint::new(
        //     &self.config.cdc,
        //     self.pd_client.clone(),
        //     cdc_scheduler.clone(),
        //     self.router.clone(),
        //     cdc_ob,
        //     engines.store_meta.clone(),
        //     self.concurrency_manager.clone(),
        //     server.env(),
        //     self.security_mgr.clone(),
        // );
        // cdc_worker.start_with_timer(cdc_endpoint);
        // self.to_stop.push(cdc_worker);

        let sinker: Option<resolved_ts::DummySinker<_>> = None;

        // Start resolved ts worker
        let resolved_ts_endpoint = resolved_ts::Endpoint::new(
            &self.config.cdc,
            resolved_ts_scheduler,
            self.router.clone(),
            engines.store_meta.clone(),
            self.pd_client.clone(),
            self.concurrency_manager.clone(),
            server.env(),
            self.security_mgr.clone(),
            sinker,
        );
        resolved_ts_worker.start(resolved_ts_endpoint);
        self.to_stop.push(resolved_ts_worker);

        self.servers = Some(Servers {
            lock_mgr,
            server,
            node,
            importer,
            // cdc_scheduler,
        });

        server_config
    }

    fn register_services(&mut self) {
        let servers = self.servers.as_mut().unwrap();
        let engines = self.engines.as_ref().unwrap();

        // Import SST service.
        let import_service = ImportSSTService::new(
            self.config.import.clone(),
            self.router.clone(),
            engines.engines.kv.clone(),
            servers.importer.clone(),
        );
        if servers
            .server
            .register_service(create_import_sst(import_service))
            .is_some()
        {
            fatal!("failed to register import service");
        }

        // Debug service.
        let debug_service = DebugService::new(
            engines.engines.clone(),
            servers.server.get_debug_thread_pool().clone(),
            self.router.clone(),
            self.cfg_controller.as_ref().unwrap().clone(),
        );
        if servers
            .server
            .register_service(create_debug(debug_service))
            .is_some()
        {
            fatal!("failed to register debug service");
        }

        // Create Diagnostics service
        let diag_service = DiagnosticsService::new(
            servers.server.get_debug_thread_pool().clone(),
            self.config.log_file.clone(),
            self.config.slow_log_file.clone(),
        );
        if servers
            .server
            .register_service(create_diagnostics(diag_service))
            .is_some()
        {
            fatal!("failed to register diagnostics service");
        }

        // Lock manager.
        if servers
            .server
            .register_service(create_deadlock(servers.lock_mgr.deadlock_service()))
            .is_some()
        {
            fatal!("failed to register deadlock service");
        }

        servers
            .lock_mgr
            .start(
                servers.node.id(),
                self.pd_client.clone(),
                self.resolver.clone(),
                self.security_mgr.clone(),
                &self.config.pessimistic_txn,
            )
            .unwrap_or_else(|e| fatal!("failed to start lock manager: {}", e));

        // Backup service.
        let mut backup_worker = Box::new(self.background_worker.lazy_build("backup-endpoint"));
        let backup_scheduler = backup_worker.scheduler();
        let backup_service = backup::Service::new(backup_scheduler);
        if servers
            .server
            .register_service(create_backup(backup_service))
            .is_some()
        {
            fatal!("failed to register backup service");
        }

        let backup_endpoint = backup::Endpoint::new(
            servers.node.id(),
            engines.engine.clone(),
            self.region_info_accessor.clone(),
            engines.engines.kv.as_inner().clone(),
            self.config.backup.clone(),
            self.concurrency_manager.clone(),
        );
        self.cfg_controller.as_mut().unwrap().register(
            tikv::config::Module::Backup,
            Box::new(backup_endpoint.get_config_manager()),
        );
        backup_worker.start_with_timer(backup_endpoint);

<<<<<<< HEAD
        // let cdc_service =
        //     cdc::Service::new(servers.cdc_scheduler.clone(), self.security_mgr.clone());
        // if servers
        //     .server
        //     .register_service(create_change_data(cdc_service))
        //     .is_some()
        // {
        //     fatal!("failed to register cdc service");
        // }
=======
        let cdc_service = cdc::Service::new(servers.cdc_scheduler.clone());
        if servers
            .server
            .register_service(create_change_data(cdc_service))
            .is_some()
        {
            fatal!("failed to register cdc service");
        }
>>>>>>> 6cd51f9d
    }

    fn init_metrics_flusher(&mut self) {
        let mut metrics_flusher = Box::new(MetricsFlusher::new(
            self.engines.as_ref().unwrap().engines.clone(),
        ));

        // Start metrics flusher
        if let Err(e) = metrics_flusher.start() {
            error!(%e; "failed to start metrics flusher");
        }

        self.to_stop.push(metrics_flusher);
    }

    fn init_io_snooper(&mut self) {
        if let Err(e) = file_system::init_io_snooper() {
            error!(%e; "failed to init io snooper");
        } else {
            info!("init io snooper successfully"; "pid" => nix::unistd::getpid().to_string());
        }
    }

    fn run_server(&mut self, server_config: Arc<ServerConfig>) {
        let server = self.servers.as_mut().unwrap();
        server
            .server
            .build_and_bind()
            .unwrap_or_else(|e| fatal!("failed to build server: {}", e));
        server
            .server
            .start(server_config, self.security_mgr.clone())
            .unwrap_or_else(|e| fatal!("failed to start server: {}", e));
    }

    fn run_status_server(&mut self) {
        // Create a status server.
        let status_enabled = !self.config.server.status_addr.is_empty();
        if status_enabled {
            let mut status_server = match StatusServer::new(
                self.config.server.status_thread_pool_size,
                Some(self.pd_client.clone()),
                self.cfg_controller.take().unwrap(),
                Arc::new(self.config.security.clone()),
                self.router.clone(),
            ) {
                Ok(status_server) => Box::new(status_server),
                Err(e) => {
                    error!(%e; "failed to start runtime for status service");
                    return;
                }
            };
            // Start the status server.
            if let Err(e) = status_server.start(
                self.config.server.status_addr.clone(),
                self.config.server.advertise_status_addr.clone(),
            ) {
                error!(%e; "failed to bind addr for status service");
            } else {
                self.to_stop.push(status_server);
            }
        }
    }

    fn stop(self) {
        let mut servers = self.servers.unwrap();
        servers
            .server
            .stop()
            .unwrap_or_else(|e| fatal!("failed to stop server: {}", e));

        servers.node.stop();
        self.region_info_accessor.stop();

        servers.lock_mgr.stop();

        self.to_stop.into_iter().for_each(|s| s.stop());
    }
}

impl TiKVServer<RocksEngine> {
    fn init_raw_engines(&mut self) -> Engines<RocksEngine, RocksEngine> {
        let env =
            get_encrypted_env(self.encryption_key_manager.clone(), None /*base_env*/).unwrap();
        let env =
            get_inspected_env(Some(Arc::new(EngineFileSystemInspector::new())), Some(env)).unwrap();
        let block_cache = self.config.storage.block_cache.build_shared_cache();

        // Create raft engine.
        let raft_db_path = Path::new(&self.config.raft_store.raftdb_path);
        let config_raftdb = &self.config.raftdb;
        let mut raft_db_opts = config_raftdb.build_opt();
        raft_db_opts.set_env(env.clone());
        let raft_db_cf_opts = config_raftdb.build_cf_opts(&block_cache);
        let raft_engine = engine_rocks::raw_util::new_engine_opt(
            raft_db_path.to_str().unwrap(),
            raft_db_opts,
            raft_db_cf_opts,
        )
        .unwrap_or_else(|s| fatal!("failed to create raft engine: {}", s));

        // Create kv engine.
        let mut kv_db_opts = self.config.rocksdb.build_opt();
        kv_db_opts.set_env(env);
        kv_db_opts.add_event_listener(self.create_raftstore_compaction_listener());
        let kv_cfs_opts = self
            .config
            .rocksdb
            .build_cf_opts(&block_cache, Some(&self.region_info_accessor));
        let db_path = self.store_path.join(Path::new(DEFAULT_ROCKSDB_SUB_DIR));
        let kv_engine = engine_rocks::raw_util::new_engine_opt(
            db_path.to_str().unwrap(),
            kv_db_opts,
            kv_cfs_opts,
        )
        .unwrap_or_else(|s| fatal!("failed to create kv engine: {}", s));

        let mut kv_engine = RocksEngine::from_db(Arc::new(kv_engine));
        let mut raft_engine = RocksEngine::from_db(Arc::new(raft_engine));
        let shared_block_cache = block_cache.is_some();
        kv_engine.set_shared_block_cache(shared_block_cache);
        raft_engine.set_shared_block_cache(shared_block_cache);
        let engines = Engines::new(kv_engine, raft_engine);

        let cfg_controller = self.cfg_controller.as_mut().unwrap();
        cfg_controller.register(
            tikv::config::Module::Rocksdb,
            Box::new(DBConfigManger::new(
                engines.kv.clone(),
                DBType::Kv,
                self.config.storage.block_cache.shared,
            )),
        );
        cfg_controller.register(
            tikv::config::Module::Raftdb,
            Box::new(DBConfigManger::new(
                engines.raft.clone(),
                DBType::Raft,
                self.config.storage.block_cache.shared,
            )),
        );

        engines
    }
}

impl TiKVServer<RaftLogEngine> {
    fn init_raw_engines(&mut self) -> Engines<RocksEngine, RaftLogEngine> {
        let env =
            get_encrypted_env(self.encryption_key_manager.clone(), None /*base_env*/).unwrap();
        let env =
            get_inspected_env(Some(Arc::new(EngineFileSystemInspector::new())), Some(env)).unwrap();
        let block_cache = self.config.storage.block_cache.build_shared_cache();

        // Create raft engine.
        let raft_config = self.config.raft_engine.config();
        let raft_engine = RaftLogEngine::new(raft_config);

        // Try to dump and recover raft data.
        crate::dump::check_and_dump_raft_db(
            &self.config.raft_store.raftdb_path,
            &raft_engine,
            env.clone(),
            8,
        );

        // Create kv engine.
        let mut kv_db_opts = self.config.rocksdb.build_opt();
        kv_db_opts.set_env(env);
        kv_db_opts.add_event_listener(self.create_raftstore_compaction_listener());
        let kv_cfs_opts = self
            .config
            .rocksdb
            .build_cf_opts(&block_cache, Some(&self.region_info_accessor));
        let db_path = self.store_path.join(Path::new(DEFAULT_ROCKSDB_SUB_DIR));
        let kv_engine = engine_rocks::raw_util::new_engine_opt(
            db_path.to_str().unwrap(),
            kv_db_opts,
            kv_cfs_opts,
        )
        .unwrap_or_else(|s| fatal!("failed to create kv engine: {}", s));

        let mut kv_engine = RocksEngine::from_db(Arc::new(kv_engine));
        let shared_block_cache = block_cache.is_some();
        kv_engine.set_shared_block_cache(shared_block_cache);
        let engines = Engines::new(kv_engine, raft_engine);

        let cfg_controller = self.cfg_controller.as_mut().unwrap();
        cfg_controller.register(
            tikv::config::Module::Rocksdb,
            Box::new(DBConfigManger::new(
                engines.kv.clone(),
                DBType::Kv,
                self.config.storage.block_cache.shared,
            )),
        );

        engines
    }
}

/// Various sanity-checks and logging before running a server.
///
/// Warnings are logged.
///
/// # Logs
///
/// The presence of these environment variables that affect the database
/// behavior is logged.
///
/// - `GRPC_POLL_STRATEGY`
/// - `http_proxy` and `https_proxy`
///
/// # Warnings
///
/// - if `net.core.somaxconn` < 32768
/// - if `net.ipv4.tcp_syncookies` is not 0
/// - if `vm.swappiness` is not 0
/// - if data directories are not on SSDs
/// - if the "TZ" environment variable is not set on unix
fn pre_start() {
    check_environment_variables();
    for e in tikv_util::config::check_kernel() {
        warn!(
            "check: kernel";
            "err" => %e
        );
    }
}

fn check_system_config(config: &TiKvConfig) {
    info!("beginning system configuration check");
    let mut rocksdb_max_open_files = config.rocksdb.max_open_files;
    if config.rocksdb.titan.enabled {
        // Titan engine maintains yet another pool of blob files and uses the same max
        // number of open files setup as rocksdb does. So we double the max required
        // open files here
        rocksdb_max_open_files *= 2;
    }
    if let Err(e) = tikv_util::config::check_max_open_fds(
        RESERVED_OPEN_FDS + (rocksdb_max_open_files + config.raftdb.max_open_files) as u64,
    ) {
        fatal!("{}", e);
    }

    // Check RocksDB data dir
    if let Err(e) = tikv_util::config::check_data_dir(&config.storage.data_dir) {
        warn!(
            "check: rocksdb-data-dir";
            "path" => &config.storage.data_dir,
            "err" => %e
        );
    }
    // Check raft data dir
    if let Err(e) = tikv_util::config::check_data_dir(&config.raft_store.raftdb_path) {
        warn!(
            "check: raftdb-path";
            "path" => &config.raft_store.raftdb_path,
            "err" => %e
        );
    }
}

fn try_lock_conflict_addr<P: AsRef<Path>>(path: P) -> File {
    let f = File::create(path.as_ref()).unwrap_or_else(|e| {
        fatal!(
            "failed to create lock at {}: {}",
            path.as_ref().display(),
            e
        )
    });

    if f.try_lock_exclusive().is_err() {
        fatal!(
            "{} already in use, maybe another instance is binding with this address.",
            path.as_ref().file_name().unwrap().to_str().unwrap()
        );
    }
    f
}

#[cfg(unix)]
fn get_lock_dir() -> String {
    format!("{}_TIKV_LOCK_FILES", unsafe { libc::getuid() })
}

#[cfg(not(unix))]
fn get_lock_dir() -> String {
    "TIKV_LOCK_FILES".to_owned()
}

/// A small trait for components which can be trivially stopped. Lets us keep
/// a list of these in `TiKV`, rather than storing each component individually.
trait Stop {
    fn stop(self: Box<Self>);
}

impl<E, R> Stop for StatusServer<E, R>
where
    E: 'static,
    R: 'static + Send,
{
    fn stop(self: Box<Self>) {
        (*self).stop()
    }
}

impl<ER: RaftEngine> Stop for MetricsFlusher<RocksEngine, ER> {
    fn stop(mut self: Box<Self>) {
        (*self).stop()
    }
}

impl Stop for Worker {
    fn stop(self: Box<Self>) {
        Worker::stop(&self);
    }
}

impl<T: fmt::Display + Send + 'static> Stop for LazyWorker<T> {
    fn stop(self: Box<Self>) {
        self.stop_worker();
    }
}<|MERGE_RESOLUTION|>--- conflicted
+++ resolved
@@ -852,7 +852,6 @@
         );
         backup_worker.start_with_timer(backup_endpoint);
 
-<<<<<<< HEAD
         // let cdc_service =
         //     cdc::Service::new(servers.cdc_scheduler.clone(), self.security_mgr.clone());
         // if servers
@@ -862,16 +861,6 @@
         // {
         //     fatal!("failed to register cdc service");
         // }
-=======
-        let cdc_service = cdc::Service::new(servers.cdc_scheduler.clone());
-        if servers
-            .server
-            .register_service(create_change_data(cdc_service))
-            .is_some()
-        {
-            fatal!("failed to register cdc service");
-        }
->>>>>>> 6cd51f9d
     }
 
     fn init_metrics_flusher(&mut self) {
