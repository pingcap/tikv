--- conflicted
+++ resolved
@@ -25,16 +25,12 @@
     encryption::get_env as get_encrypted_env, file_system::get_env as get_inspected_env,
     RocksEngine,
 };
-<<<<<<< HEAD
 use engine_traits::{
-    compaction_job::CompactionJobInfo, EngineFileSystemInspector, Engines, KvEngine,
-    MetricsFlusher, RaftEngine, CF_DEFAULT, CF_WRITE,
-=======
-use engine_traits::{compaction_job::CompactionJobInfo, Engines, RaftEngine, CF_DEFAULT, CF_WRITE};
+    compaction_job::CompactionJobInfo, Engines, KvEngine, RaftEngine, CF_DEFAULT, CF_WRITE,
+};
 use error_code::ErrorCodeExt;
 use file_system::{
     set_io_rate_limiter, BytesFetcher, IORateLimiter, MetricsManager as IOMetricsManager,
->>>>>>> dc8ce2cf
 };
 use fs2::FileExt;
 use futures::compat::Stream01CompatExt;
@@ -1190,11 +1186,12 @@
     }
 }
 
-<<<<<<< HEAD
 impl<E: KvEngine, R: RegionInfoProvider> Stop for TTLChecker<E, R> {
     fn stop(mut self: Box<Self>) {
         (*self).stop()
-=======
+    }
+}
+
 const DEFAULT_ENGINE_METRICS_RESET_INTERVAL: Duration = Duration::from_millis(60_000);
 
 pub struct EngineMetricsManager<R: RaftEngine> {
@@ -1211,13 +1208,12 @@
     }
 
     pub fn flush(&mut self, now: Instant) {
-        self.engines.kv.flush_metrics("kv");
-        self.engines.raft.flush_metrics("raft");
+        KvEngine::flush_metrics(&self.engines.kv, "kv");
+        RaftEngine::flush_metrics(&self.engines.raft, "raft");
         if now.duration_since(self.last_reset) >= DEFAULT_ENGINE_METRICS_RESET_INTERVAL {
-            self.engines.kv.reset_statistics();
-            self.engines.raft.reset_statistics();
+            KvEngine::reset_statistics(&self.engines.kv);
+            RaftEngine::reset_statistics(&self.engines.raft);
             self.last_reset = now;
         }
->>>>>>> dc8ce2cf
     }
 }