//! This module startups all the components of a TiKV server.
//!
//! It is responsible for reading from configs, starting up the various server components,
//! and handling errors (mostly by aborting and reporting to the user).
//!
//! The entry point is `run_tikv`.
//!
//! Components are often used to initialize other components, and/or must be explicitly stopped.
//! We keep these components in the `TiKVServer` struct.

use std::{
    cmp,
    convert::TryFrom,
    env, fmt,
    fs::{self, File},
    net::SocketAddr,
    path::{Path, PathBuf},
    sync::{atomic::AtomicU64, Arc, Mutex},
    time::{Duration, Instant},
};

use concurrency_manager::ConcurrencyManager;
use encryption::DataKeyManager;
use engine_rocks::{
    encryption::get_env as get_encrypted_env, file_system::get_env as get_inspected_env,
    RocksEngine,
};
use engine_traits::{
<<<<<<< HEAD
    compaction_job::CompactionJobInfo, EngineFileSystemInspector, Engines,
    MetricsTask as EngineMetricsTask, RaftEngine, CF_DEFAULT, CF_WRITE,
=======
    compaction_job::CompactionJobInfo, EngineFileSystemInspector, Engines, RaftEngine, CF_DEFAULT,
    CF_WRITE,
};
use file_system::{
    set_io_rate_limiter, BytesFetcher, IORateLimiter, MetricsManager as IOMetricsManager,
>>>>>>> 20b0e95a
};
use file_system::{BytesFetcher, MetricsTask as IOMetricsTask};
use fs2::FileExt;
use futures::compat::Stream01CompatExt;
use futures::executor::block_on;
use futures::stream::StreamExt;
use grpcio::{EnvBuilder, Environment};
use kvproto::{
    backup::create_backup, cdcpb::create_change_data, deadlock::create_deadlock,
    debugpb::create_debug, diagnosticspb::create_diagnostics, import_sstpb::create_import_sst,
};
use pd_client::{PdClient, RpcClient};
use raft_log_engine::RaftLogEngine;
use raftstore::{
    coprocessor::{
        config::SplitCheckConfigManager, BoxConsistencyCheckObserver, ConsistencyCheckMethod,
        CoprocessorHost, RawConsistencyCheckObserver, RegionInfoAccessor,
    },
    router::ServerRaftStoreRouter,
    store::{
        config::RaftstoreConfigManager,
        fsm,
        fsm::store::{RaftBatchSystem, RaftRouter, StoreMeta, PENDING_MSG_CAP},
        AutoSplitController, GlobalReplicationState, LocalReader, SnapManagerBuilder,
        SplitCheckRunner, SplitConfigManager, StoreMsg,
    },
};
use security::SecurityManager;
use tikv::{
    config::{ConfigController, DBConfigManger, DBType, TiKvConfig, DEFAULT_ROCKSDB_SUB_DIR},
    coprocessor,
    import::{ImportSSTService, SSTImporter},
    read_pool::{build_yatp_read_pool, ReadPool},
    server::raftkv::ReplicaReadLockChecker,
    server::{
        config::Config as ServerConfig,
        create_raft_storage,
        gc_worker::{AutoGcConfig, GcWorker},
        lock_manager::LockManager,
        resolve,
        service::{DebugService, DiagnosticsService},
        status_server::StatusServer,
        Node, RaftKv, Server, CPU_CORES_QUOTA_GAUGE, DEFAULT_CLUSTER_ID, GRPC_THREAD_PREFIX,
    },
    storage::{
        self,
        config::{StorageConfigManger, MAX_RESERVED_SPACE_GB},
        mvcc::MvccConsistencyCheckObserver,
    },
};
use tikv_util::{
    check_environment_variables,
    config::{ensure_dir_exist, ReadableSize, VersionTrack},
    sys::sys_quota::SysQuota,
    time::Monitor,
<<<<<<< HEAD
    worker::{Builder as WorkerBuilder, FutureWorker, Worker},
    IntervalDriver,
=======
    timer::GLOBAL_TIMER_HANDLE,
    worker::{Builder as WorkerBuilder, FutureWorker, LazyWorker, Worker},
>>>>>>> 20b0e95a
};
use tokio::runtime::Builder;

use crate::{setup::*, signal_handler};

/// Run a TiKV server. Returns when the server is shutdown by the user, in which
/// case the server will be properly stopped.
pub fn run_tikv(config: TiKvConfig) {
    // Sets the global logger ASAP.
    // It is okay to use the config w/o `validate()`,
    // because `initial_logger()` handles various conditions.
    initial_logger(&config);

    // Print version information.
    let build_timestamp = option_env!("TIKV_BUILD_TIME");
    tikv::log_tikv_info(build_timestamp);

    // Print resource quota.
    SysQuota::new().log_quota();
    CPU_CORES_QUOTA_GAUGE.set(SysQuota::new().cpu_cores_quota());

    // Do some prepare works before start.
    pre_start();

    let _m = Monitor::default();

    macro_rules! run_impl {
        ($ER: ty) => {{
            let mut tikv = TiKVServer::<$ER>::init(config);
<<<<<<< HEAD
            let fetcher = tikv.init_io_utils();
=======
            let fetcher = tikv.init_io_utility();
>>>>>>> 20b0e95a
            tikv.check_conflict_addr();
            tikv.init_fs();
            tikv.init_yatp();
            tikv.init_encryption();
            let engines = tikv.init_raw_engines();
            tikv.init_engines(engines);
            let gc_worker = tikv.init_gc_worker();
            let server_config = tikv.init_servers(&gc_worker);
            tikv.register_services();
            tikv.init_metrics_flusher(fetcher);
            tikv.run_server(server_config);
            tikv.run_status_server();

            signal_handler::wait_for_signal(Some(tikv.engines.take().unwrap().engines));
            tikv.stop();
        }};
    }

    if !config.raft_engine.enable {
        run_impl!(RocksEngine)
    } else {
        run_impl!(RaftLogEngine)
    }
}

const RESERVED_OPEN_FDS: u64 = 1000;

const DEFAULT_METRICS_FLUSH_INTERVAL: Duration = Duration::from_millis(10_000);

/// A complete TiKV server.
struct TiKVServer<ER: RaftEngine> {
    config: TiKvConfig,
    cfg_controller: Option<ConfigController>,
    security_mgr: Arc<SecurityManager>,
    pd_client: Arc<RpcClient>,
    router: RaftRouter<RocksEngine, ER>,
    system: Option<RaftBatchSystem<RocksEngine, ER>>,
    resolver: resolve::PdStoreAddrResolver,
    state: Arc<Mutex<GlobalReplicationState>>,
    store_path: PathBuf,
    encryption_key_manager: Option<Arc<DataKeyManager>>,
    engines: Option<TiKVEngines<ER>>,
    servers: Option<Servers<ER>>,
    region_info_accessor: RegionInfoAccessor,
    coprocessor_host: Option<CoprocessorHost<RocksEngine>>,
    to_stop: Vec<Box<dyn Stop>>,
    lock_files: Vec<File>,
    concurrency_manager: ConcurrencyManager,
    env: Arc<Environment>,
    background_worker: Worker,
}

struct TiKVEngines<ER: RaftEngine> {
    engines: Engines<RocksEngine, ER>,
    store_meta: Arc<Mutex<StoreMeta>>,
    engine: RaftKv<ServerRaftStoreRouter<RocksEngine, ER>>,
}

struct Servers<ER: RaftEngine> {
    lock_mgr: LockManager,
    server: Server<RaftRouter<RocksEngine, ER>, resolve::PdStoreAddrResolver>,
    node: Node<RpcClient, ER>,
    importer: Arc<SSTImporter>,
    cdc_scheduler: tikv_util::worker::Scheduler<cdc::Task>,
}

impl<ER: RaftEngine> TiKVServer<ER> {
    fn init(mut config: TiKvConfig) -> TiKVServer<ER> {
        // It is okay use pd config and security config before `init_config`,
        // because these configs must be provided by command line, and only
        // used during startup process.
        let security_mgr = Arc::new(
            SecurityManager::new(&config.security)
                .unwrap_or_else(|e| fatal!("failed to create security manager: {}", e)),
        );
        let env = Arc::new(
            EnvBuilder::new()
                .cq_count(config.server.grpc_concurrency)
                .name_prefix(thd_name!(GRPC_THREAD_PREFIX))
                .build(),
        );
        let pd_client =
            Self::connect_to_pd_cluster(&mut config, env.clone(), Arc::clone(&security_mgr));

        // Initialize and check config
        let cfg_controller = Self::init_config(config);
        let config = cfg_controller.get_current();

        let store_path = Path::new(&config.storage.data_dir).to_owned();

        // Initialize raftstore channels.
        let (router, system) = fsm::create_raft_batch_system(&config.raft_store);

        let thread_count = config.server.background_thread_count;
        let background_worker = WorkerBuilder::new("background")
            .thread_count(thread_count)
            .create();
        let (resolver, state) =
            resolve::new_resolver(Arc::clone(&pd_client), &background_worker, router.clone());

        let mut coprocessor_host = Some(CoprocessorHost::new(router.clone()));
        let region_info_accessor = RegionInfoAccessor::new(coprocessor_host.as_mut().unwrap());

        // Initialize concurrency manager
        let latest_ts = block_on(pd_client.get_tso()).expect("failed to get timestamp from PD");
        let concurrency_manager = ConcurrencyManager::new(latest_ts);

        TiKVServer {
            config,
            cfg_controller: Some(cfg_controller),
            security_mgr,
            pd_client,
            router,
            system: Some(system),
            resolver,
            state,
            store_path,
            encryption_key_manager: None,
            engines: None,
            servers: None,
            region_info_accessor,
            coprocessor_host,
            to_stop: vec![],
            lock_files: vec![],
            concurrency_manager,
            env,
            background_worker,
        }
    }

    /// Initialize and check the config
    ///
    /// Warnings are logged and fatal errors exist.
    ///
    /// #  Fatal errors
    ///
    /// - If `dynamic config` feature is enabled and failed to register config to PD
    /// - If some critical configs (like data dir) are differrent from last run
    /// - If the config can't pass `validate()`
    /// - If the max open file descriptor limit is not high enough to support
    ///   the main database and the raft database.
    fn init_config(mut config: TiKvConfig) -> ConfigController {
        ensure_dir_exist(&config.storage.data_dir).unwrap();
        if config.raft_engine.enable {
            ensure_dir_exist(&config.raft_engine.config().dir).unwrap();
        } else {
            ensure_dir_exist(&config.raft_store.raftdb_path).unwrap();
        }
        validate_and_persist_config(&mut config, true);
        check_system_config(&config);

        tikv_util::set_panic_hook(false, &config.storage.data_dir);

        info!(
            "using config";
            "config" => serde_json::to_string(&config).unwrap(),
        );
        if config.panic_when_unexpected_key_or_data {
            info!("panic-when-unexpected-key-or-data is on");
            tikv_util::set_panic_when_unexpected_key_or_data(true);
        }

        config.write_into_metrics();

        ConfigController::new(config)
    }

    fn connect_to_pd_cluster(
        config: &mut TiKvConfig,
        env: Arc<Environment>,
        security_mgr: Arc<SecurityManager>,
    ) -> Arc<RpcClient> {
        let pd_client = Arc::new(
            RpcClient::new(&config.pd, Some(env), security_mgr)
                .unwrap_or_else(|e| fatal!("failed to create rpc client: {}", e)),
        );

        let cluster_id = pd_client
            .get_cluster_id()
            .unwrap_or_else(|e| fatal!("failed to get cluster id: {}", e));
        if cluster_id == DEFAULT_CLUSTER_ID {
            fatal!("cluster id can't be {}", DEFAULT_CLUSTER_ID);
        }
        config.server.cluster_id = cluster_id;
        info!(
            "connect to PD cluster";
            "cluster_id" => cluster_id
        );

        pd_client
    }

    fn check_conflict_addr(&mut self) {
        let cur_addr: SocketAddr = self
            .config
            .server
            .addr
            .parse()
            .expect("failed to parse into a socket address");
        let cur_ip = cur_addr.ip();
        let cur_port = cur_addr.port();
        let lock_dir = get_lock_dir();

        let search_base = env::temp_dir().join(&lock_dir);
        std::fs::create_dir_all(&search_base)
            .unwrap_or_else(|_| panic!("create {} failed", search_base.display()));

        for result in fs::read_dir(&search_base).unwrap() {
            if let Ok(entry) = result {
                if !entry.file_type().unwrap().is_file() {
                    continue;
                }
                let file_path = entry.path();
                let file_name = file_path.file_name().unwrap().to_str().unwrap();
                if let Ok(addr) = file_name.replace('_', ":").parse::<SocketAddr>() {
                    let ip = addr.ip();
                    let port = addr.port();
                    if cur_port == port
                        && (cur_ip == ip || cur_ip.is_unspecified() || ip.is_unspecified())
                    {
                        let _ = try_lock_conflict_addr(file_path);
                    }
                }
            }
        }

        let cur_path = search_base.join(cur_addr.to_string().replace(':', "_"));
        let cur_file = try_lock_conflict_addr(cur_path);
        self.lock_files.push(cur_file);
    }

    fn init_fs(&mut self) {
        let lock_path = self.store_path.join(Path::new("LOCK"));

        let f = File::create(lock_path.as_path())
            .unwrap_or_else(|e| fatal!("failed to create lock at {}: {}", lock_path.display(), e));
        if f.try_lock_exclusive().is_err() {
            fatal!(
                "lock {} failed, maybe another instance is using this directory.",
                self.store_path.display()
            );
        }
        self.lock_files.push(f);

        if tikv_util::panic_mark_file_exists(&self.config.storage.data_dir) {
            fatal!(
                "panic_mark_file {} exists, there must be something wrong with the db.",
                tikv_util::panic_mark_file_path(&self.config.storage.data_dir).display()
            );
        }

        // We truncate a big file to make sure that both raftdb and kvdb of TiKV have enough space
        // to do compaction and region migration when TiKV recover. This file is created in
        // data_dir rather than db_path, because we must not increase store size of db_path.
        let disk_stats = fs2::statvfs(&self.config.storage.data_dir).unwrap();
        let mut capacity = disk_stats.total_space();
        if self.config.raft_store.capacity.0 > 0 {
            capacity = cmp::min(capacity, self.config.raft_store.capacity.0);
        }
        file_system::reserve_space_for_recover(
            &self.config.storage.data_dir,
            cmp::min(
                ReadableSize::gb(MAX_RESERVED_SPACE_GB).0,
                if self.config.storage.reserve_space.0 == 0 {
                    0
                } else {
                    // Max one of configured `reserve_space` and `storage.capacity * 5%`.
                    cmp::max(
                        (capacity as f64 * 0.05) as u64,
                        self.config.storage.reserve_space.0,
                    )
                },
            ),
        )
        .unwrap();
    }

    fn init_yatp(&self) {
        yatp::metrics::set_namespace(Some("tikv"));
        prometheus::register(Box::new(yatp::metrics::MULTILEVEL_LEVEL0_CHANCE.clone())).unwrap();
        prometheus::register(Box::new(yatp::metrics::MULTILEVEL_LEVEL_ELAPSED.clone())).unwrap();
    }

    fn init_encryption(&mut self) {
        self.encryption_key_manager = DataKeyManager::from_config(
            &self.config.security.encryption,
            &self.config.storage.data_dir,
        )
        .expect("Encryption failed to initialize")
        .map(Arc::new);
    }

    fn create_raftstore_compaction_listener(&self) -> engine_rocks::CompactionListener {
        fn size_change_filter(info: &engine_rocks::RocksCompactionJobInfo) -> bool {
            // When calculating region size, we only consider write and default
            // column families.
            let cf = info.cf_name();
            if cf != CF_WRITE && cf != CF_DEFAULT {
                return false;
            }
            // Compactions in level 0 and level 1 are very frequently.
            if info.output_level() < 2 {
                return false;
            }

            true
        }

        let ch = Mutex::new(self.router.clone());
        let compacted_handler =
            Box::new(move |compacted_event: engine_rocks::RocksCompactedEvent| {
                let ch = ch.lock().unwrap();
                let event = StoreMsg::CompactedEvent(compacted_event);
                if let Err(e) = ch.send_control(event) {
                    error!(?e; "send compaction finished event to raftstore failed");
                }
            });
        engine_rocks::CompactionListener::new(compacted_handler, Some(size_change_filter))
    }

    fn init_engines(&mut self, engines: Engines<RocksEngine, ER>) {
        let store_meta = Arc::new(Mutex::new(StoreMeta::new(PENDING_MSG_CAP)));
        let engine = RaftKv::new(
            ServerRaftStoreRouter::new(
                self.router.clone(),
                LocalReader::new(engines.kv.clone(), store_meta.clone(), self.router.clone()),
            ),
            engines.kv.clone(),
        );

        let cfg_controller = self.cfg_controller.as_mut().unwrap();
        cfg_controller.register(
            tikv::config::Module::Storage,
            Box::new(StorageConfigManger::new(
                engines.kv.clone(),
                self.config.storage.block_cache.shared,
            )),
        );

        self.engines = Some(TiKVEngines {
            engines,
            store_meta,
            engine,
        });
    }

    fn init_gc_worker(
        &mut self,
    ) -> GcWorker<RaftKv<ServerRaftStoreRouter<RocksEngine, ER>>, RaftRouter<RocksEngine, ER>> {
        let engines = self.engines.as_ref().unwrap();
        let mut gc_worker = GcWorker::new(
            engines.engine.clone(),
            self.router.clone(),
            self.config.gc.clone(),
            self.pd_client.feature_gate().clone(),
        );
        gc_worker
            .start()
            .unwrap_or_else(|e| fatal!("failed to start gc worker: {}", e));
        gc_worker
            .start_observe_lock_apply(
                self.coprocessor_host.as_mut().unwrap(),
                self.concurrency_manager.clone(),
            )
            .unwrap_or_else(|e| fatal!("gc worker failed to observe lock apply: {}", e));

        let cfg_controller = self.cfg_controller.as_mut().unwrap();
        cfg_controller.register(
            tikv::config::Module::Gc,
            Box::new(gc_worker.get_config_manager()),
        );

        gc_worker
    }

    fn init_servers(
        &mut self,
        gc_worker: &GcWorker<
            RaftKv<ServerRaftStoreRouter<RocksEngine, ER>>,
            RaftRouter<RocksEngine, ER>,
        >,
    ) -> Arc<ServerConfig> {
        let cfg_controller = self.cfg_controller.as_mut().unwrap();

        // Create cdc.
        let mut cdc_worker = Box::new(LazyWorker::new("cdc"));
        let cdc_scheduler = cdc_worker.scheduler();
        let txn_extra_scheduler = cdc::CdcTxnExtraScheduler::new(cdc_scheduler.clone());

        self.engines
            .as_mut()
            .unwrap()
            .engine
            .set_txn_extra_scheduler(Arc::new(txn_extra_scheduler));

        let lock_mgr = LockManager::new(self.config.pessimistic_txn.pipelined);
        cfg_controller.register(
            tikv::config::Module::PessimisticTxn,
            Box::new(lock_mgr.config_manager()),
        );
        lock_mgr.register_detector_role_change_observer(self.coprocessor_host.as_mut().unwrap());

        let engines = self.engines.as_ref().unwrap();

        let pd_worker = FutureWorker::new("pd-worker");
        let pd_sender = pd_worker.scheduler();

        let unified_read_pool = if self.config.readpool.is_unified_pool_enabled() {
            Some(build_yatp_read_pool(
                &self.config.readpool.unified,
                pd_sender.clone(),
                engines.engine.clone(),
            ))
        } else {
            None
        };

        // The `DebugService` and `DiagnosticsService` will share the same thread pool
        let debug_thread_pool = Arc::new(
            Builder::new()
                .threaded_scheduler()
                .thread_name(thd_name!("debugger"))
                .core_threads(1)
                .on_thread_start(tikv_alloc::add_thread_memory_accessor)
                .on_thread_stop(tikv_alloc::remove_thread_memory_accessor)
                .build()
                .unwrap(),
        );

        let storage_read_pool_handle = if self.config.readpool.storage.use_unified_pool() {
            unified_read_pool.as_ref().unwrap().handle()
        } else {
            let storage_read_pools = ReadPool::from(storage::build_read_pool(
                &self.config.readpool.storage,
                pd_sender.clone(),
                engines.engine.clone(),
            ));
            storage_read_pools.handle()
        };

        let storage = create_raft_storage(
            engines.engine.clone(),
            &self.config.storage,
            storage_read_pool_handle,
            lock_mgr.clone(),
            self.concurrency_manager.clone(),
            lock_mgr.get_pipelined(),
        )
        .unwrap_or_else(|e| fatal!("failed to create raft storage: {}", e));

        ReplicaReadLockChecker::new(self.concurrency_manager.clone())
            .register(self.coprocessor_host.as_mut().unwrap());

        // Create snapshot manager, server.
        let snap_path = self
            .store_path
            .join(Path::new("snap"))
            .to_str()
            .unwrap()
            .to_owned();

        let bps = i64::try_from(self.config.server.snap_max_write_bytes_per_sec.0)
            .unwrap_or_else(|_| fatal!("snap_max_write_bytes_per_sec > i64::max_value"));

        let snap_mgr = SnapManagerBuilder::default()
            .max_write_bytes_per_sec(bps)
            .max_total_size(self.config.server.snap_max_total_size.0)
            .encryption_key_manager(self.encryption_key_manager.clone())
            .build(snap_path);

        // Create coprocessor endpoint.
        let cop_read_pool_handle = if self.config.readpool.coprocessor.use_unified_pool() {
            unified_read_pool.as_ref().unwrap().handle()
        } else {
            let cop_read_pools = ReadPool::from(coprocessor::readpool_impl::build_read_pool(
                &self.config.readpool.coprocessor,
                pd_sender,
                engines.engine.clone(),
            ));
            cop_read_pools.handle()
        };

        // Register cdc
        let cdc_ob = cdc::CdcObserver::new(cdc_scheduler.clone());
        cdc_ob.register_to(self.coprocessor_host.as_mut().unwrap());

        let server_config = Arc::new(self.config.server.clone());

        // Create server
        let server = Server::new(
            &server_config,
            &self.security_mgr,
            storage,
            coprocessor::Endpoint::new(
                &server_config,
                cop_read_pool_handle,
                self.concurrency_manager.clone(),
                engine_rocks::raw_util::to_raw_perf_level(self.config.coprocessor.perf_level),
            ),
            self.router.clone(),
            self.resolver.clone(),
            snap_mgr.clone(),
            gc_worker.clone(),
            self.env.clone(),
            unified_read_pool,
            debug_thread_pool,
        )
        .unwrap_or_else(|e| fatal!("failed to create server: {}", e));

        let import_path = self.store_path.join("import");
        let importer =
            Arc::new(SSTImporter::new(import_path, self.encryption_key_manager.clone()).unwrap());

        let split_check_runner = SplitCheckRunner::new(
            engines.engines.kv.clone(),
            self.router.clone(),
            self.coprocessor_host.clone().unwrap(),
            self.config.coprocessor.clone(),
        );
        let split_check_scheduler = self
            .background_worker
            .start("split-check", split_check_runner);
        cfg_controller.register(
            tikv::config::Module::Coprocessor,
            Box::new(SplitCheckConfigManager(split_check_scheduler.clone())),
        );

        self.config
            .raft_store
            .validate()
            .unwrap_or_else(|e| fatal!("failed to validate raftstore config {}", e));
        let raft_store = Arc::new(VersionTrack::new(self.config.raft_store.clone()));
        cfg_controller.register(
            tikv::config::Module::Raftstore,
            Box::new(RaftstoreConfigManager(raft_store.clone())),
        );

        let split_config_manager =
            SplitConfigManager(Arc::new(VersionTrack::new(self.config.split.clone())));
        cfg_controller.register(
            tikv::config::Module::Split,
            Box::new(split_config_manager.clone()),
        );

        let auto_split_controller = AutoSplitController::new(split_config_manager);

        // `ConsistencyCheckObserver` must be registered before `Node::start`.
        let safe_point = Arc::new(AtomicU64::new(0));
        let observer = match self.config.coprocessor.consistency_check_method {
            ConsistencyCheckMethod::Mvcc => BoxConsistencyCheckObserver::new(
                MvccConsistencyCheckObserver::new(safe_point.clone()),
            ),
            ConsistencyCheckMethod::Raw => {
                BoxConsistencyCheckObserver::new(RawConsistencyCheckObserver::default())
            }
        };
        self.coprocessor_host
            .as_mut()
            .unwrap()
            .registry
            .register_consistency_check_observer(100, observer);

        let mut node = Node::new(
            self.system.take().unwrap(),
            &server_config,
            raft_store,
            self.pd_client.clone(),
            self.state.clone(),
            self.background_worker.clone(),
        );

        node.start(
            engines.engines.clone(),
            server.transport(),
            snap_mgr,
            pd_worker,
            engines.store_meta.clone(),
            self.coprocessor_host.clone().unwrap(),
            importer.clone(),
            split_check_scheduler,
            auto_split_controller,
            self.concurrency_manager.clone(),
        )
        .unwrap_or_else(|e| fatal!("failed to start node: {}", e));

        // Start auto gc. Must after `Node::start` because `node_id` is initialized there.
        assert!(node.id() > 0); // Node id should never be 0.
        let auto_gc_config = AutoGcConfig::new(
            self.pd_client.clone(),
            self.region_info_accessor.clone(),
            node.id(),
        );
        if let Err(e) = gc_worker.start_auto_gc(auto_gc_config, safe_point) {
            fatal!("failed to start auto_gc on storage, error: {}", e);
        }

        initial_metric(&self.config.metric);

        // Start CDC.
        let cdc_endpoint = cdc::Endpoint::new(
            &self.config.cdc,
            self.pd_client.clone(),
            cdc_scheduler.clone(),
            self.router.clone(),
            cdc_ob,
            engines.store_meta.clone(),
            self.concurrency_manager.clone(),
            server.env(),
            self.security_mgr.clone(),
        );
        cdc_worker.start_with_timer(cdc_endpoint);
        self.to_stop.push(cdc_worker);

        self.servers = Some(Servers {
            lock_mgr,
            server,
            node,
            importer,
            cdc_scheduler,
        });

        server_config
    }

    fn register_services(&mut self) {
        let servers = self.servers.as_mut().unwrap();
        let engines = self.engines.as_ref().unwrap();

        // Import SST service.
        let import_service = ImportSSTService::new(
            self.config.import.clone(),
            self.router.clone(),
            engines.engines.kv.clone(),
            servers.importer.clone(),
        );
        if servers
            .server
            .register_service(create_import_sst(import_service))
            .is_some()
        {
            fatal!("failed to register import service");
        }

        // Debug service.
        let debug_service = DebugService::new(
            engines.engines.clone(),
            servers.server.get_debug_thread_pool().clone(),
            self.router.clone(),
            self.cfg_controller.as_ref().unwrap().clone(),
        );
        if servers
            .server
            .register_service(create_debug(debug_service))
            .is_some()
        {
            fatal!("failed to register debug service");
        }

        // Create Diagnostics service
        let diag_service = DiagnosticsService::new(
            servers.server.get_debug_thread_pool().clone(),
            self.config.log_file.clone(),
            self.config.slow_log_file.clone(),
        );
        if servers
            .server
            .register_service(create_diagnostics(diag_service))
            .is_some()
        {
            fatal!("failed to register diagnostics service");
        }

        // Lock manager.
        if servers
            .server
            .register_service(create_deadlock(servers.lock_mgr.deadlock_service()))
            .is_some()
        {
            fatal!("failed to register deadlock service");
        }

        servers
            .lock_mgr
            .start(
                servers.node.id(),
                self.pd_client.clone(),
                self.resolver.clone(),
                self.security_mgr.clone(),
                &self.config.pessimistic_txn,
            )
            .unwrap_or_else(|e| fatal!("failed to start lock manager: {}", e));

        // Backup service.
        let mut backup_worker = Box::new(self.background_worker.lazy_build("backup-endpoint"));
        let backup_scheduler = backup_worker.scheduler();
        let backup_service = backup::Service::new(backup_scheduler);
        if servers
            .server
            .register_service(create_backup(backup_service))
            .is_some()
        {
            fatal!("failed to register backup service");
        }

        let backup_endpoint = backup::Endpoint::new(
            servers.node.id(),
            engines.engine.clone(),
            self.region_info_accessor.clone(),
            engines.engines.kv.as_inner().clone(),
            self.config.backup.clone(),
            self.concurrency_manager.clone(),
        );
        self.cfg_controller.as_mut().unwrap().register(
            tikv::config::Module::Backup,
            Box::new(backup_endpoint.get_config_manager()),
        );
        backup_worker.start_with_timer(backup_endpoint);

        let cdc_service = cdc::Service::new(servers.cdc_scheduler.clone());
        if servers
            .server
            .register_service(create_change_data(cdc_service))
            .is_some()
        {
            fatal!("failed to register cdc service");
        }
    }

<<<<<<< HEAD
    fn init_metrics_flusher(&mut self, fetcher: BytesFetcher) {
        let mut metrics_flusher = Box::new(IntervalDriver::new("metrics-flusher"));
        metrics_flusher.add_task(IOMetricsTask::new(fetcher));
        metrics_flusher.add_task(EngineMetricsTask::new(
            self.engines.as_ref().unwrap().engines.clone(),
        ));

        // Start metrics flusher
        if let Err(e) = metrics_flusher.start() {
            error!(%e; "failed to start metrics flusher");
        }

        self.to_stop.push(metrics_flusher);
    }

    fn init_io_utils(&mut self) -> BytesFetcher {
        let limiter = Arc::new(self.config.storage.io_rate_limit.build());
        file_system::set_io_rate_limiter(Some(limiter.clone()));
        let io_snooper_on = self.config.enable_io_snoop
            && if let Err(e) = file_system::init_io_snooper() {
                error!(%e; "failed to init io snooper");
                false
            } else {
                info!("init io snooper successfully"; "pid" => nix::unistd::getpid().to_string());
                true
            };
        if io_snooper_on {
            limiter.enable_statistics(false);
            BytesFetcher::ByIOSnooper()
        } else {
            limiter.enable_statistics(true);
            BytesFetcher::ByRateLimiter(limiter.statistics())
        }
=======
    fn init_io_utility(&mut self) -> BytesFetcher {
        let io_snooper_on = self.config.enable_io_snoop
            && file_system::init_io_snooper()
                .map_err(|e| error!(%e; "failed to init io snooper"))
                .is_ok();
        let (fetcher, limiter) = if io_snooper_on {
            (BytesFetcher::FromIOSnooper(), IORateLimiter::new(0, false))
        } else {
            let limiter = IORateLimiter::new(0, true);
            (BytesFetcher::FromRateLimiter(limiter.statistics()), limiter)
        };
        set_io_rate_limiter(Some(Arc::new(limiter)));
        fetcher
    }

    fn init_metrics_flusher(&mut self, fetcher: BytesFetcher) {
        let handle = self.background_worker.clone_raw_handle();
        let mut interval = GLOBAL_TIMER_HANDLE
            .interval(Instant::now(), DEFAULT_METRICS_FLUSH_INTERVAL)
            .compat();
        let mut engine_metrics =
            EngineMetricsManager::new(self.engines.as_ref().unwrap().engines.clone());
        let mut io_metrics = IOMetricsManager::new(fetcher);
        handle.spawn(async move {
            while let Some(Ok(_)) = interval.next().await {
                let now = Instant::now();
                engine_metrics.flush(now);
                io_metrics.flush(now);
            }
        });
>>>>>>> 20b0e95a
    }

    fn run_server(&mut self, server_config: Arc<ServerConfig>) {
        let server = self.servers.as_mut().unwrap();
        server
            .server
            .build_and_bind()
            .unwrap_or_else(|e| fatal!("failed to build server: {}", e));
        server
            .server
            .start(server_config, self.security_mgr.clone())
            .unwrap_or_else(|e| fatal!("failed to start server: {}", e));
    }

    fn run_status_server(&mut self) {
        // Create a status server.
        let status_enabled = !self.config.server.status_addr.is_empty();
        if status_enabled {
            let mut status_server = match StatusServer::new(
                self.config.server.status_thread_pool_size,
                Some(self.pd_client.clone()),
                self.cfg_controller.take().unwrap(),
                Arc::new(self.config.security.clone()),
                self.router.clone(),
            ) {
                Ok(status_server) => Box::new(status_server),
                Err(e) => {
                    error!(%e; "failed to start runtime for status service");
                    return;
                }
            };
            // Start the status server.
            if let Err(e) = status_server.start(
                self.config.server.status_addr.clone(),
                self.config.server.advertise_status_addr.clone(),
            ) {
                error!(%e; "failed to bind addr for status service");
            } else {
                self.to_stop.push(status_server);
            }
        }
    }

    fn stop(self) {
        let mut servers = self.servers.unwrap();
        servers
            .server
            .stop()
            .unwrap_or_else(|e| fatal!("failed to stop server: {}", e));

        servers.node.stop();
        self.region_info_accessor.stop();

        servers.lock_mgr.stop();

        self.to_stop.into_iter().for_each(|s| s.stop());
    }
}

impl TiKVServer<RocksEngine> {
    fn init_raw_engines(&mut self) -> Engines<RocksEngine, RocksEngine> {
        let env =
            get_encrypted_env(self.encryption_key_manager.clone(), None /*base_env*/).unwrap();
        let env =
            get_inspected_env(Some(Arc::new(EngineFileSystemInspector::new())), Some(env)).unwrap();
        let block_cache = self.config.storage.block_cache.build_shared_cache();

        // Create raft engine.
        let raft_db_path = Path::new(&self.config.raft_store.raftdb_path);
        let config_raftdb = &self.config.raftdb;
        let mut raft_db_opts = config_raftdb.build_opt();
        raft_db_opts.set_env(env.clone());
        let raft_db_cf_opts = config_raftdb.build_cf_opts(&block_cache);
        let raft_engine = engine_rocks::raw_util::new_engine_opt(
            raft_db_path.to_str().unwrap(),
            raft_db_opts,
            raft_db_cf_opts,
        )
        .unwrap_or_else(|s| fatal!("failed to create raft engine: {}", s));

        // Create kv engine.
        let mut kv_db_opts = self.config.rocksdb.build_opt();
        kv_db_opts.set_env(env);
        kv_db_opts.add_event_listener(self.create_raftstore_compaction_listener());
        let kv_cfs_opts = self
            .config
            .rocksdb
            .build_cf_opts(&block_cache, Some(&self.region_info_accessor));
        let db_path = self.store_path.join(Path::new(DEFAULT_ROCKSDB_SUB_DIR));
        let kv_engine = engine_rocks::raw_util::new_engine_opt(
            db_path.to_str().unwrap(),
            kv_db_opts,
            kv_cfs_opts,
        )
        .unwrap_or_else(|s| fatal!("failed to create kv engine: {}", s));

        let mut kv_engine = RocksEngine::from_db(Arc::new(kv_engine));
        let mut raft_engine = RocksEngine::from_db(Arc::new(raft_engine));
        let shared_block_cache = block_cache.is_some();
        kv_engine.set_shared_block_cache(shared_block_cache);
        raft_engine.set_shared_block_cache(shared_block_cache);
        let engines = Engines::new(kv_engine, raft_engine);

        let cfg_controller = self.cfg_controller.as_mut().unwrap();
        cfg_controller.register(
            tikv::config::Module::Rocksdb,
            Box::new(DBConfigManger::new(
                engines.kv.clone(),
                DBType::Kv,
                self.config.storage.block_cache.shared,
            )),
        );
        cfg_controller.register(
            tikv::config::Module::Raftdb,
            Box::new(DBConfigManger::new(
                engines.raft.clone(),
                DBType::Raft,
                self.config.storage.block_cache.shared,
            )),
        );

        engines
    }
}

impl TiKVServer<RaftLogEngine> {
    fn init_raw_engines(&mut self) -> Engines<RocksEngine, RaftLogEngine> {
        let env =
            get_encrypted_env(self.encryption_key_manager.clone(), None /*base_env*/).unwrap();
        let env =
            get_inspected_env(Some(Arc::new(EngineFileSystemInspector::new())), Some(env)).unwrap();
        let block_cache = self.config.storage.block_cache.build_shared_cache();

        // Create raft engine.
        let raft_config = self.config.raft_engine.config();
        let raft_engine = RaftLogEngine::new(raft_config);

        // Try to dump and recover raft data.
        crate::dump::check_and_dump_raft_db(
            &self.config.raft_store.raftdb_path,
            &raft_engine,
            env.clone(),
            8,
        );

        // Create kv engine.
        let mut kv_db_opts = self.config.rocksdb.build_opt();
        kv_db_opts.set_env(env);
        kv_db_opts.add_event_listener(self.create_raftstore_compaction_listener());
        let kv_cfs_opts = self
            .config
            .rocksdb
            .build_cf_opts(&block_cache, Some(&self.region_info_accessor));
        let db_path = self.store_path.join(Path::new(DEFAULT_ROCKSDB_SUB_DIR));
        let kv_engine = engine_rocks::raw_util::new_engine_opt(
            db_path.to_str().unwrap(),
            kv_db_opts,
            kv_cfs_opts,
        )
        .unwrap_or_else(|s| fatal!("failed to create kv engine: {}", s));

        let mut kv_engine = RocksEngine::from_db(Arc::new(kv_engine));
        let shared_block_cache = block_cache.is_some();
        kv_engine.set_shared_block_cache(shared_block_cache);
        let engines = Engines::new(kv_engine, raft_engine);

        let cfg_controller = self.cfg_controller.as_mut().unwrap();
        cfg_controller.register(
            tikv::config::Module::Rocksdb,
            Box::new(DBConfigManger::new(
                engines.kv.clone(),
                DBType::Kv,
                self.config.storage.block_cache.shared,
            )),
        );

        engines
    }
}

/// Various sanity-checks and logging before running a server.
///
/// Warnings are logged.
///
/// # Logs
///
/// The presence of these environment variables that affect the database
/// behavior is logged.
///
/// - `GRPC_POLL_STRATEGY`
/// - `http_proxy` and `https_proxy`
///
/// # Warnings
///
/// - if `net.core.somaxconn` < 32768
/// - if `net.ipv4.tcp_syncookies` is not 0
/// - if `vm.swappiness` is not 0
/// - if data directories are not on SSDs
/// - if the "TZ" environment variable is not set on unix
fn pre_start() {
    check_environment_variables();
    for e in tikv_util::config::check_kernel() {
        warn!(
            "check: kernel";
            "err" => %e
        );
    }
}

fn check_system_config(config: &TiKvConfig) {
    info!("beginning system configuration check");
    let mut rocksdb_max_open_files = config.rocksdb.max_open_files;
    if config.rocksdb.titan.enabled {
        // Titan engine maintains yet another pool of blob files and uses the same max
        // number of open files setup as rocksdb does. So we double the max required
        // open files here
        rocksdb_max_open_files *= 2;
    }
    if let Err(e) = tikv_util::config::check_max_open_fds(
        RESERVED_OPEN_FDS + (rocksdb_max_open_files + config.raftdb.max_open_files) as u64,
    ) {
        fatal!("{}", e);
    }

    // Check RocksDB data dir
    if let Err(e) = tikv_util::config::check_data_dir(&config.storage.data_dir) {
        warn!(
            "check: rocksdb-data-dir";
            "path" => &config.storage.data_dir,
            "err" => %e
        );
    }
    // Check raft data dir
    if let Err(e) = tikv_util::config::check_data_dir(&config.raft_store.raftdb_path) {
        warn!(
            "check: raftdb-path";
            "path" => &config.raft_store.raftdb_path,
            "err" => %e
        );
    }
}

fn try_lock_conflict_addr<P: AsRef<Path>>(path: P) -> File {
    let f = File::create(path.as_ref()).unwrap_or_else(|e| {
        fatal!(
            "failed to create lock at {}: {}",
            path.as_ref().display(),
            e
        )
    });

    if f.try_lock_exclusive().is_err() {
        fatal!(
            "{} already in use, maybe another instance is binding with this address.",
            path.as_ref().file_name().unwrap().to_str().unwrap()
        );
    }
    f
}

#[cfg(unix)]
fn get_lock_dir() -> String {
    format!("{}_TIKV_LOCK_FILES", unsafe { libc::getuid() })
}

#[cfg(not(unix))]
fn get_lock_dir() -> String {
    "TIKV_LOCK_FILES".to_owned()
}

/// A small trait for components which can be trivially stopped. Lets us keep
/// a list of these in `TiKV`, rather than storing each component individually.
trait Stop {
    fn stop(self: Box<Self>);
}

impl<E, R> Stop for StatusServer<E, R>
where
    E: 'static,
    R: 'static + Send,
{
    fn stop(self: Box<Self>) {
        (*self).stop()
    }
}

<<<<<<< HEAD
impl Stop for IntervalDriver {
    fn stop(mut self: Box<IntervalDriver>) {
        (*self).stop();
    }
}

=======
>>>>>>> 20b0e95a
impl Stop for Worker {
    fn stop(self: Box<Self>) {
        Worker::stop(&self);
    }
}

impl<T: fmt::Display + Send + 'static> Stop for LazyWorker<T> {
    fn stop(self: Box<Self>) {
        self.stop_worker();
    }
}

const DEFAULT_ENGINE_METRICS_RESET_INTERVAL: Duration = Duration::from_millis(60_000);

pub struct EngineMetricsManager<R: RaftEngine> {
    engines: Engines<RocksEngine, R>,
    last_reset: Instant,
}

impl<R: RaftEngine> EngineMetricsManager<R> {
    pub fn new(engines: Engines<RocksEngine, R>) -> Self {
        EngineMetricsManager {
            engines,
            last_reset: Instant::now(),
        }
    }

    pub fn flush(&mut self, now: Instant) {
        self.engines.kv.flush_metrics("kv");
        self.engines.raft.flush_metrics("raft");
        if now.duration_since(self.last_reset) >= DEFAULT_ENGINE_METRICS_RESET_INTERVAL {
            self.engines.kv.reset_statistics();
            self.engines.raft.reset_statistics();
            self.last_reset = now;
        }
    }
}<|MERGE_RESOLUTION|>--- conflicted
+++ resolved
@@ -26,18 +26,10 @@
     RocksEngine,
 };
 use engine_traits::{
-<<<<<<< HEAD
-    compaction_job::CompactionJobInfo, EngineFileSystemInspector, Engines,
-    MetricsTask as EngineMetricsTask, RaftEngine, CF_DEFAULT, CF_WRITE,
-=======
     compaction_job::CompactionJobInfo, EngineFileSystemInspector, Engines, RaftEngine, CF_DEFAULT,
     CF_WRITE,
 };
-use file_system::{
-    set_io_rate_limiter, BytesFetcher, IORateLimiter, MetricsManager as IOMetricsManager,
->>>>>>> 20b0e95a
-};
-use file_system::{BytesFetcher, MetricsTask as IOMetricsTask};
+use file_system::{set_io_rate_limiter, BytesFetcher, MetricsManager as IOMetricsManager};
 use fs2::FileExt;
 use futures::compat::Stream01CompatExt;
 use futures::executor::block_on;
@@ -91,13 +83,8 @@
     config::{ensure_dir_exist, ReadableSize, VersionTrack},
     sys::sys_quota::SysQuota,
     time::Monitor,
-<<<<<<< HEAD
-    worker::{Builder as WorkerBuilder, FutureWorker, Worker},
-    IntervalDriver,
-=======
     timer::GLOBAL_TIMER_HANDLE,
     worker::{Builder as WorkerBuilder, FutureWorker, LazyWorker, Worker},
->>>>>>> 20b0e95a
 };
 use tokio::runtime::Builder;
 
@@ -127,11 +114,7 @@
     macro_rules! run_impl {
         ($ER: ty) => {{
             let mut tikv = TiKVServer::<$ER>::init(config);
-<<<<<<< HEAD
-            let fetcher = tikv.init_io_utils();
-=======
             let fetcher = tikv.init_io_utility();
->>>>>>> 20b0e95a
             tikv.check_conflict_addr();
             tikv.init_fs();
             tikv.init_yatp();
@@ -860,51 +843,18 @@
         }
     }
 
-<<<<<<< HEAD
-    fn init_metrics_flusher(&mut self, fetcher: BytesFetcher) {
-        let mut metrics_flusher = Box::new(IntervalDriver::new("metrics-flusher"));
-        metrics_flusher.add_task(IOMetricsTask::new(fetcher));
-        metrics_flusher.add_task(EngineMetricsTask::new(
-            self.engines.as_ref().unwrap().engines.clone(),
-        ));
-
-        // Start metrics flusher
-        if let Err(e) = metrics_flusher.start() {
-            error!(%e; "failed to start metrics flusher");
-        }
-
-        self.to_stop.push(metrics_flusher);
-    }
-
-    fn init_io_utils(&mut self) -> BytesFetcher {
-        let limiter = Arc::new(self.config.storage.io_rate_limit.build());
-        file_system::set_io_rate_limiter(Some(limiter.clone()));
-        let io_snooper_on = self.config.enable_io_snoop
-            && if let Err(e) = file_system::init_io_snooper() {
-                error!(%e; "failed to init io snooper");
-                false
-            } else {
-                info!("init io snooper successfully"; "pid" => nix::unistd::getpid().to_string());
-                true
-            };
-        if io_snooper_on {
-            limiter.enable_statistics(false);
-            BytesFetcher::ByIOSnooper()
-        } else {
-            limiter.enable_statistics(true);
-            BytesFetcher::ByRateLimiter(limiter.statistics())
-        }
-=======
     fn init_io_utility(&mut self) -> BytesFetcher {
         let io_snooper_on = self.config.enable_io_snoop
             && file_system::init_io_snooper()
                 .map_err(|e| error!(%e; "failed to init io snooper"))
                 .is_ok();
-        let (fetcher, limiter) = if io_snooper_on {
-            (BytesFetcher::FromIOSnooper(), IORateLimiter::new(0, false))
+        let limiter = self.config.storage.io_rate_limit.build();
+        let fetcher = if io_snooper_on {
+            limiter.enable_statistics(false);
+            BytesFetcher::FromIOSnooper()
         } else {
-            let limiter = IORateLimiter::new(0, true);
-            (BytesFetcher::FromRateLimiter(limiter.statistics()), limiter)
+            limiter.enable_statistics(true);
+            BytesFetcher::FromRateLimiter(limiter.statistics())
         };
         set_io_rate_limiter(Some(Arc::new(limiter)));
         fetcher
@@ -925,7 +875,6 @@
                 io_metrics.flush(now);
             }
         });
->>>>>>> 20b0e95a
     }
 
     fn run_server(&mut self, server_config: Arc<ServerConfig>) {
@@ -1212,15 +1161,6 @@
     }
 }
 
-<<<<<<< HEAD
-impl Stop for IntervalDriver {
-    fn stop(mut self: Box<IntervalDriver>) {
-        (*self).stop();
-    }
-}
-
-=======
->>>>>>> 20b0e95a
 impl Stop for Worker {
     fn stop(self: Box<Self>) {
         Worker::stop(&self);
