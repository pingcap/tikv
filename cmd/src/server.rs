//! This module startups all the components of a TiKV server.
//!
//! It is responsible for reading from configs, starting up the various server components,
//! and handling errors (mostly by aborting and reporting to the user).
//!
//! The entry point is `run_tikv`.
//!
//! Components are often used to initialize other components, and/or must be explicitly stopped.
//! We keep these components in the `TiKVServer` struct.

use crate::{setup::*, signal_handler};
use encryption::DataKeyManager;
use engine::rocks;
use engine_rocks::{encryption::get_env, Compat, RocksEngine};
use engine_traits::{KvEngines, MetricsFlusher};
use fs2::FileExt;
use futures_cpupool::Builder;
use kvproto::{
    backup::create_backup, cdcpb::create_change_data, configpb, deadlock::create_deadlock,
    debugpb::create_debug, diagnosticspb::create_diagnostics, import_sstpb::create_import_sst,
};
use pd_client::{Error as PdError, PdClient, RpcClient};
use raftstore::{
    coprocessor::{config::SplitCheckConfigManager, CoprocessorHost, RegionInfoAccessor},
    router::ServerRaftStoreRouter,
    store::{
        config::RaftstoreConfigManager,
        fsm,
        fsm::store::{RaftBatchSystem, RaftRouter, StoreMeta, PENDING_VOTES_CAP},
        new_compaction_listener, LocalReader, PdTask, SnapManagerBuilder, SplitCheckRunner,
    },
};
use std::{
    convert::TryFrom,
    env, fmt,
    fs::File,
    path::{Path, PathBuf},
    sync::{Arc, Mutex},
    thread::JoinHandle,
};
use tikv::{
    config::{CfgError, ConfigController, ConfigHandler, DBConfigManger, DBType, TiKvConfig},
    coprocessor,
    import::{ImportSSTService, SSTImporter},
    read_pool::{build_yatp_read_pool, ReadPool},
    server::{
        config::Config as ServerConfig,
        create_raft_storage,
        gc_worker::{AutoGcConfig, GcWorker},
        lock_manager::LockManager,
        resolve,
        service::{DebugService, DiagnosticsService},
        status_server::StatusServer,
        Node, RaftKv, Server, DEFAULT_CLUSTER_ID,
    },
    storage,
};
use tikv_util::config::VersionTrack;
use tikv_util::metrics::ensure_updater;
use tikv_util::{
    check_environment_variables,
    config::ensure_dir_exist,
    security::SecurityManager,
    sys::sys_quota::SysQuota,
    time::Monitor,
    worker::{FutureScheduler, FutureWorker, Worker},
};
use walkdir::WalkDir;

/// Run a TiKV server. Returns when the server is shutdown by the user, in which
/// case the server will be properly stopped.
pub fn run_tikv(config: TiKvConfig) {
    // Sets the global logger ASAP.
    // It is okay to use the config w/o `validate()`,
    // because `initial_logger()` handles various conditions.
    // TODO: currently the logger config can not be managed
    // by PD and has to be provided when starting (or default
    // config will be use). Consider remove this constraint.
    initial_logger(&config);

    // Print version information.
    tikv::log_tikv_info();

    // Print resource quota.
    SysQuota::new().log_quota();

    // Do some prepare works before start.
    pre_start();

    let mut tikv = TiKVServer::init(config);

    let _m = Monitor::default();

    tikv.check_conflict_addr();
    tikv.init_fs();
    tikv.init_yatp();
    tikv.init_encryption();
    tikv.init_engines();
    let gc_worker = tikv.init_gc_worker();
    let server_config = tikv.init_servers(&gc_worker);
    tikv.register_services(gc_worker);
    tikv.init_metrics_flusher();

    ensure_updater();

    tikv.run_server(server_config);

    signal_handler::wait_for_signal(Some(tikv.engines.take().unwrap().engines));

    tikv.stop();
}

const RESERVED_OPEN_FDS: u64 = 1000;

/// A complete TiKV server.
struct TiKVServer {
    config: TiKvConfig,
    cfg_controller: Option<ConfigController>,
    security_mgr: Arc<SecurityManager>,
    pd_client: Arc<RpcClient>,
    router: RaftRouter<RocksEngine>,
    system: Option<RaftBatchSystem>,
    resolver: resolve::PdStoreAddrResolver,
    store_path: PathBuf,
    encryption_key_manager: Option<Arc<DataKeyManager>>,
    engines: Option<Engines>,
    servers: Option<Servers>,
    region_info_accessor: RegionInfoAccessor,
    coprocessor_host: Option<CoprocessorHost>,
    to_stop: Vec<Box<dyn Stop>>,
<<<<<<< HEAD
    lock_files: Vec<File>,
=======
    lock_file: Option<File>,
>>>>>>> ac398e27
}

struct Engines {
    engines: engine::Engines,
    store_meta: Arc<Mutex<StoreMeta>>,
    engine: RaftKv<ServerRaftStoreRouter>,
    raft_router: ServerRaftStoreRouter,
}

struct Servers {
    pd_sender: FutureScheduler<PdTask>,
    lock_mgr: Option<LockManager>,
    server: Server<ServerRaftStoreRouter, resolve::PdStoreAddrResolver>,
    node: Node<RpcClient>,
    importer: Arc<SSTImporter>,
    cdc_scheduler: tikv_util::worker::Scheduler<cdc::Task>,
}

impl TiKVServer {
    fn init(mut config: TiKvConfig) -> TiKVServer {
        // It is okay use pd config and security config before `init_config`,
        // because these configs must be provided by command line, and only
        // used during startup process.
        let security_mgr =
            Arc::new(SecurityManager::new(&config.security).unwrap_or_else(|e| {
                fatal!("failed to create security manager: {}", e.description())
            }));
        let pd_client = Self::connect_to_pd_cluster(&mut config, Arc::clone(&security_mgr));

        // Initialize and check config
        let cfg_controller = Self::init_config(config, Arc::clone(&pd_client));
        let config = cfg_controller.get_current().clone();

        let store_path = Path::new(&config.storage.data_dir).to_owned();

        let (resolve_worker, resolver) = resolve::new_resolver(Arc::clone(&pd_client))
            .unwrap_or_else(|e| fatal!("failed to start address resolver: {}", e));

        // Initialize raftstore channels.
        let (router, system) = fsm::create_raft_batch_system(&config.raft_store);
        let mut coprocessor_host = Some(CoprocessorHost::new(router.clone()));
        let region_info_accessor = RegionInfoAccessor::new(coprocessor_host.as_mut().unwrap());
        region_info_accessor.start();

        TiKVServer {
            config,
            cfg_controller: Some(cfg_controller),
            security_mgr,
            pd_client,
            router,
            system: Some(system),
            resolver,
            store_path,
            encryption_key_manager: None,
            engines: None,
            servers: None,
            region_info_accessor,
            coprocessor_host,
            to_stop: vec![Box::new(resolve_worker)],
<<<<<<< HEAD
            lock_files: vec![],
=======
            lock_file: None,
>>>>>>> ac398e27
        }
    }

    /// Initialize and check the config
    ///
    /// Warnings are logged and fatal errors exist.
    ///
    /// #  Fatal errors
    ///
    /// - If `dynamic config` feature is enabled and failed to register config to PD
    /// - If some critical configs (like data dir) are differrent from last run
    /// - If the config can't pass `validate()`
    /// - If the max open file descriptor limit is not high enough to support
    ///   the main database and the raft database.
    fn init_config(config: TiKvConfig, pd_client: Arc<RpcClient>) -> ConfigController {
        let (mut config, version) = if config.enable_dynamic_config {
            TiKVServer::register_config(config, pd_client)
        } else {
            (config, configpb::Version::default())
        };

        ensure_dir_exist(&config.storage.data_dir).unwrap();
        ensure_dir_exist(&config.raft_store.raftdb_path).unwrap();

        validate_and_persist_config(&mut config, true);
        check_system_config(&config);

        tikv_util::set_panic_hook(false, &config.storage.data_dir);

        info!(
            "using config";
            "version" => ?version,
            "config" => serde_json::to_string(&config).unwrap(),
        );
        if config.panic_when_unexpected_key_or_data {
            info!("panic-when-unexpected-key-or-data is on");
            tikv_util::set_panic_when_unexpected_key_or_data(true);
        }

        config.write_into_metrics();

        ConfigController::new(config, version, true)
    }

    fn register_config(
        mut config: TiKvConfig,
        pd_client: Arc<RpcClient>,
    ) -> (TiKvConfig, configpb::Version) {
        if config.server.advertise_addr.is_empty() {
            info!(
                "no advertise-addr is specified, falling back to default addr";
                "addr" => %config.server.addr
            );
            config.server.advertise_addr = config.server.addr.clone();
        }
        // Advertise address and cluster id can not be changed
        let advertise_addr = config.server.advertise_addr.clone();
        let cluster_id = config.server.cluster_id;
        // Using the same file for initialize global logger
        // and diagnostics service
        let log_file = config.log_file.clone();

        match ConfigHandler::create(advertise_addr.clone(), pd_client, config.clone()) {
            Ok((v, mut cfg)) => {
                cfg.server.advertise_addr = advertise_addr;
                cfg.server.cluster_id = cluster_id;
                cfg.log_file = log_file;
                cfg.enable_dynamic_config = true;
                (cfg, v)
            }
            Err(err) => {
                if let CfgError::Pd(PdError::Grpc(grpcio::Error::RpcFailure(status))) = &err {
                    if status.status == grpcio::RpcStatusCode::UNIMPLEMENTED {
                        config.enable_dynamic_config = false;
                        warn!("can not use dynamic config because pd did not implement service configpb.Config");
                        return (config, configpb::Version::default());
                    }
                }
                fatal!("failed to register config to pd: {:?}", err);
            }
        }
    }

    fn connect_to_pd_cluster(
        config: &mut TiKvConfig,
        security_mgr: Arc<SecurityManager>,
    ) -> Arc<RpcClient> {
        let pd_client = Arc::new(
            RpcClient::new(&config.pd, security_mgr)
                .unwrap_or_else(|e| fatal!("failed to create rpc client: {}", e)),
        );

        let cluster_id = pd_client
            .get_cluster_id()
            .unwrap_or_else(|e| fatal!("failed to get cluster id: {}", e));
        if cluster_id == DEFAULT_CLUSTER_ID {
            fatal!("cluster id can't be {}", DEFAULT_CLUSTER_ID);
        }
        config.server.cluster_id = cluster_id;
        info!(
            "connect to PD cluster";
            "cluster_id" => cluster_id
        );

        pd_client
    }

<<<<<<< HEAD
    fn check_conflict_addr(&mut self) {
        let cur_addr = &self.config.server.addr;
        let cur_addr_vec: Vec<&str> = cur_addr.split(':').collect();
        if cur_addr_vec.len() < 2 {
            fatal!("tikv address has wrong format");
        }
        let cur_ip = cur_addr_vec.first().cloned().unwrap().trim();
        let cur_port = cur_addr_vec.last().cloned().unwrap().trim();

        let search_base = env::temp_dir().join("TIKV_LOCK_FILES");
        std::fs::create_dir_all(&search_base).expect("create TIKV_LOCK_FILES failed");

        for result in WalkDir::new(&search_base) {
            if let Ok(dent) = result {
                if !dent.file_type().is_file() {
                    continue;
                }
                let file_path = dent.path();
                if let Some(extension) = file_path.extension() {
                    if extension != "tikv_lock" {
                        continue;
                    }
                    let pattern = file_path
                        .file_name()
                        .unwrap()
                        .to_str()
                        .unwrap()
                        .trim_end_matches(".tikv_lock")
                        .to_owned();
                    let pattern_addr: Vec<&str> = pattern.split(':').collect();
                    if pattern_addr.len() < 2 {
                        continue;
                    }
                    let ip = pattern_addr.first().cloned().unwrap().trim();
                    let port = pattern_addr.last().cloned().unwrap().trim();
                    if cur_port == port && cur_ip == ip || cur_ip == "0.0.0.0" || ip == "0.0.0.0" {
                        let _ = try_lock_conflict_addr(file_path);
                    }
                }
            }
        }

        let cur_path = search_base.join(format!("{}.tikv_lock", &cur_addr));
        let cur_file = try_lock_conflict_addr(cur_path);
        self.lock_files.push(cur_file);
    }

    fn init_fs(&self) {
=======
    fn init_fs(&mut self) {
>>>>>>> ac398e27
        let lock_path = self.store_path.join(Path::new("LOCK"));

        let f = File::create(lock_path.as_path())
            .unwrap_or_else(|e| fatal!("failed to create lock at {}: {}", lock_path.display(), e));
        if f.try_lock_exclusive().is_err() {
            fatal!(
                "lock {} failed, maybe another instance is using this directory.",
                self.store_path.display()
            );
        }
        self.lock_file = Some(f);

        if tikv_util::panic_mark_file_exists(&self.config.storage.data_dir) {
            fatal!(
                "panic_mark_file {} exists, there must be something wrong with the db.",
                tikv_util::panic_mark_file_path(&self.config.storage.data_dir).display()
            );
        }

        // We truncate a big file to make sure that both raftdb and kvdb of TiKV have enough space to compaction when TiKV recover. This file is created in data_dir rather than db_path, because we must not increase store size of db_path.
        tikv_util::reserve_space_for_recover(
            &self.config.storage.data_dir,
            self.config.storage.reserve_space.0,
        )
        .unwrap();
    }

    fn init_yatp(&self) {
        yatp::metrics::set_namespace(Some("tikv"));
        prometheus::register(Box::new(yatp::metrics::MULTILEVEL_LEVEL0_CHANCE.clone())).unwrap();
        prometheus::register(Box::new(yatp::metrics::MULTILEVEL_LEVEL_ELAPSED.clone())).unwrap();
    }

    fn init_encryption(&mut self) {
        self.encryption_key_manager =
            DataKeyManager::from_config(&self.config.encryption, &self.config.storage.data_dir)
                .unwrap()
                .map(|key_manager| Arc::new(key_manager));
    }

    fn init_engines(&mut self) {
        let env = get_env(self.encryption_key_manager.clone(), None).unwrap();
        let block_cache = self.config.storage.block_cache.build_shared_cache();

        let raft_db_path = Path::new(&self.config.raft_store.raftdb_path);
        let mut raft_db_opts = self.config.raftdb.build_opt();
        raft_db_opts.set_env(env.clone());
        let raft_db_cf_opts = self.config.raftdb.build_cf_opts(&block_cache);
        let raft_engine = rocks::util::new_engine_opt(
            raft_db_path.to_str().unwrap(),
            raft_db_opts,
            raft_db_cf_opts,
        )
        .unwrap_or_else(|s| fatal!("failed to create raft engine: {}", s));

        // Create kv engine.
        let mut kv_db_opts = self.config.rocksdb.build_opt();
        kv_db_opts.set_env(env);
        kv_db_opts.add_event_listener(new_compaction_listener(self.router.clone()));
        let kv_cfs_opts = self.config.rocksdb.build_cf_opts(&block_cache);
        let db_path = self
            .store_path
            .join(Path::new(storage::config::DEFAULT_ROCKSDB_SUB_DIR));
        let kv_engine =
            rocks::util::new_engine_opt(db_path.to_str().unwrap(), kv_db_opts, kv_cfs_opts)
                .unwrap_or_else(|s| fatal!("failed to create kv engine: {}", s));

        let engines = engine::Engines::new(
            Arc::new(kv_engine),
            Arc::new(raft_engine),
            block_cache.is_some(),
        );
        let store_meta = Arc::new(Mutex::new(StoreMeta::new(PENDING_VOTES_CAP)));
        let local_reader = LocalReader::new(
            engines.kv.c().clone(),
            store_meta.clone(),
            self.router.clone(),
        );
        let raft_router = ServerRaftStoreRouter::new(self.router.clone(), local_reader);

        let cfg_controller = self.cfg_controller.as_mut().unwrap();
        cfg_controller.register(
            tikv::config::Module::Rocksdb,
            Box::new(DBConfigManger::new(engines.kv.c().clone(), DBType::Kv)),
        );
        cfg_controller.register(
            tikv::config::Module::Raftdb,
            Box::new(DBConfigManger::new(engines.raft.c().clone(), DBType::Raft)),
        );

        let engine = RaftKv::new(raft_router.clone());

        self.engines = Some(Engines {
            engines,
            store_meta,
            engine,
            raft_router,
        });
    }

    fn init_gc_worker(&mut self) -> GcWorker<RaftKv<ServerRaftStoreRouter>> {
        let engines = self.engines.as_ref().unwrap();
        let mut gc_worker = GcWorker::new(
            engines.engine.clone(),
            Some(engines.engines.kv.c().clone()),
            Some(engines.raft_router.clone()),
            Some(self.region_info_accessor.clone()),
            self.config.gc.clone(),
        );
        gc_worker
            .start()
            .unwrap_or_else(|e| fatal!("failed to start gc worker: {}", e));
        gc_worker
            .start_observe_lock_apply(self.coprocessor_host.as_mut().unwrap())
            .unwrap_or_else(|e| fatal!("gc worker failed to observe lock apply: {}", e));

        gc_worker
    }

    fn init_servers(
        &mut self,
        gc_worker: &GcWorker<RaftKv<ServerRaftStoreRouter>>,
    ) -> Arc<ServerConfig> {
        let mut cfg_controller = self.cfg_controller.take().unwrap();
        cfg_controller.register(
            tikv::config::Module::Gc,
            Box::new(gc_worker.get_config_manager()),
        );

        // Create CoprocessorHost.
        let mut coprocessor_host = self.coprocessor_host.take().unwrap();

        let lock_mgr = if self.config.pessimistic_txn.enabled {
            let lock_mgr = LockManager::new();
            cfg_controller.register(
                tikv::config::Module::PessimisticTxn,
                Box::new(lock_mgr.config_manager()),
            );
            lock_mgr.register_detector_role_change_observer(&mut coprocessor_host);
            Some(lock_mgr)
        } else {
            None
        };

        let engines = self.engines.as_ref().unwrap();

        let pd_worker = FutureWorker::new("pd-worker");
        let pd_sender = pd_worker.scheduler();

        let unified_read_pool = if self.config.readpool.is_unified_pool_enabled() {
            Some(build_yatp_read_pool(
                &self.config.readpool.unified,
                pd_sender.clone(),
                engines.engine.clone(),
            ))
        } else {
            None
        };

        let storage_read_pool_handle = if self.config.readpool.storage.use_unified_pool() {
            unified_read_pool.as_ref().unwrap().handle()
        } else {
            let storage_read_pools = ReadPool::from(storage::build_read_pool(
                &self.config.readpool.storage,
                pd_sender.clone(),
                engines.engine.clone(),
            ));
            storage_read_pools.handle()
        };

        let storage = create_raft_storage(
            engines.engine.clone(),
            &self.config.storage,
            storage_read_pool_handle,
            lock_mgr.clone(),
            self.config.pessimistic_txn.pipelined,
        )
        .unwrap_or_else(|e| fatal!("failed to create raft storage: {}", e));

        // Create snapshot manager, server.
        let snap_path = self
            .store_path
            .join(Path::new("snap"))
            .to_str()
            .unwrap()
            .to_owned();

        let bps = i64::try_from(self.config.server.snap_max_write_bytes_per_sec.0)
            .unwrap_or_else(|_| fatal!("snap_max_write_bytes_per_sec > i64::max_value"));

        let snap_mgr = SnapManagerBuilder::default()
            .max_write_bytes_per_sec(bps)
            .max_total_size(self.config.server.snap_max_total_size.0)
            .build(snap_path, Some(self.router.clone()));

        // Create coprocessor endpoint.
        let cop_read_pool_handle = if self.config.readpool.coprocessor.use_unified_pool() {
            unified_read_pool.as_ref().unwrap().handle()
        } else {
            let cop_read_pools = ReadPool::from(coprocessor::readpool_impl::build_read_pool(
                &self.config.readpool.coprocessor,
                pd_sender.clone(),
                engines.engine.clone(),
            ));
            cop_read_pools.handle()
        };

        // Create and register cdc.
        let mut cdc_worker = Box::new(tikv_util::worker::Worker::new("cdc"));
        let cdc_scheduler = cdc_worker.scheduler();
        let cdc_ob = cdc::CdcObserver::new(cdc_scheduler.clone());
        cdc_ob.register_to(&mut coprocessor_host);

        let server_config = Arc::new(self.config.server.clone());

        // Create server
        let server = Server::new(
            &server_config,
            &self.security_mgr,
            storage,
            coprocessor::Endpoint::new(&server_config, cop_read_pool_handle),
            engines.raft_router.clone(),
            self.resolver.clone(),
            snap_mgr.clone(),
            gc_worker.clone(),
            unified_read_pool,
        )
        .unwrap_or_else(|e| fatal!("failed to create server: {}", e));

        let import_path = self.store_path.join("import");
        let importer = Arc::new(SSTImporter::new(import_path).unwrap());

        let mut split_check_worker = Worker::new("split-check");
        let split_check_runner = SplitCheckRunner::new(
            engines.engines.kv.c().clone(),
            self.router.clone(),
            coprocessor_host.clone(),
            self.config.coprocessor.clone(),
        );
        split_check_worker.start(split_check_runner).unwrap();
        cfg_controller.register(
            tikv::config::Module::Coprocessor,
            Box::new(SplitCheckConfigManager(split_check_worker.scheduler())),
        );

        self.config
            .raft_store
            .validate()
            .unwrap_or_else(|e| fatal!("failed to validate raftstore config {}", e));
        let raft_store = Arc::new(VersionTrack::new(self.config.raft_store.clone()));
        cfg_controller.register(
            tikv::config::Module::Raftstore,
            Box::new(RaftstoreConfigManager(raft_store.clone())),
        );
        let config_client = ConfigHandler::start(
            self.config.server.advertise_addr.clone(),
            cfg_controller,
            pd_worker.scheduler(),
        )
        .unwrap_or_else(|e| fatal!("failed to start config client: {}", e));

        let mut node = Node::new(
            self.system.take().unwrap(),
            &server_config,
            raft_store,
            self.pd_client.clone(),
        );

        node.start(
            engines.engines.clone(),
            server.transport(),
            snap_mgr,
            pd_worker,
            engines.store_meta.clone(),
            coprocessor_host,
            importer.clone(),
            split_check_worker,
            Box::new(config_client) as _,
        )
        .unwrap_or_else(|e| fatal!("failed to start node: {}", e));

        initial_metric(&self.config.metric, Some(node.id()));

        // Start auto gc
        let auto_gc_config = AutoGcConfig::new(
            self.pd_client.clone(),
            self.region_info_accessor.clone(),
            node.id(),
        );
        if let Err(e) = gc_worker.start_auto_gc(auto_gc_config) {
            fatal!("failed to start auto_gc on storage, error: {}", e);
        }

        // Start CDC.
        let raft_router = self.engines.as_ref().unwrap().raft_router.clone();
        let cdc_endpoint = cdc::Endpoint::new(
            self.pd_client.clone(),
            cdc_worker.scheduler(),
            raft_router,
            cdc_ob,
        );
        cdc_worker
            .start(cdc_endpoint)
            .unwrap_or_else(|e| fatal!("failed to start cdc: {}", e));
        self.to_stop.push(cdc_worker);

        self.servers = Some(Servers {
            pd_sender,
            lock_mgr,
            server,
            node,
            importer,
            cdc_scheduler,
        });

        server_config
    }

    fn register_services(&mut self, gc_worker: GcWorker<RaftKv<ServerRaftStoreRouter>>) {
        let servers = self.servers.as_mut().unwrap();
        let engines = self.engines.as_ref().unwrap();

        // Import SST service.
        let import_service = ImportSSTService::new(
            self.config.import.clone(),
            engines.raft_router.clone(),
            engines.engines.kv.c().clone(),
            servers.importer.clone(),
            self.security_mgr.clone(),
        );
        if servers
            .server
            .register_service(create_import_sst(import_service))
            .is_some()
        {
            fatal!("failed to register import service");
        }

        // The `DebugService` and `DiagnosticsService` will share the same thread pool
        let pool = Builder::new()
            .name_prefix(thd_name!("debugger"))
            .pool_size(1)
            .create();

        // Debug service.
        let debug_service = DebugService::new(
            engines.engines.clone(),
            pool.clone(),
            engines.raft_router.clone(),
            gc_worker.get_config_manager(),
            self.config.enable_dynamic_config,
            self.security_mgr.clone(),
        );
        if servers
            .server
            .register_service(create_debug(debug_service))
            .is_some()
        {
            fatal!("failed to register debug service");
        }

        // Create Diagnostics service
        let diag_service = DiagnosticsService::new(
            pool,
            self.config.log_file.clone(),
            self.config.slow_log_file.clone(),
            self.security_mgr.clone(),
        );
        if servers
            .server
            .register_service(create_diagnostics(diag_service))
            .is_some()
        {
            fatal!("failed to register diagnostics service");
        }

        // Lock manager.
        if let Some(lock_mgr) = servers.lock_mgr.as_mut() {
            if servers
                .server
                .register_service(create_deadlock(
                    lock_mgr.deadlock_service(self.security_mgr.clone()),
                ))
                .is_some()
            {
                fatal!("failed to register deadlock service");
            }

            lock_mgr
                .start(
                    servers.node.id(),
                    self.pd_client.clone(),
                    self.resolver.clone(),
                    self.security_mgr.clone(),
                    &self.config.pessimistic_txn,
                )
                .unwrap_or_else(|e| fatal!("failed to start lock manager: {}", e));
        }

        // Backup service.
        let mut backup_worker = Box::new(tikv_util::worker::Worker::new("backup-endpoint"));
        let backup_scheduler = backup_worker.scheduler();
        let backup_service = backup::Service::new(backup_scheduler, self.security_mgr.clone());
        if servers
            .server
            .register_service(create_backup(backup_service))
            .is_some()
        {
            fatal!("failed to register backup service");
        }

        let backup_endpoint = backup::Endpoint::new(
            servers.node.id(),
            engines.engine.clone(),
            self.region_info_accessor.clone(),
            engines.engines.kv.clone(),
        );
        let backup_timer = backup_endpoint.new_timer();
        backup_worker
            .start_with_timer(backup_endpoint, backup_timer)
            .unwrap_or_else(|e| fatal!("failed to start backup endpoint: {}", e));

        let cdc_service =
            cdc::Service::new(servers.cdc_scheduler.clone(), self.security_mgr.clone());
        if servers
            .server
            .register_service(create_change_data(cdc_service))
            .is_some()
        {
            fatal!("failed to register cdc service");
        }

        self.to_stop.push(backup_worker);
    }

    fn init_metrics_flusher(&mut self) {
        let mut metrics_flusher = Box::new(MetricsFlusher::new(KvEngines::new(
            RocksEngine::from_db(self.engines.as_ref().unwrap().engines.kv.clone()),
            RocksEngine::from_db(self.engines.as_ref().unwrap().engines.raft.clone()),
            self.engines.as_ref().unwrap().engines.shared_block_cache,
        )));

        // Start metrics flusher
        if let Err(e) = metrics_flusher.start() {
            error!(
                "failed to start metrics flusher";
                "err" => %e
            );
        }

        self.to_stop.push(metrics_flusher);
    }

    fn run_server(&mut self, server_config: Arc<ServerConfig>) {
        let server = self.servers.as_mut().unwrap();
        server
            .server
            .build_and_bind()
            .unwrap_or_else(|e| fatal!("failed to build server: {}", e));
        server
            .server
            .start(server_config, self.security_mgr.clone())
            .unwrap_or_else(|e| fatal!("failed to start server: {}", e));

        // Create a status server.
        let status_enabled =
            self.config.metric.address.is_empty() && !self.config.server.status_addr.is_empty();
        if status_enabled {
            let mut status_server = Box::new(StatusServer::new(
                self.config.server.status_thread_pool_size,
                server.pd_sender.clone(),
            ));
            // Start the status server.
            if let Err(e) = status_server.start(
                self.config.server.status_addr.clone(),
                &self.config.security,
            ) {
                error!(
                    "failed to bind addr for status service";
                    "err" => %e
                );
            } else {
                self.to_stop.push(status_server);
            }
        }
    }

    fn stop(self) {
        let mut servers = self.servers.unwrap();
        servers
            .server
            .stop()
            .unwrap_or_else(|e| fatal!("failed to stop server: {}", e));

        servers.node.stop();
        self.region_info_accessor.stop();
        if let Some(lm) = servers.lock_mgr.as_mut() {
            lm.stop();
        }

        self.to_stop.into_iter().for_each(|s| s.stop());
    }
}

/// Various sanity-checks and logging before running a server.
///
/// Warnings are logged.
///
/// # Logs
///
/// The presence of these environment variables that affect the database
/// behavior is logged.
///
/// - `GRPC_POLL_STRATEGY`
/// - `http_proxy` and `https_proxy`
///
/// # Warnings
///
/// - if `net.core.somaxconn` < 32768
/// - if `net.ipv4.tcp_syncookies` is not 0
/// - if `vm.swappiness` is not 0
/// - if data directories are not on SSDs
/// - if the "TZ" environment variable is not set on unix
fn pre_start() {
    check_environment_variables();
    for e in tikv_util::config::check_kernel() {
        warn!(
            "check: kernel";
            "err" => %e
        );
    }
}

fn check_system_config(config: &TiKvConfig) {
    info!("beginning system configuration check");
    let mut rocksdb_max_open_files = config.rocksdb.max_open_files;
    if config.rocksdb.titan.enabled {
        // Titan engine maintains yet another pool of blob files and uses the same max
        // number of open files setup as rocksdb does. So we double the max required
        // open files here
        rocksdb_max_open_files *= 2;
    }
    if let Err(e) = tikv_util::config::check_max_open_fds(
        RESERVED_OPEN_FDS + (rocksdb_max_open_files + config.raftdb.max_open_files) as u64,
    ) {
        fatal!("{}", e);
    }

    // Check RocksDB data dir
    if let Err(e) = tikv_util::config::check_data_dir(&config.storage.data_dir) {
        warn!(
            "check: rocksdb-data-dir";
            "path" => &config.storage.data_dir,
            "err" => %e
        );
    }
    // Check raft data dir
    if let Err(e) = tikv_util::config::check_data_dir(&config.raft_store.raftdb_path) {
        warn!(
            "check: raftdb-path";
            "path" => &config.raft_store.raftdb_path,
            "err" => %e
        );
    }
}

fn try_lock_conflict_addr<P: AsRef<Path>>(existed_path: P) -> File {
    let f = File::create(existed_path.as_ref()).unwrap_or_else(|e| {
        fatal!(
            "failed to create lock at {}: {}",
            existed_path.as_ref().display(),
            e
        )
    });

    if f.try_lock_exclusive().is_err() {
        fatal!(
            "lock {} failed, maybe another instance is binding with this address.",
            existed_path.as_ref().display()
        );
    }
    f
}

/// A small trait for components which can be trivially stopped. Lets us keep
/// a list of these in `TiKV`, rather than storing each component individually.
trait Stop {
    fn stop(self: Box<Self>);
}

impl Stop for StatusServer {
    fn stop(self: Box<Self>) {
        (*self).stop()
    }
}

impl Stop for MetricsFlusher<RocksEngine, RocksEngine> {
    fn stop(mut self: Box<Self>) {
        (*self).stop()
    }
}

impl<T: fmt::Display + Send + 'static> Stop for Worker<T> {
    fn stop(mut self: Box<Self>) {
        if let Some(Err(e)) = Worker::stop(&mut *self).map(JoinHandle::join) {
            info!(
                "ignore failure when stopping worker";
                "err" => ?e
            );
        }
    }
}<|MERGE_RESOLUTION|>--- conflicted
+++ resolved
@@ -128,11 +128,7 @@
     region_info_accessor: RegionInfoAccessor,
     coprocessor_host: Option<CoprocessorHost>,
     to_stop: Vec<Box<dyn Stop>>,
-<<<<<<< HEAD
     lock_files: Vec<File>,
-=======
-    lock_file: Option<File>,
->>>>>>> ac398e27
 }
 
 struct Engines {
@@ -192,11 +188,7 @@
             region_info_accessor,
             coprocessor_host,
             to_stop: vec![Box::new(resolve_worker)],
-<<<<<<< HEAD
             lock_files: vec![],
-=======
-            lock_file: None,
->>>>>>> ac398e27
         }
     }
 
@@ -304,7 +296,6 @@
         pd_client
     }
 
-<<<<<<< HEAD
     fn check_conflict_addr(&mut self) {
         let cur_addr = &self.config.server.addr;
         let cur_addr_vec: Vec<&str> = cur_addr.split(':').collect();
@@ -352,10 +343,7 @@
         self.lock_files.push(cur_file);
     }
 
-    fn init_fs(&self) {
-=======
     fn init_fs(&mut self) {
->>>>>>> ac398e27
         let lock_path = self.store_path.join(Path::new("LOCK"));
 
         let f = File::create(lock_path.as_path())
@@ -366,7 +354,7 @@
                 self.store_path.display()
             );
         }
-        self.lock_file = Some(f);
+        self.lock_files.push(f);
 
         if tikv_util::panic_mark_file_exists(&self.config.storage.data_dir) {
             fatal!(
