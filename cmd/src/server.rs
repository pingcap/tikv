--- conflicted
+++ resolved
@@ -686,10 +686,6 @@
         }
 
         // Start CDC.
-<<<<<<< HEAD
-=======
-        let raft_router = engines.raft_router.clone();
->>>>>>> 90a5a350
         let cdc_endpoint = cdc::Endpoint::new(
             &self.config.cdc,
             self.pd_client.clone(),
