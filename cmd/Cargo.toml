--- conflicted
+++ resolved
@@ -81,18 +81,10 @@
 txn_types = { path = "../components/txn_types" }
 vlog = "0.1.4"
 cdc = { path = "../components/cdc" }
-<<<<<<< HEAD
-
-[dependencies.prometheus]
-version = "0.8"
-features = ["nightly", "push", "process"]
-=======
 prometheus = { version = "0.8", features = ["nightly", "push", "process"] }
->>>>>>> 6b0767b5
 
 [dependencies.yatp]
-git = "https://github.com/renkai/yatp.git"
-branch = "master"
+git = "https://github.com/tikv/yatp.git"
 
 [target.'cfg(unix)'.dependencies]
 signal = "0.6"