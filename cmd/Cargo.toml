[package]
name = "cmd"
version = "0.0.1"
license = "Apache-2.0"
edition = "2018"
publish = false
default-run = "tikv-server"

[features]
tcmalloc = ["tikv/tcmalloc"]
jemalloc = ["tikv/jemalloc"]
mimalloc = ["tikv/mimalloc"]
portable = ["tikv/portable"]
sse = ["tikv/sse"]
mem-profiling = ["tikv/mem-profiling"]
failpoints = ["tikv/failpoints"]
<<<<<<< HEAD
prost-codec = ["tikv/prost-codec", "backup/prost-codec", "raftstore/prost-codec"]
protobuf-codec = ["tikv/protobuf-codec", "backup/protobuf-codec", "raftstore/protobuf-codec"]
=======
protobuf-codec = [
  "backup/protobuf-codec",
  "engine/protobuf-codec",
  "grpcio/protobuf-codec",
  "keys/protobuf-codec",
  "kvproto/protobuf-codec",
  "pd_client/protobuf-codec",
  "raft/protobuf-codec",
  "raftstore/protobuf-codec",
  "tikv/protobuf-codec",
  "txn_types/protobuf-codec",
  "cdc/protobuf-codec",
]
prost-codec = [
  "backup/prost-codec",
  "engine/prost-codec",
  "grpcio/prost-codec",
  "keys/prost-codec",
  "kvproto/prost-codec",
  "pd_client/prost-codec",
  "raft/prost-codec",
  "raftstore/prost-codec",
  "tikv/prost-codec",
  "txn_types/prost-codec",
  "cdc/prost-codec",
]
>>>>>>> 0247486b

[lib]
name = "cmd"

[[bin]]
name = "tikv-server"

[[bin]]
name = "tikv-ctl"

[dependencies]
backup = { path = "../components/backup", default-features = false }
chrono = "0.4"
clap = "2.32"
engine = { path = "../components/engine" }
engine_traits = { path = "../components/engine_traits" }
fs2 = "0.4"
futures = "0.1"
futures-cpupool = "0.1"
grpcio = { version = "0.5.0-alpha.5", default-features = false, features = ["openssl-vendored"] }
hex = "0.3"
keys = { path = "../components/keys" }
kvproto = { git = "https://github.com/pingcap/kvproto.git", default-features = false }
libc = "0.2"
log = { version = "0.4", features = ["max_level_trace", "release_max_level_debug"] }
nix = "0.11"
pd_client = { path = "../components/pd_client" }
protobuf = "2.8"
<<<<<<< HEAD
raft = { version = "0.6.0-alpha" , default-features = false }
raftstore = { path = "../components/raftstore", default-features = false }
=======
raft = { version = "0.6.0-alpha", default-features = false }
raftstore = { path = "../components/raftstore" }
>>>>>>> 0247486b
rand = "0.7"
serde_json = "1.0"
slog = { version = "2.3", features = ["max_level_trace", "release_max_level_debug"] }
slog-global = { version = "0.1", git = "https://github.com/breeswish/slog-global.git", rev = "0e23a5baff302a9d7bccd85f8f31e43339c2f2c1" }
tikv = { path = "../", default-features = false }
tikv_util = { path = "../components/tikv_util" }
toml = "0.4"
txn_types = { path = "../components/txn_types" }
vlog = "0.1.4"
cdc = { path = "../components/cdc" }

[dependencies.prometheus]
git = "https://github.com/tikv/rust-prometheus.git"
rev = "d919ccd35976b9b84b8d03c07138c1cc05a36087"
features = ["nightly", "push", "process"]

[dependencies.prometheus]
git = "https://github.com/tikv/rust-prometheus.git"
rev = "d919ccd35976b9b84b8d03c07138c1cc05a36087"
features = ["nightly", "push", "process"]

[dependencies.yatp]
git = "https://github.com/tikv/yatp.git"

[target.'cfg(unix)'.dependencies]
signal = "0.6"<|MERGE_RESOLUTION|>--- conflicted
+++ resolved
@@ -14,10 +14,6 @@
 sse = ["tikv/sse"]
 mem-profiling = ["tikv/mem-profiling"]
 failpoints = ["tikv/failpoints"]
-<<<<<<< HEAD
-prost-codec = ["tikv/prost-codec", "backup/prost-codec", "raftstore/prost-codec"]
-protobuf-codec = ["tikv/protobuf-codec", "backup/protobuf-codec", "raftstore/protobuf-codec"]
-=======
 protobuf-codec = [
   "backup/protobuf-codec",
   "engine/protobuf-codec",
@@ -44,7 +40,6 @@
   "txn_types/prost-codec",
   "cdc/prost-codec",
 ]
->>>>>>> 0247486b
 
 [lib]
 name = "cmd"
@@ -73,13 +68,8 @@
 nix = "0.11"
 pd_client = { path = "../components/pd_client" }
 protobuf = "2.8"
-<<<<<<< HEAD
-raft = { version = "0.6.0-alpha" , default-features = false }
-raftstore = { path = "../components/raftstore", default-features = false }
-=======
 raft = { version = "0.6.0-alpha", default-features = false }
 raftstore = { path = "../components/raftstore" }
->>>>>>> 0247486b
 rand = "0.7"
 serde_json = "1.0"
 slog = { version = "2.3", features = ["max_level_trace", "release_max_level_debug"] }
@@ -96,11 +86,6 @@
 rev = "d919ccd35976b9b84b8d03c07138c1cc05a36087"
 features = ["nightly", "push", "process"]
 
-[dependencies.prometheus]
-git = "https://github.com/tikv/rust-prometheus.git"
-rev = "d919ccd35976b9b84b8d03c07138c1cc05a36087"
-features = ["nightly", "push", "process"]
-
 [dependencies.yatp]
 git = "https://github.com/tikv/yatp.git"
 
