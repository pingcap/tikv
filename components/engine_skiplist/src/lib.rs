--- conflicted
+++ resolved
@@ -45,10 +45,6 @@
 pub mod range_properties;
 pub use crate::mvcc_properties::*;
 pub use crate::range_properties::*;
-<<<<<<< HEAD
-mod mvcc_properties;
-mod raft_engine;
-=======
 mod metrics;
 mod mvcc_properties;
->>>>>>> 26fd234c
+mod raft_engine;