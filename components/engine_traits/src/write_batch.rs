// Copyright 2019 TiKV Project Authors. Licensed under Apache-2.0.

use crate::errors::Result;
use crate::options::WriteOptions;

/// Engines that can create write batches
pub trait WriteBatchExt: Sized {
    type WriteBatch: WriteBatch<Self>;
    /// `WriteBatchVec` is used for `multi_batch_write` of RocksEngine and other Engine could also
    /// implement another kind of WriteBatch according to their needs.
    type WriteBatchVec: WriteBatch<Self>;

    /// The number of puts/deletes made to a write batch before the batch should
    /// be committed with `write`. More entries than this will cause
    /// `should_write_to_engine` to return true.
    ///
    /// In practice it seems that exceeding this number of entries is possible
    /// and does not result in an error. It isn't clear the consequence of
    /// exceeding this limit.
    const WRITE_BATCH_MAX_KEYS: usize;

    /// Indicates whether the WriteBatchVec type can be created and works
    /// as expected.
    ///
    /// If this returns false then creating a WriteBatchVec will panic.
    fn support_write_batch_vec(&self) -> bool;

    fn write_batch(&self) -> Self::WriteBatch;
    fn write_batch_with_cap(&self, cap: usize) -> Self::WriteBatch;
}

/// A trait implemented by WriteBatch
pub trait Mutable: Send {
    /// Write a key/value in the default column family
    fn put(&mut self, key: &[u8], value: &[u8]) -> Result<()>;

    /// Write a key/value in a given column family
    fn put_cf(&mut self, cf: &str, key: &[u8], value: &[u8]) -> Result<()>;

    /// Delete a key/value in the default column family
    fn delete(&mut self, key: &[u8]) -> Result<()>;

    /// Delete a key/value in a given column family
    fn delete_cf(&mut self, cf: &str, key: &[u8]) -> Result<()>;

    /// Delete a range of key/values in the default column family
    fn delete_range(&mut self, begin_key: &[u8], end_key: &[u8]) -> Result<()>;

    /// Delete a range of key/values in a given column family
    fn delete_range_cf(&mut self, cf: &str, begin_key: &[u8], end_key: &[u8]) -> Result<()>;

    fn put_msg<M: protobuf::Message>(&mut self, key: &[u8], m: &M) -> Result<()> {
        self.put(key, &m.write_to_bytes()?)
    }
    fn put_msg_cf<M: protobuf::Message>(&mut self, cf: &str, key: &[u8], m: &M) -> Result<()> {
        self.put_cf(cf, key, &m.write_to_bytes()?)
    }
}

/// Batches of multiple writes that are committed atomically
///
/// Each write batch consists of a series of commands: put, delete
/// delete_range, and their column-family-specific equivalents.
///
/// Because write batches are atomic, once written to disk all their effects are
/// visible as if all other writes in the system were written either before or
/// after the batch. This includes range deletes.
///
/// The exact strategy used by WriteBatch is up to the implementation.
/// RocksDB though _seems_ to serialize the writes to an in-memory buffer,
/// and then write the whole serialized batch to disk at once.
///
/// Write batches may be reused after being written. In that case they write
/// exactly the same data as previously, Replacing any keys that may have
/// changed in between the two batch writes.
///
/// Commands issued to write batches can be rolled back prior to being committed
/// by use of _save points_. At any point in the life of a write batch a save
/// point can be recorded. Any number of save points can be recorded to a stack.
/// Calling `rollback_to_save_point` reverts all commands issued since the last
/// save point, and pops the save point from the stack.
pub trait WriteBatch<E: WriteBatchExt + Sized>: Mutable {
    /// Create a WriteBatch with a given command capacity
    fn with_capacity(e: &E, cap: usize) -> Self;

    /// Commit the WriteBatch to disk with the given options
    fn write_opt(&self, opts: &WriteOptions) -> Result<()>;

    /// Commit the WriteBatch to disk atomically
    fn write(&self) -> Result<()> {
        self.write_opt(&WriteOptions::default())
    }

    /// The data size of a write batch
    ///
    /// This is necessarily engine-dependent. In RocksDB though it appears to
    /// represent the byte length of all write commands in the batch, as
    /// serialized in memory, prior to being written to disk.
    fn data_size(&self) -> usize;

    /// The number of commands in this batch
    fn count(&self) -> usize;

    /// Whether any commands have been issued to this batch
    fn is_empty(&self) -> bool;

    /// Whether the number of commands exceeds WRITE_BATCH_MAX_KEYS
    ///
    /// If so, the `write` method should be called.
    fn should_write_to_engine(&self) -> bool;

    /// Clears the WriteBatch of all commands
    ///
    /// It may be reused afterward as an empty batch.
    fn clear(&mut self);

    /// Push a save point onto the save point stack
    fn set_save_point(&mut self);

    /// Pop a save point from the save point stack
    ///
    /// This has no effect on the commands already issued to the write batch
    fn pop_save_point(&mut self) -> Result<()>;

    /// Revert all commands issued since the last save point
    ///
    /// Additionally pops the last save point from the save point stack.
    fn rollback_to_save_point(&mut self) -> Result<()>;

<<<<<<< HEAD
    /// Merge another WriteBatch to self
    fn merge(&mut self, src: &Self);
=======
    /// Merge another WriteBatch to itself
    fn merge(&mut self, src: Self);
>>>>>>> 0206ae05
}<|MERGE_RESOLUTION|>--- conflicted
+++ resolved
@@ -127,11 +127,6 @@
     /// Additionally pops the last save point from the save point stack.
     fn rollback_to_save_point(&mut self) -> Result<()>;
 
-<<<<<<< HEAD
-    /// Merge another WriteBatch to self
-    fn merge(&mut self, src: &Self);
-=======
     /// Merge another WriteBatch to itself
     fn merge(&mut self, src: Self);
->>>>>>> 0206ae05
 }