// Copyright 2020 TiKV Project Authors. Licensed under Apache-2.0.

use std::io;
use std::result::Result;
use std::sync::mpsc::{self, Sender};
use std::thread::{Builder as ThreadBuilder, JoinHandle};
use std::time::{Duration, Instant};

use raft_engine::RaftEngine;

use crate::*;

const DEFAULT_FLUSH_INTERVAL: Duration = Duration::from_millis(10_000);
const FLUSHER_RESET_INTERVAL: Duration = Duration::from_millis(60_000);

pub struct MetricsFlusher<K: KvEngine, R: RaftEngine> {
    pub engines: Engines<K, R>,
    interval: Duration,
    handle: Option<JoinHandle<()>>,
    sender: Option<Sender<bool>>,
}

impl<K: KvEngine, R: RaftEngine> MetricsFlusher<K, R> {
    pub fn new(engines: Engines<K, R>) -> Self {
        MetricsFlusher {
            engines,
            interval: DEFAULT_FLUSH_INTERVAL,
            handle: None,
            sender: None,
        }
    }

    pub fn set_flush_interval(&mut self, interval: Duration) {
        self.interval = interval;
    }

    pub fn start(&mut self) -> Result<(), io::Error> {
        let (kv_db, raft_db) = (self.engines.kv.clone(), self.engines.raft.clone());
        let interval = self.interval;
        let (tx, rx) = mpsc::channel();
        self.sender = Some(tx);
        let h = ThreadBuilder::new()
            .name("metrics-flusher".to_owned())
            .spawn(move || {
                tikv_alloc::add_thread_memory_accessor();
                let mut last_reset = Instant::now();
                while let Err(mpsc::RecvTimeoutError::Timeout) = rx.recv_timeout(interval) {
<<<<<<< HEAD
                    kv_db.flush_metrics("kv", shared_block_cache);
                    // raft_db.flush_metrics("raft", shared_block_cache);
=======
                    kv_db.flush_metrics("kv");
                    raft_db.flush_metrics("raft");
>>>>>>> 23504b34
                    if last_reset.elapsed() >= FLUSHER_RESET_INTERVAL {
                        kv_db.reset_statistics();
                        // raft_db.reset_statistics();
                        last_reset = Instant::now();
                    }
                }
                tikv_alloc::remove_thread_memory_accessor();
            })?;

        self.handle = Some(h);
        Ok(())
    }

    pub fn stop(&mut self) {
        let h = self.handle.take();
        if h.is_none() {
            return;
        }
        drop(self.sender.take().unwrap());
        if let Err(e) = h.unwrap().join() {
            error!("join metrics flusher failed"; "err" => ?e);
            return;
        }
    }
}<|MERGE_RESOLUTION|>--- conflicted
+++ resolved
@@ -45,13 +45,8 @@
                 tikv_alloc::add_thread_memory_accessor();
                 let mut last_reset = Instant::now();
                 while let Err(mpsc::RecvTimeoutError::Timeout) = rx.recv_timeout(interval) {
-<<<<<<< HEAD
-                    kv_db.flush_metrics("kv", shared_block_cache);
-                    // raft_db.flush_metrics("raft", shared_block_cache);
-=======
                     kv_db.flush_metrics("kv");
                     raft_db.flush_metrics("raft");
->>>>>>> 23504b34
                     if last_reset.elapsed() >= FLUSHER_RESET_INTERVAL {
                         kv_db.reset_statistics();
                         // raft_db.reset_statistics();
