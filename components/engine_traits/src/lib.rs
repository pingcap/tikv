// Copyright 2019 TiKV Project Authors. Licensed under Apache-2.0.

//! A generic TiKV storage engine
//!
//! This is a work-in-progress attempt to abstract all the features needed by
//! TiKV to persist its data.
//!
//! This crate must not have any transitive dependencies on RocksDB. The RocksDB
//! implementation is in the `engine_rocks` crate.
//!
//! This documentation contains a description of the porting process, current
//! design decisions and design guidelines, and refactoring tips.
//!
//!
//! # The porting process
//!
//! These are some guidelines that seem to make the porting managable. As the
//! process continues new strategies are discovered and written here. This is a
//! big refactoring and will take many monthse.
//!
//! Refactoring is a craft, not a science, and figuring out how to overcome any
//! particular situation takes experience and intuation, but these principles
//! can help.
//!
//! A guiding principle is to do one thing at a time. In particular, don't
//! redesign while encapsulating.
//!
//! The port is happening in stages:
//!
//!   1) Migrating the `engine` abstractions
//!   2) Eliminating direct-use of `rocksdb` re-exports
//!   3) "Pulling up" the generic abstractions though TiKV
//!   4) Isolating test cases from RocksDB
//!
//! These stages are described in more detail:
//!
//! ## 1) Migrating the `engine` abstractions
//!
//! The engine crate was an earlier attempt to abstract the storage engine. Much
//! of its structure is duplicated near-identically in engine_traits, the
//! difference being that engine_traits has no RocksDB dependencies. Having no
//! RocksDB dependencies makes it trivial to guarantee that the abstractions are
//! truly abstract.
//!
//! `engine` also reexports raw bindings from `rust-rocksdb` for every purpose
//! for which there is not yet an abstract trait.
//!
//! During this stage, we will eliminate the wrappers from `engine` to reduce
//! code duplication. We do this by identifying a small subsystem within
//! `engine`, duplicating it within `engine_traits` and `engine_rocks`, deleting
//! the code from `engine`, and fixing all the callers to work with the
//! abstracted implementation.
//!
//! At the end of this stage the `engine` dependency will contain no code except
//! for `rust-rocksdb` reexports. TiKV will still depend on the concrete
//! RocksDB implementations from `engine_rocks`, as well as the raw API's from
//! reexported from the `rust-rocksdb` crate.
//!
//! ## 2) Eliminating the `engine` dep from TiKV with new abstractions
//!
//! TiKV uses reexported `rust-rocksdb` APIs via the `engine` crate. During this
//! stage we need to identify each of these APIs, duplicate them generically in
//! the `engine_traits` and `engine_rocks` crate, and convert all callers to use
//! the `engine_rocks` crate instead.
//!
//! At the end of this phase the `engine` crate will be deleted.
//!
//! ## 3) "Pulling up" the generic abstractions through TiKv
//!
//! With all of TiKV using the `engine_traits` traits in conjunction with the
//! concrete `engine_rocks` types, we can push generic type parameters up
//! through the application. Then we will remove the concrete `engine_rocks`
//! dependency from TiKV so that it is impossible to re-introduce
//! engine-specific code again.
//!
//! We will probably introduce some other crate to mediate between multiple
//! engine implementations, such that at the end of this phase TiKV will
//! not have a dependency on `engine_rocks`.
//!
//! It will though still have a dev-dependency on `engine_rocks` for the
//! test cases.
//!
//! ## 4) Isolating test cases from RocksDB
//!
//! Eventually we need our test suite to run over multiple engines.
//! The exact strategy here is yet to be determined, but it may begin by
//! breaking the `engine_rocks` dependency with a new `engine_test`, that
//! begins by simply wrapping `engine_rocks`.
//!
//!
//! # Design notes
//!
//! - `KvEngine` is the main engine trait. It requires many other traits, which
//!   have many other associated types that implement yet more traits.
//!
//! - Features should be grouped into their own modules with their own
//!   traits. A common pattern is to have an associated type that implements
//!   a trait, and an "extension" trait that associates that type with `KvEngine`,
//!   which is part of `KvEngine's trait requirements.
//!
//! - For now, for simplicity, all extension traits are required by `KvEngine`.
//!   In the future it may be feasible to separate them for engines with
//!   different feature sets.
//!
//! - Associated types generally have the same name as the trait they
//!   are required to implement. Engine extensions generally have the same
//!   name suffixed with `Ext`. Concrete implementations usually have the
//!   same name prefixed with the database name, i.e. `Rocks`.
//!
//!   Example:
//!
//!   ```ignore
//!   // in engine_traits
//!
//!   trait IOLimiterExt {
//!       type IOLimiter: IOLimiter;
//!   }
//!
//!   trait IOLimiter { }
//!
<<<<<<< HEAD
//!   // in engine_rust
=======
//!   ```ignore
//!   // in engine_rocks
>>>>>>> 882c7d37
//!
//!   struct RocksEngine;
//!
//!   struct RocksIOLimiter;
//!
//!   impl IOLimiterExt for RocksEngine {
//!       type IOLimiter = RocksIOLimiter;
//!   }
//!
//!   impl IOLimiter for RocksIOLimiter { }
//!   ```
//!
//! - All engines use the same error type, defined in this crate. Thus
//!   engine-specific type information is boxed and hidden.
//!
//! - `KvEngine` is a factory type for some of its associated types, but not
//!   others. For now, use factory methods when RocksDB would require factory
//!   method (that is, when the DB is required to create the associated type -
//!   if the associated type can be created without context from the database,
//!   use a standard new method). If future engines require factory methods, the
//!   traits can be converted then.
//!
//! - Types that require a handle to the engine (or some other "parent" type)
//!   do so with either Rc or Arc. An example is EngineIterator. The reason
//!   for this is that associated types cannot contain lifetimes. That requires
//!   "generic associated types". See
//!
//!   - https://github.com/rust-lang/rfcs/pull/1598
//!   - https://github.com/rust-lang/rust/issues/44265
//!
//! - Traits can't have mutually-recursive associated types. That is, if
//!   `KvEngine` has a `Snapshot` associated type, `Snapshot` can't then have a
//!   `KvEngine` associated type - the compiler will not be able to resolve both
//!   `KvEngine`s to the same type. In these cases, e.g. `Snapshot` needs to be
//!   parameterized over its engine type and `impl Snapshot<RocksEngine> for
//!   RocksSnapshot`.
//!
//!
//! # Refactoring tips
//!
//! - Port modules with the fewest RocksDB dependencies at a time, modifying
//!   those modules's callers to convert to and from the engine traits as
//!   needed. Move in and out of the engine_traits world with the
//!   `RocksDB::from_ref` and `RocksDB::as_inner` methods.
//!
//! - Down follow the type system too far "down the rabbit hole". When you see
//!   that another subsystem is blocking you from refactoring the system you
//!   are trying to refactor, stop, stash your changes, and focus on the other
//!   system instead.
//!
//! - You will through away branches that lead to dead ends. Learn from the
//!   experience and try again from a different angle.
//!
//! - For now, use the same APIs as the RocksDB bindings, as methods
//!   on the various engine traits, and with this crate's error type.
//!
//! - When new types are needed from the RocksDB API, add a new module, define a
//!   new trait (possibly with the same name as the RocksDB type), then define a
//!   `TraitExt` trait to "mixin" to the `KvEngine` trait.
//!
//! - Port methods directly from the existing `engine` crate by re-implementing
//!   it in engine_traits and engine_rocks, replacing all the callers with calls
//!   into the traits, then delete the versions in the `engine` crate.
//!
//! - Use the .c() method from engine_rocks::compat::Compat to get a
//!   KvEngine reference from Arc<DB> in the fewest characters. It also
//!   works on Snapshot, and can be adapted to other types.
//!
//! - Use tikv::into_other::IntoOther to adapt between error types of dependencies
//!   that are not themselves interdependent. E.g. raft::Error can be created
//!   from engine_traits::Error even though neither `raft` tor `engine_traits`
//!   know about each other.
//!
//! - "Plain old data" types in `engine` can be moved directly into
//!   `engine_traits` and reexported from `engine` to ease the transition.
//!   Likewise `engine_rocks` can temporarily call code from inside `engine`.

#![recursion_limit = "200"]

#[macro_use]
extern crate quick_error;
#[allow(unused_extern_crates)]
extern crate tikv_alloc;

// These modules contain traits that need to be implemented by engines, either
// they are required by KvEngine or are an associated type of KvEngine. It is
// recommended that engines follow the same module layout.
//
// Many of these define "extension" traits, that end in `Ext`.

mod cf_handle;
pub use crate::cf_handle::*;
mod cf_options;
pub use crate::cf_options::*;
mod db_options;
pub use crate::db_options::*;
mod db_vector;
pub use crate::db_vector::*;
mod engine;
pub use crate::engine::*;
mod import;
pub use import::*;
mod snapshot;
pub use crate::snapshot::*;
mod sst;
pub use crate::sst::*;
mod table_properties;
pub use crate::table_properties::*;
mod write_batch;
pub use crate::write_batch::*;

// These modules contain more general traits, some of which may be implemented
// by multiple types.

mod iterable;
pub use crate::iterable::*;
mod mutable;
pub use crate::mutable::*;
mod peekable;
pub use crate::peekable::*;

// These modules contain support code that does not need to be implemented by
// engines.

mod cfdefs;
pub use crate::cfdefs::*;
mod engines;
pub use engines::*;
mod errors;
pub use crate::errors::*;
mod options;
pub use crate::options::*;
pub mod range;
pub use crate::range::*;
pub mod util;

pub const DATA_KEY_PREFIX_LEN: usize = 1;<|MERGE_RESOLUTION|>--- conflicted
+++ resolved
@@ -118,12 +118,8 @@
 //!
 //!   trait IOLimiter { }
 //!
-<<<<<<< HEAD
-//!   // in engine_rust
-=======
 //!   ```ignore
 //!   // in engine_rocks
->>>>>>> 882c7d37
 //!
 //!   struct RocksEngine;
 //!
