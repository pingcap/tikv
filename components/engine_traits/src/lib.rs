--- conflicted
+++ resolved
@@ -231,13 +231,10 @@
 pub use crate::table_properties::*;
 mod write_batch;
 pub use crate::write_batch::*;
-<<<<<<< HEAD
 mod encryption;
 pub use crate::encryption::*;
-=======
 mod properties;
 pub use crate::properties::*;
->>>>>>> 1937c701
 
 // These modules contain more general traits, some of which may be implemented
 // by multiple types.
