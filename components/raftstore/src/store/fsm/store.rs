// Copyright 2016 TiKV Project Authors. Licensed under Apache-2.0.

use std::cmp::{Ord, Ordering as CmpOrdering};
use std::collections::BTreeMap;
use std::collections::Bound::{Excluded, Included, Unbounded};
use std::ops::Deref;
use std::sync::atomic::{AtomicUsize, Ordering};
use std::sync::{Arc, Mutex};
use std::time::{Duration, Instant};
use std::{mem, thread, u64};

use batch_system::{BasicMailbox, BatchRouter, BatchSystem, Fsm, HandlerBuilder, PollHandler};
use crossbeam::channel::{TryRecvError, TrySendError};
use engine_rocks::{PerfContext, PerfLevel};
use engine_traits::{Engines, KvEngine, Mutable, WriteBatch, WriteBatchExt, WriteOptions};
use engine_traits::{CF_DEFAULT, CF_LOCK, CF_RAFT, CF_WRITE};
use futures::Future;
use kvproto::import_sstpb::SstMeta;
use kvproto::metapb::{self, Region, RegionEpoch};
use kvproto::pdpb::StoreStats;
use kvproto::raft_cmdpb::{AdminCmdType, AdminRequest};
use kvproto::raft_serverpb::{ExtraMessageType, PeerState, RaftMessage, RegionLocalState};
use kvproto::replication_modepb::{ReplicationMode, ReplicationStatus};
use protobuf::Message;
use raft::{Ready, StateRole};
use time::{self, Timespec};

use engine_rocks::CompactedEvent;
use error_code::ErrorCodeExt;
use keys::{self, data_end_key, data_key, enc_end_key, enc_start_key};
use pd_client::PdClient;
use raft_engine::{RaftEngine, RaftLogBatch};
use sst_importer::SSTImporter;
use tikv_util::collections::HashMap;
use tikv_util::config::{Tracker, VersionTrack};
use tikv_util::mpsc::{self, LooseBoundedSender, Receiver};
use tikv_util::time::{duration_to_sec, Instant as TiInstant};
use tikv_util::timer::SteadyTimer;
use tikv_util::worker::{FutureScheduler, FutureWorker, Scheduler, Worker};
use tikv_util::{is_zero_duration, sys as sys_util, Either, RingQueue};

use crate::coprocessor::split_observer::SplitObserver;
use crate::coprocessor::{BoxAdminObserver, CoprocessorHost, RegionChangeEvent};
use crate::observe_perf_context_type;
use crate::report_perf_context;
use crate::store::config::Config;
use crate::store::fsm::metrics::*;
use crate::store::fsm::peer::{
    maybe_destroy_source, new_admin_request, PeerFsm, PeerFsmDelegate, SenderFsmPair,
};
use crate::store::fsm::ApplyNotifier;
use crate::store::fsm::ApplyTaskRes;
use crate::store::fsm::{
    create_apply_batch_system, ApplyBatchSystem, ApplyPollerBuilder, ApplyRes, ApplyRouter,
};
use crate::store::local_metrics::RaftMetrics;
use crate::store::metrics::*;
use crate::store::peer_storage::{self, HandleRaftReadyContext, InvokeContext};
use crate::store::transport::Transport;
use crate::store::util::{is_initial_msg, PerfContextStatistics};
use crate::store::worker::{
    AutoSplitController, CleanupRunner, CleanupSSTRunner, CleanupSSTTask, CleanupTask,
    CompactRunner, CompactTask, ConsistencyCheckRunner, ConsistencyCheckTask, PdRunner,
    RaftlogGcRunner, RaftlogGcTask, ReadDelegate, RegionRunner, RegionTask, SplitCheckTask,
};
use crate::store::PdTask;
use crate::store::PeerTicks;
use crate::store::{
    util, Callback, CasualMessage, GlobalReplicationState, MergeResultKind, PeerMsg, RaftCommand,
    SignificantMsg, SnapManager, StoreMsg, StoreTick,
};
use crate::Result;
<<<<<<< HEAD
use tikv_util::future::poll_future_notify;
=======
use concurrency_manager::ConcurrencyManager;
>>>>>>> b34cab6e

type Key = Vec<u8>;

const KV_WB_SHRINK_SIZE: usize = 256 * 1024;
const RAFT_WB_SHRINK_SIZE: usize = 1024 * 1024;
pub const PENDING_VOTES_CAP: usize = 20;
const UNREACHABLE_BACKOFF: Duration = Duration::from_secs(10);

pub struct StoreInfo<E> {
    pub engine: E,
    pub capacity: u64,
}

pub struct StoreMeta {
    /// store id
    pub store_id: Option<u64>,
    /// region_end_key -> region_id
    pub region_ranges: BTreeMap<Vec<u8>, u64>,
    /// region_id -> region
    pub regions: HashMap<u64, Region>,
    /// region_id -> reader
    pub readers: HashMap<u64, ReadDelegate>,
    /// `MsgRequestPreVote` or `MsgRequestVote` messages from newly split Regions shouldn't be dropped if there is no
    /// such Region in this store now. So the messages are recorded temporarily and will be handled later.
    pub pending_votes: RingQueue<RaftMessage>,
    /// The regions with pending snapshots.
    pub pending_snapshot_regions: Vec<Region>,
    /// A marker used to indicate the peer of a Region has received a merge target message and waits to be destroyed.
    /// target_region_id -> (source_region_id -> merge_target_region)
    pub pending_merge_targets: HashMap<u64, HashMap<u64, metapb::Region>>,
    /// An inverse mapping of `pending_merge_targets` used to let source peer help target peer to clean up related entry.
    /// source_region_id -> target_region_id
    pub targets_map: HashMap<u64, u64>,
    /// `atomic_snap_regions` and `destroyed_region_for_snap` are used for making destroy overlapped regions
    /// and apply snapshot atomically.
    /// region_id -> wait_destroy_regions_map(source_region_id -> is_ready)
    /// A target peer must wait for all source peer to ready before applying snapshot.
    pub atomic_snap_regions: HashMap<u64, HashMap<u64, bool>>,
    /// source_region_id -> need_atomic
    /// Used for reminding the source peer to switch to ready in `atomic_snap_regions`.
    pub destroyed_region_for_snap: HashMap<u64, bool>,
}

impl StoreMeta {
    pub fn new(vote_capacity: usize) -> StoreMeta {
        StoreMeta {
            store_id: None,
            region_ranges: BTreeMap::default(),
            regions: HashMap::default(),
            readers: HashMap::default(),
            pending_votes: RingQueue::with_capacity(vote_capacity),
            pending_snapshot_regions: Vec::default(),
            pending_merge_targets: HashMap::default(),
            targets_map: HashMap::default(),
            atomic_snap_regions: HashMap::default(),
            destroyed_region_for_snap: HashMap::default(),
        }
    }

    #[inline]
    pub fn set_region<EK: KvEngine, ER: RaftEngine>(
        &mut self,
        host: &CoprocessorHost<EK>,
        region: Region,
        peer: &mut crate::store::Peer<EK, ER>,
    ) {
        let prev = self.regions.insert(region.get_id(), region.clone());
        if prev.map_or(true, |r| r.get_id() != region.get_id()) {
            // TODO: may not be a good idea to panic when holding a lock.
            panic!("{} region corrupted", peer.tag);
        }
        let reader = self.readers.get_mut(&region.get_id()).unwrap();
        peer.set_region(host, reader, region);
    }
}

pub struct RaftRouter<EK, ER>
where
    EK: KvEngine,
    ER: RaftEngine,
{
    pub router: BatchRouter<PeerFsm<EK, ER>, StoreFsm>,
}

impl<EK, ER> Clone for RaftRouter<EK, ER>
where
    EK: KvEngine,
    ER: RaftEngine,
{
    fn clone(&self) -> Self {
        RaftRouter {
            router: self.router.clone(),
        }
    }
}

impl<EK, ER> Deref for RaftRouter<EK, ER>
where
    EK: KvEngine,
    ER: RaftEngine,
{
    type Target = BatchRouter<PeerFsm<EK, ER>, StoreFsm>;

    fn deref(&self) -> &BatchRouter<PeerFsm<EK, ER>, StoreFsm> {
        &self.router
    }
}

impl<EK, ER> ApplyNotifier<EK> for RaftRouter<EK, ER>
where
    EK: KvEngine,
    ER: RaftEngine,
{
    fn notify(&self, apply_res: Vec<ApplyRes<EK::Snapshot>>) {
        for r in apply_res {
            self.router.try_send(
                r.region_id,
                PeerMsg::ApplyRes {
                    res: ApplyTaskRes::Apply(r),
                },
            );
        }
    }
    fn notify_one(&self, region_id: u64, msg: PeerMsg<EK>) {
        self.router.try_send(region_id, msg);
    }

    fn clone_box(&self) -> Box<dyn ApplyNotifier<EK>> {
        Box::new(self.clone())
    }
}

impl<EK, ER> RaftRouter<EK, ER>
where
    EK: KvEngine,
    ER: RaftEngine,
{
    pub fn send_raft_message(
        &self,
        mut msg: RaftMessage,
    ) -> std::result::Result<(), TrySendError<RaftMessage>> {
        let id = msg.get_region_id();
        match self.try_send(id, PeerMsg::RaftMessage(msg)) {
            Either::Left(Ok(())) => return Ok(()),
            Either::Left(Err(TrySendError::Full(PeerMsg::RaftMessage(m)))) => {
                return Err(TrySendError::Full(m));
            }
            Either::Left(Err(TrySendError::Disconnected(PeerMsg::RaftMessage(m)))) => {
                return Err(TrySendError::Disconnected(m));
            }
            Either::Right(PeerMsg::RaftMessage(m)) => msg = m,
            _ => unreachable!(),
        }
        match self.send_control(StoreMsg::RaftMessage(msg)) {
            Ok(()) => Ok(()),
            Err(TrySendError::Full(StoreMsg::RaftMessage(m))) => Err(TrySendError::Full(m)),
            Err(TrySendError::Disconnected(StoreMsg::RaftMessage(m))) => {
                Err(TrySendError::Disconnected(m))
            }
            _ => unreachable!(),
        }
    }

    #[inline]
    pub fn send_raft_command(
        &self,
        cmd: RaftCommand<EK::Snapshot>,
    ) -> std::result::Result<(), TrySendError<RaftCommand<EK::Snapshot>>> {
        let region_id = cmd.request.get_header().get_region_id();
        match self.send(region_id, PeerMsg::RaftCommand(cmd)) {
            Ok(()) => Ok(()),
            Err(TrySendError::Full(PeerMsg::RaftCommand(cmd))) => Err(TrySendError::Full(cmd)),
            Err(TrySendError::Disconnected(PeerMsg::RaftCommand(cmd))) => {
                Err(TrySendError::Disconnected(cmd))
            }
            _ => unreachable!(),
        }
    }

    fn report_unreachable(&self, store_id: u64) {
        self.broadcast_normal(|| {
            PeerMsg::SignificantMsg(SignificantMsg::StoreUnreachable { store_id })
        });
    }

    fn report_status_update(&self) {
        self.broadcast_normal(|| PeerMsg::UpdateReplicationMode)
    }

    /// Broadcasts resolved result to all regions.
    pub fn report_resolved(&self, store_id: u64, group_id: u64) {
        self.broadcast_normal(|| {
            PeerMsg::SignificantMsg(SignificantMsg::StoreResolved { store_id, group_id })
        })
    }
}

#[derive(Default)]
pub struct PeerTickBatch {
    pub ticks: Vec<Box<dyn FnOnce() + Send>>,
    pub wait_duration: Duration,
}

impl Clone for PeerTickBatch {
    fn clone(&self) -> PeerTickBatch {
        PeerTickBatch {
            ticks: vec![],
            wait_duration: self.wait_duration,
        }
    }
}

pub struct PollContext<EK, ER, T, C: 'static>
where
    EK: KvEngine,
    ER: RaftEngine,
{
    pub cfg: Config,
    pub store: metapb::Store,
    pub pd_scheduler: FutureScheduler<PdTask<EK>>,
    pub consistency_check_scheduler: Scheduler<ConsistencyCheckTask<EK::Snapshot>>,
    pub split_check_scheduler: Scheduler<SplitCheckTask>,
    // handle Compact, CleanupSST task
    pub cleanup_scheduler: Scheduler<CleanupTask>,
    pub raftlog_gc_scheduler: Scheduler<RaftlogGcTask<ER>>,
    pub region_scheduler: Scheduler<RegionTask<EK::Snapshot>>,
    pub apply_router: ApplyRouter<EK>,
    pub router: RaftRouter<EK, ER>,
    pub importer: Arc<SSTImporter>,
    pub store_meta: Arc<Mutex<StoreMeta>>,
    /// region_id -> (peer_id, is_splitting)
    /// Used for handling race between splitting and creating new peer.
    /// An uninitialized peer can be replaced to the one from splitting iff they are exactly the same peer.
    ///
    /// WARNING:
    /// To avoid deadlock, if you want to use `store_meta` and `pending_create_peers` together,
    /// the lock sequence MUST BE:
    /// 1. lock the store_meta.
    /// 2. lock the pending_create_peers.
    pub pending_create_peers: Arc<Mutex<HashMap<u64, (u64, bool)>>>,
    pub raft_metrics: RaftMetrics,
    pub snap_mgr: SnapManager,
    pub applying_snap_count: Arc<AtomicUsize>,
    pub coprocessor_host: CoprocessorHost<EK>,
    pub timer: SteadyTimer,
    pub trans: T,
    pub pd_client: Arc<C>,
    pub global_replication_state: Arc<Mutex<GlobalReplicationState>>,
    pub global_stat: GlobalStoreStat,
    pub store_stat: LocalStoreStat,
    pub engines: Engines<EK, ER>,
    pub kv_wb: EK::WriteBatch,
    pub raft_wb: ER::LogBatch,
    pub pending_count: usize,
    pub sync_log: bool,
    pub has_ready: bool,
    pub ready_res: Vec<(Ready, InvokeContext)>,
    pub need_flush_trans: bool,
    pub current_time: Option<Timespec>,
    pub perf_context_statistics: PerfContextStatistics,
    pub node_start_time: Option<Instant>,
    pub tick_batch: Vec<PeerTickBatch>,
}

impl<EK, ER, T, C> HandleRaftReadyContext<EK::WriteBatch, ER::LogBatch>
    for PollContext<EK, ER, T, C>
where
    EK: KvEngine,
    ER: RaftEngine,
{
    fn wb_mut(&mut self) -> (&mut EK::WriteBatch, &mut ER::LogBatch) {
        (&mut self.kv_wb, &mut self.raft_wb)
    }

    #[inline]
    fn kv_wb_mut(&mut self) -> &mut EK::WriteBatch {
        &mut self.kv_wb
    }

    #[inline]
    fn raft_wb_mut(&mut self) -> &mut ER::LogBatch {
        &mut self.raft_wb
    }

    #[inline]
    fn sync_log(&self) -> bool {
        self.sync_log
    }

    #[inline]
    fn set_sync_log(&mut self, sync: bool) {
        self.sync_log = sync;
    }
}

impl<EK, ER, T, C> PollContext<EK, ER, T, C>
where
    EK: KvEngine,
    ER: RaftEngine,
{
    #[inline]
    pub fn store_id(&self) -> u64 {
        self.store.get_id()
    }

    /// Timeout is calculated from TiKV start, the node should not become
    /// hibernated if it still within the hibernate timeout, see
    /// https://github.com/tikv/tikv/issues/7747
    pub fn is_hibernate_timeout(&mut self) -> bool {
        let timeout = match self.node_start_time {
            Some(t) => t.elapsed() >= self.cfg.hibernate_timeout.0,
            None => return true,
        };
        if timeout {
            self.node_start_time = None;
        }
        timeout
    }
}

impl<EK, ER, T: Transport, C> PollContext<EK, ER, T, C>
where
    EK: KvEngine,
    ER: RaftEngine,
{
    #[inline]
    fn schedule_store_tick(&self, tick: StoreTick, timeout: Duration) {
        if !is_zero_duration(&timeout) {
            let mb = self.router.control_mailbox();
            let f = self
                .timer
                .delay(timeout)
                .map(move |_| {
                    if let Err(e) = mb.force_send(StoreMsg::Tick(tick)) {
                        info!(
                            "failed to schedule store tick, are we shutting down?";
                            "tick" => ?tick,
                            "err" => ?e
                        );
                    }
                })
                .map_err(move |e| {
                    panic!("tick {:?} is lost due to timeout error: {:?}", tick, e);
                });
            poll_future_notify(f);
        }
    }

    pub fn handle_stale_msg(
        &mut self,
        msg: &RaftMessage,
        cur_epoch: RegionEpoch,
        need_gc: bool,
        target_region: Option<metapb::Region>,
    ) {
        let region_id = msg.get_region_id();
        let from_peer = msg.get_from_peer();
        let to_peer = msg.get_to_peer();
        let msg_type = msg.get_message().get_msg_type();

        if !need_gc {
            info!(
                "raft message is stale, ignore it";
                "region_id" => region_id,
                "current_region_epoch" => ?cur_epoch,
                "msg_type" => ?msg_type,
            );
            self.raft_metrics.message_dropped.stale_msg += 1;
            return;
        }

        info!(
            "raft message is stale, tell to gc";
            "region_id" => region_id,
            "current_region_epoch" => ?cur_epoch,
            "msg_type" => ?msg_type,
        );

        let mut gc_msg = RaftMessage::default();
        gc_msg.set_region_id(region_id);
        gc_msg.set_from_peer(to_peer.clone());
        gc_msg.set_to_peer(from_peer.clone());
        gc_msg.set_region_epoch(cur_epoch);
        if let Some(r) = target_region {
            gc_msg.set_merge_target(r);
        } else {
            gc_msg.set_is_tombstone(true);
        }
        if let Err(e) = self.trans.send(gc_msg) {
            error!(
                "send gc message failed";
                "region_id" => region_id,
                "err" => ?e,
                "error_code" => %e.error_code(),
            );
        }
        self.need_flush_trans = true;
    }
}

struct Store {
    // store id, before start the id is 0.
    id: u64,
    last_compact_checked_key: Key,
    stopped: bool,
    start_time: Option<Timespec>,
    consistency_check_time: HashMap<u64, Instant>,
    last_unreachable_report: HashMap<u64, Instant>,
}

pub struct StoreFsm {
    store: Store,
    receiver: Receiver<StoreMsg>,
}

impl StoreFsm {
    pub fn new(cfg: &Config) -> (LooseBoundedSender<StoreMsg>, Box<StoreFsm>) {
        let (tx, rx) = mpsc::loose_bounded(cfg.notify_capacity);
        let fsm = Box::new(StoreFsm {
            store: Store {
                id: 0,
                last_compact_checked_key: keys::DATA_MIN_KEY.to_vec(),
                stopped: false,
                start_time: None,
                consistency_check_time: HashMap::default(),
                last_unreachable_report: HashMap::default(),
            },
            receiver: rx,
        });
        (tx, fsm)
    }
}

impl Fsm for StoreFsm {
    type Message = StoreMsg;

    #[inline]
    fn is_stopped(&self) -> bool {
        self.store.stopped
    }
}

struct StoreFsmDelegate<
    'a,
    EK: KvEngine + 'static,
    ER: RaftEngine + 'static,
    T: 'static,
    C: 'static,
> {
    fsm: &'a mut StoreFsm,
    ctx: &'a mut PollContext<EK, ER, T, C>,
}

impl<'a, EK: KvEngine + 'static, ER: RaftEngine + 'static, T: Transport, C: PdClient>
    StoreFsmDelegate<'a, EK, ER, T, C>
{
    fn on_tick(&mut self, tick: StoreTick) {
        let t = TiInstant::now_coarse();
        match tick {
            StoreTick::PdStoreHeartbeat => self.on_pd_store_heartbeat_tick(),
            StoreTick::SnapGc => self.on_snap_mgr_gc(),
            StoreTick::CompactLockCf => self.on_compact_lock_cf(),
            StoreTick::CompactCheck => self.on_compact_check_tick(),
            StoreTick::ConsistencyCheck => self.on_consistency_check_tick(),
            StoreTick::CleanupImportSST => self.on_cleanup_import_sst_tick(),
        }
        let elapsed = t.elapsed();
        RAFT_EVENT_DURATION
            .get(tick.tag())
            .observe(duration_to_sec(elapsed) as f64);
        slow_log!(
            elapsed,
            "[store {}] handle timeout {:?}",
            self.fsm.store.id,
            tick
        );
    }

    fn handle_msgs(&mut self, msgs: &mut Vec<StoreMsg>) {
        for m in msgs.drain(..) {
            match m {
                StoreMsg::Tick(tick) => self.on_tick(tick),
                StoreMsg::RaftMessage(msg) => {
                    if let Err(e) = self.on_raft_message(msg) {
                        error!(
                            "handle raft message failed";
                            "store_id" => self.fsm.store.id,
                            "error_code" => %e.error_code(),
                            "err" => ?e
                        );
                    }
                }
                StoreMsg::CompactedEvent(event) => self.on_compaction_finished(event),
                StoreMsg::ValidateSSTResult { invalid_ssts } => {
                    self.on_validate_sst_result(invalid_ssts)
                }
                StoreMsg::ClearRegionSizeInRange { start_key, end_key } => {
                    self.clear_region_size_in_range(&start_key, &end_key)
                }
                StoreMsg::StoreUnreachable { store_id } => {
                    self.on_store_unreachable(store_id);
                }
                StoreMsg::Start { store } => self.start(store),
                #[cfg(any(test, feature = "testexport"))]
                StoreMsg::Validate(f) => f(&self.ctx.cfg),
                StoreMsg::UpdateReplicationMode(status) => self.on_update_replication_mode(status),
            }
        }
    }

    fn start(&mut self, store: metapb::Store) {
        if self.fsm.store.start_time.is_some() {
            panic!(
                "[store {}] unable to start again with meta {:?}",
                self.fsm.store.id, store
            );
        }
        self.fsm.store.id = store.get_id();
        self.fsm.store.start_time = Some(time::get_time());
        self.register_cleanup_import_sst_tick();
        self.register_compact_check_tick();
        self.register_pd_store_heartbeat_tick();
        self.register_compact_lock_cf_tick();
        self.register_snap_mgr_gc_tick();
        self.register_consistency_check_tick();
    }
}

pub struct RaftPoller<EK: KvEngine + 'static, ER: RaftEngine + 'static, T: 'static, C: 'static> {
    tag: String,
    store_msg_buf: Vec<StoreMsg>,
    peer_msg_buf: Vec<PeerMsg<EK>>,
    previous_metrics: RaftMetrics,
    timer: TiInstant,
    poll_ctx: PollContext<EK, ER, T, C>,
    messages_per_tick: usize,
    cfg_tracker: Tracker<Config>,
}

impl<EK: KvEngine, ER: RaftEngine, T: Transport, C: PdClient> RaftPoller<EK, ER, T, C> {
    fn handle_raft_ready(&mut self, peers: &mut [Box<PeerFsm<EK, ER>>]) {
        // Only enable the fail point when the store id is equal to 3, which is
        // the id of slow store in tests.
        fail_point!("on_raft_ready", self.poll_ctx.store_id() == 3, |_| {});
        if self.poll_ctx.need_flush_trans
            && (!self.poll_ctx.kv_wb.is_empty() || !self.poll_ctx.raft_wb.is_empty())
        {
            self.poll_ctx.trans.flush();
            self.poll_ctx.need_flush_trans = false;
        }
        let ready_cnt = self.poll_ctx.ready_res.len();
        if ready_cnt != 0 && self.poll_ctx.cfg.early_apply {
            let mut batch_pos = 0;
            let mut ready_res = mem::replace(&mut self.poll_ctx.ready_res, vec![]);
            for (ready, invoke_ctx) in &mut ready_res {
                let region_id = invoke_ctx.region_id;
                if peers[batch_pos].region_id() == region_id {
                } else {
                    while peers[batch_pos].region_id() != region_id {
                        batch_pos += 1;
                    }
                }
                PeerFsmDelegate::new(&mut peers[batch_pos], &mut self.poll_ctx)
                    .handle_raft_ready_apply(ready, invoke_ctx);
            }
            self.poll_ctx.ready_res = ready_res;
        }
        self.poll_ctx.raft_metrics.ready.has_ready_region += ready_cnt as u64;
        fail_point!("raft_before_save");
        if !self.poll_ctx.kv_wb.is_empty() {
            let mut write_opts = WriteOptions::new();
            write_opts.set_sync(true);
            self.poll_ctx
                .engines
                .kv
                .write_opt(&self.poll_ctx.kv_wb, &write_opts)
                .unwrap_or_else(|e| {
                    panic!("{} failed to save append state result: {:?}", self.tag, e);
                });
            let data_size = self.poll_ctx.kv_wb.data_size();
            if data_size > KV_WB_SHRINK_SIZE {
                self.poll_ctx.kv_wb = self.poll_ctx.engines.kv.write_batch_with_cap(4 * 1024);
            } else {
                self.poll_ctx.kv_wb.clear();
            }
        }
        fail_point!("raft_between_save");
        if !self.poll_ctx.raft_wb.is_empty() {
            fail_point!(
                "raft_before_save_on_store_1",
                self.poll_ctx.store_id() == 1,
                |_| {}
            );

            let need_sync = self.poll_ctx.cfg.sync_log || self.poll_ctx.sync_log;
            self.poll_ctx
                .engines
                .raft
                .consume_and_shrink(
                    &mut self.poll_ctx.raft_wb,
                    need_sync,
                    RAFT_WB_SHRINK_SIZE,
                    4 * 1024,
                )
                .unwrap_or_else(|e| {
                    panic!("{} failed to save raft append result: {:?}", self.tag, e);
                });
        }

        report_perf_context!(
            self.poll_ctx.perf_context_statistics,
            STORE_PERF_CONTEXT_TIME_HISTOGRAM_STATIC
        );
        fail_point!("raft_after_save");
        if ready_cnt != 0 {
            let mut batch_pos = 0;
            let mut ready_res = mem::take(&mut self.poll_ctx.ready_res);
            for (ready, invoke_ctx) in ready_res.drain(..) {
                let region_id = invoke_ctx.region_id;
                if peers[batch_pos].region_id() == region_id {
                } else {
                    while peers[batch_pos].region_id() != region_id {
                        batch_pos += 1;
                    }
                }
                PeerFsmDelegate::new(&mut peers[batch_pos], &mut self.poll_ctx)
                    .post_raft_ready_append(ready, invoke_ctx);
            }
        }
        let dur = self.timer.elapsed();
        if !self.poll_ctx.store_stat.is_busy {
            let election_timeout = Duration::from_millis(
                self.poll_ctx.cfg.raft_base_tick_interval.as_millis()
                    * self.poll_ctx.cfg.raft_election_timeout_ticks as u64,
            );
            if dur >= election_timeout {
                self.poll_ctx.store_stat.is_busy = true;
            }
        }

        self.poll_ctx
            .raft_metrics
            .append_log
            .observe(duration_to_sec(dur) as f64);

        slow_log!(
            dur,
            "{} handle {} pending peers include {} ready, {} entries, {} messages and {} \
             snapshots",
            self.tag,
            self.poll_ctx.pending_count,
            ready_cnt,
            self.poll_ctx.raft_metrics.ready.append - self.previous_metrics.ready.append,
            self.poll_ctx.raft_metrics.ready.message - self.previous_metrics.ready.message,
            self.poll_ctx.raft_metrics.ready.snapshot - self.previous_metrics.ready.snapshot
        );
    }

    fn flush_ticks(&mut self) {
        const TICKS: &[PeerTicks] = &[
            PeerTicks::RAFT,
            PeerTicks::RAFT_LOG_GC,
            PeerTicks::SPLIT_REGION_CHECK,
            PeerTicks::PD_HEARTBEAT,
            PeerTicks::CHECK_MERGE,
            PeerTicks::CHECK_PEER_STALE_STATE,
        ];
        for t in TICKS {
            let idx = t.bits() as usize;
            if self.poll_ctx.tick_batch[idx].ticks.is_empty() {
                continue;
            }
            let peer_ticks = std::mem::replace(&mut self.poll_ctx.tick_batch[idx].ticks, vec![]);
            let f = self
                .poll_ctx
                .timer
                .delay(self.poll_ctx.tick_batch[idx].wait_duration)
                .map(move |_| {
                    for tick in peer_ticks {
                        tick();
                    }
                })
                .map_err(|e| {
                    panic!("batch tick failed because: {:?}", e);
                });
            poll_future_notify(f);
        }
    }
}

impl<EK: KvEngine, ER: RaftEngine, T: Transport, C: PdClient> PollHandler<PeerFsm<EK, ER>, StoreFsm>
    for RaftPoller<EK, ER, T, C>
{
    fn begin(&mut self, _batch_size: usize) {
        self.previous_metrics = self.poll_ctx.raft_metrics.clone();
        self.poll_ctx.pending_count = 0;
        self.poll_ctx.sync_log = false;
        self.poll_ctx.has_ready = false;
        self.timer = TiInstant::now_coarse();
        // update config
        self.poll_ctx.perf_context_statistics.start();
        if let Some(incoming) = self.cfg_tracker.any_new() {
            match Ord::cmp(
                &incoming.messages_per_tick,
                &self.poll_ctx.cfg.messages_per_tick,
            ) {
                CmpOrdering::Greater => {
                    self.store_msg_buf.reserve(incoming.messages_per_tick);
                    self.peer_msg_buf.reserve(incoming.messages_per_tick);
                    self.messages_per_tick = incoming.messages_per_tick;
                }
                CmpOrdering::Less => {
                    self.store_msg_buf.shrink_to(incoming.messages_per_tick);
                    self.peer_msg_buf.shrink_to(incoming.messages_per_tick);
                    self.messages_per_tick = incoming.messages_per_tick;
                }
                _ => {}
            }
            self.poll_ctx.cfg = incoming.clone();
        }
    }

    fn handle_control(&mut self, store: &mut StoreFsm) -> Option<usize> {
        let mut expected_msg_count = None;
        while self.store_msg_buf.len() < self.messages_per_tick {
            match store.receiver.try_recv() {
                Ok(msg) => self.store_msg_buf.push(msg),
                Err(TryRecvError::Empty) => {
                    expected_msg_count = Some(0);
                    break;
                }
                Err(TryRecvError::Disconnected) => {
                    store.store.stopped = true;
                    expected_msg_count = Some(0);
                    break;
                }
            }
        }
        let mut delegate = StoreFsmDelegate {
            fsm: store,
            ctx: &mut self.poll_ctx,
        };
        delegate.handle_msgs(&mut self.store_msg_buf);
        expected_msg_count
    }

    fn handle_normal(&mut self, peer: &mut PeerFsm<EK, ER>) -> Option<usize> {
        let mut expected_msg_count = None;

        fail_point!(
            "pause_on_peer_collect_message",
            peer.peer_id() == 1,
            |_| unreachable!()
        );

        while self.peer_msg_buf.len() < self.messages_per_tick {
            match peer.receiver.try_recv() {
                // TODO: we may need a way to optimize the message copy.
                Ok(msg) => {
                    fail_point!(
                        "pause_on_peer_destroy_res",
                        peer.peer_id() == 1
                            && match msg {
                                PeerMsg::ApplyRes {
                                    res: ApplyTaskRes::Destroy { .. },
                                } => true,
                                _ => false,
                            },
                        |_| unreachable!()
                    );
                    self.peer_msg_buf.push(msg);
                }
                Err(TryRecvError::Empty) => {
                    expected_msg_count = Some(0);
                    break;
                }
                Err(TryRecvError::Disconnected) => {
                    peer.stop();
                    expected_msg_count = Some(0);
                    break;
                }
            }
        }
        let mut delegate = PeerFsmDelegate::new(peer, &mut self.poll_ctx);
        delegate.handle_msgs(&mut self.peer_msg_buf);
        delegate.collect_ready();
        expected_msg_count
    }

    fn end(&mut self, peers: &mut [Box<PeerFsm<EK, ER>>]) {
        self.flush_ticks();
        if self.poll_ctx.has_ready {
            self.handle_raft_ready(peers);
        }
        self.poll_ctx.current_time = None;
        self.poll_ctx
            .raft_metrics
            .process_ready
            .observe(duration_to_sec(self.timer.elapsed()) as f64);
        self.poll_ctx.raft_metrics.flush();
        self.poll_ctx.store_stat.flush();
    }

    fn pause(&mut self) {
        if self.poll_ctx.need_flush_trans {
            self.poll_ctx.trans.flush();
            self.poll_ctx.need_flush_trans = false;
        }
    }
}

pub struct RaftPollerBuilder<EK: KvEngine, ER: RaftEngine, T, C> {
    pub cfg: Arc<VersionTrack<Config>>,
    pub store: metapb::Store,
    pd_scheduler: FutureScheduler<PdTask<EK>>,
    consistency_check_scheduler: Scheduler<ConsistencyCheckTask<EK::Snapshot>>,
    split_check_scheduler: Scheduler<SplitCheckTask>,
    cleanup_scheduler: Scheduler<CleanupTask>,
    raftlog_gc_scheduler: Scheduler<RaftlogGcTask<ER>>,
    pub region_scheduler: Scheduler<RegionTask<EK::Snapshot>>,
    apply_router: ApplyRouter<EK>,
    pub router: RaftRouter<EK, ER>,
    pub importer: Arc<SSTImporter>,
    pub store_meta: Arc<Mutex<StoreMeta>>,
    pub pending_create_peers: Arc<Mutex<HashMap<u64, (u64, bool)>>>,
    snap_mgr: SnapManager,
    pub coprocessor_host: CoprocessorHost<EK>,
    trans: T,
    pd_client: Arc<C>,
    global_stat: GlobalStoreStat,
    pub engines: Engines<EK, ER>,
    applying_snap_count: Arc<AtomicUsize>,
    global_replication_state: Arc<Mutex<GlobalReplicationState>>,
}

impl<EK: KvEngine, ER: RaftEngine, T, C> RaftPollerBuilder<EK, ER, T, C> {
    /// Initialize this store. It scans the db engine, loads all regions
    /// and their peers from it, and schedules snapshot worker if necessary.
    /// WARN: This store should not be used before initialized.
    fn init(&mut self) -> Result<Vec<SenderFsmPair<EK, ER>>> {
        // Scan region meta to get saved regions.
        let start_key = keys::REGION_META_MIN_KEY;
        let end_key = keys::REGION_META_MAX_KEY;
        let kv_engine = self.engines.kv.clone();
        let store_id = self.store.get_id();
        let mut total_count = 0;
        let mut tombstone_count = 0;
        let mut applying_count = 0;
        let mut region_peers = vec![];

        let t = Instant::now();
        let mut kv_wb = self.engines.kv.write_batch();
        let mut raft_wb = self.engines.raft.log_batch(4 * 1024);
        let mut applying_regions = vec![];
        let mut merging_count = 0;
        let mut meta = self.store_meta.lock().unwrap();
        let mut replication_state = self.global_replication_state.lock().unwrap();
        kv_engine.scan_cf(CF_RAFT, start_key, end_key, false, |key, value| {
            let (region_id, suffix) = box_try!(keys::decode_region_meta_key(key));
            if suffix != keys::REGION_STATE_SUFFIX {
                return Ok(true);
            }

            total_count += 1;

            let mut local_state = RegionLocalState::default();
            local_state.merge_from_bytes(value)?;

            let region = local_state.get_region();
            if local_state.get_state() == PeerState::Tombstone {
                tombstone_count += 1;
                debug!("region is tombstone"; "region" => ?region, "store_id" => store_id);
                self.clear_stale_meta(&mut kv_wb, &mut raft_wb, &local_state);
                return Ok(true);
            }
            if local_state.get_state() == PeerState::Applying {
                // in case of restart happen when we just write region state to Applying,
                // but not write raft_local_state to raft rocksdb in time.
                box_try!(peer_storage::recover_from_applying_state(
                    &self.engines,
                    &mut raft_wb,
                    region_id
                ));
                applying_count += 1;
                applying_regions.push(region.clone());
                return Ok(true);
            }

            let (tx, mut peer) = box_try!(PeerFsm::create(
                store_id,
                &self.cfg.value(),
                self.region_scheduler.clone(),
                self.engines.clone(),
                region,
            ));
            peer.peer.init_replication_mode(&mut *replication_state);
            if local_state.get_state() == PeerState::Merging {
                info!("region is merging"; "region" => ?region, "store_id" => store_id);
                merging_count += 1;
                peer.set_pending_merge_state(local_state.get_merge_state().to_owned());
            }
            meta.region_ranges.insert(enc_end_key(region), region_id);
            meta.regions.insert(region_id, region.clone());
            // No need to check duplicated here, because we use region id as the key
            // in DB.
            region_peers.push((tx, peer));
            self.coprocessor_host.on_region_changed(
                region,
                RegionChangeEvent::Create,
                StateRole::Follower,
            );
            Ok(true)
        })?;

        if !kv_wb.is_empty() {
            self.engines.kv.write(&kv_wb).unwrap();
            self.engines.kv.sync_wal().unwrap();
        }
        if !raft_wb.is_empty() {
            self.engines.raft.consume(&mut raft_wb, true).unwrap();
        }

        // schedule applying snapshot after raft writebatch were written.
        for region in applying_regions {
            info!("region is applying snapshot"; "region" => ?region, "store_id" => store_id);
            let (tx, mut peer) = PeerFsm::create(
                store_id,
                &self.cfg.value(),
                self.region_scheduler.clone(),
                self.engines.clone(),
                &region,
            )?;
            peer.peer.init_replication_mode(&mut *replication_state);
            peer.schedule_applying_snapshot();
            meta.region_ranges
                .insert(enc_end_key(&region), region.get_id());
            meta.regions.insert(region.get_id(), region);
            region_peers.push((tx, peer));
        }

        info!(
            "start store";
            "store_id" => store_id,
            "region_count" => total_count,
            "tombstone_count" => tombstone_count,
            "applying_count" =>  applying_count,
            "merge_count" => merging_count,
            "takes" => ?t.elapsed(),
        );

        self.clear_stale_data(&meta)?;

        Ok(region_peers)
    }

    fn clear_stale_meta(
        &self,
        kv_wb: &mut EK::WriteBatch,
        raft_wb: &mut ER::LogBatch,
        origin_state: &RegionLocalState,
    ) {
        let rid = origin_state.get_region().get_id();
        let raft_state = match self.engines.raft.get_raft_state(rid).unwrap() {
            // it has been cleaned up.
            None => return,
            Some(value) => value,
        };
        peer_storage::clear_meta(&self.engines, kv_wb, raft_wb, rid, &raft_state).unwrap();
        let key = keys::region_state_key(rid);
        kv_wb.put_msg_cf(CF_RAFT, &key, origin_state).unwrap();
    }

    /// `clear_stale_data` clean up all possible garbage data.
    fn clear_stale_data(&self, meta: &StoreMeta) -> Result<()> {
        let t = Instant::now();

        let mut ranges = Vec::new();
        let mut last_start_key = keys::data_key(b"");
        for region_id in meta.region_ranges.values() {
            let region = &meta.regions[region_id];
            let start_key = keys::enc_start_key(region);
            ranges.push((last_start_key, start_key));
            last_start_key = keys::enc_end_key(region);
        }
        ranges.push((last_start_key, keys::DATA_MAX_KEY.to_vec()));

        self.engines.kv.roughly_cleanup_ranges(&ranges)?;

        info!(
            "cleans up garbage data";
            "store_id" => self.store.get_id(),
            "garbage_range_count" => ranges.len(),
            "takes" => ?t.elapsed()
        );

        Ok(())
    }
}

impl<EK, ER, T, C> HandlerBuilder<PeerFsm<EK, ER>, StoreFsm> for RaftPollerBuilder<EK, ER, T, C>
where
    EK: KvEngine + 'static,
    ER: RaftEngine + 'static,
    T: Transport + 'static,
    C: PdClient + 'static,
{
    type Handler = RaftPoller<EK, ER, T, C>;

    fn build(&mut self) -> RaftPoller<EK, ER, T, C> {
        let ctx = PollContext {
            cfg: self.cfg.value().clone(),
            store: self.store.clone(),
            pd_scheduler: self.pd_scheduler.clone(),
            consistency_check_scheduler: self.consistency_check_scheduler.clone(),
            split_check_scheduler: self.split_check_scheduler.clone(),
            region_scheduler: self.region_scheduler.clone(),
            apply_router: self.apply_router.clone(),
            router: self.router.clone(),
            cleanup_scheduler: self.cleanup_scheduler.clone(),
            raftlog_gc_scheduler: self.raftlog_gc_scheduler.clone(),
            importer: self.importer.clone(),
            store_meta: self.store_meta.clone(),
            pending_create_peers: self.pending_create_peers.clone(),
            raft_metrics: RaftMetrics::default(),
            snap_mgr: self.snap_mgr.clone(),
            applying_snap_count: self.applying_snap_count.clone(),
            coprocessor_host: self.coprocessor_host.clone(),
            timer: SteadyTimer::default(),
            trans: self.trans.clone(),
            pd_client: self.pd_client.clone(),
            global_replication_state: self.global_replication_state.clone(),
            global_stat: self.global_stat.clone(),
            store_stat: self.global_stat.local(),
            engines: self.engines.clone(),
            kv_wb: self.engines.kv.write_batch(),
            raft_wb: self.engines.raft.log_batch(4 * 1024),
            pending_count: 0,
            sync_log: false,
            has_ready: false,
            ready_res: Vec::new(),
            need_flush_trans: false,
            current_time: None,
            perf_context_statistics: PerfContextStatistics::new(self.cfg.value().perf_level),
            node_start_time: Some(Instant::now()),
            tick_batch: vec![PeerTickBatch::default(); 256],
        };
        let tag = format!("[store {}]", ctx.store.get_id());
        RaftPoller {
            tag: tag.clone(),
            store_msg_buf: Vec::with_capacity(ctx.cfg.messages_per_tick),
            peer_msg_buf: Vec::with_capacity(ctx.cfg.messages_per_tick),
            previous_metrics: ctx.raft_metrics.clone(),
            timer: TiInstant::now_coarse(),
            messages_per_tick: ctx.cfg.messages_per_tick,
            poll_ctx: ctx,
            cfg_tracker: self.cfg.clone().tracker(tag),
        }
    }
}

struct Workers<EK: KvEngine, ER: RaftEngine> {
    pd_worker: FutureWorker<PdTask<EK>>,
    consistency_check_worker: Worker<ConsistencyCheckTask<EK::Snapshot>>,
    split_check_worker: Worker<SplitCheckTask>,
    // handle Compact, CleanupSST task
    cleanup_worker: Worker<CleanupTask>,
    raftlog_gc_worker: Worker<RaftlogGcTask<ER>>,
    region_worker: Worker<RegionTask<EK::Snapshot>>,
    coprocessor_host: CoprocessorHost<EK>,
}

pub struct RaftBatchSystem<EK: KvEngine, ER: RaftEngine> {
    system: BatchSystem<PeerFsm<EK, ER>, StoreFsm>,
    apply_router: ApplyRouter<EK>,
    apply_system: ApplyBatchSystem<EK>,
    router: RaftRouter<EK, ER>,
    workers: Option<Workers<EK, ER>>,
}

impl<EK: KvEngine, ER: RaftEngine> RaftBatchSystem<EK, ER> {
    pub fn router(&self) -> RaftRouter<EK, ER> {
        self.router.clone()
    }

    pub fn apply_router(&self) -> ApplyRouter<EK> {
        self.apply_router.clone()
    }

    // TODO: reduce arguments
    pub fn spawn<T: Transport + 'static, C: PdClient + 'static>(
        &mut self,
        meta: metapb::Store,
        cfg: Arc<VersionTrack<Config>>,
        engines: Engines<EK, ER>,
        trans: T,
        pd_client: Arc<C>,
        mgr: SnapManager,
        pd_worker: FutureWorker<PdTask<EK>>,
        store_meta: Arc<Mutex<StoreMeta>>,
        mut coprocessor_host: CoprocessorHost<EK>,
        importer: Arc<SSTImporter>,
        split_check_worker: Worker<SplitCheckTask>,
        auto_split_controller: AutoSplitController,
        global_replication_state: Arc<Mutex<GlobalReplicationState>>,
        concurrency_manager: ConcurrencyManager,
    ) -> Result<()> {
        assert!(self.workers.is_none());
        // TODO: we can get cluster meta regularly too later.

        // TODO load coprocessors from configuration
        coprocessor_host
            .registry
            .register_admin_observer(100, BoxAdminObserver::new(SplitObserver));

        let workers = Workers {
            split_check_worker,
            region_worker: Worker::new("snapshot-worker"),
            pd_worker,
            consistency_check_worker: Worker::new("consistency-check"),
            cleanup_worker: Worker::new("cleanup-worker"),
            raftlog_gc_worker: Worker::new("raft-gc-worker"),
            coprocessor_host,
        };
        let mut builder = RaftPollerBuilder {
            cfg,
            store: meta,
            engines,
            router: self.router.clone(),
            split_check_scheduler: workers.split_check_worker.scheduler(),
            region_scheduler: workers.region_worker.scheduler(),
            pd_scheduler: workers.pd_worker.scheduler(),
            consistency_check_scheduler: workers.consistency_check_worker.scheduler(),
            cleanup_scheduler: workers.cleanup_worker.scheduler(),
            raftlog_gc_scheduler: workers.raftlog_gc_worker.scheduler(),
            apply_router: self.apply_router.clone(),
            trans,
            pd_client,
            coprocessor_host: workers.coprocessor_host.clone(),
            importer,
            snap_mgr: mgr,
            global_replication_state,
            global_stat: GlobalStoreStat::default(),
            store_meta,
            pending_create_peers: Arc::new(Mutex::new(HashMap::default())),
            applying_snap_count: Arc::new(AtomicUsize::new(0)),
        };
        let region_peers = builder.init()?;
        let engine = builder.engines.kv.clone();
        if engine.support_write_batch_vec() {
            self.start_system::<T, C, <EK as WriteBatchExt>::WriteBatchVec>(
                workers,
                region_peers,
                builder,
                auto_split_controller,
                concurrency_manager,
            )?;
        } else {
            self.start_system::<T, C, <EK as WriteBatchExt>::WriteBatch>(
                workers,
                region_peers,
                builder,
                auto_split_controller,
                concurrency_manager,
            )?;
        }
        Ok(())
    }

    fn start_system<T: Transport + 'static, C: PdClient + 'static, W: WriteBatch<EK> + 'static>(
        &mut self,
        mut workers: Workers<EK, ER>,
        region_peers: Vec<SenderFsmPair<EK, ER>>,
        builder: RaftPollerBuilder<EK, ER, T, C>,
        auto_split_controller: AutoSplitController,
        concurrency_manager: ConcurrencyManager,
    ) -> Result<()> {
        builder.snap_mgr.init()?;

        let engines = builder.engines.clone();
        let snap_mgr = builder.snap_mgr.clone();
        let cfg = builder.cfg.value().clone();
        let store = builder.store.clone();
        let pd_client = builder.pd_client.clone();
        let importer = builder.importer.clone();

        let apply_poller_builder = ApplyPollerBuilder::<EK, W>::new(
            &builder,
            Box::new(self.router.clone()),
            self.apply_router.clone(),
        );
        self.apply_system
            .schedule_all(region_peers.iter().map(|pair| pair.1.get_peer()));

        {
            let mut meta = builder.store_meta.lock().unwrap();
            for (_, peer_fsm) in &region_peers {
                let peer = peer_fsm.get_peer();
                meta.readers
                    .insert(peer_fsm.region_id(), ReadDelegate::from_peer(peer));
            }
        }

        let router = Mutex::new(self.router.clone());
        pd_client.handle_reconnect(move || {
            router
                .lock()
                .unwrap()
                .broadcast_normal(|| PeerMsg::HeartbeatPd);
        });

        let tag = format!("raftstore-{}", store.get_id());
        self.system.spawn(tag, builder);
        let mut mailboxes = Vec::with_capacity(region_peers.len());
        let mut address = Vec::with_capacity(region_peers.len());
        for (tx, fsm) in region_peers {
            address.push(fsm.region_id());
            mailboxes.push((fsm.region_id(), BasicMailbox::new(tx, fsm)));
        }
        self.router.register_all(mailboxes);

        // Make sure Msg::Start is the first message each FSM received.
        for addr in address {
            self.router.force_send(addr, PeerMsg::Start).unwrap();
        }
        self.router
            .send_control(StoreMsg::Start {
                store: store.clone(),
            })
            .unwrap();

        self.apply_system
            .spawn("apply".to_owned(), apply_poller_builder);

        let region_runner = RegionRunner::new(
            engines.clone(),
            snap_mgr,
            cfg.snap_apply_batch_size.0 as usize,
            cfg.use_delete_range,
            workers.coprocessor_host.clone(),
            self.router(),
        );
        let timer = region_runner.new_timer();
        box_try!(workers.region_worker.start_with_timer(region_runner, timer));

        let raftlog_gc_runner = RaftlogGcRunner::new(None);
        box_try!(workers.raftlog_gc_worker.start(raftlog_gc_runner));

        let compact_runner = CompactRunner::new(engines.kv.clone());
        let cleanup_sst_runner = CleanupSSTRunner::new(
            store.get_id(),
            self.router.clone(),
            Arc::clone(&importer),
            Arc::clone(&pd_client),
        );
        let cleanup_runner = CleanupRunner::new(compact_runner, cleanup_sst_runner);
        box_try!(workers.cleanup_worker.start(cleanup_runner));

        let pd_runner = PdRunner::new(
            store.get_id(),
            Arc::clone(&pd_client),
            self.router.clone(),
            engines.kv,
            workers.pd_worker.scheduler(),
            cfg.pd_store_heartbeat_tick_interval.0,
            auto_split_controller,
            concurrency_manager,
        );
        box_try!(workers.pd_worker.start(pd_runner));

        let consistency_check_runner = ConsistencyCheckRunner::<EK, _>::new(self.router.clone());
        box_try!(workers
            .consistency_check_worker
            .start(consistency_check_runner));

        if let Err(e) = sys_util::thread::set_priority(sys_util::HIGH_PRI) {
            warn!("set thread priority for raftstore failed"; "error" => ?e);
        }
        self.workers = Some(workers);
        Ok(())
    }

    pub fn shutdown(&mut self) {
        if self.workers.is_none() {
            return;
        }
        let mut workers = self.workers.take().unwrap();
        // Wait all workers finish.
        let mut handles: Vec<Option<thread::JoinHandle<()>>> = vec![];
        handles.push(workers.split_check_worker.stop());
        handles.push(workers.region_worker.stop());
        handles.push(workers.pd_worker.stop());
        handles.push(workers.consistency_check_worker.stop());
        handles.push(workers.cleanup_worker.stop());
        handles.push(workers.raftlog_gc_worker.stop());
        self.apply_system.shutdown();
        self.system.shutdown();
        for h in handles {
            if let Some(h) = h {
                h.join().unwrap();
            }
        }
        workers.coprocessor_host.shutdown();
    }
}

pub fn create_raft_batch_system<EK: KvEngine, ER: RaftEngine>(
    cfg: &Config,
) -> (RaftRouter<EK, ER>, RaftBatchSystem<EK, ER>) {
    let (store_tx, store_fsm) = StoreFsm::new(cfg);
    let (apply_router, apply_system) = create_apply_batch_system(&cfg);
    let (router, system) =
        batch_system::create_system(&cfg.store_batch_system, store_tx, store_fsm);
    let raft_router = RaftRouter { router };
    let system = RaftBatchSystem {
        system,
        workers: None,
        apply_router,
        apply_system,
        router: raft_router.clone(),
    };
    (raft_router, system)
}

#[derive(Debug, PartialEq)]
enum CheckMsgStatus {
    // The message is the first request vote message to an existing peer.
    FirstRequestVote,
    // The message can be dropped silently
    DropMsg,
    // Try to create the peer
    NewPeer,
    // Try to create the peer which is the first one of this region on local store.
    NewPeerFirst,
}

impl<'a, EK: KvEngine, ER: RaftEngine, T: Transport, C: PdClient>
    StoreFsmDelegate<'a, EK, ER, T, C>
{
    /// Checks if the message is targeting a stale peer.
    fn check_msg(&mut self, msg: &RaftMessage) -> Result<CheckMsgStatus> {
        let region_id = msg.get_region_id();
        let from_epoch = msg.get_region_epoch();
        let msg_type = msg.get_message().get_msg_type();
        let from_store_id = msg.get_from_peer().get_store_id();
        let to_peer_id = msg.get_to_peer().get_id();

        // Check if the target peer is tombstone.
        let state_key = keys::region_state_key(region_id);
        let local_state: RegionLocalState =
            match self.ctx.engines.kv.get_msg_cf(CF_RAFT, &state_key)? {
                Some(state) => state,
                None => return Ok(CheckMsgStatus::NewPeerFirst),
            };

        if local_state.get_state() != PeerState::Tombstone {
            // Maybe split, but not registered yet.
            if !util::is_first_vote_msg(msg.get_message()) {
                self.ctx.raft_metrics.message_dropped.region_nonexistent += 1;
                return Err(box_err!(
                    "[region {}] region not exist but not tombstone: {:?}",
                    region_id,
                    local_state
                ));
            }
            info!(
                "region doesn't exist yet, wait for it to be split";
                "region_id" => region_id
            );
            return Ok(CheckMsgStatus::FirstRequestVote);
        }
        debug!(
            "region is in tombstone state";
            "region_id" => region_id,
            "region_local_state" => ?local_state,
        );
        let region = local_state.get_region();
        let region_epoch = region.get_region_epoch();
        if local_state.has_merge_state() {
            info!(
                "merged peer receives a stale message";
                "region_id" => region_id,
                "current_region_epoch" => ?region_epoch,
                "msg_type" => ?msg_type,
            );

            let merge_target = if let Some(peer) = util::find_peer(region, from_store_id) {
                // Maybe the target is promoted from learner to voter, but the follower
                // doesn't know it. So we only compare peer id.
                assert_eq!(peer.get_id(), msg.get_from_peer().get_id());
                // Let stale peer decides whether it should wait for merging or just remove
                // itself.
                Some(local_state.get_merge_state().get_target().to_owned())
            } else {
                // If a peer is isolated before prepare_merge and conf remove, it should just
                // remove itself.
                None
            };
            self.ctx
                .handle_stale_msg(msg, region_epoch.clone(), true, merge_target);
            return Ok(CheckMsgStatus::DropMsg);
        }
        // The region in this peer is already destroyed
        if util::is_epoch_stale(from_epoch, region_epoch) {
            self.ctx.raft_metrics.message_dropped.region_tombstone_peer += 1;
            info!(
                "tombstone peer receives a stale message";
                "region_id" => region_id,
                "from_region_epoch" => ?from_epoch,
                "current_region_epoch" => ?region_epoch,
                "msg_type" => ?msg_type,
            );
            let mut need_gc_msg = util::is_vote_msg(msg.get_message());
            if msg.has_extra_msg() {
                // A learner can't vote so it sends the check-stale-peer msg to others to find out whether
                // it is removed due to conf change or merge.
                need_gc_msg |=
                    msg.get_extra_msg().get_type() == ExtraMessageType::MsgCheckStalePeer;
                // For backward compatibility
                need_gc_msg |= msg.get_extra_msg().get_type() == ExtraMessageType::MsgRegionWakeUp;
            }
            let not_exist = util::find_peer(region, from_store_id).is_none();
            self.ctx
                .handle_stale_msg(msg, region_epoch.clone(), need_gc_msg && not_exist, None);

            if need_gc_msg && !not_exist {
                let mut send_msg = RaftMessage::default();
                send_msg.set_region_id(region_id);
                send_msg.set_from_peer(msg.get_to_peer().clone());
                send_msg.set_to_peer(msg.get_from_peer().clone());
                send_msg.set_region_epoch(region_epoch.clone());
                let extra_msg = send_msg.mut_extra_msg();
                extra_msg.set_type(ExtraMessageType::MsgCheckStalePeerResponse);
                extra_msg.set_check_peers(region.get_peers().into());
                if let Err(e) = self.ctx.trans.send(send_msg) {
                    error!(
                        "send check stale peer response message failed";
                        "region_id" => region_id,
                        "error_code" => %e.error_code(),
                        "err" => ?e
                    );
                }
                self.ctx.need_flush_trans = true;
            }

            return Ok(CheckMsgStatus::DropMsg);
        }
        // A tombstone peer may not apply the conf change log which removes itself.
        // In this case, the local epoch is stale and the local peer can be found from region.
        // We can compare the local peer id with to_peer_id to verify whether it is correct to create a new peer.
        if let Some(local_peer_id) =
            util::find_peer(region, self.ctx.store_id()).map(|r| r.get_id())
        {
            if to_peer_id <= local_peer_id {
                self.ctx.raft_metrics.message_dropped.region_tombstone_peer += 1;
                info!(
                    "tombstone peer receives a stale message, local_peer_id >= to_peer_id in msg";
                    "region_id" => region_id,
                    "local_peer_id" => local_peer_id,
                    "to_peer_id" => to_peer_id,
                    "msg_type" => ?msg_type
                );
                return Ok(CheckMsgStatus::DropMsg);
            }
        }
        Ok(CheckMsgStatus::NewPeer)
    }

    fn on_raft_message(&mut self, mut msg: RaftMessage) -> Result<()> {
        let region_id = msg.get_region_id();
        match self.ctx.router.send(region_id, PeerMsg::RaftMessage(msg)) {
            Ok(()) | Err(TrySendError::Full(_)) => return Ok(()),
            Err(TrySendError::Disconnected(_)) if self.ctx.router.is_shutdown() => return Ok(()),
            Err(TrySendError::Disconnected(PeerMsg::RaftMessage(m))) => msg = m,
            e => panic!(
                "[store {}] [region {}] unexpected redirect error: {:?}",
                self.fsm.store.id, region_id, e
            ),
        }

        debug!(
            "handle raft message";
            "from_peer_id" => msg.get_from_peer().get_id(),
            "to_peer_id" => msg.get_to_peer().get_id(),
            "store_id" => self.fsm.store.id,
            "region_id" => region_id,
            "msg_type" => ?msg.get_message().get_msg_type(),
        );

        if msg.get_to_peer().get_store_id() != self.ctx.store_id() {
            warn!(
                "store not match, ignore it";
                "store_id" => self.ctx.store_id(),
                "to_store_id" => msg.get_to_peer().get_store_id(),
                "region_id" => region_id,
            );
            self.ctx.raft_metrics.message_dropped.mismatch_store_id += 1;
            return Ok(());
        }

        if !msg.has_region_epoch() {
            error!(
                "missing epoch in raft message, ignore it";
                "region_id" => region_id,
            );
            self.ctx.raft_metrics.message_dropped.mismatch_region_epoch += 1;
            return Ok(());
        }
        if msg.get_is_tombstone() || msg.has_merge_target() {
            // Target tombstone peer doesn't exist, so ignore it.
            return Ok(());
        }
        let check_msg_status = self.check_msg(&msg)?;
        let is_first_request_vote = match check_msg_status {
            CheckMsgStatus::DropMsg => return Ok(()),
            CheckMsgStatus::FirstRequestVote => true,
            CheckMsgStatus::NewPeer | CheckMsgStatus::NewPeerFirst => {
                if !self.maybe_create_peer(
                    region_id,
                    &msg,
                    check_msg_status == CheckMsgStatus::NewPeerFirst,
                )? {
                    if !util::is_first_vote_msg(msg.get_message()) {
                        // Can not create peer from the message and it's not the
                        // first request vote message.
                        return Ok(());
                    }
                    true
                } else {
                    false
                }
            }
        };
        if is_first_request_vote {
            // To void losing request vote messages, either put it to
            // pending_votes or force send.
            let mut store_meta = self.ctx.store_meta.lock().unwrap();
            if !store_meta.regions.contains_key(&region_id) {
                store_meta.pending_votes.push(msg);
                return Ok(());
            }
            if let Err(e) = self
                .ctx
                .router
                .force_send(region_id, PeerMsg::RaftMessage(msg))
            {
                warn!("handle first request vote failed"; "region_id" => region_id, "error" => ?e);
            }
            return Ok(());
        }

        let _ = self.ctx.router.send(region_id, PeerMsg::RaftMessage(msg));
        Ok(())
    }

    /// If target peer doesn't exist, create it.
    ///
    /// return false to indicate that target peer is in invalid state or
    /// doesn't exist and can't be created.
    fn maybe_create_peer(
        &mut self,
        region_id: u64,
        msg: &RaftMessage,
        is_local_first: bool,
    ) -> Result<bool> {
        if !is_initial_msg(msg.get_message()) {
            let msg_type = msg.get_message().get_msg_type();
            debug!(
                "target peer doesn't exist, stale message";
                "target_peer" => ?msg.get_to_peer(),
                "region_id" => region_id,
                "msg_type" => ?msg_type,
            );
            self.ctx.raft_metrics.message_dropped.stale_msg += 1;
            return Ok(false);
        }

        if is_local_first {
            let mut pending_create_peers = self.ctx.pending_create_peers.lock().unwrap();
            if pending_create_peers.contains_key(&region_id) {
                return Ok(false);
            }
            pending_create_peers.insert(region_id, (msg.get_to_peer().get_id(), false));
        }

        let res = self.maybe_create_peer_internal(region_id, &msg, is_local_first);
        // If failed, i.e. Err or Ok(false), remove this peer data from `pending_create_peers`.
        if res.as_ref().map_or(true, |b| !*b) && is_local_first {
            let mut pending_create_peers = self.ctx.pending_create_peers.lock().unwrap();
            if let Some(status) = pending_create_peers.get(&region_id) {
                if *status == (msg.get_to_peer().get_id(), false) {
                    pending_create_peers.remove(&region_id);
                }
            }
        }
        res
    }

    fn maybe_create_peer_internal(
        &mut self,
        region_id: u64,
        msg: &RaftMessage,
        is_local_first: bool,
    ) -> Result<bool> {
        if is_local_first {
            if self
                .ctx
                .engines
                .kv
                .get_value_cf(CF_RAFT, &keys::region_state_key(region_id))?
                .is_some()
            {
                return Ok(false);
            }
        }

        let target = msg.get_to_peer();

        let mut meta = self.ctx.store_meta.lock().unwrap();
        if meta.regions.contains_key(&region_id) {
            return Ok(true);
        }

        if is_local_first {
            let pending_create_peers = self.ctx.pending_create_peers.lock().unwrap();
            match pending_create_peers.get(&region_id) {
                Some(status) if *status == (msg.get_to_peer().get_id(), false) => (),
                // If changed, it means this peer has been/will be replaced from the new one from splitting.
                _ => return Ok(false),
            }
            // Note that `StoreMeta` lock is held and status is (peer_id, false) in `pending_create_peers` now.
            // If this peer is created from splitting latter and then status in `pending_create_peers` is changed,
            // that peer creation in `on_ready_split_region` must be executed **after** current peer creation
            // because of the `StoreMeta` lock.
        }

        let mut is_overlapped = false;
        let mut regions_to_destroy = vec![];
        for (_, id) in meta.region_ranges.range((
            Excluded(data_key(msg.get_start_key())),
            Unbounded::<Vec<u8>>,
        )) {
            let exist_region = &meta.regions[&id];
            if enc_start_key(exist_region) >= data_end_key(msg.get_end_key()) {
                break;
            }

            debug!(
                "msg is overlapped with exist region";
                "region_id" => region_id,
                "msg" => ?msg,
                "exist_region" => ?exist_region,
            );
            let (can_destroy, merge_to_this_peer) = maybe_destroy_source(
                &meta,
                region_id,
                target.get_id(),
                exist_region.get_id(),
                msg.get_region_epoch().to_owned(),
            );
            if can_destroy {
                if !merge_to_this_peer {
                    regions_to_destroy.push(exist_region.get_id());
                } else {
                    error!(
                        "A new peer has a merge source peer";
                        "region_id" => region_id,
                        "peer_id" => target.get_id(),
                        "source_region" => ?exist_region,
                    );
                    if self.ctx.cfg.dev_assert {
                        panic!("something is wrong, maybe PD do not ensure all target peers exist before merging");
                    }
                }
                continue;
            }
            is_overlapped = true;
            if msg.get_region_epoch().get_version() > exist_region.get_region_epoch().get_version()
            {
                // If new region's epoch version is greater than exist region's, the exist region
                // may has been merged/splitted already.
                let _ = self.ctx.router.force_send(
                    exist_region.get_id(),
                    PeerMsg::CasualMessage(CasualMessage::RegionOverlapped),
                );
            }
        }

        if is_overlapped {
            self.ctx.raft_metrics.message_dropped.region_overlap += 1;
            return Ok(false);
        }

        for id in regions_to_destroy {
            self.ctx
                .router
                .force_send(
                    id,
                    PeerMsg::SignificantMsg(SignificantMsg::MergeResult {
                        target_region_id: region_id,
                        target: target.clone(),
                        result: MergeResultKind::Stale,
                    }),
                )
                .unwrap();
        }

        // New created peers should know it's learner or not.
        let (tx, mut peer) = PeerFsm::replicate(
            self.ctx.store_id(),
            &self.ctx.cfg,
            self.ctx.region_scheduler.clone(),
            self.ctx.engines.clone(),
            region_id,
            target.clone(),
        )?;

        // WARNING: The checking code must be above this line.
        // Now all checking passed

        let mut replication_state = self.ctx.global_replication_state.lock().unwrap();
        peer.peer.init_replication_mode(&mut *replication_state);
        drop(replication_state);

        peer.peer.local_first_replicate = is_local_first;

        // Following snapshot may overlap, should insert into region_ranges after
        // snapshot is applied.
        meta.regions
            .insert(region_id, peer.get_peer().region().to_owned());

        let mailbox = BasicMailbox::new(tx, peer);
        self.ctx.router.register(region_id, mailbox);
        self.ctx
            .router
            .force_send(region_id, PeerMsg::Start)
            .unwrap();
        Ok(true)
    }

    fn on_compaction_finished(&mut self, event: CompactedEvent) {
        // If size declining is trivial, skip.
        let total_bytes_declined = if event.total_input_bytes > event.total_output_bytes {
            event.total_input_bytes - event.total_output_bytes
        } else {
            0
        };
        if total_bytes_declined < self.ctx.cfg.region_split_check_diff.0
            || total_bytes_declined * 10 < event.total_input_bytes
        {
            return;
        }

        let output_level_str = event.output_level.to_string();
        COMPACTION_DECLINED_BYTES
            .with_label_values(&[&output_level_str])
            .observe(total_bytes_declined as f64);

        // self.cfg.region_split_check_diff.0 / 16 is an experienced value.
        let mut region_declined_bytes = {
            let meta = self.ctx.store_meta.lock().unwrap();
            calc_region_declined_bytes(
                event,
                &meta.region_ranges,
                self.ctx.cfg.region_split_check_diff.0 / 16,
            )
        };

        COMPACTION_RELATED_REGION_COUNT
            .with_label_values(&[&output_level_str])
            .observe(region_declined_bytes.len() as f64);

        for (region_id, declined_bytes) in region_declined_bytes.drain(..) {
            let _ = self.ctx.router.send(
                region_id,
                PeerMsg::CasualMessage(CasualMessage::CompactionDeclinedBytes {
                    bytes: declined_bytes,
                }),
            );
        }
    }

    fn register_compact_check_tick(&self) {
        self.ctx.schedule_store_tick(
            StoreTick::CompactCheck,
            self.ctx.cfg.region_compact_check_interval.0,
        )
    }

    fn on_compact_check_tick(&mut self) {
        self.register_compact_check_tick();
        if self.ctx.cleanup_scheduler.is_busy() {
            debug!(
                "compact worker is busy, check space redundancy next time";
                "store_id" => self.fsm.store.id,
            );
            return;
        }

        if self
            .ctx
            .engines
            .kv
            .auto_compactions_is_disabled()
            .expect("cf")
        {
            debug!(
                "skip compact check when disabled auto compactions";
                "store_id" => self.fsm.store.id,
            );
            return;
        }

        // Start from last checked key.
        let mut ranges_need_check =
            Vec::with_capacity(self.ctx.cfg.region_compact_check_step as usize + 1);
        ranges_need_check.push(self.fsm.store.last_compact_checked_key.clone());

        let largest_key = {
            let meta = self.ctx.store_meta.lock().unwrap();
            if meta.region_ranges.is_empty() {
                debug!(
                    "there is no range need to check";
                    "store_id" => self.fsm.store.id
                );
                return;
            }

            // Collect continuous ranges.
            let left_ranges = meta.region_ranges.range((
                Excluded(self.fsm.store.last_compact_checked_key.clone()),
                Unbounded::<Key>,
            ));
            ranges_need_check.extend(
                left_ranges
                    .take(self.ctx.cfg.region_compact_check_step as usize)
                    .map(|(k, _)| k.to_owned()),
            );

            // Update last_compact_checked_key.
            meta.region_ranges.keys().last().unwrap().to_vec()
        };

        let last_key = ranges_need_check.last().unwrap().clone();
        if last_key == largest_key {
            // Range [largest key, DATA_MAX_KEY) also need to check.
            if last_key != keys::DATA_MAX_KEY.to_vec() {
                ranges_need_check.push(keys::DATA_MAX_KEY.to_vec());
            }
            // Next task will start from the very beginning.
            self.fsm.store.last_compact_checked_key = keys::DATA_MIN_KEY.to_vec();
        } else {
            self.fsm.store.last_compact_checked_key = last_key;
        }

        // Schedule the task.
        let cf_names = vec![CF_DEFAULT.to_owned(), CF_WRITE.to_owned()];
        if let Err(e) = self.ctx.cleanup_scheduler.schedule(CleanupTask::Compact(
            CompactTask::CheckAndCompact {
                cf_names,
                ranges: ranges_need_check,
                tombstones_num_threshold: self.ctx.cfg.region_compact_min_tombstones,
                tombstones_percent_threshold: self.ctx.cfg.region_compact_tombstones_percent,
            },
        )) {
            error!(
                "schedule space check task failed";
                "store_id" => self.fsm.store.id,
                "err" => ?e,
            );
        }
    }

    fn store_heartbeat_pd(&mut self) {
        let mut stats = StoreStats::default();

        let used_size = self.ctx.snap_mgr.get_total_snap_size();
        stats.set_used_size(used_size);
        stats.set_store_id(self.ctx.store_id());
        {
            let meta = self.ctx.store_meta.lock().unwrap();
            stats.set_region_count(meta.regions.len() as u32);
        }

        let snap_stats = self.ctx.snap_mgr.stats();
        stats.set_sending_snap_count(snap_stats.sending_count as u32);
        stats.set_receiving_snap_count(snap_stats.receiving_count as u32);
        STORE_SNAPSHOT_TRAFFIC_GAUGE_VEC
            .with_label_values(&["sending"])
            .set(snap_stats.sending_count as i64);
        STORE_SNAPSHOT_TRAFFIC_GAUGE_VEC
            .with_label_values(&["receiving"])
            .set(snap_stats.receiving_count as i64);

        let apply_snapshot_count = self.ctx.applying_snap_count.load(Ordering::SeqCst);
        stats.set_applying_snap_count(apply_snapshot_count as u32);
        STORE_SNAPSHOT_TRAFFIC_GAUGE_VEC
            .with_label_values(&["applying"])
            .set(apply_snapshot_count as i64);

        stats.set_start_time(self.fsm.store.start_time.unwrap().sec as u32);

        // report store write flow to pd
        stats.set_bytes_written(
            self.ctx
                .global_stat
                .stat
                .engine_total_bytes_written
                .swap(0, Ordering::SeqCst),
        );
        stats.set_keys_written(
            self.ctx
                .global_stat
                .stat
                .engine_total_keys_written
                .swap(0, Ordering::SeqCst),
        );

        stats.set_is_busy(
            self.ctx
                .global_stat
                .stat
                .is_busy
                .swap(false, Ordering::SeqCst),
        );

        let store_info = StoreInfo {
            engine: self.ctx.engines.kv.clone(),
            capacity: self.ctx.cfg.capacity.0,
        };

        let task = PdTask::StoreHeartbeat { stats, store_info };
        if let Err(e) = self.ctx.pd_scheduler.schedule(task) {
            error!("notify pd failed";
                "store_id" => self.fsm.store.id,
                "err" => ?e
            );
        }
    }

    fn on_pd_store_heartbeat_tick(&mut self) {
        self.store_heartbeat_pd();
        self.register_pd_store_heartbeat_tick();
    }

    fn handle_snap_mgr_gc(&mut self) -> Result<()> {
        fail_point!("peer_2_handle_snap_mgr_gc", self.fsm.store.id == 2, |_| Ok(
            ()
        ));
        let snap_keys = self.ctx.snap_mgr.list_idle_snap()?;
        if snap_keys.is_empty() {
            return Ok(());
        }
        let (mut last_region_id, mut keys) = (0, vec![]);
        let schedule_gc_snap = |region_id: u64, snaps| -> Result<()> {
            debug!(
                "schedule snap gc";
                "store_id" => self.fsm.store.id,
                "region_id" => region_id,
            );
            let gc_snap = PeerMsg::CasualMessage(CasualMessage::GcSnap { snaps });
            match self.ctx.router.send(region_id, gc_snap) {
                Ok(()) => Ok(()),
                Err(TrySendError::Disconnected(_)) if self.ctx.router.is_shutdown() => Ok(()),
                Err(TrySendError::Disconnected(PeerMsg::CasualMessage(
                    CasualMessage::GcSnap { snaps },
                ))) => {
                    // The snapshot exists because MsgAppend has been rejected. So the
                    // peer must have been exist. But now it's disconnected, so the peer
                    // has to be destroyed instead of being created.
                    info!(
                        "region is disconnected, remove snaps";
                        "region_id" => region_id,
                        "snaps" => ?snaps,
                    );
                    for (key, is_sending) in snaps {
                        let snap = if is_sending {
                            self.ctx.snap_mgr.get_snapshot_for_sending(&key)?
                        } else {
                            self.ctx.snap_mgr.get_snapshot_for_applying(&key)?
                        };
                        self.ctx
                            .snap_mgr
                            .delete_snapshot(&key, snap.as_ref(), false);
                    }
                    Ok(())
                }
                Err(TrySendError::Full(_)) => Ok(()),
                Err(TrySendError::Disconnected(_)) => unreachable!(),
            }
        };
        for (key, is_sending) in snap_keys {
            if last_region_id == key.region_id {
                keys.push((key, is_sending));
                continue;
            }

            if !keys.is_empty() {
                schedule_gc_snap(last_region_id, keys)?;
                keys = vec![];
            }

            last_region_id = key.region_id;
            keys.push((key, is_sending));
        }
        if !keys.is_empty() {
            schedule_gc_snap(last_region_id, keys)?;
        }
        Ok(())
    }

    fn on_snap_mgr_gc(&mut self) {
        if let Err(e) = self.handle_snap_mgr_gc() {
            error!(
                "handle gc snap failed";
                "store_id" => self.fsm.store.id,
                "error_code" => %e.error_code(),
                "err" => ?e
            );
        }
        self.register_snap_mgr_gc_tick();
    }

    fn on_compact_lock_cf(&mut self) {
        // Create a compact lock cf task(compact whole range) and schedule directly.
        let lock_cf_bytes_written = self
            .ctx
            .global_stat
            .stat
            .lock_cf_bytes_written
            .load(Ordering::SeqCst);
        if lock_cf_bytes_written > self.ctx.cfg.lock_cf_compact_bytes_threshold.0 {
            self.ctx
                .global_stat
                .stat
                .lock_cf_bytes_written
                .fetch_sub(lock_cf_bytes_written, Ordering::SeqCst);

            let task = CompactTask::Compact {
                cf_name: String::from(CF_LOCK),
                start_key: None,
                end_key: None,
            };
            if let Err(e) = self
                .ctx
                .cleanup_scheduler
                .schedule(CleanupTask::Compact(task))
            {
                error!(
                    "schedule compact lock cf task failed";
                    "store_id" => self.fsm.store.id,
                    "err" => ?e,
                );
            }
        }

        self.register_compact_lock_cf_tick();
    }

    fn register_pd_store_heartbeat_tick(&self) {
        self.ctx.schedule_store_tick(
            StoreTick::PdStoreHeartbeat,
            self.ctx.cfg.pd_store_heartbeat_tick_interval.0,
        );
    }

    fn register_snap_mgr_gc_tick(&self) {
        self.ctx
            .schedule_store_tick(StoreTick::SnapGc, self.ctx.cfg.snap_mgr_gc_tick_interval.0)
    }

    fn register_compact_lock_cf_tick(&self) {
        self.ctx.schedule_store_tick(
            StoreTick::CompactLockCf,
            self.ctx.cfg.lock_cf_compact_interval.0,
        )
    }
}

impl<'a, EK: KvEngine, ER: RaftEngine, T: Transport, C: PdClient>
    StoreFsmDelegate<'a, EK, ER, T, C>
{
    fn on_validate_sst_result(&mut self, ssts: Vec<SstMeta>) {
        if ssts.is_empty() {
            return;
        }
        // A stale peer can still ingest a stale SST before it is
        // destroyed. We need to make sure that no stale peer exists.
        let mut delete_ssts = Vec::new();
        {
            let meta = self.ctx.store_meta.lock().unwrap();
            for sst in ssts {
                if !meta.regions.contains_key(&sst.get_region_id()) {
                    delete_ssts.push(sst);
                }
            }
        }
        if delete_ssts.is_empty() {
            return;
        }

        let task = CleanupSSTTask::DeleteSST { ssts: delete_ssts };
        if let Err(e) = self
            .ctx
            .cleanup_scheduler
            .schedule(CleanupTask::CleanupSST(task))
        {
            error!(
                "schedule to delete ssts failed";
                "store_id" => self.fsm.store.id,
                "err" => ?e,
            );
        }
    }

    fn on_cleanup_import_sst(&mut self) -> Result<()> {
        let mut delete_ssts = Vec::new();
        let mut validate_ssts = Vec::new();

        let ssts = box_try!(self.ctx.importer.list_ssts());
        if ssts.is_empty() {
            return Ok(());
        }
        {
            let meta = self.ctx.store_meta.lock().unwrap();
            for sst in ssts {
                if let Some(r) = meta.regions.get(&sst.get_region_id()) {
                    let region_epoch = r.get_region_epoch();
                    if util::is_epoch_stale(sst.get_region_epoch(), region_epoch) {
                        // If the SST epoch is stale, it will not be ingested anymore.
                        delete_ssts.push(sst);
                    }
                } else {
                    // If the peer doesn't exist, we need to validate the SST through PD.
                    validate_ssts.push(sst);
                }
            }
        }

        if !delete_ssts.is_empty() {
            let task = CleanupSSTTask::DeleteSST { ssts: delete_ssts };
            if let Err(e) = self
                .ctx
                .cleanup_scheduler
                .schedule(CleanupTask::CleanupSST(task))
            {
                error!(
                    "schedule to delete ssts failed";
                    "store_id" => self.fsm.store.id,
                    "err" => ?e
                );
            }
        }

        if !validate_ssts.is_empty() {
            let task = CleanupSSTTask::ValidateSST {
                ssts: validate_ssts,
            };
            if let Err(e) = self
                .ctx
                .cleanup_scheduler
                .schedule(CleanupTask::CleanupSST(task))
            {
                error!(
                   "schedule to validate ssts failed";
                   "store_id" => self.fsm.store.id,
                   "err" => ?e,
                );
            }
        }

        Ok(())
    }

    fn register_consistency_check_tick(&mut self) {
        self.ctx.schedule_store_tick(
            StoreTick::ConsistencyCheck,
            self.ctx.cfg.consistency_check_interval.0,
        )
    }

    fn on_consistency_check_tick(&mut self) {
        self.register_consistency_check_tick();
        if self.ctx.consistency_check_scheduler.is_busy() {
            return;
        }
        let (mut target_region_id, mut oldest) = (0, Instant::now());
        let target_peer = {
            let meta = self.ctx.store_meta.lock().unwrap();
            for region_id in meta.regions.keys() {
                match self.fsm.store.consistency_check_time.get(region_id) {
                    Some(time) => {
                        if *time < oldest {
                            oldest = *time;
                            target_region_id = *region_id;
                        }
                    }
                    None => {
                        target_region_id = *region_id;
                        break;
                    }
                }
            }
            if target_region_id == 0 {
                return;
            }
            match util::find_peer(&meta.regions[&target_region_id], self.ctx.store_id()) {
                None => return,
                Some(p) => p.clone(),
            }
        };
        info!(
            "scheduling consistency check for region";
            "store_id" => self.fsm.store.id,
            "region_id" => target_region_id,
        );
        self.fsm
            .store
            .consistency_check_time
            .insert(target_region_id, Instant::now());
        let mut request = new_admin_request(target_region_id, target_peer);
        let mut admin = AdminRequest::default();
        admin.set_cmd_type(AdminCmdType::ComputeHash);
        request.set_admin_request(admin);

        let _ = self.ctx.router.send(
            target_region_id,
            PeerMsg::RaftCommand(RaftCommand::new(request, Callback::None)),
        );
    }

    fn on_cleanup_import_sst_tick(&mut self) {
        if let Err(e) = self.on_cleanup_import_sst() {
            error!(
                "cleanup import sst failed";
                "store_id" => self.fsm.store.id,
                "err" => ?e,
                "error_code" => %e.error_code(),
            );
        }
        self.register_cleanup_import_sst_tick();
    }

    fn register_cleanup_import_sst_tick(&self) {
        self.ctx.schedule_store_tick(
            StoreTick::CleanupImportSST,
            self.ctx.cfg.cleanup_import_sst_interval.0,
        )
    }

    fn clear_region_size_in_range(&mut self, start_key: &[u8], end_key: &[u8]) {
        let start_key = data_key(start_key);
        let end_key = data_end_key(end_key);

        let mut regions = vec![];
        {
            let meta = self.ctx.store_meta.lock().unwrap();
            for (_, region_id) in meta
                .region_ranges
                .range((Excluded(start_key), Included(end_key)))
            {
                regions.push(*region_id);
            }
        }
        for region_id in regions {
            let _ = self.ctx.router.send(
                region_id,
                PeerMsg::CasualMessage(CasualMessage::ClearRegionSize),
            );
        }
    }

    fn on_store_unreachable(&mut self, store_id: u64) {
        let now = Instant::now();
        if self
            .fsm
            .store
            .last_unreachable_report
            .get(&store_id)
            .map_or(UNREACHABLE_BACKOFF, |t| now.duration_since(*t))
            < UNREACHABLE_BACKOFF
        {
            return;
        }
        info!(
            "broadcasting unreachable";
            "store_id" => self.fsm.store.id,
            "unreachable_store_id" => store_id,
        );
        self.fsm.store.last_unreachable_report.insert(store_id, now);
        // It's possible to acquire the lock and only send notification to
        // involved regions. However loop over all the regions can take a
        // lot of time, which may block other operations.
        self.ctx.router.report_unreachable(store_id);
    }

    fn on_update_replication_mode(&mut self, status: ReplicationStatus) {
        let mut state = self.ctx.global_replication_state.lock().unwrap();
        if state.status().mode == status.mode {
            if status.get_mode() == ReplicationMode::Majority {
                return;
            }
            let exist_dr = state.status().get_dr_auto_sync();
            let dr = status.get_dr_auto_sync();
            if exist_dr.state_id == dr.state_id && exist_dr.state == dr.state {
                return;
            }
        }
        info!("updating replication mode"; "status" => ?status);
        state.set_status(status);
        drop(state);
        self.ctx.router.report_status_update()
    }
}

fn calc_region_declined_bytes(
    event: CompactedEvent,
    region_ranges: &BTreeMap<Key, u64>,
    bytes_threshold: u64,
) -> Vec<(u64, u64)> {
    // Calculate influenced regions.
    let mut influenced_regions = vec![];
    for (end_key, region_id) in
        region_ranges.range((Excluded(event.start_key), Included(event.end_key.clone())))
    {
        influenced_regions.push((region_id, end_key.clone()));
    }
    if let Some((end_key, region_id)) = region_ranges
        .range((Included(event.end_key), Unbounded))
        .next()
    {
        influenced_regions.push((region_id, end_key.clone()));
    }

    // Calculate declined bytes for each region.
    // `end_key` in influenced_regions are in incremental order.
    let mut region_declined_bytes = vec![];
    let mut last_end_key: Vec<u8> = vec![];
    for (region_id, end_key) in influenced_regions {
        let mut old_size = 0;
        for prop in &event.input_props {
            old_size += prop.get_approximate_size_in_range(&last_end_key, &end_key);
        }
        let mut new_size = 0;
        for prop in &event.output_props {
            new_size += prop.get_approximate_size_in_range(&last_end_key, &end_key);
        }
        last_end_key = end_key;

        // Filter some trivial declines for better performance.
        if old_size > new_size && old_size - new_size > bytes_threshold {
            region_declined_bytes.push((*region_id, old_size - new_size));
        }
    }

    region_declined_bytes
}

#[cfg(test)]
mod tests {
    use engine_rocks::RangeOffsets;
    use engine_rocks::RangeProperties;

    use super::*;

    #[test]
    fn test_calc_region_declined_bytes() {
        let prop = RangeProperties {
            offsets: vec![
                (
                    b"a".to_vec(),
                    RangeOffsets {
                        size: 4 * 1024,
                        keys: 1,
                    },
                ),
                (
                    b"b".to_vec(),
                    RangeOffsets {
                        size: 8 * 1024,
                        keys: 2,
                    },
                ),
                (
                    b"c".to_vec(),
                    RangeOffsets {
                        size: 12 * 1024,
                        keys: 3,
                    },
                ),
            ],
        };
        let event = CompactedEvent {
            cf: "default".to_owned(),
            output_level: 3,
            total_input_bytes: 12 * 1024,
            total_output_bytes: 0,
            start_key: prop.smallest_key().unwrap(),
            end_key: prop.largest_key().unwrap(),
            input_props: vec![prop],
            output_props: vec![],
        };

        let mut region_ranges = BTreeMap::new();
        region_ranges.insert(b"a".to_vec(), 1);
        region_ranges.insert(b"b".to_vec(), 2);
        region_ranges.insert(b"c".to_vec(), 3);

        let declined_bytes = calc_region_declined_bytes(event, &region_ranges, 1024);
        let expected_declined_bytes = vec![(2, 8192), (3, 4096)];
        assert_eq!(declined_bytes, expected_declined_bytes);
    }
}<|MERGE_RESOLUTION|>--- conflicted
+++ resolved
@@ -70,11 +70,8 @@
     SignificantMsg, SnapManager, StoreMsg, StoreTick,
 };
 use crate::Result;
-<<<<<<< HEAD
 use tikv_util::future::poll_future_notify;
-=======
 use concurrency_manager::ConcurrencyManager;
->>>>>>> b34cab6e
 
 type Key = Vec<u8>;
 
