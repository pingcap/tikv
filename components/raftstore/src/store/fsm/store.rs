// Copyright 2016 TiKV Project Authors. Licensed under Apache-2.0.

use batch_system::{BasicMailbox, BatchRouter, BatchSystem, Fsm, HandlerBuilder, PollHandler};
use crossbeam::channel::{TryRecvError, TrySendError};
use engine_rocks::{PerfContext, PerfLevel};
use engine_rocks::{
    RocksCompactionJobInfo, RocksEngine, RocksSnapshot, RocksWriteBatch, RocksWriteBatchVec,
};
use engine_traits::{
    CompactExt, CompactionJobInfo, Iterable, KvEngine, KvEngines, MiscExt, Mutable, Peekable,
    WriteBatch, WriteBatchExt, WriteBatchVecExt, WriteOptions,
};
use engine_traits::{CF_DEFAULT, CF_LOCK, CF_RAFT, CF_WRITE};
use futures::Future;
use kvproto::import_sstpb::SstMeta;
use kvproto::metapb::{self, Region, RegionEpoch};
use kvproto::pdpb::StoreStats;
use kvproto::raft_cmdpb::{AdminCmdType, AdminRequest};
use kvproto::raft_serverpb::{ExtraMessageType, PeerState, RaftMessage, RegionLocalState};
use kvproto::replication_modepb::{ReplicationMode, ReplicationStatus};
use protobuf::Message;
use raft::{Ready, StateRole};
use std::cmp::{Ord, Ordering as CmpOrdering};
use std::collections::BTreeMap;
use std::collections::Bound::{Excluded, Included, Unbounded};
use std::ops::Deref;
use std::sync::atomic::{AtomicUsize, Ordering};
use std::sync::{Arc, Mutex};
use std::time::{Duration, Instant};
use std::{mem, thread, u64};
use time::{self, Timespec};
use tokio_threadpool::{Sender as ThreadPoolSender, ThreadPool};

use crate::coprocessor::split_observer::SplitObserver;
use crate::coprocessor::{BoxAdminObserver, CoprocessorHost, RegionChangeEvent};
use crate::observe_perf_context_type;
use crate::report_perf_context;
use crate::store::config::Config;
use crate::store::fsm::metrics::*;
use crate::store::fsm::peer::{
    maybe_destroy_source, new_admin_request, PeerFsm, PeerFsmDelegate, SenderFsmPair,
};
use crate::store::fsm::ApplyNotifier;
#[cfg(feature = "failpoints")]
use crate::store::fsm::ApplyTaskRes;
use crate::store::fsm::{
    create_apply_batch_system, ApplyBatchSystem, ApplyPollerBuilder, ApplyRouter,
};
use crate::store::local_metrics::RaftMetrics;
use crate::store::metrics::*;
use crate::store::peer_storage::{self, HandleRaftReadyContext, InvokeContext};
use crate::store::transport::Transport;
use crate::store::util::{is_initial_msg, PerfContextStatistics};
use crate::store::worker::{
    AutoSplitController, CleanupRunner, CleanupSSTRunner, CleanupSSTTask, CleanupTask,
    CompactRunner, CompactTask, ConsistencyCheckRunner, ConsistencyCheckTask, PdRunner,
    RaftlogGcRunner, RaftlogGcTask, ReadDelegate, RegionRunner, RegionTask, SplitCheckTask,
};
use crate::store::PdTask;
use crate::store::{
    util, Callback, CasualMessage, GlobalReplicationState, MergeResultKind, PeerMsg, RaftCommand,
    SignificantMsg, SnapManager, StoreMsg, StoreTick,
};

use crate::Result;
use engine_rocks::{CompactedEvent, CompactionListener};
use keys::{self, data_end_key, data_key, enc_end_key, enc_start_key};
use pd_client::PdClient;
use sst_importer::SSTImporter;
use tikv_util::collections::HashMap;
use tikv_util::config::{Tracker, VersionTrack};
use tikv_util::mpsc::{self, LooseBoundedSender, Receiver};
use tikv_util::time::{duration_to_sec, Instant as TiInstant};
use tikv_util::timer::SteadyTimer;
use tikv_util::worker::{FutureScheduler, FutureWorker, Scheduler, Worker};
use tikv_util::{is_zero_duration, sys as sys_util, Either, RingQueue};

type Key = Vec<u8>;

const KV_WB_SHRINK_SIZE: usize = 256 * 1024;
const RAFT_WB_SHRINK_SIZE: usize = 1024 * 1024;
pub const PENDING_VOTES_CAP: usize = 20;
const UNREACHABLE_BACKOFF: Duration = Duration::from_secs(10);

pub struct StoreInfo<E> {
    pub engine: E,
    pub capacity: u64,
}

pub struct StoreMeta {
    /// store id
    pub store_id: Option<u64>,
    /// region_end_key -> region_id
    pub region_ranges: BTreeMap<Vec<u8>, u64>,
    /// region_id -> region
    pub regions: HashMap<u64, Region>,
    /// region_id -> reader
    pub readers: HashMap<u64, ReadDelegate>,
    /// `MsgRequestPreVote` or `MsgRequestVote` messages from newly split Regions shouldn't be dropped if there is no
    /// such Region in this store now. So the messages are recorded temporarily and will be handled later.
    pub pending_votes: RingQueue<RaftMessage>,
    /// The regions with pending snapshots.
    pub pending_snapshot_regions: Vec<Region>,
    /// A marker used to indicate the peer of a Region has received a merge target message and waits to be destroyed.
    /// target_region_id -> (source_region_id -> merge_target_region)
    pub pending_merge_targets: HashMap<u64, HashMap<u64, metapb::Region>>,
    /// An inverse mapping of `pending_merge_targets` used to let source peer help target peer to clean up related entry.
    /// source_region_id -> target_region_id
    pub targets_map: HashMap<u64, u64>,
    /// `atomic_snap_regions` and `destroyed_region_for_snap` are used for making destroy overlapped regions
    /// and apply snapshot atomically.
    /// region_id -> wait_destroy_regions_map(source_region_id -> is_ready)
    /// A target peer must wait for all source peer to ready before applying snapshot.
    pub atomic_snap_regions: HashMap<u64, HashMap<u64, bool>>,
    /// source_region_id -> need_atomic
    /// Used for reminding the source peer to switch to ready in `atomic_snap_regions`.
    pub destroyed_region_for_snap: HashMap<u64, bool>,
}

impl StoreMeta {
    pub fn new(vote_capacity: usize) -> StoreMeta {
        StoreMeta {
            store_id: None,
            region_ranges: BTreeMap::default(),
            regions: HashMap::default(),
            readers: HashMap::default(),
            pending_votes: RingQueue::with_capacity(vote_capacity),
            pending_snapshot_regions: Vec::default(),
            pending_merge_targets: HashMap::default(),
            targets_map: HashMap::default(),
            atomic_snap_regions: HashMap::default(),
            destroyed_region_for_snap: HashMap::default(),
        }
    }

    #[inline]
    pub fn set_region(
        &mut self,
        host: &CoprocessorHost<impl KvEngine>,
        region: Region,
        peer: &mut crate::store::Peer<impl KvEngine, impl KvEngine>,
    ) {
        let prev = self.regions.insert(region.get_id(), region.clone());
        if prev.map_or(true, |r| r.get_id() != region.get_id()) {
            // TODO: may not be a good idea to panic when holding a lock.
            panic!("{} region corrupted", peer.tag);
        }
        let reader = self.readers.get_mut(&region.get_id()).unwrap();
        peer.set_region(host, reader, region);
    }
}

pub struct RaftRouter<EK, ER>
where
    EK: KvEngine,
    ER: KvEngine,
{
    pub router: BatchRouter<PeerFsm<EK, ER>, StoreFsm>,
}

impl<EK, ER> Clone for RaftRouter<EK, ER>
where
    EK: KvEngine,
    ER: KvEngine,
{
    fn clone(&self) -> Self {
        RaftRouter {
            router: self.router.clone(),
        }
    }
}

impl<EK, ER> Deref for RaftRouter<EK, ER>
where
    EK: KvEngine,
    ER: KvEngine,
{
    type Target = BatchRouter<PeerFsm<EK, ER>, StoreFsm>;

    fn deref(&self) -> &BatchRouter<PeerFsm<EK, ER>, StoreFsm> {
        &self.router
    }
}

impl<EK, ER> RaftRouter<EK, ER>
where
    EK: KvEngine,
    ER: KvEngine,
{
    pub fn send_raft_message(
        &self,
        mut msg: RaftMessage,
    ) -> std::result::Result<(), TrySendError<RaftMessage>> {
        let id = msg.get_region_id();
        match self.try_send(id, PeerMsg::RaftMessage(msg)) {
            Either::Left(Ok(())) => return Ok(()),
            Either::Left(Err(TrySendError::Full(PeerMsg::RaftMessage(m)))) => {
                return Err(TrySendError::Full(m));
            }
            Either::Left(Err(TrySendError::Disconnected(PeerMsg::RaftMessage(m)))) => {
                return Err(TrySendError::Disconnected(m));
            }
            Either::Right(PeerMsg::RaftMessage(m)) => msg = m,
            _ => unreachable!(),
        }
        match self.send_control(StoreMsg::RaftMessage(msg)) {
            Ok(()) => Ok(()),
            Err(TrySendError::Full(StoreMsg::RaftMessage(m))) => Err(TrySendError::Full(m)),
            Err(TrySendError::Disconnected(StoreMsg::RaftMessage(m))) => {
                Err(TrySendError::Disconnected(m))
            }
            _ => unreachable!(),
        }
    }

    #[inline]
    pub fn send_raft_command(
        &self,
        cmd: RaftCommand<EK::Snapshot>,
    ) -> std::result::Result<(), TrySendError<RaftCommand<EK::Snapshot>>> {
        let region_id = cmd.request.get_header().get_region_id();
        match self.send(region_id, PeerMsg::RaftCommand(cmd)) {
            Ok(()) => Ok(()),
            Err(TrySendError::Full(PeerMsg::RaftCommand(cmd))) => Err(TrySendError::Full(cmd)),
            Err(TrySendError::Disconnected(PeerMsg::RaftCommand(cmd))) => {
                Err(TrySendError::Disconnected(cmd))
            }
            _ => unreachable!(),
        }
    }

    fn report_unreachable(&self, store_id: u64) {
        self.broadcast_normal(|| {
            PeerMsg::SignificantMsg(SignificantMsg::StoreUnreachable { store_id })
        });
    }

    fn report_status_update(&self) {
        self.broadcast_normal(|| PeerMsg::UpdateReplicationMode)
    }

    /// Broadcasts resolved result to all regions.
    pub fn report_resolved(&self, store_id: u64, group_id: u64) {
        self.broadcast_normal(|| {
            PeerMsg::SignificantMsg(SignificantMsg::StoreResolved { store_id, group_id })
        })
    }
}

pub struct PollContext<EK, ER, T, C: 'static>
where
    EK: KvEngine,
    ER: KvEngine,
{
    pub cfg: Config,
    pub store: metapb::Store,
    pub pd_scheduler: FutureScheduler<PdTask<EK>>,
    pub consistency_check_scheduler: Scheduler<ConsistencyCheckTask<EK::Snapshot>>,
    pub split_check_scheduler: Scheduler<SplitCheckTask>,
    // handle Compact, CleanupSST task
    pub cleanup_scheduler: Scheduler<CleanupTask>,
    pub raftlog_gc_scheduler: Scheduler<RaftlogGcTask<ER>>,
    pub region_scheduler: Scheduler<RegionTask<EK::Snapshot>>,
    pub apply_router: ApplyRouter<EK>,
    pub router: RaftRouter<EK, ER>,
    pub importer: Arc<SSTImporter>,
    pub store_meta: Arc<Mutex<StoreMeta>>,
    pub future_poller: ThreadPoolSender,
    pub raft_metrics: RaftMetrics,
    pub snap_mgr: SnapManager<RocksEngine>,
    pub applying_snap_count: Arc<AtomicUsize>,
    pub coprocessor_host: CoprocessorHost<RocksEngine>,
    pub timer: SteadyTimer,
    pub trans: T,
    pub pd_client: Arc<C>,
    pub global_replication_state: Arc<Mutex<GlobalReplicationState>>,
    pub global_stat: GlobalStoreStat,
    pub store_stat: LocalStoreStat,
    pub engines: KvEngines<EK, ER>,
    pub kv_wb: EK::WriteBatch,
    pub raft_wb: ER::WriteBatch,
    pub pending_count: usize,
    pub sync_log: bool,
    pub has_ready: bool,
    pub ready_res: Vec<(Ready, InvokeContext)>,
    pub need_flush_trans: bool,
    pub current_time: Option<Timespec>,
    pub perf_context_statistics: PerfContextStatistics,
    pub node_start_time: Option<Instant>,
}

impl<EK, ER, T, C> HandleRaftReadyContext<EK::WriteBatch, ER::WriteBatch>
    for PollContext<EK, ER, T, C>
where
    EK: KvEngine,
    ER: KvEngine,
{
    fn wb_mut(&mut self) -> (&mut EK::WriteBatch, &mut ER::WriteBatch) {
        (&mut self.kv_wb, &mut self.raft_wb)
    }

    #[inline]
    fn kv_wb_mut(&mut self) -> &mut EK::WriteBatch {
        &mut self.kv_wb
    }

    #[inline]
    fn raft_wb_mut(&mut self) -> &mut ER::WriteBatch {
        &mut self.raft_wb
    }

    #[inline]
    fn sync_log(&self) -> bool {
        self.sync_log
    }

    #[inline]
    fn set_sync_log(&mut self, sync: bool) {
        self.sync_log = sync;
    }
}

impl<EK, ER, T, C> PollContext<EK, ER, T, C>
where
    EK: KvEngine,
    ER: KvEngine,
{
    #[inline]
    pub fn store_id(&self) -> u64 {
        self.store.get_id()
    }

    /// Timeout is calculated from TiKV start, the node should not become
    /// hibernated if it still within the hibernate timeout, see
    /// https://github.com/tikv/tikv/issues/7747
    pub fn is_hibernate_timeout(&mut self) -> bool {
        let timeout = match self.node_start_time {
            Some(t) => t.elapsed() >= self.cfg.hibernate_timeout.0,
            None => return true,
        };
        if timeout {
            self.node_start_time = None;
        }
        timeout
    }
}

impl<EK, ER, T: Transport, C> PollContext<EK, ER, T, C>
where
    EK: KvEngine,
    ER: KvEngine,
{
    #[inline]
    fn schedule_store_tick(&self, tick: StoreTick, timeout: Duration) {
        if !is_zero_duration(&timeout) {
            let mb = self.router.control_mailbox();
            let f = self
                .timer
                .delay(timeout)
                .map(move |_| {
                    if let Err(e) = mb.force_send(StoreMsg::Tick(tick)) {
                        info!(
                            "failed to schedule store tick, are we shutting down?";
                            "tick" => ?tick,
                            "err" => ?e
                        );
                    }
                })
                .map_err(move |e| {
                    panic!("tick {:?} is lost due to timeout error: {:?}", tick, e);
                });
            self.future_poller.spawn(f).unwrap();
        }
    }

    pub fn handle_stale_msg(
        &mut self,
        msg: &RaftMessage,
        cur_epoch: RegionEpoch,
        need_gc: bool,
        target_region: Option<metapb::Region>,
    ) {
        let region_id = msg.get_region_id();
        let from_peer = msg.get_from_peer();
        let to_peer = msg.get_to_peer();
        let msg_type = msg.get_message().get_msg_type();

        if !need_gc {
            info!(
                "raft message is stale, ignore it";
                "region_id" => region_id,
                "current_region_epoch" => ?cur_epoch,
                "msg_type" => ?msg_type,
            );
            self.raft_metrics.message_dropped.stale_msg += 1;
            return;
        }

        info!(
            "raft message is stale, tell to gc";
            "region_id" => region_id,
            "current_region_epoch" => ?cur_epoch,
            "msg_type" => ?msg_type,
        );

        let mut gc_msg = RaftMessage::default();
        gc_msg.set_region_id(region_id);
        gc_msg.set_from_peer(to_peer.clone());
        gc_msg.set_to_peer(from_peer.clone());
        gc_msg.set_region_epoch(cur_epoch);
        if let Some(r) = target_region {
            gc_msg.set_merge_target(r);
        } else {
            gc_msg.set_is_tombstone(true);
        }
        if let Err(e) = self.trans.send(gc_msg) {
            error!(
                "send gc message failed";
                "region_id" => region_id,
                "err" => ?e
            );
        }
        self.need_flush_trans = true;
    }
}

struct Store {
    // store id, before start the id is 0.
    id: u64,
    last_compact_checked_key: Key,
    stopped: bool,
    start_time: Option<Timespec>,
    consistency_check_time: HashMap<u64, Instant>,
    last_unreachable_report: HashMap<u64, Instant>,
}

pub struct StoreFsm {
    store: Store,
    receiver: Receiver<StoreMsg>,
}

impl StoreFsm {
    pub fn new(cfg: &Config) -> (LooseBoundedSender<StoreMsg>, Box<StoreFsm>) {
        let (tx, rx) = mpsc::loose_bounded(cfg.notify_capacity);
        let fsm = Box::new(StoreFsm {
            store: Store {
                id: 0,
                last_compact_checked_key: keys::DATA_MIN_KEY.to_vec(),
                stopped: false,
                start_time: None,
                consistency_check_time: HashMap::default(),
                last_unreachable_report: HashMap::default(),
            },
            receiver: rx,
        });
        (tx, fsm)
    }
}

impl Fsm for StoreFsm {
    type Message = StoreMsg;

    #[inline]
    fn is_stopped(&self) -> bool {
        self.store.stopped
    }
}

struct StoreFsmDelegate<'a, T: 'static, C: 'static> {
    fsm: &'a mut StoreFsm,
    ctx: &'a mut PollContext<RocksEngine, RocksEngine, T, C>,
}

impl<'a, T: Transport, C: PdClient> StoreFsmDelegate<'a, T, C> {
    fn on_tick(&mut self, tick: StoreTick) {
        let t = TiInstant::now_coarse();
        match tick {
            StoreTick::PdStoreHeartbeat => self.on_pd_store_heartbeat_tick(),
            StoreTick::SnapGc => self.on_snap_mgr_gc(),
            StoreTick::CompactLockCf => self.on_compact_lock_cf(),
            StoreTick::CompactCheck => self.on_compact_check_tick(),
            StoreTick::ConsistencyCheck => self.on_consistency_check_tick(),
            StoreTick::CleanupImportSST => self.on_cleanup_import_sst_tick(),
        }
        let elapsed = t.elapsed();
        RAFT_EVENT_DURATION
            .get(tick.tag())
            .observe(duration_to_sec(elapsed) as f64);
        slow_log!(
            elapsed,
            "[store {}] handle timeout {:?}",
            self.fsm.store.id,
            tick
        );
    }

    fn handle_msgs(&mut self, msgs: &mut Vec<StoreMsg>) {
        for m in msgs.drain(..) {
            match m {
                StoreMsg::Tick(tick) => self.on_tick(tick),
                StoreMsg::RaftMessage(msg) => {
                    if let Err(e) = self.on_raft_message(msg) {
                        error!(
                            "handle raft message failed";
                            "store_id" => self.fsm.store.id,
                            "err" => ?e
                        );
                    }
                }
                StoreMsg::CompactedEvent(event) => self.on_compaction_finished(event),
                StoreMsg::ValidateSSTResult { invalid_ssts } => {
                    self.on_validate_sst_result(invalid_ssts)
                }
                StoreMsg::ClearRegionSizeInRange { start_key, end_key } => {
                    self.clear_region_size_in_range(&start_key, &end_key)
                }
                StoreMsg::StoreUnreachable { store_id } => {
                    self.on_store_unreachable(store_id);
                }
                StoreMsg::Start { store } => self.start(store),
                #[cfg(any(test, feature = "testexport"))]
                StoreMsg::Validate(f) => f(&self.ctx.cfg),
                StoreMsg::UpdateReplicationMode(status) => self.on_update_replication_mode(status),
            }
        }
    }

    fn start(&mut self, store: metapb::Store) {
        if self.fsm.store.start_time.is_some() {
            panic!(
                "[store {}] unable to start again with meta {:?}",
                self.fsm.store.id, store
            );
        }
        self.fsm.store.id = store.get_id();
        self.fsm.store.start_time = Some(time::get_time());
        self.register_cleanup_import_sst_tick();
        self.register_compact_check_tick();
        self.register_pd_store_heartbeat_tick();
        self.register_compact_lock_cf_tick();
        self.register_snap_mgr_gc_tick();
        self.register_consistency_check_tick();
    }
}

pub struct RaftPoller<T: 'static, C: 'static> {
    tag: String,
    store_msg_buf: Vec<StoreMsg>,
    peer_msg_buf: Vec<PeerMsg<RocksEngine, RocksEngine>>,
    previous_metrics: RaftMetrics,
    timer: TiInstant,
    poll_ctx: PollContext<RocksEngine, RocksEngine, T, C>,
    messages_per_tick: usize,
    cfg_tracker: Tracker<Config>,
}

impl<T: Transport, C: PdClient> RaftPoller<T, C> {
    fn handle_raft_ready(&mut self, peers: &mut [Box<PeerFsm<RocksEngine, RocksEngine>>]) {
        // Only enable the fail point when the store id is equal to 3, which is
        // the id of slow store in tests.
        fail_point!("on_raft_ready", self.poll_ctx.store_id() == 3, |_| {});
        if self.poll_ctx.need_flush_trans
            && (!self.poll_ctx.kv_wb.is_empty() || !self.poll_ctx.raft_wb.is_empty())
        {
            self.poll_ctx.trans.flush();
            self.poll_ctx.need_flush_trans = false;
        }
        let ready_cnt = self.poll_ctx.ready_res.len();
        if ready_cnt != 0 && self.poll_ctx.cfg.early_apply {
            let mut batch_pos = 0;
            let mut ready_res = mem::replace(&mut self.poll_ctx.ready_res, vec![]);
            for (ready, invoke_ctx) in &mut ready_res {
                let region_id = invoke_ctx.region_id;
                if peers[batch_pos].region_id() == region_id {
                } else {
                    while peers[batch_pos].region_id() != region_id {
                        batch_pos += 1;
                    }
                }
                PeerFsmDelegate::new(&mut peers[batch_pos], &mut self.poll_ctx)
                    .handle_raft_ready_apply(ready, invoke_ctx);
            }
            self.poll_ctx.ready_res = ready_res;
        }
        self.poll_ctx.raft_metrics.ready.has_ready_region += ready_cnt as u64;
        fail_point!("raft_before_save");
        if !self.poll_ctx.kv_wb.is_empty() {
            let mut write_opts = WriteOptions::new();
            write_opts.set_sync(true);
            self.poll_ctx
                .engines
                .kv
                .write_opt(&self.poll_ctx.kv_wb, &write_opts)
                .unwrap_or_else(|e| {
                    panic!("{} failed to save append state result: {:?}", self.tag, e);
                });
            let data_size = self.poll_ctx.kv_wb.data_size();
            if data_size > KV_WB_SHRINK_SIZE {
                self.poll_ctx.kv_wb = self.poll_ctx.engines.kv.write_batch_with_cap(4 * 1024);
            } else {
                self.poll_ctx.kv_wb.clear();
            }
        }
        fail_point!("raft_between_save");
        if !self.poll_ctx.raft_wb.is_empty() {
            fail_point!(
                "raft_before_save_on_store_1",
                self.poll_ctx.store_id() == 1,
                |_| {}
            );
            let mut write_opts = WriteOptions::new();
            write_opts.set_sync(self.poll_ctx.cfg.sync_log || self.poll_ctx.sync_log);
            self.poll_ctx
                .engines
                .raft
                .write_opt(&self.poll_ctx.raft_wb, &write_opts)
                .unwrap_or_else(|e| {
                    panic!("{} failed to save raft append result: {:?}", self.tag, e);
                });
            let data_size = self.poll_ctx.raft_wb.data_size();
            if data_size > RAFT_WB_SHRINK_SIZE {
                self.poll_ctx.raft_wb = self.poll_ctx.engines.raft.write_batch_with_cap(4 * 1024);
            } else {
                self.poll_ctx.raft_wb.clear();
            }
        }

        report_perf_context!(
            self.poll_ctx.perf_context_statistics,
            STORE_PERF_CONTEXT_TIME_HISTOGRAM_STATIC
        );
        fail_point!("raft_after_save");
        if ready_cnt != 0 {
            let mut batch_pos = 0;
            let mut ready_res = mem::take(&mut self.poll_ctx.ready_res);
            for (ready, invoke_ctx) in ready_res.drain(..) {
                let region_id = invoke_ctx.region_id;
                if peers[batch_pos].region_id() == region_id {
                } else {
                    while peers[batch_pos].region_id() != region_id {
                        batch_pos += 1;
                    }
                }
                PeerFsmDelegate::new(&mut peers[batch_pos], &mut self.poll_ctx)
                    .post_raft_ready_append(ready, invoke_ctx);
            }
        }
        let dur = self.timer.elapsed();
        if !self.poll_ctx.store_stat.is_busy {
            let election_timeout = Duration::from_millis(
                self.poll_ctx.cfg.raft_base_tick_interval.as_millis()
                    * self.poll_ctx.cfg.raft_election_timeout_ticks as u64,
            );
            if dur >= election_timeout {
                self.poll_ctx.store_stat.is_busy = true;
            }
        }

        self.poll_ctx
            .raft_metrics
            .append_log
            .observe(duration_to_sec(dur) as f64);

        slow_log!(
            dur,
            "{} handle {} pending peers include {} ready, {} entries, {} messages and {} \
             snapshots",
            self.tag,
            self.poll_ctx.pending_count,
            ready_cnt,
            self.poll_ctx.raft_metrics.ready.append - self.previous_metrics.ready.append,
            self.poll_ctx.raft_metrics.ready.message - self.previous_metrics.ready.message,
            self.poll_ctx.raft_metrics.ready.snapshot - self.previous_metrics.ready.snapshot
        );
    }
}

impl<T: Transport, C: PdClient> PollHandler<PeerFsm<RocksEngine, RocksEngine>, StoreFsm>
    for RaftPoller<T, C>
{
    fn begin(&mut self, _batch_size: usize) {
        self.previous_metrics = self.poll_ctx.raft_metrics.clone();
        self.poll_ctx.pending_count = 0;
        self.poll_ctx.sync_log = false;
        self.poll_ctx.has_ready = false;
        self.timer = TiInstant::now_coarse();
        // update config
        self.poll_ctx.perf_context_statistics.start();
        if let Some(incoming) = self.cfg_tracker.any_new() {
            match Ord::cmp(
                &incoming.messages_per_tick,
                &self.poll_ctx.cfg.messages_per_tick,
            ) {
                CmpOrdering::Greater => {
                    self.store_msg_buf.reserve(incoming.messages_per_tick);
                    self.peer_msg_buf.reserve(incoming.messages_per_tick);
                    self.messages_per_tick = incoming.messages_per_tick;
                }
                CmpOrdering::Less => {
                    self.store_msg_buf.shrink_to(incoming.messages_per_tick);
                    self.peer_msg_buf.shrink_to(incoming.messages_per_tick);
                    self.messages_per_tick = incoming.messages_per_tick;
                }
                _ => {}
            }
            self.poll_ctx.cfg = incoming.clone();
        }
    }

    fn handle_control(&mut self, store: &mut StoreFsm) -> Option<usize> {
        let mut expected_msg_count = None;
        while self.store_msg_buf.len() < self.messages_per_tick {
            match store.receiver.try_recv() {
                Ok(msg) => self.store_msg_buf.push(msg),
                Err(TryRecvError::Empty) => {
                    expected_msg_count = Some(0);
                    break;
                }
                Err(TryRecvError::Disconnected) => {
                    store.store.stopped = true;
                    expected_msg_count = Some(0);
                    break;
                }
            }
        }
        let mut delegate = StoreFsmDelegate {
            fsm: store,
            ctx: &mut self.poll_ctx,
        };
        delegate.handle_msgs(&mut self.store_msg_buf);
        expected_msg_count
    }

    fn handle_normal(&mut self, peer: &mut PeerFsm<RocksEngine, RocksEngine>) -> Option<usize> {
        let mut expected_msg_count = None;

        fail_point!(
            "pause_on_peer_collect_message",
            peer.peer_id() == 1,
            |_| unreachable!()
        );

        while self.peer_msg_buf.len() < self.messages_per_tick {
            match peer.receiver.try_recv() {
                // TODO: we may need a way to optimize the message copy.
                Ok(msg) => {
                    fail_point!(
                        "pause_on_peer_destroy_res",
                        peer.peer_id() == 1
                            && match msg {
                                PeerMsg::ApplyRes {
                                    res: ApplyTaskRes::Destroy { .. },
                                } => true,
                                _ => false,
                            },
                        |_| unreachable!()
                    );
                    self.peer_msg_buf.push(msg);
                }
                Err(TryRecvError::Empty) => {
                    expected_msg_count = Some(0);
                    break;
                }
                Err(TryRecvError::Disconnected) => {
                    peer.stop();
                    expected_msg_count = Some(0);
                    break;
                }
            }
        }
        let mut delegate = PeerFsmDelegate::new(peer, &mut self.poll_ctx);
        delegate.handle_msgs(&mut self.peer_msg_buf);
        delegate.collect_ready();
        expected_msg_count
    }

    fn end(&mut self, peers: &mut [Box<PeerFsm<RocksEngine, RocksEngine>>]) {
        if self.poll_ctx.has_ready {
            self.handle_raft_ready(peers);
        }
        self.poll_ctx.current_time = None;
        self.poll_ctx
            .raft_metrics
            .process_ready
            .observe(duration_to_sec(self.timer.elapsed()) as f64);
        self.poll_ctx.raft_metrics.flush();
        self.poll_ctx.store_stat.flush();
    }

    fn pause(&mut self) {
        if self.poll_ctx.need_flush_trans {
            self.poll_ctx.trans.flush();
            self.poll_ctx.need_flush_trans = false;
        }
    }
}

pub struct RaftPollerBuilder<T, C> {
    pub cfg: Arc<VersionTrack<Config>>,
    pub store: metapb::Store,
    pd_scheduler: FutureScheduler<PdTask<RocksEngine>>,
    consistency_check_scheduler: Scheduler<ConsistencyCheckTask<RocksSnapshot>>,
    split_check_scheduler: Scheduler<SplitCheckTask>,
    cleanup_scheduler: Scheduler<CleanupTask>,
    raftlog_gc_scheduler: Scheduler<RaftlogGcTask<RocksEngine>>,
    pub region_scheduler: Scheduler<RegionTask<RocksSnapshot>>,
    apply_router: ApplyRouter<RocksEngine>,
    pub router: RaftRouter<RocksEngine, RocksEngine>,
    pub importer: Arc<SSTImporter>,
    store_meta: Arc<Mutex<StoreMeta>>,
    future_poller: ThreadPoolSender,
    snap_mgr: SnapManager<RocksEngine>,
    pub coprocessor_host: CoprocessorHost<RocksEngine>,
    trans: T,
    pd_client: Arc<C>,
    global_stat: GlobalStoreStat,
    pub engines: KvEngines<RocksEngine, RocksEngine>,
    applying_snap_count: Arc<AtomicUsize>,
    global_replication_state: Arc<Mutex<GlobalReplicationState>>,
}

impl<T, C> RaftPollerBuilder<T, C> {
    /// Initialize this store. It scans the db engine, loads all regions
    /// and their peers from it, and schedules snapshot worker if necessary.
    /// WARN: This store should not be used before initialized.
    fn init(&mut self) -> Result<Vec<SenderFsmPair<RocksEngine, RocksEngine>>> {
        // Scan region meta to get saved regions.
        let start_key = keys::REGION_META_MIN_KEY;
        let end_key = keys::REGION_META_MAX_KEY;
        let kv_engine = self.engines.kv.clone();
        let store_id = self.store.get_id();
        let mut total_count = 0;
        let mut tombstone_count = 0;
        let mut applying_count = 0;
        let mut region_peers = vec![];

        let t = Instant::now();
        let mut kv_wb = self.engines.kv.write_batch();
        let mut raft_wb = self.engines.raft.write_batch();
        let mut applying_regions = vec![];
        let mut merging_count = 0;
        let mut meta = self.store_meta.lock().unwrap();
        let mut replication_state = self.global_replication_state.lock().unwrap();
        kv_engine.scan_cf(CF_RAFT, start_key, end_key, false, |key, value| {
            let (region_id, suffix) = box_try!(keys::decode_region_meta_key(key));
            if suffix != keys::REGION_STATE_SUFFIX {
                return Ok(true);
            }

            total_count += 1;

            let mut local_state = RegionLocalState::default();
            local_state.merge_from_bytes(value)?;

            let region = local_state.get_region();
            if local_state.get_state() == PeerState::Tombstone {
                tombstone_count += 1;
                debug!("region is tombstone"; "region" => ?region, "store_id" => store_id);
                self.clear_stale_meta(&mut kv_wb, &mut raft_wb, &local_state);
                return Ok(true);
            }
            if local_state.get_state() == PeerState::Applying {
                // in case of restart happen when we just write region state to Applying,
                // but not write raft_local_state to raft rocksdb in time.
                box_try!(peer_storage::recover_from_applying_state(
                    &self.engines,
                    &mut raft_wb,
                    region_id
                ));
                applying_count += 1;
                applying_regions.push(region.clone());
                return Ok(true);
            }

            let (tx, mut peer) = box_try!(PeerFsm::create(
                store_id,
                &self.cfg.value(),
                self.region_scheduler.clone(),
                self.engines.clone(),
                region,
            ));
            peer.peer.init_replication_mode(&mut *replication_state);
            if local_state.get_state() == PeerState::Merging {
                info!("region is merging"; "region" => ?region, "store_id" => store_id);
                merging_count += 1;
                peer.set_pending_merge_state(local_state.get_merge_state().to_owned());
            }
            meta.region_ranges.insert(enc_end_key(region), region_id);
            meta.regions.insert(region_id, region.clone());
            // No need to check duplicated here, because we use region id as the key
            // in DB.
            region_peers.push((tx, peer));
            self.coprocessor_host.on_region_changed(
                region,
                RegionChangeEvent::Create,
                StateRole::Follower,
            );
            Ok(true)
        })?;

        if !kv_wb.is_empty() {
            self.engines.kv.write(&kv_wb).unwrap();
            self.engines.kv.sync_wal().unwrap();
        }
        if !raft_wb.is_empty() {
            self.engines.raft.write(&raft_wb).unwrap();
            self.engines.raft.sync_wal().unwrap();
        }

        // schedule applying snapshot after raft writebatch were written.
        for region in applying_regions {
            info!("region is applying snapshot"; "region" => ?region, "store_id" => store_id);
            let (tx, mut peer) = PeerFsm::create(
                store_id,
                &self.cfg.value(),
                self.region_scheduler.clone(),
                self.engines.clone(),
                &region,
            )?;
            peer.peer.init_replication_mode(&mut *replication_state);
            peer.schedule_applying_snapshot();
            meta.region_ranges
                .insert(enc_end_key(&region), region.get_id());
            meta.regions.insert(region.get_id(), region);
            region_peers.push((tx, peer));
        }

        info!(
            "start store";
            "store_id" => store_id,
            "region_count" => total_count,
            "tombstone_count" => tombstone_count,
            "applying_count" =>  applying_count,
            "merge_count" => merging_count,
            "takes" => ?t.elapsed(),
        );

        self.clear_stale_data(&meta)?;

        Ok(region_peers)
    }

    fn clear_stale_meta(
        &self,
        kv_wb: &mut RocksWriteBatch,
        raft_wb: &mut RocksWriteBatch,
        origin_state: &RegionLocalState,
    ) {
        let region = origin_state.get_region();
        let raft_key = keys::raft_state_key(region.get_id());
        let raft_state = match self.engines.raft.get_msg(&raft_key).unwrap() {
            // it has been cleaned up.
            None => return,
            Some(value) => value,
        };

        peer_storage::clear_meta(&self.engines, kv_wb, raft_wb, region.get_id(), &raft_state)
            .unwrap();
        let key = keys::region_state_key(region.get_id());
        kv_wb.put_msg_cf(CF_RAFT, &key, origin_state).unwrap();
    }

    /// `clear_stale_data` clean up all possible garbage data.
    fn clear_stale_data(&self, meta: &StoreMeta) -> Result<()> {
        let t = Instant::now();

        let mut ranges = Vec::new();
        let mut last_start_key = keys::data_key(b"");
        for region_id in meta.region_ranges.values() {
            let region = &meta.regions[region_id];
            let start_key = keys::enc_start_key(region);
            ranges.push((last_start_key, start_key));
            last_start_key = keys::enc_end_key(region);
        }
        ranges.push((last_start_key, keys::DATA_MAX_KEY.to_vec()));

        self.engines.kv.roughly_cleanup_ranges(&ranges)?;

        info!(
            "cleans up garbage data";
            "store_id" => self.store.get_id(),
            "garbage_range_count" => ranges.len(),
            "takes" => ?t.elapsed()
        );

        Ok(())
    }
}

impl<T, C> HandlerBuilder<PeerFsm<RocksEngine, RocksEngine>, StoreFsm> for RaftPollerBuilder<T, C>
where
    T: Transport + 'static,
    C: PdClient + 'static,
{
    type Handler = RaftPoller<T, C>;

    fn build(&mut self) -> RaftPoller<T, C> {
        let ctx = PollContext {
            cfg: self.cfg.value().clone(),
            store: self.store.clone(),
            pd_scheduler: self.pd_scheduler.clone(),
            consistency_check_scheduler: self.consistency_check_scheduler.clone(),
            split_check_scheduler: self.split_check_scheduler.clone(),
            region_scheduler: self.region_scheduler.clone(),
            apply_router: self.apply_router.clone(),
            router: self.router.clone(),
            cleanup_scheduler: self.cleanup_scheduler.clone(),
            raftlog_gc_scheduler: self.raftlog_gc_scheduler.clone(),
            importer: self.importer.clone(),
            store_meta: self.store_meta.clone(),
            future_poller: self.future_poller.clone(),
            raft_metrics: RaftMetrics::default(),
            snap_mgr: self.snap_mgr.clone(),
            applying_snap_count: self.applying_snap_count.clone(),
            coprocessor_host: self.coprocessor_host.clone(),
            timer: SteadyTimer::default(),
            trans: self.trans.clone(),
            pd_client: self.pd_client.clone(),
            global_replication_state: self.global_replication_state.clone(),
            global_stat: self.global_stat.clone(),
            store_stat: self.global_stat.local(),
            engines: self.engines.clone(),
            kv_wb: self.engines.kv.write_batch(),
            raft_wb: self.engines.raft.write_batch_with_cap(4 * 1024),
            pending_count: 0,
            sync_log: false,
            has_ready: false,
            ready_res: Vec::new(),
            need_flush_trans: false,
            current_time: None,
            perf_context_statistics: PerfContextStatistics::new(self.cfg.value().perf_level),
            node_start_time: Some(Instant::now()),
        };
        let tag = format!("[store {}]", ctx.store.get_id());
        RaftPoller {
            tag: tag.clone(),
            store_msg_buf: Vec::with_capacity(ctx.cfg.messages_per_tick),
            peer_msg_buf: Vec::with_capacity(ctx.cfg.messages_per_tick),
            previous_metrics: ctx.raft_metrics.clone(),
            timer: TiInstant::now_coarse(),
            messages_per_tick: ctx.cfg.messages_per_tick,
            poll_ctx: ctx,
            cfg_tracker: self.cfg.clone().tracker(tag),
        }
    }
}

struct Workers {
    pd_worker: FutureWorker<PdTask<RocksEngine>>,
    consistency_check_worker: Worker<ConsistencyCheckTask<RocksSnapshot>>,
    split_check_worker: Worker<SplitCheckTask>,
    // handle Compact, CleanupSST task
    cleanup_worker: Worker<CleanupTask>,
    raftlog_gc_worker: Worker<RaftlogGcTask<RocksEngine>>,
    region_worker: Worker<RegionTask<RocksSnapshot>>,
    coprocessor_host: CoprocessorHost<RocksEngine>,
    future_poller: ThreadPool,
}

pub struct RaftBatchSystem {
    system: BatchSystem<PeerFsm<RocksEngine, RocksEngine>, StoreFsm>,
    apply_router: ApplyRouter<RocksEngine>,
    apply_system: ApplyBatchSystem,
    router: RaftRouter<RocksEngine, RocksEngine>,
    workers: Option<Workers>,
}

impl RaftBatchSystem {
    pub fn router(&self) -> RaftRouter<RocksEngine, RocksEngine> {
        self.router.clone()
    }

    pub fn apply_router(&self) -> ApplyRouter<RocksEngine> {
        self.apply_router.clone()
    }

    // TODO: reduce arguments
    pub fn spawn<T: Transport + 'static, C: PdClient + 'static>(
        &mut self,
        meta: metapb::Store,
        cfg: Arc<VersionTrack<Config>>,
        engines: KvEngines<RocksEngine, RocksEngine>,
        trans: T,
        pd_client: Arc<C>,
        mgr: SnapManager<RocksEngine>,
        pd_worker: FutureWorker<PdTask<RocksEngine>>,
        store_meta: Arc<Mutex<StoreMeta>>,
        mut coprocessor_host: CoprocessorHost<RocksEngine>,
        importer: Arc<SSTImporter>,
        split_check_worker: Worker<SplitCheckTask>,
        auto_split_controller: AutoSplitController,
        global_replication_state: Arc<Mutex<GlobalReplicationState>>,
    ) -> Result<()> {
        assert!(self.workers.is_none());
        // TODO: we can get cluster meta regularly too later.

        // TODO load coprocessors from configuration
        coprocessor_host
            .registry
            .register_admin_observer(100, BoxAdminObserver::new(SplitObserver));

        let workers = Workers {
            split_check_worker,
            region_worker: Worker::new("snapshot-worker"),
            pd_worker,
            consistency_check_worker: Worker::new("consistency-check"),
            cleanup_worker: Worker::new("cleanup-worker"),
            raftlog_gc_worker: Worker::new("raft-gc-worker"),
            coprocessor_host: coprocessor_host.clone(),
            future_poller: tokio_threadpool::Builder::new()
                .name_prefix("future-poller")
                .pool_size(cfg.value().future_poll_size)
                .build(),
        };
        let mut builder = RaftPollerBuilder {
            cfg,
            store: meta,
            engines,
            router: self.router.clone(),
            split_check_scheduler: workers.split_check_worker.scheduler(),
            region_scheduler: workers.region_worker.scheduler(),
            pd_scheduler: workers.pd_worker.scheduler(),
            consistency_check_scheduler: workers.consistency_check_worker.scheduler(),
            cleanup_scheduler: workers.cleanup_worker.scheduler(),
            raftlog_gc_scheduler: workers.raftlog_gc_worker.scheduler(),
            apply_router: self.apply_router.clone(),
            trans,
            pd_client,
            coprocessor_host: coprocessor_host.clone(),
            importer,
            snap_mgr: mgr,
            global_replication_state,
            global_stat: GlobalStoreStat::default(),
            store_meta,
            applying_snap_count: Arc::new(AtomicUsize::new(0)),
            future_poller: workers.future_poller.sender().clone(),
        };
        let region_peers = builder.init()?;
        let engine = builder.engines.kv.clone();
        if engine.support_write_batch_vec() {
            self.start_system::<T, C, RocksWriteBatchVec>(
                workers,
                region_peers,
                builder,
                auto_split_controller,
                coprocessor_host,
            )?;
        } else {
            self.start_system::<T, C, RocksWriteBatch>(
                workers,
                region_peers,
                builder,
                auto_split_controller,
                coprocessor_host,
            )?;
        }
        Ok(())
    }

    fn start_system<
        T: Transport + 'static,
        C: PdClient + 'static,
        W: WriteBatch + WriteBatchVecExt<RocksEngine> + 'static,
    >(
        &mut self,
        mut workers: Workers,
        region_peers: Vec<SenderFsmPair<RocksEngine, RocksEngine>>,
        builder: RaftPollerBuilder<T, C>,
        auto_split_controller: AutoSplitController,
        coprocessor_host: CoprocessorHost<RocksEngine>,
    ) -> Result<()> {
        builder.snap_mgr.init()?;

        let engines = builder.engines.clone();
        let snap_mgr = builder.snap_mgr.clone();
        let cfg = builder.cfg.value().clone();
        let store = builder.store.clone();
        let pd_client = builder.pd_client.clone();
        let importer = builder.importer.clone();

        let apply_poller_builder = ApplyPollerBuilder::<W>::new(
            &builder,
            ApplyNotifier::Router(self.router.clone()),
            self.apply_router.clone(),
        );
        self.apply_system
            .schedule_all(region_peers.iter().map(|pair| pair.1.get_peer()));

        {
            let mut meta = builder.store_meta.lock().unwrap();
            for (_, peer_fsm) in &region_peers {
                let peer = peer_fsm.get_peer();
                meta.readers
                    .insert(peer_fsm.region_id(), ReadDelegate::from_peer(peer));
            }
        }

        let router = Mutex::new(self.router.clone());
        pd_client.handle_reconnect(move || {
            router
                .lock()
                .unwrap()
                .broadcast_normal(|| PeerMsg::HeartbeatPd);
        });

        let tag = format!("raftstore-{}", store.get_id());
        self.system.spawn(tag, builder);
        let mut mailboxes = Vec::with_capacity(region_peers.len());
        let mut address = Vec::with_capacity(region_peers.len());
        for (tx, fsm) in region_peers {
            address.push(fsm.region_id());
            mailboxes.push((fsm.region_id(), BasicMailbox::new(tx, fsm)));
        }
        self.router.register_all(mailboxes);

        // Make sure Msg::Start is the first message each FSM received.
        for addr in address {
            self.router.force_send(addr, PeerMsg::Start).unwrap();
        }
        self.router
            .send_control(StoreMsg::Start {
                store: store.clone(),
            })
            .unwrap();

        self.apply_system
            .spawn("apply".to_owned(), apply_poller_builder);

        let region_runner = RegionRunner::new(
            engines.clone(),
            snap_mgr,
            cfg.snap_apply_batch_size.0 as usize,
            cfg.use_delete_range,
            workers.coprocessor_host.clone(),
            self.router(),
        );
        let timer = region_runner.new_timer();
        box_try!(workers.region_worker.start_with_timer(region_runner, timer));

        let raftlog_gc_runner = RaftlogGcRunner::new(None);
        box_try!(workers.raftlog_gc_worker.start(raftlog_gc_runner));

        let compact_runner = CompactRunner::new(engines.kv.clone());
        let cleanup_sst_runner = CleanupSSTRunner::new(
            store.get_id(),
            self.router.clone(),
            Arc::clone(&importer),
            Arc::clone(&pd_client),
        );
        let cleanup_runner = CleanupRunner::new(compact_runner, cleanup_sst_runner);
        box_try!(workers.cleanup_worker.start(cleanup_runner));

        let pd_runner = PdRunner::new(
            store.get_id(),
            Arc::clone(&pd_client),
            self.router.clone(),
            engines.kv,
            workers.pd_worker.scheduler(),
            cfg.pd_store_heartbeat_tick_interval.0,
            auto_split_controller,
        );
        box_try!(workers.pd_worker.start(pd_runner));

        let consistency_check_runner =
<<<<<<< HEAD
            ConsistencyCheckRunner::new(self.router.clone(), coprocessor_host);
=======
            ConsistencyCheckRunner::<RocksEngine, _>::new(self.router.clone());
>>>>>>> 792dca54
        box_try!(workers
            .consistency_check_worker
            .start(consistency_check_runner));

        if let Err(e) = sys_util::thread::set_priority(sys_util::HIGH_PRI) {
            warn!("set thread priority for raftstore failed"; "error" => ?e);
        }
        self.workers = Some(workers);
        Ok(())
    }

    pub fn shutdown(&mut self) {
        if self.workers.is_none() {
            return;
        }
        let mut workers = self.workers.take().unwrap();
        // Wait all workers finish.
        let mut handles: Vec<Option<thread::JoinHandle<()>>> = vec![];
        handles.push(workers.split_check_worker.stop());
        handles.push(workers.region_worker.stop());
        handles.push(workers.pd_worker.stop());
        handles.push(workers.consistency_check_worker.stop());
        handles.push(workers.cleanup_worker.stop());
        handles.push(workers.raftlog_gc_worker.stop());
        self.apply_system.shutdown();
        self.system.shutdown();
        for h in handles {
            if let Some(h) = h {
                h.join().unwrap();
            }
        }
        workers.coprocessor_host.shutdown();
        workers.future_poller.shutdown_now().wait().unwrap();
    }
}

pub fn create_raft_batch_system(
    cfg: &Config,
) -> (RaftRouter<RocksEngine, RocksEngine>, RaftBatchSystem) {
    let (store_tx, store_fsm) = StoreFsm::new(cfg);
    let (apply_router, apply_system) = create_apply_batch_system(&cfg);
    let (router, system) =
        batch_system::create_system(&cfg.store_batch_system, store_tx, store_fsm);
    let raft_router = RaftRouter { router };
    let system = RaftBatchSystem {
        system,
        workers: None,
        apply_router,
        apply_system,
        router: raft_router.clone(),
    };
    (raft_router, system)
}

impl<'a, T: Transport, C: PdClient> StoreFsmDelegate<'a, T, C> {
    /// Checks if the message is targeting a stale peer.
    ///
    /// Returns true means the message can be dropped silently.
    fn check_msg(&mut self, msg: &RaftMessage) -> Result<bool> {
        let region_id = msg.get_region_id();
        let from_epoch = msg.get_region_epoch();
        let msg_type = msg.get_message().get_msg_type();
        let from_store_id = msg.get_from_peer().get_store_id();
        let to_peer_id = msg.get_to_peer().get_id();

        // Check if the target peer is tombstone.
        let state_key = keys::region_state_key(region_id);
        let local_state: RegionLocalState =
            match self.ctx.engines.kv.get_msg_cf(CF_RAFT, &state_key)? {
                Some(state) => state,
                None => return Ok(false),
            };

        if local_state.get_state() != PeerState::Tombstone {
            // Maybe split, but not registered yet.
            self.ctx.raft_metrics.message_dropped.region_nonexistent += 1;
            if util::is_first_vote_msg(msg.get_message()) {
                let mut meta = self.ctx.store_meta.lock().unwrap();
                // Last check on whether target peer is created, otherwise, the
                // vote message will never be consumed.
                if meta.regions.contains_key(&region_id) {
                    return Ok(false);
                }
                meta.pending_votes.push(msg.to_owned());
                info!(
                    "region doesn't exist yet, wait for it to be split";
                    "region_id" => region_id
                );
                return Ok(true);
            }
            return Err(box_err!(
                "[region {}] region not exist but not tombstone: {:?}",
                region_id,
                local_state
            ));
        }
        debug!(
            "region is in tombstone state";
            "region_id" => region_id,
            "region_local_state" => ?local_state,
        );
        let region = local_state.get_region();
        let region_epoch = region.get_region_epoch();
        if local_state.has_merge_state() {
            info!(
                "merged peer receives a stale message";
                "region_id" => region_id,
                "current_region_epoch" => ?region_epoch,
                "msg_type" => ?msg_type,
            );

            let merge_target = if let Some(peer) = util::find_peer(region, from_store_id) {
                // Maybe the target is promoted from learner to voter, but the follower
                // doesn't know it. So we only compare peer id.
                assert_eq!(peer.get_id(), msg.get_from_peer().get_id());
                // Let stale peer decides whether it should wait for merging or just remove
                // itself.
                Some(local_state.get_merge_state().get_target().to_owned())
            } else {
                // If a peer is isolated before prepare_merge and conf remove, it should just
                // remove itself.
                None
            };
            self.ctx
                .handle_stale_msg(msg, region_epoch.clone(), true, merge_target);
            return Ok(true);
        }
        // The region in this peer is already destroyed
        if util::is_epoch_stale(from_epoch, region_epoch) {
            self.ctx.raft_metrics.message_dropped.region_tombstone_peer += 1;
            info!(
                "tombstone peer receives a stale message";
                "region_id" => region_id,
                "from_region_epoch" => ?from_epoch,
                "current_region_epoch" => ?region_epoch,
                "msg_type" => ?msg_type,
            );
            let mut need_gc_msg = util::is_vote_msg(msg.get_message());
            if msg.has_extra_msg() {
                // A learner can't vote so it sends the check-stale-peer msg to others to find out whether
                // it is removed due to conf change or merge.
                need_gc_msg |=
                    msg.get_extra_msg().get_type() == ExtraMessageType::MsgCheckStalePeer;
                // For backward compatibility
                need_gc_msg |= msg.get_extra_msg().get_type() == ExtraMessageType::MsgRegionWakeUp;
            }
            let not_exist = util::find_peer(region, from_store_id).is_none();
            self.ctx
                .handle_stale_msg(msg, region_epoch.clone(), need_gc_msg && not_exist, None);

            if need_gc_msg && !not_exist {
                let mut send_msg = RaftMessage::default();
                send_msg.set_region_id(region_id);
                send_msg.set_from_peer(msg.get_to_peer().clone());
                send_msg.set_to_peer(msg.get_from_peer().clone());
                send_msg.set_region_epoch(region_epoch.clone());
                let extra_msg = send_msg.mut_extra_msg();
                extra_msg.set_type(ExtraMessageType::MsgCheckStalePeerResponse);
                extra_msg.set_check_peers(region.get_peers().into());
                if let Err(e) = self.ctx.trans.send(send_msg) {
                    error!(
                        "send check stale peer response message failed";
                        "region_id" => region_id,
                        "err" => ?e
                    );
                }
                self.ctx.need_flush_trans = true;
            }

            return Ok(true);
        }
        // A tombstone peer may not apply the conf change log which removes itself.
        // In this case, the local epoch is stale and the local peer can be found from region.
        // We can compare the local peer id with to_peer_id to verify whether it is correct to create a new peer.
        if let Some(local_peer_id) =
            util::find_peer(region, self.ctx.store_id()).map(|r| r.get_id())
        {
            if to_peer_id <= local_peer_id {
                self.ctx.raft_metrics.message_dropped.region_tombstone_peer += 1;
                info!(
                    "tombstone peer receives a stale message, local_peer_id >= to_peer_id in msg";
                    "region_id" => region_id,
                    "local_peer_id" => local_peer_id,
                    "to_peer_id" => to_peer_id,
                    "msg_type" => ?msg_type
                );
                return Ok(true);
            }
        }
        Ok(false)
    }

    fn on_raft_message(&mut self, mut msg: RaftMessage) -> Result<()> {
        let region_id = msg.get_region_id();
        match self.ctx.router.send(region_id, PeerMsg::RaftMessage(msg)) {
            Ok(()) | Err(TrySendError::Full(_)) => return Ok(()),
            Err(TrySendError::Disconnected(_)) if self.ctx.router.is_shutdown() => return Ok(()),
            Err(TrySendError::Disconnected(PeerMsg::RaftMessage(m))) => msg = m,
            e => panic!(
                "[store {}] [region {}] unexpected redirect error: {:?}",
                self.fsm.store.id, region_id, e
            ),
        }

        debug!(
            "handle raft message";
            "from_peer_id" => msg.get_from_peer().get_id(),
            "to_peer_id" => msg.get_to_peer().get_id(),
            "store_id" => self.fsm.store.id,
            "region_id" => region_id,
            "msg_type" => ?msg.get_message().get_msg_type(),
        );

        if msg.get_to_peer().get_store_id() != self.ctx.store_id() {
            warn!(
                "store not match, ignore it";
                "store_id" => self.ctx.store_id(),
                "to_store_id" => msg.get_to_peer().get_store_id(),
                "region_id" => region_id,
            );
            self.ctx.raft_metrics.message_dropped.mismatch_store_id += 1;
            return Ok(());
        }

        if !msg.has_region_epoch() {
            error!(
                "missing epoch in raft message, ignore it";
                "region_id" => region_id,
            );
            self.ctx.raft_metrics.message_dropped.mismatch_region_epoch += 1;
            return Ok(());
        }
        if msg.get_is_tombstone() || msg.has_merge_target() {
            // Target tombstone peer doesn't exist, so ignore it.
            return Ok(());
        }
        if self.check_msg(&msg)? {
            return Ok(());
        }
        if !self.maybe_create_peer(region_id, &msg)? {
            return Ok(());
        }
        let _ = self.ctx.router.send(region_id, PeerMsg::RaftMessage(msg));
        Ok(())
    }

    /// If target peer doesn't exist, create it.
    ///
    /// return false to indicate that target peer is in invalid state or
    /// doesn't exist and can't be created.
    fn maybe_create_peer(&mut self, region_id: u64, msg: &RaftMessage) -> Result<bool> {
        let target = msg.get_to_peer();
        // we may encounter a message with larger peer id, which means
        // current peer is stale, then we should remove current peer
        let mut guard = self.ctx.store_meta.lock().unwrap();
        let meta: &mut StoreMeta = &mut *guard;
        if meta.regions.contains_key(&region_id) {
            return Ok(true);
        }

        if !is_initial_msg(msg.get_message()) {
            let msg_type = msg.get_message().get_msg_type();
            debug!(
                "target peer doesn't exist, stale message";
                "target_peer" => ?target,
                "region_id" => region_id,
                "msg_type" => ?msg_type,
            );
            self.ctx.raft_metrics.message_dropped.stale_msg += 1;
            return Ok(false);
        }

        let mut is_overlapped = false;
        let mut regions_to_destroy = vec![];
        for (_, id) in meta.region_ranges.range((
            Excluded(data_key(msg.get_start_key())),
            Unbounded::<Vec<u8>>,
        )) {
            let exist_region = &meta.regions[&id];
            if enc_start_key(exist_region) >= data_end_key(msg.get_end_key()) {
                break;
            }

            debug!(
                "msg is overlapped with exist region";
                "region_id" => region_id,
                "msg" => ?msg,
                "exist_region" => ?exist_region,
            );
            if util::is_first_vote_msg(msg.get_message()) {
                meta.pending_votes.push(msg.to_owned());
            }
            let (can_destroy, merge_to_this_peer) = maybe_destroy_source(
                meta,
                region_id,
                target.get_id(),
                exist_region.get_id(),
                msg.get_region_epoch().to_owned(),
            );
            if can_destroy {
                if !merge_to_this_peer {
                    regions_to_destroy.push(exist_region.get_id());
                } else {
                    error!(
                        "A new peer has a merge source peer";
                        "region_id" => region_id,
                        "peer_id" => target.get_id(),
                        "source_region" => ?exist_region,
                    );
                    if self.ctx.cfg.dev_assert {
                        panic!("something is wrong, maybe PD do not ensure all target peers exist before merging");
                    }
                }
                continue;
            }
            is_overlapped = true;
            if msg.get_region_epoch().get_version() > exist_region.get_region_epoch().get_version()
            {
                // If new region's epoch version is greater than exist region's, the exist region
                // may has been merged already.
                let _ = self.ctx.router.force_send(
                    exist_region.get_id(),
                    PeerMsg::CasualMessage(CasualMessage::RegionOverlapped),
                );
            }
        }
        if is_overlapped {
            self.ctx.raft_metrics.message_dropped.region_overlap += 1;
            return Ok(false);
        }

        for id in regions_to_destroy {
            self.ctx
                .router
                .force_send(
                    id,
                    PeerMsg::SignificantMsg(SignificantMsg::MergeResult {
                        target_region_id: region_id,
                        target: target.clone(),
                        result: MergeResultKind::Stale,
                    }),
                )
                .unwrap();
        }
        // New created peers should know it's learner or not.
        let (tx, mut peer) = PeerFsm::replicate(
            self.ctx.store_id(),
            &self.ctx.cfg,
            self.ctx.region_scheduler.clone(),
            self.ctx.engines.clone(),
            region_id,
            target.clone(),
        )?;
        let mut replication_state = self.ctx.global_replication_state.lock().unwrap();
        peer.peer.init_replication_mode(&mut *replication_state);
        drop(replication_state);
        // following snapshot may overlap, should insert into region_ranges after
        // snapshot is applied.
        meta.regions
            .insert(region_id, peer.get_peer().region().to_owned());
        let mailbox = BasicMailbox::new(tx, peer);
        self.ctx.router.register(region_id, mailbox);
        self.ctx
            .router
            .force_send(region_id, PeerMsg::Start)
            .unwrap();
        Ok(true)
    }

    fn on_compaction_finished(&mut self, event: CompactedEvent) {
        // If size declining is trivial, skip.
        let total_bytes_declined = if event.total_input_bytes > event.total_output_bytes {
            event.total_input_bytes - event.total_output_bytes
        } else {
            0
        };
        if total_bytes_declined < self.ctx.cfg.region_split_check_diff.0
            || total_bytes_declined * 10 < event.total_input_bytes
        {
            return;
        }

        let output_level_str = event.output_level.to_string();
        COMPACTION_DECLINED_BYTES
            .with_label_values(&[&output_level_str])
            .observe(total_bytes_declined as f64);

        // self.cfg.region_split_check_diff.0 / 16 is an experienced value.
        let mut region_declined_bytes = {
            let meta = self.ctx.store_meta.lock().unwrap();
            calc_region_declined_bytes(
                event,
                &meta.region_ranges,
                self.ctx.cfg.region_split_check_diff.0 / 16,
            )
        };

        COMPACTION_RELATED_REGION_COUNT
            .with_label_values(&[&output_level_str])
            .observe(region_declined_bytes.len() as f64);

        for (region_id, declined_bytes) in region_declined_bytes.drain(..) {
            let _ = self.ctx.router.send(
                region_id,
                PeerMsg::CasualMessage(CasualMessage::CompactionDeclinedBytes {
                    bytes: declined_bytes,
                }),
            );
        }
    }

    fn register_compact_check_tick(&self) {
        self.ctx.schedule_store_tick(
            StoreTick::CompactCheck,
            self.ctx.cfg.region_compact_check_interval.0,
        )
    }

    fn on_compact_check_tick(&mut self) {
        self.register_compact_check_tick();
        if self.ctx.cleanup_scheduler.is_busy() {
            debug!(
                "compact worker is busy, check space redundancy next time";
                "store_id" => self.fsm.store.id,
            );
            return;
        }

        if self
            .ctx
            .engines
            .kv
            .auto_compactions_is_disabled()
            .expect("cf")
        {
            debug!(
                "skip compact check when disabled auto compactions";
                "store_id" => self.fsm.store.id,
            );
            return;
        }

        // Start from last checked key.
        let mut ranges_need_check =
            Vec::with_capacity(self.ctx.cfg.region_compact_check_step as usize + 1);
        ranges_need_check.push(self.fsm.store.last_compact_checked_key.clone());

        let largest_key = {
            let meta = self.ctx.store_meta.lock().unwrap();
            if meta.region_ranges.is_empty() {
                debug!(
                    "there is no range need to check";
                    "store_id" => self.fsm.store.id
                );
                return;
            }

            // Collect continuous ranges.
            let left_ranges = meta.region_ranges.range((
                Excluded(self.fsm.store.last_compact_checked_key.clone()),
                Unbounded::<Key>,
            ));
            ranges_need_check.extend(
                left_ranges
                    .take(self.ctx.cfg.region_compact_check_step as usize)
                    .map(|(k, _)| k.to_owned()),
            );

            // Update last_compact_checked_key.
            meta.region_ranges.keys().last().unwrap().to_vec()
        };

        let last_key = ranges_need_check.last().unwrap().clone();
        if last_key == largest_key {
            // Range [largest key, DATA_MAX_KEY) also need to check.
            if last_key != keys::DATA_MAX_KEY.to_vec() {
                ranges_need_check.push(keys::DATA_MAX_KEY.to_vec());
            }
            // Next task will start from the very beginning.
            self.fsm.store.last_compact_checked_key = keys::DATA_MIN_KEY.to_vec();
        } else {
            self.fsm.store.last_compact_checked_key = last_key;
        }

        // Schedule the task.
        let cf_names = vec![CF_DEFAULT.to_owned(), CF_WRITE.to_owned()];
        if let Err(e) = self.ctx.cleanup_scheduler.schedule(CleanupTask::Compact(
            CompactTask::CheckAndCompact {
                cf_names,
                ranges: ranges_need_check,
                tombstones_num_threshold: self.ctx.cfg.region_compact_min_tombstones,
                tombstones_percent_threshold: self.ctx.cfg.region_compact_tombstones_percent,
            },
        )) {
            error!(
                "schedule space check task failed";
                "store_id" => self.fsm.store.id,
                "err" => ?e,
            );
        }
    }

    fn store_heartbeat_pd(&mut self) {
        let mut stats = StoreStats::default();

        let used_size = self.ctx.snap_mgr.get_total_snap_size();
        stats.set_used_size(used_size);
        stats.set_store_id(self.ctx.store_id());
        {
            let meta = self.ctx.store_meta.lock().unwrap();
            stats.set_region_count(meta.regions.len() as u32);
        }

        let snap_stats = self.ctx.snap_mgr.stats();
        stats.set_sending_snap_count(snap_stats.sending_count as u32);
        stats.set_receiving_snap_count(snap_stats.receiving_count as u32);
        STORE_SNAPSHOT_TRAFFIC_GAUGE_VEC
            .with_label_values(&["sending"])
            .set(snap_stats.sending_count as i64);
        STORE_SNAPSHOT_TRAFFIC_GAUGE_VEC
            .with_label_values(&["receiving"])
            .set(snap_stats.receiving_count as i64);

        let apply_snapshot_count = self.ctx.applying_snap_count.load(Ordering::SeqCst);
        stats.set_applying_snap_count(apply_snapshot_count as u32);
        STORE_SNAPSHOT_TRAFFIC_GAUGE_VEC
            .with_label_values(&["applying"])
            .set(apply_snapshot_count as i64);

        stats.set_start_time(self.fsm.store.start_time.unwrap().sec as u32);

        // report store write flow to pd
        stats.set_bytes_written(
            self.ctx
                .global_stat
                .stat
                .engine_total_bytes_written
                .swap(0, Ordering::SeqCst),
        );
        stats.set_keys_written(
            self.ctx
                .global_stat
                .stat
                .engine_total_keys_written
                .swap(0, Ordering::SeqCst),
        );

        stats.set_is_busy(
            self.ctx
                .global_stat
                .stat
                .is_busy
                .swap(false, Ordering::SeqCst),
        );

        let store_info = StoreInfo {
            engine: self.ctx.engines.kv.clone(),
            capacity: self.ctx.cfg.capacity.0,
        };

        let task = PdTask::StoreHeartbeat { stats, store_info };
        if let Err(e) = self.ctx.pd_scheduler.schedule(task) {
            error!("notify pd failed";
                "store_id" => self.fsm.store.id,
                "err" => ?e
            );
        }
    }

    fn on_pd_store_heartbeat_tick(&mut self) {
        self.store_heartbeat_pd();
        self.register_pd_store_heartbeat_tick();
    }

    fn handle_snap_mgr_gc(&mut self) -> Result<()> {
        fail_point!("peer_2_handle_snap_mgr_gc", self.fsm.store.id == 2, |_| Ok(
            ()
        ));
        let snap_keys = self.ctx.snap_mgr.list_idle_snap()?;
        if snap_keys.is_empty() {
            return Ok(());
        }
        let (mut last_region_id, mut keys) = (0, vec![]);
        let schedule_gc_snap = |region_id: u64, snaps| -> Result<()> {
            debug!(
                "schedule snap gc";
                "store_id" => self.fsm.store.id,
                "region_id" => region_id,
            );
            let gc_snap = PeerMsg::CasualMessage(CasualMessage::GcSnap { snaps });
            match self.ctx.router.send(region_id, gc_snap) {
                Ok(()) => Ok(()),
                Err(TrySendError::Disconnected(_)) if self.ctx.router.is_shutdown() => Ok(()),
                Err(TrySendError::Disconnected(PeerMsg::CasualMessage(
                    CasualMessage::GcSnap { snaps },
                ))) => {
                    // The snapshot exists because MsgAppend has been rejected. So the
                    // peer must have been exist. But now it's disconnected, so the peer
                    // has to be destroyed instead of being created.
                    info!(
                        "region is disconnected, remove snaps";
                        "region_id" => region_id,
                        "snaps" => ?snaps,
                    );
                    for (key, is_sending) in snaps {
                        let snap = if is_sending {
                            self.ctx.snap_mgr.get_snapshot_for_sending(&key)?
                        } else {
                            self.ctx.snap_mgr.get_snapshot_for_applying(&key)?
                        };
                        self.ctx
                            .snap_mgr
                            .delete_snapshot(&key, snap.as_ref(), false);
                    }
                    Ok(())
                }
                Err(TrySendError::Full(_)) => Ok(()),
                Err(TrySendError::Disconnected(_)) => unreachable!(),
            }
        };
        for (key, is_sending) in snap_keys {
            if last_region_id == key.region_id {
                keys.push((key, is_sending));
                continue;
            }

            if !keys.is_empty() {
                schedule_gc_snap(last_region_id, keys)?;
                keys = vec![];
            }

            last_region_id = key.region_id;
            keys.push((key, is_sending));
        }
        if !keys.is_empty() {
            schedule_gc_snap(last_region_id, keys)?;
        }
        Ok(())
    }

    fn on_snap_mgr_gc(&mut self) {
        if let Err(e) = self.handle_snap_mgr_gc() {
            error!(
                "handle gc snap failed";
                "store_id" => self.fsm.store.id,
                "err" => ?e
            );
        }
        self.register_snap_mgr_gc_tick();
    }

    fn on_compact_lock_cf(&mut self) {
        // Create a compact lock cf task(compact whole range) and schedule directly.
        let lock_cf_bytes_written = self
            .ctx
            .global_stat
            .stat
            .lock_cf_bytes_written
            .load(Ordering::SeqCst);
        if lock_cf_bytes_written > self.ctx.cfg.lock_cf_compact_bytes_threshold.0 {
            self.ctx
                .global_stat
                .stat
                .lock_cf_bytes_written
                .fetch_sub(lock_cf_bytes_written, Ordering::SeqCst);

            let task = CompactTask::Compact {
                cf_name: String::from(CF_LOCK),
                start_key: None,
                end_key: None,
            };
            if let Err(e) = self
                .ctx
                .cleanup_scheduler
                .schedule(CleanupTask::Compact(task))
            {
                error!(
                    "schedule compact lock cf task failed";
                    "store_id" => self.fsm.store.id,
                    "err" => ?e,
                );
            }
        }

        self.register_compact_lock_cf_tick();
    }

    fn register_pd_store_heartbeat_tick(&self) {
        self.ctx.schedule_store_tick(
            StoreTick::PdStoreHeartbeat,
            self.ctx.cfg.pd_store_heartbeat_tick_interval.0,
        );
    }

    fn register_snap_mgr_gc_tick(&self) {
        self.ctx
            .schedule_store_tick(StoreTick::SnapGc, self.ctx.cfg.snap_mgr_gc_tick_interval.0)
    }

    fn register_compact_lock_cf_tick(&self) {
        self.ctx.schedule_store_tick(
            StoreTick::CompactLockCf,
            self.ctx.cfg.lock_cf_compact_interval.0,
        )
    }
}

impl<'a, T: Transport, C: PdClient> StoreFsmDelegate<'a, T, C> {
    fn on_validate_sst_result(&mut self, ssts: Vec<SstMeta>) {
        if ssts.is_empty() {
            return;
        }
        // A stale peer can still ingest a stale SST before it is
        // destroyed. We need to make sure that no stale peer exists.
        let mut delete_ssts = Vec::new();
        {
            let meta = self.ctx.store_meta.lock().unwrap();
            for sst in ssts {
                if !meta.regions.contains_key(&sst.get_region_id()) {
                    delete_ssts.push(sst);
                }
            }
        }
        if delete_ssts.is_empty() {
            return;
        }

        let task = CleanupSSTTask::DeleteSST { ssts: delete_ssts };
        if let Err(e) = self
            .ctx
            .cleanup_scheduler
            .schedule(CleanupTask::CleanupSST(task))
        {
            error!(
                "schedule to delete ssts failed";
                "store_id" => self.fsm.store.id,
                "err" => ?e,
            );
        }
    }

    fn on_cleanup_import_sst(&mut self) -> Result<()> {
        let mut delete_ssts = Vec::new();
        let mut validate_ssts = Vec::new();

        let ssts = box_try!(self.ctx.importer.list_ssts());
        if ssts.is_empty() {
            return Ok(());
        }
        {
            let meta = self.ctx.store_meta.lock().unwrap();
            for sst in ssts {
                if let Some(r) = meta.regions.get(&sst.get_region_id()) {
                    let region_epoch = r.get_region_epoch();
                    if util::is_epoch_stale(sst.get_region_epoch(), region_epoch) {
                        // If the SST epoch is stale, it will not be ingested anymore.
                        delete_ssts.push(sst);
                    }
                } else {
                    // If the peer doesn't exist, we need to validate the SST through PD.
                    validate_ssts.push(sst);
                }
            }
        }

        if !delete_ssts.is_empty() {
            let task = CleanupSSTTask::DeleteSST { ssts: delete_ssts };
            if let Err(e) = self
                .ctx
                .cleanup_scheduler
                .schedule(CleanupTask::CleanupSST(task))
            {
                error!(
                    "schedule to delete ssts failed";
                    "store_id" => self.fsm.store.id,
                    "err" => ?e
                );
            }
        }

        if !validate_ssts.is_empty() {
            let task = CleanupSSTTask::ValidateSST {
                ssts: validate_ssts,
            };
            if let Err(e) = self
                .ctx
                .cleanup_scheduler
                .schedule(CleanupTask::CleanupSST(task))
            {
                error!(
                   "schedule to validate ssts failed";
                   "store_id" => self.fsm.store.id,
                   "err" => ?e,
                );
            }
        }

        Ok(())
    }

    fn register_consistency_check_tick(&mut self) {
        self.ctx.schedule_store_tick(
            StoreTick::ConsistencyCheck,
            self.ctx.cfg.consistency_check_interval.0,
        )
    }

    fn on_consistency_check_tick(&mut self) {
        self.register_consistency_check_tick();
        if self.ctx.consistency_check_scheduler.is_busy() {
            return;
        }
        let (mut target_region_id, mut oldest) = (0, Instant::now());
        let target_peer = {
            let meta = self.ctx.store_meta.lock().unwrap();
            for region_id in meta.regions.keys() {
                match self.fsm.store.consistency_check_time.get(region_id) {
                    Some(time) => {
                        if *time < oldest {
                            oldest = *time;
                            target_region_id = *region_id;
                        }
                    }
                    None => {
                        target_region_id = *region_id;
                        break;
                    }
                }
            }
            if target_region_id == 0 {
                return;
            }
            match util::find_peer(&meta.regions[&target_region_id], self.ctx.store_id()) {
                None => return,
                Some(p) => p.clone(),
            }
        };
        info!(
            "scheduling consistency check for region";
            "store_id" => self.fsm.store.id,
            "region_id" => target_region_id,
        );
        self.fsm
            .store
            .consistency_check_time
            .insert(target_region_id, Instant::now());
        let mut request = new_admin_request(target_region_id, target_peer);
        let mut admin = AdminRequest::default();
        admin.set_cmd_type(AdminCmdType::ComputeHash);
        admin.mut_compute_hash().safe_point = self
            .ctx
            .coprocessor_host
            .get_consistency_checker_host()
            .gen_safe_point();
        request.set_admin_request(admin);

        let _ = self.ctx.router.send(
            target_region_id,
            PeerMsg::RaftCommand(RaftCommand::new(request, Callback::None)),
        );
    }

    fn on_cleanup_import_sst_tick(&mut self) {
        if let Err(e) = self.on_cleanup_import_sst() {
            error!(
                "cleanup import sst failed";
                "store_id" => self.fsm.store.id,
                "err" => ?e,
            );
        }
        self.register_cleanup_import_sst_tick();
    }

    fn register_cleanup_import_sst_tick(&self) {
        self.ctx.schedule_store_tick(
            StoreTick::CleanupImportSST,
            self.ctx.cfg.cleanup_import_sst_interval.0,
        )
    }

    fn clear_region_size_in_range(&mut self, start_key: &[u8], end_key: &[u8]) {
        let start_key = data_key(start_key);
        let end_key = data_end_key(end_key);

        let mut regions = vec![];
        {
            let meta = self.ctx.store_meta.lock().unwrap();
            for (_, region_id) in meta
                .region_ranges
                .range((Excluded(start_key), Included(end_key)))
            {
                regions.push(*region_id);
            }
        }
        for region_id in regions {
            let _ = self.ctx.router.send(
                region_id,
                PeerMsg::CasualMessage(CasualMessage::ClearRegionSize),
            );
        }
    }

    fn on_store_unreachable(&mut self, store_id: u64) {
        let now = Instant::now();
        if self
            .fsm
            .store
            .last_unreachable_report
            .get(&store_id)
            .map_or(UNREACHABLE_BACKOFF, |t| now.duration_since(*t))
            < UNREACHABLE_BACKOFF
        {
            return;
        }
        info!(
            "broadcasting unreachable";
            "store_id" => self.fsm.store.id,
            "unreachable_store_id" => store_id,
        );
        self.fsm.store.last_unreachable_report.insert(store_id, now);
        // It's possible to acquire the lock and only send notification to
        // involved regions. However loop over all the regions can take a
        // lot of time, which may block other operations.
        self.ctx.router.report_unreachable(store_id);
    }

    fn on_update_replication_mode(&mut self, status: ReplicationStatus) {
        let mut state = self.ctx.global_replication_state.lock().unwrap();
        if state.status().mode == status.mode {
            if status.get_mode() == ReplicationMode::Majority {
                return;
            }
            let exist_dr = state.status().get_dr_auto_sync();
            let dr = status.get_dr_auto_sync();
            if exist_dr.state_id == dr.state_id && exist_dr.state == dr.state {
                return;
            }
        }
        info!("updating replication mode"; "status" => ?status);
        state.set_status(status);
        drop(state);
        self.ctx.router.report_status_update()
    }
}

fn size_change_filter(info: &RocksCompactionJobInfo) -> bool {
    // When calculating region size, we only consider write and default
    // column families.
    let cf = info.cf_name();
    if cf != CF_WRITE && cf != CF_DEFAULT {
        return false;
    }
    // Compactions in level 0 and level 1 are very frequently.
    if info.output_level() < 2 {
        return false;
    }

    true
}

pub fn new_compaction_listener(ch: RaftRouter<RocksEngine, RocksEngine>) -> CompactionListener {
    let ch = Mutex::new(ch);
    let compacted_handler = Box::new(move |compacted_event: CompactedEvent| {
        let ch = ch.lock().unwrap();
        if let Err(e) = ch.send_control(StoreMsg::CompactedEvent(compacted_event)) {
            error!(
                "send compaction finished event to raftstore failed"; "err" => ?e,
            );
        }
    });
    CompactionListener::new(compacted_handler, Some(size_change_filter))
}

fn calc_region_declined_bytes(
    event: CompactedEvent,
    region_ranges: &BTreeMap<Key, u64>,
    bytes_threshold: u64,
) -> Vec<(u64, u64)> {
    // Calculate influenced regions.
    let mut influenced_regions = vec![];
    for (end_key, region_id) in
        region_ranges.range((Excluded(event.start_key), Included(event.end_key.clone())))
    {
        influenced_regions.push((region_id, end_key.clone()));
    }
    if let Some((end_key, region_id)) = region_ranges
        .range((Included(event.end_key), Unbounded))
        .next()
    {
        influenced_regions.push((region_id, end_key.clone()));
    }

    // Calculate declined bytes for each region.
    // `end_key` in influenced_regions are in incremental order.
    let mut region_declined_bytes = vec![];
    let mut last_end_key: Vec<u8> = vec![];
    for (region_id, end_key) in influenced_regions {
        let mut old_size = 0;
        for prop in &event.input_props {
            old_size += prop.get_approximate_size_in_range(&last_end_key, &end_key);
        }
        let mut new_size = 0;
        for prop in &event.output_props {
            new_size += prop.get_approximate_size_in_range(&last_end_key, &end_key);
        }
        last_end_key = end_key;

        // Filter some trivial declines for better performance.
        if old_size > new_size && old_size - new_size > bytes_threshold {
            region_declined_bytes.push((*region_id, old_size - new_size));
        }
    }

    region_declined_bytes
}

#[cfg(test)]
mod tests {
    use engine_rocks::RangeOffsets;
    use engine_rocks::RangeProperties;

    use super::*;

    #[test]
    fn test_calc_region_declined_bytes() {
        let prop = RangeProperties {
            offsets: vec![
                (
                    b"a".to_vec(),
                    RangeOffsets {
                        size: 4 * 1024,
                        keys: 1,
                    },
                ),
                (
                    b"b".to_vec(),
                    RangeOffsets {
                        size: 8 * 1024,
                        keys: 2,
                    },
                ),
                (
                    b"c".to_vec(),
                    RangeOffsets {
                        size: 12 * 1024,
                        keys: 3,
                    },
                ),
            ],
        };
        let event = CompactedEvent {
            cf: "default".to_owned(),
            output_level: 3,
            total_input_bytes: 12 * 1024,
            total_output_bytes: 0,
            start_key: prop.smallest_key().unwrap(),
            end_key: prop.largest_key().unwrap(),
            input_props: vec![prop],
            output_props: vec![],
        };

        let mut region_ranges = BTreeMap::new();
        region_ranges.insert(b"a".to_vec(), 1);
        region_ranges.insert(b"b".to_vec(), 2);
        region_ranges.insert(b"c".to_vec(), 3);

        let declined_bytes = calc_region_declined_bytes(event, &region_ranges, 1024);
        let expected_declined_bytes = vec![(2, 8192), (3, 4096)];
        assert_eq!(declined_bytes, expected_declined_bytes);
    }
}<|MERGE_RESOLUTION|>--- conflicted
+++ resolved
@@ -1262,11 +1262,7 @@
         box_try!(workers.pd_worker.start(pd_runner));
 
         let consistency_check_runner =
-<<<<<<< HEAD
             ConsistencyCheckRunner::new(self.router.clone(), coprocessor_host);
-=======
-            ConsistencyCheckRunner::<RocksEngine, _>::new(self.router.clone());
->>>>>>> 792dca54
         box_try!(workers
             .consistency_check_worker
             .start(consistency_check_runner));
