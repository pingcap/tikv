// Copyright 2016 TiKV Project Authors. Licensed under Apache-2.0.

use batch_system::{BasicMailbox, BatchRouter, BatchSystem, Fsm, HandlerBuilder, PollHandler};
use crossbeam::channel::{TryRecvError, TrySendError};
use engine_rocks::{PerfContext, PerfLevel};
use engine_rocks::{RocksCompactionJobInfo, RocksEngine, RocksWriteBatch, RocksWriteBatchVec};
use engine_traits::{
    CompactExt, CompactionJobInfo, Iterable, KvEngine, KvEngines, MiscExt, Mutable, Peekable,
    WriteBatch, WriteBatchExt, WriteBatchVecExt, WriteOptions,
};
use engine_traits::{CF_DEFAULT, CF_LOCK, CF_RAFT, CF_WRITE};
use futures::Future;
use kvproto::import_sstpb::SstMeta;
use kvproto::metapb::{self, Region, RegionEpoch};
use kvproto::pdpb::StoreStats;
use kvproto::raft_cmdpb::{AdminCmdType, AdminRequest};
use kvproto::raft_serverpb::{ExtraMessageType, PeerState, RaftMessage, RegionLocalState};
use protobuf::Message;
use raft::{Ready, StateRole};
use std::cmp::{Ord, Ordering as CmpOrdering};
use std::collections::BTreeMap;
use std::collections::Bound::{Excluded, Included, Unbounded};
use std::ops::Deref;
use std::sync::atomic::{AtomicUsize, Ordering};
use std::sync::{Arc, Mutex};
use std::time::{Duration, Instant};
use std::{mem, thread, u64};
use time::{self, Timespec};
use tokio_threadpool::{Sender as ThreadPoolSender, ThreadPool};

use crate::coprocessor::split_observer::SplitObserver;
use crate::coprocessor::{BoxAdminObserver, CoprocessorHost, RegionChangeEvent};
use crate::observe_perf_context_type;
use crate::report_perf_context;
use crate::store::config::Config;
use crate::store::fsm::metrics::*;
use crate::store::fsm::peer::{
    maybe_destroy_source, new_admin_request, PeerFsm, PeerFsmDelegate, SenderFsmPair,
};
#[cfg(feature = "failpoints")]
use crate::store::fsm::ApplyTaskRes;
use crate::store::fsm::{
    create_apply_batch_system, ApplyBatchSystem, ApplyPollerBuilder, ApplyRouter, ApplyTask,
};
use crate::store::fsm::{ApplyNotifier, RegionProposal};
use crate::store::local_metrics::RaftMetrics;
use crate::store::metrics::*;
use crate::store::peer_storage::{self, HandleRaftReadyContext, InvokeContext};
use crate::store::transport::Transport;
use crate::store::util::{is_initial_msg, PerfContextStatistics};
use crate::store::worker::{
    AutoSplitController, CleanupRunner, CleanupSSTRunner, CleanupSSTTask, CleanupTask,
    CompactRunner, CompactTask, ConsistencyCheckRunner, ConsistencyCheckTask, PdRunner,
    RaftlogGcRunner, RaftlogGcTask, ReadDelegate, RegionRunner, RegionTask, SplitCheckTask,
};
use crate::store::PdTask;
use crate::store::{
    util, Callback, CasualMessage, PeerMsg, RaftCommand, SignificantMsg, SnapManager, StoreMsg,
    StoreTick,
};

use crate::Result;
use engine_rocks::{CompactedEvent, CompactionListener};
use keys::{self, data_end_key, data_key, enc_end_key, enc_start_key};
use pd_client::PdClient;
use sst_importer::SSTImporter;
use tikv_util::collections::{HashMap, HashSet};
use tikv_util::config::{Tracker, VersionTrack};
use tikv_util::mpsc::{self, LooseBoundedSender, Receiver};
use tikv_util::time::{duration_to_sec, Instant as TiInstant};
use tikv_util::timer::SteadyTimer;
use tikv_util::worker::{FutureScheduler, FutureWorker, Scheduler, Worker};
use tikv_util::{is_zero_duration, sys as sys_util, Either, RingQueue};

type Key = Vec<u8>;

const KV_WB_SHRINK_SIZE: usize = 256 * 1024;
const RAFT_WB_SHRINK_SIZE: usize = 1024 * 1024;
const DEFAULT_RAFT_WB_CAPACITY: usize = 4 * 1024;
pub const PENDING_VOTES_CAP: usize = 20;
const UNREACHABLE_BACKOFF: Duration = Duration::from_secs(10);

pub struct StoreInfo<E> {
    pub engine: E,
    pub capacity: u64,
}

pub struct StoreMeta {
    /// store id
    pub store_id: Option<u64>,
    /// region_end_key -> region_id
    pub region_ranges: BTreeMap<Vec<u8>, u64>,
    /// region_id -> region
    pub regions: HashMap<u64, Region>,
    /// region_id -> reader
    pub readers: HashMap<u64, ReadDelegate>,
    /// `MsgRequestPreVote` or `MsgRequestVote` messages from newly split Regions shouldn't be dropped if there is no
    /// such Region in this store now. So the messages are recorded temporarily and will be handled later.
    pub pending_votes: RingQueue<RaftMessage>,
    /// The regions with pending snapshots.
    pub pending_snapshot_regions: Vec<Region>,
    /// A marker used to indicate the peer of a Region has received a merge target message and waits to be destroyed.
    /// target_region_id -> (source_region_id -> merge_target_epoch)
    pub pending_merge_targets: HashMap<u64, HashMap<u64, RegionEpoch>>,
    /// An inverse mapping of `pending_merge_targets` used to let source peer help target peer to clean up related entry.
    /// source_region_id -> target_region_id
    pub targets_map: HashMap<u64, u64>,
}

impl StoreMeta {
    pub fn new(vote_capacity: usize) -> StoreMeta {
        StoreMeta {
            store_id: None,
            region_ranges: BTreeMap::default(),
            regions: HashMap::default(),
            readers: HashMap::default(),
            pending_votes: RingQueue::with_capacity(vote_capacity),
            pending_snapshot_regions: Vec::default(),
            pending_merge_targets: HashMap::default(),
            targets_map: HashMap::default(),
        }
    }

    #[inline]
    pub fn set_region(
        &mut self,
        host: &CoprocessorHost<RocksEngine>,
        region: Region,
        peer: &mut crate::store::Peer,
    ) {
        let prev = self.regions.insert(region.get_id(), region.clone());
        if prev.map_or(true, |r| r.get_id() != region.get_id()) {
            // TODO: may not be a good idea to panic when holding a lock.
            panic!("{} region corrupted", peer.tag);
        }
        let reader = self.readers.get_mut(&region.get_id()).unwrap();
        peer.set_region(host, reader, region);
    }
}

#[derive(Clone)]
pub struct RaftRouter<E: KvEngine> {
    pub router: BatchRouter<PeerFsm<E>, StoreFsm>,
}

impl<E: KvEngine> Deref for RaftRouter<E> {
    type Target = BatchRouter<PeerFsm<E>, StoreFsm>;

    fn deref(&self) -> &BatchRouter<PeerFsm<E>, StoreFsm> {
        &self.router
    }
}

impl<E: KvEngine> RaftRouter<E> {
    pub fn send_raft_message(
        &self,
        mut msg: RaftMessage,
    ) -> std::result::Result<(), TrySendError<RaftMessage>> {
        let id = msg.get_region_id();
        match self.try_send(id, PeerMsg::RaftMessage(msg)) {
            Either::Left(Ok(())) => return Ok(()),
            Either::Left(Err(TrySendError::Full(PeerMsg::RaftMessage(m)))) => {
                return Err(TrySendError::Full(m));
            }
            Either::Left(Err(TrySendError::Disconnected(PeerMsg::RaftMessage(m)))) => {
                return Err(TrySendError::Disconnected(m));
            }
            Either::Right(PeerMsg::RaftMessage(m)) => msg = m,
            _ => unreachable!(),
        }
        match self.send_control(StoreMsg::RaftMessage(msg)) {
            Ok(()) => Ok(()),
            Err(TrySendError::Full(StoreMsg::RaftMessage(m))) => Err(TrySendError::Full(m)),
            Err(TrySendError::Disconnected(StoreMsg::RaftMessage(m))) => {
                Err(TrySendError::Disconnected(m))
            }
            _ => unreachable!(),
        }
    }

    #[inline]
    pub fn send_raft_command(
        &self,
        cmd: RaftCommand<E>,
    ) -> std::result::Result<(), TrySendError<RaftCommand<E>>> {
        let region_id = cmd.request.get_header().get_region_id();
        match self.send(region_id, PeerMsg::RaftCommand(cmd)) {
            Ok(()) => Ok(()),
            Err(TrySendError::Full(PeerMsg::RaftCommand(cmd))) => Err(TrySendError::Full(cmd)),
            Err(TrySendError::Disconnected(PeerMsg::RaftCommand(cmd))) => {
                Err(TrySendError::Disconnected(cmd))
            }
            _ => unreachable!(),
        }
    }

    fn report_unreachable(&self, store_id: u64) {
        self.broadcast_normal(|| {
            PeerMsg::SignificantMsg(SignificantMsg::StoreUnreachable { store_id })
        });
    }
}

pub struct PollContext<T, C: 'static> {
    pub cfg: Config,
    pub store: metapb::Store,
    pub pd_scheduler: FutureScheduler<PdTask<RocksEngine>>,
    pub consistency_check_scheduler: Scheduler<ConsistencyCheckTask<RocksEngine>>,
    pub split_check_scheduler: Scheduler<SplitCheckTask>,
    // handle Compact, CleanupSST task
    pub cleanup_scheduler: Scheduler<CleanupTask>,
    pub raftlog_gc_scheduler: Scheduler<RaftlogGcTask<RocksEngine>>,
    pub region_scheduler: Scheduler<RegionTask<RocksEngine>>,
    pub apply_router: ApplyRouter,
    pub router: RaftRouter<RocksEngine>,
    pub importer: Arc<SSTImporter>,
    pub store_meta: Arc<Mutex<StoreMeta>>,
    pub future_poller: ThreadPoolSender,
    pub raft_metrics: RaftMetrics,
    pub snap_mgr: SnapManager<RocksEngine>,
    pub applying_snap_count: Arc<AtomicUsize>,
    pub coprocessor_host: CoprocessorHost<RocksEngine>,
    pub timer: SteadyTimer,
    pub trans: T,
    pub pd_client: Arc<C>,
    pub global_stat: GlobalStoreStat,
    pub store_stat: LocalStoreStat,
    pub engines: KvEngines<RocksEngine, RocksEngine>,
    pub kv_wb: RocksWriteBatch,
    pub raft_wb: RocksWriteBatch,
    pub pending_count: usize,
    pub sync_log: bool,
    pub has_ready: bool,
    pub ready_res: Vec<(Ready, InvokeContext)>,
    pub need_flush_trans: bool,
    pub queued_snapshot: HashSet<u64>,
    pub current_time: Option<Timespec>,
    pub perf_context_statistics: PerfContextStatistics,
}

impl<T, C> HandleRaftReadyContext<RocksWriteBatch, RocksWriteBatch> for PollContext<T, C> {
    fn wb_mut(&mut self) -> (&mut RocksWriteBatch, &mut RocksWriteBatch) {
        (&mut self.kv_wb, &mut self.raft_wb)
    }

    #[inline]
    fn kv_wb_mut(&mut self) -> &mut RocksWriteBatch {
        &mut self.kv_wb
    }

    #[inline]
    fn raft_wb_mut(&mut self) -> &mut RocksWriteBatch {
        &mut self.raft_wb
    }

    #[inline]
    fn sync_log(&self) -> bool {
        self.sync_log
    }

    #[inline]
    fn set_sync_log(&mut self, sync: bool) {
        self.sync_log = sync;
    }
}

impl<T, C> PollContext<T, C> {
    #[inline]
    pub fn store_id(&self) -> u64 {
        self.store.get_id()
    }
}

impl<T: Transport, C> PollContext<T, C> {
    #[inline]
    fn schedule_store_tick(&self, tick: StoreTick, timeout: Duration) {
        if !is_zero_duration(&timeout) {
            let mb = self.router.control_mailbox();
            let f = self
                .timer
                .delay(timeout)
                .map(move |_| {
                    if let Err(e) = mb.force_send(StoreMsg::Tick(tick)) {
                        info!(
                            "failed to schedule store tick, are we shutting down?";
                            "tick" => ?tick,
                            "err" => ?e
                        );
                    }
                })
                .map_err(move |e| {
                    panic!("tick {:?} is lost due to timeout error: {:?}", tick, e);
                });
            self.future_poller.spawn(f).unwrap();
        }
    }

    pub fn handle_stale_msg(
        &mut self,
        msg: &RaftMessage,
        cur_epoch: RegionEpoch,
        need_gc: bool,
        target_region: Option<metapb::Region>,
    ) {
        let region_id = msg.get_region_id();
        let from_peer = msg.get_from_peer();
        let to_peer = msg.get_to_peer();
        let msg_type = msg.get_message().get_msg_type();

        if !need_gc {
            info!(
                "raft message is stale, ignore it";
                "region_id" => region_id,
                "current_region_epoch" => ?cur_epoch,
                "msg_type" => ?msg_type,
            );
            self.raft_metrics.message_dropped.stale_msg += 1;
            return;
        }

        info!(
            "raft message is stale, tell to gc";
            "region_id" => region_id,
            "current_region_epoch" => ?cur_epoch,
            "msg_type" => ?msg_type,
        );

        let mut gc_msg = RaftMessage::default();
        gc_msg.set_region_id(region_id);
        gc_msg.set_from_peer(to_peer.clone());
        gc_msg.set_to_peer(from_peer.clone());
        gc_msg.set_region_epoch(cur_epoch);
        if let Some(r) = target_region {
            gc_msg.set_merge_target(r);
        } else {
            gc_msg.set_is_tombstone(true);
        }
        if let Err(e) = self.trans.send(gc_msg) {
            error!(
                "send gc message failed";
                "region_id" => region_id,
                "err" => ?e
            );
        }
        self.need_flush_trans = true;
    }
}

struct Store {
    // store id, before start the id is 0.
    id: u64,
    last_compact_checked_key: Key,
    stopped: bool,
    start_time: Option<Timespec>,
    consistency_check_time: HashMap<u64, Instant>,
    last_unreachable_report: HashMap<u64, Instant>,
}

pub struct StoreFsm {
    store: Store,
    receiver: Receiver<StoreMsg>,
}

impl StoreFsm {
    pub fn new(cfg: &Config) -> (LooseBoundedSender<StoreMsg>, Box<StoreFsm>) {
        let (tx, rx) = mpsc::loose_bounded(cfg.notify_capacity);
        let fsm = Box::new(StoreFsm {
            store: Store {
                id: 0,
                last_compact_checked_key: keys::DATA_MIN_KEY.to_vec(),
                stopped: false,
                start_time: None,
                consistency_check_time: HashMap::default(),
                last_unreachable_report: HashMap::default(),
            },
            receiver: rx,
        });
        (tx, fsm)
    }
}

impl Fsm for StoreFsm {
    type Message = StoreMsg;

    #[inline]
    fn is_stopped(&self) -> bool {
        self.store.stopped
    }
}

struct StoreFsmDelegate<'a, T: 'static, C: 'static> {
    fsm: &'a mut StoreFsm,
    ctx: &'a mut PollContext<T, C>,
}

impl<'a, T: Transport, C: PdClient> StoreFsmDelegate<'a, T, C> {
    fn on_tick(&mut self, tick: StoreTick) {
        let t = TiInstant::now_coarse();
        match tick {
            StoreTick::PdStoreHeartbeat => self.on_pd_store_heartbeat_tick(),
            StoreTick::SnapGc => self.on_snap_mgr_gc(),
            StoreTick::CompactLockCf => self.on_compact_lock_cf(),
            StoreTick::CompactCheck => self.on_compact_check_tick(),
            StoreTick::ConsistencyCheck => self.on_consistency_check_tick(),
            StoreTick::CleanupImportSST => self.on_cleanup_import_sst_tick(),
        }
        let elapsed = t.elapsed();
        RAFT_EVENT_DURATION
            .get(tick.tag())
            .observe(duration_to_sec(elapsed) as f64);
        slow_log!(
            elapsed,
            "[store {}] handle timeout {:?}",
            self.fsm.store.id,
            tick
        );
    }

    fn handle_msgs(&mut self, msgs: &mut Vec<StoreMsg>) {
        for m in msgs.drain(..) {
            match m {
                StoreMsg::Tick(tick) => self.on_tick(tick),
                StoreMsg::RaftMessage(msg) => {
                    if let Err(e) = self.on_raft_message(msg) {
                        error!(
                            "handle raft message failed";
                            "store_id" => self.fsm.store.id,
                            "err" => ?e
                        );
                    }
                }
                StoreMsg::CompactedEvent(event) => self.on_compaction_finished(event),
                StoreMsg::ValidateSSTResult { invalid_ssts } => {
                    self.on_validate_sst_result(invalid_ssts)
                }
                StoreMsg::ClearRegionSizeInRange { start_key, end_key } => {
                    self.clear_region_size_in_range(&start_key, &end_key)
                }
                StoreMsg::SnapshotStats => self.store_heartbeat_pd(),
                StoreMsg::StoreUnreachable { store_id } => {
                    self.on_store_unreachable(store_id);
                }
                StoreMsg::Start { store } => self.start(store),
                #[cfg(any(test, feature = "testexport"))]
                StoreMsg::Validate(f) => f(&self.ctx.cfg),
            }
        }
    }

    fn start(&mut self, store: metapb::Store) {
        if self.fsm.store.start_time.is_some() {
            panic!(
                "[store {}] unable to start again with meta {:?}",
                self.fsm.store.id, store
            );
        }
        self.fsm.store.id = store.get_id();
        self.fsm.store.start_time = Some(time::get_time());
        self.register_cleanup_import_sst_tick();
        self.register_compact_check_tick();
        self.register_pd_store_heartbeat_tick();
        self.register_compact_lock_cf_tick();
        self.register_snap_mgr_gc_tick();
        self.register_consistency_check_tick();
    }
}

pub struct RaftPoller<T: 'static, C: 'static> {
    tag: String,
    store_msg_buf: Vec<StoreMsg>,
    peer_msg_buf: Vec<PeerMsg<RocksEngine>>,
    previous_metrics: RaftMetrics,
    timer: TiInstant,
    poll_ctx: PollContext<T, C>,
    pending_proposals: Vec<RegionProposal<RocksEngine>>,
    messages_per_tick: usize,
    cfg_tracker: Tracker<Config>,
}

impl<T: Transport, C: PdClient> RaftPoller<T, C> {
    fn handle_raft_ready(&mut self, peers: &mut [Box<PeerFsm<RocksEngine>>]) {
        // Only enable the fail point when the store id is equal to 3, which is
        // the id of slow store in tests.
        fail_point!("on_raft_ready", self.poll_ctx.store_id() == 3, |_| {});
        if !self.pending_proposals.is_empty() {
            for prop in self.pending_proposals.drain(..) {
                self.poll_ctx
                    .apply_router
                    .schedule_task(prop.region_id, ApplyTask::Proposal(prop));
            }
        }
        if self.poll_ctx.need_flush_trans
            && (!self.poll_ctx.kv_wb.is_empty() || !self.poll_ctx.raft_wb.is_empty())
        {
            self.poll_ctx.trans.flush();
            self.poll_ctx.need_flush_trans = false;
        }
        let ready_cnt = self.poll_ctx.ready_res.len();
        if ready_cnt != 0 && self.poll_ctx.cfg.early_apply {
            let mut batch_pos = 0;
            let mut ready_res = mem::replace(&mut self.poll_ctx.ready_res, vec![]);
            for (ready, invoke_ctx) in &mut ready_res {
                let region_id = invoke_ctx.region_id;
                if peers[batch_pos].region_id() == region_id {
                } else {
                    while peers[batch_pos].region_id() != region_id {
                        batch_pos += 1;
                    }
                }
                PeerFsmDelegate::new(&mut peers[batch_pos], &mut self.poll_ctx)
                    .handle_raft_ready_apply(ready, invoke_ctx);
            }
            self.poll_ctx.ready_res = ready_res;
        }
        self.poll_ctx.raft_metrics.ready.has_ready_region += ready_cnt as u64;
        fail_point!("raft_before_save");
        if !self.poll_ctx.kv_wb.is_empty() {
            let mut write_opts = WriteOptions::new();
            write_opts.set_sync(true);
            self.poll_ctx
                .engines
                .kv
                .write_opt(&self.poll_ctx.kv_wb, &write_opts)
                .unwrap_or_else(|e| {
                    panic!("{} failed to save append state result: {:?}", self.tag, e);
                });
            let data_size = self.poll_ctx.kv_wb.data_size();
            if data_size > KV_WB_SHRINK_SIZE {
                self.poll_ctx.kv_wb = self.poll_ctx.engines.kv.write_batch_with_cap(4 * 1024);
            } else {
                self.poll_ctx.kv_wb.clear();
            }
        }
        fail_point!("raft_between_save");
        if !self.poll_ctx.raft_wb.is_empty() {
            fail_point!(
                "raft_before_save_on_store_1",
                self.poll_ctx.store_id() == 1,
                |_| {}
            );
            let mut write_opts = WriteOptions::new();
            write_opts.set_sync(self.poll_ctx.cfg.sync_log || self.poll_ctx.sync_log);
            self.poll_ctx
                .engines
                .raft
                .write_opt(&self.poll_ctx.raft_wb, &write_opts)
                .unwrap_or_else(|e| {
                    panic!("{} failed to save raft append result: {:?}", self.tag, e);
                });
            let data_size = self.poll_ctx.raft_wb.data_size();
            if data_size > RAFT_WB_SHRINK_SIZE {
<<<<<<< HEAD
                self.poll_ctx.raft_wb = WriteBatch::with_capacity(DEFAULT_RAFT_WB_CAPACITY);
=======
                self.poll_ctx.raft_wb = self.poll_ctx.engines.raft.write_batch_with_cap(4 * 1024);
>>>>>>> 08e83655
            } else {
                self.poll_ctx.raft_wb.clear();
            }
        }

        report_perf_context!(
            self.poll_ctx.perf_context_statistics,
            STORE_PERF_CONTEXT_TIME_HISTOGRAM_STATIC
        );
        fail_point!("raft_after_save");
        if ready_cnt != 0 {
            let mut batch_pos = 0;
            let mut ready_res = mem::replace(&mut self.poll_ctx.ready_res, Vec::default());
            for (ready, invoke_ctx) in ready_res.drain(..) {
                let region_id = invoke_ctx.region_id;
                if peers[batch_pos].region_id() == region_id {
                } else {
                    while peers[batch_pos].region_id() != region_id {
                        batch_pos += 1;
                    }
                }
                PeerFsmDelegate::new(&mut peers[batch_pos], &mut self.poll_ctx)
                    .post_raft_ready_append(ready, invoke_ctx);
            }
        }
        let dur = self.timer.elapsed();
        if !self.poll_ctx.store_stat.is_busy {
            let election_timeout = Duration::from_millis(
                self.poll_ctx.cfg.raft_base_tick_interval.as_millis()
                    * self.poll_ctx.cfg.raft_election_timeout_ticks as u64,
            );
            if dur >= election_timeout {
                self.poll_ctx.store_stat.is_busy = true;
            }
        }

        self.poll_ctx
            .raft_metrics
            .append_log
            .observe(duration_to_sec(dur) as f64);

        slow_log!(
            dur,
            "{} handle {} pending peers include {} ready, {} entries, {} messages and {} \
             snapshots",
            self.tag,
            self.poll_ctx.pending_count,
            ready_cnt,
            self.poll_ctx.raft_metrics.ready.append - self.previous_metrics.ready.append,
            self.poll_ctx.raft_metrics.ready.message - self.previous_metrics.ready.message,
            self.poll_ctx.raft_metrics.ready.snapshot - self.previous_metrics.ready.snapshot
        );
    }
}

impl<T: Transport, C: PdClient> PollHandler<PeerFsm<RocksEngine>, StoreFsm> for RaftPoller<T, C> {
    fn begin(&mut self, batch_size: usize) {
        self.previous_metrics = self.poll_ctx.raft_metrics.clone();
        self.poll_ctx.pending_count = 0;
        self.poll_ctx.sync_log = false;
        self.poll_ctx.has_ready = false;
        if self.pending_proposals.capacity() == 0 {
            self.pending_proposals = Vec::with_capacity(batch_size);
        }
        self.timer = TiInstant::now_coarse();
        // update config
        self.poll_ctx.perf_context_statistics.start();
        if let Some(incoming) = self.cfg_tracker.any_new() {
            match Ord::cmp(
                &incoming.messages_per_tick,
                &self.poll_ctx.cfg.messages_per_tick,
            ) {
                CmpOrdering::Greater => {
                    self.store_msg_buf.reserve(incoming.messages_per_tick);
                    self.peer_msg_buf.reserve(incoming.messages_per_tick);
                    self.messages_per_tick = incoming.messages_per_tick;
                }
                CmpOrdering::Less => {
                    self.store_msg_buf.shrink_to(incoming.messages_per_tick);
                    self.peer_msg_buf.shrink_to(incoming.messages_per_tick);
                    self.messages_per_tick = incoming.messages_per_tick;
                }
                _ => {}
            }
            self.poll_ctx.cfg = incoming.clone();
        }
    }

    fn handle_control(&mut self, store: &mut StoreFsm) -> Option<usize> {
        let mut expected_msg_count = None;
        while self.store_msg_buf.len() < self.messages_per_tick {
            match store.receiver.try_recv() {
                Ok(msg) => self.store_msg_buf.push(msg),
                Err(TryRecvError::Empty) => {
                    expected_msg_count = Some(0);
                    break;
                }
                Err(TryRecvError::Disconnected) => {
                    store.store.stopped = true;
                    expected_msg_count = Some(0);
                    break;
                }
            }
        }
        let mut delegate = StoreFsmDelegate {
            fsm: store,
            ctx: &mut self.poll_ctx,
        };
        delegate.handle_msgs(&mut self.store_msg_buf);
        expected_msg_count
    }

    fn handle_normal(&mut self, peer: &mut PeerFsm<RocksEngine>) -> Option<usize> {
        let mut expected_msg_count = None;

        fail_point!(
            "pause_on_peer_collect_message",
            peer.peer_id() == 1,
            |_| unreachable!()
        );

        while self.peer_msg_buf.len() < self.messages_per_tick {
            match peer.receiver.try_recv() {
                // TODO: we may need a way to optimize the message copy.
                Ok(msg) => {
                    fail_point!(
                        "pause_on_peer_destroy_res",
                        peer.peer_id() == 1
                            && match msg {
                                PeerMsg::ApplyRes {
                                    res: ApplyTaskRes::Destroy { .. },
                                } => true,
                                _ => false,
                            },
                        |_| unreachable!()
                    );
                    self.peer_msg_buf.push(msg)
                }
                Err(TryRecvError::Empty) => {
                    expected_msg_count = Some(0);
                    break;
                }
                Err(TryRecvError::Disconnected) => {
                    peer.stop();
                    expected_msg_count = Some(0);
                    break;
                }
            }
        }
        let mut delegate = PeerFsmDelegate::new(peer, &mut self.poll_ctx);
        delegate.handle_msgs(&mut self.peer_msg_buf);
        delegate.collect_ready(&mut self.pending_proposals);
        expected_msg_count
    }

    fn end(&mut self, peers: &mut [Box<PeerFsm<RocksEngine>>]) {
        if self.poll_ctx.has_ready {
            self.handle_raft_ready(peers);
        }
        self.poll_ctx.current_time = None;
        if !self.poll_ctx.queued_snapshot.is_empty() {
            let mut meta = self.poll_ctx.store_meta.lock().unwrap();
            meta.pending_snapshot_regions
                .retain(|r| !self.poll_ctx.queued_snapshot.contains(&r.get_id()));
            self.poll_ctx.queued_snapshot.clear();
        }
        self.poll_ctx
            .raft_metrics
            .process_ready
            .observe(duration_to_sec(self.timer.elapsed()) as f64);
        self.poll_ctx.raft_metrics.flush();
        self.poll_ctx.store_stat.flush();
    }

    fn pause(&mut self) {
        if self.poll_ctx.need_flush_trans {
            self.poll_ctx.trans.flush();
            self.poll_ctx.need_flush_trans = false;
        }
    }
}

pub struct RaftPollerBuilder<T, C> {
    pub cfg: Arc<VersionTrack<Config>>,
    pub store: metapb::Store,
    pd_scheduler: FutureScheduler<PdTask<RocksEngine>>,
    consistency_check_scheduler: Scheduler<ConsistencyCheckTask<RocksEngine>>,
    split_check_scheduler: Scheduler<SplitCheckTask>,
    cleanup_scheduler: Scheduler<CleanupTask>,
    raftlog_gc_scheduler: Scheduler<RaftlogGcTask<RocksEngine>>,
    pub region_scheduler: Scheduler<RegionTask<RocksEngine>>,
    apply_router: ApplyRouter,
    pub router: RaftRouter<RocksEngine>,
    pub importer: Arc<SSTImporter>,
    store_meta: Arc<Mutex<StoreMeta>>,
    future_poller: ThreadPoolSender,
    snap_mgr: SnapManager<RocksEngine>,
    pub coprocessor_host: CoprocessorHost<RocksEngine>,
    trans: T,
    pd_client: Arc<C>,
    global_stat: GlobalStoreStat,
    pub engines: KvEngines<RocksEngine, RocksEngine>,
    applying_snap_count: Arc<AtomicUsize>,
}

impl<T, C> RaftPollerBuilder<T, C> {
    /// Initialize this store. It scans the db engine, loads all regions
    /// and their peers from it, and schedules snapshot worker if necessary.
    /// WARN: This store should not be used before initialized.
    fn init(&mut self) -> Result<Vec<SenderFsmPair<RocksEngine>>> {
        // Scan region meta to get saved regions.
        let start_key = keys::REGION_META_MIN_KEY;
        let end_key = keys::REGION_META_MAX_KEY;
        let kv_engine = self.engines.kv.clone();
        let store_id = self.store.get_id();
        let mut total_count = 0;
        let mut tombstone_count = 0;
        let mut applying_count = 0;
        let mut region_peers = vec![];

        let t = Instant::now();
        let mut kv_wb = self.engines.kv.write_batch();
        let mut raft_wb = self.engines.raft.write_batch();
        let mut applying_regions = vec![];
        let mut merging_count = 0;
        let mut meta = self.store_meta.lock().unwrap();
        kv_engine.scan_cf(CF_RAFT, start_key, end_key, false, |key, value| {
            let (region_id, suffix) = box_try!(keys::decode_region_meta_key(key));
            if suffix != keys::REGION_STATE_SUFFIX {
                return Ok(true);
            }

            total_count += 1;

            let mut local_state = RegionLocalState::default();
            local_state.merge_from_bytes(value)?;

            let region = local_state.get_region();
            if local_state.get_state() == PeerState::Tombstone {
                tombstone_count += 1;
                debug!("region is tombstone"; "region" => ?region, "store_id" => store_id);
                self.clear_stale_meta(&mut kv_wb, &mut raft_wb, &local_state);
                return Ok(true);
            }
            if local_state.get_state() == PeerState::Applying {
                // in case of restart happen when we just write region state to Applying,
                // but not write raft_local_state to raft rocksdb in time.
                box_try!(peer_storage::recover_from_applying_state(
                    &self.engines,
                    &mut raft_wb,
                    region_id
                ));
                applying_count += 1;
                applying_regions.push(region.clone());
                return Ok(true);
            }

            let (tx, mut peer) = box_try!(PeerFsm::create(
                store_id,
                &self.cfg.value(),
                self.region_scheduler.clone(),
                self.engines.clone(),
                region,
            ));
            if local_state.get_state() == PeerState::Merging {
                info!("region is merging"; "region" => ?region, "store_id" => store_id);
                merging_count += 1;
                peer.set_pending_merge_state(local_state.get_merge_state().to_owned());
            }
            meta.region_ranges.insert(enc_end_key(region), region_id);
            meta.regions.insert(region_id, region.clone());
            // No need to check duplicated here, because we use region id as the key
            // in DB.
            region_peers.push((tx, peer));
            self.coprocessor_host.on_region_changed(
                region,
                RegionChangeEvent::Create,
                StateRole::Follower,
            );
            Ok(true)
        })?;

        if !kv_wb.is_empty() {
            self.engines.kv.write(&kv_wb).unwrap();
            self.engines.kv.sync_wal().unwrap();
        }
        if !raft_wb.is_empty() {
            self.engines.raft.write(&raft_wb).unwrap();
            self.engines.raft.sync_wal().unwrap();
        }

        // schedule applying snapshot after raft writebatch were written.
        for region in applying_regions {
            info!("region is applying snapshot"; "region" => ?region, "store_id" => store_id);
            let (tx, mut peer) = PeerFsm::create(
                store_id,
                &self.cfg.value(),
                self.region_scheduler.clone(),
                self.engines.clone(),
                &region,
            )?;
            peer.schedule_applying_snapshot();
            meta.region_ranges
                .insert(enc_end_key(&region), region.get_id());
            meta.regions.insert(region.get_id(), region);
            region_peers.push((tx, peer));
        }

        info!(
            "start store";
            "store_id" => store_id,
            "region_count" => total_count,
            "tombstone_count" => tombstone_count,
            "applying_count" =>  applying_count,
            "merge_count" => merging_count,
            "takes" => ?t.elapsed(),
        );

        self.clear_stale_data(&meta)?;

        Ok(region_peers)
    }

    fn clear_stale_meta(
        &self,
        kv_wb: &mut RocksWriteBatch,
        raft_wb: &mut RocksWriteBatch,
        origin_state: &RegionLocalState,
    ) {
        let region = origin_state.get_region();
        let raft_key = keys::raft_state_key(region.get_id());
        let raft_state = match self.engines.raft.get_msg(&raft_key).unwrap() {
            // it has been cleaned up.
            None => return,
            Some(value) => value,
        };

        peer_storage::clear_meta(&self.engines, kv_wb, raft_wb, region.get_id(), &raft_state)
            .unwrap();
        let key = keys::region_state_key(region.get_id());
        kv_wb.put_msg_cf(CF_RAFT, &key, origin_state).unwrap();
    }

    /// `clear_stale_data` clean up all possible garbage data.
    fn clear_stale_data(&self, meta: &StoreMeta) -> Result<()> {
        let t = Instant::now();

        let mut ranges = Vec::new();
        let mut last_start_key = keys::data_key(b"");
        for region_id in meta.region_ranges.values() {
            let region = &meta.regions[region_id];
            let start_key = keys::enc_start_key(region);
            ranges.push((last_start_key, start_key));
            last_start_key = keys::enc_end_key(region);
        }
        ranges.push((last_start_key, keys::DATA_MAX_KEY.to_vec()));

        self.engines.kv.roughly_cleanup_ranges(&ranges)?;

        info!(
            "cleans up garbage data";
            "store_id" => self.store.get_id(),
            "garbage_range_count" => ranges.len(),
            "takes" => ?t.elapsed()
        );

        Ok(())
    }
}

impl<T, C> HandlerBuilder<PeerFsm<RocksEngine>, StoreFsm> for RaftPollerBuilder<T, C>
where
    T: Transport + 'static,
    C: PdClient + 'static,
{
    type Handler = RaftPoller<T, C>;

    fn build(&mut self) -> RaftPoller<T, C> {
        let ctx = PollContext {
            cfg: self.cfg.value().clone(),
            store: self.store.clone(),
            pd_scheduler: self.pd_scheduler.clone(),
            consistency_check_scheduler: self.consistency_check_scheduler.clone(),
            split_check_scheduler: self.split_check_scheduler.clone(),
            region_scheduler: self.region_scheduler.clone(),
            apply_router: self.apply_router.clone(),
            router: self.router.clone(),
            cleanup_scheduler: self.cleanup_scheduler.clone(),
            raftlog_gc_scheduler: self.raftlog_gc_scheduler.clone(),
            importer: self.importer.clone(),
            store_meta: self.store_meta.clone(),
            future_poller: self.future_poller.clone(),
            raft_metrics: RaftMetrics::default(),
            snap_mgr: self.snap_mgr.clone(),
            applying_snap_count: self.applying_snap_count.clone(),
            coprocessor_host: self.coprocessor_host.clone(),
            timer: SteadyTimer::default(),
            trans: self.trans.clone(),
            pd_client: self.pd_client.clone(),
            global_stat: self.global_stat.clone(),
            store_stat: self.global_stat.local(),
            engines: self.engines.clone(),
            kv_wb: self.engines.kv.write_batch(),
            raft_wb: self.engines.raft.write_batch_with_cap(4 * 1024),
            pending_count: 0,
            sync_log: false,
            has_ready: false,
            ready_res: Vec::new(),
            need_flush_trans: false,
            queued_snapshot: HashSet::default(),
            current_time: None,
            perf_context_statistics: PerfContextStatistics::new(self.cfg.value().perf_level),
        };
        let tag = format!("[store {}]", ctx.store.get_id());
        RaftPoller {
            tag: tag.clone(),
            store_msg_buf: Vec::with_capacity(ctx.cfg.messages_per_tick),
            peer_msg_buf: Vec::with_capacity(ctx.cfg.messages_per_tick),
            previous_metrics: ctx.raft_metrics.clone(),
            timer: TiInstant::now_coarse(),
            messages_per_tick: ctx.cfg.messages_per_tick,
            poll_ctx: ctx,
            pending_proposals: Vec::new(),
            cfg_tracker: self.cfg.clone().tracker(tag),
        }
    }
}

struct Workers {
    pd_worker: FutureWorker<PdTask<RocksEngine>>,
    consistency_check_worker: Worker<ConsistencyCheckTask<RocksEngine>>,
    split_check_worker: Worker<SplitCheckTask>,
    // handle Compact, CleanupSST task
    cleanup_worker: Worker<CleanupTask>,
    raftlog_gc_worker: Worker<RaftlogGcTask<RocksEngine>>,
    region_worker: Worker<RegionTask<RocksEngine>>,
    coprocessor_host: CoprocessorHost<RocksEngine>,
    future_poller: ThreadPool,
}

pub struct RaftBatchSystem {
    system: BatchSystem<PeerFsm<RocksEngine>, StoreFsm>,
    apply_router: ApplyRouter,
    apply_system: ApplyBatchSystem,
    router: RaftRouter<RocksEngine>,
    workers: Option<Workers>,
}

impl RaftBatchSystem {
    pub fn router(&self) -> RaftRouter<RocksEngine> {
        self.router.clone()
    }

    pub fn apply_router(&self) -> ApplyRouter {
        self.apply_router.clone()
    }

    // TODO: reduce arguments
    pub fn spawn<T: Transport + 'static, C: PdClient + 'static>(
        &mut self,
        meta: metapb::Store,
        cfg: Arc<VersionTrack<Config>>,
        engines: KvEngines<RocksEngine, RocksEngine>,
        trans: T,
        pd_client: Arc<C>,
        mgr: SnapManager<RocksEngine>,
        pd_worker: FutureWorker<PdTask<RocksEngine>>,
        store_meta: Arc<Mutex<StoreMeta>>,
        mut coprocessor_host: CoprocessorHost<RocksEngine>,
        importer: Arc<SSTImporter>,
        split_check_worker: Worker<SplitCheckTask>,
        auto_split_controller: AutoSplitController,
    ) -> Result<()> {
        assert!(self.workers.is_none());
        // TODO: we can get cluster meta regularly too later.

        // TODO load coprocessors from configuration
        coprocessor_host
            .registry
            .register_admin_observer(100, BoxAdminObserver::new(SplitObserver));

        let workers = Workers {
            split_check_worker,
            region_worker: Worker::new("snapshot-worker"),
            pd_worker,
            consistency_check_worker: Worker::new("consistency-check"),
            cleanup_worker: Worker::new("cleanup-worker"),
            raftlog_gc_worker: Worker::new("raft-gc-worker"),
            coprocessor_host,
            future_poller: tokio_threadpool::Builder::new()
                .name_prefix("future-poller")
                .pool_size(cfg.value().future_poll_size)
                .build(),
        };
        let mut builder = RaftPollerBuilder {
            cfg,
            store: meta,
            engines,
            router: self.router.clone(),
            split_check_scheduler: workers.split_check_worker.scheduler(),
            region_scheduler: workers.region_worker.scheduler(),
            pd_scheduler: workers.pd_worker.scheduler(),
            consistency_check_scheduler: workers.consistency_check_worker.scheduler(),
            cleanup_scheduler: workers.cleanup_worker.scheduler(),
            raftlog_gc_scheduler: workers.raftlog_gc_worker.scheduler(),
            apply_router: self.apply_router.clone(),
            trans,
            pd_client,
            coprocessor_host: workers.coprocessor_host.clone(),
            importer,
            snap_mgr: mgr,
            global_stat: GlobalStoreStat::default(),
            store_meta,
            applying_snap_count: Arc::new(AtomicUsize::new(0)),
            future_poller: workers.future_poller.sender().clone(),
        };
        let region_peers = builder.init()?;
        let engine = builder.engines.kv.clone();
        if engine.support_write_batch_vec() {
            self.start_system::<T, C, RocksWriteBatchVec>(
                workers,
                region_peers,
                builder,
                auto_split_controller,
            )?;
        } else {
            self.start_system::<T, C, RocksWriteBatch>(
                workers,
                region_peers,
                builder,
                auto_split_controller,
            )?;
        }
        Ok(())
    }

    fn start_system<
        T: Transport + 'static,
        C: PdClient + 'static,
        W: WriteBatch + WriteBatchVecExt<RocksEngine> + 'static,
    >(
        &mut self,
        mut workers: Workers,
        region_peers: Vec<SenderFsmPair<RocksEngine>>,
        builder: RaftPollerBuilder<T, C>,
        auto_split_controller: AutoSplitController,
    ) -> Result<()> {
        builder.snap_mgr.init()?;

        let engines = builder.engines.clone();
        let snap_mgr = builder.snap_mgr.clone();
        let cfg = builder.cfg.value().clone();
        let store = builder.store.clone();
        let pd_client = builder.pd_client.clone();
        let importer = builder.importer.clone();

        let apply_poller_builder = ApplyPollerBuilder::<W>::new(
            &builder,
            ApplyNotifier::Router(self.router.clone()),
            self.apply_router.clone(),
        );
        self.apply_system
            .schedule_all(region_peers.iter().map(|pair| pair.1.get_peer()));

        {
            let mut meta = builder.store_meta.lock().unwrap();
            for (_, peer_fsm) in &region_peers {
                let peer = peer_fsm.get_peer();
                meta.readers
                    .insert(peer_fsm.region_id(), ReadDelegate::from_peer(peer));
            }
        }

        let router = Mutex::new(self.router.clone());
        pd_client.handle_reconnect(move || {
            router
                .lock()
                .unwrap()
                .broadcast_normal(|| PeerMsg::HeartbeatPd);
        });

        let tag = format!("raftstore-{}", store.get_id());
        self.system.spawn(tag, builder);
        let mut mailboxes = Vec::with_capacity(region_peers.len());
        let mut address = Vec::with_capacity(region_peers.len());
        for (tx, fsm) in region_peers {
            address.push(fsm.region_id());
            mailboxes.push((fsm.region_id(), BasicMailbox::new(tx, fsm)));
        }
        self.router.register_all(mailboxes);

        // Make sure Msg::Start is the first message each FSM received.
        for addr in address {
            self.router.force_send(addr, PeerMsg::Start).unwrap();
        }
        self.router
            .send_control(StoreMsg::Start {
                store: store.clone(),
            })
            .unwrap();

        self.apply_system
            .spawn("apply".to_owned(), apply_poller_builder);

        let region_runner = RegionRunner::new(
            engines.clone(),
            snap_mgr,
            cfg.snap_apply_batch_size.0 as usize,
            cfg.use_delete_range,
            cfg.clean_stale_peer_delay.0,
            workers.coprocessor_host.clone(),
            self.router(),
        );
        let timer = region_runner.new_timer();
        box_try!(workers.region_worker.start_with_timer(region_runner, timer));

        let raftlog_gc_runner = RaftlogGcRunner::new(None);
        box_try!(workers.raftlog_gc_worker.start(raftlog_gc_runner));

        let compact_runner = CompactRunner::new(engines.kv.clone());
        let cleanup_sst_runner = CleanupSSTRunner::new(
            store.get_id(),
            self.router.clone(),
            Arc::clone(&importer),
            Arc::clone(&pd_client),
        );
        let cleanup_runner = CleanupRunner::new(compact_runner, cleanup_sst_runner);
        box_try!(workers.cleanup_worker.start(cleanup_runner));

        let pd_runner = PdRunner::new(
            store.get_id(),
            Arc::clone(&pd_client),
            self.router.clone(),
            engines.kv,
            workers.pd_worker.scheduler(),
            cfg.pd_store_heartbeat_tick_interval.0,
            auto_split_controller,
        );
        box_try!(workers.pd_worker.start(pd_runner));

        let consistency_check_runner = ConsistencyCheckRunner::new(self.router.clone());
        box_try!(workers
            .consistency_check_worker
            .start(consistency_check_runner));

        if let Err(e) = sys_util::thread::set_priority(sys_util::HIGH_PRI) {
            warn!("set thread priority for raftstore failed"; "error" => ?e);
        }
        self.workers = Some(workers);
        Ok(())
    }

    pub fn shutdown(&mut self) {
        if self.workers.is_none() {
            return;
        }
        let mut workers = self.workers.take().unwrap();
        // Wait all workers finish.
        let mut handles: Vec<Option<thread::JoinHandle<()>>> = vec![];
        handles.push(workers.split_check_worker.stop());
        handles.push(workers.region_worker.stop());
        handles.push(workers.pd_worker.stop());
        handles.push(workers.consistency_check_worker.stop());
        handles.push(workers.cleanup_worker.stop());
        handles.push(workers.raftlog_gc_worker.stop());
        self.apply_system.shutdown();
        self.system.shutdown();
        for h in handles {
            if let Some(h) = h {
                h.join().unwrap();
            }
        }
        workers.coprocessor_host.shutdown();
        workers.future_poller.shutdown_now().wait().unwrap();
    }
}

pub fn create_raft_batch_system(cfg: &Config) -> (RaftRouter<RocksEngine>, RaftBatchSystem) {
    let (store_tx, store_fsm) = StoreFsm::new(cfg);
    let (apply_router, apply_system) = create_apply_batch_system(&cfg);
    let (router, system) = batch_system::create_system(
        cfg.store_pool_size,
        cfg.store_max_batch_size,
        store_tx,
        store_fsm,
    );
    let raft_router = RaftRouter { router };
    let system = RaftBatchSystem {
        system,
        workers: None,
        apply_router,
        apply_system,
        router: raft_router.clone(),
    };
    (raft_router, system)
}

impl<'a, T: Transport, C: PdClient> StoreFsmDelegate<'a, T, C> {
    /// Checks if the message is targeting a stale peer.
    ///
    /// Returns true means the message can be dropped silently.
    fn check_msg(&mut self, msg: &RaftMessage) -> Result<bool> {
        let region_id = msg.get_region_id();
        let from_epoch = msg.get_region_epoch();
        let msg_type = msg.get_message().get_msg_type();
        let from_store_id = msg.get_from_peer().get_store_id();

        // Check if the target peer is tombstone.
        let state_key = keys::region_state_key(region_id);
        let local_state: RegionLocalState =
            match self.ctx.engines.kv.get_msg_cf(CF_RAFT, &state_key)? {
                Some(state) => state,
                None => return Ok(false),
            };

        if local_state.get_state() != PeerState::Tombstone {
            // Maybe split, but not registered yet.
            self.ctx.raft_metrics.message_dropped.region_nonexistent += 1;
            if util::is_first_vote_msg(msg.get_message()) {
                let mut meta = self.ctx.store_meta.lock().unwrap();
                // Last check on whether target peer is created, otherwise, the
                // vote message will never be consumed.
                if meta.regions.contains_key(&region_id) {
                    return Ok(false);
                }
                meta.pending_votes.push(msg.to_owned());
                info!(
                    "region doesn't exist yet, wait for it to be split";
                    "region_id" => region_id
                );
                return Ok(true);
            }
            return Err(box_err!(
                "[region {}] region not exist but not tombstone: {:?}",
                region_id,
                local_state
            ));
        }
        debug!(
            "region is in tombstone state";
            "region_id" => region_id,
            "region_local_state" => ?local_state,
        );
        let region = local_state.get_region();
        let region_epoch = region.get_region_epoch();
        if local_state.has_merge_state() {
            info!(
                "merged peer receives a stale message";
                "region_id" => region_id,
                "current_region_epoch" => ?region_epoch,
                "msg_type" => ?msg_type,
            );

            let merge_target = if let Some(peer) = util::find_peer(region, from_store_id) {
                // Maybe the target is promoted from learner to voter, but the follower
                // doesn't know it. So we only compare peer id.
                assert_eq!(peer.get_id(), msg.get_from_peer().get_id());
                // Let stale peer decides whether it should wait for merging or just remove
                // itself.
                Some(local_state.get_merge_state().get_target().to_owned())
            } else {
                // If a peer is isolated before prepare_merge and conf remove, it should just
                // remove itself.
                None
            };
            self.ctx
                .handle_stale_msg(msg, region_epoch.clone(), true, merge_target);
            return Ok(true);
        }
        // The region in this peer is already destroyed
        if util::is_epoch_stale(from_epoch, region_epoch) {
            info!(
                "tombstone peer receives a stale message";
                "region_id" => region_id,
                "from_region_epoch" => ?from_epoch,
                "current_region_epoch" => ?region_epoch,
                "msg_type" => ?msg_type,
            );
            let mut need_gc_msg = util::is_vote_msg(msg.get_message());
            if msg.has_extra_msg() {
                // A learner can't vote so it sends the check-stale-peer msg to others to find out whether
                // it is removed due to conf change or merge.
                need_gc_msg |=
                    msg.get_extra_msg().get_type() == ExtraMessageType::MsgCheckStalePeer;
                // For backward compatibility
                need_gc_msg |= msg.get_extra_msg().get_type() == ExtraMessageType::MsgRegionWakeUp;
            }
            let not_exist = util::find_peer(region, from_store_id).is_none();
            self.ctx
                .handle_stale_msg(msg, region_epoch.clone(), need_gc_msg && not_exist, None);

            if need_gc_msg && !not_exist {
                let mut send_msg = RaftMessage::default();
                send_msg.set_region_id(region_id);
                send_msg.set_from_peer(msg.get_to_peer().clone());
                send_msg.set_to_peer(msg.get_from_peer().clone());
                send_msg.set_region_epoch(region_epoch.clone());
                let extra_msg = send_msg.mut_extra_msg();
                extra_msg.set_type(ExtraMessageType::MsgCheckStalePeerResponse);
                extra_msg.set_check_peers(region.get_peers().into());
                if let Err(e) = self.ctx.trans.send(send_msg) {
                    error!(
                        "send check stale peer response message failed";
                        "region_id" => region_id,
                        "err" => ?e
                    );
                }
                self.ctx.need_flush_trans = true;
            }

            return Ok(true);
        }

        if from_epoch.get_conf_ver() == region_epoch.get_conf_ver() {
            self.ctx.raft_metrics.message_dropped.region_tombstone_peer += 1;
            return Err(box_err!(
                "tombstone peer [epoch: {:?}] receive an invalid \
                 message {:?}, ignore it",
                region_epoch,
                msg_type
            ));
        }

        Ok(false)
    }

    fn on_raft_message(&mut self, mut msg: RaftMessage) -> Result<()> {
        let region_id = msg.get_region_id();
        match self.ctx.router.send(region_id, PeerMsg::RaftMessage(msg)) {
            Ok(()) | Err(TrySendError::Full(_)) => return Ok(()),
            Err(TrySendError::Disconnected(PeerMsg::RaftMessage(m))) => msg = m,
            e => panic!(
                "[store {}] [region {}] unexpected redirect error: {:?}",
                self.fsm.store.id, region_id, e
            ),
        }

        debug!(
            "handle raft message";
            "from_peer_id" => msg.get_from_peer().get_id(),
            "to_peer_id" => msg.get_to_peer().get_id(),
            "store_id" => self.fsm.store.id,
            "region_id" => region_id,
            "msg_type" => ?msg.get_message().get_msg_type(),
        );

        if msg.get_to_peer().get_store_id() != self.ctx.store_id() {
            warn!(
                "store not match, ignore it";
                "store_id" => self.ctx.store_id(),
                "to_store_id" => msg.get_to_peer().get_store_id(),
                "region_id" => region_id,
            );
            self.ctx.raft_metrics.message_dropped.mismatch_store_id += 1;
            return Ok(());
        }

        if !msg.has_region_epoch() {
            error!(
                "missing epoch in raft message, ignore it";
                "region_id" => region_id,
            );
            self.ctx.raft_metrics.message_dropped.mismatch_region_epoch += 1;
            return Ok(());
        }
        if msg.get_is_tombstone() || msg.has_merge_target() {
            // Target tombstone peer doesn't exist, so ignore it.
            return Ok(());
        }
        if self.check_msg(&msg)? {
            return Ok(());
        }
        if !self.maybe_create_peer(region_id, &msg)? {
            return Ok(());
        }
        let _ = self.ctx.router.send(region_id, PeerMsg::RaftMessage(msg));
        Ok(())
    }

    /// If target peer doesn't exist, create it.
    ///
    /// return false to indicate that target peer is in invalid state or
    /// doesn't exist and can't be created.
    fn maybe_create_peer(&mut self, region_id: u64, msg: &RaftMessage) -> Result<bool> {
        let target = msg.get_to_peer();
        // we may encounter a message with larger peer id, which means
        // current peer is stale, then we should remove current peer
        let mut guard = self.ctx.store_meta.lock().unwrap();
        let meta: &mut StoreMeta = &mut *guard;
        if meta.regions.contains_key(&region_id) {
            return Ok(true);
        }

        if !is_initial_msg(msg.get_message()) {
            let msg_type = msg.get_message().get_msg_type();
            debug!(
                "target peer doesn't exist, stale message";
                "target_peer" => ?target,
                "region_id" => region_id,
                "msg_type" => ?msg_type,
            );
            self.ctx.raft_metrics.message_dropped.stale_msg += 1;
            return Ok(false);
        }

        let mut is_overlapped = false;
        let mut regions_to_destroy = vec![];
        for (_, id) in meta.region_ranges.range((
            Excluded(data_key(msg.get_start_key())),
            Unbounded::<Vec<u8>>,
        )) {
            let exist_region = &meta.regions[&id];
            if enc_start_key(exist_region) >= data_end_key(msg.get_end_key()) {
                break;
            }

            debug!(
                "msg is overlapped with exist region";
                "region_id" => region_id,
                "msg" => ?msg,
                "exist_region" => ?exist_region,
            );
            if util::is_first_vote_msg(msg.get_message()) {
                meta.pending_votes.push(msg.to_owned());
            }

            if maybe_destroy_source(
                meta,
                region_id,
                exist_region.get_id(),
                msg.get_region_epoch().to_owned(),
            ) {
                regions_to_destroy.push(exist_region.get_id());
                continue;
            }
            is_overlapped = true;
            if msg.get_region_epoch().get_version() > exist_region.get_region_epoch().get_version()
            {
                // If new region's epoch version is greater than exist region's, the exist region
                // may has been merged already.
                let _ = self.ctx.router.force_send(
                    exist_region.get_id(),
                    PeerMsg::CasualMessage(CasualMessage::RegionOverlapped),
                );
            }
        }
        if is_overlapped {
            self.ctx.raft_metrics.message_dropped.region_overlap += 1;
            return Ok(false);
        }

        for id in regions_to_destroy {
            self.ctx
                .router
                .force_send(
                    id,
                    PeerMsg::SignificantMsg(SignificantMsg::MergeResult {
                        target: target.clone(),
                        stale: true,
                    }),
                )
                .unwrap();
        }

        // New created peers should know it's learner or not.
        let (tx, peer) = PeerFsm::replicate(
            self.ctx.store_id(),
            &self.ctx.cfg,
            self.ctx.region_scheduler.clone(),
            self.ctx.engines.clone(),
            region_id,
            target.clone(),
        )?;
        // following snapshot may overlap, should insert into region_ranges after
        // snapshot is applied.
        meta.regions
            .insert(region_id, peer.get_peer().region().to_owned());
        let mailbox = BasicMailbox::new(tx, peer);
        self.ctx.router.register(region_id, mailbox);
        self.ctx
            .router
            .force_send(region_id, PeerMsg::Start)
            .unwrap();
        Ok(true)
    }

    fn on_compaction_finished(&mut self, event: CompactedEvent) {
        // If size declining is trivial, skip.
        let total_bytes_declined = if event.total_input_bytes > event.total_output_bytes {
            event.total_input_bytes - event.total_output_bytes
        } else {
            0
        };
        if total_bytes_declined < self.ctx.cfg.region_split_check_diff.0
            || total_bytes_declined * 10 < event.total_input_bytes
        {
            return;
        }

        let output_level_str = event.output_level.to_string();
        COMPACTION_DECLINED_BYTES
            .with_label_values(&[&output_level_str])
            .observe(total_bytes_declined as f64);

        // self.cfg.region_split_check_diff.0 / 16 is an experienced value.
        let mut region_declined_bytes = {
            let meta = self.ctx.store_meta.lock().unwrap();
            calc_region_declined_bytes(
                event,
                &meta.region_ranges,
                self.ctx.cfg.region_split_check_diff.0 / 16,
            )
        };

        COMPACTION_RELATED_REGION_COUNT
            .with_label_values(&[&output_level_str])
            .observe(region_declined_bytes.len() as f64);

        for (region_id, declined_bytes) in region_declined_bytes.drain(..) {
            let _ = self.ctx.router.send(
                region_id,
                PeerMsg::CasualMessage(CasualMessage::CompactionDeclinedBytes {
                    bytes: declined_bytes,
                }),
            );
        }
    }

    fn register_compact_check_tick(&self) {
        self.ctx.schedule_store_tick(
            StoreTick::CompactCheck,
            self.ctx.cfg.region_compact_check_interval.0,
        )
    }

    fn on_compact_check_tick(&mut self) {
        self.register_compact_check_tick();
        if self.ctx.cleanup_scheduler.is_busy() {
            debug!(
                "compact worker is busy, check space redundancy next time";
                "store_id" => self.fsm.store.id,
            );
            return;
        }

        if self
            .ctx
            .engines
            .kv
            .auto_compactions_is_disabled()
            .expect("cf")
        {
            debug!(
                "skip compact check when disabled auto compactions";
                "store_id" => self.fsm.store.id,
            );
            return;
        }

        // Start from last checked key.
        let mut ranges_need_check =
            Vec::with_capacity(self.ctx.cfg.region_compact_check_step as usize + 1);
        ranges_need_check.push(self.fsm.store.last_compact_checked_key.clone());

        let largest_key = {
            let meta = self.ctx.store_meta.lock().unwrap();
            if meta.region_ranges.is_empty() {
                debug!(
                    "there is no range need to check";
                    "store_id" => self.fsm.store.id
                );
                return;
            }

            // Collect continuous ranges.
            let left_ranges = meta.region_ranges.range((
                Excluded(self.fsm.store.last_compact_checked_key.clone()),
                Unbounded::<Key>,
            ));
            ranges_need_check.extend(
                left_ranges
                    .take(self.ctx.cfg.region_compact_check_step as usize)
                    .map(|(k, _)| k.to_owned()),
            );

            // Update last_compact_checked_key.
            meta.region_ranges.keys().last().unwrap().to_vec()
        };

        let last_key = ranges_need_check.last().unwrap().clone();
        if last_key == largest_key {
            // Range [largest key, DATA_MAX_KEY) also need to check.
            if last_key != keys::DATA_MAX_KEY.to_vec() {
                ranges_need_check.push(keys::DATA_MAX_KEY.to_vec());
            }
            // Next task will start from the very beginning.
            self.fsm.store.last_compact_checked_key = keys::DATA_MIN_KEY.to_vec();
        } else {
            self.fsm.store.last_compact_checked_key = last_key;
        }

        // Schedule the task.
        let cf_names = vec![CF_DEFAULT.to_owned(), CF_WRITE.to_owned()];
        if let Err(e) = self.ctx.cleanup_scheduler.schedule(CleanupTask::Compact(
            CompactTask::CheckAndCompact {
                cf_names,
                ranges: ranges_need_check,
                tombstones_num_threshold: self.ctx.cfg.region_compact_min_tombstones,
                tombstones_percent_threshold: self.ctx.cfg.region_compact_tombstones_percent,
            },
        )) {
            error!(
                "schedule space check task failed";
                "store_id" => self.fsm.store.id,
                "err" => ?e,
            );
        }
    }

    fn store_heartbeat_pd(&mut self) {
        let mut stats = StoreStats::default();

        let used_size = self.ctx.snap_mgr.get_total_snap_size();
        stats.set_used_size(used_size);
        stats.set_store_id(self.ctx.store_id());
        {
            let meta = self.ctx.store_meta.lock().unwrap();
            stats.set_region_count(meta.regions.len() as u32);
        }

        let snap_stats = self.ctx.snap_mgr.stats();
        stats.set_sending_snap_count(snap_stats.sending_count as u32);
        stats.set_receiving_snap_count(snap_stats.receiving_count as u32);
        STORE_SNAPSHOT_TRAFFIC_GAUGE_VEC
            .with_label_values(&["sending"])
            .set(snap_stats.sending_count as i64);
        STORE_SNAPSHOT_TRAFFIC_GAUGE_VEC
            .with_label_values(&["receiving"])
            .set(snap_stats.receiving_count as i64);

        let apply_snapshot_count = self.ctx.applying_snap_count.load(Ordering::SeqCst);
        stats.set_applying_snap_count(apply_snapshot_count as u32);
        STORE_SNAPSHOT_TRAFFIC_GAUGE_VEC
            .with_label_values(&["applying"])
            .set(apply_snapshot_count as i64);

        stats.set_start_time(self.fsm.store.start_time.unwrap().sec as u32);

        // report store write flow to pd
        stats.set_bytes_written(
            self.ctx
                .global_stat
                .stat
                .engine_total_bytes_written
                .swap(0, Ordering::SeqCst),
        );
        stats.set_keys_written(
            self.ctx
                .global_stat
                .stat
                .engine_total_keys_written
                .swap(0, Ordering::SeqCst),
        );

        stats.set_is_busy(
            self.ctx
                .global_stat
                .stat
                .is_busy
                .swap(false, Ordering::SeqCst),
        );

        let store_info = StoreInfo {
            engine: self.ctx.engines.kv.clone(),
            capacity: self.ctx.cfg.capacity.0,
        };

        let task = PdTask::StoreHeartbeat { stats, store_info };
        if let Err(e) = self.ctx.pd_scheduler.schedule(task) {
            error!("notify pd failed";
                "store_id" => self.fsm.store.id,
                "err" => ?e
            );
        }
    }

    fn on_pd_store_heartbeat_tick(&mut self) {
        self.store_heartbeat_pd();
        self.register_pd_store_heartbeat_tick();
    }

    fn handle_snap_mgr_gc(&mut self) -> Result<()> {
        let snap_keys = self.ctx.snap_mgr.list_idle_snap()?;
        if snap_keys.is_empty() {
            return Ok(());
        }
        let (mut last_region_id, mut keys) = (0, vec![]);
        let schedule_gc_snap = |region_id: u64, snaps| -> Result<()> {
            debug!(
                "schedule snap gc";
                "store_id" => self.fsm.store.id,
                "region_id" => region_id,
            );
            let gc_snap = PeerMsg::CasualMessage(CasualMessage::GcSnap { snaps });
            match self.ctx.router.send(region_id, gc_snap) {
                Ok(()) => Ok(()),
                Err(TrySendError::Disconnected(PeerMsg::CasualMessage(
                    CasualMessage::GcSnap { snaps },
                ))) => {
                    // The snapshot exists because MsgAppend has been rejected. So the
                    // peer must have been exist. But now it's disconnected, so the peer
                    // has to be destroyed instead of being created.
                    info!(
                        "region is disconnected, remove snaps";
                        "region_id" => region_id,
                        "snaps" => ?snaps,
                    );
                    for (key, is_sending) in snaps {
                        let snap = if is_sending {
                            self.ctx.snap_mgr.get_snapshot_for_sending(&key)?
                        } else {
                            self.ctx.snap_mgr.get_snapshot_for_applying(&key)?
                        };
                        self.ctx
                            .snap_mgr
                            .delete_snapshot(&key, snap.as_ref(), false);
                    }
                    Ok(())
                }
                Err(TrySendError::Full(_)) => Ok(()),
                Err(TrySendError::Disconnected(_)) => unreachable!(),
            }
        };
        for (key, is_sending) in snap_keys {
            if last_region_id == key.region_id {
                keys.push((key, is_sending));
                continue;
            }

            if !keys.is_empty() {
                schedule_gc_snap(last_region_id, keys)?;
                keys = vec![];
            }

            last_region_id = key.region_id;
            keys.push((key, is_sending));
        }
        if !keys.is_empty() {
            schedule_gc_snap(last_region_id, keys)?;
        }
        Ok(())
    }

    fn on_snap_mgr_gc(&mut self) {
        if let Err(e) = self.handle_snap_mgr_gc() {
            error!(
                "handle gc snap failed";
                "store_id" => self.fsm.store.id,
                "err" => ?e
            );
        }
        self.register_snap_mgr_gc_tick();
    }

    fn on_compact_lock_cf(&mut self) {
        // Create a compact lock cf task(compact whole range) and schedule directly.
        let lock_cf_bytes_written = self
            .ctx
            .global_stat
            .stat
            .lock_cf_bytes_written
            .load(Ordering::SeqCst);
        if lock_cf_bytes_written > self.ctx.cfg.lock_cf_compact_bytes_threshold.0 {
            self.ctx
                .global_stat
                .stat
                .lock_cf_bytes_written
                .fetch_sub(lock_cf_bytes_written, Ordering::SeqCst);

            let task = CompactTask::Compact {
                cf_name: String::from(CF_LOCK),
                start_key: None,
                end_key: None,
            };
            if let Err(e) = self
                .ctx
                .cleanup_scheduler
                .schedule(CleanupTask::Compact(task))
            {
                error!(
                    "schedule compact lock cf task failed";
                    "store_id" => self.fsm.store.id,
                    "err" => ?e,
                );
            }
        }

        self.register_compact_lock_cf_tick();
    }

    fn register_pd_store_heartbeat_tick(&self) {
        self.ctx.schedule_store_tick(
            StoreTick::PdStoreHeartbeat,
            self.ctx.cfg.pd_store_heartbeat_tick_interval.0,
        );
    }

    fn register_snap_mgr_gc_tick(&self) {
        self.ctx
            .schedule_store_tick(StoreTick::SnapGc, self.ctx.cfg.snap_mgr_gc_tick_interval.0)
    }

    fn register_compact_lock_cf_tick(&self) {
        self.ctx.schedule_store_tick(
            StoreTick::CompactLockCf,
            self.ctx.cfg.lock_cf_compact_interval.0,
        )
    }
}

impl<'a, T: Transport, C: PdClient> StoreFsmDelegate<'a, T, C> {
    fn on_validate_sst_result(&mut self, ssts: Vec<SstMeta>) {
        if ssts.is_empty() {
            return;
        }
        // A stale peer can still ingest a stale SST before it is
        // destroyed. We need to make sure that no stale peer exists.
        let mut delete_ssts = Vec::new();
        {
            let meta = self.ctx.store_meta.lock().unwrap();
            for sst in ssts {
                if !meta.regions.contains_key(&sst.get_region_id()) {
                    delete_ssts.push(sst);
                }
            }
        }
        if delete_ssts.is_empty() {
            return;
        }

        let task = CleanupSSTTask::DeleteSST { ssts: delete_ssts };
        if let Err(e) = self
            .ctx
            .cleanup_scheduler
            .schedule(CleanupTask::CleanupSST(task))
        {
            error!(
                "schedule to delete ssts failed";
                "store_id" => self.fsm.store.id,
                "err" => ?e,
            );
        }
    }

    fn on_cleanup_import_sst(&mut self) -> Result<()> {
        let mut delete_ssts = Vec::new();
        let mut validate_ssts = Vec::new();

        let ssts = box_try!(self.ctx.importer.list_ssts());
        if ssts.is_empty() {
            return Ok(());
        }
        {
            let meta = self.ctx.store_meta.lock().unwrap();
            for sst in ssts {
                if let Some(r) = meta.regions.get(&sst.get_region_id()) {
                    let region_epoch = r.get_region_epoch();
                    if util::is_epoch_stale(sst.get_region_epoch(), region_epoch) {
                        // If the SST epoch is stale, it will not be ingested anymore.
                        delete_ssts.push(sst);
                    }
                } else {
                    // If the peer doesn't exist, we need to validate the SST through PD.
                    validate_ssts.push(sst);
                }
            }
        }

        if !delete_ssts.is_empty() {
            let task = CleanupSSTTask::DeleteSST { ssts: delete_ssts };
            if let Err(e) = self
                .ctx
                .cleanup_scheduler
                .schedule(CleanupTask::CleanupSST(task))
            {
                error!(
                    "schedule to delete ssts failed";
                    "store_id" => self.fsm.store.id,
                    "err" => ?e
                );
            }
        }

        if !validate_ssts.is_empty() {
            let task = CleanupSSTTask::ValidateSST {
                ssts: validate_ssts,
            };
            if let Err(e) = self
                .ctx
                .cleanup_scheduler
                .schedule(CleanupTask::CleanupSST(task))
            {
                error!(
                   "schedule to validate ssts failed";
                   "store_id" => self.fsm.store.id,
                   "err" => ?e,
                );
            }
        }

        Ok(())
    }

    fn register_consistency_check_tick(&mut self) {
        self.ctx.schedule_store_tick(
            StoreTick::ConsistencyCheck,
            self.ctx.cfg.consistency_check_interval.0,
        )
    }

    fn on_consistency_check_tick(&mut self) {
        self.register_consistency_check_tick();
        if self.ctx.consistency_check_scheduler.is_busy() {
            return;
        }
        let (mut target_region_id, mut oldest) = (0, Instant::now());
        let target_peer = {
            let meta = self.ctx.store_meta.lock().unwrap();
            for region_id in meta.regions.keys() {
                match self.fsm.store.consistency_check_time.get(region_id) {
                    Some(time) => {
                        if *time < oldest {
                            oldest = *time;
                            target_region_id = *region_id;
                        }
                    }
                    None => {
                        target_region_id = *region_id;
                        break;
                    }
                }
            }
            if target_region_id == 0 {
                return;
            }
            match util::find_peer(&meta.regions[&target_region_id], self.ctx.store_id()) {
                None => return,
                Some(p) => p.clone(),
            }
        };
        info!(
            "scheduling consistency check for region";
            "store_id" => self.fsm.store.id,
            "region_id" => target_region_id,
        );
        self.fsm
            .store
            .consistency_check_time
            .insert(target_region_id, Instant::now());
        let mut request = new_admin_request(target_region_id, target_peer);
        let mut admin = AdminRequest::default();
        admin.set_cmd_type(AdminCmdType::ComputeHash);
        request.set_admin_request(admin);

        let _ = self.ctx.router.send(
            target_region_id,
            PeerMsg::RaftCommand(RaftCommand::new(request, Callback::None)),
        );
    }

    fn on_cleanup_import_sst_tick(&mut self) {
        if let Err(e) = self.on_cleanup_import_sst() {
            error!(
                "cleanup import sst failed";
                "store_id" => self.fsm.store.id,
                "err" => ?e,
            );
        }
        self.register_cleanup_import_sst_tick();
    }

    fn register_cleanup_import_sst_tick(&self) {
        self.ctx.schedule_store_tick(
            StoreTick::CleanupImportSST,
            self.ctx.cfg.cleanup_import_sst_interval.0,
        )
    }

    fn clear_region_size_in_range(&mut self, start_key: &[u8], end_key: &[u8]) {
        let start_key = data_key(start_key);
        let end_key = data_end_key(end_key);

        let mut regions = vec![];
        {
            let meta = self.ctx.store_meta.lock().unwrap();
            for (_, region_id) in meta
                .region_ranges
                .range((Excluded(start_key), Included(end_key)))
            {
                regions.push(*region_id);
            }
        }
        for region_id in regions {
            let _ = self.ctx.router.send(
                region_id,
                PeerMsg::CasualMessage(CasualMessage::ClearRegionSize),
            );
        }
    }

    fn on_store_unreachable(&mut self, store_id: u64) {
        let now = Instant::now();
        if self
            .fsm
            .store
            .last_unreachable_report
            .get(&store_id)
            .map_or(UNREACHABLE_BACKOFF, |t| now.duration_since(*t))
            < UNREACHABLE_BACKOFF
        {
            return;
        }
        info!(
            "broadcasting unreachable";
            "store_id" => self.fsm.store.id,
            "unreachable_store_id" => store_id,
        );
        self.fsm.store.last_unreachable_report.insert(store_id, now);
        // It's possible to acquire the lock and only send notification to
        // involved regions. However loop over all the regions can take a
        // lot of time, which may block other operations.
        self.ctx.router.report_unreachable(store_id);
    }
}

fn size_change_filter(info: &RocksCompactionJobInfo) -> bool {
    // When calculating region size, we only consider write and default
    // column families.
    let cf = info.cf_name();
    if cf != CF_WRITE && cf != CF_DEFAULT {
        return false;
    }
    // Compactions in level 0 and level 1 are very frequently.
    if info.output_level() < 2 {
        return false;
    }

    true
}

pub fn new_compaction_listener(ch: RaftRouter<RocksEngine>) -> CompactionListener {
    let ch = Mutex::new(ch);
    let compacted_handler = Box::new(move |compacted_event: CompactedEvent| {
        let ch = ch.lock().unwrap();
        if let Err(e) = ch.send_control(StoreMsg::CompactedEvent(compacted_event)) {
            error!(
                "send compaction finished event to raftstore failed"; "err" => ?e,
            );
        }
    });
    CompactionListener::new(compacted_handler, Some(size_change_filter))
}

fn calc_region_declined_bytes(
    event: CompactedEvent,
    region_ranges: &BTreeMap<Key, u64>,
    bytes_threshold: u64,
) -> Vec<(u64, u64)> {
    // Calculate influenced regions.
    let mut influenced_regions = vec![];
    for (end_key, region_id) in
        region_ranges.range((Excluded(event.start_key), Included(event.end_key.clone())))
    {
        influenced_regions.push((region_id, end_key.clone()));
    }
    if let Some((end_key, region_id)) = region_ranges
        .range((Included(event.end_key), Unbounded))
        .next()
    {
        influenced_regions.push((region_id, end_key.clone()));
    }

    // Calculate declined bytes for each region.
    // `end_key` in influenced_regions are in incremental order.
    let mut region_declined_bytes = vec![];
    let mut last_end_key: Vec<u8> = vec![];
    for (region_id, end_key) in influenced_regions {
        let mut old_size = 0;
        for prop in &event.input_props {
            old_size += prop.get_approximate_size_in_range(&last_end_key, &end_key);
        }
        let mut new_size = 0;
        for prop in &event.output_props {
            new_size += prop.get_approximate_size_in_range(&last_end_key, &end_key);
        }
        last_end_key = end_key;

        // Filter some trivial declines for better performance.
        if old_size > new_size && old_size - new_size > bytes_threshold {
            region_declined_bytes.push((*region_id, old_size - new_size));
        }
    }

    region_declined_bytes
}

#[cfg(test)]
mod tests {
    use engine_rocks::RangeOffsets;
    use engine_rocks::RangeProperties;

    use super::*;

    #[test]
    fn test_calc_region_declined_bytes() {
        let prop = RangeProperties {
            offsets: vec![
                (
                    b"a".to_vec(),
                    RangeOffsets {
                        size: 4 * 1024,
                        keys: 1,
                    },
                ),
                (
                    b"b".to_vec(),
                    RangeOffsets {
                        size: 8 * 1024,
                        keys: 2,
                    },
                ),
                (
                    b"c".to_vec(),
                    RangeOffsets {
                        size: 12 * 1024,
                        keys: 3,
                    },
                ),
            ],
        };
        let event = CompactedEvent {
            cf: "default".to_owned(),
            output_level: 3,
            total_input_bytes: 12 * 1024,
            total_output_bytes: 0,
            start_key: prop.smallest_key().unwrap(),
            end_key: prop.largest_key().unwrap(),
            input_props: vec![prop],
            output_props: vec![],
        };

        let mut region_ranges = BTreeMap::new();
        region_ranges.insert(b"a".to_vec(), 1);
        region_ranges.insert(b"b".to_vec(), 2);
        region_ranges.insert(b"c".to_vec(), 3);

        let declined_bytes = calc_region_declined_bytes(event, &region_ranges, 1024);
        let expected_declined_bytes = vec![(2, 8192), (3, 4096)];
        assert_eq!(declined_bytes, expected_declined_bytes);
    }
}<|MERGE_RESOLUTION|>--- conflicted
+++ resolved
@@ -549,11 +549,7 @@
                 });
             let data_size = self.poll_ctx.raft_wb.data_size();
             if data_size > RAFT_WB_SHRINK_SIZE {
-<<<<<<< HEAD
-                self.poll_ctx.raft_wb = WriteBatch::with_capacity(DEFAULT_RAFT_WB_CAPACITY);
-=======
                 self.poll_ctx.raft_wb = self.poll_ctx.engines.raft.write_batch_with_cap(4 * 1024);
->>>>>>> 08e83655
             } else {
                 self.poll_ctx.raft_wb.clear();
             }
