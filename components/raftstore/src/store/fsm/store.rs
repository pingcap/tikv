--- conflicted
+++ resolved
@@ -6,12 +6,8 @@
 use engine::DB;
 use engine_rocks::{Compat, RocksCompactionJobInfo, RocksEngine, RocksWriteBatch};
 use engine_traits::{
-<<<<<<< HEAD
     CompactionJobInfo, Iterable, KvEngine, Mutable, Peekable, WriteBatch, WriteBatchExt,
     WriteOptions,
-=======
-    CompactionJobInfo, KvEngine, Mutable, WriteBatch, WriteBatchExt, WriteOptions,
->>>>>>> dbed3580
 };
 use engine_traits::{CF_DEFAULT, CF_LOCK, CF_RAFT, CF_WRITE};
 use futures::Future;
