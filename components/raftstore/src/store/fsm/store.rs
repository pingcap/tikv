// Copyright 2016 TiKV Project Authors. Licensed under Apache-2.0.

use batch_system::{BasicMailbox, BatchRouter, BatchSystem, Fsm, HandlerBuilder, PollHandler};
use crossbeam::channel::{TryRecvError, TrySendError};
use engine_rocks::{RocksCompactionJobInfo, RocksEngine, RocksWriteBatch, RocksWriteBatchVec};
use engine_traits::{
    CompactExt, CompactionJobInfo, Iterable, KvEngine, KvEngines, MiscExt, Mutable, Peekable,
    WriteBatch, WriteBatchExt, WriteBatchVecExt, WriteOptions,
};
use engine_traits::{CF_DEFAULT, CF_LOCK, CF_RAFT, CF_WRITE};
use futures::Future;
use kvproto::import_sstpb::SstMeta;
use kvproto::metapb::{self, Region, RegionEpoch};
use kvproto::pdpb::StoreStats;
use kvproto::raft_cmdpb::{AdminCmdType, AdminRequest};
use kvproto::raft_serverpb::{ExtraMessageType, PeerState, RaftMessage, RegionLocalState};
use protobuf::Message;
use raft::{Ready, StateRole};
use std::cmp::{Ord, Ordering as CmpOrdering};
use std::collections::BTreeMap;
use std::collections::Bound::{Excluded, Included, Unbounded};
use std::ops::Deref;
use std::sync::atomic::{AtomicUsize, Ordering};
use std::sync::{Arc, Mutex};
use std::time::{Duration, Instant};
use std::{mem, thread, u64};
use time::{self, Timespec};
use tokio_threadpool::{Sender as ThreadPoolSender, ThreadPool};

use crate::coprocessor::split_observer::SplitObserver;
use crate::coprocessor::{BoxAdminObserver, CoprocessorHost, RegionChangeEvent};
use crate::store::config::Config;
use crate::store::fsm::metrics::*;
use crate::store::fsm::peer::{
    maybe_destroy_source, new_admin_request, PeerFsm, PeerFsmDelegate, SenderFsmPair,
};
#[cfg(feature = "failpoints")]
use crate::store::fsm::ApplyTaskRes;
use crate::store::fsm::{
    create_apply_batch_system, ApplyBatchSystem, ApplyPollerBuilder, ApplyRouter, ApplyTask,
};
use crate::store::fsm::{ApplyNotifier, RegionProposal};
use crate::store::local_metrics::RaftMetrics;
use crate::store::metrics::*;
use crate::store::peer_storage::{self, HandleRaftReadyContext, InvokeContext};
use crate::store::transport::Transport;
use crate::store::util::is_initial_msg;
use crate::store::worker::{
    AutoSplitController, CleanupRunner, CleanupSSTRunner, CleanupSSTTask, CleanupTask,
    CompactRunner, CompactTask, ConsistencyCheckRunner, ConsistencyCheckTask, PdRunner,
    RaftlogGcRunner, RaftlogGcTask, ReadDelegate, RegionRunner, RegionTask, SplitCheckTask,
};
use crate::store::PdTask;
use crate::store::{
    util, Callback, CasualMessage, PeerMsg, RaftCommand, SignificantMsg, SnapManager,
    SnapshotDeleter, StoreMsg, StoreTick,
};
use crate::Result;
use engine_rocks::{CompactedEvent, CompactionListener};
use keys::{self, data_end_key, data_key, enc_end_key, enc_start_key};
use pd_client::PdClient;
use sst_importer::SSTImporter;
use tikv_util::collections::{HashMap, HashSet};
use tikv_util::config::{Tracker, VersionTrack};
use tikv_util::mpsc::{self, LooseBoundedSender, Receiver};
use tikv_util::time::{duration_to_sec, Instant as TiInstant};
use tikv_util::timer::SteadyTimer;
use tikv_util::worker::{FutureScheduler, FutureWorker, Scheduler, Worker};
use tikv_util::{is_zero_duration, sys as sys_util, Either, RingQueue};

type Key = Vec<u8>;

const KV_WB_SHRINK_SIZE: usize = 256 * 1024;
const RAFT_WB_SHRINK_SIZE: usize = 1024 * 1024;
pub const PENDING_VOTES_CAP: usize = 20;
const UNREACHABLE_BACKOFF: Duration = Duration::from_secs(10);

pub struct StoreInfo<E> {
    pub engine: E,
    pub capacity: u64,
}

pub struct StoreMeta {
    /// store id
    pub store_id: Option<u64>,
    /// region_end_key -> region_id
    pub region_ranges: BTreeMap<Vec<u8>, u64>,
    /// region_id -> region
    pub regions: HashMap<u64, Region>,
    /// region_id -> reader
    pub readers: HashMap<u64, ReadDelegate>,
    /// `MsgRequestPreVote` or `MsgRequestVote` messages from newly split Regions shouldn't be dropped if there is no
    /// such Region in this store now. So the messages are recorded temporarily and will be handled later.
    pub pending_votes: RingQueue<RaftMessage>,
    /// The regions with pending snapshots.
    pub pending_snapshot_regions: Vec<Region>,
    /// A marker used to indicate the peer of a Region has received a merge target message and waits to be destroyed.
    /// target_region_id -> (source_region_id -> merge_target_epoch)
    pub pending_merge_targets: HashMap<u64, HashMap<u64, RegionEpoch>>,
    /// An inverse mapping of `pending_merge_targets` used to let source peer help target peer to clean up related entry.
    /// source_region_id -> target_region_id
    pub targets_map: HashMap<u64, u64>,
}

impl StoreMeta {
    pub fn new(vote_capacity: usize) -> StoreMeta {
        StoreMeta {
            store_id: None,
            region_ranges: BTreeMap::default(),
            regions: HashMap::default(),
            readers: HashMap::default(),
            pending_votes: RingQueue::with_capacity(vote_capacity),
            pending_snapshot_regions: Vec::default(),
            pending_merge_targets: HashMap::default(),
            targets_map: HashMap::default(),
        }
    }

    #[inline]
    pub fn set_region(
        &mut self,
        host: &CoprocessorHost<RocksEngine>,
        region: Region,
        peer: &mut crate::store::Peer,
    ) {
        let prev = self.regions.insert(region.get_id(), region.clone());
        if prev.map_or(true, |r| r.get_id() != region.get_id()) {
            // TODO: may not be a good idea to panic when holding a lock.
            panic!("{} region corrupted", peer.tag);
        }
        let reader = self.readers.get_mut(&region.get_id()).unwrap();
        peer.set_region(host, reader, region);
    }
}

#[derive(Clone)]
pub struct RaftRouter<E: KvEngine> {
    pub router: BatchRouter<PeerFsm<E>, StoreFsm>,
}

impl<E: KvEngine> Deref for RaftRouter<E> {
    type Target = BatchRouter<PeerFsm<E>, StoreFsm>;

    fn deref(&self) -> &BatchRouter<PeerFsm<E>, StoreFsm> {
        &self.router
    }
}

impl<E: KvEngine> RaftRouter<E> {
    pub fn send_raft_message(
        &self,
        mut msg: RaftMessage,
    ) -> std::result::Result<(), TrySendError<RaftMessage>> {
        let id = msg.get_region_id();
        match self.try_send(id, PeerMsg::RaftMessage(msg)) {
            Either::Left(Ok(())) => return Ok(()),
            Either::Left(Err(TrySendError::Full(PeerMsg::RaftMessage(m)))) => {
                return Err(TrySendError::Full(m));
            }
            Either::Left(Err(TrySendError::Disconnected(PeerMsg::RaftMessage(m)))) => {
                return Err(TrySendError::Disconnected(m));
            }
            Either::Right(PeerMsg::RaftMessage(m)) => msg = m,
            _ => unreachable!(),
        }
        match self.send_control(StoreMsg::RaftMessage(msg)) {
            Ok(()) => Ok(()),
            Err(TrySendError::Full(StoreMsg::RaftMessage(m))) => Err(TrySendError::Full(m)),
            Err(TrySendError::Disconnected(StoreMsg::RaftMessage(m))) => {
                Err(TrySendError::Disconnected(m))
            }
            _ => unreachable!(),
        }
    }

    #[inline]
    pub fn send_raft_command(
        &self,
        cmd: RaftCommand<E>,
    ) -> std::result::Result<(), TrySendError<RaftCommand<E>>> {
        let region_id = cmd.request.get_header().get_region_id();
        match self.send(region_id, PeerMsg::RaftCommand(cmd)) {
            Ok(()) => Ok(()),
            Err(TrySendError::Full(PeerMsg::RaftCommand(cmd))) => Err(TrySendError::Full(cmd)),
            Err(TrySendError::Disconnected(PeerMsg::RaftCommand(cmd))) => {
                Err(TrySendError::Disconnected(cmd))
            }
            _ => unreachable!(),
        }
    }

    fn report_unreachable(&self, store_id: u64) {
        self.broadcast_normal(|| {
            PeerMsg::SignificantMsg(SignificantMsg::StoreUnreachable { store_id })
        });
    }
}

pub struct PollContext<T, C: 'static> {
    pub cfg: Config,
    pub store: metapb::Store,
    pub pd_scheduler: FutureScheduler<PdTask<RocksEngine>>,
    pub consistency_check_scheduler: Scheduler<ConsistencyCheckTask<RocksEngine>>,
    pub split_check_scheduler: Scheduler<SplitCheckTask>,
    // handle Compact, CleanupSST task
    pub cleanup_scheduler: Scheduler<CleanupTask>,
    pub raftlog_gc_scheduler: Scheduler<RaftlogGcTask<RocksEngine>>,
    pub region_scheduler: Scheduler<RegionTask<RocksEngine>>,
    pub apply_router: ApplyRouter,
    pub router: RaftRouter<RocksEngine>,
    pub importer: Arc<SSTImporter>,
    pub store_meta: Arc<Mutex<StoreMeta>>,
    pub future_poller: ThreadPoolSender,
    pub raft_metrics: RaftMetrics,
    pub snap_mgr: SnapManager<RocksEngine>,
    pub applying_snap_count: Arc<AtomicUsize>,
    pub coprocessor_host: CoprocessorHost<RocksEngine>,
    pub timer: SteadyTimer,
    pub trans: T,
    pub pd_client: Arc<C>,
    pub global_stat: GlobalStoreStat,
    pub store_stat: LocalStoreStat,
    pub engines: KvEngines<RocksEngine, RocksEngine>,
    pub kv_wb: RocksWriteBatch,
    pub raft_wb: RocksWriteBatch,
    pub pending_count: usize,
    pub sync_log: bool,
    pub has_ready: bool,
    pub ready_res: Vec<(Ready, InvokeContext)>,
    pub need_flush_trans: bool,
    pub queued_snapshot: HashSet<u64>,
    pub current_time: Option<Timespec>,
}

impl<T, C> HandleRaftReadyContext<RocksWriteBatch, RocksWriteBatch> for PollContext<T, C> {
    fn wb_mut(&mut self) -> (&mut RocksWriteBatch, &mut RocksWriteBatch) {
        (&mut self.kv_wb, &mut self.raft_wb)
    }

    #[inline]
    fn kv_wb_mut(&mut self) -> &mut RocksWriteBatch {
        &mut self.kv_wb
    }

    #[inline]
    fn raft_wb_mut(&mut self) -> &mut RocksWriteBatch {
        &mut self.raft_wb
    }

    #[inline]
    fn sync_log(&self) -> bool {
        self.sync_log
    }

    #[inline]
    fn set_sync_log(&mut self, sync: bool) {
        self.sync_log = sync;
    }
}

impl<T, C> PollContext<T, C> {
    #[inline]
    pub fn store_id(&self) -> u64 {
        self.store.get_id()
    }
}

impl<T: Transport, C> PollContext<T, C> {
    #[inline]
    fn schedule_store_tick(&self, tick: StoreTick, timeout: Duration) {
        if !is_zero_duration(&timeout) {
            let mb = self.router.control_mailbox();
            let f = self
                .timer
                .delay(timeout)
                .map(move |_| {
                    if let Err(e) = mb.force_send(StoreMsg::Tick(tick)) {
                        info!(
                            "failed to schedule store tick, are we shutting down?";
                            "tick" => ?tick,
                            "err" => ?e
                        );
                    }
                })
                .map_err(move |e| {
                    panic!("tick {:?} is lost due to timeout error: {:?}", tick, e);
                });
            self.future_poller.spawn(f).unwrap();
        }
    }

    pub fn handle_stale_msg(
        &mut self,
        msg: &RaftMessage,
        cur_epoch: RegionEpoch,
        need_gc: bool,
        target_region: Option<metapb::Region>,
    ) {
        let region_id = msg.get_region_id();
        let from_peer = msg.get_from_peer();
        let to_peer = msg.get_to_peer();
        let msg_type = msg.get_message().get_msg_type();

        if !need_gc {
            info!(
                "raft message is stale, ignore it";
                "region_id" => region_id,
                "current_region_epoch" => ?cur_epoch,
                "msg_type" => ?msg_type,
            );
            self.raft_metrics.message_dropped.stale_msg += 1;
            return;
        }

        info!(
            "raft message is stale, tell to gc";
            "region_id" => region_id,
            "current_region_epoch" => ?cur_epoch,
            "msg_type" => ?msg_type,
        );

        let mut gc_msg = RaftMessage::default();
        gc_msg.set_region_id(region_id);
        gc_msg.set_from_peer(to_peer.clone());
        gc_msg.set_to_peer(from_peer.clone());
        gc_msg.set_region_epoch(cur_epoch);
        if let Some(r) = target_region {
            gc_msg.set_merge_target(r);
        } else {
            gc_msg.set_is_tombstone(true);
        }
        if let Err(e) = self.trans.send(gc_msg) {
            error!(
                "send gc message failed";
                "region_id" => region_id,
                "err" => ?e
            );
        }
        self.need_flush_trans = true;
    }
}

struct Store {
    // store id, before start the id is 0.
    id: u64,
    last_compact_checked_key: Key,
    stopped: bool,
    start_time: Option<Timespec>,
    consistency_check_time: HashMap<u64, Instant>,
    last_unreachable_report: HashMap<u64, Instant>,
}

pub struct StoreFsm {
    store: Store,
    receiver: Receiver<StoreMsg>,
}

impl StoreFsm {
    pub fn new(cfg: &Config) -> (LooseBoundedSender<StoreMsg>, Box<StoreFsm>) {
        let (tx, rx) = mpsc::loose_bounded(cfg.notify_capacity);
        let fsm = Box::new(StoreFsm {
            store: Store {
                id: 0,
                last_compact_checked_key: keys::DATA_MIN_KEY.to_vec(),
                stopped: false,
                start_time: None,
                consistency_check_time: HashMap::default(),
                last_unreachable_report: HashMap::default(),
            },
            receiver: rx,
        });
        (tx, fsm)
    }
}

impl Fsm for StoreFsm {
    type Message = StoreMsg;

    #[inline]
    fn is_stopped(&self) -> bool {
        self.store.stopped
    }
}

struct StoreFsmDelegate<'a, T: 'static, C: 'static> {
    fsm: &'a mut StoreFsm,
    ctx: &'a mut PollContext<T, C>,
}

impl<'a, T: Transport, C: PdClient> StoreFsmDelegate<'a, T, C> {
    fn on_tick(&mut self, tick: StoreTick) {
        let t = TiInstant::now_coarse();
        match tick {
            StoreTick::PdStoreHeartbeat => self.on_pd_store_heartbeat_tick(),
            StoreTick::SnapGc => self.on_snap_mgr_gc(),
            StoreTick::CompactLockCf => self.on_compact_lock_cf(),
            StoreTick::CompactCheck => self.on_compact_check_tick(),
            StoreTick::ConsistencyCheck => self.on_consistency_check_tick(),
            StoreTick::CleanupImportSST => self.on_cleanup_import_sst_tick(),
        }
        let elapsed = t.elapsed();
        RAFT_EVENT_DURATION
            .get(tick.tag())
            .observe(duration_to_sec(elapsed) as f64);
        slow_log!(
            elapsed,
            "[store {}] handle timeout {:?}",
            self.fsm.store.id,
            tick
        );
    }

    fn handle_msgs(&mut self, msgs: &mut Vec<StoreMsg>) {
        for m in msgs.drain(..) {
            match m {
                StoreMsg::Tick(tick) => self.on_tick(tick),
                StoreMsg::RaftMessage(msg) => {
                    if let Err(e) = self.on_raft_message(msg) {
                        error!(
                            "handle raft message failed";
                            "store_id" => self.fsm.store.id,
                            "err" => ?e
                        );
                    }
                }
                StoreMsg::CompactedEvent(event) => self.on_compaction_finished(event),
                StoreMsg::ValidateSSTResult { invalid_ssts } => {
                    self.on_validate_sst_result(invalid_ssts)
                }
                StoreMsg::ClearRegionSizeInRange { start_key, end_key } => {
                    self.clear_region_size_in_range(&start_key, &end_key)
                }
                StoreMsg::SnapshotStats => self.store_heartbeat_pd(),
                StoreMsg::StoreUnreachable { store_id } => {
                    self.on_store_unreachable(store_id);
                }
                StoreMsg::Start { store } => self.start(store),
                #[cfg(any(test, feature = "testexport"))]
                StoreMsg::Validate(f) => f(&self.ctx.cfg),
            }
        }
    }

    fn start(&mut self, store: metapb::Store) {
        if self.fsm.store.start_time.is_some() {
            panic!(
                "[store {}] unable to start again with meta {:?}",
                self.fsm.store.id, store
            );
        }
        self.fsm.store.id = store.get_id();
        self.fsm.store.start_time = Some(time::get_time());
        self.register_cleanup_import_sst_tick();
        self.register_compact_check_tick();
        self.register_pd_store_heartbeat_tick();
        self.register_compact_lock_cf_tick();
        self.register_snap_mgr_gc_tick();
        self.register_consistency_check_tick();
    }
}

pub struct RaftPoller<T: 'static, C: 'static> {
    tag: String,
    store_msg_buf: Vec<StoreMsg>,
    peer_msg_buf: Vec<PeerMsg<RocksEngine>>,
    previous_metrics: RaftMetrics,
    timer: TiInstant,
    poll_ctx: PollContext<T, C>,
    pending_proposals: Vec<RegionProposal<RocksEngine>>,
    messages_per_tick: usize,
    cfg_tracker: Tracker<Config>,
}

impl<T: Transport, C: PdClient> RaftPoller<T, C> {
    fn handle_raft_ready(&mut self, peers: &mut [Box<PeerFsm<RocksEngine>>]) {
        // Only enable the fail point when the store id is equal to 3, which is
        // the id of slow store in tests.
        fail_point!("on_raft_ready", self.poll_ctx.store_id() == 3, |_| {});
        if !self.pending_proposals.is_empty() {
            for prop in self.pending_proposals.drain(..) {
                self.poll_ctx
                    .apply_router
                    .schedule_task(prop.region_id, ApplyTask::Proposal(prop));
            }
        }
        if self.poll_ctx.need_flush_trans
            && (!self.poll_ctx.kv_wb.is_empty() || !self.poll_ctx.raft_wb.is_empty())
        {
            self.poll_ctx.trans.flush();
            self.poll_ctx.need_flush_trans = false;
        }
        let ready_cnt = self.poll_ctx.ready_res.len();
        if ready_cnt != 0 && self.poll_ctx.cfg.early_apply {
            let mut batch_pos = 0;
            let mut ready_res = mem::replace(&mut self.poll_ctx.ready_res, vec![]);
            for (ready, invoke_ctx) in &mut ready_res {
                let region_id = invoke_ctx.region_id;
                if peers[batch_pos].region_id() == region_id {
                } else {
                    while peers[batch_pos].region_id() != region_id {
                        batch_pos += 1;
                    }
                }
                PeerFsmDelegate::new(&mut peers[batch_pos], &mut self.poll_ctx)
                    .handle_raft_ready_apply(ready, invoke_ctx);
            }
            self.poll_ctx.ready_res = ready_res;
        }
        self.poll_ctx.raft_metrics.ready.has_ready_region += ready_cnt as u64;
        fail_point!("raft_before_save");
        if !self.poll_ctx.kv_wb.is_empty() {
            let mut write_opts = WriteOptions::new();
            write_opts.set_sync(true);
            self.poll_ctx
                .engines
                .kv
                .write_opt(&self.poll_ctx.kv_wb, &write_opts)
                .unwrap_or_else(|e| {
                    panic!("{} failed to save append state result: {:?}", self.tag, e);
                });
            let data_size = self.poll_ctx.kv_wb.data_size();
            if data_size > KV_WB_SHRINK_SIZE {
                self.poll_ctx.kv_wb = self.poll_ctx.engines.kv.write_batch_with_cap(4 * 1024);
            } else {
                self.poll_ctx.kv_wb.clear();
            }
        }
        fail_point!("raft_between_save");
        if !self.poll_ctx.raft_wb.is_empty() {
            fail_point!(
                "raft_before_save_on_store_1",
                self.poll_ctx.store_id() == 1,
                |_| {}
            );
            let mut write_opts = WriteOptions::new();
            write_opts.set_sync(self.poll_ctx.cfg.sync_log || self.poll_ctx.sync_log);
            self.poll_ctx
                .engines
                .raft
                .write_opt(&self.poll_ctx.raft_wb, &write_opts)
                .unwrap_or_else(|e| {
                    panic!("{} failed to save raft append result: {:?}", self.tag, e);
                });
            let data_size = self.poll_ctx.raft_wb.data_size();
            if data_size > RAFT_WB_SHRINK_SIZE {
                self.poll_ctx.raft_wb = self.poll_ctx.engines.raft.write_batch_with_cap(4 * 1024);
            } else {
                self.poll_ctx.raft_wb.clear();
            }
        }
        fail_point!("raft_after_save");
        if ready_cnt != 0 {
            let mut batch_pos = 0;
            let mut ready_res = mem::replace(&mut self.poll_ctx.ready_res, Vec::default());
            for (ready, invoke_ctx) in ready_res.drain(..) {
                let region_id = invoke_ctx.region_id;
                if peers[batch_pos].region_id() == region_id {
                } else {
                    while peers[batch_pos].region_id() != region_id {
                        batch_pos += 1;
                    }
                }
                PeerFsmDelegate::new(&mut peers[batch_pos], &mut self.poll_ctx)
                    .post_raft_ready_append(ready, invoke_ctx);
            }
        }
        let dur = self.timer.elapsed();
        if !self.poll_ctx.store_stat.is_busy {
            let election_timeout = Duration::from_millis(
                self.poll_ctx.cfg.raft_base_tick_interval.as_millis()
                    * self.poll_ctx.cfg.raft_election_timeout_ticks as u64,
            );
            if dur >= election_timeout {
                self.poll_ctx.store_stat.is_busy = true;
            }
        }

        self.poll_ctx
            .raft_metrics
            .append_log
            .observe(duration_to_sec(dur) as f64);

        slow_log!(
            dur,
            "{} handle {} pending peers include {} ready, {} entries, {} messages and {} \
             snapshots",
            self.tag,
            self.poll_ctx.pending_count,
            ready_cnt,
            self.poll_ctx.raft_metrics.ready.append - self.previous_metrics.ready.append,
            self.poll_ctx.raft_metrics.ready.message - self.previous_metrics.ready.message,
            self.poll_ctx.raft_metrics.ready.snapshot - self.previous_metrics.ready.snapshot
        );
    }
}

impl<T: Transport, C: PdClient> PollHandler<PeerFsm<RocksEngine>, StoreFsm> for RaftPoller<T, C> {
    fn begin(&mut self, batch_size: usize) {
        self.previous_metrics = self.poll_ctx.raft_metrics.clone();
        self.poll_ctx.pending_count = 0;
        self.poll_ctx.sync_log = false;
        self.poll_ctx.has_ready = false;
        if self.pending_proposals.capacity() == 0 {
            self.pending_proposals = Vec::with_capacity(batch_size);
        }
        self.timer = TiInstant::now_coarse();
        // update config
        if let Some(incoming) = self.cfg_tracker.any_new() {
            match Ord::cmp(
                &incoming.messages_per_tick,
                &self.poll_ctx.cfg.messages_per_tick,
            ) {
                CmpOrdering::Greater => {
                    self.store_msg_buf.reserve(incoming.messages_per_tick);
                    self.peer_msg_buf.reserve(incoming.messages_per_tick);
                    self.messages_per_tick = incoming.messages_per_tick;
                }
                CmpOrdering::Less => {
                    self.store_msg_buf.shrink_to(incoming.messages_per_tick);
                    self.peer_msg_buf.shrink_to(incoming.messages_per_tick);
                    self.messages_per_tick = incoming.messages_per_tick;
                }
                _ => {}
            }
            self.poll_ctx.cfg = incoming.clone();
        }
    }

    fn handle_control(&mut self, store: &mut StoreFsm) -> Option<usize> {
        let mut expected_msg_count = None;
        while self.store_msg_buf.len() < self.messages_per_tick {
            match store.receiver.try_recv() {
                Ok(msg) => self.store_msg_buf.push(msg),
                Err(TryRecvError::Empty) => {
                    expected_msg_count = Some(0);
                    break;
                }
                Err(TryRecvError::Disconnected) => {
                    store.store.stopped = true;
                    expected_msg_count = Some(0);
                    break;
                }
            }
        }
        let mut delegate = StoreFsmDelegate {
            fsm: store,
            ctx: &mut self.poll_ctx,
        };
        delegate.handle_msgs(&mut self.store_msg_buf);
        expected_msg_count
    }

    fn handle_normal(&mut self, peer: &mut PeerFsm<RocksEngine>) -> Option<usize> {
        let mut expected_msg_count = None;

        fail_point!(
            "pause_on_peer_collect_message",
            peer.peer_id() == 1,
            |_| unreachable!()
        );

        while self.peer_msg_buf.len() < self.messages_per_tick {
            match peer.receiver.try_recv() {
                // TODO: we may need a way to optimize the message copy.
                Ok(msg) => {
                    fail_point!(
                        "pause_on_peer_destroy_res",
                        peer.peer_id() == 1
                            && match msg {
                                PeerMsg::ApplyRes {
                                    res: ApplyTaskRes::Destroy { .. },
                                } => true,
                                _ => false,
                            },
                        |_| unreachable!()
                    );
                    self.peer_msg_buf.push(msg)
                }
                Err(TryRecvError::Empty) => {
                    expected_msg_count = Some(0);
                    break;
                }
                Err(TryRecvError::Disconnected) => {
                    peer.stop();
                    expected_msg_count = Some(0);
                    break;
                }
            }
        }
        let mut delegate = PeerFsmDelegate::new(peer, &mut self.poll_ctx);
        delegate.handle_msgs(&mut self.peer_msg_buf);
        delegate.collect_ready(&mut self.pending_proposals);
        expected_msg_count
    }

    fn end(&mut self, peers: &mut [Box<PeerFsm<RocksEngine>>]) {
        if self.poll_ctx.has_ready {
            self.handle_raft_ready(peers);
        }
        self.poll_ctx.current_time = None;
        if !self.poll_ctx.queued_snapshot.is_empty() {
            let mut meta = self.poll_ctx.store_meta.lock().unwrap();
            meta.pending_snapshot_regions
                .retain(|r| !self.poll_ctx.queued_snapshot.contains(&r.get_id()));
            self.poll_ctx.queued_snapshot.clear();
        }
        self.poll_ctx
            .raft_metrics
            .process_ready
            .observe(duration_to_sec(self.timer.elapsed()) as f64);
        self.poll_ctx.raft_metrics.flush();
        self.poll_ctx.store_stat.flush();
    }

    fn pause(&mut self) {
        if self.poll_ctx.need_flush_trans {
            self.poll_ctx.trans.flush();
            self.poll_ctx.need_flush_trans = false;
        }
    }
}

pub struct RaftPollerBuilder<T, C> {
    pub cfg: Arc<VersionTrack<Config>>,
    pub store: metapb::Store,
    pd_scheduler: FutureScheduler<PdTask<RocksEngine>>,
    consistency_check_scheduler: Scheduler<ConsistencyCheckTask<RocksEngine>>,
    split_check_scheduler: Scheduler<SplitCheckTask>,
    cleanup_scheduler: Scheduler<CleanupTask>,
    raftlog_gc_scheduler: Scheduler<RaftlogGcTask<RocksEngine>>,
    pub region_scheduler: Scheduler<RegionTask<RocksEngine>>,
    apply_router: ApplyRouter,
    pub router: RaftRouter<RocksEngine>,
    pub importer: Arc<SSTImporter>,
    store_meta: Arc<Mutex<StoreMeta>>,
    future_poller: ThreadPoolSender,
    snap_mgr: SnapManager<RocksEngine>,
    pub coprocessor_host: CoprocessorHost<RocksEngine>,
    trans: T,
    pd_client: Arc<C>,
    global_stat: GlobalStoreStat,
    pub engines: KvEngines<RocksEngine, RocksEngine>,
    applying_snap_count: Arc<AtomicUsize>,
}

impl<T, C> RaftPollerBuilder<T, C> {
    /// Initialize this store. It scans the db engine, loads all regions
    /// and their peers from it, and schedules snapshot worker if necessary.
    /// WARN: This store should not be used before initialized.
    fn init(&mut self) -> Result<Vec<SenderFsmPair<RocksEngine>>> {
        // Scan region meta to get saved regions.
        let start_key = keys::REGION_META_MIN_KEY;
        let end_key = keys::REGION_META_MAX_KEY;
        let kv_engine = self.engines.kv.clone();
        let store_id = self.store.get_id();
        let mut total_count = 0;
        let mut tombstone_count = 0;
        let mut applying_count = 0;
        let mut region_peers = vec![];

        let t = Instant::now();
        let mut kv_wb = self.engines.kv.write_batch();
        let mut raft_wb = self.engines.raft.write_batch();
        let mut applying_regions = vec![];
        let mut merging_count = 0;
        let mut meta = self.store_meta.lock().unwrap();
        kv_engine.scan_cf(CF_RAFT, start_key, end_key, false, |key, value| {
            let (region_id, suffix) = box_try!(keys::decode_region_meta_key(key));
            if suffix != keys::REGION_STATE_SUFFIX {
                return Ok(true);
            }

            total_count += 1;

            let mut local_state = RegionLocalState::default();
            local_state.merge_from_bytes(value)?;

            let region = local_state.get_region();
            if local_state.get_state() == PeerState::Tombstone {
                tombstone_count += 1;
                debug!("region is tombstone"; "region" => ?region, "store_id" => store_id);
                self.clear_stale_meta(&mut kv_wb, &mut raft_wb, &local_state);
                return Ok(true);
            }
            if local_state.get_state() == PeerState::Applying {
                // in case of restart happen when we just write region state to Applying,
                // but not write raft_local_state to raft rocksdb in time.
                box_try!(peer_storage::recover_from_applying_state(
                    &self.engines,
                    &mut raft_wb,
                    region_id
                ));
                applying_count += 1;
                applying_regions.push(region.clone());
                return Ok(true);
            }

            let (tx, mut peer) = box_try!(PeerFsm::create(
                store_id,
                &self.cfg.value(),
                self.region_scheduler.clone(),
                self.engines.clone(),
                region,
            ));
            if local_state.get_state() == PeerState::Merging {
                info!("region is merging"; "region" => ?region, "store_id" => store_id);
                merging_count += 1;
                peer.set_pending_merge_state(local_state.get_merge_state().to_owned());
            }
            meta.region_ranges.insert(enc_end_key(region), region_id);
            meta.regions.insert(region_id, region.clone());
            // No need to check duplicated here, because we use region id as the key
            // in DB.
            region_peers.push((tx, peer));
            self.coprocessor_host.on_region_changed(
                region,
                RegionChangeEvent::Create,
                StateRole::Follower,
            );
            Ok(true)
        })?;

        if !kv_wb.is_empty() {
            self.engines.kv.write(&kv_wb).unwrap();
            self.engines.kv.sync_wal().unwrap();
        }
        if !raft_wb.is_empty() {
            self.engines.raft.write(&raft_wb).unwrap();
            self.engines.raft.sync_wal().unwrap();
        }

        // schedule applying snapshot after raft writebatch were written.
        for region in applying_regions {
            info!("region is applying snapshot"; "region" => ?region, "store_id" => store_id);
            let (tx, mut peer) = PeerFsm::create(
                store_id,
                &self.cfg.value(),
                self.region_scheduler.clone(),
                self.engines.clone(),
                &region,
            )?;
            peer.schedule_applying_snapshot();
            meta.region_ranges
                .insert(enc_end_key(&region), region.get_id());
            meta.regions.insert(region.get_id(), region);
            region_peers.push((tx, peer));
        }

        info!(
            "start store";
            "store_id" => store_id,
            "region_count" => total_count,
            "tombstone_count" => tombstone_count,
            "applying_count" =>  applying_count,
            "merge_count" => merging_count,
            "takes" => ?t.elapsed(),
        );

        self.clear_stale_data(&meta)?;

        Ok(region_peers)
    }

    fn clear_stale_meta(
        &self,
        kv_wb: &mut RocksWriteBatch,
        raft_wb: &mut RocksWriteBatch,
        origin_state: &RegionLocalState,
    ) {
        let region = origin_state.get_region();
        let raft_key = keys::raft_state_key(region.get_id());
        let raft_state = match self.engines.raft.get_msg(&raft_key).unwrap() {
            // it has been cleaned up.
            None => return,
            Some(value) => value,
        };

        peer_storage::clear_meta(&self.engines, kv_wb, raft_wb, region.get_id(), &raft_state)
            .unwrap();
        let key = keys::region_state_key(region.get_id());
        kv_wb.put_msg_cf(CF_RAFT, &key, origin_state).unwrap();
    }

    /// `clear_stale_data` clean up all possible garbage data.
    fn clear_stale_data(&self, meta: &StoreMeta) -> Result<()> {
        let t = Instant::now();

        let mut ranges = Vec::new();
        let mut last_start_key = keys::data_key(b"");
        for region_id in meta.region_ranges.values() {
            let region = &meta.regions[region_id];
            let start_key = keys::enc_start_key(region);
            ranges.push((last_start_key, start_key));
            last_start_key = keys::enc_end_key(region);
        }
        ranges.push((last_start_key, keys::DATA_MAX_KEY.to_vec()));

        self.engines.kv.roughly_cleanup_ranges(&ranges)?;

        info!(
            "cleans up garbage data";
            "store_id" => self.store.get_id(),
            "garbage_range_count" => ranges.len(),
            "takes" => ?t.elapsed()
        );

        Ok(())
    }
}

impl<T, C> HandlerBuilder<PeerFsm<RocksEngine>, StoreFsm> for RaftPollerBuilder<T, C>
where
    T: Transport + 'static,
    C: PdClient + 'static,
{
    type Handler = RaftPoller<T, C>;

    fn build(&mut self) -> RaftPoller<T, C> {
        let ctx = PollContext {
            cfg: self.cfg.value().clone(),
            store: self.store.clone(),
            pd_scheduler: self.pd_scheduler.clone(),
            consistency_check_scheduler: self.consistency_check_scheduler.clone(),
            split_check_scheduler: self.split_check_scheduler.clone(),
            region_scheduler: self.region_scheduler.clone(),
            apply_router: self.apply_router.clone(),
            router: self.router.clone(),
            cleanup_scheduler: self.cleanup_scheduler.clone(),
            raftlog_gc_scheduler: self.raftlog_gc_scheduler.clone(),
            importer: self.importer.clone(),
            store_meta: self.store_meta.clone(),
            future_poller: self.future_poller.clone(),
            raft_metrics: RaftMetrics::default(),
            snap_mgr: self.snap_mgr.clone(),
            applying_snap_count: self.applying_snap_count.clone(),
            coprocessor_host: self.coprocessor_host.clone(),
            timer: SteadyTimer::default(),
            trans: self.trans.clone(),
            pd_client: self.pd_client.clone(),
            global_stat: self.global_stat.clone(),
            store_stat: self.global_stat.local(),
            engines: self.engines.clone(),
            kv_wb: self.engines.kv.write_batch(),
            raft_wb: self.engines.raft.write_batch_with_cap(4 * 1024),
            pending_count: 0,
            sync_log: false,
            has_ready: false,
            ready_res: Vec::new(),
            need_flush_trans: false,
            queued_snapshot: HashSet::default(),
            current_time: None,
        };
        let tag = format!("[store {}]", ctx.store.get_id());
        RaftPoller {
            tag: tag.clone(),
            store_msg_buf: Vec::with_capacity(ctx.cfg.messages_per_tick),
            peer_msg_buf: Vec::with_capacity(ctx.cfg.messages_per_tick),
            previous_metrics: ctx.raft_metrics.clone(),
            timer: TiInstant::now_coarse(),
            messages_per_tick: ctx.cfg.messages_per_tick,
            poll_ctx: ctx,
            pending_proposals: Vec::new(),
            cfg_tracker: self.cfg.clone().tracker(tag),
        }
    }
}

struct Workers {
    pd_worker: FutureWorker<PdTask<RocksEngine>>,
    consistency_check_worker: Worker<ConsistencyCheckTask<RocksEngine>>,
    split_check_worker: Worker<SplitCheckTask>,
    // handle Compact, CleanupSST task
    cleanup_worker: Worker<CleanupTask>,
    raftlog_gc_worker: Worker<RaftlogGcTask<RocksEngine>>,
    region_worker: Worker<RegionTask<RocksEngine>>,
    coprocessor_host: CoprocessorHost<RocksEngine>,
    future_poller: ThreadPool,
}

pub struct RaftBatchSystem {
    system: BatchSystem<PeerFsm<RocksEngine>, StoreFsm>,
    apply_router: ApplyRouter,
    apply_system: ApplyBatchSystem,
    router: RaftRouter<RocksEngine>,
    workers: Option<Workers>,
}

impl RaftBatchSystem {
    pub fn router(&self) -> RaftRouter<RocksEngine> {
        self.router.clone()
    }

    pub fn apply_router(&self) -> ApplyRouter {
        self.apply_router.clone()
    }

    // TODO: reduce arguments
    pub fn spawn<T: Transport + 'static, C: PdClient + 'static>(
        &mut self,
        meta: metapb::Store,
        cfg: Arc<VersionTrack<Config>>,
        engines: KvEngines<RocksEngine, RocksEngine>,
        trans: T,
        pd_client: Arc<C>,
        mgr: SnapManager<RocksEngine>,
        pd_worker: FutureWorker<PdTask<RocksEngine>>,
        store_meta: Arc<Mutex<StoreMeta>>,
        mut coprocessor_host: CoprocessorHost<RocksEngine>,
        importer: Arc<SSTImporter>,
        split_check_worker: Worker<SplitCheckTask>,
<<<<<<< HEAD
        auto_split_controller: AutoSplitController,
        dyn_cfg: Box<dyn DynamicConfig>,
=======
>>>>>>> 6b60d57b
    ) -> Result<()> {
        assert!(self.workers.is_none());
        // TODO: we can get cluster meta regularly too later.

        // TODO load coprocessors from configuration
        coprocessor_host
            .registry
            .register_admin_observer(100, BoxAdminObserver::new(SplitObserver));

        let workers = Workers {
            split_check_worker,
            region_worker: Worker::new("snapshot-worker"),
            pd_worker,
            consistency_check_worker: Worker::new("consistency-check"),
            cleanup_worker: Worker::new("cleanup-worker"),
            raftlog_gc_worker: Worker::new("raft-gc-worker"),
            coprocessor_host,
            future_poller: tokio_threadpool::Builder::new()
                .name_prefix("future-poller")
                .pool_size(cfg.value().future_poll_size)
                .build(),
        };
        let mut builder = RaftPollerBuilder {
            cfg,
            store: meta,
            engines,
            router: self.router.clone(),
            split_check_scheduler: workers.split_check_worker.scheduler(),
            region_scheduler: workers.region_worker.scheduler(),
            pd_scheduler: workers.pd_worker.scheduler(),
            consistency_check_scheduler: workers.consistency_check_worker.scheduler(),
            cleanup_scheduler: workers.cleanup_worker.scheduler(),
            raftlog_gc_scheduler: workers.raftlog_gc_worker.scheduler(),
            apply_router: self.apply_router.clone(),
            trans,
            pd_client,
            coprocessor_host: workers.coprocessor_host.clone(),
            importer,
            snap_mgr: mgr,
            global_stat: GlobalStoreStat::default(),
            store_meta,
            applying_snap_count: Arc::new(AtomicUsize::new(0)),
            future_poller: workers.future_poller.sender().clone(),
        };
        let region_peers = builder.init()?;
        let engine = builder.engines.kv.clone();
        if engine.support_write_batch_vec() {
<<<<<<< HEAD
            self.start_system::<T, C, RocksWriteBatchVec>(
                workers,
                region_peers,
                builder,
                auto_split_controller,
                dyn_cfg,
            )?;
        } else {
            self.start_system::<T, C, RocksWriteBatch>(
                workers,
                region_peers,
                builder,
                auto_split_controller,
                dyn_cfg,
            )?;
=======
            self.start_system::<T, C, RocksWriteBatchVec>(workers, region_peers, builder)?;
        } else {
            self.start_system::<T, C, RocksWriteBatch>(workers, region_peers, builder)?;
>>>>>>> 6b60d57b
        }
        Ok(())
    }

    fn start_system<
        T: Transport + 'static,
        C: PdClient + 'static,
        W: WriteBatch + WriteBatchVecExt<RocksEngine> + 'static,
    >(
        &mut self,
        mut workers: Workers,
        region_peers: Vec<SenderFsmPair<RocksEngine>>,
        builder: RaftPollerBuilder<T, C>,
<<<<<<< HEAD
        auto_split_controller: AutoSplitController,
        dyn_cfg: Box<dyn DynamicConfig>,
=======
>>>>>>> 6b60d57b
    ) -> Result<()> {
        builder.snap_mgr.init()?;

        let engines = builder.engines.clone();
        let snap_mgr = builder.snap_mgr.clone();
        let cfg = builder.cfg.value().clone();
        let store = builder.store.clone();
        let pd_client = builder.pd_client.clone();
        let importer = builder.importer.clone();

        let apply_poller_builder = ApplyPollerBuilder::<W>::new(
            &builder,
            ApplyNotifier::Router(self.router.clone()),
            self.apply_router.clone(),
        );
        self.apply_system
            .schedule_all(region_peers.iter().map(|pair| pair.1.get_peer()));

        {
            let mut meta = builder.store_meta.lock().unwrap();
            for (_, peer_fsm) in &region_peers {
                let peer = peer_fsm.get_peer();
                meta.readers
                    .insert(peer_fsm.region_id(), ReadDelegate::from_peer(peer));
            }
        }

        let router = Mutex::new(self.router.clone());
        pd_client.handle_reconnect(move || {
            router
                .lock()
                .unwrap()
                .broadcast_normal(|| PeerMsg::HeartbeatPd);
        });

        let tag = format!("raftstore-{}", store.get_id());
        self.system.spawn(tag, builder);
        let mut mailboxes = Vec::with_capacity(region_peers.len());
        let mut address = Vec::with_capacity(region_peers.len());
        for (tx, fsm) in region_peers {
            address.push(fsm.region_id());
            mailboxes.push((fsm.region_id(), BasicMailbox::new(tx, fsm)));
        }
        self.router.register_all(mailboxes);

        // Make sure Msg::Start is the first message each FSM received.
        for addr in address {
            self.router.force_send(addr, PeerMsg::Start).unwrap();
        }
        self.router
            .send_control(StoreMsg::Start {
                store: store.clone(),
            })
            .unwrap();

        self.apply_system
            .spawn("apply".to_owned(), apply_poller_builder);

        let region_runner = RegionRunner::new(
            engines.clone(),
            snap_mgr,
            cfg.snap_apply_batch_size.0 as usize,
            cfg.use_delete_range,
            cfg.clean_stale_peer_delay.0,
            workers.coprocessor_host.clone(),
            self.router(),
        );
        let timer = region_runner.new_timer();
        box_try!(workers.region_worker.start_with_timer(region_runner, timer));

        let raftlog_gc_runner = RaftlogGcRunner::new(None);
        box_try!(workers.raftlog_gc_worker.start(raftlog_gc_runner));

        let compact_runner = CompactRunner::new(engines.kv.clone());
        let cleanup_sst_runner = CleanupSSTRunner::new(
            store.get_id(),
            self.router.clone(),
            Arc::clone(&importer),
            Arc::clone(&pd_client),
        );
        let cleanup_runner = CleanupRunner::new(compact_runner, cleanup_sst_runner);
        box_try!(workers.cleanup_worker.start(cleanup_runner));

        let pd_runner = PdRunner::new(
            store.get_id(),
            Arc::clone(&pd_client),
            self.router.clone(),
            engines.kv,
            workers.pd_worker.scheduler(),
            cfg.pd_store_heartbeat_tick_interval.as_secs(),
            auto_split_controller,
        );
        box_try!(workers.pd_worker.start(pd_runner));

        let consistency_check_runner = ConsistencyCheckRunner::new(self.router.clone());
        box_try!(workers
            .consistency_check_worker
            .start(consistency_check_runner));

        if let Err(e) = sys_util::thread::set_priority(sys_util::HIGH_PRI) {
            warn!("set thread priority for raftstore failed"; "error" => ?e);
        }
        self.workers = Some(workers);
        Ok(())
    }

    pub fn shutdown(&mut self) {
        if self.workers.is_none() {
            return;
        }
        let mut workers = self.workers.take().unwrap();
        // Wait all workers finish.
        let mut handles: Vec<Option<thread::JoinHandle<()>>> = vec![];
        handles.push(workers.split_check_worker.stop());
        handles.push(workers.region_worker.stop());
        handles.push(workers.pd_worker.stop());
        handles.push(workers.consistency_check_worker.stop());
        handles.push(workers.cleanup_worker.stop());
        handles.push(workers.raftlog_gc_worker.stop());
        self.apply_system.shutdown();
        self.system.shutdown();
        for h in handles {
            if let Some(h) = h {
                h.join().unwrap();
            }
        }
        workers.coprocessor_host.shutdown();
        workers.future_poller.shutdown_now().wait().unwrap();
    }
}

pub fn create_raft_batch_system(cfg: &Config) -> (RaftRouter<RocksEngine>, RaftBatchSystem) {
    let (store_tx, store_fsm) = StoreFsm::new(cfg);
    let (apply_router, apply_system) = create_apply_batch_system(&cfg);
    let (router, system) = batch_system::create_system(
        cfg.store_pool_size,
        cfg.store_max_batch_size,
        store_tx,
        store_fsm,
    );
    let raft_router = RaftRouter { router };
    let system = RaftBatchSystem {
        system,
        workers: None,
        apply_router,
        apply_system,
        router: raft_router.clone(),
    };
    (raft_router, system)
}

impl<'a, T: Transport, C: PdClient> StoreFsmDelegate<'a, T, C> {
    /// Checks if the message is targeting a stale peer.
    ///
    /// Returns true means the message can be dropped silently.
    fn check_msg(&mut self, msg: &RaftMessage) -> Result<bool> {
        let region_id = msg.get_region_id();
        let from_epoch = msg.get_region_epoch();
        let msg_type = msg.get_message().get_msg_type();
        let from_store_id = msg.get_from_peer().get_store_id();

        // Check if the target peer is tombstone.
        let state_key = keys::region_state_key(region_id);
        let local_state: RegionLocalState =
            match self.ctx.engines.kv.get_msg_cf(CF_RAFT, &state_key)? {
                Some(state) => state,
                None => return Ok(false),
            };

        if local_state.get_state() != PeerState::Tombstone {
            // Maybe split, but not registered yet.
            self.ctx.raft_metrics.message_dropped.region_nonexistent += 1;
            if util::is_first_vote_msg(msg.get_message()) {
                let mut meta = self.ctx.store_meta.lock().unwrap();
                // Last check on whether target peer is created, otherwise, the
                // vote message will never be consumed.
                if meta.regions.contains_key(&region_id) {
                    return Ok(false);
                }
                meta.pending_votes.push(msg.to_owned());
                info!(
                    "region doesn't exist yet, wait for it to be split";
                    "region_id" => region_id
                );
                return Ok(true);
            }
            return Err(box_err!(
                "[region {}] region not exist but not tombstone: {:?}",
                region_id,
                local_state
            ));
        }
        debug!(
            "region is in tombstone state";
            "region_id" => region_id,
            "region_local_state" => ?local_state,
        );
        let region = local_state.get_region();
        let region_epoch = region.get_region_epoch();
        if local_state.has_merge_state() {
            info!(
                "merged peer receives a stale message";
                "region_id" => region_id,
                "current_region_epoch" => ?region_epoch,
                "msg_type" => ?msg_type,
            );

            let merge_target = if let Some(peer) = util::find_peer(region, from_store_id) {
                // Maybe the target is promoted from learner to voter, but the follower
                // doesn't know it. So we only compare peer id.
                assert_eq!(peer.get_id(), msg.get_from_peer().get_id());
                // Let stale peer decides whether it should wait for merging or just remove
                // itself.
                Some(local_state.get_merge_state().get_target().to_owned())
            } else {
                // If a peer is isolated before prepare_merge and conf remove, it should just
                // remove itself.
                None
            };
            self.ctx
                .handle_stale_msg(msg, region_epoch.clone(), true, merge_target);
            return Ok(true);
        }
        // The region in this peer is already destroyed
        if util::is_epoch_stale(from_epoch, region_epoch) {
            info!(
                "tombstone peer receives a stale message";
                "region_id" => region_id,
                "from_region_epoch" => ?from_epoch,
                "current_region_epoch" => ?region_epoch,
                "msg_type" => ?msg_type,
            );
            let mut need_gc_msg = util::is_vote_msg(msg.get_message());
            if msg.has_extra_msg() {
                // A learner can't vote so it sends the wake-up msg to others to find out whether
                // it is removed due to conf change or merge.
                need_gc_msg |= msg.get_extra_msg().get_type() == ExtraMessageType::MsgRegionWakeUp
            }
            let not_exist = util::find_peer(region, from_store_id).is_none();
            self.ctx
                .handle_stale_msg(msg, region_epoch.clone(), need_gc_msg && not_exist, None);

            return Ok(true);
        }

        if from_epoch.get_conf_ver() == region_epoch.get_conf_ver() {
            self.ctx.raft_metrics.message_dropped.region_tombstone_peer += 1;
            return Err(box_err!(
                "tombstone peer [epoch: {:?}] receive an invalid \
                 message {:?}, ignore it",
                region_epoch,
                msg_type
            ));
        }

        Ok(false)
    }

    fn on_raft_message(&mut self, mut msg: RaftMessage) -> Result<()> {
        let region_id = msg.get_region_id();
        match self.ctx.router.send(region_id, PeerMsg::RaftMessage(msg)) {
            Ok(()) | Err(TrySendError::Full(_)) => return Ok(()),
            Err(TrySendError::Disconnected(PeerMsg::RaftMessage(m))) => msg = m,
            e => panic!(
                "[store {}] [region {}] unexpected redirect error: {:?}",
                self.fsm.store.id, region_id, e
            ),
        }

        debug!(
            "handle raft message";
            "from_peer_id" => msg.get_from_peer().get_id(),
            "to_peer_id" => msg.get_to_peer().get_id(),
            "store_id" => self.fsm.store.id,
            "region_id" => region_id,
            "msg_type" => ?msg.get_message().get_msg_type(),
        );

        if msg.get_to_peer().get_store_id() != self.ctx.store_id() {
            warn!(
                "store not match, ignore it";
                "store_id" => self.ctx.store_id(),
                "to_store_id" => msg.get_to_peer().get_store_id(),
                "region_id" => region_id,
            );
            self.ctx.raft_metrics.message_dropped.mismatch_store_id += 1;
            return Ok(());
        }

        if !msg.has_region_epoch() {
            error!(
                "missing epoch in raft message, ignore it";
                "region_id" => region_id,
            );
            self.ctx.raft_metrics.message_dropped.mismatch_region_epoch += 1;
            return Ok(());
        }
        if msg.get_is_tombstone() || msg.has_merge_target() {
            // Target tombstone peer doesn't exist, so ignore it.
            return Ok(());
        }
        if self.check_msg(&msg)? {
            return Ok(());
        }
        if !self.maybe_create_peer(region_id, &msg)? {
            return Ok(());
        }
        let _ = self.ctx.router.send(region_id, PeerMsg::RaftMessage(msg));
        Ok(())
    }

    /// If target peer doesn't exist, create it.
    ///
    /// return false to indicate that target peer is in invalid state or
    /// doesn't exist and can't be created.
    fn maybe_create_peer(&mut self, region_id: u64, msg: &RaftMessage) -> Result<bool> {
        let target = msg.get_to_peer();
        // we may encounter a message with larger peer id, which means
        // current peer is stale, then we should remove current peer
        let mut guard = self.ctx.store_meta.lock().unwrap();
        let meta: &mut StoreMeta = &mut *guard;
        if meta.regions.contains_key(&region_id) {
            return Ok(true);
        }

        if !is_initial_msg(msg.get_message()) {
            let msg_type = msg.get_message().get_msg_type();
            debug!(
                "target peer doesn't exist, stale message";
                "target_peer" => ?target,
                "region_id" => region_id,
                "msg_type" => ?msg_type,
            );
            self.ctx.raft_metrics.message_dropped.stale_msg += 1;
            return Ok(false);
        }

        let mut is_overlapped = false;
        let mut regions_to_destroy = vec![];
        for (_, id) in meta.region_ranges.range((
            Excluded(data_key(msg.get_start_key())),
            Unbounded::<Vec<u8>>,
        )) {
            let exist_region = &meta.regions[&id];
            if enc_start_key(exist_region) >= data_end_key(msg.get_end_key()) {
                break;
            }

            debug!(
                "msg is overlapped with exist region";
                "region_id" => region_id,
                "msg" => ?msg,
                "exist_region" => ?exist_region,
            );
            if util::is_first_vote_msg(msg.get_message()) {
                meta.pending_votes.push(msg.to_owned());
            }

            if maybe_destroy_source(
                meta,
                region_id,
                exist_region.get_id(),
                msg.get_region_epoch().to_owned(),
            ) {
                regions_to_destroy.push(exist_region.get_id());
                continue;
            }
            is_overlapped = true;
            if msg.get_region_epoch().get_version() > exist_region.get_region_epoch().get_version()
            {
                // If new region's epoch version is greater than exist region's, the exist region
                // may has been merged already.
                let _ = self.ctx.router.force_send(
                    exist_region.get_id(),
                    PeerMsg::CasualMessage(CasualMessage::RegionOverlapped),
                );
            }
        }
        if is_overlapped {
            self.ctx.raft_metrics.message_dropped.region_overlap += 1;
            return Ok(false);
        }

        for id in regions_to_destroy {
            self.ctx
                .router
                .force_send(
                    id,
                    PeerMsg::SignificantMsg(SignificantMsg::MergeResult {
                        target: target.clone(),
                        stale: true,
                    }),
                )
                .unwrap();
        }

        // New created peers should know it's learner or not.
        let (tx, peer) = PeerFsm::replicate(
            self.ctx.store_id(),
            &self.ctx.cfg,
            self.ctx.region_scheduler.clone(),
            self.ctx.engines.clone(),
            region_id,
            target.clone(),
        )?;
        // following snapshot may overlap, should insert into region_ranges after
        // snapshot is applied.
        meta.regions
            .insert(region_id, peer.get_peer().region().to_owned());
        let mailbox = BasicMailbox::new(tx, peer);
        self.ctx.router.register(region_id, mailbox);
        self.ctx
            .router
            .force_send(region_id, PeerMsg::Start)
            .unwrap();
        Ok(true)
    }

    fn on_compaction_finished(&mut self, event: CompactedEvent) {
        // If size declining is trivial, skip.
        let total_bytes_declined = if event.total_input_bytes > event.total_output_bytes {
            event.total_input_bytes - event.total_output_bytes
        } else {
            0
        };
        if total_bytes_declined < self.ctx.cfg.region_split_check_diff.0
            || total_bytes_declined * 10 < event.total_input_bytes
        {
            return;
        }

        let output_level_str = event.output_level.to_string();
        COMPACTION_DECLINED_BYTES
            .with_label_values(&[&output_level_str])
            .observe(total_bytes_declined as f64);

        // self.cfg.region_split_check_diff.0 / 16 is an experienced value.
        let mut region_declined_bytes = {
            let meta = self.ctx.store_meta.lock().unwrap();
            calc_region_declined_bytes(
                event,
                &meta.region_ranges,
                self.ctx.cfg.region_split_check_diff.0 / 16,
            )
        };

        COMPACTION_RELATED_REGION_COUNT
            .with_label_values(&[&output_level_str])
            .observe(region_declined_bytes.len() as f64);

        for (region_id, declined_bytes) in region_declined_bytes.drain(..) {
            let _ = self.ctx.router.send(
                region_id,
                PeerMsg::CasualMessage(CasualMessage::CompactionDeclinedBytes {
                    bytes: declined_bytes,
                }),
            );
        }
    }

    fn register_compact_check_tick(&self) {
        self.ctx.schedule_store_tick(
            StoreTick::CompactCheck,
            self.ctx.cfg.region_compact_check_interval.0,
        )
    }

    fn on_compact_check_tick(&mut self) {
        self.register_compact_check_tick();
        if self.ctx.cleanup_scheduler.is_busy() {
            debug!(
                "compact worker is busy, check space redundancy next time";
                "store_id" => self.fsm.store.id,
            );
            return;
        }

        if self
            .ctx
            .engines
            .kv
            .auto_compactions_is_disabled()
            .expect("cf")
        {
            debug!(
                "skip compact check when disabled auto compactions";
                "store_id" => self.fsm.store.id,
            );
            return;
        }

        // Start from last checked key.
        let mut ranges_need_check =
            Vec::with_capacity(self.ctx.cfg.region_compact_check_step as usize + 1);
        ranges_need_check.push(self.fsm.store.last_compact_checked_key.clone());

        let largest_key = {
            let meta = self.ctx.store_meta.lock().unwrap();
            if meta.region_ranges.is_empty() {
                debug!(
                    "there is no range need to check";
                    "store_id" => self.fsm.store.id
                );
                return;
            }

            // Collect continuous ranges.
            let left_ranges = meta.region_ranges.range((
                Excluded(self.fsm.store.last_compact_checked_key.clone()),
                Unbounded::<Key>,
            ));
            ranges_need_check.extend(
                left_ranges
                    .take(self.ctx.cfg.region_compact_check_step as usize)
                    .map(|(k, _)| k.to_owned()),
            );

            // Update last_compact_checked_key.
            meta.region_ranges.keys().last().unwrap().to_vec()
        };

        let last_key = ranges_need_check.last().unwrap().clone();
        if last_key == largest_key {
            // Range [largest key, DATA_MAX_KEY) also need to check.
            if last_key != keys::DATA_MAX_KEY.to_vec() {
                ranges_need_check.push(keys::DATA_MAX_KEY.to_vec());
            }
            // Next task will start from the very beginning.
            self.fsm.store.last_compact_checked_key = keys::DATA_MIN_KEY.to_vec();
        } else {
            self.fsm.store.last_compact_checked_key = last_key;
        }

        // Schedule the task.
        let cf_names = vec![CF_DEFAULT.to_owned(), CF_WRITE.to_owned()];
        if let Err(e) = self.ctx.cleanup_scheduler.schedule(CleanupTask::Compact(
            CompactTask::CheckAndCompact {
                cf_names,
                ranges: ranges_need_check,
                tombstones_num_threshold: self.ctx.cfg.region_compact_min_tombstones,
                tombstones_percent_threshold: self.ctx.cfg.region_compact_tombstones_percent,
            },
        )) {
            error!(
                "schedule space check task failed";
                "store_id" => self.fsm.store.id,
                "err" => ?e,
            );
        }
    }

    fn store_heartbeat_pd(&mut self) {
        let mut stats = StoreStats::default();

        let used_size = self.ctx.snap_mgr.get_total_snap_size();
        stats.set_used_size(used_size);
        stats.set_store_id(self.ctx.store_id());
        {
            let meta = self.ctx.store_meta.lock().unwrap();
            stats.set_region_count(meta.regions.len() as u32);
        }

        let snap_stats = self.ctx.snap_mgr.stats();
        stats.set_sending_snap_count(snap_stats.sending_count as u32);
        stats.set_receiving_snap_count(snap_stats.receiving_count as u32);
        STORE_SNAPSHOT_TRAFFIC_GAUGE_VEC
            .with_label_values(&["sending"])
            .set(snap_stats.sending_count as i64);
        STORE_SNAPSHOT_TRAFFIC_GAUGE_VEC
            .with_label_values(&["receiving"])
            .set(snap_stats.receiving_count as i64);

        let apply_snapshot_count = self.ctx.applying_snap_count.load(Ordering::SeqCst);
        stats.set_applying_snap_count(apply_snapshot_count as u32);
        STORE_SNAPSHOT_TRAFFIC_GAUGE_VEC
            .with_label_values(&["applying"])
            .set(apply_snapshot_count as i64);

        stats.set_start_time(self.fsm.store.start_time.unwrap().sec as u32);

        // report store write flow to pd
        stats.set_bytes_written(
            self.ctx
                .global_stat
                .stat
                .engine_total_bytes_written
                .swap(0, Ordering::SeqCst),
        );
        stats.set_keys_written(
            self.ctx
                .global_stat
                .stat
                .engine_total_keys_written
                .swap(0, Ordering::SeqCst),
        );

        stats.set_is_busy(
            self.ctx
                .global_stat
                .stat
                .is_busy
                .swap(false, Ordering::SeqCst),
        );

        let store_info = StoreInfo {
            engine: self.ctx.engines.kv.clone(),
            capacity: self.ctx.cfg.capacity.0,
        };

        let task = PdTask::StoreHeartbeat { stats, store_info };
        if let Err(e) = self.ctx.pd_scheduler.schedule(task) {
            error!("notify pd failed";
                "store_id" => self.fsm.store.id,
                "err" => ?e
            );
        }
    }

    fn on_pd_store_heartbeat_tick(&mut self) {
        self.store_heartbeat_pd();
        self.register_pd_store_heartbeat_tick();
    }

    fn handle_snap_mgr_gc(&mut self) -> Result<()> {
        let snap_keys = self.ctx.snap_mgr.list_idle_snap()?;
        if snap_keys.is_empty() {
            return Ok(());
        }
        let (mut last_region_id, mut keys) = (0, vec![]);
        let schedule_gc_snap = |region_id: u64, snaps| -> Result<()> {
            debug!(
                "schedule snap gc";
                "store_id" => self.fsm.store.id,
                "region_id" => region_id,
            );
            let gc_snap = PeerMsg::CasualMessage(CasualMessage::GcSnap { snaps });
            match self.ctx.router.send(region_id, gc_snap) {
                Ok(()) => Ok(()),
                Err(TrySendError::Disconnected(PeerMsg::CasualMessage(
                    CasualMessage::GcSnap { snaps },
                ))) => {
                    // The snapshot exists because MsgAppend has been rejected. So the
                    // peer must have been exist. But now it's disconnected, so the peer
                    // has to be destroyed instead of being created.
                    info!(
                        "region is disconnected, remove snaps";
                        "region_id" => region_id,
                        "snaps" => ?snaps,
                    );
                    for (key, is_sending) in snaps {
                        let snap = if is_sending {
                            self.ctx.snap_mgr.get_snapshot_for_sending(&key)?
                        } else {
                            self.ctx.snap_mgr.get_snapshot_for_applying(&key)?
                        };
                        self.ctx
                            .snap_mgr
                            .delete_snapshot(&key, snap.as_ref(), false);
                    }
                    Ok(())
                }
                Err(TrySendError::Full(_)) => Ok(()),
                Err(TrySendError::Disconnected(_)) => unreachable!(),
            }
        };
        for (key, is_sending) in snap_keys {
            if last_region_id == key.region_id {
                keys.push((key, is_sending));
                continue;
            }

            if !keys.is_empty() {
                schedule_gc_snap(last_region_id, keys)?;
                keys = vec![];
            }

            last_region_id = key.region_id;
            keys.push((key, is_sending));
        }
        if !keys.is_empty() {
            schedule_gc_snap(last_region_id, keys)?;
        }
        Ok(())
    }

    fn on_snap_mgr_gc(&mut self) {
        if let Err(e) = self.handle_snap_mgr_gc() {
            error!(
                "handle gc snap failed";
                "store_id" => self.fsm.store.id,
                "err" => ?e
            );
        }
        self.register_snap_mgr_gc_tick();
    }

    fn on_compact_lock_cf(&mut self) {
        // Create a compact lock cf task(compact whole range) and schedule directly.
        let lock_cf_bytes_written = self
            .ctx
            .global_stat
            .stat
            .lock_cf_bytes_written
            .load(Ordering::SeqCst);
        if lock_cf_bytes_written > self.ctx.cfg.lock_cf_compact_bytes_threshold.0 {
            self.ctx
                .global_stat
                .stat
                .lock_cf_bytes_written
                .fetch_sub(lock_cf_bytes_written, Ordering::SeqCst);

            let task = CompactTask::Compact {
                cf_name: String::from(CF_LOCK),
                start_key: None,
                end_key: None,
            };
            if let Err(e) = self
                .ctx
                .cleanup_scheduler
                .schedule(CleanupTask::Compact(task))
            {
                error!(
                    "schedule compact lock cf task failed";
                    "store_id" => self.fsm.store.id,
                    "err" => ?e,
                );
            }
        }

        self.register_compact_lock_cf_tick();
    }

    fn register_pd_store_heartbeat_tick(&self) {
        self.ctx.schedule_store_tick(
            StoreTick::PdStoreHeartbeat,
            self.ctx.cfg.pd_store_heartbeat_tick_interval.0,
        );
    }

    fn register_snap_mgr_gc_tick(&self) {
        self.ctx
            .schedule_store_tick(StoreTick::SnapGc, self.ctx.cfg.snap_mgr_gc_tick_interval.0)
    }

    fn register_compact_lock_cf_tick(&self) {
        self.ctx.schedule_store_tick(
            StoreTick::CompactLockCf,
            self.ctx.cfg.lock_cf_compact_interval.0,
        )
    }
}

impl<'a, T: Transport, C: PdClient> StoreFsmDelegate<'a, T, C> {
    fn on_validate_sst_result(&mut self, ssts: Vec<SstMeta>) {
        if ssts.is_empty() {
            return;
        }
        // A stale peer can still ingest a stale SST before it is
        // destroyed. We need to make sure that no stale peer exists.
        let mut delete_ssts = Vec::new();
        {
            let meta = self.ctx.store_meta.lock().unwrap();
            for sst in ssts {
                if !meta.regions.contains_key(&sst.get_region_id()) {
                    delete_ssts.push(sst);
                }
            }
        }
        if delete_ssts.is_empty() {
            return;
        }

        let task = CleanupSSTTask::DeleteSST { ssts: delete_ssts };
        if let Err(e) = self
            .ctx
            .cleanup_scheduler
            .schedule(CleanupTask::CleanupSST(task))
        {
            error!(
                "schedule to delete ssts failed";
                "store_id" => self.fsm.store.id,
                "err" => ?e,
            );
        }
    }

    fn on_cleanup_import_sst(&mut self) -> Result<()> {
        let mut delete_ssts = Vec::new();
        let mut validate_ssts = Vec::new();

        let ssts = box_try!(self.ctx.importer.list_ssts());
        if ssts.is_empty() {
            return Ok(());
        }
        {
            let meta = self.ctx.store_meta.lock().unwrap();
            for sst in ssts {
                if let Some(r) = meta.regions.get(&sst.get_region_id()) {
                    let region_epoch = r.get_region_epoch();
                    if util::is_epoch_stale(sst.get_region_epoch(), region_epoch) {
                        // If the SST epoch is stale, it will not be ingested anymore.
                        delete_ssts.push(sst);
                    }
                } else {
                    // If the peer doesn't exist, we need to validate the SST through PD.
                    validate_ssts.push(sst);
                }
            }
        }

        if !delete_ssts.is_empty() {
            let task = CleanupSSTTask::DeleteSST { ssts: delete_ssts };
            if let Err(e) = self
                .ctx
                .cleanup_scheduler
                .schedule(CleanupTask::CleanupSST(task))
            {
                error!(
                    "schedule to delete ssts failed";
                    "store_id" => self.fsm.store.id,
                    "err" => ?e
                );
            }
        }

        if !validate_ssts.is_empty() {
            let task = CleanupSSTTask::ValidateSST {
                ssts: validate_ssts,
            };
            if let Err(e) = self
                .ctx
                .cleanup_scheduler
                .schedule(CleanupTask::CleanupSST(task))
            {
                error!(
                   "schedule to validate ssts failed";
                   "store_id" => self.fsm.store.id,
                   "err" => ?e,
                );
            }
        }

        Ok(())
    }

    fn register_consistency_check_tick(&mut self) {
        self.ctx.schedule_store_tick(
            StoreTick::ConsistencyCheck,
            self.ctx.cfg.consistency_check_interval.0,
        )
    }

    fn on_consistency_check_tick(&mut self) {
        self.register_consistency_check_tick();
        if self.ctx.consistency_check_scheduler.is_busy() {
            return;
        }
        let (mut target_region_id, mut oldest) = (0, Instant::now());
        let target_peer = {
            let meta = self.ctx.store_meta.lock().unwrap();
            for region_id in meta.regions.keys() {
                match self.fsm.store.consistency_check_time.get(region_id) {
                    Some(time) => {
                        if *time < oldest {
                            oldest = *time;
                            target_region_id = *region_id;
                        }
                    }
                    None => {
                        target_region_id = *region_id;
                        break;
                    }
                }
            }
            if target_region_id == 0 {
                return;
            }
            match util::find_peer(&meta.regions[&target_region_id], self.ctx.store_id()) {
                None => return,
                Some(p) => p.clone(),
            }
        };
        info!(
            "scheduling consistency check for region";
            "store_id" => self.fsm.store.id,
            "region_id" => target_region_id,
        );
        self.fsm
            .store
            .consistency_check_time
            .insert(target_region_id, Instant::now());
        let mut request = new_admin_request(target_region_id, target_peer);
        let mut admin = AdminRequest::default();
        admin.set_cmd_type(AdminCmdType::ComputeHash);
        request.set_admin_request(admin);

        let _ = self.ctx.router.send(
            target_region_id,
            PeerMsg::RaftCommand(RaftCommand::new(request, Callback::None)),
        );
    }

    fn on_cleanup_import_sst_tick(&mut self) {
        if let Err(e) = self.on_cleanup_import_sst() {
            error!(
                "cleanup import sst failed";
                "store_id" => self.fsm.store.id,
                "err" => ?e,
            );
        }
        self.register_cleanup_import_sst_tick();
    }

    fn register_cleanup_import_sst_tick(&self) {
        self.ctx.schedule_store_tick(
            StoreTick::CleanupImportSST,
            self.ctx.cfg.cleanup_import_sst_interval.0,
        )
    }

    fn clear_region_size_in_range(&mut self, start_key: &[u8], end_key: &[u8]) {
        let start_key = data_key(start_key);
        let end_key = data_end_key(end_key);

        let mut regions = vec![];
        {
            let meta = self.ctx.store_meta.lock().unwrap();
            for (_, region_id) in meta
                .region_ranges
                .range((Excluded(start_key), Included(end_key)))
            {
                regions.push(*region_id);
            }
        }
        for region_id in regions {
            let _ = self.ctx.router.send(
                region_id,
                PeerMsg::CasualMessage(CasualMessage::ClearRegionSize),
            );
        }
    }

    fn on_store_unreachable(&mut self, store_id: u64) {
        let now = Instant::now();
        if self
            .fsm
            .store
            .last_unreachable_report
            .get(&store_id)
            .map_or(UNREACHABLE_BACKOFF, |t| now.duration_since(*t))
            < UNREACHABLE_BACKOFF
        {
            return;
        }
        info!(
            "broadcasting unreachable";
            "store_id" => self.fsm.store.id,
            "unreachable_store_id" => store_id,
        );
        self.fsm.store.last_unreachable_report.insert(store_id, now);
        // It's possible to acquire the lock and only send notification to
        // involved regions. However loop over all the regions can take a
        // lot of time, which may block other operations.
        self.ctx.router.report_unreachable(store_id);
    }
}

fn size_change_filter(info: &RocksCompactionJobInfo) -> bool {
    // When calculating region size, we only consider write and default
    // column families.
    let cf = info.cf_name();
    if cf != CF_WRITE && cf != CF_DEFAULT {
        return false;
    }
    // Compactions in level 0 and level 1 are very frequently.
    if info.output_level() < 2 {
        return false;
    }

    true
}

pub fn new_compaction_listener(ch: RaftRouter<RocksEngine>) -> CompactionListener {
    let ch = Mutex::new(ch);
    let compacted_handler = Box::new(move |compacted_event: CompactedEvent| {
        let ch = ch.lock().unwrap();
        if let Err(e) = ch.send_control(StoreMsg::CompactedEvent(compacted_event)) {
            error!(
                "send compaction finished event to raftstore failed"; "err" => ?e,
            );
        }
    });
    CompactionListener::new(compacted_handler, Some(size_change_filter))
}

fn calc_region_declined_bytes(
    event: CompactedEvent,
    region_ranges: &BTreeMap<Key, u64>,
    bytes_threshold: u64,
) -> Vec<(u64, u64)> {
    // Calculate influenced regions.
    let mut influenced_regions = vec![];
    for (end_key, region_id) in
        region_ranges.range((Excluded(event.start_key), Included(event.end_key.clone())))
    {
        influenced_regions.push((region_id, end_key.clone()));
    }
    if let Some((end_key, region_id)) = region_ranges
        .range((Included(event.end_key), Unbounded))
        .next()
    {
        influenced_regions.push((region_id, end_key.clone()));
    }

    // Calculate declined bytes for each region.
    // `end_key` in influenced_regions are in incremental order.
    let mut region_declined_bytes = vec![];
    let mut last_end_key: Vec<u8> = vec![];
    for (region_id, end_key) in influenced_regions {
        let mut old_size = 0;
        for prop in &event.input_props {
            old_size += prop.get_approximate_size_in_range(&last_end_key, &end_key);
        }
        let mut new_size = 0;
        for prop in &event.output_props {
            new_size += prop.get_approximate_size_in_range(&last_end_key, &end_key);
        }
        last_end_key = end_key;

        // Filter some trivial declines for better performance.
        if old_size > new_size && old_size - new_size > bytes_threshold {
            region_declined_bytes.push((*region_id, old_size - new_size));
        }
    }

    region_declined_bytes
}

#[cfg(test)]
mod tests {
    use engine_rocks::RangeOffsets;
    use engine_rocks::RangeProperties;

    use super::*;

    #[test]
    fn test_calc_region_declined_bytes() {
        let prop = RangeProperties {
            offsets: vec![
                (
                    b"a".to_vec(),
                    RangeOffsets {
                        size: 4 * 1024,
                        keys: 1,
                    },
                ),
                (
                    b"b".to_vec(),
                    RangeOffsets {
                        size: 8 * 1024,
                        keys: 2,
                    },
                ),
                (
                    b"c".to_vec(),
                    RangeOffsets {
                        size: 12 * 1024,
                        keys: 3,
                    },
                ),
            ],
        };
        let event = CompactedEvent {
            cf: "default".to_owned(),
            output_level: 3,
            total_input_bytes: 12 * 1024,
            total_output_bytes: 0,
            start_key: prop.smallest_key().unwrap(),
            end_key: prop.largest_key().unwrap(),
            input_props: vec![prop],
            output_props: vec![],
        };

        let mut region_ranges = BTreeMap::new();
        region_ranges.insert(b"a".to_vec(), 1);
        region_ranges.insert(b"b".to_vec(), 2);
        region_ranges.insert(b"c".to_vec(), 3);

        let declined_bytes = calc_region_declined_bytes(event, &region_ranges, 1024);
        let expected_declined_bytes = vec![(2, 8192), (3, 4096)];
        assert_eq!(declined_bytes, expected_declined_bytes);
    }
}<|MERGE_RESOLUTION|>--- conflicted
+++ resolved
@@ -1008,11 +1008,7 @@
         mut coprocessor_host: CoprocessorHost<RocksEngine>,
         importer: Arc<SSTImporter>,
         split_check_worker: Worker<SplitCheckTask>,
-<<<<<<< HEAD
         auto_split_controller: AutoSplitController,
-        dyn_cfg: Box<dyn DynamicConfig>,
-=======
->>>>>>> 6b60d57b
     ) -> Result<()> {
         assert!(self.workers.is_none());
         // TODO: we can get cluster meta regularly too later.
@@ -1060,27 +1056,9 @@
         let region_peers = builder.init()?;
         let engine = builder.engines.kv.clone();
         if engine.support_write_batch_vec() {
-<<<<<<< HEAD
-            self.start_system::<T, C, RocksWriteBatchVec>(
-                workers,
-                region_peers,
-                builder,
-                auto_split_controller,
-                dyn_cfg,
-            )?;
+            self.start_system::<T, C, RocksWriteBatchVec>(workers, region_peers, builder, auto_split_controller)?;
         } else {
-            self.start_system::<T, C, RocksWriteBatch>(
-                workers,
-                region_peers,
-                builder,
-                auto_split_controller,
-                dyn_cfg,
-            )?;
-=======
-            self.start_system::<T, C, RocksWriteBatchVec>(workers, region_peers, builder)?;
-        } else {
-            self.start_system::<T, C, RocksWriteBatch>(workers, region_peers, builder)?;
->>>>>>> 6b60d57b
+            self.start_system::<T, C, RocksWriteBatch>(workers, region_peers, builder, auto_split_controller)?;
         }
         Ok(())
     }
@@ -1094,11 +1072,7 @@
         mut workers: Workers,
         region_peers: Vec<SenderFsmPair<RocksEngine>>,
         builder: RaftPollerBuilder<T, C>,
-<<<<<<< HEAD
         auto_split_controller: AutoSplitController,
-        dyn_cfg: Box<dyn DynamicConfig>,
-=======
->>>>>>> 6b60d57b
     ) -> Result<()> {
         builder.snap_mgr.init()?;
 
