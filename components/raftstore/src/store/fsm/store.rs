// Copyright 2016 TiKV Project Authors. Licensed under Apache-2.0.

use std::cmp::{Ord, Ordering as CmpOrdering};
use std::collections::BTreeMap;
use std::collections::Bound::{Excluded, Included, Unbounded};
use std::ops::Deref;
use std::sync::atomic::{AtomicUsize, Ordering};
use std::sync::{Arc, Mutex};
use std::time::{Duration, Instant};
use std::{mem, thread, u64};

use batch_system::{BasicMailbox, BatchRouter, BatchSystem, Fsm, HandlerBuilder, PollHandler};
use crossbeam::channel::{TryRecvError, TrySendError};
use engine_rocks::{PerfContext, PerfLevel};
use engine_traits::{
<<<<<<< HEAD
    CompactExt, CompactionJobInfo, Iterable, KvEngine, KvEngines, MiscExt, Mutable, Peekable,
    WriteBatch, WriteBatchExt, WriteOptions,
=======
    Engines, KvEngine, Mutable, WriteBatch, WriteBatchExt, WriteBatchVecExt, WriteOptions,
>>>>>>> 21864998
};
use engine_traits::{CF_DEFAULT, CF_LOCK, CF_RAFT, CF_WRITE};
use futures::Future;
use kvproto::import_sstpb::SstMeta;
use kvproto::metapb::{self, Region, RegionEpoch};
use kvproto::pdpb::StoreStats;
use kvproto::raft_cmdpb::{AdminCmdType, AdminRequest};
use kvproto::raft_serverpb::{ExtraMessageType, PeerState, RaftMessage, RegionLocalState};
use kvproto::replication_modepb::{ReplicationMode, ReplicationStatus};
use protobuf::Message;
use raft::{Ready, StateRole};
use time::{self, Timespec};
use tokio_threadpool::{Sender as ThreadPoolSender, ThreadPool};

use engine_rocks::CompactedEvent;
use error_code::ErrorCodeExt;
use keys::{self, data_end_key, data_key, enc_end_key, enc_start_key};
use pd_client::PdClient;
use raft_engine::{RaftEngine, RaftLogBatch};
use sst_importer::SSTImporter;
use tikv_util::collections::HashMap;
use tikv_util::config::{Tracker, VersionTrack};
use tikv_util::mpsc::{self, LooseBoundedSender, Receiver};
use tikv_util::time::{duration_to_sec, Instant as TiInstant};
use tikv_util::timer::SteadyTimer;
use tikv_util::worker::{FutureScheduler, FutureWorker, Scheduler, Worker};
use tikv_util::{is_zero_duration, sys as sys_util, Either, RingQueue};

use crate::coprocessor::split_observer::SplitObserver;
use crate::coprocessor::{BoxAdminObserver, CoprocessorHost, RegionChangeEvent};
use crate::observe_perf_context_type;
use crate::report_perf_context;
use crate::store::config::Config;
use crate::store::fsm::metrics::*;
use crate::store::fsm::peer::{
    maybe_destroy_source, new_admin_request, PeerFsm, PeerFsmDelegate, SenderFsmPair,
};
#[cfg(feature = "failpoints")]
use crate::store::fsm::ApplyTaskRes;
use crate::store::fsm::{create_apply_batch_system, ApplyBatchSystem, ApplyNotifier, Registration};
use crate::store::local_metrics::RaftMetrics;
use crate::store::metrics::*;
use crate::store::peer_storage::{self, HandleRaftReadyContext, InvokeContext};
use crate::store::transport::Transport;
use crate::store::util::{is_initial_msg, PerfContextStatistics};
use crate::store::worker::{
    AutoSplitController, CleanupRunner, CleanupSSTRunner, CleanupSSTTask, CleanupTask,
    CompactRunner, CompactTask, ConsistencyCheckRunner, ConsistencyCheckTask, PdRunner,
    RaftlogGcRunner, RaftlogGcTask, ReadDelegate, RegionRunner, RegionTask, SplitCheckTask,
};
use crate::store::PdTask;
use crate::store::{
    util, Callback, CasualMessage, GlobalReplicationState, MergeResultKind, PeerMsg, RaftCommand,
    SignificantMsg, SnapManager, StoreMsg, StoreTick,
};
use crate::Result;

type Key = Vec<u8>;

const KV_WB_SHRINK_SIZE: usize = 256 * 1024;
const RAFT_WB_SHRINK_SIZE: usize = 1024 * 1024;
pub const PENDING_VOTES_CAP: usize = 20;
const UNREACHABLE_BACKOFF: Duration = Duration::from_secs(10);

pub struct StoreInfo<E> {
    pub engine: E,
    pub capacity: u64,
}

pub struct StoreMeta {
    /// store id
    pub store_id: Option<u64>,
    /// region_end_key -> region_id
    pub region_ranges: BTreeMap<Vec<u8>, u64>,
    /// region_id -> region
    pub regions: HashMap<u64, Region>,
    /// region_id -> reader
    pub readers: HashMap<u64, ReadDelegate>,
    /// `MsgRequestPreVote` or `MsgRequestVote` messages from newly split Regions shouldn't be dropped if there is no
    /// such Region in this store now. So the messages are recorded temporarily and will be handled later.
    pub pending_votes: RingQueue<RaftMessage>,
    /// The regions with pending snapshots.
    pub pending_snapshot_regions: Vec<Region>,
    /// A marker used to indicate the peer of a Region has received a merge target message and waits to be destroyed.
    /// target_region_id -> (source_region_id -> merge_target_region)
    pub pending_merge_targets: HashMap<u64, HashMap<u64, metapb::Region>>,
    /// An inverse mapping of `pending_merge_targets` used to let source peer help target peer to clean up related entry.
    /// source_region_id -> target_region_id
    pub targets_map: HashMap<u64, u64>,
    /// `atomic_snap_regions` and `destroyed_region_for_snap` are used for making destroy overlapped regions
    /// and apply snapshot atomically.
    /// region_id -> wait_destroy_regions_map(source_region_id -> is_ready)
    /// A target peer must wait for all source peer to ready before applying snapshot.
    pub atomic_snap_regions: HashMap<u64, HashMap<u64, bool>>,
    /// source_region_id -> need_atomic
    /// Used for reminding the source peer to switch to ready in `atomic_snap_regions`.
    pub destroyed_region_for_snap: HashMap<u64, bool>,
}

impl StoreMeta {
    pub fn new(vote_capacity: usize) -> StoreMeta {
        StoreMeta {
            store_id: None,
            region_ranges: BTreeMap::default(),
            regions: HashMap::default(),
            readers: HashMap::default(),
            pending_votes: RingQueue::with_capacity(vote_capacity),
            pending_snapshot_regions: Vec::default(),
            pending_merge_targets: HashMap::default(),
            targets_map: HashMap::default(),
            atomic_snap_regions: HashMap::default(),
            destroyed_region_for_snap: HashMap::default(),
        }
    }

    #[inline]
    pub fn set_region<EK: KvEngine, ER: RaftEngine>(
        &mut self,
        host: &CoprocessorHost<EK>,
        region: Region,
        peer: &mut crate::store::Peer<EK, ER>,
    ) {
        let prev = self.regions.insert(region.get_id(), region.clone());
        if prev.map_or(true, |r| r.get_id() != region.get_id()) {
            // TODO: may not be a good idea to panic when holding a lock.
            panic!("{} region corrupted", peer.tag);
        }
        let reader = self.readers.get_mut(&region.get_id()).unwrap();
        peer.set_region(host, reader, region);
    }
}

pub struct RaftRouter<EK, ER>
where
    EK: KvEngine,
    ER: RaftEngine,
{
    pub router: BatchRouter<PeerFsm<EK, ER>, StoreFsm>,
}

impl<EK, ER> Clone for RaftRouter<EK, ER>
where
    EK: KvEngine,
    ER: RaftEngine,
{
    fn clone(&self) -> Self {
        RaftRouter {
            router: self.router.clone(),
        }
    }
}

impl<EK, ER> Deref for RaftRouter<EK, ER>
where
    EK: KvEngine,
    ER: RaftEngine,
{
    type Target = BatchRouter<PeerFsm<EK, ER>, StoreFsm>;

    fn deref(&self) -> &BatchRouter<PeerFsm<EK, ER>, StoreFsm> {
        &self.router
    }
}

impl<EK, ER> RaftRouter<EK, ER>
where
    EK: KvEngine,
    ER: RaftEngine,
{
    pub fn send_raft_message(
        &self,
        mut msg: RaftMessage,
    ) -> std::result::Result<(), TrySendError<RaftMessage>> {
        let id = msg.get_region_id();
        match self.try_send(id, PeerMsg::RaftMessage(msg)) {
            Either::Left(Ok(())) => return Ok(()),
            Either::Left(Err(TrySendError::Full(PeerMsg::RaftMessage(m)))) => {
                return Err(TrySendError::Full(m));
            }
            Either::Left(Err(TrySendError::Disconnected(PeerMsg::RaftMessage(m)))) => {
                return Err(TrySendError::Disconnected(m));
            }
            Either::Right(PeerMsg::RaftMessage(m)) => msg = m,
            _ => unreachable!(),
        }
        match self.send_control(StoreMsg::RaftMessage(msg)) {
            Ok(()) => Ok(()),
            Err(TrySendError::Full(StoreMsg::RaftMessage(m))) => Err(TrySendError::Full(m)),
            Err(TrySendError::Disconnected(StoreMsg::RaftMessage(m))) => {
                Err(TrySendError::Disconnected(m))
            }
            _ => unreachable!(),
        }
    }

    #[inline]
    pub fn send_raft_command(
        &self,
        cmd: RaftCommand<EK::Snapshot>,
    ) -> std::result::Result<(), TrySendError<RaftCommand<EK::Snapshot>>> {
        let region_id = cmd.request.get_header().get_region_id();
        match self.send(region_id, PeerMsg::RaftCommand(cmd)) {
            Ok(()) => Ok(()),
            Err(TrySendError::Full(PeerMsg::RaftCommand(cmd))) => Err(TrySendError::Full(cmd)),
            Err(TrySendError::Disconnected(PeerMsg::RaftCommand(cmd))) => {
                Err(TrySendError::Disconnected(cmd))
            }
            _ => unreachable!(),
        }
    }

    fn report_unreachable(&self, store_id: u64) {
        self.broadcast_normal(|| {
            PeerMsg::SignificantMsg(SignificantMsg::StoreUnreachable { store_id })
        });
    }

    fn report_status_update(&self) {
        self.broadcast_normal(|| PeerMsg::UpdateReplicationMode)
    }

    /// Broadcasts resolved result to all regions.
    pub fn report_resolved(&self, store_id: u64, group_id: u64) {
        self.broadcast_normal(|| {
            PeerMsg::SignificantMsg(SignificantMsg::StoreResolved { store_id, group_id })
        })
    }
}

pub struct PollContext<EK, ER, T, C: 'static>
where
    EK: KvEngine,
    ER: RaftEngine,
{
    pub cfg: Config,
    pub store: metapb::Store,
    pub pd_scheduler: FutureScheduler<PdTask<EK>>,
    pub consistency_check_scheduler: Scheduler<ConsistencyCheckTask<EK::Snapshot>>,
    pub split_check_scheduler: Scheduler<SplitCheckTask>,
    // handle Compact, CleanupSST task
    pub cleanup_scheduler: Scheduler<CleanupTask>,
    pub raftlog_gc_scheduler: Scheduler<RaftlogGcTask>,
    pub region_scheduler: Scheduler<RegionTask<EK::Snapshot>>,
    pub router: RaftRouter<EK, ER>,
    pub apply_batch_system: Box<dyn ApplyBatchSystem<EK>>,
    pub importer: Arc<SSTImporter>,
    pub store_meta: Arc<Mutex<StoreMeta>>,
    /// region_id -> (peer_id, is_splitting)
    /// Used for handling race between splitting and creating new peer.
    /// An uninitialized peer can be replaced to the one from splitting iff they are exactly the same peer.
    ///
    /// WARNING:
    /// To avoid deadlock, if you want to use `store_meta` and `pending_create_peers` together,
    /// the lock sequence MUST BE:
    /// 1. lock the store_meta.
    /// 2. lock the pending_create_peers.
    pub pending_create_peers: Arc<Mutex<HashMap<u64, (u64, bool)>>>,
    pub future_poller: ThreadPoolSender,
    pub raft_metrics: RaftMetrics,
    pub snap_mgr: SnapManager,
    pub applying_snap_count: Arc<AtomicUsize>,
    pub coprocessor_host: CoprocessorHost<EK>,
    pub timer: SteadyTimer,
    pub trans: T,
    pub pd_client: Arc<C>,
    pub global_replication_state: Arc<Mutex<GlobalReplicationState>>,
    pub global_stat: GlobalStoreStat,
    pub store_stat: LocalStoreStat,
    pub engines: Engines<EK, ER>,
    pub kv_wb: EK::WriteBatch,
    pub raft_wb: ER::LogBatch,
    pub pending_count: usize,
    pub sync_log: bool,
    pub has_ready: bool,
    pub ready_res: Vec<(Ready, InvokeContext)>,
    pub need_flush_trans: bool,
    pub current_time: Option<Timespec>,
    pub perf_context_statistics: PerfContextStatistics,
    pub node_start_time: Option<Instant>,
}

impl<EK, ER, T, C> HandleRaftReadyContext<EK::WriteBatch, ER::LogBatch>
    for PollContext<EK, ER, T, C>
where
    EK: KvEngine,
    ER: RaftEngine,
{
    fn wb_mut(&mut self) -> (&mut EK::WriteBatch, &mut ER::LogBatch) {
        (&mut self.kv_wb, &mut self.raft_wb)
    }

    #[inline]
    fn kv_wb_mut(&mut self) -> &mut EK::WriteBatch {
        &mut self.kv_wb
    }

    #[inline]
    fn raft_wb_mut(&mut self) -> &mut ER::LogBatch {
        &mut self.raft_wb
    }

    #[inline]
    fn sync_log(&self) -> bool {
        self.sync_log
    }

    #[inline]
    fn set_sync_log(&mut self, sync: bool) {
        self.sync_log = sync;
    }
}

impl<EK, ER, T, C> PollContext<EK, ER, T, C>
where
    EK: KvEngine,
    ER: RaftEngine,
{
    #[inline]
    pub fn store_id(&self) -> u64 {
        self.store.get_id()
    }

    /// Timeout is calculated from TiKV start, the node should not become
    /// hibernated if it still within the hibernate timeout, see
    /// https://github.com/tikv/tikv/issues/7747
    pub fn is_hibernate_timeout(&mut self) -> bool {
        let timeout = match self.node_start_time {
            Some(t) => t.elapsed() >= self.cfg.hibernate_timeout.0,
            None => return true,
        };
        if timeout {
            self.node_start_time = None;
        }
        timeout
    }
}

impl<EK, ER, T: Transport, C> PollContext<EK, ER, T, C>
where
    EK: KvEngine,
    ER: RaftEngine,
{
    #[inline]
    fn schedule_store_tick(&self, tick: StoreTick, timeout: Duration) {
        if !is_zero_duration(&timeout) {
            let mb = self.router.control_mailbox();
            let f = self
                .timer
                .delay(timeout)
                .map(move |_| {
                    if let Err(e) = mb.force_send(StoreMsg::Tick(tick)) {
                        info!(
                            "failed to schedule store tick, are we shutting down?";
                            "tick" => ?tick,
                            "err" => ?e
                        );
                    }
                })
                .map_err(move |e| {
                    panic!("tick {:?} is lost due to timeout error: {:?}", tick, e);
                });
            self.future_poller.spawn(f).unwrap();
        }
    }

    pub fn handle_stale_msg(
        &mut self,
        msg: &RaftMessage,
        cur_epoch: RegionEpoch,
        need_gc: bool,
        target_region: Option<metapb::Region>,
    ) {
        let region_id = msg.get_region_id();
        let from_peer = msg.get_from_peer();
        let to_peer = msg.get_to_peer();
        let msg_type = msg.get_message().get_msg_type();

        if !need_gc {
            info!(
                "raft message is stale, ignore it";
                "region_id" => region_id,
                "current_region_epoch" => ?cur_epoch,
                "msg_type" => ?msg_type,
            );
            self.raft_metrics.message_dropped.stale_msg += 1;
            return;
        }

        info!(
            "raft message is stale, tell to gc";
            "region_id" => region_id,
            "current_region_epoch" => ?cur_epoch,
            "msg_type" => ?msg_type,
        );

        let mut gc_msg = RaftMessage::default();
        gc_msg.set_region_id(region_id);
        gc_msg.set_from_peer(to_peer.clone());
        gc_msg.set_to_peer(from_peer.clone());
        gc_msg.set_region_epoch(cur_epoch);
        if let Some(r) = target_region {
            gc_msg.set_merge_target(r);
        } else {
            gc_msg.set_is_tombstone(true);
        }
        if let Err(e) = self.trans.send(gc_msg) {
            error!(
                "send gc message failed";
                "region_id" => region_id,
                "err" => ?e,
                "error_code" => %e.error_code(),
            );
        }
        self.need_flush_trans = true;
    }
}

struct Store {
    // store id, before start the id is 0.
    id: u64,
    last_compact_checked_key: Key,
    stopped: bool,
    start_time: Option<Timespec>,
    consistency_check_time: HashMap<u64, Instant>,
    last_unreachable_report: HashMap<u64, Instant>,
}

pub struct StoreFsm {
    store: Store,
    receiver: Receiver<StoreMsg>,
}

impl StoreFsm {
    pub fn new(cfg: &Config) -> (LooseBoundedSender<StoreMsg>, Box<StoreFsm>) {
        let (tx, rx) = mpsc::loose_bounded(cfg.notify_capacity);
        let fsm = Box::new(StoreFsm {
            store: Store {
                id: 0,
                last_compact_checked_key: keys::DATA_MIN_KEY.to_vec(),
                stopped: false,
                start_time: None,
                consistency_check_time: HashMap::default(),
                last_unreachable_report: HashMap::default(),
            },
            receiver: rx,
        });
        (tx, fsm)
    }
}

impl Fsm for StoreFsm {
    type Message = StoreMsg;

    #[inline]
    fn is_stopped(&self) -> bool {
        self.store.stopped
    }
}

struct StoreFsmDelegate<
    'a,
    EK: KvEngine + 'static,
    ER: RaftEngine + 'static,
    T: 'static,
    C: 'static,
> {
    fsm: &'a mut StoreFsm,
    ctx: &'a mut PollContext<EK, ER, T, C>,
}

impl<'a, EK: KvEngine + 'static, ER: RaftEngine + 'static, T: Transport, C: PdClient>
    StoreFsmDelegate<'a, EK, ER, T, C>
{
    fn on_tick(&mut self, tick: StoreTick) {
        let t = TiInstant::now_coarse();
        match tick {
            StoreTick::PdStoreHeartbeat => self.on_pd_store_heartbeat_tick(),
            StoreTick::SnapGc => self.on_snap_mgr_gc(),
            StoreTick::CompactLockCf => self.on_compact_lock_cf(),
            StoreTick::CompactCheck => self.on_compact_check_tick(),
            StoreTick::ConsistencyCheck => self.on_consistency_check_tick(),
            StoreTick::CleanupImportSST => self.on_cleanup_import_sst_tick(),
        }
        let elapsed = t.elapsed();
        RAFT_EVENT_DURATION
            .get(tick.tag())
            .observe(duration_to_sec(elapsed) as f64);
        slow_log!(
            elapsed,
            "[store {}] handle timeout {:?}",
            self.fsm.store.id,
            tick
        );
    }

    fn handle_msgs(&mut self, msgs: &mut Vec<StoreMsg>) {
        for m in msgs.drain(..) {
            match m {
                StoreMsg::Tick(tick) => self.on_tick(tick),
                StoreMsg::RaftMessage(msg) => {
                    if let Err(e) = self.on_raft_message(msg) {
                        error!(
                            "handle raft message failed";
                            "store_id" => self.fsm.store.id,
                            "error_code" => %e.error_code(),
                            "err" => ?e
                        );
                    }
                }
                StoreMsg::CompactedEvent(event) => self.on_compaction_finished(event),
                StoreMsg::ValidateSSTResult { invalid_ssts } => {
                    self.on_validate_sst_result(invalid_ssts)
                }
                StoreMsg::ClearRegionSizeInRange { start_key, end_key } => {
                    self.clear_region_size_in_range(&start_key, &end_key)
                }
                StoreMsg::StoreUnreachable { store_id } => {
                    self.on_store_unreachable(store_id);
                }
                StoreMsg::Start { store } => self.start(store),
                #[cfg(any(test, feature = "testexport"))]
                StoreMsg::Validate(f) => f(&self.ctx.cfg),
                StoreMsg::UpdateReplicationMode(status) => self.on_update_replication_mode(status),
            }
        }
    }

    fn start(&mut self, store: metapb::Store) {
        if self.fsm.store.start_time.is_some() {
            panic!(
                "[store {}] unable to start again with meta {:?}",
                self.fsm.store.id, store
            );
        }
        self.fsm.store.id = store.get_id();
        self.fsm.store.start_time = Some(time::get_time());
        self.register_cleanup_import_sst_tick();
        self.register_compact_check_tick();
        self.register_pd_store_heartbeat_tick();
        self.register_compact_lock_cf_tick();
        self.register_snap_mgr_gc_tick();
        self.register_consistency_check_tick();
    }
}

pub struct RaftPoller<EK: KvEngine + 'static, ER: RaftEngine + 'static, T: 'static, C: 'static> {
    tag: String,
    store_msg_buf: Vec<StoreMsg>,
    peer_msg_buf: Vec<PeerMsg<EK>>,
    previous_metrics: RaftMetrics,
    timer: TiInstant,
    poll_ctx: PollContext<EK, ER, T, C>,
    messages_per_tick: usize,
    cfg_tracker: Tracker<Config>,
}

impl<EK: KvEngine, ER: RaftEngine, T: Transport, C: PdClient> RaftPoller<EK, ER, T, C> {
    fn handle_raft_ready(&mut self, peers: &mut [Box<PeerFsm<EK, ER>>]) {
        // Only enable the fail point when the store id is equal to 3, which is
        // the id of slow store in tests.
        fail_point!("on_raft_ready", self.poll_ctx.store_id() == 3, |_| {});
        if self.poll_ctx.need_flush_trans
            && (!self.poll_ctx.kv_wb.is_empty() || !self.poll_ctx.raft_wb.is_empty())
        {
            self.poll_ctx.trans.flush();
            self.poll_ctx.need_flush_trans = false;
        }
        let ready_cnt = self.poll_ctx.ready_res.len();
        if ready_cnt != 0 && self.poll_ctx.cfg.early_apply {
            let mut batch_pos = 0;
            let mut ready_res = mem::replace(&mut self.poll_ctx.ready_res, vec![]);
            for (ready, invoke_ctx) in &mut ready_res {
                let region_id = invoke_ctx.region_id;
                if peers[batch_pos].region_id() == region_id {
                } else {
                    while peers[batch_pos].region_id() != region_id {
                        batch_pos += 1;
                    }
                }
                PeerFsmDelegate::new(&mut peers[batch_pos], &mut self.poll_ctx)
                    .handle_raft_ready_apply(ready, invoke_ctx);
            }
            self.poll_ctx.ready_res = ready_res;
        }
        self.poll_ctx.raft_metrics.ready.has_ready_region += ready_cnt as u64;
        fail_point!("raft_before_save");
        if !self.poll_ctx.kv_wb.is_empty() {
            let mut write_opts = WriteOptions::new();
            write_opts.set_sync(true);
            self.poll_ctx
                .engines
                .kv
                .write_opt(&self.poll_ctx.kv_wb, &write_opts)
                .unwrap_or_else(|e| {
                    panic!("{} failed to save append state result: {:?}", self.tag, e);
                });
            let data_size = self.poll_ctx.kv_wb.data_size();
            if data_size > KV_WB_SHRINK_SIZE {
                self.poll_ctx.kv_wb = self.poll_ctx.engines.kv.write_batch_with_cap(4 * 1024);
            } else {
                self.poll_ctx.kv_wb.clear();
            }
        }
        fail_point!("raft_between_save");
        if !self.poll_ctx.raft_wb.is_empty() {
            fail_point!(
                "raft_before_save_on_store_1",
                self.poll_ctx.store_id() == 1,
                |_| {}
            );

            let need_sync = self.poll_ctx.cfg.sync_log || self.poll_ctx.sync_log;
            self.poll_ctx
                .engines
                .raft
                .consume_and_shrink(
                    &mut self.poll_ctx.raft_wb,
                    need_sync,
                    RAFT_WB_SHRINK_SIZE,
                    4 * 1024,
                )
                .unwrap_or_else(|e| {
                    panic!("{} failed to save raft append result: {:?}", self.tag, e);
                });
        }

        report_perf_context!(
            self.poll_ctx.perf_context_statistics,
            STORE_PERF_CONTEXT_TIME_HISTOGRAM_STATIC
        );
        fail_point!("raft_after_save");
        if ready_cnt != 0 {
            let mut batch_pos = 0;
            let mut ready_res = mem::take(&mut self.poll_ctx.ready_res);
            for (ready, invoke_ctx) in ready_res.drain(..) {
                let region_id = invoke_ctx.region_id;
                if peers[batch_pos].region_id() == region_id {
                } else {
                    while peers[batch_pos].region_id() != region_id {
                        batch_pos += 1;
                    }
                }
                PeerFsmDelegate::new(&mut peers[batch_pos], &mut self.poll_ctx)
                    .post_raft_ready_append(ready, invoke_ctx);
            }
        }
        let dur = self.timer.elapsed();
        if !self.poll_ctx.store_stat.is_busy {
            let election_timeout = Duration::from_millis(
                self.poll_ctx.cfg.raft_base_tick_interval.as_millis()
                    * self.poll_ctx.cfg.raft_election_timeout_ticks as u64,
            );
            if dur >= election_timeout {
                self.poll_ctx.store_stat.is_busy = true;
            }
        }

        self.poll_ctx
            .raft_metrics
            .append_log
            .observe(duration_to_sec(dur) as f64);

        slow_log!(
            dur,
            "{} handle {} pending peers include {} ready, {} entries, {} messages and {} \
             snapshots",
            self.tag,
            self.poll_ctx.pending_count,
            ready_cnt,
            self.poll_ctx.raft_metrics.ready.append - self.previous_metrics.ready.append,
            self.poll_ctx.raft_metrics.ready.message - self.previous_metrics.ready.message,
            self.poll_ctx.raft_metrics.ready.snapshot - self.previous_metrics.ready.snapshot
        );
    }
}

impl<EK: KvEngine, ER: RaftEngine, T: Transport, C: PdClient> PollHandler<PeerFsm<EK, ER>, StoreFsm>
    for RaftPoller<EK, ER, T, C>
{
    fn begin(&mut self, _batch_size: usize) {
        self.previous_metrics = self.poll_ctx.raft_metrics.clone();
        self.poll_ctx.pending_count = 0;
        self.poll_ctx.sync_log = false;
        self.poll_ctx.has_ready = false;
        self.timer = TiInstant::now_coarse();
        // update config
        self.poll_ctx.perf_context_statistics.start();
        if let Some(incoming) = self.cfg_tracker.any_new() {
            match Ord::cmp(
                &incoming.messages_per_tick,
                &self.poll_ctx.cfg.messages_per_tick,
            ) {
                CmpOrdering::Greater => {
                    self.store_msg_buf.reserve(incoming.messages_per_tick);
                    self.peer_msg_buf.reserve(incoming.messages_per_tick);
                    self.messages_per_tick = incoming.messages_per_tick;
                }
                CmpOrdering::Less => {
                    self.store_msg_buf.shrink_to(incoming.messages_per_tick);
                    self.peer_msg_buf.shrink_to(incoming.messages_per_tick);
                    self.messages_per_tick = incoming.messages_per_tick;
                }
                _ => {}
            }
            self.poll_ctx.cfg = incoming.clone();
        }
    }

    fn handle_control(&mut self, store: &mut StoreFsm) -> Option<usize> {
        let mut expected_msg_count = None;
        while self.store_msg_buf.len() < self.messages_per_tick {
            match store.receiver.try_recv() {
                Ok(msg) => self.store_msg_buf.push(msg),
                Err(TryRecvError::Empty) => {
                    expected_msg_count = Some(0);
                    break;
                }
                Err(TryRecvError::Disconnected) => {
                    store.store.stopped = true;
                    expected_msg_count = Some(0);
                    break;
                }
            }
        }
        let mut delegate = StoreFsmDelegate {
            fsm: store,
            ctx: &mut self.poll_ctx,
        };
        delegate.handle_msgs(&mut self.store_msg_buf);
        expected_msg_count
    }

    fn handle_normal(&mut self, peer: &mut PeerFsm<EK, ER>) -> Option<usize> {
        let mut expected_msg_count = None;

        fail_point!(
            "pause_on_peer_collect_message",
            peer.peer_id() == 1,
            |_| unreachable!()
        );

        while self.peer_msg_buf.len() < self.messages_per_tick {
            match peer.receiver.try_recv() {
                // TODO: we may need a way to optimize the message copy.
                Ok(msg) => {
                    fail_point!(
                        "pause_on_peer_destroy_res",
                        peer.peer_id() == 1
                            && match msg {
                                PeerMsg::ApplyRes {
                                    res: ApplyTaskRes::Destroy { .. },
                                } => true,
                                _ => false,
                            },
                        |_| unreachable!()
                    );
                    self.peer_msg_buf.push(msg);
                }
                Err(TryRecvError::Empty) => {
                    expected_msg_count = Some(0);
                    break;
                }
                Err(TryRecvError::Disconnected) => {
                    peer.stop();
                    expected_msg_count = Some(0);
                    break;
                }
            }
        }
        let mut delegate = PeerFsmDelegate::new(peer, &mut self.poll_ctx);
        delegate.handle_msgs(&mut self.peer_msg_buf);
        delegate.collect_ready();
        expected_msg_count
    }

    fn end(&mut self, peers: &mut [Box<PeerFsm<EK, ER>>]) {
        if self.poll_ctx.has_ready {
            self.handle_raft_ready(peers);
        }
        self.poll_ctx.current_time = None;
        self.poll_ctx
            .raft_metrics
            .process_ready
            .observe(duration_to_sec(self.timer.elapsed()) as f64);
        self.poll_ctx.raft_metrics.flush();
        self.poll_ctx.store_stat.flush();
    }

    fn pause(&mut self) {
        if self.poll_ctx.need_flush_trans {
            self.poll_ctx.trans.flush();
            self.poll_ctx.need_flush_trans = false;
        }
    }
}

pub struct RaftPollerBuilder<EK: KvEngine, ER: RaftEngine, T, C> {
    pub cfg: Arc<VersionTrack<Config>>,
    pub store: metapb::Store,
    pd_scheduler: FutureScheduler<PdTask<EK>>,
    consistency_check_scheduler: Scheduler<ConsistencyCheckTask<EK::Snapshot>>,
    split_check_scheduler: Scheduler<SplitCheckTask>,
    cleanup_scheduler: Scheduler<CleanupTask>,
<<<<<<< HEAD
    raftlog_gc_scheduler: Scheduler<RaftlogGcTask>,
    pub region_scheduler: Scheduler<RegionTask<RocksSnapshot>>,
    pub router: RaftRouter<RocksEngine, RocksEngine>,
=======
    raftlog_gc_scheduler: Scheduler<RaftlogGcTask<ER>>,
    pub region_scheduler: Scheduler<RegionTask<EK::Snapshot>>,
    apply_router: ApplyRouter<EK>,
    pub router: RaftRouter<EK, ER>,
>>>>>>> 21864998
    pub importer: Arc<SSTImporter>,
    pub store_meta: Arc<Mutex<StoreMeta>>,
    pub pending_create_peers: Arc<Mutex<HashMap<u64, (u64, bool)>>>,
    future_poller: ThreadPoolSender,
    snap_mgr: SnapManager,
    pub coprocessor_host: CoprocessorHost<EK>,
    trans: T,
    pd_client: Arc<C>,
    global_stat: GlobalStoreStat,
    pub engines: Engines<EK, ER>,
    applying_snap_count: Arc<AtomicUsize>,
    global_replication_state: Arc<Mutex<GlobalReplicationState>>,
    apply_system: Box<dyn ApplyBatchSystem<RocksEngine>>,
}

impl<EK: KvEngine, ER: RaftEngine, T, C> RaftPollerBuilder<EK, ER, T, C> {
    /// Initialize this store. It scans the db engine, loads all regions
    /// and their peers from it, and schedules snapshot worker if necessary.
    /// WARN: This store should not be used before initialized.
    fn init(&mut self) -> Result<Vec<SenderFsmPair<EK, ER>>> {
        // Scan region meta to get saved regions.
        let start_key = keys::REGION_META_MIN_KEY;
        let end_key = keys::REGION_META_MAX_KEY;
        let kv_engine = self.engines.kv.clone();
        let store_id = self.store.get_id();
        let mut total_count = 0;
        let mut tombstone_count = 0;
        let mut applying_count = 0;
        let mut region_peers = vec![];

        let t = Instant::now();
        let mut kv_wb = self.engines.kv.write_batch();
        let mut raft_wb = self.engines.raft.log_batch(4 * 1024);
        let mut applying_regions = vec![];
        let mut merging_count = 0;
        let mut meta = self.store_meta.lock().unwrap();
        let mut replication_state = self.global_replication_state.lock().unwrap();
        kv_engine.scan_cf(CF_RAFT, start_key, end_key, false, |key, value| {
            let (region_id, suffix) = box_try!(keys::decode_region_meta_key(key));
            if suffix != keys::REGION_STATE_SUFFIX {
                return Ok(true);
            }

            total_count += 1;

            let mut local_state = RegionLocalState::default();
            local_state.merge_from_bytes(value)?;

            let region = local_state.get_region();
            if local_state.get_state() == PeerState::Tombstone {
                tombstone_count += 1;
                debug!("region is tombstone"; "region" => ?region, "store_id" => store_id);
                self.clear_stale_meta(&mut kv_wb, &mut raft_wb, &local_state);
                return Ok(true);
            }
            if local_state.get_state() == PeerState::Applying {
                // in case of restart happen when we just write region state to Applying,
                // but not write raft_local_state to raft rocksdb in time.
                box_try!(peer_storage::recover_from_applying_state(
                    &self.engines,
                    &mut raft_wb,
                    region_id
                ));
                applying_count += 1;
                applying_regions.push(region.clone());
                return Ok(true);
            }

            let (tx, rec, mut peer) = box_try!(PeerFsm::create(
                store_id,
                &self.cfg.value(),
                self.region_scheduler.clone(),
                self.engines.clone(),
                region,
            ));
            peer.peer.init_replication_mode(&mut *replication_state);
            if local_state.get_state() == PeerState::Merging {
                info!("region is merging"; "region" => ?region, "store_id" => store_id);
                merging_count += 1;
                peer.set_pending_merge_state(local_state.get_merge_state().to_owned());
            }
            meta.region_ranges.insert(enc_end_key(region), region_id);
            meta.regions.insert(region_id, region.clone());
            // No need to check duplicated here, because we use region id as the key
            // in DB.
            region_peers.push((tx, rec, peer));
            self.coprocessor_host.on_region_changed(
                region,
                RegionChangeEvent::Create,
                StateRole::Follower,
            );
            Ok(true)
        })?;

        if !kv_wb.is_empty() {
            self.engines.kv.write(&kv_wb).unwrap();
            self.engines.kv.sync_wal().unwrap();
        }
        if !raft_wb.is_empty() {
            self.engines.raft.consume(&mut raft_wb, true).unwrap();
        }

        // schedule applying snapshot after raft writebatch were written.
        for region in applying_regions {
            info!("region is applying snapshot"; "region" => ?region, "store_id" => store_id);
            let (tx, receiver, mut peer) = PeerFsm::create(
                store_id,
                &self.cfg.value(),
                self.region_scheduler.clone(),
                self.engines.clone(),
                &region,
            )?;
            peer.peer.init_replication_mode(&mut *replication_state);
            peer.schedule_applying_snapshot();
            meta.region_ranges
                .insert(enc_end_key(&region), region.get_id());
            meta.regions.insert(region.get_id(), region);
            region_peers.push((tx, receiver, peer));
        }

        info!(
            "start store";
            "store_id" => store_id,
            "region_count" => total_count,
            "tombstone_count" => tombstone_count,
            "applying_count" =>  applying_count,
            "merge_count" => merging_count,
            "takes" => ?t.elapsed(),
        );

        self.clear_stale_data(&meta)?;

        Ok(region_peers)
    }

    fn clear_stale_meta(
        &self,
        kv_wb: &mut EK::WriteBatch,
        raft_wb: &mut ER::LogBatch,
        origin_state: &RegionLocalState,
    ) {
        let rid = origin_state.get_region().get_id();
        let raft_state = match self.engines.raft.get_raft_state(rid).unwrap() {
            // it has been cleaned up.
            None => return,
            Some(value) => value,
        };
        peer_storage::clear_meta(&self.engines, kv_wb, raft_wb, rid, &raft_state).unwrap();
        let key = keys::region_state_key(rid);
        kv_wb.put_msg_cf(CF_RAFT, &key, origin_state).unwrap();
    }

    /// `clear_stale_data` clean up all possible garbage data.
    fn clear_stale_data(&self, meta: &StoreMeta) -> Result<()> {
        let t = Instant::now();

        let mut ranges = Vec::new();
        let mut last_start_key = keys::data_key(b"");
        for region_id in meta.region_ranges.values() {
            let region = &meta.regions[region_id];
            let start_key = keys::enc_start_key(region);
            ranges.push((last_start_key, start_key));
            last_start_key = keys::enc_end_key(region);
        }
        ranges.push((last_start_key, keys::DATA_MAX_KEY.to_vec()));

        self.engines.kv.roughly_cleanup_ranges(&ranges)?;

        info!(
            "cleans up garbage data";
            "store_id" => self.store.get_id(),
            "garbage_range_count" => ranges.len(),
            "takes" => ?t.elapsed()
        );

        Ok(())
    }
}

impl<EK, ER, T, C> HandlerBuilder<PeerFsm<EK, ER>, StoreFsm> for RaftPollerBuilder<EK, ER, T, C>
where
    EK: KvEngine + 'static,
    ER: RaftEngine + 'static,
    T: Transport + 'static,
    C: PdClient + 'static,
{
    type Handler = RaftPoller<EK, ER, T, C>;

    fn build(&mut self) -> RaftPoller<EK, ER, T, C> {
        let ctx = PollContext {
            cfg: self.cfg.value().clone(),
            store: self.store.clone(),
            pd_scheduler: self.pd_scheduler.clone(),
            consistency_check_scheduler: self.consistency_check_scheduler.clone(),
            split_check_scheduler: self.split_check_scheduler.clone(),
            region_scheduler: self.region_scheduler.clone(),
            router: self.router.clone(),
            cleanup_scheduler: self.cleanup_scheduler.clone(),
            raftlog_gc_scheduler: self.raftlog_gc_scheduler.clone(),
            importer: self.importer.clone(),
            store_meta: self.store_meta.clone(),
            pending_create_peers: self.pending_create_peers.clone(),
            future_poller: self.future_poller.clone(),
            raft_metrics: RaftMetrics::default(),
            snap_mgr: self.snap_mgr.clone(),
            applying_snap_count: self.applying_snap_count.clone(),
            coprocessor_host: self.coprocessor_host.clone(),
            timer: SteadyTimer::default(),
            trans: self.trans.clone(),
            pd_client: self.pd_client.clone(),
            global_replication_state: self.global_replication_state.clone(),
            global_stat: self.global_stat.clone(),
            store_stat: self.global_stat.local(),
            engines: self.engines.clone(),
            kv_wb: self.engines.kv.write_batch(),
            raft_wb: self.engines.raft.log_batch(4 * 1024),
            pending_count: 0,
            sync_log: false,
            has_ready: false,
            ready_res: Vec::new(),
            need_flush_trans: false,
            current_time: None,
            perf_context_statistics: PerfContextStatistics::new(self.cfg.value().perf_level),
            node_start_time: Some(Instant::now()),
            apply_batch_system: self.apply_system.clone_box(),
        };
        let tag = format!("[store {}]", ctx.store.get_id());
        RaftPoller {
            tag: tag.clone(),
            store_msg_buf: Vec::with_capacity(ctx.cfg.messages_per_tick),
            peer_msg_buf: Vec::with_capacity(ctx.cfg.messages_per_tick),
            previous_metrics: ctx.raft_metrics.clone(),
            timer: TiInstant::now_coarse(),
            messages_per_tick: ctx.cfg.messages_per_tick,
            poll_ctx: ctx,
            cfg_tracker: self.cfg.clone().tracker(tag),
        }
    }
}

struct Workers<EK: KvEngine, ER: RaftEngine> {
    pd_worker: FutureWorker<PdTask<EK>>,
    consistency_check_worker: Worker<ConsistencyCheckTask<EK::Snapshot>>,
    split_check_worker: Worker<SplitCheckTask>,
    // handle Compact, CleanupSST task
    cleanup_worker: Worker<CleanupTask>,
<<<<<<< HEAD
    raftlog_gc_worker: Worker<RaftlogGcTask>,
    region_worker: Worker<RegionTask<RocksSnapshot>>,
    coprocessor_host: CoprocessorHost<RocksEngine>,
    future_poller: ThreadPool,
}

pub struct RaftBatchSystem {
    system: BatchSystem<PeerFsm<RocksEngine, RocksEngine>, StoreFsm>,
    router: RaftRouter<RocksEngine, RocksEngine>,
    workers: Option<Workers>,
    apply_system: Option<Box<dyn ApplyBatchSystem<RocksEngine>>>,
=======
    raftlog_gc_worker: Worker<RaftlogGcTask<ER>>,
    region_worker: Worker<RegionTask<EK::Snapshot>>,
    coprocessor_host: CoprocessorHost<EK>,
    future_poller: ThreadPool,
}

pub struct RaftBatchSystem<EK: KvEngine, ER: RaftEngine> {
    system: BatchSystem<PeerFsm<EK, ER>, StoreFsm>,
    apply_router: ApplyRouter<EK>,
    apply_system: ApplyBatchSystem<EK>,
    router: RaftRouter<EK, ER>,
    workers: Option<Workers<EK, ER>>,
>>>>>>> 21864998
}

impl<EK: KvEngine, ER: RaftEngine> RaftBatchSystem<EK, ER> {
    pub fn router(&self) -> RaftRouter<EK, ER> {
        self.router.clone()
    }

<<<<<<< HEAD
=======
    pub fn apply_router(&self) -> ApplyRouter<EK> {
        self.apply_router.clone()
    }

>>>>>>> 21864998
    // TODO: reduce arguments
    pub fn spawn<T: Transport + 'static, C: PdClient + 'static>(
        &mut self,
        meta: metapb::Store,
        cfg: Arc<VersionTrack<Config>>,
        engines: Engines<EK, ER>,
        trans: T,
        pd_client: Arc<C>,
        mgr: SnapManager,
        pd_worker: FutureWorker<PdTask<EK>>,
        store_meta: Arc<Mutex<StoreMeta>>,
        mut coprocessor_host: CoprocessorHost<EK>,
        importer: Arc<SSTImporter>,
        split_check_worker: Worker<SplitCheckTask>,
        auto_split_controller: AutoSplitController,
        global_replication_state: Arc<Mutex<GlobalReplicationState>>,
    ) -> Result<()> {
        assert!(self.workers.is_none());
        // TODO: we can get cluster meta regularly too later.

        // TODO load coprocessors from configuration
        coprocessor_host
            .registry
            .register_admin_observer(100, BoxAdminObserver::new(SplitObserver));

        let workers = Workers {
            split_check_worker,
            region_worker: Worker::new("snapshot-worker"),
            pd_worker,
            consistency_check_worker: Worker::new("consistency-check"),
            cleanup_worker: Worker::new("cleanup-worker"),
            raftlog_gc_worker: Worker::new("raft-gc-worker"),
            coprocessor_host,
            future_poller: tokio_threadpool::Builder::new()
                .name_prefix("future-poller")
                .pool_size(cfg.value().future_poll_size)
                .build(),
        };

        let pending_create_peers = Arc::new(Mutex::new(HashMap::default()));
        let region_scheduler = workers.region_worker.scheduler();
        let apply_system = if engines.kv.support_write_batch_vec() {
            create_apply_batch_system::<RocksWriteBatchVec>(
                meta.get_id(),
                format!("[store {}]", meta.get_id()),
                workers.coprocessor_host.clone(),
                importer.clone(),
                region_scheduler.clone(),
                engines.kv.clone(),
                ApplyNotifier::Router(self.router.clone()),
                pending_create_peers.clone(),
                &cfg.value(),
            )
        } else {
            create_apply_batch_system::<RocksWriteBatch>(
                meta.get_id(),
                format!("[store {}]", meta.get_id()),
                workers.coprocessor_host.clone(),
                importer.clone(),
                region_scheduler.clone(),
                engines.kv.clone(),
                ApplyNotifier::Router(self.router.clone()),
                pending_create_peers.clone(),
                &cfg.value(),
            )
        };
        let mut builder = RaftPollerBuilder {
            cfg,
            store: meta,
            engines,
            region_scheduler,
            router: self.router.clone(),
            split_check_scheduler: workers.split_check_worker.scheduler(),
            pd_scheduler: workers.pd_worker.scheduler(),
            consistency_check_scheduler: workers.consistency_check_worker.scheduler(),
            cleanup_scheduler: workers.cleanup_worker.scheduler(),
            raftlog_gc_scheduler: workers.raftlog_gc_worker.scheduler(),
            trans,
            pd_client,
            coprocessor_host: workers.coprocessor_host.clone(),
            importer,
            snap_mgr: mgr,
            global_replication_state,
            global_stat: GlobalStoreStat::default(),
            store_meta,
            pending_create_peers,
            applying_snap_count: Arc::new(AtomicUsize::new(0)),
            future_poller: workers.future_poller.sender().clone(),
            apply_system: apply_system.clone_box(),
        };
        self.apply_system = Some(apply_system);
        let region_peers = builder.init()?;
<<<<<<< HEAD
        self.start_system::<T, C>(workers, region_peers, builder, auto_split_controller)?;
        Ok(())
    }

    fn start_system<T: Transport + 'static, C: PdClient + 'static>(
=======
        let engine = builder.engines.kv.clone();
        if engine.support_write_batch_vec() {
            self.start_system::<T, C, <EK as WriteBatchExt>::WriteBatchVec>(
                workers,
                region_peers,
                builder,
                auto_split_controller,
            )?;
        } else {
            self.start_system::<T, C, <EK as WriteBatchExt>::WriteBatch>(
                workers,
                region_peers,
                builder,
                auto_split_controller,
            )?;
        }
        Ok(())
    }

    fn start_system<
        T: Transport + 'static,
        C: PdClient + 'static,
        W: WriteBatch + WriteBatchVecExt<EK> + 'static,
    >(
>>>>>>> 21864998
        &mut self,
        mut workers: Workers<EK, ER>,
        region_peers: Vec<SenderFsmPair<EK, ER>>,
        builder: RaftPollerBuilder<EK, ER, T, C>,
        auto_split_controller: AutoSplitController,
    ) -> Result<()> {
        builder.snap_mgr.init()?;
        let engines = builder.engines.clone();
        let snap_mgr = builder.snap_mgr.clone();
        let cfg = builder.cfg.value().clone();
        let store = builder.store.clone();
        let pd_client = builder.pd_client.clone();
        let importer = builder.importer.clone();
<<<<<<< HEAD
=======

        let apply_poller_builder = ApplyPollerBuilder::<_, _, W>::new(
            &builder,
            ApplyNotifier::Router(self.router.clone()),
            self.apply_router.clone(),
        );
        self.apply_system
            .schedule_all(region_peers.iter().map(|pair| pair.1.get_peer()));

>>>>>>> 21864998
        {
            let mut meta = builder.store_meta.lock().unwrap();
            for (_, _, peer_fsm) in &region_peers {
                let peer = peer_fsm.get_peer();
                meta.readers
                    .insert(peer_fsm.region_id(), ReadDelegate::from_peer(peer));
            }
        }

        let router = Mutex::new(self.router.clone());
        pd_client.handle_reconnect(move || {
            router
                .lock()
                .unwrap()
                .broadcast_normal(|| PeerMsg::HeartbeatPd);
        });

        let mut mailboxes = Vec::with_capacity(region_peers.len());
        let mut address = Vec::with_capacity(region_peers.len());
        for (tx, receiver, fsm) in region_peers {
            address.push(fsm.region_id());
            builder
                .apply_system
                .register(Registration::new(fsm.get_peer()), receiver);
            mailboxes.push((fsm.region_id(), BasicMailbox::new(tx, fsm)));
        }
        let tag = format!("raftstore-{}", store.get_id());
        self.system.spawn(tag, builder);
        self.router.register_all(mailboxes);

        // Make sure Msg::Start is the first message each FSM received.
        for addr in address {
            self.router.force_send(addr, PeerMsg::Start).unwrap();
        }
        self.router
            .send_control(StoreMsg::Start {
                store: store.clone(),
            })
            .unwrap();

        let region_runner = RegionRunner::new(
            engines.clone(),
            snap_mgr,
            cfg.snap_apply_batch_size.0 as usize,
            cfg.use_delete_range,
            workers.coprocessor_host.clone(),
            self.router(),
        );
        let timer = region_runner.new_timer();
        box_try!(workers.region_worker.start_with_timer(region_runner, timer));

        let raftlog_gc_runner = RaftlogGcRunner::new(None, engines.clone());
        box_try!(workers.raftlog_gc_worker.start(raftlog_gc_runner));

        let compact_runner = CompactRunner::new(engines.kv.clone());
        let cleanup_sst_runner = CleanupSSTRunner::new(
            store.get_id(),
            self.router.clone(),
            Arc::clone(&importer),
            Arc::clone(&pd_client),
        );
        let cleanup_runner = CleanupRunner::new(compact_runner, cleanup_sst_runner);
        box_try!(workers.cleanup_worker.start(cleanup_runner));

        let pd_runner = PdRunner::new(
            store.get_id(),
            Arc::clone(&pd_client),
            self.router.clone(),
            engines.kv,
            workers.pd_worker.scheduler(),
            cfg.pd_store_heartbeat_tick_interval.0,
            auto_split_controller,
        );
        box_try!(workers.pd_worker.start(pd_runner));

        let consistency_check_runner = ConsistencyCheckRunner::<EK, _>::new(self.router.clone());
        box_try!(workers
            .consistency_check_worker
            .start(consistency_check_runner));

        if let Err(e) = sys_util::thread::set_priority(sys_util::HIGH_PRI) {
            warn!("set thread priority for raftstore failed"; "error" => ?e);
        }
        self.workers = Some(workers);
        Ok(())
    }

    pub fn shutdown(&mut self) {
        if self.workers.is_none() {
            return;
        }
        let mut workers = self.workers.take().unwrap();
        // Wait all workers finish.
        let mut handles: Vec<Option<thread::JoinHandle<()>>> = vec![];
        handles.push(workers.split_check_worker.stop());
        handles.push(workers.region_worker.stop());
        handles.push(workers.pd_worker.stop());
        handles.push(workers.consistency_check_worker.stop());
        handles.push(workers.cleanup_worker.stop());
        handles.push(workers.raftlog_gc_worker.stop());
        self.system.shutdown();
        if let Some(apply_system) = self.apply_system.take() {
            apply_system.shutdown();
        }
        for h in handles {
            if let Some(h) = h {
                h.join().unwrap();
            }
        }
        workers.coprocessor_host.shutdown();
        workers.future_poller.shutdown_now().wait().unwrap();
    }
}

pub fn create_raft_batch_system<EK: KvEngine, ER: RaftEngine>(
    cfg: &Config,
) -> (RaftRouter<EK, ER>, RaftBatchSystem<EK, ER>) {
    let (store_tx, store_fsm) = StoreFsm::new(cfg);
    let (router, system) =
        batch_system::create_system(&cfg.store_batch_system, store_tx, store_fsm);
    let raft_router = RaftRouter { router };
    let system = RaftBatchSystem {
        system,
        workers: None,
        router: raft_router.clone(),
        apply_system: None,
    };
    (raft_router, system)
}

#[derive(Debug, PartialEq)]
enum CheckMsgStatus {
    // The message is the first request vote message to an existing peer.
    FirstRequestVote,
    // The message can be dropped silently
    DropMsg,
    // Try to create the peer
    NewPeer,
    // Try to create the peer which is the first one of this region on local store.
    NewPeerFirst,
}

impl<'a, EK: KvEngine, ER: RaftEngine, T: Transport, C: PdClient>
    StoreFsmDelegate<'a, EK, ER, T, C>
{
    /// Checks if the message is targeting a stale peer.
    fn check_msg(&mut self, msg: &RaftMessage) -> Result<CheckMsgStatus> {
        let region_id = msg.get_region_id();
        let from_epoch = msg.get_region_epoch();
        let msg_type = msg.get_message().get_msg_type();
        let from_store_id = msg.get_from_peer().get_store_id();
        let to_peer_id = msg.get_to_peer().get_id();

        // Check if the target peer is tombstone.
        let state_key = keys::region_state_key(region_id);
        let local_state: RegionLocalState =
            match self.ctx.engines.kv.get_msg_cf(CF_RAFT, &state_key)? {
                Some(state) => state,
                None => return Ok(CheckMsgStatus::NewPeerFirst),
            };

        if local_state.get_state() != PeerState::Tombstone {
            // Maybe split, but not registered yet.
            if !util::is_first_vote_msg(msg.get_message()) {
                self.ctx.raft_metrics.message_dropped.region_nonexistent += 1;
                return Err(box_err!(
                    "[region {}] region not exist but not tombstone: {:?}",
                    region_id,
                    local_state
                ));
            }
            info!(
                "region doesn't exist yet, wait for it to be split";
                "region_id" => region_id
            );
            return Ok(CheckMsgStatus::FirstRequestVote);
        }
        debug!(
            "region is in tombstone state";
            "region_id" => region_id,
            "region_local_state" => ?local_state,
        );
        let region = local_state.get_region();
        let region_epoch = region.get_region_epoch();
        if local_state.has_merge_state() {
            info!(
                "merged peer receives a stale message";
                "region_id" => region_id,
                "current_region_epoch" => ?region_epoch,
                "msg_type" => ?msg_type,
            );

            let merge_target = if let Some(peer) = util::find_peer(region, from_store_id) {
                // Maybe the target is promoted from learner to voter, but the follower
                // doesn't know it. So we only compare peer id.
                assert_eq!(peer.get_id(), msg.get_from_peer().get_id());
                // Let stale peer decides whether it should wait for merging or just remove
                // itself.
                Some(local_state.get_merge_state().get_target().to_owned())
            } else {
                // If a peer is isolated before prepare_merge and conf remove, it should just
                // remove itself.
                None
            };
            self.ctx
                .handle_stale_msg(msg, region_epoch.clone(), true, merge_target);
            return Ok(CheckMsgStatus::DropMsg);
        }
        // The region in this peer is already destroyed
        if util::is_epoch_stale(from_epoch, region_epoch) {
            self.ctx.raft_metrics.message_dropped.region_tombstone_peer += 1;
            info!(
                "tombstone peer receives a stale message";
                "region_id" => region_id,
                "from_region_epoch" => ?from_epoch,
                "current_region_epoch" => ?region_epoch,
                "msg_type" => ?msg_type,
            );
            let mut need_gc_msg = util::is_vote_msg(msg.get_message());
            if msg.has_extra_msg() {
                // A learner can't vote so it sends the check-stale-peer msg to others to find out whether
                // it is removed due to conf change or merge.
                need_gc_msg |=
                    msg.get_extra_msg().get_type() == ExtraMessageType::MsgCheckStalePeer;
                // For backward compatibility
                need_gc_msg |= msg.get_extra_msg().get_type() == ExtraMessageType::MsgRegionWakeUp;
            }
            let not_exist = util::find_peer(region, from_store_id).is_none();
            self.ctx
                .handle_stale_msg(msg, region_epoch.clone(), need_gc_msg && not_exist, None);

            if need_gc_msg && !not_exist {
                let mut send_msg = RaftMessage::default();
                send_msg.set_region_id(region_id);
                send_msg.set_from_peer(msg.get_to_peer().clone());
                send_msg.set_to_peer(msg.get_from_peer().clone());
                send_msg.set_region_epoch(region_epoch.clone());
                let extra_msg = send_msg.mut_extra_msg();
                extra_msg.set_type(ExtraMessageType::MsgCheckStalePeerResponse);
                extra_msg.set_check_peers(region.get_peers().into());
                if let Err(e) = self.ctx.trans.send(send_msg) {
                    error!(
                        "send check stale peer response message failed";
                        "region_id" => region_id,
                        "error_code" => %e.error_code(),
                        "err" => ?e
                    );
                }
                self.ctx.need_flush_trans = true;
            }

            return Ok(CheckMsgStatus::DropMsg);
        }
        // A tombstone peer may not apply the conf change log which removes itself.
        // In this case, the local epoch is stale and the local peer can be found from region.
        // We can compare the local peer id with to_peer_id to verify whether it is correct to create a new peer.
        if let Some(local_peer_id) =
            util::find_peer(region, self.ctx.store_id()).map(|r| r.get_id())
        {
            if to_peer_id <= local_peer_id {
                self.ctx.raft_metrics.message_dropped.region_tombstone_peer += 1;
                info!(
                    "tombstone peer receives a stale message, local_peer_id >= to_peer_id in msg";
                    "region_id" => region_id,
                    "local_peer_id" => local_peer_id,
                    "to_peer_id" => to_peer_id,
                    "msg_type" => ?msg_type
                );
                return Ok(CheckMsgStatus::DropMsg);
            }
        }
        Ok(CheckMsgStatus::NewPeer)
    }

    fn on_raft_message(&mut self, mut msg: RaftMessage) -> Result<()> {
        let region_id = msg.get_region_id();
        match self.ctx.router.send(region_id, PeerMsg::RaftMessage(msg)) {
            Ok(()) | Err(TrySendError::Full(_)) => return Ok(()),
            Err(TrySendError::Disconnected(_)) if self.ctx.router.is_shutdown() => return Ok(()),
            Err(TrySendError::Disconnected(PeerMsg::RaftMessage(m))) => msg = m,
            e => panic!(
                "[store {}] [region {}] unexpected redirect error: {:?}",
                self.fsm.store.id, region_id, e
            ),
        }

        debug!(
            "handle raft message";
            "from_peer_id" => msg.get_from_peer().get_id(),
            "to_peer_id" => msg.get_to_peer().get_id(),
            "store_id" => self.fsm.store.id,
            "region_id" => region_id,
            "msg_type" => ?msg.get_message().get_msg_type(),
        );

        if msg.get_to_peer().get_store_id() != self.ctx.store_id() {
            warn!(
                "store not match, ignore it";
                "store_id" => self.ctx.store_id(),
                "to_store_id" => msg.get_to_peer().get_store_id(),
                "region_id" => region_id,
            );
            self.ctx.raft_metrics.message_dropped.mismatch_store_id += 1;
            return Ok(());
        }

        if !msg.has_region_epoch() {
            error!(
                "missing epoch in raft message, ignore it";
                "region_id" => region_id,
            );
            self.ctx.raft_metrics.message_dropped.mismatch_region_epoch += 1;
            return Ok(());
        }
        if msg.get_is_tombstone() || msg.has_merge_target() {
            // Target tombstone peer doesn't exist, so ignore it.
            return Ok(());
        }
        let check_msg_status = self.check_msg(&msg)?;
        let is_first_request_vote = match check_msg_status {
            CheckMsgStatus::DropMsg => return Ok(()),
            CheckMsgStatus::FirstRequestVote => true,
            CheckMsgStatus::NewPeer | CheckMsgStatus::NewPeerFirst => {
                if !self.maybe_create_peer(
                    region_id,
                    &msg,
                    check_msg_status == CheckMsgStatus::NewPeerFirst,
                )? {
                    if !util::is_first_vote_msg(msg.get_message()) {
                        // Can not create peer from the message and it's not the
                        // first request vote message.
                        return Ok(());
                    }
                    true
                } else {
                    false
                }
            }
        };
        if is_first_request_vote {
            // To void losing request vote messages, either put it to
            // pending_votes or force send.
            let mut store_meta = self.ctx.store_meta.lock().unwrap();
            if !store_meta.regions.contains_key(&region_id) {
                store_meta.pending_votes.push(msg);
                return Ok(());
            }
            if let Err(e) = self
                .ctx
                .router
                .force_send(region_id, PeerMsg::RaftMessage(msg))
            {
                warn!("handle first request vote failed"; "region_id" => region_id, "error" => ?e);
            }
            return Ok(());
        }

        let _ = self.ctx.router.send(region_id, PeerMsg::RaftMessage(msg));
        Ok(())
    }

    /// If target peer doesn't exist, create it.
    ///
    /// return false to indicate that target peer is in invalid state or
    /// doesn't exist and can't be created.
    fn maybe_create_peer(
        &mut self,
        region_id: u64,
        msg: &RaftMessage,
        is_local_first: bool,
    ) -> Result<bool> {
        if !is_initial_msg(msg.get_message()) {
            let msg_type = msg.get_message().get_msg_type();
            debug!(
                "target peer doesn't exist, stale message";
                "target_peer" => ?msg.get_to_peer(),
                "region_id" => region_id,
                "msg_type" => ?msg_type,
            );
            self.ctx.raft_metrics.message_dropped.stale_msg += 1;
            return Ok(false);
        }

        if is_local_first {
            let mut pending_create_peers = self.ctx.pending_create_peers.lock().unwrap();
            if pending_create_peers.contains_key(&region_id) {
                return Ok(false);
            }
            pending_create_peers.insert(region_id, (msg.get_to_peer().get_id(), false));
        }

        let res = self.maybe_create_peer_internal(region_id, &msg, is_local_first);
        // If failed, i.e. Err or Ok(false), remove this peer data from `pending_create_peers`.
        if res.as_ref().map_or(true, |b| !*b) && is_local_first {
            let mut pending_create_peers = self.ctx.pending_create_peers.lock().unwrap();
            if let Some(status) = pending_create_peers.get(&region_id) {
                if *status == (msg.get_to_peer().get_id(), false) {
                    pending_create_peers.remove(&region_id);
                }
            }
        }
        res
    }

    fn maybe_create_peer_internal(
        &mut self,
        region_id: u64,
        msg: &RaftMessage,
        is_local_first: bool,
    ) -> Result<bool> {
        if is_local_first {
            if self
                .ctx
                .engines
                .kv
                .get_value_cf(CF_RAFT, &keys::region_state_key(region_id))?
                .is_some()
            {
                return Ok(false);
            }
        }

        let target = msg.get_to_peer();

        let mut meta = self.ctx.store_meta.lock().unwrap();
        if meta.regions.contains_key(&region_id) {
            return Ok(true);
        }

        if is_local_first {
            let pending_create_peers = self.ctx.pending_create_peers.lock().unwrap();
            match pending_create_peers.get(&region_id) {
                Some(status) if *status == (msg.get_to_peer().get_id(), false) => (),
                // If changed, it means this peer has been/will be replaced from the new one from splitting.
                _ => return Ok(false),
            }
            // Note that `StoreMeta` lock is held and status is (peer_id, false) in `pending_create_peers` now.
            // If this peer is created from splitting latter and then status in `pending_create_peers` is changed,
            // that peer creation in `on_ready_split_region` must be executed **after** current peer creation
            // because of the `StoreMeta` lock.
        }

        let mut is_overlapped = false;
        let mut regions_to_destroy = vec![];
        for (_, id) in meta.region_ranges.range((
            Excluded(data_key(msg.get_start_key())),
            Unbounded::<Vec<u8>>,
        )) {
            let exist_region = &meta.regions[&id];
            if enc_start_key(exist_region) >= data_end_key(msg.get_end_key()) {
                break;
            }

            debug!(
                "msg is overlapped with exist region";
                "region_id" => region_id,
                "msg" => ?msg,
                "exist_region" => ?exist_region,
            );
            let (can_destroy, merge_to_this_peer) = maybe_destroy_source(
                &meta,
                region_id,
                target.get_id(),
                exist_region.get_id(),
                msg.get_region_epoch().to_owned(),
            );
            if can_destroy {
                if !merge_to_this_peer {
                    regions_to_destroy.push(exist_region.get_id());
                } else {
                    error!(
                        "A new peer has a merge source peer";
                        "region_id" => region_id,
                        "peer_id" => target.get_id(),
                        "source_region" => ?exist_region,
                    );
                    if self.ctx.cfg.dev_assert {
                        panic!("something is wrong, maybe PD do not ensure all target peers exist before merging");
                    }
                }
                continue;
            }
            is_overlapped = true;
            if msg.get_region_epoch().get_version() > exist_region.get_region_epoch().get_version()
            {
                // If new region's epoch version is greater than exist region's, the exist region
                // may has been merged/splitted already.
                let _ = self.ctx.router.force_send(
                    exist_region.get_id(),
                    PeerMsg::CasualMessage(CasualMessage::RegionOverlapped),
                );
            }
        }

        if is_overlapped {
            self.ctx.raft_metrics.message_dropped.region_overlap += 1;
            return Ok(false);
        }

        for id in regions_to_destroy {
            self.ctx
                .router
                .force_send(
                    id,
                    PeerMsg::SignificantMsg(SignificantMsg::MergeResult {
                        target_region_id: region_id,
                        target: target.clone(),
                        result: MergeResultKind::Stale,
                    }),
                )
                .unwrap();
        }

        // New created peers should know it's learner or not.
        let (tx, receiver, mut peer) = PeerFsm::replicate(
            self.ctx.store_id(),
            &self.ctx.cfg,
            self.ctx.region_scheduler.clone(),
            self.ctx.engines.clone(),
            region_id,
            target.clone(),
        )?;

        // WARNING: The checking code must be above this line.
        // Now all checking passed

        let mut replication_state = self.ctx.global_replication_state.lock().unwrap();
        peer.peer.init_replication_mode(&mut *replication_state);
        drop(replication_state);

        peer.peer.local_first_replicate = is_local_first;

        // Following snapshot may overlap, should insert into region_ranges after
        // snapshot is applied.
        meta.regions
            .insert(region_id, peer.get_peer().region().to_owned());

        self.ctx
            .apply_batch_system
            .register(Registration::new(peer.get_peer()), receiver);
        let mailbox = BasicMailbox::new(tx, peer);
        self.ctx.router.register(region_id, mailbox);
        self.ctx
            .router
            .force_send(region_id, PeerMsg::Start)
            .unwrap();
        Ok(true)
    }

    fn on_compaction_finished(&mut self, event: CompactedEvent) {
        // If size declining is trivial, skip.
        let total_bytes_declined = if event.total_input_bytes > event.total_output_bytes {
            event.total_input_bytes - event.total_output_bytes
        } else {
            0
        };
        if total_bytes_declined < self.ctx.cfg.region_split_check_diff.0
            || total_bytes_declined * 10 < event.total_input_bytes
        {
            return;
        }

        let output_level_str = event.output_level.to_string();
        COMPACTION_DECLINED_BYTES
            .with_label_values(&[&output_level_str])
            .observe(total_bytes_declined as f64);

        // self.cfg.region_split_check_diff.0 / 16 is an experienced value.
        let mut region_declined_bytes = {
            let meta = self.ctx.store_meta.lock().unwrap();
            calc_region_declined_bytes(
                event,
                &meta.region_ranges,
                self.ctx.cfg.region_split_check_diff.0 / 16,
            )
        };

        COMPACTION_RELATED_REGION_COUNT
            .with_label_values(&[&output_level_str])
            .observe(region_declined_bytes.len() as f64);

        for (region_id, declined_bytes) in region_declined_bytes.drain(..) {
            let _ = self.ctx.router.send(
                region_id,
                PeerMsg::CasualMessage(CasualMessage::CompactionDeclinedBytes {
                    bytes: declined_bytes,
                }),
            );
        }
    }

    fn register_compact_check_tick(&self) {
        self.ctx.schedule_store_tick(
            StoreTick::CompactCheck,
            self.ctx.cfg.region_compact_check_interval.0,
        )
    }

    fn on_compact_check_tick(&mut self) {
        self.register_compact_check_tick();
        if self.ctx.cleanup_scheduler.is_busy() {
            debug!(
                "compact worker is busy, check space redundancy next time";
                "store_id" => self.fsm.store.id,
            );
            return;
        }

        if self
            .ctx
            .engines
            .kv
            .auto_compactions_is_disabled()
            .expect("cf")
        {
            debug!(
                "skip compact check when disabled auto compactions";
                "store_id" => self.fsm.store.id,
            );
            return;
        }

        // Start from last checked key.
        let mut ranges_need_check =
            Vec::with_capacity(self.ctx.cfg.region_compact_check_step as usize + 1);
        ranges_need_check.push(self.fsm.store.last_compact_checked_key.clone());

        let largest_key = {
            let meta = self.ctx.store_meta.lock().unwrap();
            if meta.region_ranges.is_empty() {
                debug!(
                    "there is no range need to check";
                    "store_id" => self.fsm.store.id
                );
                return;
            }

            // Collect continuous ranges.
            let left_ranges = meta.region_ranges.range((
                Excluded(self.fsm.store.last_compact_checked_key.clone()),
                Unbounded::<Key>,
            ));
            ranges_need_check.extend(
                left_ranges
                    .take(self.ctx.cfg.region_compact_check_step as usize)
                    .map(|(k, _)| k.to_owned()),
            );

            // Update last_compact_checked_key.
            meta.region_ranges.keys().last().unwrap().to_vec()
        };

        let last_key = ranges_need_check.last().unwrap().clone();
        if last_key == largest_key {
            // Range [largest key, DATA_MAX_KEY) also need to check.
            if last_key != keys::DATA_MAX_KEY.to_vec() {
                ranges_need_check.push(keys::DATA_MAX_KEY.to_vec());
            }
            // Next task will start from the very beginning.
            self.fsm.store.last_compact_checked_key = keys::DATA_MIN_KEY.to_vec();
        } else {
            self.fsm.store.last_compact_checked_key = last_key;
        }

        // Schedule the task.
        let cf_names = vec![CF_DEFAULT.to_owned(), CF_WRITE.to_owned()];
        if let Err(e) = self.ctx.cleanup_scheduler.schedule(CleanupTask::Compact(
            CompactTask::CheckAndCompact {
                cf_names,
                ranges: ranges_need_check,
                tombstones_num_threshold: self.ctx.cfg.region_compact_min_tombstones,
                tombstones_percent_threshold: self.ctx.cfg.region_compact_tombstones_percent,
            },
        )) {
            error!(
                "schedule space check task failed";
                "store_id" => self.fsm.store.id,
                "err" => ?e,
            );
        }
    }

    fn store_heartbeat_pd(&mut self) {
        let mut stats = StoreStats::default();

        let used_size = self.ctx.snap_mgr.get_total_snap_size();
        stats.set_used_size(used_size);
        stats.set_store_id(self.ctx.store_id());
        {
            let meta = self.ctx.store_meta.lock().unwrap();
            stats.set_region_count(meta.regions.len() as u32);
        }

        let snap_stats = self.ctx.snap_mgr.stats();
        stats.set_sending_snap_count(snap_stats.sending_count as u32);
        stats.set_receiving_snap_count(snap_stats.receiving_count as u32);
        STORE_SNAPSHOT_TRAFFIC_GAUGE_VEC
            .with_label_values(&["sending"])
            .set(snap_stats.sending_count as i64);
        STORE_SNAPSHOT_TRAFFIC_GAUGE_VEC
            .with_label_values(&["receiving"])
            .set(snap_stats.receiving_count as i64);

        let apply_snapshot_count = self.ctx.applying_snap_count.load(Ordering::SeqCst);
        stats.set_applying_snap_count(apply_snapshot_count as u32);
        STORE_SNAPSHOT_TRAFFIC_GAUGE_VEC
            .with_label_values(&["applying"])
            .set(apply_snapshot_count as i64);

        stats.set_start_time(self.fsm.store.start_time.unwrap().sec as u32);

        // report store write flow to pd
        stats.set_bytes_written(
            self.ctx
                .global_stat
                .stat
                .engine_total_bytes_written
                .swap(0, Ordering::SeqCst),
        );
        stats.set_keys_written(
            self.ctx
                .global_stat
                .stat
                .engine_total_keys_written
                .swap(0, Ordering::SeqCst),
        );

        stats.set_is_busy(
            self.ctx
                .global_stat
                .stat
                .is_busy
                .swap(false, Ordering::SeqCst),
        );

        let store_info = StoreInfo {
            engine: self.ctx.engines.kv.clone(),
            capacity: self.ctx.cfg.capacity.0,
        };

        let task = PdTask::StoreHeartbeat { stats, store_info };
        if let Err(e) = self.ctx.pd_scheduler.schedule(task) {
            error!("notify pd failed";
                "store_id" => self.fsm.store.id,
                "err" => ?e
            );
        }
    }

    fn on_pd_store_heartbeat_tick(&mut self) {
        self.store_heartbeat_pd();
        self.register_pd_store_heartbeat_tick();
    }

    fn handle_snap_mgr_gc(&mut self) -> Result<()> {
        fail_point!("peer_2_handle_snap_mgr_gc", self.fsm.store.id == 2, |_| Ok(
            ()
        ));
        let snap_keys = self.ctx.snap_mgr.list_idle_snap()?;
        if snap_keys.is_empty() {
            return Ok(());
        }
        let (mut last_region_id, mut keys) = (0, vec![]);
        let schedule_gc_snap = |region_id: u64, snaps| -> Result<()> {
            debug!(
                "schedule snap gc";
                "store_id" => self.fsm.store.id,
                "region_id" => region_id,
            );
            let gc_snap = PeerMsg::CasualMessage(CasualMessage::GcSnap { snaps });
            match self.ctx.router.send(region_id, gc_snap) {
                Ok(()) => Ok(()),
                Err(TrySendError::Disconnected(_)) if self.ctx.router.is_shutdown() => Ok(()),
                Err(TrySendError::Disconnected(PeerMsg::CasualMessage(
                    CasualMessage::GcSnap { snaps },
                ))) => {
                    // The snapshot exists because MsgAppend has been rejected. So the
                    // peer must have been exist. But now it's disconnected, so the peer
                    // has to be destroyed instead of being created.
                    info!(
                        "region is disconnected, remove snaps";
                        "region_id" => region_id,
                        "snaps" => ?snaps,
                    );
                    for (key, is_sending) in snaps {
                        let snap = if is_sending {
                            self.ctx.snap_mgr.get_snapshot_for_sending(&key)?
                        } else {
                            self.ctx.snap_mgr.get_snapshot_for_applying(&key)?
                        };
                        self.ctx
                            .snap_mgr
                            .delete_snapshot(&key, snap.as_ref(), false);
                    }
                    Ok(())
                }
                Err(TrySendError::Full(_)) => Ok(()),
                Err(TrySendError::Disconnected(_)) => unreachable!(),
            }
        };
        for (key, is_sending) in snap_keys {
            if last_region_id == key.region_id {
                keys.push((key, is_sending));
                continue;
            }

            if !keys.is_empty() {
                schedule_gc_snap(last_region_id, keys)?;
                keys = vec![];
            }

            last_region_id = key.region_id;
            keys.push((key, is_sending));
        }
        if !keys.is_empty() {
            schedule_gc_snap(last_region_id, keys)?;
        }
        Ok(())
    }

    fn on_snap_mgr_gc(&mut self) {
        if let Err(e) = self.handle_snap_mgr_gc() {
            error!(
                "handle gc snap failed";
                "store_id" => self.fsm.store.id,
                "error_code" => %e.error_code(),
                "err" => ?e
            );
        }
        self.register_snap_mgr_gc_tick();
    }

    fn on_compact_lock_cf(&mut self) {
        // Create a compact lock cf task(compact whole range) and schedule directly.
        let lock_cf_bytes_written = self
            .ctx
            .global_stat
            .stat
            .lock_cf_bytes_written
            .load(Ordering::SeqCst);
        if lock_cf_bytes_written > self.ctx.cfg.lock_cf_compact_bytes_threshold.0 {
            self.ctx
                .global_stat
                .stat
                .lock_cf_bytes_written
                .fetch_sub(lock_cf_bytes_written, Ordering::SeqCst);

            let task = CompactTask::Compact {
                cf_name: String::from(CF_LOCK),
                start_key: None,
                end_key: None,
            };
            if let Err(e) = self
                .ctx
                .cleanup_scheduler
                .schedule(CleanupTask::Compact(task))
            {
                error!(
                    "schedule compact lock cf task failed";
                    "store_id" => self.fsm.store.id,
                    "err" => ?e,
                );
            }
        }

        self.register_compact_lock_cf_tick();
    }

    fn register_pd_store_heartbeat_tick(&self) {
        self.ctx.schedule_store_tick(
            StoreTick::PdStoreHeartbeat,
            self.ctx.cfg.pd_store_heartbeat_tick_interval.0,
        );
    }

    fn register_snap_mgr_gc_tick(&self) {
        self.ctx
            .schedule_store_tick(StoreTick::SnapGc, self.ctx.cfg.snap_mgr_gc_tick_interval.0)
    }

    fn register_compact_lock_cf_tick(&self) {
        self.ctx.schedule_store_tick(
            StoreTick::CompactLockCf,
            self.ctx.cfg.lock_cf_compact_interval.0,
        )
    }
}

impl<'a, EK: KvEngine, ER: RaftEngine, T: Transport, C: PdClient>
    StoreFsmDelegate<'a, EK, ER, T, C>
{
    fn on_validate_sst_result(&mut self, ssts: Vec<SstMeta>) {
        if ssts.is_empty() {
            return;
        }
        // A stale peer can still ingest a stale SST before it is
        // destroyed. We need to make sure that no stale peer exists.
        let mut delete_ssts = Vec::new();
        {
            let meta = self.ctx.store_meta.lock().unwrap();
            for sst in ssts {
                if !meta.regions.contains_key(&sst.get_region_id()) {
                    delete_ssts.push(sst);
                }
            }
        }
        if delete_ssts.is_empty() {
            return;
        }

        let task = CleanupSSTTask::DeleteSST { ssts: delete_ssts };
        if let Err(e) = self
            .ctx
            .cleanup_scheduler
            .schedule(CleanupTask::CleanupSST(task))
        {
            error!(
                "schedule to delete ssts failed";
                "store_id" => self.fsm.store.id,
                "err" => ?e,
            );
        }
    }

    fn on_cleanup_import_sst(&mut self) -> Result<()> {
        let mut delete_ssts = Vec::new();
        let mut validate_ssts = Vec::new();

        let ssts = box_try!(self.ctx.importer.list_ssts());
        if ssts.is_empty() {
            return Ok(());
        }
        {
            let meta = self.ctx.store_meta.lock().unwrap();
            for sst in ssts {
                if let Some(r) = meta.regions.get(&sst.get_region_id()) {
                    let region_epoch = r.get_region_epoch();
                    if util::is_epoch_stale(sst.get_region_epoch(), region_epoch) {
                        // If the SST epoch is stale, it will not be ingested anymore.
                        delete_ssts.push(sst);
                    }
                } else {
                    // If the peer doesn't exist, we need to validate the SST through PD.
                    validate_ssts.push(sst);
                }
            }
        }

        if !delete_ssts.is_empty() {
            let task = CleanupSSTTask::DeleteSST { ssts: delete_ssts };
            if let Err(e) = self
                .ctx
                .cleanup_scheduler
                .schedule(CleanupTask::CleanupSST(task))
            {
                error!(
                    "schedule to delete ssts failed";
                    "store_id" => self.fsm.store.id,
                    "err" => ?e
                );
            }
        }

        if !validate_ssts.is_empty() {
            let task = CleanupSSTTask::ValidateSST {
                ssts: validate_ssts,
            };
            if let Err(e) = self
                .ctx
                .cleanup_scheduler
                .schedule(CleanupTask::CleanupSST(task))
            {
                error!(
                   "schedule to validate ssts failed";
                   "store_id" => self.fsm.store.id,
                   "err" => ?e,
                );
            }
        }

        Ok(())
    }

    fn register_consistency_check_tick(&mut self) {
        self.ctx.schedule_store_tick(
            StoreTick::ConsistencyCheck,
            self.ctx.cfg.consistency_check_interval.0,
        )
    }

    fn on_consistency_check_tick(&mut self) {
        self.register_consistency_check_tick();
        if self.ctx.consistency_check_scheduler.is_busy() {
            return;
        }
        let (mut target_region_id, mut oldest) = (0, Instant::now());
        let target_peer = {
            let meta = self.ctx.store_meta.lock().unwrap();
            for region_id in meta.regions.keys() {
                match self.fsm.store.consistency_check_time.get(region_id) {
                    Some(time) => {
                        if *time < oldest {
                            oldest = *time;
                            target_region_id = *region_id;
                        }
                    }
                    None => {
                        target_region_id = *region_id;
                        break;
                    }
                }
            }
            if target_region_id == 0 {
                return;
            }
            match util::find_peer(&meta.regions[&target_region_id], self.ctx.store_id()) {
                None => return,
                Some(p) => p.clone(),
            }
        };
        info!(
            "scheduling consistency check for region";
            "store_id" => self.fsm.store.id,
            "region_id" => target_region_id,
        );
        self.fsm
            .store
            .consistency_check_time
            .insert(target_region_id, Instant::now());
        let mut request = new_admin_request(target_region_id, target_peer);
        let mut admin = AdminRequest::default();
        admin.set_cmd_type(AdminCmdType::ComputeHash);
        request.set_admin_request(admin);

        let _ = self.ctx.router.send(
            target_region_id,
            PeerMsg::RaftCommand(RaftCommand::new(request, Callback::None)),
        );
    }

    fn on_cleanup_import_sst_tick(&mut self) {
        if let Err(e) = self.on_cleanup_import_sst() {
            error!(
                "cleanup import sst failed";
                "store_id" => self.fsm.store.id,
                "err" => ?e,
                "error_code" => %e.error_code(),
            );
        }
        self.register_cleanup_import_sst_tick();
    }

    fn register_cleanup_import_sst_tick(&self) {
        self.ctx.schedule_store_tick(
            StoreTick::CleanupImportSST,
            self.ctx.cfg.cleanup_import_sst_interval.0,
        )
    }

    fn clear_region_size_in_range(&mut self, start_key: &[u8], end_key: &[u8]) {
        let start_key = data_key(start_key);
        let end_key = data_end_key(end_key);

        let mut regions = vec![];
        {
            let meta = self.ctx.store_meta.lock().unwrap();
            for (_, region_id) in meta
                .region_ranges
                .range((Excluded(start_key), Included(end_key)))
            {
                regions.push(*region_id);
            }
        }
        for region_id in regions {
            let _ = self.ctx.router.send(
                region_id,
                PeerMsg::CasualMessage(CasualMessage::ClearRegionSize),
            );
        }
    }

    fn on_store_unreachable(&mut self, store_id: u64) {
        let now = Instant::now();
        if self
            .fsm
            .store
            .last_unreachable_report
            .get(&store_id)
            .map_or(UNREACHABLE_BACKOFF, |t| now.duration_since(*t))
            < UNREACHABLE_BACKOFF
        {
            return;
        }
        info!(
            "broadcasting unreachable";
            "store_id" => self.fsm.store.id,
            "unreachable_store_id" => store_id,
        );
        self.fsm.store.last_unreachable_report.insert(store_id, now);
        // It's possible to acquire the lock and only send notification to
        // involved regions. However loop over all the regions can take a
        // lot of time, which may block other operations.
        self.ctx.router.report_unreachable(store_id);
    }

    fn on_update_replication_mode(&mut self, status: ReplicationStatus) {
        let mut state = self.ctx.global_replication_state.lock().unwrap();
        if state.status().mode == status.mode {
            if status.get_mode() == ReplicationMode::Majority {
                return;
            }
            let exist_dr = state.status().get_dr_auto_sync();
            let dr = status.get_dr_auto_sync();
            if exist_dr.state_id == dr.state_id && exist_dr.state == dr.state {
                return;
            }
        }
        info!("updating replication mode"; "status" => ?status);
        state.set_status(status);
        drop(state);
        self.ctx.router.report_status_update()
    }
}

fn calc_region_declined_bytes(
    event: CompactedEvent,
    region_ranges: &BTreeMap<Key, u64>,
    bytes_threshold: u64,
) -> Vec<(u64, u64)> {
    // Calculate influenced regions.
    let mut influenced_regions = vec![];
    for (end_key, region_id) in
        region_ranges.range((Excluded(event.start_key), Included(event.end_key.clone())))
    {
        influenced_regions.push((region_id, end_key.clone()));
    }
    if let Some((end_key, region_id)) = region_ranges
        .range((Included(event.end_key), Unbounded))
        .next()
    {
        influenced_regions.push((region_id, end_key.clone()));
    }

    // Calculate declined bytes for each region.
    // `end_key` in influenced_regions are in incremental order.
    let mut region_declined_bytes = vec![];
    let mut last_end_key: Vec<u8> = vec![];
    for (region_id, end_key) in influenced_regions {
        let mut old_size = 0;
        for prop in &event.input_props {
            old_size += prop.get_approximate_size_in_range(&last_end_key, &end_key);
        }
        let mut new_size = 0;
        for prop in &event.output_props {
            new_size += prop.get_approximate_size_in_range(&last_end_key, &end_key);
        }
        last_end_key = end_key;

        // Filter some trivial declines for better performance.
        if old_size > new_size && old_size - new_size > bytes_threshold {
            region_declined_bytes.push((*region_id, old_size - new_size));
        }
    }

    region_declined_bytes
}

#[cfg(test)]
mod tests {
    use engine_rocks::RangeOffsets;
    use engine_rocks::RangeProperties;

    use super::*;

    #[test]
    fn test_calc_region_declined_bytes() {
        let prop = RangeProperties {
            offsets: vec![
                (
                    b"a".to_vec(),
                    RangeOffsets {
                        size: 4 * 1024,
                        keys: 1,
                    },
                ),
                (
                    b"b".to_vec(),
                    RangeOffsets {
                        size: 8 * 1024,
                        keys: 2,
                    },
                ),
                (
                    b"c".to_vec(),
                    RangeOffsets {
                        size: 12 * 1024,
                        keys: 3,
                    },
                ),
            ],
        };
        let event = CompactedEvent {
            cf: "default".to_owned(),
            output_level: 3,
            total_input_bytes: 12 * 1024,
            total_output_bytes: 0,
            start_key: prop.smallest_key().unwrap(),
            end_key: prop.largest_key().unwrap(),
            input_props: vec![prop],
            output_props: vec![],
        };

        let mut region_ranges = BTreeMap::new();
        region_ranges.insert(b"a".to_vec(), 1);
        region_ranges.insert(b"b".to_vec(), 2);
        region_ranges.insert(b"c".to_vec(), 3);

        let declined_bytes = calc_region_declined_bytes(event, &region_ranges, 1024);
        let expected_declined_bytes = vec![(2, 8192), (3, 4096)];
        assert_eq!(declined_bytes, expected_declined_bytes);
    }
}<|MERGE_RESOLUTION|>--- conflicted
+++ resolved
@@ -13,12 +13,8 @@
 use crossbeam::channel::{TryRecvError, TrySendError};
 use engine_rocks::{PerfContext, PerfLevel};
 use engine_traits::{
-<<<<<<< HEAD
-    CompactExt, CompactionJobInfo, Iterable, KvEngine, KvEngines, MiscExt, Mutable, Peekable,
+    CompactExt, CompactionJobInfo, Engines, Iterable, KvEngine, KvEngines, MiscExt, Mutable, Peekable,
     WriteBatch, WriteBatchExt, WriteOptions,
-=======
-    Engines, KvEngine, Mutable, WriteBatch, WriteBatchExt, WriteBatchVecExt, WriteOptions,
->>>>>>> 21864998
 };
 use engine_traits::{CF_DEFAULT, CF_LOCK, CF_RAFT, CF_WRITE};
 use futures::Future;
@@ -822,16 +818,9 @@
     consistency_check_scheduler: Scheduler<ConsistencyCheckTask<EK::Snapshot>>,
     split_check_scheduler: Scheduler<SplitCheckTask>,
     cleanup_scheduler: Scheduler<CleanupTask>,
-<<<<<<< HEAD
-    raftlog_gc_scheduler: Scheduler<RaftlogGcTask>,
-    pub region_scheduler: Scheduler<RegionTask<RocksSnapshot>>,
-    pub router: RaftRouter<RocksEngine, RocksEngine>,
-=======
     raftlog_gc_scheduler: Scheduler<RaftlogGcTask<ER>>,
     pub region_scheduler: Scheduler<RegionTask<EK::Snapshot>>,
-    apply_router: ApplyRouter<EK>,
     pub router: RaftRouter<EK, ER>,
->>>>>>> 21864998
     pub importer: Arc<SSTImporter>,
     pub store_meta: Arc<Mutex<StoreMeta>>,
     pub pending_create_peers: Arc<Mutex<HashMap<u64, (u64, bool)>>>,
@@ -1078,19 +1067,6 @@
     split_check_worker: Worker<SplitCheckTask>,
     // handle Compact, CleanupSST task
     cleanup_worker: Worker<CleanupTask>,
-<<<<<<< HEAD
-    raftlog_gc_worker: Worker<RaftlogGcTask>,
-    region_worker: Worker<RegionTask<RocksSnapshot>>,
-    coprocessor_host: CoprocessorHost<RocksEngine>,
-    future_poller: ThreadPool,
-}
-
-pub struct RaftBatchSystem {
-    system: BatchSystem<PeerFsm<RocksEngine, RocksEngine>, StoreFsm>,
-    router: RaftRouter<RocksEngine, RocksEngine>,
-    workers: Option<Workers>,
-    apply_system: Option<Box<dyn ApplyBatchSystem<RocksEngine>>>,
-=======
     raftlog_gc_worker: Worker<RaftlogGcTask<ER>>,
     region_worker: Worker<RegionTask<EK::Snapshot>>,
     coprocessor_host: CoprocessorHost<EK>,
@@ -1103,7 +1079,7 @@
     apply_system: ApplyBatchSystem<EK>,
     router: RaftRouter<EK, ER>,
     workers: Option<Workers<EK, ER>>,
->>>>>>> 21864998
+    apply_system: Option<Box<dyn ApplyBatchSystem<EK>>>,
 }
 
 impl<EK: KvEngine, ER: RaftEngine> RaftBatchSystem<EK, ER> {
@@ -1111,13 +1087,6 @@
         self.router.clone()
     }
 
-<<<<<<< HEAD
-=======
-    pub fn apply_router(&self) -> ApplyRouter<EK> {
-        self.apply_router.clone()
-    }
-
->>>>>>> 21864998
     // TODO: reduce arguments
     pub fn spawn<T: Transport + 'static, C: PdClient + 'static>(
         &mut self,
@@ -1210,38 +1179,11 @@
         };
         self.apply_system = Some(apply_system);
         let region_peers = builder.init()?;
-<<<<<<< HEAD
         self.start_system::<T, C>(workers, region_peers, builder, auto_split_controller)?;
         Ok(())
     }
 
     fn start_system<T: Transport + 'static, C: PdClient + 'static>(
-=======
-        let engine = builder.engines.kv.clone();
-        if engine.support_write_batch_vec() {
-            self.start_system::<T, C, <EK as WriteBatchExt>::WriteBatchVec>(
-                workers,
-                region_peers,
-                builder,
-                auto_split_controller,
-            )?;
-        } else {
-            self.start_system::<T, C, <EK as WriteBatchExt>::WriteBatch>(
-                workers,
-                region_peers,
-                builder,
-                auto_split_controller,
-            )?;
-        }
-        Ok(())
-    }
-
-    fn start_system<
-        T: Transport + 'static,
-        C: PdClient + 'static,
-        W: WriteBatch + WriteBatchVecExt<EK> + 'static,
-    >(
->>>>>>> 21864998
         &mut self,
         mut workers: Workers<EK, ER>,
         region_peers: Vec<SenderFsmPair<EK, ER>>,
@@ -1255,18 +1197,6 @@
         let store = builder.store.clone();
         let pd_client = builder.pd_client.clone();
         let importer = builder.importer.clone();
-<<<<<<< HEAD
-=======
-
-        let apply_poller_builder = ApplyPollerBuilder::<_, _, W>::new(
-            &builder,
-            ApplyNotifier::Router(self.router.clone()),
-            self.apply_router.clone(),
-        );
-        self.apply_system
-            .schedule_all(region_peers.iter().map(|pair| pair.1.get_peer()));
-
->>>>>>> 21864998
         {
             let mut meta = builder.store_meta.lock().unwrap();
             for (_, _, peer_fsm) in &region_peers {
