// Copyright 2016 TiKV Project Authors. Licensed under Apache-2.0.

use std::cmp::{Ord, Ordering as CmpOrdering};
use std::collections::BTreeMap;
use std::collections::Bound::{Excluded, Included, Unbounded};
use std::ops::Deref;
use std::sync::atomic::{AtomicUsize, Ordering};
use std::sync::{Arc, Mutex};
use std::time::{Duration, Instant};
use std::{mem, thread, u64};

use batch_system::{BasicMailbox, BatchRouter, BatchSystem, Fsm, HandlerBuilder, PollHandler};
use crossbeam::channel::{TryRecvError, TrySendError};
use engine_rocks::{PerfContext, PerfLevel};
use engine_traits::{Engines, KvEngine, Mutable, WriteBatch, WriteBatchExt, WriteOptions};
use engine_traits::{CF_DEFAULT, CF_LOCK, CF_RAFT, CF_WRITE};
use futures::Future;
use kvproto::import_sstpb::SstMeta;
use kvproto::metapb::{self, Region, RegionEpoch};
use kvproto::pdpb::StoreStats;
use kvproto::raft_cmdpb::{AdminCmdType, AdminRequest};
use kvproto::raft_serverpb::{ExtraMessageType, PeerState, RaftMessage, RegionLocalState};
use kvproto::replication_modepb::{ReplicationMode, ReplicationStatus};
use protobuf::Message;
use raft::{Ready, StateRole};
use time::{self, Timespec};

use engine_rocks::CompactedEvent;
use error_code::ErrorCodeExt;
use keys::{self, data_end_key, data_key, enc_end_key, enc_start_key};
use pd_client::PdClient;
use raft_engine::{RaftEngine, RaftLogBatch};
use sst_importer::SSTImporter;
use tikv_util::collections::HashMap;
use tikv_util::config::{Tracker, VersionTrack};
use tikv_util::mpsc::{self, LooseBoundedSender, Receiver};
use tikv_util::time::{duration_to_sec, Instant as TiInstant};
use tikv_util::timer::SteadyTimer;
use tikv_util::worker::{FutureScheduler, FutureWorker, Scheduler, Worker};
use tikv_util::{is_zero_duration, sys as sys_util, Either, RingQueue};

use crate::coprocessor::split_observer::SplitObserver;
use crate::coprocessor::{BoxAdminObserver, CoprocessorHost, RegionChangeEvent};
use crate::observe_perf_context_type;
use crate::report_perf_context;
use crate::store::config::Config;
use crate::store::fsm::metrics::*;
use crate::store::fsm::peer::{
    maybe_destroy_source, new_admin_request, PeerFsm, PeerFsmDelegate, SenderFsmPair,
};
use crate::store::fsm::ApplyNotifier;
use crate::store::fsm::ApplyTaskRes;
use crate::store::fsm::{
    create_apply_batch_system, ApplyBatchSystem, ApplyPollerBuilder, ApplyRes, ApplyRouter,
};
use crate::store::local_metrics::RaftMetrics;
use crate::store::metrics::*;
use crate::store::peer_storage::{self, HandleRaftReadyContext, InvokeContext};
use crate::store::transport::Transport;
use crate::store::util::{is_initial_msg, PerfContextStatistics};
use crate::store::worker::{
    AutoSplitController, CleanupRunner, CleanupSSTRunner, CleanupSSTTask, CleanupTask,
    CompactRunner, CompactTask, ConsistencyCheckRunner, ConsistencyCheckTask, PdRunner,
    RaftlogGcRunner, RaftlogGcTask, ReadDelegate, RegionRunner, RegionTask, SplitCheckTask,
};
use crate::store::PdTask;
use crate::store::PeerTicks;
use crate::store::{
    util, Callback, CasualMessage, GlobalReplicationState, MergeResultKind, PeerMsg, RaftCommand,
    SignificantMsg, SnapManager, StoreMsg, StoreTick,
};
use crate::Result;
use concurrency_manager::ConcurrencyManager;
use tikv_util::future::poll_future_notify;

type Key = Vec<u8>;

const KV_WB_SHRINK_SIZE: usize = 256 * 1024;
const RAFT_WB_SHRINK_SIZE: usize = 1024 * 1024;
pub const PENDING_VOTES_CAP: usize = 20;
const UNREACHABLE_BACKOFF: Duration = Duration::from_secs(10);

pub struct StoreInfo<E> {
    pub engine: E,
    pub capacity: u64,
}

pub struct StoreMeta {
    /// store id
    pub store_id: Option<u64>,
    /// region_end_key -> region_id
    pub region_ranges: BTreeMap<Vec<u8>, u64>,
    /// region_id -> region
    pub regions: HashMap<u64, Region>,
    /// region_id -> reader
    pub readers: HashMap<u64, ReadDelegate>,
    /// `MsgRequestPreVote` or `MsgRequestVote` messages from newly split Regions shouldn't be dropped if there is no
    /// such Region in this store now. So the messages are recorded temporarily and will be handled later.
    pub pending_votes: RingQueue<RaftMessage>,
    /// The regions with pending snapshots.
    pub pending_snapshot_regions: Vec<Region>,
    /// A marker used to indicate the peer of a Region has received a merge target message and waits to be destroyed.
    /// target_region_id -> (source_region_id -> merge_target_region)
    pub pending_merge_targets: HashMap<u64, HashMap<u64, metapb::Region>>,
    /// An inverse mapping of `pending_merge_targets` used to let source peer help target peer to clean up related entry.
    /// source_region_id -> target_region_id
    pub targets_map: HashMap<u64, u64>,
    /// `atomic_snap_regions` and `destroyed_region_for_snap` are used for making destroy overlapped regions
    /// and apply snapshot atomically.
    /// region_id -> wait_destroy_regions_map(source_region_id -> is_ready)
    /// A target peer must wait for all source peer to ready before applying snapshot.
    pub atomic_snap_regions: HashMap<u64, HashMap<u64, bool>>,
    /// source_region_id -> need_atomic
    /// Used for reminding the source peer to switch to ready in `atomic_snap_regions`.
    pub destroyed_region_for_snap: HashMap<u64, bool>,
}

impl StoreMeta {
    pub fn new(vote_capacity: usize) -> StoreMeta {
        StoreMeta {
            store_id: None,
            region_ranges: BTreeMap::default(),
            regions: HashMap::default(),
            readers: HashMap::default(),
            pending_votes: RingQueue::with_capacity(vote_capacity),
            pending_snapshot_regions: Vec::default(),
            pending_merge_targets: HashMap::default(),
            targets_map: HashMap::default(),
            atomic_snap_regions: HashMap::default(),
            destroyed_region_for_snap: HashMap::default(),
        }
    }

    #[inline]
    pub fn set_region<EK: KvEngine, ER: RaftEngine>(
        &mut self,
        host: &CoprocessorHost<EK>,
        region: Region,
        peer: &mut crate::store::Peer<EK, ER>,
    ) {
        let prev = self.regions.insert(region.get_id(), region.clone());
        if prev.map_or(true, |r| r.get_id() != region.get_id()) {
            // TODO: may not be a good idea to panic when holding a lock.
            panic!("{} region corrupted", peer.tag);
        }
        let reader = self.readers.get_mut(&region.get_id()).unwrap();
        peer.set_region(host, reader, region);
    }
}

pub struct RaftRouter<EK, ER>
where
    EK: KvEngine,
    ER: RaftEngine,
{
    pub router: BatchRouter<PeerFsm<EK, ER>, StoreFsm>,
}

impl<EK, ER> Clone for RaftRouter<EK, ER>
where
    EK: KvEngine,
    ER: RaftEngine,
{
    fn clone(&self) -> Self {
        RaftRouter {
            router: self.router.clone(),
        }
    }
}

impl<EK, ER> Deref for RaftRouter<EK, ER>
where
    EK: KvEngine,
    ER: RaftEngine,
{
    type Target = BatchRouter<PeerFsm<EK, ER>, StoreFsm>;

    fn deref(&self) -> &BatchRouter<PeerFsm<EK, ER>, StoreFsm> {
        &self.router
    }
}

impl<EK, ER> ApplyNotifier<EK> for RaftRouter<EK, ER>
where
    EK: KvEngine,
    ER: RaftEngine,
{
    fn notify(&self, apply_res: Vec<ApplyRes<EK::Snapshot>>) {
        for r in apply_res {
            self.router.try_send(
                r.region_id,
                PeerMsg::ApplyRes {
                    res: ApplyTaskRes::Apply(r),
                },
            );
        }
    }
    fn notify_one(&self, region_id: u64, msg: PeerMsg<EK>) {
        self.router.try_send(region_id, msg);
    }

    fn clone_box(&self) -> Box<dyn ApplyNotifier<EK>> {
        Box::new(self.clone())
    }
}

impl<EK, ER> RaftRouter<EK, ER>
where
    EK: KvEngine,
    ER: RaftEngine,
{
    pub fn send_raft_message(
        &self,
        mut msg: RaftMessage,
    ) -> std::result::Result<(), TrySendError<RaftMessage>> {
        let id = msg.get_region_id();
        match self.try_send(id, PeerMsg::RaftMessage(msg)) {
            Either::Left(Ok(())) => return Ok(()),
            Either::Left(Err(TrySendError::Full(PeerMsg::RaftMessage(m)))) => {
                return Err(TrySendError::Full(m));
            }
            Either::Left(Err(TrySendError::Disconnected(PeerMsg::RaftMessage(m)))) => {
                return Err(TrySendError::Disconnected(m));
            }
            Either::Right(PeerMsg::RaftMessage(m)) => msg = m,
            _ => unreachable!(),
        }
        match self.send_control(StoreMsg::RaftMessage(msg)) {
            Ok(()) => Ok(()),
            Err(TrySendError::Full(StoreMsg::RaftMessage(m))) => Err(TrySendError::Full(m)),
            Err(TrySendError::Disconnected(StoreMsg::RaftMessage(m))) => {
                Err(TrySendError::Disconnected(m))
            }
            _ => unreachable!(),
        }
    }

    #[inline]
    pub fn send_raft_command(
        &self,
        cmd: RaftCommand<EK::Snapshot>,
    ) -> std::result::Result<(), TrySendError<RaftCommand<EK::Snapshot>>> {
        let region_id = cmd.request.get_header().get_region_id();
        match self.send(region_id, PeerMsg::RaftCommand(cmd)) {
            Ok(()) => Ok(()),
            Err(TrySendError::Full(PeerMsg::RaftCommand(cmd))) => Err(TrySendError::Full(cmd)),
            Err(TrySendError::Disconnected(PeerMsg::RaftCommand(cmd))) => {
                Err(TrySendError::Disconnected(cmd))
            }
            _ => unreachable!(),
        }
    }

    fn report_unreachable(&self, store_id: u64) {
        self.broadcast_normal(|| {
            PeerMsg::SignificantMsg(SignificantMsg::StoreUnreachable { store_id })
        });
    }

    fn report_status_update(&self) {
        self.broadcast_normal(|| PeerMsg::UpdateReplicationMode)
    }

    /// Broadcasts resolved result to all regions.
    pub fn report_resolved(&self, store_id: u64, group_id: u64) {
        self.broadcast_normal(|| {
            PeerMsg::SignificantMsg(SignificantMsg::StoreResolved { store_id, group_id })
        })
    }
}

#[derive(Default)]
pub struct PeerTickBatch {
    pub ticks: Vec<Box<dyn FnOnce() + Send>>,
    pub wait_duration: Duration,
}

impl Clone for PeerTickBatch {
    fn clone(&self) -> PeerTickBatch {
        PeerTickBatch {
            ticks: vec![],
            wait_duration: self.wait_duration,
        }
    }
}

pub struct PollContext<EK, ER, T, C: 'static>
where
    EK: KvEngine,
    ER: RaftEngine,
{
    pub cfg: Config,
    pub store: metapb::Store,
    pub pd_scheduler: FutureScheduler<PdTask<EK>>,
    pub consistency_check_scheduler: Scheduler<ConsistencyCheckTask<EK::Snapshot>>,
    pub split_check_scheduler: Scheduler<SplitCheckTask>,
    // handle Compact, CleanupSST task
    pub cleanup_scheduler: Scheduler<CleanupTask>,
    pub raftlog_gc_scheduler: Scheduler<RaftlogGcTask<ER>>,
    pub region_scheduler: Scheduler<RegionTask<EK::Snapshot>>,
    pub apply_router: ApplyRouter<EK>,
    pub router: RaftRouter<EK, ER>,
    pub importer: Arc<SSTImporter>,
    pub store_meta: Arc<Mutex<StoreMeta>>,
    /// region_id -> (peer_id, is_splitting)
    /// Used for handling race between splitting and creating new peer.
    /// An uninitialized peer can be replaced to the one from splitting iff they are exactly the same peer.
    ///
    /// WARNING:
    /// To avoid deadlock, if you want to use `store_meta` and `pending_create_peers` together,
    /// the lock sequence MUST BE:
    /// 1. lock the store_meta.
    /// 2. lock the pending_create_peers.
    pub pending_create_peers: Arc<Mutex<HashMap<u64, (u64, bool)>>>,
    pub raft_metrics: RaftMetrics,
    pub snap_mgr: SnapManager,
    pub applying_snap_count: Arc<AtomicUsize>,
    pub coprocessor_host: CoprocessorHost<EK>,
    pub timer: SteadyTimer,
    pub trans: T,
    pub pd_client: Arc<C>,
    pub global_replication_state: Arc<Mutex<GlobalReplicationState>>,
    pub global_stat: GlobalStoreStat,
    pub store_stat: LocalStoreStat,
    pub engines: Engines<EK, ER>,
    pub kv_wb: EK::WriteBatch,
    pub raft_wb: ER::LogBatch,
    pub pending_count: usize,
    pub sync_log: bool,
    pub has_ready: bool,
    pub ready_res: Vec<(Ready, InvokeContext)>,
    pub need_flush_trans: bool,
    pub current_time: Option<Timespec>,
    pub perf_context_statistics: PerfContextStatistics,
<<<<<<< HEAD
    pub node_start_time: Option<Instant>,
    pub tick_batch: Vec<PeerTickBatch>,
=======
    pub node_start_time: Option<TiInstant>,
>>>>>>> a757f695
}

impl<EK, ER, T, C> HandleRaftReadyContext<EK::WriteBatch, ER::LogBatch>
    for PollContext<EK, ER, T, C>
where
    EK: KvEngine,
    ER: RaftEngine,
{
    fn wb_mut(&mut self) -> (&mut EK::WriteBatch, &mut ER::LogBatch) {
        (&mut self.kv_wb, &mut self.raft_wb)
    }

    #[inline]
    fn kv_wb_mut(&mut self) -> &mut EK::WriteBatch {
        &mut self.kv_wb
    }

    #[inline]
    fn raft_wb_mut(&mut self) -> &mut ER::LogBatch {
        &mut self.raft_wb
    }

    #[inline]
    fn sync_log(&self) -> bool {
        self.sync_log
    }

    #[inline]
    fn set_sync_log(&mut self, sync: bool) {
        self.sync_log = sync;
    }
}

impl<EK, ER, T, C> PollContext<EK, ER, T, C>
where
    EK: KvEngine,
    ER: RaftEngine,
{
    #[inline]
    pub fn store_id(&self) -> u64 {
        self.store.get_id()
    }

    /// Timeout is calculated from TiKV start, the node should not become
    /// hibernated if it still within the hibernate timeout, see
    /// https://github.com/tikv/tikv/issues/7747
    pub fn is_hibernate_timeout(&mut self) -> bool {
        let timeout = match self.node_start_time {
            Some(t) => t.elapsed() >= self.cfg.hibernate_timeout.0,
            None => return true,
        };
        if timeout {
            self.node_start_time = None;
        }
        timeout
    }

    pub fn update_ticks_timeout(&mut self) {
        self.tick_batch[PeerTicks::RAFT.bits() as usize].wait_duration =
            self.cfg.raft_base_tick_interval.0;
        self.tick_batch[PeerTicks::RAFT_LOG_GC.bits() as usize].wait_duration =
            self.cfg.raft_log_gc_tick_interval.0;
        self.tick_batch[PeerTicks::PD_HEARTBEAT.bits() as usize].wait_duration =
            self.cfg.pd_heartbeat_tick_interval.0;
        self.tick_batch[PeerTicks::SPLIT_REGION_CHECK.bits() as usize].wait_duration =
            self.cfg.split_region_check_tick_interval.0;
        self.tick_batch[PeerTicks::CHECK_PEER_STALE_STATE.bits() as usize].wait_duration =
            self.cfg.peer_stale_state_check_interval.0;
        self.tick_batch[PeerTicks::CHECK_MERGE.bits() as usize].wait_duration =
            self.cfg.merge_check_tick_interval.0;
    }
}

impl<EK, ER, T: Transport, C> PollContext<EK, ER, T, C>
where
    EK: KvEngine,
    ER: RaftEngine,
{
    #[inline]
    fn schedule_store_tick(&self, tick: StoreTick, timeout: Duration) {
        if !is_zero_duration(&timeout) {
            let mb = self.router.control_mailbox();
            let f = self
                .timer
                .delay(timeout)
                .map(move |_| {
                    if let Err(e) = mb.force_send(StoreMsg::Tick(tick)) {
                        info!(
                            "failed to schedule store tick, are we shutting down?";
                            "tick" => ?tick,
                            "err" => ?e
                        );
                    }
                })
                .map_err(move |e| {
                    panic!("tick {:?} is lost due to timeout error: {:?}", tick, e);
                });
            poll_future_notify(f);
        }
    }

    pub fn handle_stale_msg(
        &mut self,
        msg: &RaftMessage,
        cur_epoch: RegionEpoch,
        need_gc: bool,
        target_region: Option<metapb::Region>,
    ) {
        let region_id = msg.get_region_id();
        let from_peer = msg.get_from_peer();
        let to_peer = msg.get_to_peer();
        let msg_type = msg.get_message().get_msg_type();

        if !need_gc {
            info!(
                "raft message is stale, ignore it";
                "region_id" => region_id,
                "current_region_epoch" => ?cur_epoch,
                "msg_type" => ?msg_type,
            );
            self.raft_metrics.message_dropped.stale_msg += 1;
            return;
        }

        info!(
            "raft message is stale, tell to gc";
            "region_id" => region_id,
            "current_region_epoch" => ?cur_epoch,
            "msg_type" => ?msg_type,
        );

        let mut gc_msg = RaftMessage::default();
        gc_msg.set_region_id(region_id);
        gc_msg.set_from_peer(to_peer.clone());
        gc_msg.set_to_peer(from_peer.clone());
        gc_msg.set_region_epoch(cur_epoch);
        if let Some(r) = target_region {
            gc_msg.set_merge_target(r);
        } else {
            gc_msg.set_is_tombstone(true);
        }
        if let Err(e) = self.trans.send(gc_msg) {
            error!(
                "send gc message failed";
                "region_id" => region_id,
                "err" => ?e,
                "error_code" => %e.error_code(),
            );
        }
        self.need_flush_trans = true;
    }
}

struct Store {
    // store id, before start the id is 0.
    id: u64,
    last_compact_checked_key: Key,
    stopped: bool,
    start_time: Option<Timespec>,
    consistency_check_time: HashMap<u64, Instant>,
    last_unreachable_report: HashMap<u64, Instant>,
}

pub struct StoreFsm {
    store: Store,
    receiver: Receiver<StoreMsg>,
}

impl StoreFsm {
    pub fn new(cfg: &Config) -> (LooseBoundedSender<StoreMsg>, Box<StoreFsm>) {
        let (tx, rx) = mpsc::loose_bounded(cfg.notify_capacity);
        let fsm = Box::new(StoreFsm {
            store: Store {
                id: 0,
                last_compact_checked_key: keys::DATA_MIN_KEY.to_vec(),
                stopped: false,
                start_time: None,
                consistency_check_time: HashMap::default(),
                last_unreachable_report: HashMap::default(),
            },
            receiver: rx,
        });
        (tx, fsm)
    }
}

impl Fsm for StoreFsm {
    type Message = StoreMsg;

    #[inline]
    fn is_stopped(&self) -> bool {
        self.store.stopped
    }
}

struct StoreFsmDelegate<
    'a,
    EK: KvEngine + 'static,
    ER: RaftEngine + 'static,
    T: 'static,
    C: 'static,
> {
    fsm: &'a mut StoreFsm,
    ctx: &'a mut PollContext<EK, ER, T, C>,
}

impl<'a, EK: KvEngine + 'static, ER: RaftEngine + 'static, T: Transport, C: PdClient>
    StoreFsmDelegate<'a, EK, ER, T, C>
{
    fn on_tick(&mut self, tick: StoreTick) {
        let t = TiInstant::now_coarse();
        match tick {
            StoreTick::PdStoreHeartbeat => self.on_pd_store_heartbeat_tick(),
            StoreTick::SnapGc => self.on_snap_mgr_gc(),
            StoreTick::CompactLockCf => self.on_compact_lock_cf(),
            StoreTick::CompactCheck => self.on_compact_check_tick(),
            StoreTick::ConsistencyCheck => self.on_consistency_check_tick(),
            StoreTick::CleanupImportSST => self.on_cleanup_import_sst_tick(),
        }
        let elapsed = t.elapsed();
        RAFT_EVENT_DURATION
            .get(tick.tag())
            .observe(duration_to_sec(elapsed) as f64);
        slow_log!(
            elapsed,
            "[store {}] handle timeout {:?}",
            self.fsm.store.id,
            tick
        );
    }

    fn handle_msgs(&mut self, msgs: &mut Vec<StoreMsg>) {
        for m in msgs.drain(..) {
            match m {
                StoreMsg::Tick(tick) => self.on_tick(tick),
                StoreMsg::RaftMessage(msg) => {
                    if let Err(e) = self.on_raft_message(msg) {
                        error!(
                            "handle raft message failed";
                            "store_id" => self.fsm.store.id,
                            "error_code" => %e.error_code(),
                            "err" => ?e
                        );
                    }
                }
                StoreMsg::CompactedEvent(event) => self.on_compaction_finished(event),
                StoreMsg::ValidateSSTResult { invalid_ssts } => {
                    self.on_validate_sst_result(invalid_ssts)
                }
                StoreMsg::ClearRegionSizeInRange { start_key, end_key } => {
                    self.clear_region_size_in_range(&start_key, &end_key)
                }
                StoreMsg::StoreUnreachable { store_id } => {
                    self.on_store_unreachable(store_id);
                }
                StoreMsg::Start { store } => self.start(store),
                #[cfg(any(test, feature = "testexport"))]
                StoreMsg::Validate(f) => f(&self.ctx.cfg),
                StoreMsg::UpdateReplicationMode(status) => self.on_update_replication_mode(status),
            }
        }
    }

    fn start(&mut self, store: metapb::Store) {
        if self.fsm.store.start_time.is_some() {
            panic!(
                "[store {}] unable to start again with meta {:?}",
                self.fsm.store.id, store
            );
        }
        self.fsm.store.id = store.get_id();
        self.fsm.store.start_time = Some(time::get_time());
        self.register_cleanup_import_sst_tick();
        self.register_compact_check_tick();
        self.register_pd_store_heartbeat_tick();
        self.register_compact_lock_cf_tick();
        self.register_snap_mgr_gc_tick();
        self.register_consistency_check_tick();
    }
}

pub struct RaftPoller<EK: KvEngine + 'static, ER: RaftEngine + 'static, T: 'static, C: 'static> {
    tag: String,
    store_msg_buf: Vec<StoreMsg>,
    peer_msg_buf: Vec<PeerMsg<EK>>,
    previous_metrics: RaftMetrics,
    timer: TiInstant,
    poll_ctx: PollContext<EK, ER, T, C>,
    messages_per_tick: usize,
    cfg_tracker: Tracker<Config>,
}

impl<EK: KvEngine, ER: RaftEngine, T: Transport, C: PdClient> RaftPoller<EK, ER, T, C> {
    fn handle_raft_ready(&mut self, peers: &mut [Box<PeerFsm<EK, ER>>]) {
        // Only enable the fail point when the store id is equal to 3, which is
        // the id of slow store in tests.
        fail_point!("on_raft_ready", self.poll_ctx.store_id() == 3, |_| {});
        if self.poll_ctx.need_flush_trans
            && (!self.poll_ctx.kv_wb.is_empty() || !self.poll_ctx.raft_wb.is_empty())
        {
            self.poll_ctx.trans.flush();
            self.poll_ctx.need_flush_trans = false;
        }
        let ready_cnt = self.poll_ctx.ready_res.len();
        if ready_cnt != 0 && self.poll_ctx.cfg.early_apply {
            let mut batch_pos = 0;
            let mut ready_res = mem::replace(&mut self.poll_ctx.ready_res, vec![]);
            for (ready, invoke_ctx) in &mut ready_res {
                let region_id = invoke_ctx.region_id;
                if peers[batch_pos].region_id() == region_id {
                } else {
                    while peers[batch_pos].region_id() != region_id {
                        batch_pos += 1;
                    }
                }
                PeerFsmDelegate::new(&mut peers[batch_pos], &mut self.poll_ctx)
                    .handle_raft_ready_apply(ready, invoke_ctx);
            }
            self.poll_ctx.ready_res = ready_res;
        }
        self.poll_ctx.raft_metrics.ready.has_ready_region += ready_cnt as u64;
        fail_point!("raft_before_save");
        if !self.poll_ctx.kv_wb.is_empty() {
            let mut write_opts = WriteOptions::new();
            write_opts.set_sync(true);
            self.poll_ctx
                .engines
                .kv
                .write_opt(&self.poll_ctx.kv_wb, &write_opts)
                .unwrap_or_else(|e| {
                    panic!("{} failed to save append state result: {:?}", self.tag, e);
                });
            let data_size = self.poll_ctx.kv_wb.data_size();
            if data_size > KV_WB_SHRINK_SIZE {
                self.poll_ctx.kv_wb = self.poll_ctx.engines.kv.write_batch_with_cap(4 * 1024);
            } else {
                self.poll_ctx.kv_wb.clear();
            }
        }
        fail_point!("raft_between_save");
        if !self.poll_ctx.raft_wb.is_empty() {
            fail_point!(
                "raft_before_save_on_store_1",
                self.poll_ctx.store_id() == 1,
                |_| {}
            );

            let need_sync = self.poll_ctx.cfg.sync_log || self.poll_ctx.sync_log;
            self.poll_ctx
                .engines
                .raft
                .consume_and_shrink(
                    &mut self.poll_ctx.raft_wb,
                    need_sync,
                    RAFT_WB_SHRINK_SIZE,
                    4 * 1024,
                )
                .unwrap_or_else(|e| {
                    panic!("{} failed to save raft append result: {:?}", self.tag, e);
                });
        }

        report_perf_context!(
            self.poll_ctx.perf_context_statistics,
            STORE_PERF_CONTEXT_TIME_HISTOGRAM_STATIC
        );
        fail_point!("raft_after_save");
        if ready_cnt != 0 {
            let mut batch_pos = 0;
            let mut ready_res = mem::take(&mut self.poll_ctx.ready_res);
            for (ready, invoke_ctx) in ready_res.drain(..) {
                let region_id = invoke_ctx.region_id;
                if peers[batch_pos].region_id() == region_id {
                } else {
                    while peers[batch_pos].region_id() != region_id {
                        batch_pos += 1;
                    }
                }
                PeerFsmDelegate::new(&mut peers[batch_pos], &mut self.poll_ctx)
                    .post_raft_ready_append(ready, invoke_ctx);
            }
        }
        let dur = self.timer.elapsed();
        if !self.poll_ctx.store_stat.is_busy {
            let election_timeout = Duration::from_millis(
                self.poll_ctx.cfg.raft_base_tick_interval.as_millis()
                    * self.poll_ctx.cfg.raft_election_timeout_ticks as u64,
            );
            if dur >= election_timeout {
                self.poll_ctx.store_stat.is_busy = true;
            }
        }

        self.poll_ctx
            .raft_metrics
            .append_log
            .observe(duration_to_sec(dur) as f64);

        slow_log!(
            dur,
            "{} handle {} pending peers include {} ready, {} entries, {} messages and {} \
             snapshots",
            self.tag,
            self.poll_ctx.pending_count,
            ready_cnt,
            self.poll_ctx.raft_metrics.ready.append - self.previous_metrics.ready.append,
            self.poll_ctx.raft_metrics.ready.message - self.previous_metrics.ready.message,
            self.poll_ctx.raft_metrics.ready.snapshot - self.previous_metrics.ready.snapshot
        );
    }

    fn flush_ticks(&mut self) {
        for t in PeerTicks::get_all_ticks() {
            let idx = t.bits() as usize;
            if self.poll_ctx.tick_batch[idx].ticks.is_empty() {
                continue;
            }
            let peer_ticks = std::mem::replace(&mut self.poll_ctx.tick_batch[idx].ticks, vec![]);
            let f = self
                .poll_ctx
                .timer
                .delay(self.poll_ctx.tick_batch[idx].wait_duration)
                .map(move |_| {
                    for tick in peer_ticks {
                        tick();
                    }
                })
                .map_err(|e| {
                    panic!("batch tick failed because: {:?}", e);
                });
            poll_future_notify(f);
        }
    }
}

impl<EK: KvEngine, ER: RaftEngine, T: Transport, C: PdClient> PollHandler<PeerFsm<EK, ER>, StoreFsm>
    for RaftPoller<EK, ER, T, C>
{
    fn begin(&mut self, _batch_size: usize) {
        self.previous_metrics = self.poll_ctx.raft_metrics.clone();
        self.poll_ctx.pending_count = 0;
        self.poll_ctx.sync_log = false;
        self.poll_ctx.has_ready = false;
        self.timer = TiInstant::now_coarse();
        // update config
        self.poll_ctx.perf_context_statistics.start();
        if let Some(incoming) = self.cfg_tracker.any_new() {
            match Ord::cmp(
                &incoming.messages_per_tick,
                &self.poll_ctx.cfg.messages_per_tick,
            ) {
                CmpOrdering::Greater => {
                    self.store_msg_buf.reserve(incoming.messages_per_tick);
                    self.peer_msg_buf.reserve(incoming.messages_per_tick);
                    self.messages_per_tick = incoming.messages_per_tick;
                }
                CmpOrdering::Less => {
                    self.store_msg_buf.shrink_to(incoming.messages_per_tick);
                    self.peer_msg_buf.shrink_to(incoming.messages_per_tick);
                    self.messages_per_tick = incoming.messages_per_tick;
                }
                _ => {}
            }
            self.poll_ctx.cfg = incoming.clone();
        }
    }

    fn handle_control(&mut self, store: &mut StoreFsm) -> Option<usize> {
        let mut expected_msg_count = None;
        while self.store_msg_buf.len() < self.messages_per_tick {
            match store.receiver.try_recv() {
                Ok(msg) => self.store_msg_buf.push(msg),
                Err(TryRecvError::Empty) => {
                    expected_msg_count = Some(0);
                    break;
                }
                Err(TryRecvError::Disconnected) => {
                    store.store.stopped = true;
                    expected_msg_count = Some(0);
                    break;
                }
            }
        }
        let mut delegate = StoreFsmDelegate {
            fsm: store,
            ctx: &mut self.poll_ctx,
        };
        delegate.handle_msgs(&mut self.store_msg_buf);
        expected_msg_count
    }

    fn handle_normal(&mut self, peer: &mut PeerFsm<EK, ER>) -> Option<usize> {
        let mut expected_msg_count = None;

        fail_point!(
            "pause_on_peer_collect_message",
            peer.peer_id() == 1,
            |_| unreachable!()
        );

        while self.peer_msg_buf.len() < self.messages_per_tick {
            match peer.receiver.try_recv() {
                // TODO: we may need a way to optimize the message copy.
                Ok(msg) => {
                    fail_point!(
                        "pause_on_peer_destroy_res",
                        peer.peer_id() == 1
                            && match msg {
                                PeerMsg::ApplyRes {
                                    res: ApplyTaskRes::Destroy { .. },
                                } => true,
                                _ => false,
                            },
                        |_| unreachable!()
                    );
                    self.peer_msg_buf.push(msg);
                }
                Err(TryRecvError::Empty) => {
                    expected_msg_count = Some(0);
                    break;
                }
                Err(TryRecvError::Disconnected) => {
                    peer.stop();
                    expected_msg_count = Some(0);
                    break;
                }
            }
        }
        let mut delegate = PeerFsmDelegate::new(peer, &mut self.poll_ctx);
        delegate.handle_msgs(&mut self.peer_msg_buf);
        delegate.collect_ready();
        expected_msg_count
    }

    fn end(&mut self, peers: &mut [Box<PeerFsm<EK, ER>>]) {
        self.flush_ticks();
        if self.poll_ctx.has_ready {
            self.handle_raft_ready(peers);
        }
        self.poll_ctx.current_time = None;
        self.poll_ctx
            .raft_metrics
            .process_ready
            .observe(duration_to_sec(self.timer.elapsed()) as f64);
        self.poll_ctx.raft_metrics.flush();
        self.poll_ctx.store_stat.flush();
    }

    fn pause(&mut self) {
        if self.poll_ctx.need_flush_trans {
            self.poll_ctx.trans.flush();
            self.poll_ctx.need_flush_trans = false;
        }
    }
}

pub struct RaftPollerBuilder<EK: KvEngine, ER: RaftEngine, T, C> {
    pub cfg: Arc<VersionTrack<Config>>,
    pub store: metapb::Store,
    pd_scheduler: FutureScheduler<PdTask<EK>>,
    consistency_check_scheduler: Scheduler<ConsistencyCheckTask<EK::Snapshot>>,
    split_check_scheduler: Scheduler<SplitCheckTask>,
    cleanup_scheduler: Scheduler<CleanupTask>,
    raftlog_gc_scheduler: Scheduler<RaftlogGcTask<ER>>,
    pub region_scheduler: Scheduler<RegionTask<EK::Snapshot>>,
    apply_router: ApplyRouter<EK>,
    pub router: RaftRouter<EK, ER>,
    pub importer: Arc<SSTImporter>,
    pub store_meta: Arc<Mutex<StoreMeta>>,
    pub pending_create_peers: Arc<Mutex<HashMap<u64, (u64, bool)>>>,
    snap_mgr: SnapManager,
    pub coprocessor_host: CoprocessorHost<EK>,
    trans: T,
    pd_client: Arc<C>,
    global_stat: GlobalStoreStat,
    pub engines: Engines<EK, ER>,
    applying_snap_count: Arc<AtomicUsize>,
    global_replication_state: Arc<Mutex<GlobalReplicationState>>,
}

impl<EK: KvEngine, ER: RaftEngine, T, C> RaftPollerBuilder<EK, ER, T, C> {
    /// Initialize this store. It scans the db engine, loads all regions
    /// and their peers from it, and schedules snapshot worker if necessary.
    /// WARN: This store should not be used before initialized.
    fn init(&mut self) -> Result<Vec<SenderFsmPair<EK, ER>>> {
        // Scan region meta to get saved regions.
        let start_key = keys::REGION_META_MIN_KEY;
        let end_key = keys::REGION_META_MAX_KEY;
        let kv_engine = self.engines.kv.clone();
        let store_id = self.store.get_id();
        let mut total_count = 0;
        let mut tombstone_count = 0;
        let mut applying_count = 0;
        let mut region_peers = vec![];

        let t = Instant::now();
        let mut kv_wb = self.engines.kv.write_batch();
        let mut raft_wb = self.engines.raft.log_batch(4 * 1024);
        let mut applying_regions = vec![];
        let mut merging_count = 0;
        let mut meta = self.store_meta.lock().unwrap();
        let mut replication_state = self.global_replication_state.lock().unwrap();
        kv_engine.scan_cf(CF_RAFT, start_key, end_key, false, |key, value| {
            let (region_id, suffix) = box_try!(keys::decode_region_meta_key(key));
            if suffix != keys::REGION_STATE_SUFFIX {
                return Ok(true);
            }

            total_count += 1;

            let mut local_state = RegionLocalState::default();
            local_state.merge_from_bytes(value)?;

            let region = local_state.get_region();
            if local_state.get_state() == PeerState::Tombstone {
                tombstone_count += 1;
                debug!("region is tombstone"; "region" => ?region, "store_id" => store_id);
                self.clear_stale_meta(&mut kv_wb, &mut raft_wb, &local_state);
                return Ok(true);
            }
            if local_state.get_state() == PeerState::Applying {
                // in case of restart happen when we just write region state to Applying,
                // but not write raft_local_state to raft rocksdb in time.
                box_try!(peer_storage::recover_from_applying_state(
                    &self.engines,
                    &mut raft_wb,
                    region_id
                ));
                applying_count += 1;
                applying_regions.push(region.clone());
                return Ok(true);
            }

            let (tx, mut peer) = box_try!(PeerFsm::create(
                store_id,
                &self.cfg.value(),
                self.region_scheduler.clone(),
                self.engines.clone(),
                region,
            ));
            peer.peer.init_replication_mode(&mut *replication_state);
            if local_state.get_state() == PeerState::Merging {
                info!("region is merging"; "region" => ?region, "store_id" => store_id);
                merging_count += 1;
                peer.set_pending_merge_state(local_state.get_merge_state().to_owned());
            }
            meta.region_ranges.insert(enc_end_key(region), region_id);
            meta.regions.insert(region_id, region.clone());
            // No need to check duplicated here, because we use region id as the key
            // in DB.
            region_peers.push((tx, peer));
            self.coprocessor_host.on_region_changed(
                region,
                RegionChangeEvent::Create,
                StateRole::Follower,
            );
            Ok(true)
        })?;

        if !kv_wb.is_empty() {
            self.engines.kv.write(&kv_wb).unwrap();
            self.engines.kv.sync_wal().unwrap();
        }
        if !raft_wb.is_empty() {
            self.engines.raft.consume(&mut raft_wb, true).unwrap();
        }

        // schedule applying snapshot after raft writebatch were written.
        for region in applying_regions {
            info!("region is applying snapshot"; "region" => ?region, "store_id" => store_id);
            let (tx, mut peer) = PeerFsm::create(
                store_id,
                &self.cfg.value(),
                self.region_scheduler.clone(),
                self.engines.clone(),
                &region,
            )?;
            peer.peer.init_replication_mode(&mut *replication_state);
            peer.schedule_applying_snapshot();
            meta.region_ranges
                .insert(enc_end_key(&region), region.get_id());
            meta.regions.insert(region.get_id(), region);
            region_peers.push((tx, peer));
        }

        info!(
            "start store";
            "store_id" => store_id,
            "region_count" => total_count,
            "tombstone_count" => tombstone_count,
            "applying_count" =>  applying_count,
            "merge_count" => merging_count,
            "takes" => ?t.elapsed(),
        );

        self.clear_stale_data(&meta)?;

        Ok(region_peers)
    }

    fn clear_stale_meta(
        &self,
        kv_wb: &mut EK::WriteBatch,
        raft_wb: &mut ER::LogBatch,
        origin_state: &RegionLocalState,
    ) {
        let rid = origin_state.get_region().get_id();
        let raft_state = match self.engines.raft.get_raft_state(rid).unwrap() {
            // it has been cleaned up.
            None => return,
            Some(value) => value,
        };
        peer_storage::clear_meta(&self.engines, kv_wb, raft_wb, rid, &raft_state).unwrap();
        let key = keys::region_state_key(rid);
        kv_wb.put_msg_cf(CF_RAFT, &key, origin_state).unwrap();
    }

    /// `clear_stale_data` clean up all possible garbage data.
    fn clear_stale_data(&self, meta: &StoreMeta) -> Result<()> {
        let t = Instant::now();

        let mut ranges = Vec::new();
        let mut last_start_key = keys::data_key(b"");
        for region_id in meta.region_ranges.values() {
            let region = &meta.regions[region_id];
            let start_key = keys::enc_start_key(region);
            ranges.push((last_start_key, start_key));
            last_start_key = keys::enc_end_key(region);
        }
        ranges.push((last_start_key, keys::DATA_MAX_KEY.to_vec()));

        self.engines.kv.roughly_cleanup_ranges(&ranges)?;

        info!(
            "cleans up garbage data";
            "store_id" => self.store.get_id(),
            "garbage_range_count" => ranges.len(),
            "takes" => ?t.elapsed()
        );

        Ok(())
    }
}

impl<EK, ER, T, C> HandlerBuilder<PeerFsm<EK, ER>, StoreFsm> for RaftPollerBuilder<EK, ER, T, C>
where
    EK: KvEngine + 'static,
    ER: RaftEngine + 'static,
    T: Transport + 'static,
    C: PdClient + 'static,
{
    type Handler = RaftPoller<EK, ER, T, C>;

    fn build(&mut self) -> RaftPoller<EK, ER, T, C> {
        let mut ctx = PollContext {
            cfg: self.cfg.value().clone(),
            store: self.store.clone(),
            pd_scheduler: self.pd_scheduler.clone(),
            consistency_check_scheduler: self.consistency_check_scheduler.clone(),
            split_check_scheduler: self.split_check_scheduler.clone(),
            region_scheduler: self.region_scheduler.clone(),
            apply_router: self.apply_router.clone(),
            router: self.router.clone(),
            cleanup_scheduler: self.cleanup_scheduler.clone(),
            raftlog_gc_scheduler: self.raftlog_gc_scheduler.clone(),
            importer: self.importer.clone(),
            store_meta: self.store_meta.clone(),
            pending_create_peers: self.pending_create_peers.clone(),
            raft_metrics: RaftMetrics::default(),
            snap_mgr: self.snap_mgr.clone(),
            applying_snap_count: self.applying_snap_count.clone(),
            coprocessor_host: self.coprocessor_host.clone(),
            timer: SteadyTimer::default(),
            trans: self.trans.clone(),
            pd_client: self.pd_client.clone(),
            global_replication_state: self.global_replication_state.clone(),
            global_stat: self.global_stat.clone(),
            store_stat: self.global_stat.local(),
            engines: self.engines.clone(),
            kv_wb: self.engines.kv.write_batch(),
            raft_wb: self.engines.raft.log_batch(4 * 1024),
            pending_count: 0,
            sync_log: false,
            has_ready: false,
            ready_res: Vec::new(),
            need_flush_trans: false,
            current_time: None,
            perf_context_statistics: PerfContextStatistics::new(self.cfg.value().perf_level),
<<<<<<< HEAD
            node_start_time: Some(Instant::now()),
            tick_batch: vec![PeerTickBatch::default(); 256],
=======
            node_start_time: Some(TiInstant::now_coarse()),
>>>>>>> a757f695
        };
        ctx.update_ticks_timeout();
        let tag = format!("[store {}]", ctx.store.get_id());
        RaftPoller {
            tag: tag.clone(),
            store_msg_buf: Vec::with_capacity(ctx.cfg.messages_per_tick),
            peer_msg_buf: Vec::with_capacity(ctx.cfg.messages_per_tick),
            previous_metrics: ctx.raft_metrics.clone(),
            timer: TiInstant::now_coarse(),
            messages_per_tick: ctx.cfg.messages_per_tick,
            poll_ctx: ctx,
            cfg_tracker: self.cfg.clone().tracker(tag),
        }
    }
}

struct Workers<EK: KvEngine, ER: RaftEngine> {
    pd_worker: FutureWorker<PdTask<EK>>,
    consistency_check_worker: Worker<ConsistencyCheckTask<EK::Snapshot>>,
    split_check_worker: Worker<SplitCheckTask>,
    // handle Compact, CleanupSST task
    cleanup_worker: Worker<CleanupTask>,
    raftlog_gc_worker: Worker<RaftlogGcTask<ER>>,
    region_worker: Worker<RegionTask<EK::Snapshot>>,
    coprocessor_host: CoprocessorHost<EK>,
}

pub struct RaftBatchSystem<EK: KvEngine, ER: RaftEngine> {
    system: BatchSystem<PeerFsm<EK, ER>, StoreFsm>,
    apply_router: ApplyRouter<EK>,
    apply_system: ApplyBatchSystem<EK>,
    router: RaftRouter<EK, ER>,
    workers: Option<Workers<EK, ER>>,
}

impl<EK: KvEngine, ER: RaftEngine> RaftBatchSystem<EK, ER> {
    pub fn router(&self) -> RaftRouter<EK, ER> {
        self.router.clone()
    }

    pub fn apply_router(&self) -> ApplyRouter<EK> {
        self.apply_router.clone()
    }

    // TODO: reduce arguments
    pub fn spawn<T: Transport + 'static, C: PdClient + 'static>(
        &mut self,
        meta: metapb::Store,
        cfg: Arc<VersionTrack<Config>>,
        engines: Engines<EK, ER>,
        trans: T,
        pd_client: Arc<C>,
        mgr: SnapManager,
        pd_worker: FutureWorker<PdTask<EK>>,
        store_meta: Arc<Mutex<StoreMeta>>,
        mut coprocessor_host: CoprocessorHost<EK>,
        importer: Arc<SSTImporter>,
        split_check_worker: Worker<SplitCheckTask>,
        auto_split_controller: AutoSplitController,
        global_replication_state: Arc<Mutex<GlobalReplicationState>>,
        concurrency_manager: ConcurrencyManager,
    ) -> Result<()> {
        assert!(self.workers.is_none());
        // TODO: we can get cluster meta regularly too later.

        // TODO load coprocessors from configuration
        coprocessor_host
            .registry
            .register_admin_observer(100, BoxAdminObserver::new(SplitObserver));

        let workers = Workers {
            split_check_worker,
            region_worker: Worker::new("snapshot-worker"),
            pd_worker,
            consistency_check_worker: Worker::new("consistency-check"),
            cleanup_worker: Worker::new("cleanup-worker"),
            raftlog_gc_worker: Worker::new("raft-gc-worker"),
            coprocessor_host,
        };
        let mut builder = RaftPollerBuilder {
            cfg,
            store: meta,
            engines,
            router: self.router.clone(),
            split_check_scheduler: workers.split_check_worker.scheduler(),
            region_scheduler: workers.region_worker.scheduler(),
            pd_scheduler: workers.pd_worker.scheduler(),
            consistency_check_scheduler: workers.consistency_check_worker.scheduler(),
            cleanup_scheduler: workers.cleanup_worker.scheduler(),
            raftlog_gc_scheduler: workers.raftlog_gc_worker.scheduler(),
            apply_router: self.apply_router.clone(),
            trans,
            pd_client,
            coprocessor_host: workers.coprocessor_host.clone(),
            importer,
            snap_mgr: mgr,
            global_replication_state,
            global_stat: GlobalStoreStat::default(),
            store_meta,
            pending_create_peers: Arc::new(Mutex::new(HashMap::default())),
            applying_snap_count: Arc::new(AtomicUsize::new(0)),
        };
        let region_peers = builder.init()?;
        let engine = builder.engines.kv.clone();
        if engine.support_write_batch_vec() {
            self.start_system::<T, C, <EK as WriteBatchExt>::WriteBatchVec>(
                workers,
                region_peers,
                builder,
                auto_split_controller,
                concurrency_manager,
            )?;
        } else {
            self.start_system::<T, C, <EK as WriteBatchExt>::WriteBatch>(
                workers,
                region_peers,
                builder,
                auto_split_controller,
                concurrency_manager,
            )?;
        }
        Ok(())
    }

    fn start_system<T: Transport + 'static, C: PdClient + 'static, W: WriteBatch<EK> + 'static>(
        &mut self,
        mut workers: Workers<EK, ER>,
        region_peers: Vec<SenderFsmPair<EK, ER>>,
        builder: RaftPollerBuilder<EK, ER, T, C>,
        auto_split_controller: AutoSplitController,
        concurrency_manager: ConcurrencyManager,
    ) -> Result<()> {
        builder.snap_mgr.init()?;

        let engines = builder.engines.clone();
        let snap_mgr = builder.snap_mgr.clone();
        let cfg = builder.cfg.value().clone();
        let store = builder.store.clone();
        let pd_client = builder.pd_client.clone();
        let importer = builder.importer.clone();

        let apply_poller_builder = ApplyPollerBuilder::<EK, W>::new(
            &builder,
            Box::new(self.router.clone()),
            self.apply_router.clone(),
        );
        self.apply_system
            .schedule_all(region_peers.iter().map(|pair| pair.1.get_peer()));

        {
            let mut meta = builder.store_meta.lock().unwrap();
            for (_, peer_fsm) in &region_peers {
                let peer = peer_fsm.get_peer();
                meta.readers
                    .insert(peer_fsm.region_id(), ReadDelegate::from_peer(peer));
            }
        }

        let router = Mutex::new(self.router.clone());
        pd_client.handle_reconnect(move || {
            router
                .lock()
                .unwrap()
                .broadcast_normal(|| PeerMsg::HeartbeatPd);
        });

        let tag = format!("raftstore-{}", store.get_id());
        self.system.spawn(tag, builder);
        let mut mailboxes = Vec::with_capacity(region_peers.len());
        let mut address = Vec::with_capacity(region_peers.len());
        for (tx, fsm) in region_peers {
            address.push(fsm.region_id());
            mailboxes.push((fsm.region_id(), BasicMailbox::new(tx, fsm)));
        }
        self.router.register_all(mailboxes);

        // Make sure Msg::Start is the first message each FSM received.
        for addr in address {
            self.router.force_send(addr, PeerMsg::Start).unwrap();
        }
        self.router
            .send_control(StoreMsg::Start {
                store: store.clone(),
            })
            .unwrap();

        self.apply_system
            .spawn("apply".to_owned(), apply_poller_builder);

        let region_runner = RegionRunner::new(
            engines.clone(),
            snap_mgr,
            cfg.snap_apply_batch_size.0 as usize,
            cfg.use_delete_range,
            workers.coprocessor_host.clone(),
            self.router(),
        );
        let timer = region_runner.new_timer();
        box_try!(workers.region_worker.start_with_timer(region_runner, timer));

        let raftlog_gc_runner = RaftlogGcRunner::new(None);
        box_try!(workers.raftlog_gc_worker.start(raftlog_gc_runner));

        let compact_runner = CompactRunner::new(engines.kv.clone());
        let cleanup_sst_runner = CleanupSSTRunner::new(
            store.get_id(),
            self.router.clone(),
            Arc::clone(&importer),
            Arc::clone(&pd_client),
        );
        let cleanup_runner = CleanupRunner::new(compact_runner, cleanup_sst_runner);
        box_try!(workers.cleanup_worker.start(cleanup_runner));

        let pd_runner = PdRunner::new(
            store.get_id(),
            Arc::clone(&pd_client),
            self.router.clone(),
            engines.kv,
            workers.pd_worker.scheduler(),
            cfg.pd_store_heartbeat_tick_interval.0,
            auto_split_controller,
            concurrency_manager,
        );
        box_try!(workers.pd_worker.start(pd_runner));

        let consistency_check_runner = ConsistencyCheckRunner::<EK, _>::new(self.router.clone());
        box_try!(workers
            .consistency_check_worker
            .start(consistency_check_runner));

        if let Err(e) = sys_util::thread::set_priority(sys_util::HIGH_PRI) {
            warn!("set thread priority for raftstore failed"; "error" => ?e);
        }
        self.workers = Some(workers);
        Ok(())
    }

    pub fn shutdown(&mut self) {
        if self.workers.is_none() {
            return;
        }
        let mut workers = self.workers.take().unwrap();
        // Wait all workers finish.
        let mut handles: Vec<Option<thread::JoinHandle<()>>> = vec![];
        handles.push(workers.split_check_worker.stop());
        handles.push(workers.region_worker.stop());
        handles.push(workers.pd_worker.stop());
        handles.push(workers.consistency_check_worker.stop());
        handles.push(workers.cleanup_worker.stop());
        handles.push(workers.raftlog_gc_worker.stop());
        self.apply_system.shutdown();
        self.system.shutdown();
        for h in handles {
            if let Some(h) = h {
                h.join().unwrap();
            }
        }
        workers.coprocessor_host.shutdown();
    }
}

pub fn create_raft_batch_system<EK: KvEngine, ER: RaftEngine>(
    cfg: &Config,
) -> (RaftRouter<EK, ER>, RaftBatchSystem<EK, ER>) {
    let (store_tx, store_fsm) = StoreFsm::new(cfg);
    let (apply_router, apply_system) = create_apply_batch_system(&cfg);
    let (router, system) =
        batch_system::create_system(&cfg.store_batch_system, store_tx, store_fsm);
    let raft_router = RaftRouter { router };
    let system = RaftBatchSystem {
        system,
        workers: None,
        apply_router,
        apply_system,
        router: raft_router.clone(),
    };
    (raft_router, system)
}

#[derive(Debug, PartialEq)]
enum CheckMsgStatus {
    // The message is the first request vote message to an existing peer.
    FirstRequestVote,
    // The message can be dropped silently
    DropMsg,
    // Try to create the peer
    NewPeer,
    // Try to create the peer which is the first one of this region on local store.
    NewPeerFirst,
}

impl<'a, EK: KvEngine, ER: RaftEngine, T: Transport, C: PdClient>
    StoreFsmDelegate<'a, EK, ER, T, C>
{
    /// Checks if the message is targeting a stale peer.
    fn check_msg(&mut self, msg: &RaftMessage) -> Result<CheckMsgStatus> {
        let region_id = msg.get_region_id();
        let from_epoch = msg.get_region_epoch();
        let msg_type = msg.get_message().get_msg_type();
        let from_store_id = msg.get_from_peer().get_store_id();
        let to_peer_id = msg.get_to_peer().get_id();

        // Check if the target peer is tombstone.
        let state_key = keys::region_state_key(region_id);
        let local_state: RegionLocalState =
            match self.ctx.engines.kv.get_msg_cf(CF_RAFT, &state_key)? {
                Some(state) => state,
                None => return Ok(CheckMsgStatus::NewPeerFirst),
            };

        if local_state.get_state() != PeerState::Tombstone {
            // Maybe split, but not registered yet.
            if !util::is_first_vote_msg(msg.get_message()) {
                self.ctx.raft_metrics.message_dropped.region_nonexistent += 1;
                return Err(box_err!(
                    "[region {}] region not exist but not tombstone: {:?}",
                    region_id,
                    local_state
                ));
            }
            info!(
                "region doesn't exist yet, wait for it to be split";
                "region_id" => region_id
            );
            return Ok(CheckMsgStatus::FirstRequestVote);
        }
        debug!(
            "region is in tombstone state";
            "region_id" => region_id,
            "region_local_state" => ?local_state,
        );
        let region = local_state.get_region();
        let region_epoch = region.get_region_epoch();
        if local_state.has_merge_state() {
            info!(
                "merged peer receives a stale message";
                "region_id" => region_id,
                "current_region_epoch" => ?region_epoch,
                "msg_type" => ?msg_type,
            );

            let merge_target = if let Some(peer) = util::find_peer(region, from_store_id) {
                // Maybe the target is promoted from learner to voter, but the follower
                // doesn't know it. So we only compare peer id.
                assert_eq!(peer.get_id(), msg.get_from_peer().get_id());
                // Let stale peer decides whether it should wait for merging or just remove
                // itself.
                Some(local_state.get_merge_state().get_target().to_owned())
            } else {
                // If a peer is isolated before prepare_merge and conf remove, it should just
                // remove itself.
                None
            };
            self.ctx
                .handle_stale_msg(msg, region_epoch.clone(), true, merge_target);
            return Ok(CheckMsgStatus::DropMsg);
        }
        // The region in this peer is already destroyed
        if util::is_epoch_stale(from_epoch, region_epoch) {
            self.ctx.raft_metrics.message_dropped.region_tombstone_peer += 1;
            info!(
                "tombstone peer receives a stale message";
                "region_id" => region_id,
                "from_region_epoch" => ?from_epoch,
                "current_region_epoch" => ?region_epoch,
                "msg_type" => ?msg_type,
            );
            let mut need_gc_msg = util::is_vote_msg(msg.get_message());
            if msg.has_extra_msg() {
                // A learner can't vote so it sends the check-stale-peer msg to others to find out whether
                // it is removed due to conf change or merge.
                need_gc_msg |=
                    msg.get_extra_msg().get_type() == ExtraMessageType::MsgCheckStalePeer;
                // For backward compatibility
                need_gc_msg |= msg.get_extra_msg().get_type() == ExtraMessageType::MsgRegionWakeUp;
            }
            let not_exist = util::find_peer(region, from_store_id).is_none();
            self.ctx
                .handle_stale_msg(msg, region_epoch.clone(), need_gc_msg && not_exist, None);

            if need_gc_msg && !not_exist {
                let mut send_msg = RaftMessage::default();
                send_msg.set_region_id(region_id);
                send_msg.set_from_peer(msg.get_to_peer().clone());
                send_msg.set_to_peer(msg.get_from_peer().clone());
                send_msg.set_region_epoch(region_epoch.clone());
                let extra_msg = send_msg.mut_extra_msg();
                extra_msg.set_type(ExtraMessageType::MsgCheckStalePeerResponse);
                extra_msg.set_check_peers(region.get_peers().into());
                if let Err(e) = self.ctx.trans.send(send_msg) {
                    error!(
                        "send check stale peer response message failed";
                        "region_id" => region_id,
                        "error_code" => %e.error_code(),
                        "err" => ?e
                    );
                }
                self.ctx.need_flush_trans = true;
            }

            return Ok(CheckMsgStatus::DropMsg);
        }
        // A tombstone peer may not apply the conf change log which removes itself.
        // In this case, the local epoch is stale and the local peer can be found from region.
        // We can compare the local peer id with to_peer_id to verify whether it is correct to create a new peer.
        if let Some(local_peer_id) =
            util::find_peer(region, self.ctx.store_id()).map(|r| r.get_id())
        {
            if to_peer_id <= local_peer_id {
                self.ctx.raft_metrics.message_dropped.region_tombstone_peer += 1;
                info!(
                    "tombstone peer receives a stale message, local_peer_id >= to_peer_id in msg";
                    "region_id" => region_id,
                    "local_peer_id" => local_peer_id,
                    "to_peer_id" => to_peer_id,
                    "msg_type" => ?msg_type
                );
                return Ok(CheckMsgStatus::DropMsg);
            }
        }
        Ok(CheckMsgStatus::NewPeer)
    }

    fn on_raft_message(&mut self, mut msg: RaftMessage) -> Result<()> {
        let region_id = msg.get_region_id();
        match self.ctx.router.send(region_id, PeerMsg::RaftMessage(msg)) {
            Ok(()) | Err(TrySendError::Full(_)) => return Ok(()),
            Err(TrySendError::Disconnected(_)) if self.ctx.router.is_shutdown() => return Ok(()),
            Err(TrySendError::Disconnected(PeerMsg::RaftMessage(m))) => msg = m,
            e => panic!(
                "[store {}] [region {}] unexpected redirect error: {:?}",
                self.fsm.store.id, region_id, e
            ),
        }

        debug!(
            "handle raft message";
            "from_peer_id" => msg.get_from_peer().get_id(),
            "to_peer_id" => msg.get_to_peer().get_id(),
            "store_id" => self.fsm.store.id,
            "region_id" => region_id,
            "msg_type" => ?msg.get_message().get_msg_type(),
        );

        if msg.get_to_peer().get_store_id() != self.ctx.store_id() {
            warn!(
                "store not match, ignore it";
                "store_id" => self.ctx.store_id(),
                "to_store_id" => msg.get_to_peer().get_store_id(),
                "region_id" => region_id,
            );
            self.ctx.raft_metrics.message_dropped.mismatch_store_id += 1;
            return Ok(());
        }

        if !msg.has_region_epoch() {
            error!(
                "missing epoch in raft message, ignore it";
                "region_id" => region_id,
            );
            self.ctx.raft_metrics.message_dropped.mismatch_region_epoch += 1;
            return Ok(());
        }
        if msg.get_is_tombstone() || msg.has_merge_target() {
            // Target tombstone peer doesn't exist, so ignore it.
            return Ok(());
        }
        let check_msg_status = self.check_msg(&msg)?;
        let is_first_request_vote = match check_msg_status {
            CheckMsgStatus::DropMsg => return Ok(()),
            CheckMsgStatus::FirstRequestVote => true,
            CheckMsgStatus::NewPeer | CheckMsgStatus::NewPeerFirst => {
                if !self.maybe_create_peer(
                    region_id,
                    &msg,
                    check_msg_status == CheckMsgStatus::NewPeerFirst,
                )? {
                    if !util::is_first_vote_msg(msg.get_message()) {
                        // Can not create peer from the message and it's not the
                        // first request vote message.
                        return Ok(());
                    }
                    true
                } else {
                    false
                }
            }
        };
        if is_first_request_vote {
            // To void losing request vote messages, either put it to
            // pending_votes or force send.
            let mut store_meta = self.ctx.store_meta.lock().unwrap();
            if !store_meta.regions.contains_key(&region_id) {
                store_meta.pending_votes.push(msg);
                return Ok(());
            }
            if let Err(e) = self
                .ctx
                .router
                .force_send(region_id, PeerMsg::RaftMessage(msg))
            {
                warn!("handle first request vote failed"; "region_id" => region_id, "error" => ?e);
            }
            return Ok(());
        }

        let _ = self.ctx.router.send(region_id, PeerMsg::RaftMessage(msg));
        Ok(())
    }

    /// If target peer doesn't exist, create it.
    ///
    /// return false to indicate that target peer is in invalid state or
    /// doesn't exist and can't be created.
    fn maybe_create_peer(
        &mut self,
        region_id: u64,
        msg: &RaftMessage,
        is_local_first: bool,
    ) -> Result<bool> {
        if !is_initial_msg(msg.get_message()) {
            let msg_type = msg.get_message().get_msg_type();
            debug!(
                "target peer doesn't exist, stale message";
                "target_peer" => ?msg.get_to_peer(),
                "region_id" => region_id,
                "msg_type" => ?msg_type,
            );
            self.ctx.raft_metrics.message_dropped.stale_msg += 1;
            return Ok(false);
        }

        if is_local_first {
            let mut pending_create_peers = self.ctx.pending_create_peers.lock().unwrap();
            if pending_create_peers.contains_key(&region_id) {
                return Ok(false);
            }
            pending_create_peers.insert(region_id, (msg.get_to_peer().get_id(), false));
        }

        let res = self.maybe_create_peer_internal(region_id, &msg, is_local_first);
        // If failed, i.e. Err or Ok(false), remove this peer data from `pending_create_peers`.
        if res.as_ref().map_or(true, |b| !*b) && is_local_first {
            let mut pending_create_peers = self.ctx.pending_create_peers.lock().unwrap();
            if let Some(status) = pending_create_peers.get(&region_id) {
                if *status == (msg.get_to_peer().get_id(), false) {
                    pending_create_peers.remove(&region_id);
                }
            }
        }
        res
    }

    fn maybe_create_peer_internal(
        &mut self,
        region_id: u64,
        msg: &RaftMessage,
        is_local_first: bool,
    ) -> Result<bool> {
        if is_local_first {
            if self
                .ctx
                .engines
                .kv
                .get_value_cf(CF_RAFT, &keys::region_state_key(region_id))?
                .is_some()
            {
                return Ok(false);
            }
        }

        let target = msg.get_to_peer();

        let mut meta = self.ctx.store_meta.lock().unwrap();
        if meta.regions.contains_key(&region_id) {
            return Ok(true);
        }

        if is_local_first {
            let pending_create_peers = self.ctx.pending_create_peers.lock().unwrap();
            match pending_create_peers.get(&region_id) {
                Some(status) if *status == (msg.get_to_peer().get_id(), false) => (),
                // If changed, it means this peer has been/will be replaced from the new one from splitting.
                _ => return Ok(false),
            }
            // Note that `StoreMeta` lock is held and status is (peer_id, false) in `pending_create_peers` now.
            // If this peer is created from splitting latter and then status in `pending_create_peers` is changed,
            // that peer creation in `on_ready_split_region` must be executed **after** current peer creation
            // because of the `StoreMeta` lock.
        }

        let mut is_overlapped = false;
        let mut regions_to_destroy = vec![];
        for (_, id) in meta.region_ranges.range((
            Excluded(data_key(msg.get_start_key())),
            Unbounded::<Vec<u8>>,
        )) {
            let exist_region = &meta.regions[&id];
            if enc_start_key(exist_region) >= data_end_key(msg.get_end_key()) {
                break;
            }

            debug!(
                "msg is overlapped with exist region";
                "region_id" => region_id,
                "msg" => ?msg,
                "exist_region" => ?exist_region,
            );
            let (can_destroy, merge_to_this_peer) = maybe_destroy_source(
                &meta,
                region_id,
                target.get_id(),
                exist_region.get_id(),
                msg.get_region_epoch().to_owned(),
            );
            if can_destroy {
                if !merge_to_this_peer {
                    regions_to_destroy.push(exist_region.get_id());
                } else {
                    error!(
                        "A new peer has a merge source peer";
                        "region_id" => region_id,
                        "peer_id" => target.get_id(),
                        "source_region" => ?exist_region,
                    );
                    if self.ctx.cfg.dev_assert {
                        panic!("something is wrong, maybe PD do not ensure all target peers exist before merging");
                    }
                }
                continue;
            }
            is_overlapped = true;
            if msg.get_region_epoch().get_version() > exist_region.get_region_epoch().get_version()
            {
                // If new region's epoch version is greater than exist region's, the exist region
                // may has been merged/splitted already.
                let _ = self.ctx.router.force_send(
                    exist_region.get_id(),
                    PeerMsg::CasualMessage(CasualMessage::RegionOverlapped),
                );
            }
        }

        if is_overlapped {
            self.ctx.raft_metrics.message_dropped.region_overlap += 1;
            return Ok(false);
        }

        for id in regions_to_destroy {
            self.ctx
                .router
                .force_send(
                    id,
                    PeerMsg::SignificantMsg(SignificantMsg::MergeResult {
                        target_region_id: region_id,
                        target: target.clone(),
                        result: MergeResultKind::Stale,
                    }),
                )
                .unwrap();
        }

        // New created peers should know it's learner or not.
        let (tx, mut peer) = PeerFsm::replicate(
            self.ctx.store_id(),
            &self.ctx.cfg,
            self.ctx.region_scheduler.clone(),
            self.ctx.engines.clone(),
            region_id,
            target.clone(),
        )?;

        // WARNING: The checking code must be above this line.
        // Now all checking passed

        let mut replication_state = self.ctx.global_replication_state.lock().unwrap();
        peer.peer.init_replication_mode(&mut *replication_state);
        drop(replication_state);

        peer.peer.local_first_replicate = is_local_first;

        // Following snapshot may overlap, should insert into region_ranges after
        // snapshot is applied.
        meta.regions
            .insert(region_id, peer.get_peer().region().to_owned());

        let mailbox = BasicMailbox::new(tx, peer);
        self.ctx.router.register(region_id, mailbox);
        self.ctx
            .router
            .force_send(region_id, PeerMsg::Start)
            .unwrap();
        Ok(true)
    }

    fn on_compaction_finished(&mut self, event: CompactedEvent) {
        // If size declining is trivial, skip.
        let total_bytes_declined = if event.total_input_bytes > event.total_output_bytes {
            event.total_input_bytes - event.total_output_bytes
        } else {
            0
        };
        if total_bytes_declined < self.ctx.cfg.region_split_check_diff.0
            || total_bytes_declined * 10 < event.total_input_bytes
        {
            return;
        }

        let output_level_str = event.output_level.to_string();
        COMPACTION_DECLINED_BYTES
            .with_label_values(&[&output_level_str])
            .observe(total_bytes_declined as f64);

        // self.cfg.region_split_check_diff.0 / 16 is an experienced value.
        let mut region_declined_bytes = {
            let meta = self.ctx.store_meta.lock().unwrap();
            calc_region_declined_bytes(
                event,
                &meta.region_ranges,
                self.ctx.cfg.region_split_check_diff.0 / 16,
            )
        };

        COMPACTION_RELATED_REGION_COUNT
            .with_label_values(&[&output_level_str])
            .observe(region_declined_bytes.len() as f64);

        for (region_id, declined_bytes) in region_declined_bytes.drain(..) {
            let _ = self.ctx.router.send(
                region_id,
                PeerMsg::CasualMessage(CasualMessage::CompactionDeclinedBytes {
                    bytes: declined_bytes,
                }),
            );
        }
    }

    fn register_compact_check_tick(&self) {
        self.ctx.schedule_store_tick(
            StoreTick::CompactCheck,
            self.ctx.cfg.region_compact_check_interval.0,
        )
    }

    fn on_compact_check_tick(&mut self) {
        self.register_compact_check_tick();
        if self.ctx.cleanup_scheduler.is_busy() {
            debug!(
                "compact worker is busy, check space redundancy next time";
                "store_id" => self.fsm.store.id,
            );
            return;
        }

        if self
            .ctx
            .engines
            .kv
            .auto_compactions_is_disabled()
            .expect("cf")
        {
            debug!(
                "skip compact check when disabled auto compactions";
                "store_id" => self.fsm.store.id,
            );
            return;
        }

        // Start from last checked key.
        let mut ranges_need_check =
            Vec::with_capacity(self.ctx.cfg.region_compact_check_step as usize + 1);
        ranges_need_check.push(self.fsm.store.last_compact_checked_key.clone());

        let largest_key = {
            let meta = self.ctx.store_meta.lock().unwrap();
            if meta.region_ranges.is_empty() {
                debug!(
                    "there is no range need to check";
                    "store_id" => self.fsm.store.id
                );
                return;
            }

            // Collect continuous ranges.
            let left_ranges = meta.region_ranges.range((
                Excluded(self.fsm.store.last_compact_checked_key.clone()),
                Unbounded::<Key>,
            ));
            ranges_need_check.extend(
                left_ranges
                    .take(self.ctx.cfg.region_compact_check_step as usize)
                    .map(|(k, _)| k.to_owned()),
            );

            // Update last_compact_checked_key.
            meta.region_ranges.keys().last().unwrap().to_vec()
        };

        let last_key = ranges_need_check.last().unwrap().clone();
        if last_key == largest_key {
            // Range [largest key, DATA_MAX_KEY) also need to check.
            if last_key != keys::DATA_MAX_KEY.to_vec() {
                ranges_need_check.push(keys::DATA_MAX_KEY.to_vec());
            }
            // Next task will start from the very beginning.
            self.fsm.store.last_compact_checked_key = keys::DATA_MIN_KEY.to_vec();
        } else {
            self.fsm.store.last_compact_checked_key = last_key;
        }

        // Schedule the task.
        let cf_names = vec![CF_DEFAULT.to_owned(), CF_WRITE.to_owned()];
        if let Err(e) = self.ctx.cleanup_scheduler.schedule(CleanupTask::Compact(
            CompactTask::CheckAndCompact {
                cf_names,
                ranges: ranges_need_check,
                tombstones_num_threshold: self.ctx.cfg.region_compact_min_tombstones,
                tombstones_percent_threshold: self.ctx.cfg.region_compact_tombstones_percent,
            },
        )) {
            error!(
                "schedule space check task failed";
                "store_id" => self.fsm.store.id,
                "err" => ?e,
            );
        }
    }

    fn store_heartbeat_pd(&mut self) {
        let mut stats = StoreStats::default();

        let used_size = self.ctx.snap_mgr.get_total_snap_size();
        stats.set_used_size(used_size);
        stats.set_store_id(self.ctx.store_id());
        {
            let meta = self.ctx.store_meta.lock().unwrap();
            stats.set_region_count(meta.regions.len() as u32);
        }

        let snap_stats = self.ctx.snap_mgr.stats();
        stats.set_sending_snap_count(snap_stats.sending_count as u32);
        stats.set_receiving_snap_count(snap_stats.receiving_count as u32);
        STORE_SNAPSHOT_TRAFFIC_GAUGE_VEC
            .with_label_values(&["sending"])
            .set(snap_stats.sending_count as i64);
        STORE_SNAPSHOT_TRAFFIC_GAUGE_VEC
            .with_label_values(&["receiving"])
            .set(snap_stats.receiving_count as i64);

        let apply_snapshot_count = self.ctx.applying_snap_count.load(Ordering::SeqCst);
        stats.set_applying_snap_count(apply_snapshot_count as u32);
        STORE_SNAPSHOT_TRAFFIC_GAUGE_VEC
            .with_label_values(&["applying"])
            .set(apply_snapshot_count as i64);

        stats.set_start_time(self.fsm.store.start_time.unwrap().sec as u32);

        // report store write flow to pd
        stats.set_bytes_written(
            self.ctx
                .global_stat
                .stat
                .engine_total_bytes_written
                .swap(0, Ordering::SeqCst),
        );
        stats.set_keys_written(
            self.ctx
                .global_stat
                .stat
                .engine_total_keys_written
                .swap(0, Ordering::SeqCst),
        );

        stats.set_is_busy(
            self.ctx
                .global_stat
                .stat
                .is_busy
                .swap(false, Ordering::SeqCst),
        );

        let store_info = StoreInfo {
            engine: self.ctx.engines.kv.clone(),
            capacity: self.ctx.cfg.capacity.0,
        };

        let task = PdTask::StoreHeartbeat { stats, store_info };
        if let Err(e) = self.ctx.pd_scheduler.schedule(task) {
            error!("notify pd failed";
                "store_id" => self.fsm.store.id,
                "err" => ?e
            );
        }
    }

    fn on_pd_store_heartbeat_tick(&mut self) {
        self.store_heartbeat_pd();
        self.register_pd_store_heartbeat_tick();
    }

    fn handle_snap_mgr_gc(&mut self) -> Result<()> {
        fail_point!("peer_2_handle_snap_mgr_gc", self.fsm.store.id == 2, |_| Ok(
            ()
        ));
        let snap_keys = self.ctx.snap_mgr.list_idle_snap()?;
        if snap_keys.is_empty() {
            return Ok(());
        }
        let (mut last_region_id, mut keys) = (0, vec![]);
        let schedule_gc_snap = |region_id: u64, snaps| -> Result<()> {
            debug!(
                "schedule snap gc";
                "store_id" => self.fsm.store.id,
                "region_id" => region_id,
            );
            let gc_snap = PeerMsg::CasualMessage(CasualMessage::GcSnap { snaps });
            match self.ctx.router.send(region_id, gc_snap) {
                Ok(()) => Ok(()),
                Err(TrySendError::Disconnected(_)) if self.ctx.router.is_shutdown() => Ok(()),
                Err(TrySendError::Disconnected(PeerMsg::CasualMessage(
                    CasualMessage::GcSnap { snaps },
                ))) => {
                    // The snapshot exists because MsgAppend has been rejected. So the
                    // peer must have been exist. But now it's disconnected, so the peer
                    // has to be destroyed instead of being created.
                    info!(
                        "region is disconnected, remove snaps";
                        "region_id" => region_id,
                        "snaps" => ?snaps,
                    );
                    for (key, is_sending) in snaps {
                        let snap = if is_sending {
                            self.ctx.snap_mgr.get_snapshot_for_sending(&key)?
                        } else {
                            self.ctx.snap_mgr.get_snapshot_for_applying(&key)?
                        };
                        self.ctx
                            .snap_mgr
                            .delete_snapshot(&key, snap.as_ref(), false);
                    }
                    Ok(())
                }
                Err(TrySendError::Full(_)) => Ok(()),
                Err(TrySendError::Disconnected(_)) => unreachable!(),
            }
        };
        for (key, is_sending) in snap_keys {
            if last_region_id == key.region_id {
                keys.push((key, is_sending));
                continue;
            }

            if !keys.is_empty() {
                schedule_gc_snap(last_region_id, keys)?;
                keys = vec![];
            }

            last_region_id = key.region_id;
            keys.push((key, is_sending));
        }
        if !keys.is_empty() {
            schedule_gc_snap(last_region_id, keys)?;
        }
        Ok(())
    }

    fn on_snap_mgr_gc(&mut self) {
        if let Err(e) = self.handle_snap_mgr_gc() {
            error!(
                "handle gc snap failed";
                "store_id" => self.fsm.store.id,
                "error_code" => %e.error_code(),
                "err" => ?e
            );
        }
        self.register_snap_mgr_gc_tick();
    }

    fn on_compact_lock_cf(&mut self) {
        // Create a compact lock cf task(compact whole range) and schedule directly.
        let lock_cf_bytes_written = self
            .ctx
            .global_stat
            .stat
            .lock_cf_bytes_written
            .load(Ordering::SeqCst);
        if lock_cf_bytes_written > self.ctx.cfg.lock_cf_compact_bytes_threshold.0 {
            self.ctx
                .global_stat
                .stat
                .lock_cf_bytes_written
                .fetch_sub(lock_cf_bytes_written, Ordering::SeqCst);

            let task = CompactTask::Compact {
                cf_name: String::from(CF_LOCK),
                start_key: None,
                end_key: None,
            };
            if let Err(e) = self
                .ctx
                .cleanup_scheduler
                .schedule(CleanupTask::Compact(task))
            {
                error!(
                    "schedule compact lock cf task failed";
                    "store_id" => self.fsm.store.id,
                    "err" => ?e,
                );
            }
        }

        self.register_compact_lock_cf_tick();
    }

    fn register_pd_store_heartbeat_tick(&self) {
        self.ctx.schedule_store_tick(
            StoreTick::PdStoreHeartbeat,
            self.ctx.cfg.pd_store_heartbeat_tick_interval.0,
        );
    }

    fn register_snap_mgr_gc_tick(&self) {
        self.ctx
            .schedule_store_tick(StoreTick::SnapGc, self.ctx.cfg.snap_mgr_gc_tick_interval.0)
    }

    fn register_compact_lock_cf_tick(&self) {
        self.ctx.schedule_store_tick(
            StoreTick::CompactLockCf,
            self.ctx.cfg.lock_cf_compact_interval.0,
        )
    }
}

impl<'a, EK: KvEngine, ER: RaftEngine, T: Transport, C: PdClient>
    StoreFsmDelegate<'a, EK, ER, T, C>
{
    fn on_validate_sst_result(&mut self, ssts: Vec<SstMeta>) {
        if ssts.is_empty() {
            return;
        }
        // A stale peer can still ingest a stale SST before it is
        // destroyed. We need to make sure that no stale peer exists.
        let mut delete_ssts = Vec::new();
        {
            let meta = self.ctx.store_meta.lock().unwrap();
            for sst in ssts {
                if !meta.regions.contains_key(&sst.get_region_id()) {
                    delete_ssts.push(sst);
                }
            }
        }
        if delete_ssts.is_empty() {
            return;
        }

        let task = CleanupSSTTask::DeleteSST { ssts: delete_ssts };
        if let Err(e) = self
            .ctx
            .cleanup_scheduler
            .schedule(CleanupTask::CleanupSST(task))
        {
            error!(
                "schedule to delete ssts failed";
                "store_id" => self.fsm.store.id,
                "err" => ?e,
            );
        }
    }

    fn on_cleanup_import_sst(&mut self) -> Result<()> {
        let mut delete_ssts = Vec::new();
        let mut validate_ssts = Vec::new();

        let ssts = box_try!(self.ctx.importer.list_ssts());
        if ssts.is_empty() {
            return Ok(());
        }
        {
            let meta = self.ctx.store_meta.lock().unwrap();
            for sst in ssts {
                if let Some(r) = meta.regions.get(&sst.get_region_id()) {
                    let region_epoch = r.get_region_epoch();
                    if util::is_epoch_stale(sst.get_region_epoch(), region_epoch) {
                        // If the SST epoch is stale, it will not be ingested anymore.
                        delete_ssts.push(sst);
                    }
                } else {
                    // If the peer doesn't exist, we need to validate the SST through PD.
                    validate_ssts.push(sst);
                }
            }
        }

        if !delete_ssts.is_empty() {
            let task = CleanupSSTTask::DeleteSST { ssts: delete_ssts };
            if let Err(e) = self
                .ctx
                .cleanup_scheduler
                .schedule(CleanupTask::CleanupSST(task))
            {
                error!(
                    "schedule to delete ssts failed";
                    "store_id" => self.fsm.store.id,
                    "err" => ?e
                );
            }
        }

        if !validate_ssts.is_empty() {
            let task = CleanupSSTTask::ValidateSST {
                ssts: validate_ssts,
            };
            if let Err(e) = self
                .ctx
                .cleanup_scheduler
                .schedule(CleanupTask::CleanupSST(task))
            {
                error!(
                   "schedule to validate ssts failed";
                   "store_id" => self.fsm.store.id,
                   "err" => ?e,
                );
            }
        }

        Ok(())
    }

    fn register_consistency_check_tick(&mut self) {
        self.ctx.schedule_store_tick(
            StoreTick::ConsistencyCheck,
            self.ctx.cfg.consistency_check_interval.0,
        )
    }

    fn on_consistency_check_tick(&mut self) {
        self.register_consistency_check_tick();
        if self.ctx.consistency_check_scheduler.is_busy() {
            return;
        }
        let (mut target_region_id, mut oldest) = (0, Instant::now());
        let target_peer = {
            let meta = self.ctx.store_meta.lock().unwrap();
            for region_id in meta.regions.keys() {
                match self.fsm.store.consistency_check_time.get(region_id) {
                    Some(time) => {
                        if *time < oldest {
                            oldest = *time;
                            target_region_id = *region_id;
                        }
                    }
                    None => {
                        target_region_id = *region_id;
                        break;
                    }
                }
            }
            if target_region_id == 0 {
                return;
            }
            match util::find_peer(&meta.regions[&target_region_id], self.ctx.store_id()) {
                None => return,
                Some(p) => p.clone(),
            }
        };
        info!(
            "scheduling consistency check for region";
            "store_id" => self.fsm.store.id,
            "region_id" => target_region_id,
        );
        self.fsm
            .store
            .consistency_check_time
            .insert(target_region_id, Instant::now());
        let mut request = new_admin_request(target_region_id, target_peer);
        let mut admin = AdminRequest::default();
        admin.set_cmd_type(AdminCmdType::ComputeHash);
        request.set_admin_request(admin);

        let _ = self.ctx.router.send(
            target_region_id,
            PeerMsg::RaftCommand(RaftCommand::new(request, Callback::None)),
        );
    }

    fn on_cleanup_import_sst_tick(&mut self) {
        if let Err(e) = self.on_cleanup_import_sst() {
            error!(
                "cleanup import sst failed";
                "store_id" => self.fsm.store.id,
                "err" => ?e,
                "error_code" => %e.error_code(),
            );
        }
        self.register_cleanup_import_sst_tick();
    }

    fn register_cleanup_import_sst_tick(&self) {
        self.ctx.schedule_store_tick(
            StoreTick::CleanupImportSST,
            self.ctx.cfg.cleanup_import_sst_interval.0,
        )
    }

    fn clear_region_size_in_range(&mut self, start_key: &[u8], end_key: &[u8]) {
        let start_key = data_key(start_key);
        let end_key = data_end_key(end_key);

        let mut regions = vec![];
        {
            let meta = self.ctx.store_meta.lock().unwrap();
            for (_, region_id) in meta
                .region_ranges
                .range((Excluded(start_key), Included(end_key)))
            {
                regions.push(*region_id);
            }
        }
        for region_id in regions {
            let _ = self.ctx.router.send(
                region_id,
                PeerMsg::CasualMessage(CasualMessage::ClearRegionSize),
            );
        }
    }

    fn on_store_unreachable(&mut self, store_id: u64) {
        let now = Instant::now();
        if self
            .fsm
            .store
            .last_unreachable_report
            .get(&store_id)
            .map_or(UNREACHABLE_BACKOFF, |t| now.duration_since(*t))
            < UNREACHABLE_BACKOFF
        {
            return;
        }
        info!(
            "broadcasting unreachable";
            "store_id" => self.fsm.store.id,
            "unreachable_store_id" => store_id,
        );
        self.fsm.store.last_unreachable_report.insert(store_id, now);
        // It's possible to acquire the lock and only send notification to
        // involved regions. However loop over all the regions can take a
        // lot of time, which may block other operations.
        self.ctx.router.report_unreachable(store_id);
    }

    fn on_update_replication_mode(&mut self, status: ReplicationStatus) {
        let mut state = self.ctx.global_replication_state.lock().unwrap();
        if state.status().mode == status.mode {
            if status.get_mode() == ReplicationMode::Majority {
                return;
            }
            let exist_dr = state.status().get_dr_auto_sync();
            let dr = status.get_dr_auto_sync();
            if exist_dr.state_id == dr.state_id && exist_dr.state == dr.state {
                return;
            }
        }
        info!("updating replication mode"; "status" => ?status);
        state.set_status(status);
        drop(state);
        self.ctx.router.report_status_update()
    }
}

fn calc_region_declined_bytes(
    event: CompactedEvent,
    region_ranges: &BTreeMap<Key, u64>,
    bytes_threshold: u64,
) -> Vec<(u64, u64)> {
    // Calculate influenced regions.
    let mut influenced_regions = vec![];
    for (end_key, region_id) in
        region_ranges.range((Excluded(event.start_key), Included(event.end_key.clone())))
    {
        influenced_regions.push((region_id, end_key.clone()));
    }
    if let Some((end_key, region_id)) = region_ranges
        .range((Included(event.end_key), Unbounded))
        .next()
    {
        influenced_regions.push((region_id, end_key.clone()));
    }

    // Calculate declined bytes for each region.
    // `end_key` in influenced_regions are in incremental order.
    let mut region_declined_bytes = vec![];
    let mut last_end_key: Vec<u8> = vec![];
    for (region_id, end_key) in influenced_regions {
        let mut old_size = 0;
        for prop in &event.input_props {
            old_size += prop.get_approximate_size_in_range(&last_end_key, &end_key);
        }
        let mut new_size = 0;
        for prop in &event.output_props {
            new_size += prop.get_approximate_size_in_range(&last_end_key, &end_key);
        }
        last_end_key = end_key;

        // Filter some trivial declines for better performance.
        if old_size > new_size && old_size - new_size > bytes_threshold {
            region_declined_bytes.push((*region_id, old_size - new_size));
        }
    }

    region_declined_bytes
}

#[cfg(test)]
mod tests {
    use engine_rocks::RangeOffsets;
    use engine_rocks::RangeProperties;

    use super::*;

    #[test]
    fn test_calc_region_declined_bytes() {
        let prop = RangeProperties {
            offsets: vec![
                (
                    b"a".to_vec(),
                    RangeOffsets {
                        size: 4 * 1024,
                        keys: 1,
                    },
                ),
                (
                    b"b".to_vec(),
                    RangeOffsets {
                        size: 8 * 1024,
                        keys: 2,
                    },
                ),
                (
                    b"c".to_vec(),
                    RangeOffsets {
                        size: 12 * 1024,
                        keys: 3,
                    },
                ),
            ],
        };
        let event = CompactedEvent {
            cf: "default".to_owned(),
            output_level: 3,
            total_input_bytes: 12 * 1024,
            total_output_bytes: 0,
            start_key: prop.smallest_key().unwrap(),
            end_key: prop.largest_key().unwrap(),
            input_props: vec![prop],
            output_props: vec![],
        };

        let mut region_ranges = BTreeMap::new();
        region_ranges.insert(b"a".to_vec(), 1);
        region_ranges.insert(b"b".to_vec(), 2);
        region_ranges.insert(b"c".to_vec(), 3);

        let declined_bytes = calc_region_declined_bytes(event, &region_ranges, 1024);
        let expected_declined_bytes = vec![(2, 8192), (3, 4096)];
        assert_eq!(declined_bytes, expected_declined_bytes);
    }
}<|MERGE_RESOLUTION|>--- conflicted
+++ resolved
@@ -332,12 +332,8 @@
     pub need_flush_trans: bool,
     pub current_time: Option<Timespec>,
     pub perf_context_statistics: PerfContextStatistics,
-<<<<<<< HEAD
-    pub node_start_time: Option<Instant>,
     pub tick_batch: Vec<PeerTickBatch>,
-=======
     pub node_start_time: Option<TiInstant>,
->>>>>>> a757f695
 }
 
 impl<EK, ER, T, C> HandleRaftReadyContext<EK::WriteBatch, ER::LogBatch>
@@ -1126,12 +1122,9 @@
             need_flush_trans: false,
             current_time: None,
             perf_context_statistics: PerfContextStatistics::new(self.cfg.value().perf_level),
-<<<<<<< HEAD
             node_start_time: Some(Instant::now()),
             tick_batch: vec![PeerTickBatch::default(); 256],
-=======
             node_start_time: Some(TiInstant::now_coarse()),
->>>>>>> a757f695
         };
         ctx.update_ticks_timeout();
         let tag = format!("[store {}]", ctx.store.get_id());
