// Copyright 2016 TiKV Project Authors. Licensed under Apache-2.0.

use std::cmp::{Ord, Ordering as CmpOrdering};
use std::collections::BTreeMap;
use std::collections::Bound::{Excluded, Included, Unbounded};
use std::ops::Deref;
use std::sync::atomic::Ordering;
use std::sync::{Arc, Mutex};
use std::time::{Duration, Instant};
use std::{mem, u64};

use batch_system::{
    BasicMailbox, BatchRouter, BatchSystem, Fsm, HandlerBuilder, PollHandler, Priority,
};
use crossbeam::channel::{TryRecvError, TrySendError};
use engine_traits::PerfContext;
use engine_traits::PerfContextKind;
use engine_traits::{Engines, KvEngine, Mutable, WriteBatch, WriteBatchExt, WriteOptions};
use engine_traits::{CF_DEFAULT, CF_LOCK, CF_RAFT, CF_WRITE};
use fail::fail_point;
use futures::compat::Future01CompatExt;
use futures::FutureExt;
use kvproto::import_sstpb::SstMeta;
use kvproto::kvrpcpb::KeyRange;
use kvproto::kvrpcpb::LeaderInfo;
use kvproto::metapb::{self, Region, RegionEpoch};
use kvproto::pdpb::StoreStats;
use kvproto::raft_cmdpb::{AdminCmdType, AdminRequest};
use kvproto::raft_serverpb::{ExtraMessageType, PeerState, RaftMessage, RegionLocalState};
use kvproto::replication_modepb::{ReplicationMode, ReplicationStatus};
use protobuf::Message;
use raft::StateRole;
use time::{self, Timespec};

use collections::HashMap;
use engine_traits::CompactedEvent;
use engine_traits::{RaftEngine, RaftLogBatch};
use keys::{self, data_end_key, data_key, enc_end_key, enc_start_key};
use pd_client::{FeatureGate, PdClient};
use sst_importer::SSTImporter;
use tikv_alloc::trace::TraceEvent;
use tikv_util::config::{Tracker, VersionTrack};
use tikv_util::mpsc::{self, LooseBoundedSender, Receiver};
use tikv_util::time::{duration_to_sec, Instant as TiInstant};
use tikv_util::timer::SteadyTimer;
use tikv_util::worker::{FutureScheduler, FutureWorker, Scheduler, Worker};
use tikv_util::{box_err, box_try, debug, error, info, slow_log, warn};
use tikv_util::{is_zero_duration, sys as sys_util, Either, RingQueue};

use crate::coprocessor::split_observer::SplitObserver;
use crate::coprocessor::{BoxAdminObserver, CoprocessorHost, RegionChangeEvent};
use crate::store::config::Config;
use crate::store::fsm::metrics::*;
use crate::store::fsm::peer::{
    maybe_destroy_source, new_admin_request, PeerFsm, PeerFsmDelegate, SenderFsmPair,
};
use crate::store::fsm::ApplyNotifier;
use crate::store::fsm::ApplyTaskRes;
use crate::store::fsm::{
    create_apply_batch_system, ApplyBatchSystem, ApplyPollerBuilder, ApplyRes, ApplyRouter,
    CollectedReady,
};
use crate::store::local_metrics::RaftMetrics;
use crate::store::memory::*;
use crate::store::metrics::*;
use crate::store::peer_storage::{self, HandleRaftReadyContext};
use crate::store::transport::Transport;
use crate::store::util::{is_initial_msg, RegionReadProgress};
use crate::store::worker::{
    AutoSplitController, CleanupRunner, CleanupSSTRunner, CleanupSSTTask, CleanupTask,
    CompactRunner, CompactTask, ConsistencyCheckRunner, ConsistencyCheckTask, PdRunner,
    RaftlogGcRunner, RaftlogGcTask, ReadDelegate, RegionRunner, RegionTask, SplitCheckTask,
};
use crate::store::PdTask;
use crate::store::PeerTicks;
use crate::store::{
    util, Callback, CasualMessage, GlobalReplicationState, MergeResultKind, PeerMsg, RaftCommand,
    SignificantMsg, SnapManager, StoreMsg, StoreTick,
};
use crate::Result;
use concurrency_manager::ConcurrencyManager;
use tikv_util::future::poll_future_notify;

type Key = Vec<u8>;

const KV_WB_SHRINK_SIZE: usize = 256 * 1024;
const RAFT_WB_SHRINK_SIZE: usize = 1024 * 1024;
pub const PENDING_MSG_CAP: usize = 100;
const UNREACHABLE_BACKOFF: Duration = Duration::from_secs(10);

pub struct StoreInfo<E> {
    pub engine: E,
    pub capacity: u64,
}

pub struct StoreMeta {
    /// store id
    pub store_id: Option<u64>,
    /// region_end_key -> region_id
    pub region_ranges: BTreeMap<Vec<u8>, u64>,
    /// region_id -> region
    pub regions: HashMap<u64, Region>,
    /// region_id -> reader
    pub readers: HashMap<u64, ReadDelegate>,
    /// region_id -> (term, leader_peer_id)
    pub leaders: HashMap<u64, (u64, u64)>,
    /// `MsgRequestPreVote`, `MsgRequestVote` or `MsgAppend` messages from newly split Regions shouldn't be
    /// dropped if there is no such Region in this store now. So the messages are recorded temporarily and
    /// will be handled later.
    pub pending_msgs: RingQueue<RaftMessage>,
    /// The regions with pending snapshots.
    pub pending_snapshot_regions: Vec<Region>,
    /// A marker used to indicate the peer of a Region has received a merge target message and waits to be destroyed.
    /// target_region_id -> (source_region_id -> merge_target_region)
    pub pending_merge_targets: HashMap<u64, HashMap<u64, metapb::Region>>,
    /// An inverse mapping of `pending_merge_targets` used to let source peer help target peer to clean up related entry.
    /// source_region_id -> target_region_id
    pub targets_map: HashMap<u64, u64>,
    /// `atomic_snap_regions` and `destroyed_region_for_snap` are used for making destroy overlapped regions
    /// and apply snapshot atomically.
    /// region_id -> wait_destroy_regions_map(source_region_id -> is_ready)
    /// A target peer must wait for all source peer to ready before applying snapshot.
    pub atomic_snap_regions: HashMap<u64, HashMap<u64, bool>>,
    /// source_region_id -> need_atomic
    /// Used for reminding the source peer to switch to ready in `atomic_snap_regions`.
    pub destroyed_region_for_snap: HashMap<u64, bool>,

    pub region_read_progress: HashMap<u64, Arc<RegionReadProgress>>,
}

impl StoreMeta {
    pub fn new(vote_capacity: usize) -> StoreMeta {
        StoreMeta {
            store_id: None,
            region_ranges: BTreeMap::default(),
            regions: HashMap::default(),
            readers: HashMap::default(),
            leaders: HashMap::default(),
            pending_msgs: RingQueue::with_capacity(vote_capacity),
            pending_snapshot_regions: Vec::default(),
            pending_merge_targets: HashMap::default(),
            targets_map: HashMap::default(),
            atomic_snap_regions: HashMap::default(),
            destroyed_region_for_snap: HashMap::default(),
            region_read_progress: HashMap::default(),
        }
    }

    #[inline]
    pub fn set_region<EK: KvEngine, ER: RaftEngine>(
        &mut self,
        host: &CoprocessorHost<EK>,
        region: Region,
        peer: &mut crate::store::Peer<EK, ER>,
    ) {
        let prev = self.regions.insert(region.get_id(), region.clone());
        if prev.map_or(true, |r| r.get_id() != region.get_id()) {
            // TODO: may not be a good idea to panic when holding a lock.
            panic!("{} region corrupted", peer.tag);
        }
        let reader = self.readers.get_mut(&region.get_id()).unwrap();
        peer.set_region(host, reader, region);
    }
}

pub struct RaftRouter<EK, ER>
where
    EK: KvEngine,
    ER: RaftEngine,
{
    pub router: BatchRouter<PeerFsm<EK, ER>, StoreFsm<EK>>,
}

impl<EK, ER> Drop for RaftRouter<EK, ER>
where
    EK: KvEngine,
    ER: RaftEngine,
{
    fn drop(&mut self) {
        MEMTRACE_RAFT_ROUTER_ALIVE.trace(TraceEvent::Reset(0));
        MEMTRACE_RAFT_ROUTER_LEAK.trace(TraceEvent::Reset(0));
    }
}

impl<EK, ER> Clone for RaftRouter<EK, ER>
where
    EK: KvEngine,
    ER: RaftEngine,
{
    fn clone(&self) -> Self {
        RaftRouter {
            router: self.router.clone(),
        }
    }
}

impl<EK, ER> Deref for RaftRouter<EK, ER>
where
    EK: KvEngine,
    ER: RaftEngine,
{
    type Target = BatchRouter<PeerFsm<EK, ER>, StoreFsm<EK>>;

    fn deref(&self) -> &BatchRouter<PeerFsm<EK, ER>, StoreFsm<EK>> {
        &self.router
    }
}

impl<EK, ER> ApplyNotifier<EK> for RaftRouter<EK, ER>
where
    EK: KvEngine,
    ER: RaftEngine,
{
    fn notify(&self, apply_res: Vec<ApplyRes<EK::Snapshot>>) {
        for r in apply_res {
            self.router.try_send(
                r.region_id,
                PeerMsg::ApplyRes {
                    res: ApplyTaskRes::Apply(r),
                },
            );
        }
    }
    fn notify_one(&self, region_id: u64, msg: PeerMsg<EK>) {
        self.router.try_send(region_id, msg);
    }

    fn clone_box(&self) -> Box<dyn ApplyNotifier<EK>> {
        Box::new(self.clone())
    }
}

impl<EK, ER> RaftRouter<EK, ER>
where
    EK: KvEngine,
    ER: RaftEngine,
{
    pub fn send_raft_message(
        &self,
        mut msg: RaftMessage,
    ) -> std::result::Result<(), TrySendError<RaftMessage>> {
        let id = msg.get_region_id();
        match self.try_send(id, PeerMsg::RaftMessage(msg)) {
            Either::Left(Ok(())) => return Ok(()),
            Either::Left(Err(TrySendError::Full(PeerMsg::RaftMessage(m)))) => {
                return Err(TrySendError::Full(m));
            }
            Either::Left(Err(TrySendError::Disconnected(PeerMsg::RaftMessage(m)))) => {
                return Err(TrySendError::Disconnected(m));
            }
            Either::Right(PeerMsg::RaftMessage(m)) => msg = m,
            _ => unreachable!(),
        }
        match self.send_control(StoreMsg::RaftMessage(msg)) {
            Ok(()) => Ok(()),
            Err(TrySendError::Full(StoreMsg::RaftMessage(m))) => Err(TrySendError::Full(m)),
            Err(TrySendError::Disconnected(StoreMsg::RaftMessage(m))) => {
                Err(TrySendError::Disconnected(m))
            }
            _ => unreachable!(),
        }
    }

    #[inline]
    pub fn send_raft_command(
        &self,
        cmd: RaftCommand<EK::Snapshot>,
    ) -> std::result::Result<(), TrySendError<RaftCommand<EK::Snapshot>>> {
        let region_id = cmd.request.get_header().get_region_id();
        match self.send(region_id, PeerMsg::RaftCommand(cmd)) {
            Ok(()) => Ok(()),
            Err(TrySendError::Full(PeerMsg::RaftCommand(cmd))) => Err(TrySendError::Full(cmd)),
            Err(TrySendError::Disconnected(PeerMsg::RaftCommand(cmd))) => {
                Err(TrySendError::Disconnected(cmd))
            }
            _ => unreachable!(),
        }
    }

    fn report_unreachable(&self, store_id: u64) {
        self.broadcast_normal(|| {
            PeerMsg::SignificantMsg(SignificantMsg::StoreUnreachable { store_id })
        });
    }

    fn report_status_update(&self) {
        self.broadcast_normal(|| PeerMsg::UpdateReplicationMode)
    }

    /// Broadcasts resolved result to all regions.
    pub fn report_resolved(&self, store_id: u64, group_id: u64) {
        self.broadcast_normal(|| {
            PeerMsg::SignificantMsg(SignificantMsg::StoreResolved { store_id, group_id })
        })
    }

    pub fn register(&self, region_id: u64, mailbox: BasicMailbox<PeerFsm<EK, ER>>) {
        self.router.register(region_id, mailbox);
        self.update_trace();
    }

    pub fn register_all(&self, mailboxes: Vec<(u64, BasicMailbox<PeerFsm<EK, ER>>)>) {
        self.router.register_all(mailboxes);
        self.update_trace();
    }

    pub fn close(&self, region_id: u64) {
        self.router.close(region_id);
        self.update_trace();
    }

    pub fn clear_cache(&self) {
        self.router.clear_cache();
        self.update_trace();
    }

    fn update_trace(&self) {
        let router_trace = self.router.trace();
        MEMTRACE_RAFT_ROUTER_ALIVE.trace(TraceEvent::Reset(router_trace.alive));
        MEMTRACE_RAFT_ROUTER_LEAK.trace(TraceEvent::Reset(router_trace.leak));
    }
}

#[derive(Default)]
pub struct PeerTickBatch {
    pub ticks: Vec<Box<dyn FnOnce() + Send>>,
    pub wait_duration: Duration,
}

impl Clone for PeerTickBatch {
    fn clone(&self) -> PeerTickBatch {
        PeerTickBatch {
            ticks: vec![],
            wait_duration: self.wait_duration,
        }
    }
}

pub struct PollContext<EK, ER, T>
where
    EK: KvEngine,
    ER: RaftEngine,
{
    /// The count of processed normal Fsm.
    pub processed_fsm_count: usize,
    pub cfg: Config,
    pub store: metapb::Store,
    pub pd_scheduler: FutureScheduler<PdTask<EK>>,
    pub consistency_check_scheduler: Scheduler<ConsistencyCheckTask<EK::Snapshot>>,
    pub split_check_scheduler: Scheduler<SplitCheckTask>,
    // handle Compact, CleanupSST task
    pub cleanup_scheduler: Scheduler<CleanupTask>,
    pub raftlog_gc_scheduler: Scheduler<RaftlogGcTask>,
    pub region_scheduler: Scheduler<RegionTask<EK::Snapshot>>,
    pub apply_router: ApplyRouter<EK>,
    pub router: RaftRouter<EK, ER>,
    pub importer: Arc<SSTImporter>,
    pub store_meta: Arc<Mutex<StoreMeta>>,
    pub feature_gate: FeatureGate,
    /// region_id -> (peer_id, is_splitting)
    /// Used for handling race between splitting and creating new peer.
    /// An uninitialized peer can be replaced to the one from splitting iff they are exactly the same peer.
    ///
    /// WARNING:
    /// To avoid deadlock, if you want to use `store_meta` and `pending_create_peers` together,
    /// the lock sequence MUST BE:
    /// 1. lock the store_meta.
    /// 2. lock the pending_create_peers.
    pub pending_create_peers: Arc<Mutex<HashMap<u64, (u64, bool)>>>,
    pub raft_metrics: RaftMetrics,
    pub snap_mgr: SnapManager,
    pub coprocessor_host: CoprocessorHost<EK>,
    pub timer: SteadyTimer,
    pub trans: T,
    pub global_replication_state: Arc<Mutex<GlobalReplicationState>>,
    pub global_stat: GlobalStoreStat,
    pub store_stat: LocalStoreStat,
    pub engines: Engines<EK, ER>,
    pub kv_wb: EK::WriteBatch,
    pub raft_wb: ER::LogBatch,
    pub pending_count: usize,
    pub sync_log: bool,
    pub has_ready: bool,
    pub ready_res: Vec<CollectedReady>,
    pub current_time: Option<Timespec>,
    pub perf_context: EK::PerfContext,
    pub tick_batch: Vec<PeerTickBatch>,
    pub node_start_time: Option<TiInstant>,
}

impl<EK, ER, T> HandleRaftReadyContext<EK::WriteBatch, ER::LogBatch> for PollContext<EK, ER, T>
where
    EK: KvEngine,
    ER: RaftEngine,
{
    fn wb_mut(&mut self) -> (&mut EK::WriteBatch, &mut ER::LogBatch) {
        (&mut self.kv_wb, &mut self.raft_wb)
    }

    #[inline]
    fn kv_wb_mut(&mut self) -> &mut EK::WriteBatch {
        &mut self.kv_wb
    }

    #[inline]
    fn raft_wb_mut(&mut self) -> &mut ER::LogBatch {
        &mut self.raft_wb
    }

    #[inline]
    fn sync_log(&self) -> bool {
        self.sync_log
    }

    #[inline]
    fn set_sync_log(&mut self, sync: bool) {
        self.sync_log = sync;
    }
}

impl<EK, ER, T> PollContext<EK, ER, T>
where
    EK: KvEngine,
    ER: RaftEngine,
{
    #[inline]
    pub fn store_id(&self) -> u64 {
        self.store.get_id()
    }

    pub fn update_ticks_timeout(&mut self) {
        self.tick_batch[PeerTicks::RAFT.bits() as usize].wait_duration =
            self.cfg.raft_base_tick_interval.0;
        self.tick_batch[PeerTicks::RAFT_LOG_GC.bits() as usize].wait_duration =
            self.cfg.raft_log_gc_tick_interval.0;
        self.tick_batch[PeerTicks::PD_HEARTBEAT.bits() as usize].wait_duration =
            self.cfg.pd_heartbeat_tick_interval.0;
        self.tick_batch[PeerTicks::SPLIT_REGION_CHECK.bits() as usize].wait_duration =
            self.cfg.split_region_check_tick_interval.0;
        self.tick_batch[PeerTicks::CHECK_PEER_STALE_STATE.bits() as usize].wait_duration =
            self.cfg.peer_stale_state_check_interval.0;
        self.tick_batch[PeerTicks::CHECK_MERGE.bits() as usize].wait_duration =
            self.cfg.merge_check_tick_interval.0;
    }
}

impl<EK, ER, T: Transport> PollContext<EK, ER, T>
where
    EK: KvEngine,
    ER: RaftEngine,
{
    #[inline]
    fn schedule_store_tick(&self, tick: StoreTick, timeout: Duration) {
        if !is_zero_duration(&timeout) {
            let mb = self.router.control_mailbox();
            let delay = self.timer.delay(timeout).compat().map(move |_| {
                if let Err(e) = mb.force_send(StoreMsg::Tick(tick)) {
                    info!(
                        "failed to schedule store tick, are we shutting down?";
                        "tick" => ?tick,
                        "err" => ?e
                    );
                }
            });
            poll_future_notify(delay);
        }
    }

    pub fn handle_stale_msg(
        &mut self,
        msg: &RaftMessage,
        cur_epoch: RegionEpoch,
        need_gc: bool,
        target_region: Option<metapb::Region>,
    ) {
        let region_id = msg.get_region_id();
        let from_peer = msg.get_from_peer();
        let to_peer = msg.get_to_peer();
        let msg_type = msg.get_message().get_msg_type();

        if !need_gc {
            info!(
                "raft message is stale, ignore it";
                "region_id" => region_id,
                "current_region_epoch" => ?cur_epoch,
                "msg_type" => ?msg_type,
            );
            self.raft_metrics.message_dropped.stale_msg += 1;
            return;
        }

        info!(
            "raft message is stale, tell to gc";
            "region_id" => region_id,
            "current_region_epoch" => ?cur_epoch,
            "msg_type" => ?msg_type,
        );

        let mut gc_msg = RaftMessage::default();
        gc_msg.set_region_id(region_id);
        gc_msg.set_from_peer(to_peer.clone());
        gc_msg.set_to_peer(from_peer.clone());
        gc_msg.set_region_epoch(cur_epoch);
        if let Some(r) = target_region {
            gc_msg.set_merge_target(r);
        } else {
            gc_msg.set_is_tombstone(true);
        }
        if let Err(e) = self.trans.send(gc_msg) {
            error!(?e;
                "send gc message failed";
                "region_id" => region_id,
            );
        }
    }
}

struct Store {
    // store id, before start the id is 0.
    id: u64,
    last_compact_checked_key: Key,
    stopped: bool,
    start_time: Option<Timespec>,
    consistency_check_time: HashMap<u64, Instant>,
    last_unreachable_report: HashMap<u64, Instant>,
}

pub struct StoreFsm<EK>
where
    EK: KvEngine,
{
    store: Store,
    receiver: Receiver<StoreMsg<EK>>,
}

impl<EK> StoreFsm<EK>
where
    EK: KvEngine,
{
    pub fn new(cfg: &Config) -> (LooseBoundedSender<StoreMsg<EK>>, Box<StoreFsm<EK>>) {
        let (tx, rx) = mpsc::loose_bounded(cfg.notify_capacity);
        let fsm = Box::new(StoreFsm {
            store: Store {
                id: 0,
                last_compact_checked_key: keys::DATA_MIN_KEY.to_vec(),
                stopped: false,
                start_time: None,
                consistency_check_time: HashMap::default(),
                last_unreachable_report: HashMap::default(),
            },
            receiver: rx,
        });
        (tx, fsm)
    }
}

impl<EK> Fsm for StoreFsm<EK>
where
    EK: KvEngine,
{
    type Message = StoreMsg<EK>;

    #[inline]
    fn is_stopped(&self) -> bool {
        self.store.stopped
    }
}

struct StoreFsmDelegate<'a, EK: KvEngine + 'static, ER: RaftEngine + 'static, T: 'static> {
    fsm: &'a mut StoreFsm<EK>,
    ctx: &'a mut PollContext<EK, ER, T>,
}

impl<'a, EK: KvEngine + 'static, ER: RaftEngine + 'static, T: Transport>
    StoreFsmDelegate<'a, EK, ER, T>
{
    fn on_tick(&mut self, tick: StoreTick) {
        let t = TiInstant::now_coarse();
        match tick {
            StoreTick::PdStoreHeartbeat => self.on_pd_store_heartbeat_tick(),
            StoreTick::SnapGc => self.on_snap_mgr_gc(),
            StoreTick::CompactLockCf => self.on_compact_lock_cf(),
            StoreTick::CompactCheck => self.on_compact_check_tick(),
            StoreTick::ConsistencyCheck => self.on_consistency_check_tick(),
            StoreTick::CleanupImportSST => self.on_cleanup_import_sst_tick(),
            StoreTick::RaftEnginePurge => self.on_raft_engine_purge_tick(),
        }
        let elapsed = t.elapsed();
        RAFT_EVENT_DURATION
            .get(tick.tag())
            .observe(duration_to_sec(elapsed) as f64);
        slow_log!(
            elapsed,
            "[store {}] handle timeout {:?}",
            self.fsm.store.id,
            tick
        );
    }

    fn handle_msgs(&mut self, msgs: &mut Vec<StoreMsg<EK>>) {
        for m in msgs.drain(..) {
            match m {
                StoreMsg::Tick(tick) => self.on_tick(tick),
                StoreMsg::RaftMessage(msg) => {
                    if let Err(e) = self.on_raft_message(msg) {
                        error!(?e;
                            "handle raft message failed";
                            "store_id" => self.fsm.store.id,
                        );
                    }
                }
                StoreMsg::CompactedEvent(event) => self.on_compaction_finished(event),
                StoreMsg::ValidateSSTResult { invalid_ssts } => {
                    self.on_validate_sst_result(invalid_ssts)
                }
                StoreMsg::ClearRegionSizeInRange { start_key, end_key } => {
                    self.clear_region_size_in_range(&start_key, &end_key)
                }
                StoreMsg::StoreUnreachable { store_id } => {
                    self.on_store_unreachable(store_id);
                }
                StoreMsg::Start { store } => self.start(store),
                StoreMsg::CheckLeader { leaders, cb } => self.on_check_leader(leaders, cb),
                StoreMsg::GetStoreSafeTS { key_range, cb } => {
                    self.on_get_store_safe_ts(key_range, cb)
                }
                #[cfg(any(test, feature = "testexport"))]
                StoreMsg::Validate(f) => f(&self.ctx.cfg),
                StoreMsg::UpdateReplicationMode(status) => self.on_update_replication_mode(status),
            }
        }
    }

    fn start(&mut self, store: metapb::Store) {
        if self.fsm.store.start_time.is_some() {
            panic!(
                "[store {}] unable to start again with meta {:?}",
                self.fsm.store.id, store
            );
        }
        self.fsm.store.id = store.get_id();
        self.fsm.store.start_time = Some(time::get_time());
        self.register_cleanup_import_sst_tick();
        self.register_compact_check_tick();
        self.register_pd_store_heartbeat_tick();
        self.register_compact_lock_cf_tick();
        self.register_snap_mgr_gc_tick();
        self.register_consistency_check_tick();
        self.register_raft_engine_purge_tick();
    }
}

pub struct RaftPoller<EK: KvEngine + 'static, ER: RaftEngine + 'static, T: 'static> {
    tag: String,
    store_msg_buf: Vec<StoreMsg<EK>>,
    peer_msg_buf: Vec<PeerMsg<EK>>,
    previous_metrics: RaftMetrics,
    timer: TiInstant,
    poll_ctx: PollContext<EK, ER, T>,
    messages_per_tick: usize,
    cfg_tracker: Tracker<Config>,
}

impl<EK: KvEngine, ER: RaftEngine, T: Transport> RaftPoller<EK, ER, T> {
    fn handle_raft_ready(&mut self, peers: &mut [Box<PeerFsm<EK, ER>>]) {
        // Only enable the fail point when the store id is equal to 3, which is
        // the id of slow store in tests.
        fail_point!("on_raft_ready", self.poll_ctx.store_id() == 3, |_| {});
        if self.poll_ctx.trans.need_flush()
            && (!self.poll_ctx.kv_wb.is_empty() || !self.poll_ctx.raft_wb.is_empty())
        {
            self.poll_ctx.trans.flush();
        }
        let ready_cnt = self.poll_ctx.ready_res.len();
        self.poll_ctx.raft_metrics.ready.has_ready_region += ready_cnt as u64;
        fail_point!("raft_before_save");
        if !self.poll_ctx.kv_wb.is_empty() {
            let mut write_opts = WriteOptions::new();
            write_opts.set_sync(true);
            self.poll_ctx
                .kv_wb
                .write_opt(&write_opts)
                .unwrap_or_else(|e| {
                    panic!("{} failed to save append state result: {:?}", self.tag, e);
                });
            let data_size = self.poll_ctx.kv_wb.data_size();
            if data_size > KV_WB_SHRINK_SIZE {
                self.poll_ctx.kv_wb = self.poll_ctx.engines.kv.write_batch_with_cap(4 * 1024);
            } else {
                self.poll_ctx.kv_wb.clear();
            }
        }
        fail_point!("raft_between_save");

        if !self.poll_ctx.raft_wb.is_empty() {
            fail_point!(
                "raft_before_save_on_store_1",
                self.poll_ctx.store_id() == 1,
                |_| {}
            );
            self.poll_ctx
                .engines
                .raft
                .consume_and_shrink(
                    &mut self.poll_ctx.raft_wb,
                    true,
                    RAFT_WB_SHRINK_SIZE,
                    4 * 1024,
                )
                .unwrap_or_else(|e| {
                    panic!("{} failed to save raft append result: {:?}", self.tag, e);
                });
        }

        self.poll_ctx.perf_context.report_metrics();
        fail_point!("raft_after_save");
        if ready_cnt != 0 {
            let mut ready_res = mem::take(&mut self.poll_ctx.ready_res);
            for ready in ready_res.drain(..) {
                PeerFsmDelegate::new(&mut peers[ready.batch_offset], &mut self.poll_ctx)
                    .post_raft_ready_append(ready);
            }
        }
<<<<<<< HEAD
        // TODO: update memory trace by one event?
        for peer in peers {
            if let Some(event) = peer.update_memory_trace(&self.poll_ctx.cfg) {
                MEMTRACE_PEERS.trace(event);
            }
        }
=======
        let mut trace_event = None;
        for peer in peers {
            if let Some(event) = peer.update_memory_trace(&self.poll_ctx.cfg) {
                trace_event = Some(trace_event.map_or(event, |e| e + event));
            }
        }
        if let Some(e) = trace_event {
            MEMTRACE_PEERS.trace(e);
        }
>>>>>>> 691679e6
        let dur = self.timer.elapsed();
        if !self.poll_ctx.store_stat.is_busy {
            let election_timeout = Duration::from_millis(
                self.poll_ctx.cfg.raft_base_tick_interval.as_millis()
                    * self.poll_ctx.cfg.raft_election_timeout_ticks as u64,
            );
            if dur >= election_timeout {
                self.poll_ctx.store_stat.is_busy = true;
            }
        }

        self.poll_ctx
            .raft_metrics
            .append_log
            .observe(duration_to_sec(dur) as f64);

        slow_log!(
            dur,
            "{} handle {} pending peers include {} ready, {} entries, {} messages and {} \
             snapshots",
            self.tag,
            self.poll_ctx.pending_count,
            ready_cnt,
            self.poll_ctx.raft_metrics.ready.append - self.previous_metrics.ready.append,
            self.poll_ctx.raft_metrics.ready.message - self.previous_metrics.ready.message,
            self.poll_ctx.raft_metrics.ready.snapshot - self.previous_metrics.ready.snapshot
        );
    }

    fn flush_ticks(&mut self) {
        for t in PeerTicks::get_all_ticks() {
            let idx = t.bits() as usize;
            if self.poll_ctx.tick_batch[idx].ticks.is_empty() {
                continue;
            }
            let peer_ticks = std::mem::take(&mut self.poll_ctx.tick_batch[idx].ticks);
            let f = self
                .poll_ctx
                .timer
                .delay(self.poll_ctx.tick_batch[idx].wait_duration)
                .compat()
                .map(move |_| {
                    for tick in peer_ticks {
                        tick();
                    }
                });
            poll_future_notify(f);
        }
    }
}

impl<EK: KvEngine, ER: RaftEngine, T: Transport> PollHandler<PeerFsm<EK, ER>, StoreFsm<EK>>
    for RaftPoller<EK, ER, T>
{
    fn begin(&mut self, _batch_size: usize) {
        self.previous_metrics = self.poll_ctx.raft_metrics.clone();
        self.poll_ctx.processed_fsm_count = 0;
        self.poll_ctx.pending_count = 0;
        self.poll_ctx.sync_log = false;
        self.poll_ctx.has_ready = false;
        self.timer = TiInstant::now_coarse();
        // update config
        self.poll_ctx.perf_context.start_observe();
        if let Some(incoming) = self.cfg_tracker.any_new() {
            match Ord::cmp(
                &incoming.messages_per_tick,
                &self.poll_ctx.cfg.messages_per_tick,
            ) {
                CmpOrdering::Greater => {
                    self.store_msg_buf.reserve(incoming.messages_per_tick);
                    self.peer_msg_buf.reserve(incoming.messages_per_tick);
                    self.messages_per_tick = incoming.messages_per_tick;
                }
                CmpOrdering::Less => {
                    self.store_msg_buf.shrink_to(incoming.messages_per_tick);
                    self.peer_msg_buf.shrink_to(incoming.messages_per_tick);
                    self.messages_per_tick = incoming.messages_per_tick;
                }
                _ => {}
            }
            self.poll_ctx.cfg = incoming.clone();
            self.poll_ctx.update_ticks_timeout();
        }
    }

    fn handle_control(&mut self, store: &mut StoreFsm<EK>) -> Option<usize> {
        let mut expected_msg_count = None;
        while self.store_msg_buf.len() < self.messages_per_tick {
            match store.receiver.try_recv() {
                Ok(msg) => self.store_msg_buf.push(msg),
                Err(TryRecvError::Empty) => {
                    expected_msg_count = Some(0);
                    break;
                }
                Err(TryRecvError::Disconnected) => {
                    store.store.stopped = true;
                    expected_msg_count = Some(0);
                    break;
                }
            }
        }
        let mut delegate = StoreFsmDelegate {
            fsm: store,
            ctx: &mut self.poll_ctx,
        };
        delegate.handle_msgs(&mut self.store_msg_buf);
        expected_msg_count
    }

    fn handle_normal(&mut self, peer: &mut PeerFsm<EK, ER>) -> Option<usize> {
        let mut expected_msg_count = None;

        fail_point!(
            "pause_on_peer_collect_message",
            peer.peer_id() == 1,
            |_| unreachable!()
        );

        fail_point!(
            "on_peer_collect_message_2",
            peer.peer_id() == 2,
            |_| unreachable!()
        );

        while self.peer_msg_buf.len() < self.messages_per_tick {
            match peer.receiver.try_recv() {
                // TODO: we may need a way to optimize the message copy.
                Ok(msg) => {
                    fail_point!(
                        "pause_on_peer_destroy_res",
                        peer.peer_id() == 1
                            && matches!(
                                msg,
                                PeerMsg::ApplyRes {
                                    res: ApplyTaskRes::Destroy { .. },
                                }
                            ),
                        |_| unreachable!()
                    );
                    self.peer_msg_buf.push(msg);
                }
                Err(TryRecvError::Empty) => {
                    expected_msg_count = Some(0);
                    break;
                }
                Err(TryRecvError::Disconnected) => {
                    peer.stop();
                    expected_msg_count = Some(0);
                    break;
                }
            }
        }
        let mut delegate = PeerFsmDelegate::new(peer, &mut self.poll_ctx);
        delegate.handle_msgs(&mut self.peer_msg_buf);
        delegate.collect_ready();
        self.poll_ctx.processed_fsm_count += 1;
        expected_msg_count
    }

    fn end(&mut self, peers: &mut [Box<PeerFsm<EK, ER>>]) {
        self.flush_ticks();
        if self.poll_ctx.has_ready {
            self.handle_raft_ready(peers);
        }
        self.poll_ctx.current_time = None;
        self.poll_ctx
            .raft_metrics
            .process_ready
            .observe(duration_to_sec(self.timer.elapsed()) as f64);
        self.poll_ctx.raft_metrics.flush();
        self.poll_ctx.store_stat.flush();
    }

    fn pause(&mut self) {
        if self.poll_ctx.trans.need_flush() {
            self.poll_ctx.trans.flush();
        }
    }
}

pub struct RaftPollerBuilder<EK: KvEngine, ER: RaftEngine, T> {
    pub cfg: Arc<VersionTrack<Config>>,
    pub store: metapb::Store,
    pd_scheduler: FutureScheduler<PdTask<EK>>,
    consistency_check_scheduler: Scheduler<ConsistencyCheckTask<EK::Snapshot>>,
    split_check_scheduler: Scheduler<SplitCheckTask>,
    cleanup_scheduler: Scheduler<CleanupTask>,
    raftlog_gc_scheduler: Scheduler<RaftlogGcTask>,
    pub region_scheduler: Scheduler<RegionTask<EK::Snapshot>>,
    apply_router: ApplyRouter<EK>,
    pub router: RaftRouter<EK, ER>,
    pub importer: Arc<SSTImporter>,
    pub store_meta: Arc<Mutex<StoreMeta>>,
    pub pending_create_peers: Arc<Mutex<HashMap<u64, (u64, bool)>>>,
    snap_mgr: SnapManager,
    pub coprocessor_host: CoprocessorHost<EK>,
    trans: T,
    global_stat: GlobalStoreStat,
    pub engines: Engines<EK, ER>,
    global_replication_state: Arc<Mutex<GlobalReplicationState>>,
    feature_gate: FeatureGate,
}

impl<EK: KvEngine, ER: RaftEngine, T> RaftPollerBuilder<EK, ER, T> {
    /// Initialize this store. It scans the db engine, loads all regions
    /// and their peers from it, and schedules snapshot worker if necessary.
    /// WARN: This store should not be used before initialized.
    fn init(&mut self) -> Result<Vec<SenderFsmPair<EK, ER>>> {
        // Scan region meta to get saved regions.
        let start_key = keys::REGION_META_MIN_KEY;
        let end_key = keys::REGION_META_MAX_KEY;
        let kv_engine = self.engines.kv.clone();
        let store_id = self.store.get_id();
        let mut total_count = 0;
        let mut tombstone_count = 0;
        let mut applying_count = 0;
        let mut region_peers = vec![];

        let t = Instant::now();
        let mut kv_wb = self.engines.kv.write_batch();
        let mut raft_wb = self.engines.raft.log_batch(4 * 1024);
        let mut applying_regions = vec![];
        let mut merging_count = 0;
        let mut meta = self.store_meta.lock().unwrap();
        let mut replication_state = self.global_replication_state.lock().unwrap();
        kv_engine.scan_cf(CF_RAFT, start_key, end_key, false, |key, value| {
            let (region_id, suffix) = box_try!(keys::decode_region_meta_key(key));
            if suffix != keys::REGION_STATE_SUFFIX {
                return Ok(true);
            }

            total_count += 1;

            let mut local_state = RegionLocalState::default();
            local_state.merge_from_bytes(value)?;

            let region = local_state.get_region();
            if local_state.get_state() == PeerState::Tombstone {
                tombstone_count += 1;
                debug!("region is tombstone"; "region" => ?region, "store_id" => store_id);
                self.clear_stale_meta(&mut kv_wb, &mut raft_wb, &local_state);
                return Ok(true);
            }
            if local_state.get_state() == PeerState::Applying {
                // in case of restart happen when we just write region state to Applying,
                // but not write raft_local_state to raft rocksdb in time.
                box_try!(peer_storage::recover_from_applying_state(
                    &self.engines,
                    &mut raft_wb,
                    region_id
                ));
                applying_count += 1;
                applying_regions.push(region.clone());
                return Ok(true);
            }

            let (tx, mut peer) = box_try!(PeerFsm::create(
                store_id,
                &self.cfg.value(),
                self.region_scheduler.clone(),
                self.engines.clone(),
                region,
            ));
            peer.peer.init_replication_mode(&mut *replication_state);
            if local_state.get_state() == PeerState::Merging {
                info!("region is merging"; "region" => ?region, "store_id" => store_id);
                merging_count += 1;
                peer.set_pending_merge_state(local_state.get_merge_state().to_owned());
            }
            meta.region_ranges.insert(enc_end_key(region), region_id);
            meta.regions.insert(region_id, region.clone());
            meta.region_read_progress
                .insert(region_id, peer.peer.read_progress.clone());
            // No need to check duplicated here, because we use region id as the key
            // in DB.
            region_peers.push((tx, peer));
            self.coprocessor_host.on_region_changed(
                region,
                RegionChangeEvent::Create,
                StateRole::Follower,
            );
            Ok(true)
        })?;

        if !kv_wb.is_empty() {
            kv_wb.write().unwrap();
            self.engines.kv.sync_wal().unwrap();
        }
        if !raft_wb.is_empty() {
            self.engines.raft.consume(&mut raft_wb, true).unwrap();
        }

        // schedule applying snapshot after raft writebatch were written.
        for region in applying_regions {
            info!("region is applying snapshot"; "region" => ?region, "store_id" => store_id);
            let (tx, mut peer) = PeerFsm::create(
                store_id,
                &self.cfg.value(),
                self.region_scheduler.clone(),
                self.engines.clone(),
                &region,
            )?;
            peer.peer.init_replication_mode(&mut *replication_state);
            peer.schedule_applying_snapshot();
            meta.region_ranges
                .insert(enc_end_key(&region), region.get_id());
            meta.region_read_progress
                .insert(region.get_id(), peer.peer.read_progress.clone());
            meta.regions.insert(region.get_id(), region);
            region_peers.push((tx, peer));
        }

        info!(
            "start store";
            "store_id" => store_id,
            "region_count" => total_count,
            "tombstone_count" => tombstone_count,
            "applying_count" =>  applying_count,
            "merge_count" => merging_count,
            "takes" => ?t.elapsed(),
        );

        self.clear_stale_data(&meta)?;

        Ok(region_peers)
    }

    fn clear_stale_meta(
        &self,
        kv_wb: &mut EK::WriteBatch,
        raft_wb: &mut ER::LogBatch,
        origin_state: &RegionLocalState,
    ) {
        let rid = origin_state.get_region().get_id();
        let raft_state = match self.engines.raft.get_raft_state(rid).unwrap() {
            // it has been cleaned up.
            None => return,
            Some(value) => value,
        };
        peer_storage::clear_meta(&self.engines, kv_wb, raft_wb, rid, &raft_state).unwrap();
        let key = keys::region_state_key(rid);
        kv_wb.put_msg_cf(CF_RAFT, &key, origin_state).unwrap();
    }

    /// `clear_stale_data` clean up all possible garbage data.
    fn clear_stale_data(&self, meta: &StoreMeta) -> Result<()> {
        let t = Instant::now();

        let mut ranges = Vec::new();
        let mut last_start_key = keys::data_key(b"");
        for region_id in meta.region_ranges.values() {
            let region = &meta.regions[region_id];
            let start_key = keys::enc_start_key(region);
            ranges.push((last_start_key, start_key));
            last_start_key = keys::enc_end_key(region);
        }
        ranges.push((last_start_key, keys::DATA_MAX_KEY.to_vec()));

        self.engines.kv.roughly_cleanup_ranges(&ranges)?;

        info!(
            "cleans up garbage data";
            "store_id" => self.store.get_id(),
            "garbage_range_count" => ranges.len(),
            "takes" => ?t.elapsed()
        );

        Ok(())
    }
}

impl<EK, ER, T> HandlerBuilder<PeerFsm<EK, ER>, StoreFsm<EK>> for RaftPollerBuilder<EK, ER, T>
where
    EK: KvEngine + 'static,
    ER: RaftEngine + 'static,
    T: Transport + 'static,
{
    type Handler = RaftPoller<EK, ER, T>;

    fn build(&mut self, _: Priority) -> RaftPoller<EK, ER, T> {
        let mut ctx = PollContext {
            processed_fsm_count: 0,
            cfg: self.cfg.value().clone(),
            store: self.store.clone(),
            pd_scheduler: self.pd_scheduler.clone(),
            consistency_check_scheduler: self.consistency_check_scheduler.clone(),
            split_check_scheduler: self.split_check_scheduler.clone(),
            region_scheduler: self.region_scheduler.clone(),
            apply_router: self.apply_router.clone(),
            router: self.router.clone(),
            cleanup_scheduler: self.cleanup_scheduler.clone(),
            raftlog_gc_scheduler: self.raftlog_gc_scheduler.clone(),
            importer: self.importer.clone(),
            store_meta: self.store_meta.clone(),
            pending_create_peers: self.pending_create_peers.clone(),
            raft_metrics: RaftMetrics::default(),
            snap_mgr: self.snap_mgr.clone(),
            coprocessor_host: self.coprocessor_host.clone(),
            timer: SteadyTimer::default(),
            trans: self.trans.clone(),
            global_replication_state: self.global_replication_state.clone(),
            global_stat: self.global_stat.clone(),
            store_stat: self.global_stat.local(),
            engines: self.engines.clone(),
            kv_wb: self.engines.kv.write_batch(),
            raft_wb: self.engines.raft.log_batch(4 * 1024),
            pending_count: 0,
            sync_log: false,
            has_ready: false,
            ready_res: Vec::new(),
            current_time: None,
            perf_context: self
                .engines
                .kv
                .get_perf_context(self.cfg.value().perf_level, PerfContextKind::RaftstoreStore),
            tick_batch: vec![PeerTickBatch::default(); 256],
            node_start_time: Some(TiInstant::now_coarse()),
            feature_gate: self.feature_gate.clone(),
        };
        ctx.update_ticks_timeout();
        let tag = format!("[store {}]", ctx.store.get_id());
        RaftPoller {
            tag: tag.clone(),
            store_msg_buf: Vec::with_capacity(ctx.cfg.messages_per_tick),
            peer_msg_buf: Vec::with_capacity(ctx.cfg.messages_per_tick),
            previous_metrics: ctx.raft_metrics.clone(),
            timer: TiInstant::now_coarse(),
            messages_per_tick: ctx.cfg.messages_per_tick,
            poll_ctx: ctx,
            cfg_tracker: self.cfg.clone().tracker(tag),
        }
    }
}

struct Workers<EK: KvEngine> {
    pd_worker: FutureWorker<PdTask<EK>>,
    background_worker: Worker,

    // Both of cleanup tasks and region tasks get their own workers, instead of reusing
    // background_workers. This is because the underlying compact_range call is a
    // blocking operation, which can take an extensive amount of time.
    cleanup_worker: Worker,
    region_worker: Worker,

    coprocessor_host: CoprocessorHost<EK>,
}

pub struct RaftBatchSystem<EK: KvEngine, ER: RaftEngine> {
    system: BatchSystem<PeerFsm<EK, ER>, StoreFsm<EK>>,
    apply_router: ApplyRouter<EK>,
    apply_system: ApplyBatchSystem<EK>,
    router: RaftRouter<EK, ER>,
    workers: Option<Workers<EK>>,
}

impl<EK: KvEngine, ER: RaftEngine> RaftBatchSystem<EK, ER> {
    pub fn router(&self) -> RaftRouter<EK, ER> {
        self.router.clone()
    }

    pub fn apply_router(&self) -> ApplyRouter<EK> {
        self.apply_router.clone()
    }

    // TODO: reduce arguments
    pub fn spawn<T: Transport + 'static, C: PdClient + 'static>(
        &mut self,
        meta: metapb::Store,
        cfg: Arc<VersionTrack<Config>>,
        engines: Engines<EK, ER>,
        trans: T,
        pd_client: Arc<C>,
        mgr: SnapManager,
        pd_worker: FutureWorker<PdTask<EK>>,
        store_meta: Arc<Mutex<StoreMeta>>,
        mut coprocessor_host: CoprocessorHost<EK>,
        importer: Arc<SSTImporter>,
        split_check_scheduler: Scheduler<SplitCheckTask>,
        background_worker: Worker,
        auto_split_controller: AutoSplitController,
        global_replication_state: Arc<Mutex<GlobalReplicationState>>,
        concurrency_manager: ConcurrencyManager,
    ) -> Result<()> {
        assert!(self.workers.is_none());
        // TODO: we can get cluster meta regularly too later.

        // TODO load coprocessors from configuration
        coprocessor_host
            .registry
            .register_admin_observer(100, BoxAdminObserver::new(SplitObserver));

        let workers = Workers {
            pd_worker,
            background_worker,
            cleanup_worker: Worker::new("cleanup-worker"),
            region_worker: Worker::new("region-worker"),
            coprocessor_host: coprocessor_host.clone(),
        };
        mgr.init()?;
        let region_runner = RegionRunner::new(
            engines.kv.clone(),
            mgr.clone(),
            cfg.value().snap_apply_batch_size.0 as usize,
            cfg.value().use_delete_range,
            workers.coprocessor_host.clone(),
            self.router(),
        );
        let region_scheduler = workers
            .region_worker
            .start_with_timer("snapshot-worker", region_runner);

        let raftlog_gc_runner = RaftlogGcRunner::new(self.router(), engines.clone());
        let raftlog_gc_scheduler = workers
            .background_worker
            .start_with_timer("raft-gc-worker", raftlog_gc_runner);
        let compact_runner = CompactRunner::new(engines.kv.clone());
        let cleanup_sst_runner = CleanupSSTRunner::new(
            meta.get_id(),
            self.router.clone(),
            Arc::clone(&importer),
            Arc::clone(&pd_client),
        );
        let cleanup_runner = CleanupRunner::new(compact_runner, cleanup_sst_runner);
        let cleanup_scheduler = workers
            .cleanup_worker
            .start("cleanup-worker", cleanup_runner);
        let consistency_check_runner =
            ConsistencyCheckRunner::<EK, _>::new(self.router.clone(), coprocessor_host.clone());
        let consistency_check_scheduler = workers
            .background_worker
            .start("consistency-check", consistency_check_runner);

        let mut builder = RaftPollerBuilder {
            cfg,
            store: meta,
            engines,
            router: self.router.clone(),
            split_check_scheduler,
            region_scheduler,
            pd_scheduler: workers.pd_worker.scheduler(),
            consistency_check_scheduler,
            cleanup_scheduler,
            raftlog_gc_scheduler,
            apply_router: self.apply_router.clone(),
            trans,
            coprocessor_host,
            importer,
            snap_mgr: mgr.clone(),
            global_replication_state,
            global_stat: GlobalStoreStat::default(),
            store_meta,
            pending_create_peers: Arc::new(Mutex::new(HashMap::default())),
            feature_gate: pd_client.feature_gate().clone(),
        };
        let region_peers = builder.init()?;
        let engine = builder.engines.kv.clone();
        if engine.support_write_batch_vec() {
            self.start_system::<T, C, <EK as WriteBatchExt>::WriteBatchVec>(
                workers,
                region_peers,
                builder,
                auto_split_controller,
                concurrency_manager,
                mgr,
                pd_client,
            )?;
        } else {
            self.start_system::<T, C, <EK as WriteBatchExt>::WriteBatch>(
                workers,
                region_peers,
                builder,
                auto_split_controller,
                concurrency_manager,
                mgr,
                pd_client,
            )?;
        }
        Ok(())
    }

    fn start_system<T: Transport + 'static, C: PdClient + 'static, W: WriteBatch<EK> + 'static>(
        &mut self,
        mut workers: Workers<EK>,
        region_peers: Vec<SenderFsmPair<EK, ER>>,
        builder: RaftPollerBuilder<EK, ER, T>,
        auto_split_controller: AutoSplitController,
        concurrency_manager: ConcurrencyManager,
        snap_mgr: SnapManager,
        pd_client: Arc<C>,
    ) -> Result<()> {
        let cfg = builder.cfg.value().clone();
        let store = builder.store.clone();

        let apply_poller_builder = ApplyPollerBuilder::<EK, W>::new(
            &builder,
            Box::new(self.router.clone()),
            self.apply_router.clone(),
        );
        self.apply_system
            .schedule_all(region_peers.iter().map(|pair| pair.1.get_peer()));

        {
            let mut meta = builder.store_meta.lock().unwrap();
            for (_, peer_fsm) in &region_peers {
                let peer = peer_fsm.get_peer();
                meta.readers
                    .insert(peer_fsm.region_id(), ReadDelegate::from_peer(peer));
            }
        }

        let router = Mutex::new(self.router.clone());
        pd_client.handle_reconnect(move || {
            router
                .lock()
                .unwrap()
                .broadcast_normal(|| PeerMsg::HeartbeatPd);
        });

        let tag = format!("raftstore-{}", store.get_id());
        self.system.spawn(tag, builder);
        let mut mailboxes = Vec::with_capacity(region_peers.len());
        let mut address = Vec::with_capacity(region_peers.len());
        for (tx, fsm) in region_peers {
            address.push(fsm.region_id());
            mailboxes.push((
                fsm.region_id(),
                BasicMailbox::new(tx, fsm, self.router.state_cnt().clone()),
            ));
        }
        self.router.register_all(mailboxes);

        // Make sure Msg::Start is the first message each FSM received.
        for addr in address {
            self.router.force_send(addr, PeerMsg::Start).unwrap();
        }
        self.router
            .send_control(StoreMsg::Start {
                store: store.clone(),
            })
            .unwrap();

        self.apply_system
            .spawn("apply".to_owned(), apply_poller_builder);

        let pd_runner = PdRunner::new(
            store.get_id(),
            Arc::clone(&pd_client),
            self.router.clone(),
            workers.pd_worker.scheduler(),
            cfg.pd_store_heartbeat_tick_interval.0,
            auto_split_controller,
            concurrency_manager,
            snap_mgr,
        );
        box_try!(workers.pd_worker.start(pd_runner));

        if let Err(e) = sys_util::thread::set_priority(sys_util::HIGH_PRI) {
            warn!("set thread priority for raftstore failed"; "error" => ?e);
        }
        self.workers = Some(workers);
        // This router will not be accessed again, free all caches.
        self.router.clear_cache();
        Ok(())
    }

    pub fn shutdown(&mut self) {
        if self.workers.is_none() {
            return;
        }
        let mut workers = self.workers.take().unwrap();
        // Wait all workers finish.
        let handle = workers.pd_worker.stop();
        self.apply_system.shutdown();
        self.system.shutdown();
        if let Some(h) = handle {
            h.join().unwrap();
        }
        workers.coprocessor_host.shutdown();
        workers.cleanup_worker.stop();
        workers.region_worker.stop();
        workers.background_worker.stop();
    }
}

pub fn create_raft_batch_system<EK: KvEngine, ER: RaftEngine>(
    cfg: &Config,
) -> (RaftRouter<EK, ER>, RaftBatchSystem<EK, ER>) {
    let (store_tx, store_fsm) = StoreFsm::new(cfg);
    let (apply_router, apply_system) = create_apply_batch_system(&cfg);
    let (router, system) =
        batch_system::create_system(&cfg.store_batch_system, store_tx, store_fsm);
    let raft_router = RaftRouter { router };
    let system = RaftBatchSystem {
        system,
        workers: None,
        apply_router,
        apply_system,
        router: raft_router.clone(),
    };
    (raft_router, system)
}

#[derive(Debug, PartialEq)]
enum CheckMsgStatus {
    // The message is the first message to an existing peer.
    FirstRequest,
    // The message can be dropped silently
    DropMsg,
    // Try to create the peer
    NewPeer,
    // Try to create the peer which is the first one of this region on local store.
    NewPeerFirst,
}

impl<'a, EK: KvEngine, ER: RaftEngine, T: Transport> StoreFsmDelegate<'a, EK, ER, T> {
    /// Checks if the message is targeting a stale peer.
    fn check_msg(&mut self, msg: &RaftMessage) -> Result<CheckMsgStatus> {
        let region_id = msg.get_region_id();
        let from_epoch = msg.get_region_epoch();
        let msg_type = msg.get_message().get_msg_type();
        let from_store_id = msg.get_from_peer().get_store_id();
        let to_peer_id = msg.get_to_peer().get_id();

        // Check if the target peer is tombstone.
        let state_key = keys::region_state_key(region_id);
        let local_state: RegionLocalState =
            match self.ctx.engines.kv.get_msg_cf(CF_RAFT, &state_key)? {
                Some(state) => state,
                None => return Ok(CheckMsgStatus::NewPeerFirst),
            };

        if local_state.get_state() != PeerState::Tombstone {
            // Maybe split, but not registered yet.
            if !util::is_first_message(msg.get_message()) {
                self.ctx.raft_metrics.message_dropped.region_nonexistent += 1;
                return Err(box_err!(
                    "[region {}] region not exist but not tombstone: {:?}",
                    region_id,
                    local_state
                ));
            }
            info!(
                "region doesn't exist yet, wait for it to be split";
                "region_id" => region_id
            );
            return Ok(CheckMsgStatus::FirstRequest);
        }
        debug!(
            "region is in tombstone state";
            "region_id" => region_id,
            "region_local_state" => ?local_state,
        );
        let region = local_state.get_region();
        let region_epoch = region.get_region_epoch();
        if local_state.has_merge_state() {
            info!(
                "merged peer receives a stale message";
                "region_id" => region_id,
                "current_region_epoch" => ?region_epoch,
                "msg_type" => ?msg_type,
            );

            let merge_target = if let Some(peer) = util::find_peer(region, from_store_id) {
                // Maybe the target is promoted from learner to voter, but the follower
                // doesn't know it. So we only compare peer id.
                assert_eq!(peer.get_id(), msg.get_from_peer().get_id());
                // Let stale peer decides whether it should wait for merging or just remove
                // itself.
                Some(local_state.get_merge_state().get_target().to_owned())
            } else {
                // If a peer is isolated before prepare_merge and conf remove, it should just
                // remove itself.
                None
            };
            self.ctx
                .handle_stale_msg(msg, region_epoch.clone(), true, merge_target);
            return Ok(CheckMsgStatus::DropMsg);
        }
        // The region in this peer is already destroyed
        if util::is_epoch_stale(from_epoch, region_epoch) {
            self.ctx.raft_metrics.message_dropped.region_tombstone_peer += 1;
            info!(
                "tombstone peer receives a stale message";
                "region_id" => region_id,
                "from_region_epoch" => ?from_epoch,
                "current_region_epoch" => ?region_epoch,
                "msg_type" => ?msg_type,
            );
            let mut need_gc_msg = util::is_vote_msg(msg.get_message());
            if msg.has_extra_msg() {
                // A learner can't vote so it sends the check-stale-peer msg to others to find out whether
                // it is removed due to conf change or merge.
                need_gc_msg |=
                    msg.get_extra_msg().get_type() == ExtraMessageType::MsgCheckStalePeer;
                // For backward compatibility
                need_gc_msg |= msg.get_extra_msg().get_type() == ExtraMessageType::MsgRegionWakeUp;
            }
            let not_exist = util::find_peer(region, from_store_id).is_none();
            self.ctx
                .handle_stale_msg(msg, region_epoch.clone(), need_gc_msg && not_exist, None);

            if need_gc_msg && !not_exist {
                let mut send_msg = RaftMessage::default();
                send_msg.set_region_id(region_id);
                send_msg.set_from_peer(msg.get_to_peer().clone());
                send_msg.set_to_peer(msg.get_from_peer().clone());
                send_msg.set_region_epoch(region_epoch.clone());
                let extra_msg = send_msg.mut_extra_msg();
                extra_msg.set_type(ExtraMessageType::MsgCheckStalePeerResponse);
                extra_msg.set_check_peers(region.get_peers().into());
                if let Err(e) = self.ctx.trans.send(send_msg) {
                    error!(?e;
                        "send check stale peer response message failed";
                        "region_id" => region_id,
                    );
                }
            }

            return Ok(CheckMsgStatus::DropMsg);
        }
        // A tombstone peer may not apply the conf change log which removes itself.
        // In this case, the local epoch is stale and the local peer can be found from region.
        // We can compare the local peer id with to_peer_id to verify whether it is correct to create a new peer.
        if let Some(local_peer_id) =
            util::find_peer(region, self.ctx.store_id()).map(|r| r.get_id())
        {
            if to_peer_id <= local_peer_id {
                self.ctx.raft_metrics.message_dropped.region_tombstone_peer += 1;
                info!(
                    "tombstone peer receives a stale message, local_peer_id >= to_peer_id in msg";
                    "region_id" => region_id,
                    "local_peer_id" => local_peer_id,
                    "to_peer_id" => to_peer_id,
                    "msg_type" => ?msg_type
                );
                return Ok(CheckMsgStatus::DropMsg);
            }
        }
        Ok(CheckMsgStatus::NewPeer)
    }

    fn on_raft_message(&mut self, mut msg: RaftMessage) -> Result<()> {
        let region_id = msg.get_region_id();
        match self.ctx.router.send(region_id, PeerMsg::RaftMessage(msg)) {
            Ok(()) | Err(TrySendError::Full(_)) => return Ok(()),
            Err(TrySendError::Disconnected(_)) if self.ctx.router.is_shutdown() => return Ok(()),
            Err(TrySendError::Disconnected(PeerMsg::RaftMessage(m))) => msg = m,
            e => panic!(
                "[store {}] [region {}] unexpected redirect error: {:?}",
                self.fsm.store.id, region_id, e
            ),
        }

        debug!(
            "handle raft message";
            "from_peer_id" => msg.get_from_peer().get_id(),
            "to_peer_id" => msg.get_to_peer().get_id(),
            "store_id" => self.fsm.store.id,
            "region_id" => region_id,
            "msg_type" => %util::MsgType(&msg),
        );

        if msg.get_to_peer().get_store_id() != self.ctx.store_id() {
            warn!(
                "store not match, ignore it";
                "store_id" => self.ctx.store_id(),
                "to_store_id" => msg.get_to_peer().get_store_id(),
                "region_id" => region_id,
            );
            self.ctx.raft_metrics.message_dropped.mismatch_store_id += 1;
            return Ok(());
        }

        if !msg.has_region_epoch() {
            error!(
                "missing epoch in raft message, ignore it";
                "region_id" => region_id,
            );
            self.ctx.raft_metrics.message_dropped.mismatch_region_epoch += 1;
            return Ok(());
        }
        if msg.get_is_tombstone() || msg.has_merge_target() {
            // Target tombstone peer doesn't exist, so ignore it.
            return Ok(());
        }
        let check_msg_status = self.check_msg(&msg)?;
        let is_first_request = match check_msg_status {
            CheckMsgStatus::DropMsg => return Ok(()),
            CheckMsgStatus::FirstRequest => true,
            CheckMsgStatus::NewPeer | CheckMsgStatus::NewPeerFirst => {
                if self.maybe_create_peer(
                    region_id,
                    &msg,
                    check_msg_status == CheckMsgStatus::NewPeerFirst,
                )? {
                    // Peer created, send the message again
                    let _ = self.ctx.router.send(region_id, PeerMsg::RaftMessage(msg));
                    return Ok(());
                }
                // Can't create peer, see if we should keep this message
                util::is_first_message(msg.get_message())
            }
        };
        if is_first_request {
            // To void losing messages, either put it to pending_msg or force send.
            let mut store_meta = self.ctx.store_meta.lock().unwrap();
            if !store_meta.regions.contains_key(&region_id) {
                // Save one pending message for a peer is enough, remove
                // the previous pending message of this peer
                store_meta
                    .pending_msgs
                    .swap_remove_front(|m| m.get_to_peer() == msg.get_to_peer());

                store_meta.pending_msgs.push(msg);
            } else {
                drop(store_meta);
                if let Err(e) = self
                    .ctx
                    .router
                    .force_send(region_id, PeerMsg::RaftMessage(msg))
                {
                    warn!("handle first request failed"; "region_id" => region_id, "error" => ?e);
                }
            }
        }
        Ok(())
    }

    /// If target peer doesn't exist, create it.
    ///
    /// return false to indicate that target peer is in invalid state or
    /// doesn't exist and can't be created.
    fn maybe_create_peer(
        &mut self,
        region_id: u64,
        msg: &RaftMessage,
        is_local_first: bool,
    ) -> Result<bool> {
        if !is_initial_msg(msg.get_message()) {
            let msg_type = msg.get_message().get_msg_type();
            debug!(
                "target peer doesn't exist, stale message";
                "target_peer" => ?msg.get_to_peer(),
                "region_id" => region_id,
                "msg_type" => ?msg_type,
            );
            self.ctx.raft_metrics.message_dropped.stale_msg += 1;
            return Ok(false);
        }

        if is_local_first {
            let mut pending_create_peers = self.ctx.pending_create_peers.lock().unwrap();
            if pending_create_peers.contains_key(&region_id) {
                return Ok(false);
            }
            pending_create_peers.insert(region_id, (msg.get_to_peer().get_id(), false));
        }

        let res = self.maybe_create_peer_internal(region_id, &msg, is_local_first);
        // If failed, i.e. Err or Ok(false), remove this peer data from `pending_create_peers`.
        if res.as_ref().map_or(true, |b| !*b) && is_local_first {
            let mut pending_create_peers = self.ctx.pending_create_peers.lock().unwrap();
            if let Some(status) = pending_create_peers.get(&region_id) {
                if *status == (msg.get_to_peer().get_id(), false) {
                    pending_create_peers.remove(&region_id);
                }
            }
        }
        res
    }

    fn maybe_create_peer_internal(
        &mut self,
        region_id: u64,
        msg: &RaftMessage,
        is_local_first: bool,
    ) -> Result<bool> {
        if is_local_first
            && self
                .ctx
                .engines
                .kv
                .get_value_cf(CF_RAFT, &keys::region_state_key(region_id))?
                .is_some()
        {
            return Ok(false);
        }

        let target = msg.get_to_peer();

        let mut meta = self.ctx.store_meta.lock().unwrap();
        if meta.regions.contains_key(&region_id) {
            return Ok(true);
        }

        if is_local_first {
            let pending_create_peers = self.ctx.pending_create_peers.lock().unwrap();
            match pending_create_peers.get(&region_id) {
                Some(status) if *status == (msg.get_to_peer().get_id(), false) => (),
                // If changed, it means this peer has been/will be replaced from the new one from splitting.
                _ => return Ok(false),
            }
            // Note that `StoreMeta` lock is held and status is (peer_id, false) in `pending_create_peers` now.
            // If this peer is created from splitting latter and then status in `pending_create_peers` is changed,
            // that peer creation in `on_ready_split_region` must be executed **after** current peer creation
            // because of the `StoreMeta` lock.
        }

        let mut is_overlapped = false;
        let mut regions_to_destroy = vec![];
        for (_, id) in meta.region_ranges.range((
            Excluded(data_key(msg.get_start_key())),
            Unbounded::<Vec<u8>>,
        )) {
            let exist_region = &meta.regions[&id];
            if enc_start_key(exist_region) >= data_end_key(msg.get_end_key()) {
                break;
            }

            debug!(
                "msg is overlapped with exist region";
                "region_id" => region_id,
                "msg" => ?msg,
                "exist_region" => ?exist_region,
            );
            let (can_destroy, merge_to_this_peer) = maybe_destroy_source(
                &meta,
                region_id,
                target.get_id(),
                exist_region.get_id(),
                msg.get_region_epoch().to_owned(),
            );
            if can_destroy {
                if !merge_to_this_peer {
                    regions_to_destroy.push(exist_region.get_id());
                } else {
                    error!(
                        "A new peer has a merge source peer";
                        "region_id" => region_id,
                        "peer_id" => target.get_id(),
                        "source_region" => ?exist_region,
                    );
                    if self.ctx.cfg.dev_assert {
                        panic!(
                            "something is wrong, maybe PD do not ensure all target peers exist before merging"
                        );
                    }
                }
                continue;
            }
            is_overlapped = true;
            if msg.get_region_epoch().get_version() > exist_region.get_region_epoch().get_version()
            {
                // If new region's epoch version is greater than exist region's, the exist region
                // may has been merged/splitted already.
                let _ = self.ctx.router.force_send(
                    exist_region.get_id(),
                    PeerMsg::CasualMessage(CasualMessage::RegionOverlapped),
                );
            }
        }

        if is_overlapped {
            self.ctx.raft_metrics.message_dropped.region_overlap += 1;
            return Ok(false);
        }

        for id in regions_to_destroy {
            self.ctx
                .router
                .force_send(
                    id,
                    PeerMsg::SignificantMsg(SignificantMsg::MergeResult {
                        target_region_id: region_id,
                        target: target.clone(),
                        result: MergeResultKind::Stale,
                    }),
                )
                .unwrap();
        }

        // New created peers should know it's learner or not.
        let (tx, mut peer) = PeerFsm::replicate(
            self.ctx.store_id(),
            &self.ctx.cfg,
            self.ctx.region_scheduler.clone(),
            self.ctx.engines.clone(),
            region_id,
            target.clone(),
        )?;

        // WARNING: The checking code must be above this line.
        // Now all checking passed

        let mut replication_state = self.ctx.global_replication_state.lock().unwrap();
        peer.peer.init_replication_mode(&mut *replication_state);
        drop(replication_state);

        peer.peer.local_first_replicate = is_local_first;

        // Following snapshot may overlap, should insert into region_ranges after
        // snapshot is applied.
        meta.regions
            .insert(region_id, peer.get_peer().region().to_owned());
        meta.region_read_progress
            .insert(region_id, peer.peer.read_progress.clone());

        let mailbox = BasicMailbox::new(tx, peer, self.ctx.router.state_cnt().clone());
        self.ctx.router.register(region_id, mailbox);
        self.ctx
            .router
            .force_send(region_id, PeerMsg::Start)
            .unwrap();
        Ok(true)
    }

    fn on_compaction_finished(&mut self, event: EK::CompactedEvent) {
        if event.is_size_declining_trivial(self.ctx.cfg.region_split_check_diff.0) {
            return;
        }

        let output_level_str = event.output_level_label();
        COMPACTION_DECLINED_BYTES
            .with_label_values(&[&output_level_str])
            .observe(event.total_bytes_declined() as f64);

        // self.cfg.region_split_check_diff.0 / 16 is an experienced value.
        let mut region_declined_bytes = {
            let meta = self.ctx.store_meta.lock().unwrap();
            event.calc_ranges_declined_bytes(
                &meta.region_ranges,
                self.ctx.cfg.region_split_check_diff.0 / 16,
            )
        };

        COMPACTION_RELATED_REGION_COUNT
            .with_label_values(&[&output_level_str])
            .observe(region_declined_bytes.len() as f64);

        for (region_id, declined_bytes) in region_declined_bytes.drain(..) {
            let _ = self.ctx.router.send(
                region_id,
                PeerMsg::CasualMessage(CasualMessage::CompactionDeclinedBytes {
                    bytes: declined_bytes,
                }),
            );
        }
    }

    fn register_compact_check_tick(&self) {
        self.ctx.schedule_store_tick(
            StoreTick::CompactCheck,
            self.ctx.cfg.region_compact_check_interval.0,
        )
    }

    fn on_compact_check_tick(&mut self) {
        self.register_compact_check_tick();
        if self.ctx.cleanup_scheduler.is_busy() {
            debug!(
                "compact worker is busy, check space redundancy next time";
                "store_id" => self.fsm.store.id,
            );
            return;
        }

        if self
            .ctx
            .engines
            .kv
            .auto_compactions_is_disabled()
            .expect("cf")
        {
            debug!(
                "skip compact check when disabled auto compactions";
                "store_id" => self.fsm.store.id,
            );
            return;
        }

        // Start from last checked key.
        let mut ranges_need_check =
            Vec::with_capacity(self.ctx.cfg.region_compact_check_step as usize + 1);
        ranges_need_check.push(self.fsm.store.last_compact_checked_key.clone());

        let largest_key = {
            let meta = self.ctx.store_meta.lock().unwrap();
            if meta.region_ranges.is_empty() {
                debug!(
                    "there is no range need to check";
                    "store_id" => self.fsm.store.id
                );
                return;
            }

            // Collect continuous ranges.
            let left_ranges = meta.region_ranges.range((
                Excluded(self.fsm.store.last_compact_checked_key.clone()),
                Unbounded::<Key>,
            ));
            ranges_need_check.extend(
                left_ranges
                    .take(self.ctx.cfg.region_compact_check_step as usize)
                    .map(|(k, _)| k.to_owned()),
            );

            // Update last_compact_checked_key.
            meta.region_ranges.keys().last().unwrap().to_vec()
        };

        let last_key = ranges_need_check.last().unwrap().clone();
        if last_key == largest_key {
            // Range [largest key, DATA_MAX_KEY) also need to check.
            if last_key != keys::DATA_MAX_KEY.to_vec() {
                ranges_need_check.push(keys::DATA_MAX_KEY.to_vec());
            }
            // Next task will start from the very beginning.
            self.fsm.store.last_compact_checked_key = keys::DATA_MIN_KEY.to_vec();
        } else {
            self.fsm.store.last_compact_checked_key = last_key;
        }

        // Schedule the task.
        let cf_names = vec![CF_DEFAULT.to_owned(), CF_WRITE.to_owned()];
        if let Err(e) = self.ctx.cleanup_scheduler.schedule(CleanupTask::Compact(
            CompactTask::CheckAndCompact {
                cf_names,
                ranges: ranges_need_check,
                tombstones_num_threshold: self.ctx.cfg.region_compact_min_tombstones,
                tombstones_percent_threshold: self.ctx.cfg.region_compact_tombstones_percent,
            },
        )) {
            error!(
                "schedule space check task failed";
                "store_id" => self.fsm.store.id,
                "err" => ?e,
            );
        }
    }

    fn store_heartbeat_pd(&mut self) {
        let mut stats = StoreStats::default();

        stats.set_store_id(self.ctx.store_id());
        {
            let meta = self.ctx.store_meta.lock().unwrap();
            stats.set_region_count(meta.regions.len() as u32);
        }

        let snap_stats = self.ctx.snap_mgr.stats();
        stats.set_sending_snap_count(snap_stats.sending_count as u32);
        stats.set_receiving_snap_count(snap_stats.receiving_count as u32);
        STORE_SNAPSHOT_TRAFFIC_GAUGE_VEC
            .with_label_values(&["sending"])
            .set(snap_stats.sending_count as i64);
        STORE_SNAPSHOT_TRAFFIC_GAUGE_VEC
            .with_label_values(&["receiving"])
            .set(snap_stats.receiving_count as i64);

        stats.set_start_time(self.fsm.store.start_time.unwrap().sec as u32);

        // report store write flow to pd
        stats.set_bytes_written(
            self.ctx
                .global_stat
                .stat
                .engine_total_bytes_written
                .swap(0, Ordering::SeqCst),
        );
        stats.set_keys_written(
            self.ctx
                .global_stat
                .stat
                .engine_total_keys_written
                .swap(0, Ordering::SeqCst),
        );

        stats.set_is_busy(
            self.ctx
                .global_stat
                .stat
                .is_busy
                .swap(false, Ordering::SeqCst),
        );

        let store_info = StoreInfo {
            engine: self.ctx.engines.kv.clone(),
            capacity: self.ctx.cfg.capacity.0,
        };

        let task = PdTask::StoreHeartbeat { stats, store_info };
        if let Err(e) = self.ctx.pd_scheduler.schedule(task) {
            error!("notify pd failed";
                "store_id" => self.fsm.store.id,
                "err" => ?e
            );
        }
    }

    fn on_pd_store_heartbeat_tick(&mut self) {
        self.store_heartbeat_pd();
        self.register_pd_store_heartbeat_tick();
    }

    fn handle_snap_mgr_gc(&mut self) -> Result<()> {
        fail_point!("peer_2_handle_snap_mgr_gc", self.fsm.store.id == 2, |_| Ok(
            ()
        ));
        let snap_keys = self.ctx.snap_mgr.list_idle_snap()?;
        if snap_keys.is_empty() {
            return Ok(());
        }
        let (mut last_region_id, mut keys) = (0, vec![]);
        let schedule_gc_snap = |region_id: u64, snaps| -> Result<()> {
            debug!(
                "schedule snap gc";
                "store_id" => self.fsm.store.id,
                "region_id" => region_id,
            );
            let gc_snap = PeerMsg::CasualMessage(CasualMessage::GcSnap { snaps });
            match self.ctx.router.send(region_id, gc_snap) {
                Ok(()) => Ok(()),
                Err(TrySendError::Disconnected(_)) if self.ctx.router.is_shutdown() => Ok(()),
                Err(TrySendError::Disconnected(PeerMsg::CasualMessage(
                    CasualMessage::GcSnap { snaps },
                ))) => {
                    // The snapshot exists because MsgAppend has been rejected. So the
                    // peer must have been exist. But now it's disconnected, so the peer
                    // has to be destroyed instead of being created.
                    info!(
                        "region is disconnected, remove snaps";
                        "region_id" => region_id,
                        "snaps" => ?snaps,
                    );
                    for (key, is_sending) in snaps {
                        let snap = self.ctx.snap_mgr.get_snapshot_for_gc(&key, is_sending)?;
                        self.ctx
                            .snap_mgr
                            .delete_snapshot(&key, snap.as_ref(), false);
                    }
                    Ok(())
                }
                Err(TrySendError::Full(_)) => Ok(()),
                Err(TrySendError::Disconnected(_)) => unreachable!(),
            }
        };
        for (key, is_sending) in snap_keys {
            if last_region_id == key.region_id {
                keys.push((key, is_sending));
                continue;
            }

            if !keys.is_empty() {
                schedule_gc_snap(last_region_id, keys)?;
                keys = vec![];
            }

            last_region_id = key.region_id;
            keys.push((key, is_sending));
        }
        if !keys.is_empty() {
            schedule_gc_snap(last_region_id, keys)?;
        }
        Ok(())
    }

    fn on_snap_mgr_gc(&mut self) {
        if let Err(e) = self.handle_snap_mgr_gc() {
            error!(?e;
                "handle gc snap failed";
                "store_id" => self.fsm.store.id,
            );
        }
        self.register_snap_mgr_gc_tick();
    }

    fn on_compact_lock_cf(&mut self) {
        // Create a compact lock cf task(compact whole range) and schedule directly.
        let lock_cf_bytes_written = self
            .ctx
            .global_stat
            .stat
            .lock_cf_bytes_written
            .load(Ordering::SeqCst);
        if lock_cf_bytes_written > self.ctx.cfg.lock_cf_compact_bytes_threshold.0 {
            self.ctx
                .global_stat
                .stat
                .lock_cf_bytes_written
                .fetch_sub(lock_cf_bytes_written, Ordering::SeqCst);

            let task = CompactTask::Compact {
                cf_name: String::from(CF_LOCK),
                start_key: None,
                end_key: None,
            };
            if let Err(e) = self
                .ctx
                .cleanup_scheduler
                .schedule(CleanupTask::Compact(task))
            {
                error!(
                    "schedule compact lock cf task failed";
                    "store_id" => self.fsm.store.id,
                    "err" => ?e,
                );
            }
        }

        self.register_compact_lock_cf_tick();
    }

    fn register_pd_store_heartbeat_tick(&self) {
        self.ctx.schedule_store_tick(
            StoreTick::PdStoreHeartbeat,
            self.ctx.cfg.pd_store_heartbeat_tick_interval.0,
        );
    }

    fn register_snap_mgr_gc_tick(&self) {
        self.ctx
            .schedule_store_tick(StoreTick::SnapGc, self.ctx.cfg.snap_mgr_gc_tick_interval.0)
    }

    fn register_compact_lock_cf_tick(&self) {
        self.ctx.schedule_store_tick(
            StoreTick::CompactLockCf,
            self.ctx.cfg.lock_cf_compact_interval.0,
        )
    }
}

impl<'a, EK: KvEngine, ER: RaftEngine, T: Transport> StoreFsmDelegate<'a, EK, ER, T> {
    fn on_validate_sst_result(&mut self, ssts: Vec<SstMeta>) {
        if ssts.is_empty() {
            return;
        }
        // A stale peer can still ingest a stale SST before it is
        // destroyed. We need to make sure that no stale peer exists.
        let mut delete_ssts = Vec::new();
        {
            let meta = self.ctx.store_meta.lock().unwrap();
            for sst in ssts {
                if !meta.regions.contains_key(&sst.get_region_id()) {
                    delete_ssts.push(sst);
                }
            }
        }
        if delete_ssts.is_empty() {
            return;
        }

        let task = CleanupSSTTask::DeleteSST { ssts: delete_ssts };
        if let Err(e) = self
            .ctx
            .cleanup_scheduler
            .schedule(CleanupTask::CleanupSST(task))
        {
            error!(
                "schedule to delete ssts failed";
                "store_id" => self.fsm.store.id,
                "err" => ?e,
            );
        }
    }

    fn on_cleanup_import_sst(&mut self) -> Result<()> {
        let mut delete_ssts = Vec::new();
        let mut validate_ssts = Vec::new();

        let ssts = box_try!(self.ctx.importer.list_ssts());
        if ssts.is_empty() {
            return Ok(());
        }
        {
            let meta = self.ctx.store_meta.lock().unwrap();
            for sst in ssts {
                if let Some(r) = meta.regions.get(&sst.get_region_id()) {
                    let region_epoch = r.get_region_epoch();
                    if util::is_epoch_stale(sst.get_region_epoch(), region_epoch) {
                        // If the SST epoch is stale, it will not be ingested anymore.
                        delete_ssts.push(sst);
                    }
                } else {
                    // If the peer doesn't exist, we need to validate the SST through PD.
                    validate_ssts.push(sst);
                }
            }
        }

        if !delete_ssts.is_empty() {
            let task = CleanupSSTTask::DeleteSST { ssts: delete_ssts };
            if let Err(e) = self
                .ctx
                .cleanup_scheduler
                .schedule(CleanupTask::CleanupSST(task))
            {
                error!(
                    "schedule to delete ssts failed";
                    "store_id" => self.fsm.store.id,
                    "err" => ?e
                );
            }
        }

        if !validate_ssts.is_empty() {
            let task = CleanupSSTTask::ValidateSST {
                ssts: validate_ssts,
            };
            if let Err(e) = self
                .ctx
                .cleanup_scheduler
                .schedule(CleanupTask::CleanupSST(task))
            {
                error!(
                   "schedule to validate ssts failed";
                   "store_id" => self.fsm.store.id,
                   "err" => ?e,
                );
            }
        }

        Ok(())
    }

    fn register_consistency_check_tick(&mut self) {
        self.ctx.schedule_store_tick(
            StoreTick::ConsistencyCheck,
            self.ctx.cfg.consistency_check_interval.0,
        )
    }

    fn on_consistency_check_tick(&mut self) {
        self.register_consistency_check_tick();
        if self.ctx.consistency_check_scheduler.is_busy() {
            return;
        }
        let (mut target_region_id, mut oldest) = (0, Instant::now());
        let target_peer = {
            let meta = self.ctx.store_meta.lock().unwrap();
            for region_id in meta.regions.keys() {
                match self.fsm.store.consistency_check_time.get(region_id) {
                    Some(time) => {
                        if *time < oldest {
                            oldest = *time;
                            target_region_id = *region_id;
                        }
                    }
                    None => {
                        target_region_id = *region_id;
                        break;
                    }
                }
            }
            if target_region_id == 0 {
                return;
            }
            match util::find_peer(&meta.regions[&target_region_id], self.ctx.store_id()) {
                None => return,
                Some(p) => p.clone(),
            }
        };
        info!(
            "scheduling consistency check for region";
            "store_id" => self.fsm.store.id,
            "region_id" => target_region_id,
        );
        self.fsm
            .store
            .consistency_check_time
            .insert(target_region_id, Instant::now());
        let mut request = new_admin_request(target_region_id, target_peer);
        let mut admin = AdminRequest::default();
        admin.set_cmd_type(AdminCmdType::ComputeHash);
        self.ctx
            .coprocessor_host
            .on_prepropose_compute_hash(admin.mut_compute_hash());
        request.set_admin_request(admin);

        let _ = self.ctx.router.send(
            target_region_id,
            PeerMsg::RaftCommand(RaftCommand::new(request, Callback::None)),
        );
    }

    fn on_cleanup_import_sst_tick(&mut self) {
        if let Err(e) = self.on_cleanup_import_sst() {
            error!(?e;
                "cleanup import sst failed";
                "store_id" => self.fsm.store.id,
            );
        }
        self.register_cleanup_import_sst_tick();
    }

    fn register_cleanup_import_sst_tick(&self) {
        self.ctx.schedule_store_tick(
            StoreTick::CleanupImportSST,
            self.ctx.cfg.cleanup_import_sst_interval.0,
        )
    }

    fn clear_region_size_in_range(&mut self, start_key: &[u8], end_key: &[u8]) {
        let start_key = data_key(start_key);
        let end_key = data_end_key(end_key);

        let mut regions = vec![];
        {
            let meta = self.ctx.store_meta.lock().unwrap();
            for (_, region_id) in meta
                .region_ranges
                .range((Excluded(start_key), Included(end_key)))
            {
                regions.push(*region_id);
            }
        }
        for region_id in regions {
            let _ = self.ctx.router.send(
                region_id,
                PeerMsg::CasualMessage(CasualMessage::ClearRegionSize),
            );
        }
    }

    fn on_store_unreachable(&mut self, store_id: u64) {
        let now = Instant::now();
        if self
            .fsm
            .store
            .last_unreachable_report
            .get(&store_id)
            .map_or(UNREACHABLE_BACKOFF, |t| now.duration_since(*t))
            < UNREACHABLE_BACKOFF
        {
            return;
        }
        info!(
            "broadcasting unreachable";
            "store_id" => self.fsm.store.id,
            "unreachable_store_id" => store_id,
        );
        self.fsm.store.last_unreachable_report.insert(store_id, now);
        // It's possible to acquire the lock and only send notification to
        // involved regions. However loop over all the regions can take a
        // lot of time, which may block other operations.
        self.ctx.router.report_unreachable(store_id);
    }

    fn on_update_replication_mode(&mut self, status: ReplicationStatus) {
        let mut state = self.ctx.global_replication_state.lock().unwrap();
        if state.status().mode == status.mode {
            if status.get_mode() == ReplicationMode::Majority {
                return;
            }
            let exist_dr = state.status().get_dr_auto_sync();
            let dr = status.get_dr_auto_sync();
            if exist_dr.state_id == dr.state_id && exist_dr.state == dr.state {
                return;
            }
        }
        info!("updating replication mode"; "status" => ?status);
        state.set_status(status);
        drop(state);
        self.ctx.router.report_status_update()
    }

    fn register_raft_engine_purge_tick(&self) {
        self.ctx.schedule_store_tick(
            StoreTick::RaftEnginePurge,
            self.ctx.cfg.raft_engine_purge_interval.0,
        )
    }

    fn on_raft_engine_purge_tick(&self) {
        let scheduler = &self.ctx.raftlog_gc_scheduler;
        let _ = scheduler.schedule(RaftlogGcTask::Purge);
        self.register_raft_engine_purge_tick();
    }

    fn on_check_leader(&self, leaders: Vec<LeaderInfo>, cb: Box<dyn FnOnce(Vec<u64>) + Send>) {
        let meta = self.ctx.store_meta.lock().unwrap();
        let regions = leaders
            .into_iter()
            .map(|leader_info| {
                if let Some((term, leader_id)) = meta.leaders.get(&leader_info.region_id) {
                    if let Some(region) = meta.regions.get(&leader_info.region_id) {
                        if *term == leader_info.term
                            && *leader_id == leader_info.peer_id
                            && util::compare_region_epoch(
                                leader_info.get_region_epoch(),
                                region,
                                true,
                                true,
                                false,
                            )
                            .is_ok()
                        {
                            if leader_info.has_read_state() {
                                // TODO: instead of `store_meta`, using another fine grained mutex to protect
                                // `region_read_progress`
                                if let Some(pr) =
                                    meta.region_read_progress.get(&leader_info.region_id)
                                {
                                    // TODO: `update_safe_ts` reqiure to acquire a mutex, although the mutex
                                    // won't be contended, but acquiring a large amount of uncontended mutexs
                                    // could still be time consuming, should move this operation to other thread
                                    // to avoid blocking `raftstore` threads
                                    pr.update_safe_ts(
                                        leader_info.get_read_state().get_applied_index(),
                                        leader_info.get_read_state().get_safe_ts(),
                                    );
                                }
                            }
                            return Some(leader_info.region_id);
                        }
                        debug!("check leader failed";
                            "leader_info" => ?leader_info,
                            "current_leader" => leader_id,
                            "current_term" => term,
                            "current_region" => ?region,
                            "store_id" => self.fsm.store.id,
                        );
                        return None;
                    }
                }
                debug!("check leader failed, meta not found";
                    "leader_info" => ?leader_info,
                    "store_id" => self.fsm.store.id,
                );
                None
            })
            .flatten()
            .collect();
        cb(regions);
    }

    fn on_get_store_safe_ts(&self, key_range: KeyRange, cb: Box<dyn FnOnce(u64) + Send>) {
        // `store_safe_ts` won't be accessed frequently (like per-request or per-transaction),
        // so it is okay getting `store_safe_ts` from `store_meta` (behide a mutex)
        let meta = self.ctx.store_meta.lock().unwrap();
        cb(get_range_safe_ts(&meta, key_range));
    }
}

// Get the minimal `safe_ts` from regions overlap with the key range [`start_key`, `end_key`)
fn get_range_safe_ts(meta: &StoreMeta, key_range: KeyRange) -> u64 {
    if key_range.get_start_key().is_empty() && key_range.get_end_key().is_empty() {
        // Fast path to get the min `safe_ts` of all regions in this store
        meta.region_read_progress
            .iter()
            .map(|(_, rrp)| rrp.safe_ts())
            .min()
            .unwrap_or(0)
    } else {
        let (start_key, end_key) = (
            data_key(key_range.get_start_key()),
            data_end_key(key_range.get_end_key()),
        );
        meta.region_ranges
            // get overlapped regions
            .range((Excluded(start_key), Unbounded))
            .take_while(|(_, id)| end_key > enc_start_key(&meta.regions[id]))
            // get the min `safe_ts`
            .map(|(_, id)| {
                meta.region_read_progress
                    .get(id)
                    .unwrap()
                    .safe_ts()
            })
            .min()
            .unwrap_or(0)
    }
}

#[cfg(test)]
mod tests {
    use engine_rocks::RangeOffsets;
    use engine_rocks::RangeProperties;
    use engine_rocks::RocksCompactedEvent;

    use super::*;

    #[test]
    fn test_calc_region_declined_bytes() {
        let prop = RangeProperties {
            offsets: vec![
                (
                    b"a".to_vec(),
                    RangeOffsets {
                        size: 4 * 1024,
                        keys: 1,
                    },
                ),
                (
                    b"b".to_vec(),
                    RangeOffsets {
                        size: 8 * 1024,
                        keys: 2,
                    },
                ),
                (
                    b"c".to_vec(),
                    RangeOffsets {
                        size: 12 * 1024,
                        keys: 3,
                    },
                ),
            ],
        };
        let event = RocksCompactedEvent {
            cf: "default".to_owned(),
            output_level: 3,
            total_input_bytes: 12 * 1024,
            total_output_bytes: 0,
            start_key: prop.smallest_key().unwrap(),
            end_key: prop.largest_key().unwrap(),
            input_props: vec![prop],
            output_props: vec![],
        };

        let mut region_ranges = BTreeMap::new();
        region_ranges.insert(b"a".to_vec(), 1);
        region_ranges.insert(b"b".to_vec(), 2);
        region_ranges.insert(b"c".to_vec(), 3);

        let declined_bytes = event.calc_ranges_declined_bytes(&region_ranges, 1024);
        let expected_declined_bytes = vec![(2, 8192), (3, 4096)];
        assert_eq!(declined_bytes, expected_declined_bytes);
    }

    #[test]
    fn test_get_range_min_safe_ts() {
        fn add_region(meta: &mut StoreMeta, id: u64, kr: KeyRange, safe_ts: u64) {
            let mut region = Region::default();
            region.set_id(id);
            region.set_start_key(kr.get_start_key().to_vec());
            region.set_end_key(kr.get_end_key().to_vec());
            region.set_peers(vec![kvproto::metapb::Peer::default()].into());
            let rrp = RegionReadProgress::new(1, 1);
            rrp.update_safe_ts(1, safe_ts);
            assert_eq!(rrp.safe_ts(), safe_ts);
            meta.region_ranges.insert(enc_end_key(&region), id);
            meta.regions.insert(id, region);
            meta.region_read_progress.insert(id, Arc::new(rrp));
        }

        fn key_range(start_key: &[u8], end_key: &[u8]) -> KeyRange {
            let mut kr = KeyRange::default();
            kr.set_start_key(start_key.to_vec());
            kr.set_end_key(end_key.to_vec());
            kr
        }

        let mut meta = StoreMeta::new(0);
        assert_eq!(0, get_range_safe_ts(&meta, key_range(b"", b"")));
        add_region(&mut meta, 1, key_range(b"", b"k1"), 100);
        assert_eq!(100, get_range_safe_ts(&meta, key_range(b"", b"")));
        assert_eq!(0, get_range_safe_ts(&meta, key_range(b"k1", b"")));

        add_region(&mut meta, 2, key_range(b"k5", b"k6"), 80);
        add_region(&mut meta, 3, key_range(b"k6", b"k9"), 70);
        add_region(&mut meta, 4, key_range(b"k9", b""), 90);
        assert_eq!(70, get_range_safe_ts(&meta, key_range(b"", b"")));
        assert_eq!(80, get_range_safe_ts(&meta, key_range(b"", b"k6")));
        assert_eq!(90, get_range_safe_ts(&meta, key_range(b"k99", b"")));
        assert_eq!(70, get_range_safe_ts(&meta, key_range(b"k5", b"k99")));
        assert_eq!(70, get_range_safe_ts(&meta, key_range(b"k", b"k9")));
        assert_eq!(80, get_range_safe_ts(&meta, key_range(b"k4", b"k6")));
        assert_eq!(100, get_range_safe_ts(&meta, key_range(b"", b"k1")));
        assert_eq!(90, get_range_safe_ts(&meta, key_range(b"k9", b"")));
        assert_eq!(80, get_range_safe_ts(&meta, key_range(b"k5", b"k6")));
        assert_eq!(0, get_range_safe_ts(&meta, key_range(b"k1", b"k4")));
        assert_eq!(0, get_range_safe_ts(&meta, key_range(b"k2", b"k3")));
    }
}<|MERGE_RESOLUTION|>--- conflicted
+++ resolved
@@ -721,14 +721,6 @@
                     .post_raft_ready_append(ready);
             }
         }
-<<<<<<< HEAD
-        // TODO: update memory trace by one event?
-        for peer in peers {
-            if let Some(event) = peer.update_memory_trace(&self.poll_ctx.cfg) {
-                MEMTRACE_PEERS.trace(event);
-            }
-        }
-=======
         let mut trace_event = None;
         for peer in peers {
             if let Some(event) = peer.update_memory_trace(&self.poll_ctx.cfg) {
@@ -738,7 +730,6 @@
         if let Some(e) = trace_event {
             MEMTRACE_PEERS.trace(e);
         }
->>>>>>> 691679e6
         let dur = self.timer.elapsed();
         if !self.poll_ctx.store_stat.is_busy {
             let election_timeout = Duration::from_millis(
