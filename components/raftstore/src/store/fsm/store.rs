// Copyright 2016 TiKV Project Authors. Licensed under Apache-2.0.

use std::cmp::{Ord, Ordering as CmpOrdering};
use std::collections::BTreeMap;
use std::collections::Bound::{Excluded, Included, Unbounded};
use std::ops::Deref;
use std::sync::atomic::{AtomicU64, AtomicUsize, Ordering};
use std::sync::{Arc, Mutex};
use std::time::{Duration, Instant};
use std::{mem, u64};

use batch_system::{
    BasicMailbox, BatchRouter, BatchSystem, Fsm, HandlerBuilder, PollHandler, Priority,
};
use crossbeam::channel::{TryRecvError, TrySendError};
use engine_traits::PerfContext;
use engine_traits::PerfContextKind;
use engine_traits::{Engines, KvEngine, Mutable, WriteBatch, WriteBatchExt, WriteOptions};
use engine_traits::{CF_DEFAULT, CF_LOCK, CF_RAFT, CF_WRITE};
use fail::fail_point;
use futures::compat::Future01CompatExt;
use futures::FutureExt;
use kvproto::import_sstpb::SstMeta;
use kvproto::kvrpcpb::KeyRange;
use kvproto::kvrpcpb::LeaderInfo;
use kvproto::metapb::{self, Region, RegionEpoch};
use kvproto::pdpb::StoreStats;
use kvproto::raft_cmdpb::{AdminCmdType, AdminRequest};
use kvproto::raft_serverpb::{ExtraMessageType, PeerState, RaftMessage, RegionLocalState};
use kvproto::replication_modepb::{ReplicationMode, ReplicationStatus};
use protobuf::Message;
use raft::StateRole;
use time::{self, Timespec};

use collections::HashMap;
use engine_traits::CompactedEvent;
use engine_traits::{RaftEngine, RaftLogBatch};
use keys::{self, data_end_key, data_key, enc_end_key, enc_start_key};
use pd_client::{FeatureGate, PdClient};
use sst_importer::SSTImporter;
use tikv_util::config::{Tracker, VersionTrack};
use tikv_util::mpsc::{self, LooseBoundedSender, Receiver};
use tikv_util::time::{duration_to_sec, Instant as TiInstant};
use tikv_util::timer::SteadyTimer;
use tikv_util::worker::{FutureScheduler, FutureWorker, Scheduler, Worker};
use tikv_util::{box_err, box_try, debug, error, info, slow_log, warn};
use tikv_util::{is_zero_duration, sys as sys_util, Either, RingQueue};

use crate::coprocessor::split_observer::SplitObserver;
use crate::coprocessor::{BoxAdminObserver, CoprocessorHost, RegionChangeEvent};
use crate::store::config::Config;
use crate::store::fsm::metrics::*;
use crate::store::fsm::peer::{
    maybe_destroy_source, new_admin_request, PeerFsm, PeerFsmDelegate, SenderFsmPair,
};
use crate::store::fsm::ApplyNotifier;
use crate::store::fsm::ApplyTaskRes;
use crate::store::fsm::{
    create_apply_batch_system, ApplyBatchSystem, ApplyPollerBuilder, ApplyRes, ApplyRouter,
    CollectedReady,
};
use crate::store::local_metrics::RaftMetrics;
use crate::store::metrics::*;
use crate::store::peer_storage::{self, HandleRaftReadyContext};
use crate::store::transport::Transport;
use crate::store::util::{is_initial_msg, RegionReadProgress};
use crate::store::worker::{
    AutoSplitController, CleanupRunner, CleanupSSTRunner, CleanupSSTTask, CleanupTask,
    CompactRunner, CompactTask, ConsistencyCheckRunner, ConsistencyCheckTask, PdRunner,
    RaftlogGcRunner, RaftlogGcTask, ReadDelegate, RegionRunner, RegionTask, SplitCheckTask,
};
use crate::store::PdTask;
use crate::store::PeerTicks;
use crate::store::{
    util, Callback, CasualMessage, GlobalReplicationState, MergeResultKind, PeerMsg, RaftCommand,
    SignificantMsg, SnapManager, StoreMsg, StoreTick,
};
use crate::Result;
use concurrency_manager::ConcurrencyManager;
use tikv_util::future::poll_future_notify;

type Key = Vec<u8>;

const KV_WB_SHRINK_SIZE: usize = 256 * 1024;
const RAFT_WB_SHRINK_SIZE: usize = 1024 * 1024;
pub const PENDING_MSG_CAP: usize = 100;
const UNREACHABLE_BACKOFF: Duration = Duration::from_secs(10);

pub struct StoreInfo<E> {
    pub engine: E,
    pub capacity: u64,
}

pub struct StoreMeta {
    /// store id
    pub store_id: Option<u64>,
    /// region_end_key -> region_id
    pub region_ranges: BTreeMap<Vec<u8>, u64>,
    /// region_id -> region
    pub regions: HashMap<u64, Region>,
    /// region_id -> reader
    pub readers: HashMap<u64, ReadDelegate>,
    /// region_id -> (term, leader_peer_id)
    pub leaders: HashMap<u64, (u64, u64)>,
    /// `MsgRequestPreVote`, `MsgRequestVote` or `MsgAppend` messages from newly split Regions shouldn't be
    /// dropped if there is no such Region in this store now. So the messages are recorded temporarily and
    /// will be handled later.
    pub pending_msgs: RingQueue<RaftMessage>,
    /// The regions with pending snapshots.
    pub pending_snapshot_regions: Vec<Region>,
    /// A marker used to indicate the peer of a Region has received a merge target message and waits to be destroyed.
    /// target_region_id -> (source_region_id -> merge_target_region)
    pub pending_merge_targets: HashMap<u64, HashMap<u64, metapb::Region>>,
    /// An inverse mapping of `pending_merge_targets` used to let source peer help target peer to clean up related entry.
    /// source_region_id -> target_region_id
    pub targets_map: HashMap<u64, u64>,
    /// `atomic_snap_regions` and `destroyed_region_for_snap` are used for making destroy overlapped regions
    /// and apply snapshot atomically.
    /// region_id -> wait_destroy_regions_map(source_region_id -> is_ready)
    /// A target peer must wait for all source peer to ready before applying snapshot.
    pub atomic_snap_regions: HashMap<u64, HashMap<u64, bool>>,
    /// source_region_id -> need_atomic
    /// Used for reminding the source peer to switch to ready in `atomic_snap_regions`.
    pub destroyed_region_for_snap: HashMap<u64, bool>,
<<<<<<< HEAD

    pub region_read_progress: HashMap<u64, Arc<RegionReadProgress>>,
=======
    /// region-id -> peer_property
    /// TODO: for now simply put the safe ts here, need to add more information here later.
    pub peer_properties: HashMap<u64, Arc<AtomicU64>>,
>>>>>>> e87b52ed
}

impl StoreMeta {
    pub fn new(vote_capacity: usize) -> StoreMeta {
        StoreMeta {
            store_id: None,
            region_ranges: BTreeMap::default(),
            regions: HashMap::default(),
            readers: HashMap::default(),
            leaders: HashMap::default(),
            pending_msgs: RingQueue::with_capacity(vote_capacity),
            pending_snapshot_regions: Vec::default(),
            pending_merge_targets: HashMap::default(),
            targets_map: HashMap::default(),
            atomic_snap_regions: HashMap::default(),
            destroyed_region_for_snap: HashMap::default(),
<<<<<<< HEAD
            region_read_progress: HashMap::default(),
=======
            peer_properties: HashMap::default(),
>>>>>>> e87b52ed
        }
    }

    #[inline]
    pub fn set_region<EK: KvEngine, ER: RaftEngine>(
        &mut self,
        host: &CoprocessorHost<EK>,
        region: Region,
        peer: &mut crate::store::Peer<EK, ER>,
    ) {
        let prev = self.regions.insert(region.get_id(), region.clone());
        if prev.map_or(true, |r| r.get_id() != region.get_id()) {
            // TODO: may not be a good idea to panic when holding a lock.
            panic!("{} region corrupted", peer.tag);
        }
        let reader = self.readers.get_mut(&region.get_id()).unwrap();
        peer.set_region(host, reader, region);
    }
}

pub struct RaftRouter<EK, ER>
where
    EK: KvEngine,
    ER: RaftEngine,
{
    pub router: BatchRouter<PeerFsm<EK, ER>, StoreFsm<EK>>,
}

impl<EK, ER> Clone for RaftRouter<EK, ER>
where
    EK: KvEngine,
    ER: RaftEngine,
{
    fn clone(&self) -> Self {
        RaftRouter {
            router: self.router.clone(),
        }
    }
}

impl<EK, ER> Deref for RaftRouter<EK, ER>
where
    EK: KvEngine,
    ER: RaftEngine,
{
    type Target = BatchRouter<PeerFsm<EK, ER>, StoreFsm<EK>>;

    fn deref(&self) -> &BatchRouter<PeerFsm<EK, ER>, StoreFsm<EK>> {
        &self.router
    }
}

impl<EK, ER> ApplyNotifier<EK> for RaftRouter<EK, ER>
where
    EK: KvEngine,
    ER: RaftEngine,
{
    fn notify(&self, apply_res: Vec<ApplyRes<EK::Snapshot>>) {
        for r in apply_res {
            self.router.try_send(
                r.region_id,
                PeerMsg::ApplyRes {
                    res: ApplyTaskRes::Apply(r),
                },
            );
        }
    }
    fn notify_one(&self, region_id: u64, msg: PeerMsg<EK>) {
        self.router.try_send(region_id, msg);
    }

    fn clone_box(&self) -> Box<dyn ApplyNotifier<EK>> {
        Box::new(self.clone())
    }
}

impl<EK, ER> RaftRouter<EK, ER>
where
    EK: KvEngine,
    ER: RaftEngine,
{
    pub fn send_raft_message(
        &self,
        mut msg: RaftMessage,
    ) -> std::result::Result<(), TrySendError<RaftMessage>> {
        let id = msg.get_region_id();
        match self.try_send(id, PeerMsg::RaftMessage(msg)) {
            Either::Left(Ok(())) => return Ok(()),
            Either::Left(Err(TrySendError::Full(PeerMsg::RaftMessage(m)))) => {
                return Err(TrySendError::Full(m));
            }
            Either::Left(Err(TrySendError::Disconnected(PeerMsg::RaftMessage(m)))) => {
                return Err(TrySendError::Disconnected(m));
            }
            Either::Right(PeerMsg::RaftMessage(m)) => msg = m,
            _ => unreachable!(),
        }
        match self.send_control(StoreMsg::RaftMessage(msg)) {
            Ok(()) => Ok(()),
            Err(TrySendError::Full(StoreMsg::RaftMessage(m))) => Err(TrySendError::Full(m)),
            Err(TrySendError::Disconnected(StoreMsg::RaftMessage(m))) => {
                Err(TrySendError::Disconnected(m))
            }
            _ => unreachable!(),
        }
    }

    #[inline]
    pub fn send_raft_command(
        &self,
        cmd: RaftCommand<EK::Snapshot>,
    ) -> std::result::Result<(), TrySendError<RaftCommand<EK::Snapshot>>> {
        let region_id = cmd.request.get_header().get_region_id();
        match self.send(region_id, PeerMsg::RaftCommand(cmd)) {
            Ok(()) => Ok(()),
            Err(TrySendError::Full(PeerMsg::RaftCommand(cmd))) => Err(TrySendError::Full(cmd)),
            Err(TrySendError::Disconnected(PeerMsg::RaftCommand(cmd))) => {
                Err(TrySendError::Disconnected(cmd))
            }
            _ => unreachable!(),
        }
    }

    fn report_unreachable(&self, store_id: u64) {
        self.broadcast_normal(|| {
            PeerMsg::SignificantMsg(SignificantMsg::StoreUnreachable { store_id })
        });
    }

    fn report_status_update(&self) {
        self.broadcast_normal(|| PeerMsg::UpdateReplicationMode)
    }

    /// Broadcasts resolved result to all regions.
    pub fn report_resolved(&self, store_id: u64, group_id: u64) {
        self.broadcast_normal(|| {
            PeerMsg::SignificantMsg(SignificantMsg::StoreResolved { store_id, group_id })
        })
    }
}

#[derive(Default)]
pub struct PeerTickBatch {
    pub ticks: Vec<Box<dyn FnOnce() + Send>>,
    pub wait_duration: Duration,
}

impl Clone for PeerTickBatch {
    fn clone(&self) -> PeerTickBatch {
        PeerTickBatch {
            ticks: vec![],
            wait_duration: self.wait_duration,
        }
    }
}

pub struct PollContext<EK, ER, T>
where
    EK: KvEngine,
    ER: RaftEngine,
{
    /// The count of processed normal Fsm.
    pub processed_fsm_count: usize,
    pub cfg: Config,
    pub store: metapb::Store,
    pub pd_scheduler: FutureScheduler<PdTask<EK>>,
    pub consistency_check_scheduler: Scheduler<ConsistencyCheckTask<EK::Snapshot>>,
    pub split_check_scheduler: Scheduler<SplitCheckTask>,
    // handle Compact, CleanupSST task
    pub cleanup_scheduler: Scheduler<CleanupTask>,
    pub raftlog_gc_scheduler: Scheduler<RaftlogGcTask>,
    pub region_scheduler: Scheduler<RegionTask<EK::Snapshot>>,
    pub apply_router: ApplyRouter<EK>,
    pub router: RaftRouter<EK, ER>,
    pub importer: Arc<SSTImporter>,
    pub store_meta: Arc<Mutex<StoreMeta>>,
    pub feature_gate: FeatureGate,
    /// region_id -> (peer_id, is_splitting)
    /// Used for handling race between splitting and creating new peer.
    /// An uninitialized peer can be replaced to the one from splitting iff they are exactly the same peer.
    ///
    /// WARNING:
    /// To avoid deadlock, if you want to use `store_meta` and `pending_create_peers` together,
    /// the lock sequence MUST BE:
    /// 1. lock the store_meta.
    /// 2. lock the pending_create_peers.
    pub pending_create_peers: Arc<Mutex<HashMap<u64, (u64, bool)>>>,
    pub raft_metrics: RaftMetrics,
    pub snap_mgr: SnapManager,
    pub applying_snap_count: Arc<AtomicUsize>,
    pub coprocessor_host: CoprocessorHost<EK>,
    pub timer: SteadyTimer,
    pub trans: T,
    pub global_replication_state: Arc<Mutex<GlobalReplicationState>>,
    pub global_stat: GlobalStoreStat,
    pub store_stat: LocalStoreStat,
    pub engines: Engines<EK, ER>,
    pub kv_wb: EK::WriteBatch,
    pub raft_wb: ER::LogBatch,
    pub pending_count: usize,
    pub sync_log: bool,
    pub has_ready: bool,
    pub ready_res: Vec<CollectedReady>,
    pub current_time: Option<Timespec>,
    pub perf_context: EK::PerfContext,
    pub tick_batch: Vec<PeerTickBatch>,
    pub node_start_time: Option<TiInstant>,
}

impl<EK, ER, T> HandleRaftReadyContext<EK::WriteBatch, ER::LogBatch> for PollContext<EK, ER, T>
where
    EK: KvEngine,
    ER: RaftEngine,
{
    fn wb_mut(&mut self) -> (&mut EK::WriteBatch, &mut ER::LogBatch) {
        (&mut self.kv_wb, &mut self.raft_wb)
    }

    #[inline]
    fn kv_wb_mut(&mut self) -> &mut EK::WriteBatch {
        &mut self.kv_wb
    }

    #[inline]
    fn raft_wb_mut(&mut self) -> &mut ER::LogBatch {
        &mut self.raft_wb
    }

    #[inline]
    fn sync_log(&self) -> bool {
        self.sync_log
    }

    #[inline]
    fn set_sync_log(&mut self, sync: bool) {
        self.sync_log = sync;
    }
}

impl<EK, ER, T> PollContext<EK, ER, T>
where
    EK: KvEngine,
    ER: RaftEngine,
{
    #[inline]
    pub fn store_id(&self) -> u64 {
        self.store.get_id()
    }

    pub fn update_ticks_timeout(&mut self) {
        self.tick_batch[PeerTicks::RAFT.bits() as usize].wait_duration =
            self.cfg.raft_base_tick_interval.0;
        self.tick_batch[PeerTicks::RAFT_LOG_GC.bits() as usize].wait_duration =
            self.cfg.raft_log_gc_tick_interval.0;
        self.tick_batch[PeerTicks::PD_HEARTBEAT.bits() as usize].wait_duration =
            self.cfg.pd_heartbeat_tick_interval.0;
        self.tick_batch[PeerTicks::SPLIT_REGION_CHECK.bits() as usize].wait_duration =
            self.cfg.split_region_check_tick_interval.0;
        self.tick_batch[PeerTicks::CHECK_PEER_STALE_STATE.bits() as usize].wait_duration =
            self.cfg.peer_stale_state_check_interval.0;
        self.tick_batch[PeerTicks::CHECK_MERGE.bits() as usize].wait_duration =
            self.cfg.merge_check_tick_interval.0;
    }
}

impl<EK, ER, T: Transport> PollContext<EK, ER, T>
where
    EK: KvEngine,
    ER: RaftEngine,
{
    #[inline]
    fn schedule_store_tick(&self, tick: StoreTick, timeout: Duration) {
        if !is_zero_duration(&timeout) {
            let mb = self.router.control_mailbox();
            let delay = self.timer.delay(timeout).compat().map(move |_| {
                if let Err(e) = mb.force_send(StoreMsg::Tick(tick)) {
                    info!(
                        "failed to schedule store tick, are we shutting down?";
                        "tick" => ?tick,
                        "err" => ?e
                    );
                }
            });
            poll_future_notify(delay);
        }
    }

    pub fn handle_stale_msg(
        &mut self,
        msg: &RaftMessage,
        cur_epoch: RegionEpoch,
        need_gc: bool,
        target_region: Option<metapb::Region>,
    ) {
        let region_id = msg.get_region_id();
        let from_peer = msg.get_from_peer();
        let to_peer = msg.get_to_peer();
        let msg_type = msg.get_message().get_msg_type();

        if !need_gc {
            info!(
                "raft message is stale, ignore it";
                "region_id" => region_id,
                "current_region_epoch" => ?cur_epoch,
                "msg_type" => ?msg_type,
            );
            self.raft_metrics.message_dropped.stale_msg += 1;
            return;
        }

        info!(
            "raft message is stale, tell to gc";
            "region_id" => region_id,
            "current_region_epoch" => ?cur_epoch,
            "msg_type" => ?msg_type,
        );

        let mut gc_msg = RaftMessage::default();
        gc_msg.set_region_id(region_id);
        gc_msg.set_from_peer(to_peer.clone());
        gc_msg.set_to_peer(from_peer.clone());
        gc_msg.set_region_epoch(cur_epoch);
        if let Some(r) = target_region {
            gc_msg.set_merge_target(r);
        } else {
            gc_msg.set_is_tombstone(true);
        }
        if let Err(e) = self.trans.send(gc_msg) {
            error!(?e;
                "send gc message failed";
                "region_id" => region_id,
            );
        }
    }
}

struct Store {
    // store id, before start the id is 0.
    id: u64,
    last_compact_checked_key: Key,
    stopped: bool,
    start_time: Option<Timespec>,
    consistency_check_time: HashMap<u64, Instant>,
    last_unreachable_report: HashMap<u64, Instant>,
}

pub struct StoreFsm<EK>
where
    EK: KvEngine,
{
    store: Store,
    receiver: Receiver<StoreMsg<EK>>,
}

impl<EK> StoreFsm<EK>
where
    EK: KvEngine,
{
    pub fn new(cfg: &Config) -> (LooseBoundedSender<StoreMsg<EK>>, Box<StoreFsm<EK>>) {
        let (tx, rx) = mpsc::loose_bounded(cfg.notify_capacity);
        let fsm = Box::new(StoreFsm {
            store: Store {
                id: 0,
                last_compact_checked_key: keys::DATA_MIN_KEY.to_vec(),
                stopped: false,
                start_time: None,
                consistency_check_time: HashMap::default(),
                last_unreachable_report: HashMap::default(),
            },
            receiver: rx,
        });
        (tx, fsm)
    }
}

impl<EK> Fsm for StoreFsm<EK>
where
    EK: KvEngine,
{
    type Message = StoreMsg<EK>;

    #[inline]
    fn is_stopped(&self) -> bool {
        self.store.stopped
    }
}

struct StoreFsmDelegate<'a, EK: KvEngine + 'static, ER: RaftEngine + 'static, T: 'static> {
    fsm: &'a mut StoreFsm<EK>,
    ctx: &'a mut PollContext<EK, ER, T>,
}

impl<'a, EK: KvEngine + 'static, ER: RaftEngine + 'static, T: Transport>
    StoreFsmDelegate<'a, EK, ER, T>
{
    fn on_tick(&mut self, tick: StoreTick) {
        let t = TiInstant::now_coarse();
        match tick {
            StoreTick::PdStoreHeartbeat => self.on_pd_store_heartbeat_tick(),
            StoreTick::SnapGc => self.on_snap_mgr_gc(),
            StoreTick::CompactLockCf => self.on_compact_lock_cf(),
            StoreTick::CompactCheck => self.on_compact_check_tick(),
            StoreTick::ConsistencyCheck => self.on_consistency_check_tick(),
            StoreTick::CleanupImportSST => self.on_cleanup_import_sst_tick(),
            StoreTick::RaftEnginePurge => self.on_raft_engine_purge_tick(),
        }
        let elapsed = t.elapsed();
        RAFT_EVENT_DURATION
            .get(tick.tag())
            .observe(duration_to_sec(elapsed) as f64);
        slow_log!(
            elapsed,
            "[store {}] handle timeout {:?}",
            self.fsm.store.id,
            tick
        );
    }

    fn handle_msgs(&mut self, msgs: &mut Vec<StoreMsg<EK>>) {
        for m in msgs.drain(..) {
            match m {
                StoreMsg::Tick(tick) => self.on_tick(tick),
                StoreMsg::RaftMessage(msg) => {
                    if let Err(e) = self.on_raft_message(msg) {
                        error!(?e;
                            "handle raft message failed";
                            "store_id" => self.fsm.store.id,
                        );
                    }
                }
                StoreMsg::CompactedEvent(event) => self.on_compaction_finished(event),
                StoreMsg::ValidateSSTResult { invalid_ssts } => {
                    self.on_validate_sst_result(invalid_ssts)
                }
                StoreMsg::ClearRegionSizeInRange { start_key, end_key } => {
                    self.clear_region_size_in_range(&start_key, &end_key)
                }
                StoreMsg::StoreUnreachable { store_id } => {
                    self.on_store_unreachable(store_id);
                }
                StoreMsg::Start { store } => self.start(store),
                StoreMsg::CheckLeader { leaders, cb } => self.on_check_leader(leaders, cb),
                StoreMsg::GetStoreSafeTS { key_range, cb } => {
                    self.on_get_store_safe_ts(key_range, cb)
                }
                #[cfg(any(test, feature = "testexport"))]
                StoreMsg::Validate(f) => f(&self.ctx.cfg),
                StoreMsg::UpdateReplicationMode(status) => self.on_update_replication_mode(status),
            }
        }
    }

    fn start(&mut self, store: metapb::Store) {
        if self.fsm.store.start_time.is_some() {
            panic!(
                "[store {}] unable to start again with meta {:?}",
                self.fsm.store.id, store
            );
        }
        self.fsm.store.id = store.get_id();
        self.fsm.store.start_time = Some(time::get_time());
        self.register_cleanup_import_sst_tick();
        self.register_compact_check_tick();
        self.register_pd_store_heartbeat_tick();
        self.register_compact_lock_cf_tick();
        self.register_snap_mgr_gc_tick();
        self.register_consistency_check_tick();
        self.register_raft_engine_purge_tick();
    }
}

pub struct RaftPoller<EK: KvEngine + 'static, ER: RaftEngine + 'static, T: 'static> {
    tag: String,
    store_msg_buf: Vec<StoreMsg<EK>>,
    peer_msg_buf: Vec<PeerMsg<EK>>,
    previous_metrics: RaftMetrics,
    timer: TiInstant,
    poll_ctx: PollContext<EK, ER, T>,
    messages_per_tick: usize,
    cfg_tracker: Tracker<Config>,
}

impl<EK: KvEngine, ER: RaftEngine, T: Transport> RaftPoller<EK, ER, T> {
    fn handle_raft_ready(&mut self, peers: &mut [Box<PeerFsm<EK, ER>>]) {
        // Only enable the fail point when the store id is equal to 3, which is
        // the id of slow store in tests.
        fail_point!("on_raft_ready", self.poll_ctx.store_id() == 3, |_| {});
        if self.poll_ctx.trans.need_flush()
            && (!self.poll_ctx.kv_wb.is_empty() || !self.poll_ctx.raft_wb.is_empty())
        {
            self.poll_ctx.trans.flush();
        }
        let ready_cnt = self.poll_ctx.ready_res.len();
        self.poll_ctx.raft_metrics.ready.has_ready_region += ready_cnt as u64;
        fail_point!("raft_before_save");
        if !self.poll_ctx.kv_wb.is_empty() {
            let mut write_opts = WriteOptions::new();
            write_opts.set_sync(true);
            self.poll_ctx
                .kv_wb
                .write_opt(&write_opts)
                .unwrap_or_else(|e| {
                    panic!("{} failed to save append state result: {:?}", self.tag, e);
                });
            let data_size = self.poll_ctx.kv_wb.data_size();
            if data_size > KV_WB_SHRINK_SIZE {
                self.poll_ctx.kv_wb = self.poll_ctx.engines.kv.write_batch_with_cap(4 * 1024);
            } else {
                self.poll_ctx.kv_wb.clear();
            }
        }
        fail_point!("raft_between_save");

        if !self.poll_ctx.raft_wb.is_empty() {
            fail_point!(
                "raft_before_save_on_store_1",
                self.poll_ctx.store_id() == 1,
                |_| {}
            );
            self.poll_ctx
                .engines
                .raft
                .consume_and_shrink(
                    &mut self.poll_ctx.raft_wb,
                    true,
                    RAFT_WB_SHRINK_SIZE,
                    4 * 1024,
                )
                .unwrap_or_else(|e| {
                    panic!("{} failed to save raft append result: {:?}", self.tag, e);
                });
        }

        self.poll_ctx.perf_context.report_metrics();
        fail_point!("raft_after_save");
        if ready_cnt != 0 {
            let mut ready_res = mem::take(&mut self.poll_ctx.ready_res);
            for ready in ready_res.drain(..) {
                PeerFsmDelegate::new(&mut peers[ready.batch_offset], &mut self.poll_ctx)
                    .post_raft_ready_append(ready);
            }
        }
        let dur = self.timer.elapsed();
        if !self.poll_ctx.store_stat.is_busy {
            let election_timeout = Duration::from_millis(
                self.poll_ctx.cfg.raft_base_tick_interval.as_millis()
                    * self.poll_ctx.cfg.raft_election_timeout_ticks as u64,
            );
            if dur >= election_timeout {
                self.poll_ctx.store_stat.is_busy = true;
            }
        }

        self.poll_ctx
            .raft_metrics
            .append_log
            .observe(duration_to_sec(dur) as f64);

        slow_log!(
            dur,
            "{} handle {} pending peers include {} ready, {} entries, {} messages and {} \
             snapshots",
            self.tag,
            self.poll_ctx.pending_count,
            ready_cnt,
            self.poll_ctx.raft_metrics.ready.append - self.previous_metrics.ready.append,
            self.poll_ctx.raft_metrics.ready.message - self.previous_metrics.ready.message,
            self.poll_ctx.raft_metrics.ready.snapshot - self.previous_metrics.ready.snapshot
        );
    }

    fn flush_ticks(&mut self) {
        for t in PeerTicks::get_all_ticks() {
            let idx = t.bits() as usize;
            if self.poll_ctx.tick_batch[idx].ticks.is_empty() {
                continue;
            }
            let peer_ticks = std::mem::take(&mut self.poll_ctx.tick_batch[idx].ticks);
            let f = self
                .poll_ctx
                .timer
                .delay(self.poll_ctx.tick_batch[idx].wait_duration)
                .compat()
                .map(move |_| {
                    for tick in peer_ticks {
                        tick();
                    }
                });
            poll_future_notify(f);
        }
    }
}

impl<EK: KvEngine, ER: RaftEngine, T: Transport> PollHandler<PeerFsm<EK, ER>, StoreFsm<EK>>
    for RaftPoller<EK, ER, T>
{
    fn begin(&mut self, _batch_size: usize) {
        self.previous_metrics = self.poll_ctx.raft_metrics.clone();
        self.poll_ctx.processed_fsm_count = 0;
        self.poll_ctx.pending_count = 0;
        self.poll_ctx.sync_log = false;
        self.poll_ctx.has_ready = false;
        self.timer = TiInstant::now_coarse();
        // update config
        self.poll_ctx.perf_context.start_observe();
        if let Some(incoming) = self.cfg_tracker.any_new() {
            match Ord::cmp(
                &incoming.messages_per_tick,
                &self.poll_ctx.cfg.messages_per_tick,
            ) {
                CmpOrdering::Greater => {
                    self.store_msg_buf.reserve(incoming.messages_per_tick);
                    self.peer_msg_buf.reserve(incoming.messages_per_tick);
                    self.messages_per_tick = incoming.messages_per_tick;
                }
                CmpOrdering::Less => {
                    self.store_msg_buf.shrink_to(incoming.messages_per_tick);
                    self.peer_msg_buf.shrink_to(incoming.messages_per_tick);
                    self.messages_per_tick = incoming.messages_per_tick;
                }
                _ => {}
            }
            self.poll_ctx.cfg = incoming.clone();
            self.poll_ctx.update_ticks_timeout();
        }
    }

    fn handle_control(&mut self, store: &mut StoreFsm<EK>) -> Option<usize> {
        let mut expected_msg_count = None;
        while self.store_msg_buf.len() < self.messages_per_tick {
            match store.receiver.try_recv() {
                Ok(msg) => self.store_msg_buf.push(msg),
                Err(TryRecvError::Empty) => {
                    expected_msg_count = Some(0);
                    break;
                }
                Err(TryRecvError::Disconnected) => {
                    store.store.stopped = true;
                    expected_msg_count = Some(0);
                    break;
                }
            }
        }
        let mut delegate = StoreFsmDelegate {
            fsm: store,
            ctx: &mut self.poll_ctx,
        };
        delegate.handle_msgs(&mut self.store_msg_buf);
        expected_msg_count
    }

    fn handle_normal(&mut self, peer: &mut PeerFsm<EK, ER>) -> Option<usize> {
        let mut expected_msg_count = None;

        fail_point!(
            "pause_on_peer_collect_message",
            peer.peer_id() == 1,
            |_| unreachable!()
        );

        fail_point!(
            "on_peer_collect_message_2",
            peer.peer_id() == 2,
            |_| unreachable!()
        );

        while self.peer_msg_buf.len() < self.messages_per_tick {
            match peer.receiver.try_recv() {
                // TODO: we may need a way to optimize the message copy.
                Ok(msg) => {
                    fail_point!(
                        "pause_on_peer_destroy_res",
                        peer.peer_id() == 1
                            && matches!(
                                msg,
                                PeerMsg::ApplyRes {
                                    res: ApplyTaskRes::Destroy { .. },
                                }
                            ),
                        |_| unreachable!()
                    );
                    self.peer_msg_buf.push(msg);
                }
                Err(TryRecvError::Empty) => {
                    expected_msg_count = Some(0);
                    break;
                }
                Err(TryRecvError::Disconnected) => {
                    peer.stop();
                    expected_msg_count = Some(0);
                    break;
                }
            }
        }
        let mut delegate = PeerFsmDelegate::new(peer, &mut self.poll_ctx);
        delegate.handle_msgs(&mut self.peer_msg_buf);
        delegate.collect_ready();
        self.poll_ctx.processed_fsm_count += 1;
        expected_msg_count
    }

    fn end(&mut self, peers: &mut [Box<PeerFsm<EK, ER>>]) {
        self.flush_ticks();
        if self.poll_ctx.has_ready {
            self.handle_raft_ready(peers);
        }
        self.poll_ctx.current_time = None;
        self.poll_ctx
            .raft_metrics
            .process_ready
            .observe(duration_to_sec(self.timer.elapsed()) as f64);
        self.poll_ctx.raft_metrics.flush();
        self.poll_ctx.store_stat.flush();
    }

    fn pause(&mut self) {
        if self.poll_ctx.trans.need_flush() {
            self.poll_ctx.trans.flush();
        }
    }
}

pub struct RaftPollerBuilder<EK: KvEngine, ER: RaftEngine, T> {
    pub cfg: Arc<VersionTrack<Config>>,
    pub store: metapb::Store,
    pd_scheduler: FutureScheduler<PdTask<EK>>,
    consistency_check_scheduler: Scheduler<ConsistencyCheckTask<EK::Snapshot>>,
    split_check_scheduler: Scheduler<SplitCheckTask>,
    cleanup_scheduler: Scheduler<CleanupTask>,
    raftlog_gc_scheduler: Scheduler<RaftlogGcTask>,
    pub region_scheduler: Scheduler<RegionTask<EK::Snapshot>>,
    apply_router: ApplyRouter<EK>,
    pub router: RaftRouter<EK, ER>,
    pub importer: Arc<SSTImporter>,
    pub store_meta: Arc<Mutex<StoreMeta>>,
    pub pending_create_peers: Arc<Mutex<HashMap<u64, (u64, bool)>>>,
    snap_mgr: SnapManager,
    pub coprocessor_host: CoprocessorHost<EK>,
    trans: T,
    global_stat: GlobalStoreStat,
    pub engines: Engines<EK, ER>,
    applying_snap_count: Arc<AtomicUsize>,
    global_replication_state: Arc<Mutex<GlobalReplicationState>>,
    feature_gate: FeatureGate,
}

impl<EK: KvEngine, ER: RaftEngine, T> RaftPollerBuilder<EK, ER, T> {
    /// Initialize this store. It scans the db engine, loads all regions
    /// and their peers from it, and schedules snapshot worker if necessary.
    /// WARN: This store should not be used before initialized.
    fn init(&mut self) -> Result<Vec<SenderFsmPair<EK, ER>>> {
        // Scan region meta to get saved regions.
        let start_key = keys::REGION_META_MIN_KEY;
        let end_key = keys::REGION_META_MAX_KEY;
        let kv_engine = self.engines.kv.clone();
        let store_id = self.store.get_id();
        let mut total_count = 0;
        let mut tombstone_count = 0;
        let mut applying_count = 0;
        let mut region_peers = vec![];

        let t = Instant::now();
        let mut kv_wb = self.engines.kv.write_batch();
        let mut raft_wb = self.engines.raft.log_batch(4 * 1024);
        let mut applying_regions = vec![];
        let mut merging_count = 0;
        let mut meta = self.store_meta.lock().unwrap();
        let mut replication_state = self.global_replication_state.lock().unwrap();
        kv_engine.scan_cf(CF_RAFT, start_key, end_key, false, |key, value| {
            let (region_id, suffix) = box_try!(keys::decode_region_meta_key(key));
            if suffix != keys::REGION_STATE_SUFFIX {
                return Ok(true);
            }

            total_count += 1;

            let mut local_state = RegionLocalState::default();
            local_state.merge_from_bytes(value)?;

            let region = local_state.get_region();
            if local_state.get_state() == PeerState::Tombstone {
                tombstone_count += 1;
                debug!("region is tombstone"; "region" => ?region, "store_id" => store_id);
                self.clear_stale_meta(&mut kv_wb, &mut raft_wb, &local_state);
                return Ok(true);
            }
            if local_state.get_state() == PeerState::Applying {
                // in case of restart happen when we just write region state to Applying,
                // but not write raft_local_state to raft rocksdb in time.
                box_try!(peer_storage::recover_from_applying_state(
                    &self.engines,
                    &mut raft_wb,
                    region_id
                ));
                applying_count += 1;
                applying_regions.push(region.clone());
                return Ok(true);
            }

            let (tx, mut peer) = box_try!(PeerFsm::create(
                store_id,
                &self.cfg.value(),
                self.region_scheduler.clone(),
                self.engines.clone(),
                region,
            ));
            peer.peer.init_replication_mode(&mut *replication_state);
            if local_state.get_state() == PeerState::Merging {
                info!("region is merging"; "region" => ?region, "store_id" => store_id);
                merging_count += 1;
                peer.set_pending_merge_state(local_state.get_merge_state().to_owned());
            }
            meta.region_ranges.insert(enc_end_key(region), region_id);
            meta.regions.insert(region_id, region.clone());
            meta.region_read_progress
                .insert(region_id, peer.peer.read_progress.clone());
            // No need to check duplicated here, because we use region id as the key
            // in DB.
            region_peers.push((tx, peer));
            self.coprocessor_host.on_region_changed(
                region,
                RegionChangeEvent::Create,
                StateRole::Follower,
            );
            Ok(true)
        })?;

        if !kv_wb.is_empty() {
            kv_wb.write().unwrap();
            self.engines.kv.sync_wal().unwrap();
        }
        if !raft_wb.is_empty() {
            self.engines.raft.consume(&mut raft_wb, true).unwrap();
        }

        // schedule applying snapshot after raft writebatch were written.
        for region in applying_regions {
            info!("region is applying snapshot"; "region" => ?region, "store_id" => store_id);
            let (tx, mut peer) = PeerFsm::create(
                store_id,
                &self.cfg.value(),
                self.region_scheduler.clone(),
                self.engines.clone(),
                &region,
            )?;
            peer.peer.init_replication_mode(&mut *replication_state);
            peer.schedule_applying_snapshot();
            meta.region_ranges
                .insert(enc_end_key(&region), region.get_id());
            meta.region_read_progress
                .insert(region.get_id(), peer.peer.read_progress.clone());
            meta.regions.insert(region.get_id(), region);
            region_peers.push((tx, peer));
        }

        info!(
            "start store";
            "store_id" => store_id,
            "region_count" => total_count,
            "tombstone_count" => tombstone_count,
            "applying_count" =>  applying_count,
            "merge_count" => merging_count,
            "takes" => ?t.elapsed(),
        );

        self.clear_stale_data(&meta)?;

        Ok(region_peers)
    }

    fn clear_stale_meta(
        &self,
        kv_wb: &mut EK::WriteBatch,
        raft_wb: &mut ER::LogBatch,
        origin_state: &RegionLocalState,
    ) {
        let rid = origin_state.get_region().get_id();
        let raft_state = match self.engines.raft.get_raft_state(rid).unwrap() {
            // it has been cleaned up.
            None => return,
            Some(value) => value,
        };
        peer_storage::clear_meta(&self.engines, kv_wb, raft_wb, rid, &raft_state).unwrap();
        let key = keys::region_state_key(rid);
        kv_wb.put_msg_cf(CF_RAFT, &key, origin_state).unwrap();
    }

    /// `clear_stale_data` clean up all possible garbage data.
    fn clear_stale_data(&self, meta: &StoreMeta) -> Result<()> {
        let t = Instant::now();

        let mut ranges = Vec::new();
        let mut last_start_key = keys::data_key(b"");
        for region_id in meta.region_ranges.values() {
            let region = &meta.regions[region_id];
            let start_key = keys::enc_start_key(region);
            ranges.push((last_start_key, start_key));
            last_start_key = keys::enc_end_key(region);
        }
        ranges.push((last_start_key, keys::DATA_MAX_KEY.to_vec()));

        self.engines.kv.roughly_cleanup_ranges(&ranges)?;

        info!(
            "cleans up garbage data";
            "store_id" => self.store.get_id(),
            "garbage_range_count" => ranges.len(),
            "takes" => ?t.elapsed()
        );

        Ok(())
    }
}

impl<EK, ER, T> HandlerBuilder<PeerFsm<EK, ER>, StoreFsm<EK>> for RaftPollerBuilder<EK, ER, T>
where
    EK: KvEngine + 'static,
    ER: RaftEngine + 'static,
    T: Transport + 'static,
{
    type Handler = RaftPoller<EK, ER, T>;

    fn build(&mut self, _: Priority) -> RaftPoller<EK, ER, T> {
        let mut ctx = PollContext {
            processed_fsm_count: 0,
            cfg: self.cfg.value().clone(),
            store: self.store.clone(),
            pd_scheduler: self.pd_scheduler.clone(),
            consistency_check_scheduler: self.consistency_check_scheduler.clone(),
            split_check_scheduler: self.split_check_scheduler.clone(),
            region_scheduler: self.region_scheduler.clone(),
            apply_router: self.apply_router.clone(),
            router: self.router.clone(),
            cleanup_scheduler: self.cleanup_scheduler.clone(),
            raftlog_gc_scheduler: self.raftlog_gc_scheduler.clone(),
            importer: self.importer.clone(),
            store_meta: self.store_meta.clone(),
            pending_create_peers: self.pending_create_peers.clone(),
            raft_metrics: RaftMetrics::default(),
            snap_mgr: self.snap_mgr.clone(),
            applying_snap_count: self.applying_snap_count.clone(),
            coprocessor_host: self.coprocessor_host.clone(),
            timer: SteadyTimer::default(),
            trans: self.trans.clone(),
            global_replication_state: self.global_replication_state.clone(),
            global_stat: self.global_stat.clone(),
            store_stat: self.global_stat.local(),
            engines: self.engines.clone(),
            kv_wb: self.engines.kv.write_batch(),
            raft_wb: self.engines.raft.log_batch(4 * 1024),
            pending_count: 0,
            sync_log: false,
            has_ready: false,
            ready_res: Vec::new(),
            current_time: None,
            perf_context: self
                .engines
                .kv
                .get_perf_context(self.cfg.value().perf_level, PerfContextKind::RaftstoreStore),
            tick_batch: vec![PeerTickBatch::default(); 256],
            node_start_time: Some(TiInstant::now_coarse()),
            feature_gate: self.feature_gate.clone(),
        };
        ctx.update_ticks_timeout();
        let tag = format!("[store {}]", ctx.store.get_id());
        RaftPoller {
            tag: tag.clone(),
            store_msg_buf: Vec::with_capacity(ctx.cfg.messages_per_tick),
            peer_msg_buf: Vec::with_capacity(ctx.cfg.messages_per_tick),
            previous_metrics: ctx.raft_metrics.clone(),
            timer: TiInstant::now_coarse(),
            messages_per_tick: ctx.cfg.messages_per_tick,
            poll_ctx: ctx,
            cfg_tracker: self.cfg.clone().tracker(tag),
        }
    }
}

struct Workers<EK: KvEngine> {
    pd_worker: FutureWorker<PdTask<EK>>,
    background_worker: Worker,

    // Both of cleanup tasks and region tasks get their own workers, instead of reusing
    // background_workers. This is because the underlying compact_range call is a
    // blocking operation, which can take an extensive amount of time.
    cleanup_worker: Worker,
    region_worker: Worker,

    coprocessor_host: CoprocessorHost<EK>,
}

pub struct RaftBatchSystem<EK: KvEngine, ER: RaftEngine> {
    system: BatchSystem<PeerFsm<EK, ER>, StoreFsm<EK>>,
    apply_router: ApplyRouter<EK>,
    apply_system: ApplyBatchSystem<EK>,
    router: RaftRouter<EK, ER>,
    workers: Option<Workers<EK>>,
}

impl<EK: KvEngine, ER: RaftEngine> RaftBatchSystem<EK, ER> {
    pub fn router(&self) -> RaftRouter<EK, ER> {
        self.router.clone()
    }

    pub fn apply_router(&self) -> ApplyRouter<EK> {
        self.apply_router.clone()
    }

    // TODO: reduce arguments
    pub fn spawn<T: Transport + 'static, C: PdClient + 'static>(
        &mut self,
        meta: metapb::Store,
        cfg: Arc<VersionTrack<Config>>,
        engines: Engines<EK, ER>,
        trans: T,
        pd_client: Arc<C>,
        mgr: SnapManager,
        pd_worker: FutureWorker<PdTask<EK>>,
        store_meta: Arc<Mutex<StoreMeta>>,
        mut coprocessor_host: CoprocessorHost<EK>,
        importer: Arc<SSTImporter>,
        split_check_scheduler: Scheduler<SplitCheckTask>,
        background_worker: Worker,
        auto_split_controller: AutoSplitController,
        global_replication_state: Arc<Mutex<GlobalReplicationState>>,
        concurrency_manager: ConcurrencyManager,
    ) -> Result<()> {
        assert!(self.workers.is_none());
        // TODO: we can get cluster meta regularly too later.

        // TODO load coprocessors from configuration
        coprocessor_host
            .registry
            .register_admin_observer(100, BoxAdminObserver::new(SplitObserver));

        let workers = Workers {
            pd_worker,
            background_worker,
            cleanup_worker: Worker::new("cleanup-worker"),
            region_worker: Worker::new("region-worker"),
            coprocessor_host: coprocessor_host.clone(),
        };
        mgr.init()?;
        let region_runner = RegionRunner::new(
            engines.kv.clone(),
            mgr.clone(),
            cfg.value().snap_apply_batch_size.0 as usize,
            cfg.value().use_delete_range,
            workers.coprocessor_host.clone(),
            self.router(),
        );
        let region_scheduler = workers
            .region_worker
            .start_with_timer("snapshot-worker", region_runner);

        let raftlog_gc_runner = RaftlogGcRunner::new(self.router(), engines.clone());
        let raftlog_gc_scheduler = workers
            .background_worker
            .start_with_timer("raft-gc-worker", raftlog_gc_runner);
        let compact_runner = CompactRunner::new(engines.kv.clone());
        let cleanup_sst_runner = CleanupSSTRunner::new(
            meta.get_id(),
            self.router.clone(),
            Arc::clone(&importer),
            Arc::clone(&pd_client),
        );
        let cleanup_runner = CleanupRunner::new(compact_runner, cleanup_sst_runner);
        let cleanup_scheduler = workers
            .cleanup_worker
            .start("cleanup-worker", cleanup_runner);
        let consistency_check_runner =
            ConsistencyCheckRunner::<EK, _>::new(self.router.clone(), coprocessor_host.clone());
        let consistency_check_scheduler = workers
            .background_worker
            .start("consistency-check", consistency_check_runner);

        let mut builder = RaftPollerBuilder {
            cfg,
            store: meta,
            engines,
            router: self.router.clone(),
            split_check_scheduler,
            region_scheduler,
            pd_scheduler: workers.pd_worker.scheduler(),
            consistency_check_scheduler,
            cleanup_scheduler,
            raftlog_gc_scheduler,
            apply_router: self.apply_router.clone(),
            trans,
            coprocessor_host,
            importer,
            snap_mgr: mgr.clone(),
            global_replication_state,
            global_stat: GlobalStoreStat::default(),
            store_meta,
            pending_create_peers: Arc::new(Mutex::new(HashMap::default())),
            applying_snap_count: Arc::new(AtomicUsize::new(0)),
            feature_gate: pd_client.feature_gate().clone(),
        };
        let region_peers = builder.init()?;
        let engine = builder.engines.kv.clone();
        if engine.support_write_batch_vec() {
            self.start_system::<T, C, <EK as WriteBatchExt>::WriteBatchVec>(
                workers,
                region_peers,
                builder,
                auto_split_controller,
                concurrency_manager,
                mgr,
                pd_client,
            )?;
        } else {
            self.start_system::<T, C, <EK as WriteBatchExt>::WriteBatch>(
                workers,
                region_peers,
                builder,
                auto_split_controller,
                concurrency_manager,
                mgr,
                pd_client,
            )?;
        }
        Ok(())
    }

    fn start_system<T: Transport + 'static, C: PdClient + 'static, W: WriteBatch<EK> + 'static>(
        &mut self,
        mut workers: Workers<EK>,
        region_peers: Vec<SenderFsmPair<EK, ER>>,
        builder: RaftPollerBuilder<EK, ER, T>,
        auto_split_controller: AutoSplitController,
        concurrency_manager: ConcurrencyManager,
        snap_mgr: SnapManager,
        pd_client: Arc<C>,
    ) -> Result<()> {
        let cfg = builder.cfg.value().clone();
        let store = builder.store.clone();

        let apply_poller_builder = ApplyPollerBuilder::<EK, W>::new(
            &builder,
            Box::new(self.router.clone()),
            self.apply_router.clone(),
        );
        self.apply_system
            .schedule_all(region_peers.iter().map(|pair| pair.1.get_peer()));

        {
            let mut meta = builder.store_meta.lock().unwrap();
            for (_, peer_fsm) in &region_peers {
                let peer = peer_fsm.get_peer();
                meta.readers
                    .insert(peer_fsm.region_id(), ReadDelegate::from_peer(peer));
                meta.peer_properties
                    .insert(peer_fsm.region_id(), Arc::default());
            }
        }

        let router = Mutex::new(self.router.clone());
        pd_client.handle_reconnect(move || {
            router
                .lock()
                .unwrap()
                .broadcast_normal(|| PeerMsg::HeartbeatPd);
        });

        let tag = format!("raftstore-{}", store.get_id());
        self.system.spawn(tag, builder);
        let mut mailboxes = Vec::with_capacity(region_peers.len());
        let mut address = Vec::with_capacity(region_peers.len());
        for (tx, fsm) in region_peers {
            address.push(fsm.region_id());
            mailboxes.push((fsm.region_id(), BasicMailbox::new(tx, fsm)));
        }
        self.router.register_all(mailboxes);

        // Make sure Msg::Start is the first message each FSM received.
        for addr in address {
            self.router.force_send(addr, PeerMsg::Start).unwrap();
        }
        self.router
            .send_control(StoreMsg::Start {
                store: store.clone(),
            })
            .unwrap();

        self.apply_system
            .spawn("apply".to_owned(), apply_poller_builder);

        let pd_runner = PdRunner::new(
            store.get_id(),
            Arc::clone(&pd_client),
            self.router.clone(),
            workers.pd_worker.scheduler(),
            cfg.pd_store_heartbeat_tick_interval.0,
            auto_split_controller,
            concurrency_manager,
            snap_mgr,
        );
        box_try!(workers.pd_worker.start(pd_runner));

        if let Err(e) = sys_util::thread::set_priority(sys_util::HIGH_PRI) {
            warn!("set thread priority for raftstore failed"; "error" => ?e);
        }
        self.workers = Some(workers);
        // This router will not be accessed again, free all caches.
        self.router.clear_cache();
        Ok(())
    }

    pub fn shutdown(&mut self) {
        if self.workers.is_none() {
            return;
        }
        let mut workers = self.workers.take().unwrap();
        // Wait all workers finish.
        let handle = workers.pd_worker.stop();
        self.apply_system.shutdown();
        self.system.shutdown();
        if let Some(h) = handle {
            h.join().unwrap();
        }
        workers.coprocessor_host.shutdown();
        workers.cleanup_worker.stop();
        workers.region_worker.stop();
        workers.background_worker.stop();
    }
}

pub fn create_raft_batch_system<EK: KvEngine, ER: RaftEngine>(
    cfg: &Config,
) -> (RaftRouter<EK, ER>, RaftBatchSystem<EK, ER>) {
    let (store_tx, store_fsm) = StoreFsm::new(cfg);
    let (apply_router, apply_system) = create_apply_batch_system(&cfg);
    let (router, system) =
        batch_system::create_system(&cfg.store_batch_system, store_tx, store_fsm);
    let raft_router = RaftRouter { router };
    let system = RaftBatchSystem {
        system,
        workers: None,
        apply_router,
        apply_system,
        router: raft_router.clone(),
    };
    (raft_router, system)
}

#[derive(Debug, PartialEq)]
enum CheckMsgStatus {
    // The message is the first message to an existing peer.
    FirstRequest,
    // The message can be dropped silently
    DropMsg,
    // Try to create the peer
    NewPeer,
    // Try to create the peer which is the first one of this region on local store.
    NewPeerFirst,
}

impl<'a, EK: KvEngine, ER: RaftEngine, T: Transport> StoreFsmDelegate<'a, EK, ER, T> {
    /// Checks if the message is targeting a stale peer.
    fn check_msg(&mut self, msg: &RaftMessage) -> Result<CheckMsgStatus> {
        let region_id = msg.get_region_id();
        let from_epoch = msg.get_region_epoch();
        let msg_type = msg.get_message().get_msg_type();
        let from_store_id = msg.get_from_peer().get_store_id();
        let to_peer_id = msg.get_to_peer().get_id();

        // Check if the target peer is tombstone.
        let state_key = keys::region_state_key(region_id);
        let local_state: RegionLocalState =
            match self.ctx.engines.kv.get_msg_cf(CF_RAFT, &state_key)? {
                Some(state) => state,
                None => return Ok(CheckMsgStatus::NewPeerFirst),
            };

        if local_state.get_state() != PeerState::Tombstone {
            // Maybe split, but not registered yet.
            if !util::is_first_message(msg.get_message()) {
                self.ctx.raft_metrics.message_dropped.region_nonexistent += 1;
                return Err(box_err!(
                    "[region {}] region not exist but not tombstone: {:?}",
                    region_id,
                    local_state
                ));
            }
            info!(
                "region doesn't exist yet, wait for it to be split";
                "region_id" => region_id
            );
            return Ok(CheckMsgStatus::FirstRequest);
        }
        debug!(
            "region is in tombstone state";
            "region_id" => region_id,
            "region_local_state" => ?local_state,
        );
        let region = local_state.get_region();
        let region_epoch = region.get_region_epoch();
        if local_state.has_merge_state() {
            info!(
                "merged peer receives a stale message";
                "region_id" => region_id,
                "current_region_epoch" => ?region_epoch,
                "msg_type" => ?msg_type,
            );

            let merge_target = if let Some(peer) = util::find_peer(region, from_store_id) {
                // Maybe the target is promoted from learner to voter, but the follower
                // doesn't know it. So we only compare peer id.
                assert_eq!(peer.get_id(), msg.get_from_peer().get_id());
                // Let stale peer decides whether it should wait for merging or just remove
                // itself.
                Some(local_state.get_merge_state().get_target().to_owned())
            } else {
                // If a peer is isolated before prepare_merge and conf remove, it should just
                // remove itself.
                None
            };
            self.ctx
                .handle_stale_msg(msg, region_epoch.clone(), true, merge_target);
            return Ok(CheckMsgStatus::DropMsg);
        }
        // The region in this peer is already destroyed
        if util::is_epoch_stale(from_epoch, region_epoch) {
            self.ctx.raft_metrics.message_dropped.region_tombstone_peer += 1;
            info!(
                "tombstone peer receives a stale message";
                "region_id" => region_id,
                "from_region_epoch" => ?from_epoch,
                "current_region_epoch" => ?region_epoch,
                "msg_type" => ?msg_type,
            );
            let mut need_gc_msg = util::is_vote_msg(msg.get_message());
            if msg.has_extra_msg() {
                // A learner can't vote so it sends the check-stale-peer msg to others to find out whether
                // it is removed due to conf change or merge.
                need_gc_msg |=
                    msg.get_extra_msg().get_type() == ExtraMessageType::MsgCheckStalePeer;
                // For backward compatibility
                need_gc_msg |= msg.get_extra_msg().get_type() == ExtraMessageType::MsgRegionWakeUp;
            }
            let not_exist = util::find_peer(region, from_store_id).is_none();
            self.ctx
                .handle_stale_msg(msg, region_epoch.clone(), need_gc_msg && not_exist, None);

            if need_gc_msg && !not_exist {
                let mut send_msg = RaftMessage::default();
                send_msg.set_region_id(region_id);
                send_msg.set_from_peer(msg.get_to_peer().clone());
                send_msg.set_to_peer(msg.get_from_peer().clone());
                send_msg.set_region_epoch(region_epoch.clone());
                let extra_msg = send_msg.mut_extra_msg();
                extra_msg.set_type(ExtraMessageType::MsgCheckStalePeerResponse);
                extra_msg.set_check_peers(region.get_peers().into());
                if let Err(e) = self.ctx.trans.send(send_msg) {
                    error!(?e;
                        "send check stale peer response message failed";
                        "region_id" => region_id,
                    );
                }
            }

            return Ok(CheckMsgStatus::DropMsg);
        }
        // A tombstone peer may not apply the conf change log which removes itself.
        // In this case, the local epoch is stale and the local peer can be found from region.
        // We can compare the local peer id with to_peer_id to verify whether it is correct to create a new peer.
        if let Some(local_peer_id) =
            util::find_peer(region, self.ctx.store_id()).map(|r| r.get_id())
        {
            if to_peer_id <= local_peer_id {
                self.ctx.raft_metrics.message_dropped.region_tombstone_peer += 1;
                info!(
                    "tombstone peer receives a stale message, local_peer_id >= to_peer_id in msg";
                    "region_id" => region_id,
                    "local_peer_id" => local_peer_id,
                    "to_peer_id" => to_peer_id,
                    "msg_type" => ?msg_type
                );
                return Ok(CheckMsgStatus::DropMsg);
            }
        }
        Ok(CheckMsgStatus::NewPeer)
    }

    fn on_raft_message(&mut self, mut msg: RaftMessage) -> Result<()> {
        let region_id = msg.get_region_id();
        match self.ctx.router.send(region_id, PeerMsg::RaftMessage(msg)) {
            Ok(()) | Err(TrySendError::Full(_)) => return Ok(()),
            Err(TrySendError::Disconnected(_)) if self.ctx.router.is_shutdown() => return Ok(()),
            Err(TrySendError::Disconnected(PeerMsg::RaftMessage(m))) => msg = m,
            e => panic!(
                "[store {}] [region {}] unexpected redirect error: {:?}",
                self.fsm.store.id, region_id, e
            ),
        }

        debug!(
            "handle raft message";
            "from_peer_id" => msg.get_from_peer().get_id(),
            "to_peer_id" => msg.get_to_peer().get_id(),
            "store_id" => self.fsm.store.id,
            "region_id" => region_id,
            "msg_type" => %util::MsgType(&msg),
        );

        if msg.get_to_peer().get_store_id() != self.ctx.store_id() {
            warn!(
                "store not match, ignore it";
                "store_id" => self.ctx.store_id(),
                "to_store_id" => msg.get_to_peer().get_store_id(),
                "region_id" => region_id,
            );
            self.ctx.raft_metrics.message_dropped.mismatch_store_id += 1;
            return Ok(());
        }

        if !msg.has_region_epoch() {
            error!(
                "missing epoch in raft message, ignore it";
                "region_id" => region_id,
            );
            self.ctx.raft_metrics.message_dropped.mismatch_region_epoch += 1;
            return Ok(());
        }
        if msg.get_is_tombstone() || msg.has_merge_target() {
            // Target tombstone peer doesn't exist, so ignore it.
            return Ok(());
        }
        let check_msg_status = self.check_msg(&msg)?;
        let is_first_request = match check_msg_status {
            CheckMsgStatus::DropMsg => return Ok(()),
            CheckMsgStatus::FirstRequest => true,
            CheckMsgStatus::NewPeer | CheckMsgStatus::NewPeerFirst => {
                if self.maybe_create_peer(
                    region_id,
                    &msg,
                    check_msg_status == CheckMsgStatus::NewPeerFirst,
                )? {
                    // Peer created, send the message again
                    let _ = self.ctx.router.send(region_id, PeerMsg::RaftMessage(msg));
                    return Ok(());
                }
                // Can't create peer, see if we should keep this message
                util::is_first_message(msg.get_message())
            }
        };
        if is_first_request {
            // To void losing messages, either put it to pending_msg or force send.
            let mut store_meta = self.ctx.store_meta.lock().unwrap();
            if !store_meta.regions.contains_key(&region_id) {
                // Save one pending message for a peer is enough, remove
                // the previous pending message of this peer
                store_meta
                    .pending_msgs
                    .swap_remove_front(|m| m.get_to_peer() == msg.get_to_peer());

                store_meta.pending_msgs.push(msg);
            } else {
                drop(store_meta);
                if let Err(e) = self
                    .ctx
                    .router
                    .force_send(region_id, PeerMsg::RaftMessage(msg))
                {
                    warn!("handle first request failed"; "region_id" => region_id, "error" => ?e);
                }
            }
        }
        Ok(())
    }

    /// If target peer doesn't exist, create it.
    ///
    /// return false to indicate that target peer is in invalid state or
    /// doesn't exist and can't be created.
    fn maybe_create_peer(
        &mut self,
        region_id: u64,
        msg: &RaftMessage,
        is_local_first: bool,
    ) -> Result<bool> {
        if !is_initial_msg(msg.get_message()) {
            let msg_type = msg.get_message().get_msg_type();
            debug!(
                "target peer doesn't exist, stale message";
                "target_peer" => ?msg.get_to_peer(),
                "region_id" => region_id,
                "msg_type" => ?msg_type,
            );
            self.ctx.raft_metrics.message_dropped.stale_msg += 1;
            return Ok(false);
        }

        if is_local_first {
            let mut pending_create_peers = self.ctx.pending_create_peers.lock().unwrap();
            if pending_create_peers.contains_key(&region_id) {
                return Ok(false);
            }
            pending_create_peers.insert(region_id, (msg.get_to_peer().get_id(), false));
        }

        let res = self.maybe_create_peer_internal(region_id, &msg, is_local_first);
        // If failed, i.e. Err or Ok(false), remove this peer data from `pending_create_peers`.
        if res.as_ref().map_or(true, |b| !*b) && is_local_first {
            let mut pending_create_peers = self.ctx.pending_create_peers.lock().unwrap();
            if let Some(status) = pending_create_peers.get(&region_id) {
                if *status == (msg.get_to_peer().get_id(), false) {
                    pending_create_peers.remove(&region_id);
                }
            }
        }
        res
    }

    fn maybe_create_peer_internal(
        &mut self,
        region_id: u64,
        msg: &RaftMessage,
        is_local_first: bool,
    ) -> Result<bool> {
        if is_local_first
            && self
                .ctx
                .engines
                .kv
                .get_value_cf(CF_RAFT, &keys::region_state_key(region_id))?
                .is_some()
        {
            return Ok(false);
        }

        let target = msg.get_to_peer();

        let mut meta = self.ctx.store_meta.lock().unwrap();
        if meta.regions.contains_key(&region_id) {
            return Ok(true);
        }

        if is_local_first {
            let pending_create_peers = self.ctx.pending_create_peers.lock().unwrap();
            match pending_create_peers.get(&region_id) {
                Some(status) if *status == (msg.get_to_peer().get_id(), false) => (),
                // If changed, it means this peer has been/will be replaced from the new one from splitting.
                _ => return Ok(false),
            }
            // Note that `StoreMeta` lock is held and status is (peer_id, false) in `pending_create_peers` now.
            // If this peer is created from splitting latter and then status in `pending_create_peers` is changed,
            // that peer creation in `on_ready_split_region` must be executed **after** current peer creation
            // because of the `StoreMeta` lock.
        }

        let mut is_overlapped = false;
        let mut regions_to_destroy = vec![];
        for (_, id) in meta.region_ranges.range((
            Excluded(data_key(msg.get_start_key())),
            Unbounded::<Vec<u8>>,
        )) {
            let exist_region = &meta.regions[&id];
            if enc_start_key(exist_region) >= data_end_key(msg.get_end_key()) {
                break;
            }

            debug!(
                "msg is overlapped with exist region";
                "region_id" => region_id,
                "msg" => ?msg,
                "exist_region" => ?exist_region,
            );
            let (can_destroy, merge_to_this_peer) = maybe_destroy_source(
                &meta,
                region_id,
                target.get_id(),
                exist_region.get_id(),
                msg.get_region_epoch().to_owned(),
            );
            if can_destroy {
                if !merge_to_this_peer {
                    regions_to_destroy.push(exist_region.get_id());
                } else {
                    error!(
                        "A new peer has a merge source peer";
                        "region_id" => region_id,
                        "peer_id" => target.get_id(),
                        "source_region" => ?exist_region,
                    );
                    if self.ctx.cfg.dev_assert {
                        panic!(
                            "something is wrong, maybe PD do not ensure all target peers exist before merging"
                        );
                    }
                }
                continue;
            }
            is_overlapped = true;
            if msg.get_region_epoch().get_version() > exist_region.get_region_epoch().get_version()
            {
                // If new region's epoch version is greater than exist region's, the exist region
                // may has been merged/splitted already.
                let _ = self.ctx.router.force_send(
                    exist_region.get_id(),
                    PeerMsg::CasualMessage(CasualMessage::RegionOverlapped),
                );
            }
        }

        if is_overlapped {
            self.ctx.raft_metrics.message_dropped.region_overlap += 1;
            return Ok(false);
        }

        for id in regions_to_destroy {
            self.ctx
                .router
                .force_send(
                    id,
                    PeerMsg::SignificantMsg(SignificantMsg::MergeResult {
                        target_region_id: region_id,
                        target: target.clone(),
                        result: MergeResultKind::Stale,
                    }),
                )
                .unwrap();
        }

        // New created peers should know it's learner or not.
        let (tx, mut peer) = PeerFsm::replicate(
            self.ctx.store_id(),
            &self.ctx.cfg,
            self.ctx.region_scheduler.clone(),
            self.ctx.engines.clone(),
            region_id,
            target.clone(),
        )?;

        // WARNING: The checking code must be above this line.
        // Now all checking passed

        let mut replication_state = self.ctx.global_replication_state.lock().unwrap();
        peer.peer.init_replication_mode(&mut *replication_state);
        drop(replication_state);

        peer.peer.local_first_replicate = is_local_first;

        // Following snapshot may overlap, should insert into region_ranges after
        // snapshot is applied.
        meta.regions
            .insert(region_id, peer.get_peer().region().to_owned());
        meta.region_read_progress
            .insert(region_id, peer.peer.read_progress.clone());

        let mailbox = BasicMailbox::new(tx, peer);
        self.ctx.router.register(region_id, mailbox);
        self.ctx
            .router
            .force_send(region_id, PeerMsg::Start)
            .unwrap();
        Ok(true)
    }

    fn on_compaction_finished(&mut self, event: EK::CompactedEvent) {
        if event.is_size_declining_trivial(self.ctx.cfg.region_split_check_diff.0) {
            return;
        }

        let output_level_str = event.output_level_label();
        COMPACTION_DECLINED_BYTES
            .with_label_values(&[&output_level_str])
            .observe(event.total_bytes_declined() as f64);

        // self.cfg.region_split_check_diff.0 / 16 is an experienced value.
        let mut region_declined_bytes = {
            let meta = self.ctx.store_meta.lock().unwrap();
            event.calc_ranges_declined_bytes(
                &meta.region_ranges,
                self.ctx.cfg.region_split_check_diff.0 / 16,
            )
        };

        COMPACTION_RELATED_REGION_COUNT
            .with_label_values(&[&output_level_str])
            .observe(region_declined_bytes.len() as f64);

        for (region_id, declined_bytes) in region_declined_bytes.drain(..) {
            let _ = self.ctx.router.send(
                region_id,
                PeerMsg::CasualMessage(CasualMessage::CompactionDeclinedBytes {
                    bytes: declined_bytes,
                }),
            );
        }
    }

    fn register_compact_check_tick(&self) {
        self.ctx.schedule_store_tick(
            StoreTick::CompactCheck,
            self.ctx.cfg.region_compact_check_interval.0,
        )
    }

    fn on_compact_check_tick(&mut self) {
        self.register_compact_check_tick();
        if self.ctx.cleanup_scheduler.is_busy() {
            debug!(
                "compact worker is busy, check space redundancy next time";
                "store_id" => self.fsm.store.id,
            );
            return;
        }

        if self
            .ctx
            .engines
            .kv
            .auto_compactions_is_disabled()
            .expect("cf")
        {
            debug!(
                "skip compact check when disabled auto compactions";
                "store_id" => self.fsm.store.id,
            );
            return;
        }

        // Start from last checked key.
        let mut ranges_need_check =
            Vec::with_capacity(self.ctx.cfg.region_compact_check_step as usize + 1);
        ranges_need_check.push(self.fsm.store.last_compact_checked_key.clone());

        let largest_key = {
            let meta = self.ctx.store_meta.lock().unwrap();
            if meta.region_ranges.is_empty() {
                debug!(
                    "there is no range need to check";
                    "store_id" => self.fsm.store.id
                );
                return;
            }

            // Collect continuous ranges.
            let left_ranges = meta.region_ranges.range((
                Excluded(self.fsm.store.last_compact_checked_key.clone()),
                Unbounded::<Key>,
            ));
            ranges_need_check.extend(
                left_ranges
                    .take(self.ctx.cfg.region_compact_check_step as usize)
                    .map(|(k, _)| k.to_owned()),
            );

            // Update last_compact_checked_key.
            meta.region_ranges.keys().last().unwrap().to_vec()
        };

        let last_key = ranges_need_check.last().unwrap().clone();
        if last_key == largest_key {
            // Range [largest key, DATA_MAX_KEY) also need to check.
            if last_key != keys::DATA_MAX_KEY.to_vec() {
                ranges_need_check.push(keys::DATA_MAX_KEY.to_vec());
            }
            // Next task will start from the very beginning.
            self.fsm.store.last_compact_checked_key = keys::DATA_MIN_KEY.to_vec();
        } else {
            self.fsm.store.last_compact_checked_key = last_key;
        }

        // Schedule the task.
        let cf_names = vec![CF_DEFAULT.to_owned(), CF_WRITE.to_owned()];
        if let Err(e) = self.ctx.cleanup_scheduler.schedule(CleanupTask::Compact(
            CompactTask::CheckAndCompact {
                cf_names,
                ranges: ranges_need_check,
                tombstones_num_threshold: self.ctx.cfg.region_compact_min_tombstones,
                tombstones_percent_threshold: self.ctx.cfg.region_compact_tombstones_percent,
            },
        )) {
            error!(
                "schedule space check task failed";
                "store_id" => self.fsm.store.id,
                "err" => ?e,
            );
        }
    }

    fn store_heartbeat_pd(&mut self) {
        let mut stats = StoreStats::default();

        stats.set_store_id(self.ctx.store_id());
        {
            let meta = self.ctx.store_meta.lock().unwrap();
            stats.set_region_count(meta.regions.len() as u32);
        }

        let snap_stats = self.ctx.snap_mgr.stats();
        stats.set_sending_snap_count(snap_stats.sending_count as u32);
        stats.set_receiving_snap_count(snap_stats.receiving_count as u32);
        STORE_SNAPSHOT_TRAFFIC_GAUGE_VEC
            .with_label_values(&["sending"])
            .set(snap_stats.sending_count as i64);
        STORE_SNAPSHOT_TRAFFIC_GAUGE_VEC
            .with_label_values(&["receiving"])
            .set(snap_stats.receiving_count as i64);

        let apply_snapshot_count = self.ctx.applying_snap_count.load(Ordering::SeqCst);
        stats.set_applying_snap_count(apply_snapshot_count as u32);
        STORE_SNAPSHOT_TRAFFIC_GAUGE_VEC
            .with_label_values(&["applying"])
            .set(apply_snapshot_count as i64);

        stats.set_start_time(self.fsm.store.start_time.unwrap().sec as u32);

        // report store write flow to pd
        stats.set_bytes_written(
            self.ctx
                .global_stat
                .stat
                .engine_total_bytes_written
                .swap(0, Ordering::SeqCst),
        );
        stats.set_keys_written(
            self.ctx
                .global_stat
                .stat
                .engine_total_keys_written
                .swap(0, Ordering::SeqCst),
        );

        stats.set_is_busy(
            self.ctx
                .global_stat
                .stat
                .is_busy
                .swap(false, Ordering::SeqCst),
        );

        let store_info = StoreInfo {
            engine: self.ctx.engines.kv.clone(),
            capacity: self.ctx.cfg.capacity.0,
        };

        let task = PdTask::StoreHeartbeat { stats, store_info };
        if let Err(e) = self.ctx.pd_scheduler.schedule(task) {
            error!("notify pd failed";
                "store_id" => self.fsm.store.id,
                "err" => ?e
            );
        }
    }

    fn on_pd_store_heartbeat_tick(&mut self) {
        self.store_heartbeat_pd();
        self.register_pd_store_heartbeat_tick();
    }

    fn handle_snap_mgr_gc(&mut self) -> Result<()> {
        fail_point!("peer_2_handle_snap_mgr_gc", self.fsm.store.id == 2, |_| Ok(
            ()
        ));
        let snap_keys = self.ctx.snap_mgr.list_idle_snap()?;
        if snap_keys.is_empty() {
            return Ok(());
        }
        let (mut last_region_id, mut keys) = (0, vec![]);
        let schedule_gc_snap = |region_id: u64, snaps| -> Result<()> {
            debug!(
                "schedule snap gc";
                "store_id" => self.fsm.store.id,
                "region_id" => region_id,
            );
            let gc_snap = PeerMsg::CasualMessage(CasualMessage::GcSnap { snaps });
            match self.ctx.router.send(region_id, gc_snap) {
                Ok(()) => Ok(()),
                Err(TrySendError::Disconnected(_)) if self.ctx.router.is_shutdown() => Ok(()),
                Err(TrySendError::Disconnected(PeerMsg::CasualMessage(
                    CasualMessage::GcSnap { snaps },
                ))) => {
                    // The snapshot exists because MsgAppend has been rejected. So the
                    // peer must have been exist. But now it's disconnected, so the peer
                    // has to be destroyed instead of being created.
                    info!(
                        "region is disconnected, remove snaps";
                        "region_id" => region_id,
                        "snaps" => ?snaps,
                    );
                    for (key, is_sending) in snaps {
                        let snap = self.ctx.snap_mgr.get_snapshot_for_gc(&key, is_sending)?;
                        self.ctx
                            .snap_mgr
                            .delete_snapshot(&key, snap.as_ref(), false);
                    }
                    Ok(())
                }
                Err(TrySendError::Full(_)) => Ok(()),
                Err(TrySendError::Disconnected(_)) => unreachable!(),
            }
        };
        for (key, is_sending) in snap_keys {
            if last_region_id == key.region_id {
                keys.push((key, is_sending));
                continue;
            }

            if !keys.is_empty() {
                schedule_gc_snap(last_region_id, keys)?;
                keys = vec![];
            }

            last_region_id = key.region_id;
            keys.push((key, is_sending));
        }
        if !keys.is_empty() {
            schedule_gc_snap(last_region_id, keys)?;
        }
        Ok(())
    }

    fn on_snap_mgr_gc(&mut self) {
        if let Err(e) = self.handle_snap_mgr_gc() {
            error!(?e;
                "handle gc snap failed";
                "store_id" => self.fsm.store.id,
            );
        }
        self.register_snap_mgr_gc_tick();
    }

    fn on_compact_lock_cf(&mut self) {
        // Create a compact lock cf task(compact whole range) and schedule directly.
        let lock_cf_bytes_written = self
            .ctx
            .global_stat
            .stat
            .lock_cf_bytes_written
            .load(Ordering::SeqCst);
        if lock_cf_bytes_written > self.ctx.cfg.lock_cf_compact_bytes_threshold.0 {
            self.ctx
                .global_stat
                .stat
                .lock_cf_bytes_written
                .fetch_sub(lock_cf_bytes_written, Ordering::SeqCst);

            let task = CompactTask::Compact {
                cf_name: String::from(CF_LOCK),
                start_key: None,
                end_key: None,
            };
            if let Err(e) = self
                .ctx
                .cleanup_scheduler
                .schedule(CleanupTask::Compact(task))
            {
                error!(
                    "schedule compact lock cf task failed";
                    "store_id" => self.fsm.store.id,
                    "err" => ?e,
                );
            }
        }

        self.register_compact_lock_cf_tick();
    }

    fn register_pd_store_heartbeat_tick(&self) {
        self.ctx.schedule_store_tick(
            StoreTick::PdStoreHeartbeat,
            self.ctx.cfg.pd_store_heartbeat_tick_interval.0,
        );
    }

    fn register_snap_mgr_gc_tick(&self) {
        self.ctx
            .schedule_store_tick(StoreTick::SnapGc, self.ctx.cfg.snap_mgr_gc_tick_interval.0)
    }

    fn register_compact_lock_cf_tick(&self) {
        self.ctx.schedule_store_tick(
            StoreTick::CompactLockCf,
            self.ctx.cfg.lock_cf_compact_interval.0,
        )
    }
}

impl<'a, EK: KvEngine, ER: RaftEngine, T: Transport> StoreFsmDelegate<'a, EK, ER, T> {
    fn on_validate_sst_result(&mut self, ssts: Vec<SstMeta>) {
        if ssts.is_empty() {
            return;
        }
        // A stale peer can still ingest a stale SST before it is
        // destroyed. We need to make sure that no stale peer exists.
        let mut delete_ssts = Vec::new();
        {
            let meta = self.ctx.store_meta.lock().unwrap();
            for sst in ssts {
                if !meta.regions.contains_key(&sst.get_region_id()) {
                    delete_ssts.push(sst);
                }
            }
        }
        if delete_ssts.is_empty() {
            return;
        }

        let task = CleanupSSTTask::DeleteSST { ssts: delete_ssts };
        if let Err(e) = self
            .ctx
            .cleanup_scheduler
            .schedule(CleanupTask::CleanupSST(task))
        {
            error!(
                "schedule to delete ssts failed";
                "store_id" => self.fsm.store.id,
                "err" => ?e,
            );
        }
    }

    fn on_cleanup_import_sst(&mut self) -> Result<()> {
        let mut delete_ssts = Vec::new();
        let mut validate_ssts = Vec::new();

        let ssts = box_try!(self.ctx.importer.list_ssts());
        if ssts.is_empty() {
            return Ok(());
        }
        {
            let meta = self.ctx.store_meta.lock().unwrap();
            for sst in ssts {
                if let Some(r) = meta.regions.get(&sst.get_region_id()) {
                    let region_epoch = r.get_region_epoch();
                    if util::is_epoch_stale(sst.get_region_epoch(), region_epoch) {
                        // If the SST epoch is stale, it will not be ingested anymore.
                        delete_ssts.push(sst);
                    }
                } else {
                    // If the peer doesn't exist, we need to validate the SST through PD.
                    validate_ssts.push(sst);
                }
            }
        }

        if !delete_ssts.is_empty() {
            let task = CleanupSSTTask::DeleteSST { ssts: delete_ssts };
            if let Err(e) = self
                .ctx
                .cleanup_scheduler
                .schedule(CleanupTask::CleanupSST(task))
            {
                error!(
                    "schedule to delete ssts failed";
                    "store_id" => self.fsm.store.id,
                    "err" => ?e
                );
            }
        }

        if !validate_ssts.is_empty() {
            let task = CleanupSSTTask::ValidateSST {
                ssts: validate_ssts,
            };
            if let Err(e) = self
                .ctx
                .cleanup_scheduler
                .schedule(CleanupTask::CleanupSST(task))
            {
                error!(
                   "schedule to validate ssts failed";
                   "store_id" => self.fsm.store.id,
                   "err" => ?e,
                );
            }
        }

        Ok(())
    }

    fn register_consistency_check_tick(&mut self) {
        self.ctx.schedule_store_tick(
            StoreTick::ConsistencyCheck,
            self.ctx.cfg.consistency_check_interval.0,
        )
    }

    fn on_consistency_check_tick(&mut self) {
        self.register_consistency_check_tick();
        if self.ctx.consistency_check_scheduler.is_busy() {
            return;
        }
        let (mut target_region_id, mut oldest) = (0, Instant::now());
        let target_peer = {
            let meta = self.ctx.store_meta.lock().unwrap();
            for region_id in meta.regions.keys() {
                match self.fsm.store.consistency_check_time.get(region_id) {
                    Some(time) => {
                        if *time < oldest {
                            oldest = *time;
                            target_region_id = *region_id;
                        }
                    }
                    None => {
                        target_region_id = *region_id;
                        break;
                    }
                }
            }
            if target_region_id == 0 {
                return;
            }
            match util::find_peer(&meta.regions[&target_region_id], self.ctx.store_id()) {
                None => return,
                Some(p) => p.clone(),
            }
        };
        info!(
            "scheduling consistency check for region";
            "store_id" => self.fsm.store.id,
            "region_id" => target_region_id,
        );
        self.fsm
            .store
            .consistency_check_time
            .insert(target_region_id, Instant::now());
        let mut request = new_admin_request(target_region_id, target_peer);
        let mut admin = AdminRequest::default();
        admin.set_cmd_type(AdminCmdType::ComputeHash);
        self.ctx
            .coprocessor_host
            .on_prepropose_compute_hash(admin.mut_compute_hash());
        request.set_admin_request(admin);

        let _ = self.ctx.router.send(
            target_region_id,
            PeerMsg::RaftCommand(RaftCommand::new(request, Callback::None)),
        );
    }

    fn on_cleanup_import_sst_tick(&mut self) {
        if let Err(e) = self.on_cleanup_import_sst() {
            error!(?e;
                "cleanup import sst failed";
                "store_id" => self.fsm.store.id,
            );
        }
        self.register_cleanup_import_sst_tick();
    }

    fn register_cleanup_import_sst_tick(&self) {
        self.ctx.schedule_store_tick(
            StoreTick::CleanupImportSST,
            self.ctx.cfg.cleanup_import_sst_interval.0,
        )
    }

    fn clear_region_size_in_range(&mut self, start_key: &[u8], end_key: &[u8]) {
        let start_key = data_key(start_key);
        let end_key = data_end_key(end_key);

        let mut regions = vec![];
        {
            let meta = self.ctx.store_meta.lock().unwrap();
            for (_, region_id) in meta
                .region_ranges
                .range((Excluded(start_key), Included(end_key)))
            {
                regions.push(*region_id);
            }
        }
        for region_id in regions {
            let _ = self.ctx.router.send(
                region_id,
                PeerMsg::CasualMessage(CasualMessage::ClearRegionSize),
            );
        }
    }

    fn on_store_unreachable(&mut self, store_id: u64) {
        let now = Instant::now();
        if self
            .fsm
            .store
            .last_unreachable_report
            .get(&store_id)
            .map_or(UNREACHABLE_BACKOFF, |t| now.duration_since(*t))
            < UNREACHABLE_BACKOFF
        {
            return;
        }
        info!(
            "broadcasting unreachable";
            "store_id" => self.fsm.store.id,
            "unreachable_store_id" => store_id,
        );
        self.fsm.store.last_unreachable_report.insert(store_id, now);
        // It's possible to acquire the lock and only send notification to
        // involved regions. However loop over all the regions can take a
        // lot of time, which may block other operations.
        self.ctx.router.report_unreachable(store_id);
    }

    fn on_update_replication_mode(&mut self, status: ReplicationStatus) {
        let mut state = self.ctx.global_replication_state.lock().unwrap();
        if state.status().mode == status.mode {
            if status.get_mode() == ReplicationMode::Majority {
                return;
            }
            let exist_dr = state.status().get_dr_auto_sync();
            let dr = status.get_dr_auto_sync();
            if exist_dr.state_id == dr.state_id && exist_dr.state == dr.state {
                return;
            }
        }
        info!("updating replication mode"; "status" => ?status);
        state.set_status(status);
        drop(state);
        self.ctx.router.report_status_update()
    }

    fn register_raft_engine_purge_tick(&self) {
        self.ctx.schedule_store_tick(
            StoreTick::RaftEnginePurge,
            self.ctx.cfg.raft_engine_purge_interval.0,
        )
    }

    fn on_raft_engine_purge_tick(&self) {
        let scheduler = &self.ctx.raftlog_gc_scheduler;
        let _ = scheduler.schedule(RaftlogGcTask::Purge);
        self.register_raft_engine_purge_tick();
    }

    fn on_check_leader(&self, leaders: Vec<LeaderInfo>, cb: Box<dyn FnOnce(Vec<u64>) + Send>) {
        let meta = self.ctx.store_meta.lock().unwrap();
        let regions = leaders
            .into_iter()
            .map(|leader_info| {
                if let Some((term, leader_id)) = meta.leaders.get(&leader_info.region_id) {
                    if let Some(region) = meta.regions.get(&leader_info.region_id) {
                        if *term == leader_info.term
                            && *leader_id == leader_info.peer_id
                            && util::compare_region_epoch(
                                leader_info.get_region_epoch(),
                                region,
                                true,
                                true,
                                false,
                            )
                            .is_ok()
                        {
                            // TODO: instead of `store_meta`, using another fine grained mutex to protect
                            // `region_read_progress`
                            if let Some(pr) = meta.region_read_progress.get(&leader_info.region_id)
                            {
                                // TODO: `update_safe_ts` reqiure to acquire a mutex, although the mutex
                                // won't be contended, but acquiring a large amount of uncontended mutexs
                                // could still be time consuming, should move this operation to other thread
                                // to avoid blocking `raftstore` threads
                                pr.update_safe_ts(
                                    leader_info.get_read_state().get_applied_index(),
                                    leader_info.get_read_state().get_safe_ts(),
                                );
                            }
                            return Some(leader_info.region_id);
                        }
                        debug!("check leader failed";
                            "leader_info" => ?leader_info,
                            "current_leader" => leader_id,
                            "current_term" => term,
                            "current_region" => ?region,
                            "store_id" => self.fsm.store.id,
                        );
                        return None;
                    }
                }
                debug!("check leader failed, meta not found";
                    "leader_info" => ?leader_info,
                    "store_id" => self.fsm.store.id,
                );
                None
            })
            .flatten()
            .collect();
        cb(regions);
    }

    fn on_get_store_safe_ts(&self, key_range: KeyRange, cb: Box<dyn FnOnce(u64) + Send>) {
        // `store_safe_ts` won't be accessed frequently (like per-request or per-transaction),
        // so it is okay getting `store_safe_ts` from `store_meta` (behide a mutex)
        let meta = self.ctx.store_meta.lock().unwrap();
        cb(get_range_safe_ts(&meta, key_range));
    }
}

// Get the minimal `safe_ts` from regions overlap with the key range [`start_key`, `end_key`)
fn get_range_safe_ts(meta: &StoreMeta, key_range: KeyRange) -> u64 {
    if key_range.get_start_key().is_empty() && key_range.get_end_key().is_empty() {
        // Fast path to get the min `safe_ts` of all regions in this store
        meta.region_read_progress
            .iter()
            .map(|(_, rrp)| rrp.safe_ts())
            .min()
            .unwrap_or(0)
    } else {
        let (start_key, end_key) = (
            data_key(key_range.get_start_key()),
            data_end_key(key_range.get_end_key()),
        );
        meta.region_ranges
            // get overlapped regions
            .range((Excluded(start_key), Unbounded))
            .take_while(|(_, id)| end_key > enc_start_key(&meta.regions[id]))
            // get the min `safe_ts`
            .map(|(_, id)| {
                meta.region_read_progress
                    .get(id)
                    .unwrap()
                    .safe_ts()
            })
            .min()
            .unwrap_or(0)
    }
}

#[cfg(test)]
mod tests {
    use engine_rocks::RangeOffsets;
    use engine_rocks::RangeProperties;
    use engine_rocks::RocksCompactedEvent;

    use super::*;

    #[test]
    fn test_calc_region_declined_bytes() {
        let prop = RangeProperties {
            offsets: vec![
                (
                    b"a".to_vec(),
                    RangeOffsets {
                        size: 4 * 1024,
                        keys: 1,
                    },
                ),
                (
                    b"b".to_vec(),
                    RangeOffsets {
                        size: 8 * 1024,
                        keys: 2,
                    },
                ),
                (
                    b"c".to_vec(),
                    RangeOffsets {
                        size: 12 * 1024,
                        keys: 3,
                    },
                ),
            ],
        };
        let event = RocksCompactedEvent {
            cf: "default".to_owned(),
            output_level: 3,
            total_input_bytes: 12 * 1024,
            total_output_bytes: 0,
            start_key: prop.smallest_key().unwrap(),
            end_key: prop.largest_key().unwrap(),
            input_props: vec![prop],
            output_props: vec![],
        };

        let mut region_ranges = BTreeMap::new();
        region_ranges.insert(b"a".to_vec(), 1);
        region_ranges.insert(b"b".to_vec(), 2);
        region_ranges.insert(b"c".to_vec(), 3);

        let declined_bytes = event.calc_ranges_declined_bytes(&region_ranges, 1024);
        let expected_declined_bytes = vec![(2, 8192), (3, 4096)];
        assert_eq!(declined_bytes, expected_declined_bytes);
    }

    #[test]
    fn test_get_range_min_safe_ts() {
        fn add_region(meta: &mut StoreMeta, id: u64, kr: KeyRange, safe_ts: u64) {
            let mut region = Region::default();
            region.set_id(id);
            region.set_start_key(kr.get_start_key().to_vec());
            region.set_end_key(kr.get_end_key().to_vec());
            region.set_peers(vec![kvproto::metapb::Peer::default()].into());
            let rrp = RegionReadProgress::new(1, 1);
            rrp.update_safe_ts(1, safe_ts);
            assert_eq!(rrp.safe_ts(), safe_ts);
            meta.region_ranges.insert(enc_end_key(&region), id);
            meta.regions.insert(id, region);
            meta.region_read_progress.insert(id, Arc::new(rrp));
        }

        fn key_range(start_key: &[u8], end_key: &[u8]) -> KeyRange {
            let mut kr = KeyRange::default();
            kr.set_start_key(start_key.to_vec());
            kr.set_end_key(end_key.to_vec());
            kr
        }

        let mut meta = StoreMeta::new(0);
        assert_eq!(0, get_range_safe_ts(&meta, key_range(b"", b"")));
        add_region(&mut meta, 1, key_range(b"", b"k1"), 100);
        assert_eq!(100, get_range_safe_ts(&meta, key_range(b"", b"")));
        assert_eq!(0, get_range_safe_ts(&meta, key_range(b"k1", b"")));

        add_region(&mut meta, 2, key_range(b"k5", b"k6"), 80);
        add_region(&mut meta, 3, key_range(b"k6", b"k9"), 70);
        add_region(&mut meta, 4, key_range(b"k9", b""), 90);
        assert_eq!(70, get_range_safe_ts(&meta, key_range(b"", b"")));
        assert_eq!(80, get_range_safe_ts(&meta, key_range(b"", b"k6")));
        assert_eq!(90, get_range_safe_ts(&meta, key_range(b"k99", b"")));
        assert_eq!(70, get_range_safe_ts(&meta, key_range(b"k5", b"k99")));
        assert_eq!(70, get_range_safe_ts(&meta, key_range(b"k", b"k9")));
        assert_eq!(80, get_range_safe_ts(&meta, key_range(b"k4", b"k6")));
        assert_eq!(100, get_range_safe_ts(&meta, key_range(b"", b"k1")));
        assert_eq!(90, get_range_safe_ts(&meta, key_range(b"k9", b"")));
        assert_eq!(80, get_range_safe_ts(&meta, key_range(b"k5", b"k6")));
        assert_eq!(0, get_range_safe_ts(&meta, key_range(b"k1", b"k4")));
        assert_eq!(0, get_range_safe_ts(&meta, key_range(b"k2", b"k3")));
    }
}<|MERGE_RESOLUTION|>--- conflicted
+++ resolved
@@ -122,14 +122,8 @@
     /// source_region_id -> need_atomic
     /// Used for reminding the source peer to switch to ready in `atomic_snap_regions`.
     pub destroyed_region_for_snap: HashMap<u64, bool>,
-<<<<<<< HEAD
 
     pub region_read_progress: HashMap<u64, Arc<RegionReadProgress>>,
-=======
-    /// region-id -> peer_property
-    /// TODO: for now simply put the safe ts here, need to add more information here later.
-    pub peer_properties: HashMap<u64, Arc<AtomicU64>>,
->>>>>>> e87b52ed
 }
 
 impl StoreMeta {
@@ -146,11 +140,7 @@
             targets_map: HashMap::default(),
             atomic_snap_regions: HashMap::default(),
             destroyed_region_for_snap: HashMap::default(),
-<<<<<<< HEAD
             region_read_progress: HashMap::default(),
-=======
-            peer_properties: HashMap::default(),
->>>>>>> e87b52ed
         }
     }
 
