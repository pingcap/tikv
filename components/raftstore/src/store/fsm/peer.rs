--- conflicted
+++ resolved
@@ -900,22 +900,8 @@
 
     pub fn post_raft_ready_append(&mut self, ready: Ready, invoke_ctx: InvokeContext) {
         let is_merging = self.fsm.peer.pending_merge_state.is_some();
-<<<<<<< HEAD
-        if !self.fsm.early_apply {
-            self.fsm
-                .peer
-                .handle_raft_ready_apply(self.ctx, &mut ready, &invoke_ctx);
-        }
-        let res = self
-            .fsm
-            .peer
-            .post_raft_ready_append(self.ctx, &mut ready, invoke_ctx);
-        self.fsm.peer.handle_raft_ready_advance(self.ctx, ready);
-        let mut has_snapshot = false;
-=======
         let res = self.fsm.peer.post_raft_ready_append(self.ctx, invoke_ctx);
         self.fsm.peer.handle_raft_ready_advance(self.ctx, ready);
->>>>>>> 5aa16bda
         if let Some(apply_res) = res {
             self.on_ready_apply_snapshot(apply_res);
             if is_merging {
