--- conflicted
+++ resolved
@@ -256,10 +256,6 @@
     }
 }
 
-<<<<<<< HEAD
-impl<S: Snapshot> Fsm for PeerFsm<S> {
-    type Message = PeerMsg<S>;
-=======
 impl BatchRaftCmdRequestBuilder {
     fn new(raft_entry_max_size: f64) -> BatchRaftCmdRequestBuilder {
         BatchRaftCmdRequestBuilder {
@@ -356,9 +352,8 @@
     }
 }
 
-impl<E: KvEngine> Fsm for PeerFsm<E> {
-    type Message = PeerMsg<E>;
->>>>>>> 00b9cc2c
+impl<S: Snapshot> Fsm for PeerFsm<S> {
+    type Message = PeerMsg<S>;
 
     #[inline]
     fn is_stopped(&self) -> bool {
