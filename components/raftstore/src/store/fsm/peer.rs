--- conflicted
+++ resolved
@@ -908,10 +908,6 @@
 
     fn on_extra_message(&mut self, msg: &RaftMessage) {
         let extra_msg = msg.get_extra_msg();
-<<<<<<< HEAD
-        if let ExtraMessageType::MsgRegionWakeUp = extra_msg.get_type() {
-            self.reset_raft_tick(GroupState::Ordered);
-=======
         match extra_msg.get_type() {
             ExtraMessageType::MsgRegionWakeUp => {
                 self.reset_raft_tick(GroupState::Ordered);
@@ -919,7 +915,6 @@
             ExtraMessageType::MsgWantRollbackMerge => {
                 unimplemented!("remove this after #6584 merged")
             }
->>>>>>> 1937c701
         }
     }
 
