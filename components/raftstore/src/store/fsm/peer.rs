// Copyright 2018 TiKV Project Authors. Licensed under Apache-2.0.

use std::borrow::Cow;
use std::collections::Bound::{Excluded, Included, Unbounded};
use std::collections::VecDeque;
use std::time::Instant;
use std::{cmp, u64};

use batch_system::{BasicMailbox, Fsm};
use engine_traits::CF_RAFT;
use engine_traits::{Engines, KvEngine, RaftEngine, WriteBatchExt};
use error_code::ErrorCodeExt;
<<<<<<< HEAD
=======
use futures::compat::Future01CompatExt;
>>>>>>> 6c5f0e7e
use kvproto::errorpb;
use kvproto::import_sstpb::SstMeta;
use kvproto::metapb::{self, Region, RegionEpoch};
use kvproto::pdpb::CheckPolicy;
use kvproto::raft_cmdpb::{
    AdminCmdType, AdminRequest, CmdType, RaftCmdRequest, RaftCmdResponse, Request, StatusCmdType,
    StatusResponse,
};
use kvproto::raft_serverpb::{
    ExtraMessageType, MergeState, PeerState, RaftMessage, RaftSnapshotData, RaftTruncatedState,
    RegionLocalState,
};
use kvproto::replication_modepb::{DrAutoSyncState, ReplicationMode};
use pd_client::PdClient;
use protobuf::Message;
use raft::eraftpb::{ConfChangeType, MessageType};
use raft::{self, SnapshotStatus, INVALID_INDEX, NO_LIMIT};
use raft::{Ready, StateRole};
use tikv_util::collections::HashMap;
use tikv_util::mpsc::{self, LooseBoundedSender, Receiver};
use tikv_util::time::duration_to_sec;
use tikv_util::worker::{Scheduler, Stopped};
use tikv_util::{escape, is_zero_duration, Either};

use crate::coprocessor::RegionChangeEvent;
use crate::store::cmd_resp::{bind_term, new_error};
use crate::store::fsm::store::{PollContext, StoreMeta};
use crate::store::fsm::{
    apply, ApplyMetrics, ApplyTask, ApplyTaskRes, CatchUpLogs, ChangeCmd, ChangePeer, ExecResult,
};
use crate::store::local_metrics::RaftProposeMetrics;
use crate::store::metrics::*;
use crate::store::msg::Callback;
use crate::store::peer::{ConsistencyState, Peer, StaleState};
use crate::store::peer_storage::{ApplySnapResult, InvokeContext};
use crate::store::transport::Transport;
use crate::store::util::{is_learner, KeysInfoFormatter};
use crate::store::worker::{
    CleanupSSTTask, CleanupTask, ConsistencyCheckTask, RaftlogGcTask, ReadDelegate, RegionTask,
    SplitCheckTask,
};
use crate::store::PdTask;
use crate::store::{
    util, AbstractPeer, CasualMessage, Config, MergeResultKind, PeerMsg, PeerTicks, RaftCommand,
    SignificantMsg, SnapKey, StoreMsg,
};
use crate::{Error, Result};
use keys::{self, enc_end_key, enc_start_key};

const REGION_SPLIT_SKIP_MAX_COUNT: usize = 3;

pub struct DestroyPeerJob {
    pub initialized: bool,
    pub region_id: u64,
    pub peer: metapb::Peer,
}

/// Represents state of the group.
#[derive(Clone, Copy, PartialEq, Debug)]
pub enum GroupState {
    /// The group is working generally, leader keeps
    /// replicating data to followers.
    Ordered,
    /// The group is out of order. Leadership may not be hold.
    Chaos,
    /// The group is about to be out of order. It leave some
    /// safe space to avoid stepping chaos too often.
    PreChaos,
    /// The group is hibernated.
    Idle,
}

pub struct PeerFsm<EK, ER>
where
    EK: KvEngine,
    ER: RaftEngine,
{
    pub peer: Peer<EK, ER>,
    /// A registry for all scheduled ticks. This can avoid scheduling ticks twice accidentally.
    tick_registry: PeerTicks,
    /// Ticks for speed up campaign in chaos state.
    ///
    /// Followers will keep ticking in Idle mode to measure how many ticks have been skipped.
    /// Once it becomes chaos, those skipped ticks will be ticked so that it can campaign
    /// quickly instead of waiting an election timeout.
    ///
    /// This will be reset to 0 once it receives any messages from leader.
    missing_ticks: usize,
    group_state: GroupState,
    stopped: bool,
    has_ready: bool,
    early_apply: bool,
    mailbox: Option<BasicMailbox<PeerFsm<EK, ER>>>,
    pub receiver: Receiver<PeerMsg<EK>>,
    /// when snapshot is generating or sending, skip split check at most REGION_SPLIT_SKIT_MAX_COUNT times.
    skip_split_count: usize,
    /// Sometimes applied raft logs won't be compacted in time, because less compact means less
    /// sync-log in apply threads. Stale logs will be deleted if the skip time reaches this
    /// `skip_gc_raft_log_ticks`.
    skip_gc_raft_log_ticks: usize,

    // Batch raft command which has the same header into an entry
    batch_req_builder: BatchRaftCmdRequestBuilder<EK>,
}

pub struct BatchRaftCmdRequestBuilder<E>
where
    E: KvEngine,
{
    raft_entry_max_size: f64,
    batch_req_size: u32,
    request: Option<RaftCmdRequest>,
    callbacks: Vec<(Callback<E::Snapshot>, usize)>,
}

impl<EK, ER> Drop for PeerFsm<EK, ER>
where
    EK: KvEngine,
    ER: RaftEngine,
{
    fn drop(&mut self) {
        self.peer.stop();
        while let Ok(msg) = self.receiver.try_recv() {
            let callback = match msg {
                PeerMsg::RaftCommand(cmd) => cmd.callback,
                PeerMsg::CasualMessage(CasualMessage::SplitRegion { callback, .. }) => callback,
                _ => continue,
            };

            let mut err = errorpb::Error::default();
            err.set_message("region is not found".to_owned());
            err.mut_region_not_found().set_region_id(self.region_id());
            let mut resp = RaftCmdResponse::default();
            resp.mut_header().set_error(err);
            callback.invoke_with_response(resp);
        }
    }
}

pub type SenderFsmPair<EK, ER> = (LooseBoundedSender<PeerMsg<EK>>, Box<PeerFsm<EK, ER>>);

impl<EK, ER> PeerFsm<EK, ER>
where
    EK: KvEngine,
    ER: RaftEngine,
{
    // If we create the peer actively, like bootstrap/split/merge region, we should
    // use this function to create the peer. The region must contain the peer info
    // for this store.
    pub fn create(
        store_id: u64,
        cfg: &Config,
        sched: Scheduler<RegionTask<EK::Snapshot>>,
        engines: Engines<EK, ER>,
        region: &metapb::Region,
    ) -> Result<SenderFsmPair<EK, ER>> {
        let meta_peer = match util::find_peer(region, store_id) {
            None => {
                return Err(box_err!(
                    "find no peer for store {} in region {:?}",
                    store_id,
                    region
                ));
            }
            Some(peer) => peer.clone(),
        };

        info!(
            "create peer";
            "region_id" => region.get_id(),
            "peer_id" => meta_peer.get_id(),
        );
        let (tx, rx) = mpsc::loose_bounded(cfg.notify_capacity);
        Ok((
            tx,
            Box::new(PeerFsm {
                early_apply: cfg.early_apply,
                peer: Peer::new(store_id, cfg, sched, engines, region, meta_peer)?,
                tick_registry: PeerTicks::empty(),
                missing_ticks: 0,
                group_state: GroupState::Ordered,
                stopped: false,
                has_ready: false,
                mailbox: None,
                receiver: rx,
                skip_split_count: 0,
                skip_gc_raft_log_ticks: 0,
                batch_req_builder: BatchRaftCmdRequestBuilder::new(
                    cfg.raft_entry_max_size.0 as f64,
                ),
            }),
        ))
    }

    // The peer can be created from another node with raft membership changes, and we only
    // know the region_id and peer_id when creating this replicated peer, the region info
    // will be retrieved later after applying snapshot.
    pub fn replicate(
        store_id: u64,
        cfg: &Config,
        sched: Scheduler<RegionTask<EK::Snapshot>>,
        engines: Engines<EK, ER>,
        region_id: u64,
        peer: metapb::Peer,
    ) -> Result<SenderFsmPair<EK, ER>> {
        // We will remove tombstone key when apply snapshot
        info!(
            "replicate peer";
            "region_id" => region_id,
            "peer_id" => peer.get_id(),
        );

        let mut region = metapb::Region::default();
        region.set_id(region_id);

        let (tx, rx) = mpsc::loose_bounded(cfg.notify_capacity);
        Ok((
            tx,
            Box::new(PeerFsm {
                early_apply: cfg.early_apply,
                peer: Peer::new(store_id, cfg, sched, engines, &region, peer)?,
                tick_registry: PeerTicks::empty(),
                missing_ticks: 0,
                group_state: GroupState::Ordered,
                stopped: false,
                has_ready: false,
                mailbox: None,
                receiver: rx,
                skip_split_count: 0,
                skip_gc_raft_log_ticks: 0,
                batch_req_builder: BatchRaftCmdRequestBuilder::new(
                    cfg.raft_entry_max_size.0 as f64,
                ),
            }),
        ))
    }

    #[inline]
    pub fn region_id(&self) -> u64 {
        self.peer.region().get_id()
    }

    #[inline]
    pub fn get_peer(&self) -> &Peer<EK, ER> {
        &self.peer
    }

    #[inline]
    pub fn peer_id(&self) -> u64 {
        self.peer.peer_id()
    }

    #[inline]
    pub fn stop(&mut self) {
        self.stopped = true;
    }

    pub fn set_pending_merge_state(&mut self, state: MergeState) {
        self.peer.pending_merge_state = Some(state);
    }

    pub fn schedule_applying_snapshot(&mut self) {
        self.peer.mut_store().schedule_applying_snapshot();
    }
}

impl<E> BatchRaftCmdRequestBuilder<E>
where
    E: KvEngine,
{
    fn new(raft_entry_max_size: f64) -> BatchRaftCmdRequestBuilder<E> {
        BatchRaftCmdRequestBuilder {
            raft_entry_max_size,
            request: None,
            batch_req_size: 0,
            callbacks: vec![],
        }
    }

    fn can_batch(&self, req: &RaftCmdRequest, req_size: u32) -> bool {
        // No batch request whose size exceed 20% of raft_entry_max_size,
        // so total size of request in batch_raft_request would not exceed
        // (40% + 20%) of raft_entry_max_size
        if req.get_requests().is_empty() || f64::from(req_size) > self.raft_entry_max_size * 0.2 {
            return false;
        }
        for r in req.get_requests() {
            match r.get_cmd_type() {
                CmdType::Delete | CmdType::Put => (),
                _ => {
                    return false;
                }
            }
        }

        if let Some(batch_req) = self.request.as_ref() {
            if batch_req.get_header() != req.get_header() {
                return false;
            }
        }
        true
    }

    fn add(&mut self, cmd: RaftCommand<E::Snapshot>, req_size: u32) {
        let req_num = cmd.request.get_requests().len();
        let RaftCommand {
            mut request,
            callback,
            ..
        } = cmd;
        if let Some(batch_req) = self.request.as_mut() {
            let requests: Vec<_> = request.take_requests().into();
            for q in requests {
                batch_req.mut_requests().push(q);
            }
        } else {
            self.request = Some(request);
        };
        self.callbacks.push((callback, req_num));
        self.batch_req_size += req_size;
    }

    fn should_finish(&self) -> bool {
        if let Some(batch_req) = self.request.as_ref() {
            // Limit the size of batch request so that it will not exceed raft_entry_max_size after
            // adding header.
            if f64::from(self.batch_req_size) > self.raft_entry_max_size * 0.4 {
                return true;
            }
            if batch_req.get_requests().len() > <E as WriteBatchExt>::WRITE_BATCH_MAX_KEYS {
                return true;
            }
        }
        false
    }

    fn build(&mut self, metric: &mut RaftProposeMetrics) -> Option<RaftCommand<E::Snapshot>> {
        if let Some(req) = self.request.take() {
            self.batch_req_size = 0;
            if self.callbacks.len() == 1 {
                let (cb, _) = self.callbacks.pop().unwrap();
                return Some(RaftCommand::new(req, cb));
            }
            metric.batch += self.callbacks.len() - 1;
            let cbs = std::mem::replace(&mut self.callbacks, vec![]);
            let cb = Callback::Write(Box::new(move |resp| {
                let mut last_index = 0;
                let has_error = resp.response.get_header().has_error();
                for (cb, req_num) in cbs {
                    let next_index = last_index + req_num;
                    let mut cmd_resp = RaftCmdResponse::default();
                    cmd_resp.set_header(resp.response.get_header().clone());
                    if !has_error {
                        cmd_resp.set_responses(
                            resp.response.get_responses()[last_index..next_index].into(),
                        );
                    }
                    cb.invoke_with_response(cmd_resp);
                    last_index = next_index;
                }
            }));
            return Some(RaftCommand::new(req, cb));
        }
        None
    }
}

impl<EK, ER> Fsm for PeerFsm<EK, ER>
where
    EK: KvEngine,
    ER: RaftEngine,
{
    type Message = PeerMsg<EK>;

    #[inline]
    fn is_stopped(&self) -> bool {
        self.stopped
    }

    /// Set a mailbox to Fsm, which should be used to send message to itself.
    #[inline]
    fn set_mailbox(&mut self, mailbox: Cow<'_, BasicMailbox<Self>>)
    where
        Self: Sized,
    {
        self.mailbox = Some(mailbox.into_owned());
    }

    /// Take the mailbox from Fsm. Implementation should ensure there will be
    /// no reference to mailbox after calling this method.
    #[inline]
    fn take_mailbox(&mut self) -> Option<BasicMailbox<Self>>
    where
        Self: Sized,
    {
        self.mailbox.take()
    }
}

pub struct PeerFsmDelegate<'a, EK, ER, T: 'static, C: 'static>
where
    EK: KvEngine,
    ER: RaftEngine,
{
    fsm: &'a mut PeerFsm<EK, ER>,
    ctx: &'a mut PollContext<EK, ER, T, C>,
}

impl<'a, EK, ER, T: Transport, C: PdClient> PeerFsmDelegate<'a, EK, ER, T, C>
where
    EK: KvEngine,
    ER: RaftEngine,
{
    pub fn new(
        fsm: &'a mut PeerFsm<EK, ER>,
        ctx: &'a mut PollContext<EK, ER, T, C>,
    ) -> PeerFsmDelegate<'a, EK, ER, T, C> {
        PeerFsmDelegate { fsm, ctx }
    }

    pub fn handle_msgs(&mut self, msgs: &mut Vec<PeerMsg<EK>>) {
        for m in msgs.drain(..) {
            match m {
                PeerMsg::RaftMessage(msg) => {
                    if let Err(e) = self.on_raft_message(msg) {
                        error!(
                            "handle raft message err";
                            "region_id" => self.fsm.region_id(),
                            "peer_id" => self.fsm.peer_id(),
                            "err" => %e,
                            "error_code" => %e.error_code(),
                        );
                    }
                }
                PeerMsg::RaftCommand(cmd) => {
                    self.ctx
                        .raft_metrics
                        .propose
                        .request_wait_time
                        .observe(duration_to_sec(cmd.send_time.elapsed()) as f64);
                    let req_size = cmd.request.compute_size();
                    if self.fsm.batch_req_builder.can_batch(&cmd.request, req_size) {
                        self.fsm.batch_req_builder.add(cmd, req_size);
                        if self.fsm.batch_req_builder.should_finish() {
                            self.propose_batch_raft_command();
                        }
                    } else {
                        self.propose_batch_raft_command();
                        self.propose_raft_command(cmd.request, cmd.callback)
                    }
                }
                PeerMsg::Tick(tick) => self.on_tick(tick),
                PeerMsg::ApplyRes { res } => {
                    self.on_apply_res(res);
                }
                PeerMsg::SignificantMsg(msg) => self.on_significant_msg(msg),
                PeerMsg::CasualMessage(msg) => self.on_casual_msg(msg),
                PeerMsg::Start => self.start(),
                PeerMsg::HeartbeatPd => {
                    if self.fsm.peer.is_leader() {
                        self.register_pd_heartbeat_tick()
                    }
                }
                PeerMsg::Noop => {}
                PeerMsg::UpdateReplicationMode => self.on_update_replication_mode(),
            }
        }
        // Propose batch request which may be still waiting for more raft-command
        self.propose_batch_raft_command();
    }

    fn propose_batch_raft_command(&mut self) {
        if let Some(cmd) = self
            .fsm
            .batch_req_builder
            .build(&mut self.ctx.raft_metrics.propose)
        {
            self.propose_raft_command(cmd.request, cmd.callback)
        }
    }

    fn on_update_replication_mode(&mut self) {
        self.fsm
            .peer
            .switch_replication_mode(&self.ctx.global_replication_state);
        if self.fsm.peer.is_leader() {
            self.reset_raft_tick(GroupState::Ordered);
            self.register_pd_heartbeat_tick();
        }
    }

    fn on_casual_msg(&mut self, msg: CasualMessage<EK>) {
        match msg {
            CasualMessage::SplitRegion {
                region_epoch,
                split_keys,
                callback,
            } => {
                info!(
                    "on split";
                    "region_id" => self.fsm.region_id(),
                    "peer_id" => self.fsm.peer_id(),
                    "split_keys" => %KeysInfoFormatter(split_keys.iter()),
                );
                self.on_prepare_split_region(region_epoch, split_keys, callback);
            }
            CasualMessage::ComputeHashResult {
                index,
                context,
                hash,
            } => {
                self.on_hash_computed(index, context, hash);
            }
            CasualMessage::RegionApproximateSize { size } => {
                self.on_approximate_region_size(size);
            }
            CasualMessage::RegionApproximateKeys { keys } => {
                self.on_approximate_region_keys(keys);
            }
            CasualMessage::CompactionDeclinedBytes { bytes } => {
                self.on_compaction_declined_bytes(bytes);
            }
            CasualMessage::HalfSplitRegion {
                region_epoch,
                policy,
            } => {
                self.on_schedule_half_split_region(&region_epoch, policy);
            }
            CasualMessage::GcSnap { snaps } => {
                self.on_gc_snap(snaps);
            }
            CasualMessage::ClearRegionSize => {
                self.on_clear_region_size();
            }
            CasualMessage::RegionOverlapped => {
                debug!("start ticking for overlapped"; "region_id" => self.region_id(), "peer_id" => self.fsm.peer_id());
                // Maybe do some safe check first?
                self.fsm.group_state = GroupState::Chaos;
                self.register_raft_base_tick();

                if is_learner(&self.fsm.peer.peer) {
                    // FIXME: should use `bcast_check_stale_peer_message` instead.
                    // Sending a new enum type msg to a old tikv may cause panic during rolling update
                    // we should change the protobuf behavior and check if properly handled in all place
                    self.fsm.peer.bcast_wake_up_message(&mut self.ctx);
                }
            }
            CasualMessage::SnapshotGenerated => {
                // Resume snapshot handling again to avoid waiting another heartbeat.
                self.fsm.peer.ping();
                self.fsm.has_ready = true;
            }
            CasualMessage::ForceCompactRaftLogs => {
                self.on_raft_gc_log_tick(true);
            }
            CasualMessage::AccessPeer(cb) => cb(&mut self.fsm.peer as &mut dyn AbstractPeer),
        }
    }

    fn on_tick(&mut self, tick: PeerTicks) {
        if self.fsm.stopped {
            return;
        }
        trace!(
            "tick";
            "tick" => ?tick,
            "peer_id" => self.fsm.peer_id(),
            "region_id" => self.region_id(),
        );
        self.fsm.tick_registry.remove(tick);
        match tick {
            PeerTicks::RAFT => self.on_raft_base_tick(),
            PeerTicks::RAFT_LOG_GC => self.on_raft_gc_log_tick(false),
            PeerTicks::PD_HEARTBEAT => self.on_pd_heartbeat_tick(),
            PeerTicks::SPLIT_REGION_CHECK => self.on_split_region_check_tick(),
            PeerTicks::CHECK_MERGE => self.on_check_merge(),
            PeerTicks::CHECK_PEER_STALE_STATE => self.on_check_peer_stale_state_tick(),
            _ => unreachable!(),
        }
    }

    fn start(&mut self) {
        self.register_raft_base_tick();
        self.register_raft_gc_log_tick();
        self.register_pd_heartbeat_tick();
        self.register_split_region_check_tick();
        self.register_check_peer_stale_state_tick();
        self.on_check_merge();
        // Apply committed entries more quickly.
        if self.fsm.peer.raft_group.store().committed_index()
            > self.fsm.peer.raft_group.store().applied_index()
        {
            self.fsm.has_ready = true;
        }
    }

    fn on_gc_snap(&mut self, snaps: Vec<(SnapKey, bool)>) {
        let s = self.fsm.peer.get_store();
        let compacted_idx = s.truncated_index();
        let compacted_term = s.truncated_term();
        let is_applying_snap = s.is_applying_snapshot();
        for (key, is_sending) in snaps {
            if is_sending {
                let s = match self.ctx.snap_mgr.get_snapshot_for_sending(&key) {
                    Ok(s) => s,
                    Err(e) => {
                        error!(
                            "failed to load snapshot";
                            "region_id" => self.fsm.region_id(),
                            "peer_id" => self.fsm.peer_id(),
                            "snapshot" => ?key,
                            "err" => %e,
                            "error_code" => %e.error_code(),
                        );
                        continue;
                    }
                };
                if key.term < compacted_term || key.idx < compacted_idx {
                    info!(
                        "deleting compacted snap file";
                        "region_id" => self.fsm.region_id(),
                        "peer_id" => self.fsm.peer_id(),
                        "snap_file" => %key,
                    );
                    self.ctx.snap_mgr.delete_snapshot(&key, s.as_ref(), false);
                } else if let Ok(meta) = s.meta() {
                    let modified = match meta.modified() {
                        Ok(m) => m,
                        Err(e) => {
                            error!(
                                "failed to load snapshot";
                                "region_id" => self.fsm.region_id(),
                                "peer_id" => self.fsm.peer_id(),
                                "snapshot" => ?key,
                                "err" => %e,
                            );
                            continue;
                        }
                    };
                    if let Ok(elapsed) = modified.elapsed() {
                        if elapsed > self.ctx.cfg.snap_gc_timeout.0 {
                            info!(
                                "deleting expired snap file";
                                "region_id" => self.fsm.region_id(),
                                "peer_id" => self.fsm.peer_id(),
                                "snap_file" => %key,
                            );
                            self.ctx.snap_mgr.delete_snapshot(&key, s.as_ref(), false);
                        }
                    }
                }
            } else if key.term <= compacted_term
                && (key.idx < compacted_idx || key.idx == compacted_idx && !is_applying_snap)
            {
                info!(
                    "deleting applied snap file";
                    "region_id" => self.fsm.region_id(),
                    "peer_id" => self.fsm.peer_id(),
                    "snap_file" => %key,
                );
                let a = match self.ctx.snap_mgr.get_snapshot_for_applying(&key) {
                    Ok(a) => a,
                    Err(e) => {
                        error!(
                            "failed to load snapshot";
                            "region_id" => self.fsm.region_id(),
                            "peer_id" => self.fsm.peer_id(),
                            "snap_file" => %key,
                            "err" => %e,
                            "error_code" => %e.error_code(),
                        );
                        continue;
                    }
                };
                self.ctx.snap_mgr.delete_snapshot(&key, a.as_ref(), false);
            }
        }
    }

    fn on_clear_region_size(&mut self) {
        self.fsm.peer.approximate_size = None;
        self.fsm.peer.approximate_keys = None;
        self.register_split_region_check_tick();
    }

    fn on_capture_change(
        &mut self,
        cmd: ChangeCmd,
        region_epoch: RegionEpoch,
        cb: Callback<EK::Snapshot>,
    ) {
        fail_point!("raft_on_capture_change");
        let region_id = self.region_id();
        let msg =
            new_read_index_request(region_id, region_epoch.clone(), self.fsm.peer.peer.clone());
        let apply_router = self.ctx.apply_router.clone();
        self.propose_raft_command(
            msg,
            Callback::Read(Box::new(move |resp| {
                // Return the error
                if resp.response.get_header().has_error() {
                    cb.invoke_read(resp);
                    return;
                }
                apply_router.schedule_task(
                    region_id,
                    ApplyTask::Change {
                        cmd,
                        region_epoch,
                        cb,
                    },
                )
            })),
        );
    }

    fn on_significant_msg(&mut self, msg: SignificantMsg<EK::Snapshot>) {
        match msg {
            SignificantMsg::SnapshotStatus {
                to_peer_id, status, ..
            } => {
                // Report snapshot status to the corresponding peer.
                self.report_snapshot_status(to_peer_id, status);
            }
            SignificantMsg::Unreachable { to_peer_id, .. } => {
                if self.fsm.peer.is_leader() {
                    self.fsm.peer.raft_group.report_unreachable(to_peer_id);
                } else if to_peer_id == self.fsm.peer.leader_id() {
                    self.fsm.group_state = GroupState::Chaos;
                    self.register_raft_base_tick();
                }
            }
            SignificantMsg::StoreUnreachable { store_id } => {
                if let Some(peer_id) = util::find_peer(self.region(), store_id).map(|p| p.get_id())
                {
                    if self.fsm.peer.is_leader() {
                        self.fsm.peer.raft_group.report_unreachable(peer_id);
                    } else if peer_id == self.fsm.peer.leader_id() {
                        self.fsm.group_state = GroupState::Chaos;
                        self.register_raft_base_tick();
                    }
                }
            }
            SignificantMsg::MergeResult {
                target_region_id,
                target,
                result,
            } => {
                self.on_merge_result(target_region_id, target, result);
            }
            SignificantMsg::CatchUpLogs(catch_up_logs) => {
                self.on_catch_up_logs_for_merge(catch_up_logs);
            }
            SignificantMsg::StoreResolved { store_id, group_id } => {
                let state = self.ctx.global_replication_state.lock().unwrap();
                if state.status().get_mode() != ReplicationMode::DrAutoSync {
                    return;
                }
                if state.status().get_dr_auto_sync().get_state() == DrAutoSyncState::Async {
                    return;
                }
                drop(state);
                self.fsm
                    .peer
                    .raft_group
                    .raft
                    .assign_commit_groups(&[(store_id, group_id)]);
            }
            SignificantMsg::CaptureChange {
                cmd,
                region_epoch,
                callback,
            } => self.on_capture_change(cmd, region_epoch, callback),
            SignificantMsg::LeaderCallback(cb) => {
                self.on_leader_callback(cb);
            }
        }
    }

    fn report_snapshot_status(&mut self, to_peer_id: u64, status: SnapshotStatus) {
        let to_peer = match self.fsm.peer.get_peer_from_cache(to_peer_id) {
            Some(peer) => peer,
            None => {
                // If to_peer is gone, ignore this snapshot status
                warn!(
                    "peer not found, ignore snapshot status";
                    "region_id" => self.region_id(),
                    "peer_id" => self.fsm.peer_id(),
                    "to_peer_id" => to_peer_id,
                    "status" => ?status,
                );
                return;
            }
        };
        info!(
            "report snapshot status";
            "region_id" => self.fsm.region_id(),
            "peer_id" => self.fsm.peer_id(),
            "to" => ?to_peer,
            "status" => ?status,
        );
        self.fsm.peer.raft_group.report_snapshot(to_peer_id, status)
    }

    fn on_leader_callback(&mut self, cb: Callback<EK::Snapshot>) {
        let msg = new_read_index_request(
            self.region_id(),
            self.region().get_region_epoch().clone(),
            self.fsm.peer.peer.clone(),
        );
        self.propose_raft_command(msg, cb);
    }

    fn on_role_changed(&mut self, ready: &Ready) {
        // Update leader lease when the Raft state changes.
        if let Some(ss) = ready.ss() {
            if StateRole::Leader == ss.raft_state {
                self.fsm.missing_ticks = 0;
                self.register_split_region_check_tick();
                self.fsm.peer.heartbeat_pd(&self.ctx);
                self.register_pd_heartbeat_tick();
            }
        }
    }

    pub fn collect_ready(&mut self) {
        let has_ready = self.fsm.has_ready;
        self.fsm.has_ready = false;
        if !has_ready || self.fsm.stopped {
            return;
        }
        self.ctx.pending_count += 1;
        self.ctx.has_ready = true;
        let res = self.fsm.peer.handle_raft_ready_append(self.ctx);
        if let Some(r) = res {
            self.on_role_changed(&r.0);
            if !r.0.entries().is_empty() {
                self.register_raft_gc_log_tick();
                self.register_split_region_check_tick();
            }
            self.ctx.ready_res.push(r);
        }
    }

    #[inline]
    pub fn handle_raft_ready_apply(&mut self, ready: &mut Ready, invoke_ctx: &InvokeContext) {
        self.fsm.early_apply = ready
            .committed_entries
            .as_ref()
            .and_then(|e| e.last())
            .map_or(false, |e| {
                self.fsm.peer.can_early_apply(e.get_term(), e.get_index())
            });
        if !self.fsm.early_apply {
            return;
        }
        self.fsm
            .peer
            .handle_raft_ready_apply(self.ctx, ready, invoke_ctx);
    }

    pub fn post_raft_ready_append(&mut self, mut ready: Ready, invoke_ctx: InvokeContext) {
        let is_merging = self.fsm.peer.pending_merge_state.is_some();
        if !self.fsm.early_apply {
            self.fsm
                .peer
                .handle_raft_ready_apply(self.ctx, &mut ready, &invoke_ctx);
        }
        let res = self
            .fsm
            .peer
            .post_raft_ready_append(self.ctx, &mut ready, invoke_ctx);
        self.fsm.peer.handle_raft_ready_advance(ready);
        let mut has_snapshot = false;
        if let Some(apply_res) = res {
            self.on_ready_apply_snapshot(apply_res);
            has_snapshot = true;
            self.register_raft_base_tick();
        }
        if self.fsm.peer.leader_unreachable {
            self.fsm.group_state = GroupState::Chaos;
            self.register_raft_base_tick();
            self.fsm.peer.leader_unreachable = false;
        }
        if is_merging && has_snapshot {
            // After applying a snapshot, merge is rollbacked implicitly.
            self.on_ready_rollback_merge(0, None);
        }
    }

    #[inline]
    fn region_id(&self) -> u64 {
        self.fsm.peer.region().get_id()
    }

    #[inline]
    fn region(&self) -> &Region {
        self.fsm.peer.region()
    }

    #[inline]
    fn store_id(&self) -> u64 {
        self.fsm.peer.peer.get_store_id()
    }

    #[inline]
    fn schedule_tick(&mut self, tick: PeerTicks) {
        if self.fsm.tick_registry.contains(tick) {
            return;
        }
        let idx = tick.bits() as usize;
        if is_zero_duration(&self.ctx.tick_batch[idx].wait_duration) {
            return;
        }
        trace!(
            "schedule tick";
            "tick" => ?tick,
            "timeout" => ?self.ctx.tick_batch[idx].wait_duration,
            "region_id" => self.region_id(),
            "peer_id" => self.fsm.peer_id(),
        );
        self.fsm.tick_registry.insert(tick);

        let region_id = self.region_id();
        let mb = match self.ctx.router.mailbox(region_id) {
            Some(mb) => mb,
            None => {
                self.fsm.tick_registry.remove(tick);
                error!(
                    "failed to get mailbox";
                    "region_id" => self.fsm.region_id(),
                    "peer_id" => self.fsm.peer_id(),
                    "tick" => ?tick,
                );
                return;
            }
        };
        let peer_id = self.fsm.peer.peer_id();
<<<<<<< HEAD
        let cb = Box::new(move || {
            fail_point!(
                "on_raft_log_gc_tick_1",
                peer_id == 1 && tick == PeerTicks::RAFT_LOG_GC,
                |_| unreachable!()
            );
            // This can happen only when the peer is about to be destroyed
            // or the node is shutting down. So it's OK to not to clean up
            // registry.
            if let Err(e) = mb.force_send(PeerMsg::Tick(tick)) {
                debug!(
                    "failed to schedule peer tick";
                    "region_id" => region_id,
                    "peer_id" => peer_id,
                    "tick" => ?tick,
                    "err" => %e,
                );
            }
        });
        self.ctx.tick_batch[idx].ticks.push(cb);
=======
        let delay = self.ctx.timer.delay(timeout).compat();
        let f = async move {
            match delay.await {
                Ok(_) => {
                    fail_point!(
                        "on_raft_log_gc_tick_1",
                        peer_id == 1 && tick == PeerTicks::RAFT_LOG_GC,
                        |_| unreachable!()
                    );
                    // This can happen only when the peer is about to be destroyed
                    // or the node is shutting down. So it's OK to not to clean up
                    // registry.
                    if let Err(e) = mb.force_send(PeerMsg::Tick(tick)) {
                        debug!(
                            "failed to schedule peer tick";
                            "region_id" => region_id,
                            "peer_id" => peer_id,
                            "tick" => ?tick,
                            "err" => %e,
                        );
                    }
                }
                Err(e) => {
                    panic!(
                        "[region {}] {} tick {:?} is lost due to timeout error: {:?}",
                        region_id, peer_id, tick, e
                    );
                }
            }
        };
        self.ctx.poller_handle.spawn(f);
>>>>>>> 6c5f0e7e
    }

    fn register_raft_base_tick(&mut self) {
        // If we register raft base tick failed, the whole raft can't run correctly,
        // TODO: shutdown the store?
        self.schedule_tick(PeerTicks::RAFT)
    }

    fn on_raft_base_tick(&mut self) {
        if self.fsm.peer.pending_remove {
            self.fsm.peer.mut_store().flush_cache_metrics();
            return;
        }
        // When having pending snapshot, if election timeout is met, it can't pass
        // the pending conf change check because first index has been updated to
        // a value that is larger than last index.
        if self.fsm.peer.is_applying_snapshot() || self.fsm.peer.has_pending_snapshot() {
            // need to check if snapshot is applied.
            self.fsm.has_ready = true;
            self.fsm.missing_ticks = 0;
            self.register_raft_base_tick();
            return;
        }

        self.fsm.peer.retry_pending_reads(&self.ctx.cfg);

        let mut res = None;
        if self.ctx.cfg.hibernate_regions {
            if self.fsm.group_state == GroupState::Idle {
                // missing_ticks should be less than election timeout ticks otherwise
                // follower may tick more than an election timeout in chaos state.
                // Before stopping tick, `missing_tick` should be `raft_election_timeout_ticks` - 2
                // - `raft_heartbeat_ticks` (default 10 - 2 - 2 = 6)
                // and the follwer's `election_elapsed` in raft-rs is 1.
                // After the group state becomes Chaos, the next tick will call `raft_group.tick`
                // `missing_tick` + 1 times(default 7).
                // Then the follower's `election_elapsed` will be 1 + `missing_tick` + 1
                // (default 1 + 6 + 1 = 8) which is less than the min election timeout.
                // The reason is that we don't want let all followers become (pre)candidate if one
                // follower may receive a request, then becomes (pre)candidate and sends (pre)vote msg
                // to others. As long as the leader can wake up and broadcast hearbeats in one `raft_heartbeat_ticks`
                // time(default 2s), no more followers will wake up and sends vote msg again.
                if self.fsm.missing_ticks + 2 + self.ctx.cfg.raft_heartbeat_ticks
                    < self.ctx.cfg.raft_election_timeout_ticks
                {
                    self.register_raft_base_tick();
                    self.fsm.missing_ticks += 1;
                }
                return;
            }
            res = Some(self.fsm.peer.check_before_tick(&self.ctx.cfg));
            if self.fsm.missing_ticks > 0 {
                for _ in 0..self.fsm.missing_ticks {
                    if self.fsm.peer.raft_group.tick() {
                        self.fsm.has_ready = true;
                    }
                }
                self.fsm.missing_ticks = 0;
            }
        }
        if self.fsm.peer.raft_group.tick() {
            self.fsm.has_ready = true;
        }

        self.fsm.peer.mut_store().flush_cache_metrics();

        // Keep ticking if there are still pending read requests or this node is within hibernate timeout.
        if res.is_none() /* hibernate_region is false */ ||
            !self.fsm.peer.check_after_tick(self.fsm.group_state, res.unwrap()) ||
            (self.fsm.peer.is_leader() && !self.ctx.is_hibernate_timeout())
        {
            self.register_raft_base_tick();
            return;
        }

        debug!("stop ticking"; "region_id" => self.region_id(), "peer_id" => self.fsm.peer_id(), "res" => ?res);
        self.fsm.group_state = GroupState::Idle;
        // Followers will stop ticking at L789. Keep ticking for followers
        // to allow it to campaign quickly when abnormal situation is detected.
        if !self.fsm.peer.is_leader() {
            self.register_raft_base_tick();
        } else {
            self.register_pd_heartbeat_tick();
        }
    }

    fn on_apply_res(&mut self, res: ApplyTaskRes<EK::Snapshot>) {
        fail_point!("on_apply_res", |_| {});
        match res {
            ApplyTaskRes::Apply(mut res) => {
                debug!(
                    "async apply finish";
                    "region_id" => self.region_id(),
                    "peer_id" => self.fsm.peer_id(),
                    "res" => ?res,
                );
                self.on_ready_result(&mut res.exec_res, &res.metrics);
                if self.fsm.stopped {
                    return;
                }
                self.fsm.has_ready |= self.fsm.peer.post_apply(
                    self.ctx,
                    res.apply_state,
                    res.applied_index_term,
                    &res.metrics,
                );
                // After applying, several metrics are updated, report it to pd to
                // get fair schedule.
                self.register_pd_heartbeat_tick();
            }
            ApplyTaskRes::Destroy {
                region_id,
                peer_id,
                merge_from_snapshot,
            } => {
                assert_eq!(peer_id, self.fsm.peer.peer_id());
                if !merge_from_snapshot {
                    self.destroy_peer(false);
                } else {
                    // Wait for its target peer to apply snapshot and then send `MergeResult` back
                    // to destroy itself
                    let mut meta = self.ctx.store_meta.lock().unwrap();
                    // The `need_atomic` flag must be true
                    assert!(*meta.destroyed_region_for_snap.get(&region_id).unwrap());

                    let target_region_id = *meta.targets_map.get(&region_id).unwrap();
                    let is_ready = meta
                        .atomic_snap_regions
                        .get_mut(&target_region_id)
                        .unwrap()
                        .get_mut(&region_id)
                        .unwrap();
                    *is_ready = true;
                }
            }
        }
    }

    fn on_raft_message(&mut self, mut msg: RaftMessage) -> Result<()> {
        debug!(
            "handle raft message";
            "region_id" => self.region_id(),
            "peer_id" => self.fsm.peer_id(),
            "message_type" => ?msg.get_message().get_msg_type(),
            "from_peer_id" => msg.get_from_peer().get_id(),
            "to_peer_id" => msg.get_to_peer().get_id(),
        );

        if !self.validate_raft_msg(&msg) {
            return Ok(());
        }
        if self.fsm.peer.pending_remove || self.fsm.stopped {
            return Ok(());
        }

        if msg.get_is_tombstone() {
            // we receive a message tells us to remove ourself.
            self.handle_gc_peer_msg(&msg);
            return Ok(());
        }

        if msg.has_merge_target() {
            fail_point!("on_has_merge_target", |_| Ok(()));
            if self.need_gc_merge(&msg)? {
                self.on_stale_merge(msg.get_merge_target().get_id());
            }
            return Ok(());
        }

        if self.check_msg(&msg) {
            return Ok(());
        }

        if msg.has_extra_msg() {
            self.on_extra_message(msg);
            return Ok(());
        }

        let is_snapshot = msg.get_message().has_snapshot();
        let regions_to_destroy = match self.check_snapshot(&msg)? {
            Either::Left(key) => {
                // If the snapshot file is not used again, then it's OK to
                // delete them here. If the snapshot file will be reused when
                // receiving, then it will fail to pass the check again, so
                // missing snapshot files should not be noticed.
                let s = self.ctx.snap_mgr.get_snapshot_for_applying(&key)?;
                self.ctx.snap_mgr.delete_snapshot(&key, s.as_ref(), false);
                return Ok(());
            }
            Either::Right(v) => v,
        };

        if !self.check_request_snapshot(&msg) {
            return Ok(());
        }

        if util::is_vote_msg(&msg.get_message())
            || msg.get_message().get_msg_type() == MessageType::MsgTimeoutNow
        {
            if self.fsm.group_state != GroupState::Chaos {
                self.fsm.group_state = GroupState::Chaos;
                self.register_raft_base_tick();
            }
        } else if msg.get_from_peer().get_id() == self.fsm.peer.leader_id() {
            self.reset_raft_tick(GroupState::Ordered);
        }

        let from_peer_id = msg.get_from_peer().get_id();
        self.fsm.peer.insert_peer_cache(msg.take_from_peer());

        let result = self.fsm.peer.step(self.ctx, msg.take_message());

        if is_snapshot {
            if !self.fsm.peer.has_pending_snapshot() {
                // This snapshot is rejected by raft-rs.
                let mut meta = self.ctx.store_meta.lock().unwrap();
                meta.pending_snapshot_regions
                    .retain(|r| self.fsm.region_id() != r.get_id());
            } else {
                // This snapshot may be accepted by raft-rs.
                // If it's rejected by raft-rs, the snapshot region in `pending_snapshot_regions`
                // will be removed together with the latest snapshot region after applying that snapshot.
                // But if `regions_to_destroy` is not empty, the pending snapshot must be this msg's snapshot
                // because this kind of snapshot is exclusive.
                self.destroy_regions_for_snapshot(regions_to_destroy);
            }
        }

        if result.is_err() {
            return result;
        }

        if self.fsm.peer.any_new_peer_catch_up(from_peer_id) {
            self.fsm.peer.heartbeat_pd(self.ctx);
            self.fsm.peer.should_wake_up = true;
        }

        if self.fsm.peer.should_wake_up {
            self.reset_raft_tick(GroupState::Ordered);
        }

        self.fsm.has_ready = true;
        Ok(())
    }

    fn on_extra_message(&mut self, mut msg: RaftMessage) {
        match msg.get_extra_msg().get_type() {
            ExtraMessageType::MsgRegionWakeUp | ExtraMessageType::MsgCheckStalePeer => {
                if self.fsm.group_state == GroupState::Idle {
                    self.reset_raft_tick(GroupState::Ordered);
                }
            }
            ExtraMessageType::MsgWantRollbackMerge => {
                self.fsm.peer.maybe_add_want_rollback_merge_peer(
                    msg.get_from_peer().get_id(),
                    msg.get_extra_msg(),
                );
            }
            ExtraMessageType::MsgCheckStalePeerResponse => {
                self.fsm.peer.on_check_stale_peer_response(
                    msg.get_region_epoch().get_conf_ver(),
                    msg.mut_extra_msg().take_check_peers().into(),
                );
            }
        }
    }

    fn reset_raft_tick(&mut self, state: GroupState) {
        self.fsm.group_state = state;
        self.fsm.missing_ticks = 0;
        self.fsm.peer.should_wake_up = false;
        self.register_raft_base_tick();
    }

    // return false means the message is invalid, and can be ignored.
    fn validate_raft_msg(&mut self, msg: &RaftMessage) -> bool {
        let region_id = msg.get_region_id();
        let to = msg.get_to_peer();

        if to.get_store_id() != self.store_id() {
            warn!(
                "store not match, ignore it";
                "region_id" => region_id,
                "to_store_id" => to.get_store_id(),
                "my_store_id" => self.store_id(),
            );
            self.ctx.raft_metrics.message_dropped.mismatch_store_id += 1;
            return false;
        }

        if !msg.has_region_epoch() {
            error!(
                "missing epoch in raft message, ignore it";
                "region_id" => region_id,
            );
            self.ctx.raft_metrics.message_dropped.mismatch_region_epoch += 1;
            return false;
        }

        true
    }

    /// Checks if the message is sent to the correct peer.
    ///
    /// Returns true means that the message can be dropped silently.
    fn check_msg(&mut self, msg: &RaftMessage) -> bool {
        let from_epoch = msg.get_region_epoch();
        let from_store_id = msg.get_from_peer().get_store_id();

        // Let's consider following cases with three nodes [1, 2, 3] and 1 is leader:
        // a. 1 removes 2, 2 may still send MsgAppendResponse to 1.
        //  We should ignore this stale message and let 2 remove itself after
        //  applying the ConfChange log.
        // b. 2 is isolated, 1 removes 2. When 2 rejoins the cluster, 2 will
        //  send stale MsgRequestVote to 1 and 3, at this time, we should tell 2 to gc itself.
        // c. 2 is isolated but can communicate with 3. 1 removes 3.
        //  2 will send stale MsgRequestVote to 3, 3 should ignore this message.
        // d. 2 is isolated but can communicate with 3. 1 removes 2, then adds 4, remove 3.
        //  2 will send stale MsgRequestVote to 3, 3 should tell 2 to gc itself.
        // e. 2 is isolated. 1 adds 4, 5, 6, removes 3, 1. Now assume 4 is leader.
        //  After 2 rejoins the cluster, 2 may send stale MsgRequestVote to 1 and 3,
        //  1 and 3 will ignore this message. Later 4 will send messages to 2 and 2 will
        //  rejoin the raft group again.
        // f. 2 is isolated. 1 adds 4, 5, 6, removes 3, 1. Now assume 4 is leader, and 4 removes 2.
        //  unlike case e, 2 will be stale forever.
        // TODO: for case f, if 2 is stale for a long time, 2 will communicate with pd and pd will
        // tell 2 is stale, so 2 can remove itself.
        if util::is_epoch_stale(from_epoch, self.fsm.peer.region().get_region_epoch())
            && util::find_peer(self.fsm.peer.region(), from_store_id).is_none()
        {
            let mut need_gc_msg = util::is_vote_msg(msg.get_message());
            if msg.has_extra_msg() {
                // A learner can't vote so it sends the check-stale-peer msg to others to find out whether
                // it is removed due to conf change or merge.
                need_gc_msg |=
                    msg.get_extra_msg().get_type() == ExtraMessageType::MsgCheckStalePeer;
                // For backward compatibility
                need_gc_msg |= msg.get_extra_msg().get_type() == ExtraMessageType::MsgRegionWakeUp;
            }
            // The message is stale and not in current region.
            self.ctx.handle_stale_msg(
                msg,
                self.fsm.peer.region().get_region_epoch().clone(),
                need_gc_msg,
                None,
            );
            return true;
        }

        let target = msg.get_to_peer();
        match target.get_id().cmp(&self.fsm.peer.peer_id()) {
            cmp::Ordering::Less => {
                info!(
                    "target peer id is smaller, msg maybe stale";
                    "region_id" => self.fsm.region_id(),
                    "peer_id" => self.fsm.peer_id(),
                    "target_peer" => ?target,
                );
                self.ctx.raft_metrics.message_dropped.stale_msg += 1;
                true
            }
            cmp::Ordering::Greater => {
                match self.fsm.peer.maybe_destroy(&self.ctx) {
                    Some(job) => {
                        info!(
                            "target peer id is larger, destroying self";
                            "region_id" => self.fsm.region_id(),
                            "peer_id" => self.fsm.peer_id(),
                            "target_peer" => ?target,
                        );
                        if self.handle_destroy_peer(job) {
                            if let Err(e) = self
                                .ctx
                                .router
                                .send_control(StoreMsg::RaftMessage(msg.clone()))
                            {
                                info!(
                                    "failed to send back store message, are we shutting down?";
                                    "region_id" => self.fsm.region_id(),
                                    "peer_id" => self.fsm.peer_id(),
                                    "err" => %e,
                                );
                            }
                        }
                    }
                    None => self.ctx.raft_metrics.message_dropped.applying_snap += 1,
                }
                true
            }
            cmp::Ordering::Equal => false,
        }
    }

    /// Check if it's necessary to gc the source merge peer.
    ///
    /// If the target merge peer won't be created on this store,
    /// then it's appropriate to destroy it immediately.
    fn need_gc_merge(&mut self, msg: &RaftMessage) -> Result<bool> {
        let merge_target = msg.get_merge_target();
        let target_region_id = merge_target.get_id();
        debug!(
            "receive merge target";
            "region_id" => self.fsm.region_id(),
            "peer_id" => self.fsm.peer_id(),
            "merge_target" => ?merge_target,
        );

        // When receiving message that has a merge target, it indicates that the source peer on this
        // store is stale, the peers on other stores are already merged. The epoch in merge target
        // is the state of target peer at the time when source peer is merged. So here we record the
        // merge target epoch version to let the target peer on this store to decide whether to
        // destroy the source peer.
        let mut meta = self.ctx.store_meta.lock().unwrap();
        meta.targets_map.insert(self.region_id(), target_region_id);
        let v = meta
            .pending_merge_targets
            .entry(target_region_id)
            .or_default();
        let mut no_range_merge_target = merge_target.clone();
        no_range_merge_target.clear_start_key();
        no_range_merge_target.clear_end_key();
        if let Some(pre_merge_target) = v.insert(self.region_id(), no_range_merge_target) {
            // Merge target epoch records the version of target region when source region is merged.
            // So it must be same no matter when receiving merge target.
            if pre_merge_target.get_region_epoch().get_version()
                != merge_target.get_region_epoch().get_version()
            {
                panic!(
                    "conflict merge target epoch version {:?} {:?}",
                    pre_merge_target.get_region_epoch().get_version(),
                    merge_target.get_region_epoch()
                );
            }
        }

        if let Some(r) = meta.regions.get(&target_region_id) {
            // In the case that the source peer's range isn't overlapped with target's anymore:
            //     | region 2 | region 3 | region 1 |
            //                   || merge 3 into 2
            //                   \/
            //     |       region 2      | region 1 |
            //                   || merge 1 into 2
            //                   \/
            //     |            region 2            |
            //                   || split 2 into 4
            //                   \/
            //     |        region 4       |region 2|
            // so the new target peer can't find the source peer.
            // e.g. new region 2 is overlapped with region 1
            //
            // If that, source peer still need to decide whether to destroy itself. When the target
            // peer has already moved on, source peer can destroy itself.
            if util::is_epoch_stale(merge_target.get_region_epoch(), r.get_region_epoch()) {
                return Ok(true);
            }
            return Ok(false);
        }
        drop(meta);

        // All of the target peers must exist before merging which is guaranteed by PD.
        // Now the target peer is not in region map, so if everything is ok, the merge target
        // region should be staler than the local target region
        if self.is_merge_target_region_stale(merge_target)? {
            Ok(true)
        } else {
            if self.ctx.cfg.dev_assert {
                panic!(
                    "something is wrong, maybe PD do not ensure all target peers exist before merging"
                );
            }
            error!(
                "something is wrong, maybe PD do not ensure all target peers exist before merging"
            );
            Ok(false)
        }
    }

    fn handle_gc_peer_msg(&mut self, msg: &RaftMessage) {
        let from_epoch = msg.get_region_epoch();
        if !util::is_epoch_stale(self.fsm.peer.region().get_region_epoch(), from_epoch) {
            return;
        }

        if self.fsm.peer.peer != *msg.get_to_peer() {
            info!(
                "receive stale gc message, ignore.";
                "region_id" => self.fsm.region_id(),
                "peer_id" => self.fsm.peer_id(),
            );
            self.ctx.raft_metrics.message_dropped.stale_msg += 1;
            return;
        }
        // TODO: ask pd to guarantee we are stale now.
        info!(
            "receives gc message, trying to remove";
            "region_id" => self.fsm.region_id(),
            "peer_id" => self.fsm.peer_id(),
            "to_peer" => ?msg.get_to_peer(),
        );
        match self.fsm.peer.maybe_destroy(&self.ctx) {
            None => self.ctx.raft_metrics.message_dropped.applying_snap += 1,
            Some(job) => {
                self.handle_destroy_peer(job);
            }
        }
    }

    // Returns `Vec<(u64, bool)>` indicated (source_region_id, merge_to_this_peer) if the `msg`
    // doesn't contain a snapshot or this snapshot doesn't conflict with any other snapshots or regions.
    // Otherwise a `SnapKey` is returned.
    fn check_snapshot(&mut self, msg: &RaftMessage) -> Result<Either<SnapKey, Vec<(u64, bool)>>> {
        if !msg.get_message().has_snapshot() {
            return Ok(Either::Right(vec![]));
        }

        let before_check_snapshot_1_2 = || {
            fail_point!(
                "before_check_snapshot_1_2",
                self.fsm.region_id() == 1 && self.fsm.peer_id() == 2,
                |_| {}
            );
        };
        before_check_snapshot_1_2();

        let region_id = msg.get_region_id();
        let snap = msg.get_message().get_snapshot();
        let key = SnapKey::from_region_snap(region_id, snap);
        let mut snap_data = RaftSnapshotData::default();
        snap_data.merge_from_bytes(snap.get_data())?;
        let snap_region = snap_data.take_region();
        let peer_id = msg.get_to_peer().get_id();
        let snap_enc_start_key = enc_start_key(&snap_region);
        let snap_enc_end_key = enc_end_key(&snap_region);

        if snap_region
            .get_peers()
            .iter()
            .all(|p| p.get_id() != peer_id)
        {
            info!(
                "snapshot doesn't contain to peer, skip";
                "region_id" => self.fsm.region_id(),
                "peer_id" => self.fsm.peer_id(),
                "snap" => ?snap_region,
                "to_peer" => ?msg.get_to_peer(),
            );
            self.ctx.raft_metrics.message_dropped.region_no_peer += 1;
            return Ok(Either::Left(key));
        }

        let mut meta = self.ctx.store_meta.lock().unwrap();
        if meta.regions[&self.region_id()] != *self.region() {
            if !self.fsm.peer.is_initialized() {
                info!(
                    "stale delegate detected, skip";
                    "region_id" => self.fsm.region_id(),
                    "peer_id" => self.fsm.peer_id(),
                );
                self.ctx.raft_metrics.message_dropped.stale_msg += 1;
                return Ok(Either::Left(key));
            } else {
                panic!(
                    "{} meta corrupted: {:?} != {:?}",
                    self.fsm.peer.tag,
                    meta.regions[&self.region_id()],
                    self.region()
                );
            }
        }

        if meta.atomic_snap_regions.contains_key(&region_id) {
            info!(
                "atomic snapshot is applying, skip";
                "region_id" => self.fsm.region_id(),
                "peer_id" => self.fsm.peer_id(),
            );
            return Ok(Either::Left(key));
        }

        for region in &meta.pending_snapshot_regions {
            if enc_start_key(region) < snap_enc_end_key &&
               enc_end_key(region) > snap_enc_start_key &&
               // Same region can overlap, we will apply the latest version of snapshot.
               region.get_id() != snap_region.get_id()
            {
                info!(
                    "pending region overlapped";
                    "region_id" => self.fsm.region_id(),
                    "peer_id" => self.fsm.peer_id(),
                    "region" => ?region,
                    "snap" => ?snap_region,
                );
                self.ctx.raft_metrics.message_dropped.region_overlap += 1;
                return Ok(Either::Left(key));
            }
        }

        let mut is_overlapped = false;
        let mut regions_to_destroy = vec![];
        // In some extreme cases, it may cause source peer destroyed improperly so that a later
        // CommitMerge may panic because source is already destroyed, so just drop the message:
        // 1. A new snapshot is received whereas a snapshot is still in applying, and the snapshot
        // under applying is generated before merge and the new snapshot is generated after merge.
        // After the applying snapshot is finished, the log may able to catch up and so a
        // CommitMerge will be applied.
        // 2. There is a CommitMerge pending in apply thread.
        let ready = !self.fsm.peer.is_applying_snapshot()
            && !self.fsm.peer.has_pending_snapshot()
            // It must be ensured that all logs have been applied.
            // Suppose apply fsm is applying a `CommitMerge` log and this snapshot is generated after
            // merge, its corresponding source peer can not be destroy by this snapshot.
            && self.fsm.peer.ready_to_handle_pending_snap();
        for exist_region in meta
            .region_ranges
            .range((Excluded(snap_enc_start_key), Unbounded::<Vec<u8>>))
            .map(|(_, &region_id)| &meta.regions[&region_id])
            .take_while(|r| enc_start_key(r) < snap_enc_end_key)
            .filter(|r| r.get_id() != region_id)
        {
            info!(
                "region overlapped";
                "region_id" => self.fsm.region_id(),
                "peer_id" => self.fsm.peer_id(),
                "exist" => ?exist_region,
                "snap" => ?snap_region,
            );
            let (can_destroy, merge_to_this_peer) = maybe_destroy_source(
                &meta,
                self.fsm.region_id(),
                self.fsm.peer_id(),
                exist_region.get_id(),
                snap_region.get_region_epoch().to_owned(),
            );
            if ready && can_destroy {
                // The snapshot that we decide to whether destroy peer based on must can be applied.
                // So here not to destroy peer immediately, or the snapshot maybe dropped in later
                // check but the peer is already destroyed.
                regions_to_destroy.push((exist_region.get_id(), merge_to_this_peer));
                continue;
            }
            is_overlapped = true;
            if !can_destroy
                && snap_region.get_region_epoch().get_version()
                    > exist_region.get_region_epoch().get_version()
            {
                // If snapshot's epoch version is greater than exist region's, the exist region
                // may has been merged/splitted already.
                let _ = self.ctx.router.force_send(
                    exist_region.get_id(),
                    PeerMsg::CasualMessage(CasualMessage::RegionOverlapped),
                );
            }
        }
        if is_overlapped {
            self.ctx.raft_metrics.message_dropped.region_overlap += 1;
            return Ok(Either::Left(key));
        }

        // Check if snapshot file exists.
        self.ctx.snap_mgr.get_snapshot_for_applying(&key)?;

        // WARNING: The checking code must be above this line.
        // Now all checking passed.

        if self.fsm.peer.local_first_replicate && !self.fsm.peer.is_initialized() {
            // If the peer is not initialized and passes the snapshot range check, `is_splitting` flag must
            // be false.
            // 1. If `is_splitting` is set to true, then the uninitialized peer is created before split is applied
            //    and the peer id is the same as split one. So there should be no initialized peer before.
            // 2. If the peer is also created by splitting, then the snapshot range is not overlapped with
            //    parent peer. It means leader has applied merge and split at least one time. However,
            //    the prerequisite of merge includes the initialization of all target peers and source peers,
            //    which is conflict with 1.
            let pending_create_peers = self.ctx.pending_create_peers.lock().unwrap();
            let status = pending_create_peers.get(&region_id).cloned();
            if status != Some((self.fsm.peer_id(), false)) {
                drop(pending_create_peers);
                panic!("{} status {:?} is not expected", self.fsm.peer.tag, status);
            }
        }
        meta.pending_snapshot_regions.push(snap_region);

        Ok(Either::Right(regions_to_destroy))
    }

    fn destroy_regions_for_snapshot(&mut self, regions_to_destroy: Vec<(u64, bool)>) {
        if regions_to_destroy.is_empty() {
            return;
        }
        let mut meta = self.ctx.store_meta.lock().unwrap();
        assert!(!meta.atomic_snap_regions.contains_key(&self.fsm.region_id()));
        for (source_region_id, merge_to_this_peer) in regions_to_destroy {
            if !meta.regions.contains_key(&source_region_id) {
                if merge_to_this_peer {
                    drop(meta);
                    panic!(
                        "{}'s source region {} has been destroyed",
                        self.fsm.peer.tag, source_region_id
                    );
                }
                continue;
            }
            info!(
                "source region destroy due to target region's snapshot";
                "region_id" => self.fsm.region_id(),
                "peer_id" => self.fsm.peer_id(),
                "source_region_id" => source_region_id,
                "need_atomic" => merge_to_this_peer,
            );
            meta.atomic_snap_regions
                .entry(self.fsm.region_id())
                .or_default()
                .insert(source_region_id, false);
            meta.destroyed_region_for_snap
                .insert(source_region_id, merge_to_this_peer);

            let result = if merge_to_this_peer {
                MergeResultKind::FromTargetSnapshotStep1
            } else {
                MergeResultKind::Stale
            };
            // Use `unwrap` is ok because the StoreMeta lock is held and these source peers still
            // exist in regions and region_ranges map.
            // It depends on the implementation of `destroy_peer`
            self.ctx
                .router
                .force_send(
                    source_region_id,
                    PeerMsg::SignificantMsg(SignificantMsg::MergeResult {
                        target_region_id: self.fsm.region_id(),
                        target: self.fsm.peer.peer.clone(),
                        result,
                    }),
                )
                .unwrap();
        }
    }

    // Check if this peer can handle request_snapshot.
    fn check_request_snapshot(&mut self, msg: &RaftMessage) -> bool {
        let m = msg.get_message();
        let request_index = m.get_request_snapshot();
        if request_index == raft::INVALID_INDEX {
            // If it's not a request snapshot, then go on.
            return true;
        }
        self.fsm
            .peer
            .ready_to_handle_request_snapshot(request_index)
    }

    fn handle_destroy_peer(&mut self, job: DestroyPeerJob) -> bool {
        // The initialized flag implicitly means whether apply fsm exists or not.
        if job.initialized {
            // Destroy the apply fsm first, wait for the reply msg from apply fsm
            self.ctx
                .apply_router
                .schedule_task(job.region_id, ApplyTask::destroy(job.region_id, false));
            false
        } else {
            // Destroy the peer fsm directly
            self.destroy_peer(false);
            true
        }
    }

    fn destroy_peer(&mut self, merged_by_target: bool) {
        fail_point!("destroy_peer");
        info!(
            "starts destroy";
            "region_id" => self.fsm.region_id(),
            "peer_id" => self.fsm.peer_id(),
            "merged_by_target" => merged_by_target,
        );
        let region_id = self.region_id();
        // We can't destroy a peer which is applying snapshot.
        assert!(!self.fsm.peer.is_applying_snapshot());

        // Mark itself as pending_remove
        self.fsm.peer.pending_remove = true;

        let mut meta = self.ctx.store_meta.lock().unwrap();

        if meta.atomic_snap_regions.contains_key(&self.region_id()) {
            drop(meta);
            panic!(
                "{} is applying atomic snapshot during destroying",
                self.fsm.peer.tag
            );
        }

        // It's possible that this region gets a snapshot then gets a stale peer msg.
        // So the data in `pending_snapshot_regions` should be removed here.
        meta.pending_snapshot_regions
            .retain(|r| self.fsm.region_id() != r.get_id());

        // Destroy read delegates.
        if let Some(reader) = meta.readers.remove(&region_id) {
            reader.mark_invalid();
        }

        // Trigger region change observer
        self.ctx.coprocessor_host.on_region_changed(
            self.fsm.peer.region(),
            RegionChangeEvent::Destroy,
            self.fsm.peer.get_role(),
        );
        let task = PdTask::DestroyPeer { region_id };
        if let Err(e) = self.ctx.pd_scheduler.schedule(task) {
            error!(
                "failed to notify pd";
                "region_id" => self.fsm.region_id(),
                "peer_id" => self.fsm.peer_id(),
                "err" => %e,
            );
        }
        let is_initialized = self.fsm.peer.is_initialized();
        if let Err(e) = self.fsm.peer.destroy(self.ctx, merged_by_target) {
            // If not panic here, the peer will be recreated in the next restart,
            // then it will be gc again. But if some overlap region is created
            // before restarting, the gc action will delete the overlap region's
            // data too.
            panic!("{} destroy err {:?}", self.fsm.peer.tag, e);
        }
        // Some places use `force_send().unwrap()` if the StoreMeta lock is held.
        // So in here, it's necessary to held the StoreMeta lock when closing the router.
        self.ctx.router.close(region_id);
        self.fsm.stop();

        if is_initialized
            && !merged_by_target
            && meta
                .region_ranges
                .remove(&enc_end_key(self.fsm.peer.region()))
                .is_none()
        {
            panic!("{} meta corruption detected", self.fsm.peer.tag);
        }
        if meta.regions.remove(&region_id).is_none() && !merged_by_target {
            panic!("{} meta corruption detected", self.fsm.peer.tag)
        }

        if self.fsm.peer.local_first_replicate {
            let mut pending_create_peers = self.ctx.pending_create_peers.lock().unwrap();
            if is_initialized {
                assert!(pending_create_peers.get(&region_id).is_none());
            } else {
                // If this region's data in `pending_create_peers` is not equal to `(peer_id, false)`,
                // it means this peer will be replaced by the split one.
                if let Some(status) = pending_create_peers.get(&region_id) {
                    if *status == (self.fsm.peer_id(), false) {
                        pending_create_peers.remove(&region_id);
                    }
                }
            }
        }

        // Clear merge related structures.
        if let Some(&need_atomic) = meta.destroyed_region_for_snap.get(&region_id) {
            if need_atomic {
                panic!(
                    "{} should destroy with target region atomically",
                    self.fsm.peer.tag
                );
            } else {
                let target_region_id = *meta.targets_map.get(&region_id).unwrap();
                let is_ready = meta
                    .atomic_snap_regions
                    .get_mut(&target_region_id)
                    .unwrap()
                    .get_mut(&region_id)
                    .unwrap();
                *is_ready = true;
            }
        }

        meta.pending_merge_targets.remove(&region_id);
        if let Some(target) = meta.targets_map.remove(&region_id) {
            if meta.pending_merge_targets.contains_key(&target) {
                meta.pending_merge_targets
                    .get_mut(&target)
                    .unwrap()
                    .remove(&region_id);
                // When the target doesn't exist(add peer but the store is isolated), source peer decide to destroy by itself.
                // Without target, the `pending_merge_targets` for target won't be removed, so here source peer help target to clear.
                if meta.regions.get(&target).is_none()
                    && meta.pending_merge_targets.get(&target).unwrap().is_empty()
                {
                    meta.pending_merge_targets.remove(&target);
                }
            }
        }
    }

    fn on_ready_change_peer(&mut self, cp: ChangePeer) {
        if cp.conf_change.get_node_id() == raft::INVALID_ID {
            // Apply failed, skip.
            return;
        }

        let change_type = cp.conf_change.get_change_type();
        if cp.index >= self.fsm.peer.raft_group.raft.raft_log.first_index() {
            match self.fsm.peer.raft_group.apply_conf_change(&cp.conf_change) {
                Ok(_) => {}
                // PD could dispatch redundant conf changes.
                Err(raft::Error::NotExists(_, _)) | Err(raft::Error::Exists(_, _)) => {}
                _ => unreachable!(),
            }
        } else {
            // Please take a look at test case test_redundant_conf_change_by_snapshot.
        }

        {
            let mut meta = self.ctx.store_meta.lock().unwrap();
            meta.set_region(&self.ctx.coprocessor_host, cp.region, &mut self.fsm.peer);
        }

        let peer_id = cp.peer.get_id();
        let now = Instant::now();
        match change_type {
            ConfChangeType::AddNode | ConfChangeType::AddLearnerNode => {
                let peer = cp.peer.clone();
                let group_id = self
                    .ctx
                    .global_replication_state
                    .lock()
                    .unwrap()
                    .group
                    .group_id(self.fsm.peer.replication_mode_version, peer.store_id);
                if group_id.unwrap_or(0) != 0 {
                    info!("updating group"; "peer_id" => peer.id, "group_id" => group_id.unwrap());
                    self.fsm
                        .peer
                        .raft_group
                        .raft
                        .assign_commit_groups(&[(peer.id, group_id.unwrap())]);
                }
                if self.fsm.peer.peer_id() == peer_id {
                    self.fsm.peer.peer = peer.clone();
                }

                // Add this peer to cache and heartbeats.
                let id = peer.get_id();
                self.fsm.peer.peer_heartbeats.insert(id, now);
                if self.fsm.peer.is_leader() {
                    // Speed up snapshot instead of waiting another heartbeat.
                    self.fsm.peer.ping();
                    self.fsm.has_ready = true;
                    self.fsm.peer.peers_start_pending_time.push((id, now));
                }
                self.fsm.peer.insert_peer_cache(peer);
            }
            ConfChangeType::RemoveNode => {
                // Remove this peer from cache.
                self.fsm.peer.peer_heartbeats.remove(&peer_id);
                if self.fsm.peer.is_leader() {
                    self.fsm
                        .peer
                        .peers_start_pending_time
                        .retain(|&(p, _)| p != peer_id);
                }
                self.fsm.peer.remove_peer_from_cache(peer_id);
            }
        }

        // In pattern matching above, if the peer is the leader,
        // it will push the change peer into `peers_start_pending_time`
        // without checking if it is duplicated. We move `heartbeat_pd` here
        // to utilize `collect_pending_peers` in `heartbeat_pd` to avoid
        // adding the redundant peer.
        if self.fsm.peer.is_leader() {
            // Notify pd immediately.
            info!(
                "notify pd with change peer region";
                "region_id" => self.fsm.region_id(),
                "peer_id" => self.fsm.peer_id(),
                "region" => ?self.fsm.peer.region(),
            );
            self.fsm.peer.heartbeat_pd(self.ctx);
        }
        let my_peer_id = self.fsm.peer.peer_id();

        let peer = cp.peer;

        // We only care remove itself now.
        if change_type == ConfChangeType::RemoveNode && peer.get_store_id() == self.store_id() {
            if my_peer_id == peer.get_id() {
                self.destroy_peer(false);
            } else {
                panic!(
                    "{} trying to remove unknown peer {:?}",
                    self.fsm.peer.tag, peer
                );
            }
        }
    }

    fn on_ready_compact_log(&mut self, first_index: u64, state: RaftTruncatedState) {
        let total_cnt = self.fsm.peer.last_applying_idx - first_index;
        // the size of current CompactLog command can be ignored.
        let remain_cnt = self.fsm.peer.last_applying_idx - state.get_index() - 1;
        self.fsm.peer.raft_log_size_hint =
            self.fsm.peer.raft_log_size_hint * remain_cnt / total_cnt;
        let compact_to = state.get_index() + 1;
        let task = RaftlogGcTask::gc(
            self.fsm.peer.get_store().get_raft_engine(),
            self.fsm.peer.get_store().get_region_id(),
            self.fsm.peer.last_compacted_idx,
            compact_to,
        );
        self.fsm.peer.last_compacted_idx = compact_to;
        self.fsm.peer.mut_store().compact_to(compact_to);
        if let Err(e) = self.ctx.raftlog_gc_scheduler.schedule(task) {
            error!(
                "failed to schedule compact task";
                "region_id" => self.fsm.region_id(),
                "peer_id" => self.fsm.peer_id(),
                "err" => %e,
            );
        }
    }

    fn on_ready_split_region(
        &mut self,
        derived: metapb::Region,
        regions: Vec<metapb::Region>,
        new_split_regions: HashMap<u64, apply::NewSplitPeer>,
    ) {
        self.register_split_region_check_tick();
        let mut meta = self.ctx.store_meta.lock().unwrap();
        let region_id = derived.get_id();
        meta.set_region(&self.ctx.coprocessor_host, derived, &mut self.fsm.peer);
        self.fsm.peer.post_split();
        let is_leader = self.fsm.peer.is_leader();
        if is_leader {
            self.fsm.peer.heartbeat_pd(self.ctx);
            // Notify pd immediately to let it update the region meta.
            info!(
                "notify pd with split";
                "region_id" => self.fsm.region_id(),
                "peer_id" => self.fsm.peer_id(),
                "split_count" => regions.len(),
            );
            // Now pd only uses ReportBatchSplit for history operation show,
            // so we send it independently here.
            let task = PdTask::ReportBatchSplit {
                regions: regions.to_vec(),
            };
            if let Err(e) = self.ctx.pd_scheduler.schedule(task) {
                error!(
                    "failed to notify pd";
                    "region_id" => self.fsm.region_id(),
                    "peer_id" => self.fsm.peer_id(),
                    "err" => %e,
                );
            }
        }

        let last_key = enc_end_key(regions.last().unwrap());
        if meta.region_ranges.remove(&last_key).is_none() {
            panic!("{} original region should exists", self.fsm.peer.tag);
        }
        // It's not correct anymore, so set it to None to let split checker update it.
        self.fsm.peer.approximate_size = None;
        let last_region_id = regions.last().unwrap().get_id();
        for new_region in regions {
            let new_region_id = new_region.get_id();

            let not_exist = meta
                .region_ranges
                .insert(enc_end_key(&new_region), new_region_id)
                .is_none();
            assert!(not_exist, "[region {}] should not exists", new_region_id);

            if new_region_id == region_id {
                continue;
            }

            // Create new region
            let new_split_peer = new_split_regions.get(&new_region.get_id()).unwrap();
            if new_split_peer.result.is_some() {
                if let Err(e) = self
                    .fsm
                    .peer
                    .mut_store()
                    .clear_extra_split_data(enc_start_key(&new_region), enc_end_key(&new_region))
                {
                    error!(
                        "failed to cleanup extra split data, may leave some dirty data";
                        "region_id" => new_region.get_id(),
                        "err" => ?e,
                        "error_code" => %e.error_code(),
                    );
                }
                continue;
            }

            {
                let mut pending_create_peers = self.ctx.pending_create_peers.lock().unwrap();
                assert_eq!(
                    pending_create_peers.remove(&new_region_id),
                    Some((new_split_peer.peer_id, true))
                );
            }

            // Insert new regions and validation
            info!(
                "insert new region";
                "region_id" => new_region_id,
                "region" => ?new_region,
            );
            if let Some(r) = meta.regions.get(&new_region_id) {
                // Suppose a new node is added by conf change and the snapshot comes slowly.
                // Then, the region splits and the first vote message comes to the new node
                // before the old snapshot, which will create an uninitialized peer on the
                // store. After that, the old snapshot comes, followed with the last split
                // proposal. After it's applied, the uninitialized peer will be met.
                // We can remove this uninitialized peer directly.
                if util::is_region_initialized(r) {
                    panic!(
                        "[region {}] duplicated region {:?} for split region {:?}",
                        new_region_id, r, new_region
                    );
                }
                self.ctx.router.close(new_region_id);
            }

            let (sender, mut new_peer) = match PeerFsm::create(
                self.ctx.store_id(),
                &self.ctx.cfg,
                self.ctx.region_scheduler.clone(),
                self.ctx.engines.clone(),
                &new_region,
            ) {
                Ok((sender, new_peer)) => (sender, new_peer),
                Err(e) => {
                    // peer information is already written into db, can't recover.
                    // there is probably a bug.
                    panic!("create new split region {:?} err {:?}", new_region, e);
                }
            };
            let mut replication_state = self.ctx.global_replication_state.lock().unwrap();
            new_peer.peer.init_replication_mode(&mut *replication_state);
            drop(replication_state);

            let meta_peer = new_peer.peer.peer.clone();

            for p in new_region.get_peers() {
                // Add this peer to cache.
                new_peer.peer.insert_peer_cache(p.clone());
            }

            // New peer derive write flow from parent region,
            // this will be used by balance write flow.
            new_peer.peer.peer_stat = self.fsm.peer.peer_stat.clone();
            let campaigned = new_peer.peer.maybe_campaign(is_leader);
            new_peer.has_ready |= campaigned;

            if is_leader {
                // The new peer is likely to become leader, send a heartbeat immediately to reduce
                // client query miss.
                new_peer.peer.heartbeat_pd(self.ctx);
            }

            new_peer.peer.activate(self.ctx);
            meta.regions.insert(new_region_id, new_region);
            meta.readers
                .insert(new_region_id, ReadDelegate::from_peer(new_peer.get_peer()));
            if last_region_id == new_region_id {
                // To prevent from big region, the right region needs run split
                // check again after split.
                new_peer.peer.size_diff_hint = self.ctx.cfg.region_split_check_diff.0;
            }
            let mailbox = BasicMailbox::new(sender, new_peer);
            self.ctx.router.register(new_region_id, mailbox);
            self.ctx
                .router
                .force_send(new_region_id, PeerMsg::Start)
                .unwrap();

            if !campaigned {
                if let Some(msg) = meta
                    .pending_votes
                    .swap_remove_front(|m| m.get_to_peer() == &meta_peer)
                {
                    if let Err(e) = self
                        .ctx
                        .router
                        .force_send(new_region_id, PeerMsg::RaftMessage(msg))
                    {
                        warn!("handle first requset vote failed"; "region_id" => region_id, "error" => ?e);
                    }
                }
            }
        }
    }

    fn register_merge_check_tick(&mut self) {
        self.schedule_tick(PeerTicks::CHECK_MERGE)
    }

    /// Check if merge target region is staler than the local one in kv engine.
    /// It should be called when target region is not in region map in memory.
    /// If everything is ok, the answer should always be true because PD should ensure all target peers exist.
    /// So if not, error log will be printed and return false.
    fn is_merge_target_region_stale(&self, target_region: &metapb::Region) -> Result<bool> {
        let target_region_id = target_region.get_id();
        let target_peer_id = util::find_peer(target_region, self.ctx.store_id())
            .unwrap()
            .get_id();

        let state_key = keys::region_state_key(target_region_id);
        if let Some(target_state) = self
            .ctx
            .engines
            .kv
            .get_msg_cf::<RegionLocalState>(CF_RAFT, &state_key)?
        {
            if util::is_epoch_stale(
                target_region.get_region_epoch(),
                target_state.get_region().get_region_epoch(),
            ) {
                return Ok(true);
            }
            // The local target region epoch is staler than target region's.
            // In the case where the peer is destroyed by receiving gc msg rather than applying conf change,
            // the epoch may staler but it's legal, so check peer id to assure that.
            if let Some(local_target_peer_id) =
                util::find_peer(target_state.get_region(), self.ctx.store_id()).map(|r| r.get_id())
            {
                match local_target_peer_id.cmp(&target_peer_id) {
                    cmp::Ordering::Equal => {
                        if target_state.get_state() == PeerState::Tombstone {
                            // The local target peer has already been destroyed.
                            return Ok(true);
                        }
                        error!(
                            "the local target peer state is not tombstone in kv engine";
                            "target_peer_id" => target_peer_id,
                            "target_peer_state" => ?target_state.get_state(),
                            "target_region" => ?target_region,
                            "region_id" => self.fsm.region_id(),
                            "peer_id" => self.fsm.peer_id(),
                        );
                    }
                    cmp::Ordering::Greater => {
                        // The local target peer id is greater than the one in target region, but its epoch
                        // is staler than target_region's. That is contradictory.
                        panic!("{} local target peer id {} is greater than the one in target region {}, but its epoch is staler, local target region {:?},
                                    target region {:?}", self.fsm.peer.tag, local_target_peer_id, target_peer_id, target_state.get_region(), target_region);
                    }
                    cmp::Ordering::Less => {
                        error!(
                            "the local target peer id in kv engine is less than the one in target region";
                            "local_target_peer_id" => local_target_peer_id,
                            "target_peer_id" => target_peer_id,
                            "target_region" => ?target_region,
                            "region_id" => self.fsm.region_id(),
                            "peer_id" => self.fsm.peer_id(),
                        );
                    }
                }
            } else {
                // Can't get local target peer id probably because this target peer is removed by applying conf change
                error!(
                    "the local target peer does not exist in target region state";
                    "target_region" => ?target_region,
                    "local_target" => ?target_state.get_region(),
                    "region_id" => self.fsm.region_id(),
                    "peer_id" => self.fsm.peer_id(),
                );
            }
        } else {
            error!(
                "failed to load target peer's RegionLocalState from kv engine";
                "target_peer_id" => target_peer_id,
                "target_region" => ?target_region,
                "region_id" => self.fsm.region_id(),
                "peer_id" => self.fsm.peer_id(),
            );
        }
        Ok(false)
    }

    fn validate_merge_peer(&self, target_region: &metapb::Region) -> Result<bool> {
        let target_region_id = target_region.get_id();
        let exist_region = {
            let meta = self.ctx.store_meta.lock().unwrap();
            meta.regions.get(&target_region_id).cloned()
        };
        if let Some(r) = exist_region {
            let exist_epoch = r.get_region_epoch();
            let expect_epoch = target_region.get_region_epoch();
            // exist_epoch > expect_epoch
            if util::is_epoch_stale(expect_epoch, exist_epoch) {
                return Err(box_err!(
                    "target region changed {:?} -> {:?}",
                    target_region,
                    r
                ));
            }
            // exist_epoch < expect_epoch
            if util::is_epoch_stale(exist_epoch, expect_epoch) {
                info!(
                    "target region still not catch up, skip.";
                    "region_id" => self.fsm.region_id(),
                    "peer_id" => self.fsm.peer_id(),
                    "target_region" => ?target_region,
                    "exist_region" => ?r,
                );
                return Ok(false);
            }
            return Ok(true);
        }

        // All of the target peers must exist before merging which is guaranteed by PD.
        // Now the target peer is not in region map.
        match self.is_merge_target_region_stale(target_region) {
            Err(e) => {
                error!(
                    "failed to load region state, ignore";
                    "region_id" => self.fsm.region_id(),
                    "peer_id" => self.fsm.peer_id(),
                    "err" => %e,
                    "target_region_id" => target_region_id,
                    "error_code" => %e.error_code(),
                );
                Ok(false)
            }
            Ok(true) => Err(box_err!("region {} is destroyed", target_region_id)),
            Ok(false) => {
                if self.ctx.cfg.dev_assert {
                    panic!(
                        "something is wrong, maybe PD do not ensure all target peers exist before merging"
                    );
                }
                error!("something is wrong, maybe PD do not ensure all target peers exist before merging");
                Ok(false)
            }
        }
    }

    fn schedule_merge(&mut self) -> Result<()> {
        fail_point!("on_schedule_merge", |_| Ok(()));
        let (request, target_id) = {
            let state = self.fsm.peer.pending_merge_state.as_ref().unwrap();
            let expect_region = state.get_target();
            if !self.validate_merge_peer(expect_region)? {
                // Wait till next round.
                return Ok(());
            }
            let target_id = expect_region.get_id();
            let sibling_region = expect_region;

            let (min_index, _) = self.fsm.peer.get_min_progress()?;
            let low = cmp::max(min_index + 1, state.get_min_index());
            // TODO: move this into raft module.
            // > over >= to include the PrepareMerge proposal.
            let entries = if low > state.get_commit() {
                vec![]
            } else {
                match self
                    .fsm
                    .peer
                    .get_store()
                    .entries(low, state.get_commit() + 1, NO_LIMIT)
                {
                    Ok(ents) => ents,
                    Err(e) => panic!(
                        "[region {}] {} failed to get merge entires: {:?}, low:{}, commit: {}",
                        self.fsm.region_id(),
                        self.fsm.peer_id(),
                        e,
                        low,
                        state.get_commit()
                    ),
                }
            };

            let sibling_peer = util::find_peer(&sibling_region, self.store_id()).unwrap();
            let mut request = new_admin_request(sibling_region.get_id(), sibling_peer.clone());
            request
                .mut_header()
                .set_region_epoch(sibling_region.get_region_epoch().clone());
            let mut admin = AdminRequest::default();
            admin.set_cmd_type(AdminCmdType::CommitMerge);
            admin
                .mut_commit_merge()
                .set_source(self.fsm.peer.region().clone());
            admin.mut_commit_merge().set_commit(state.get_commit());
            admin.mut_commit_merge().set_entries(entries.into());
            request.set_admin_request(admin);
            (request, target_id)
        };
        // Please note that, here assumes that the unit of network isolation is store rather than
        // peer. So a quorum stores of source region should also be the quorum stores of target
        // region. Otherwise we need to enable proposal forwarding.
        self.ctx
            .router
            .force_send(
                target_id,
                PeerMsg::RaftCommand(RaftCommand::new(request, Callback::None)),
            )
            .map_err(|_| Error::RegionNotFound(target_id))
    }

    fn rollback_merge(&mut self) {
        let req = {
            let state = self.fsm.peer.pending_merge_state.as_ref().unwrap();
            let mut request =
                new_admin_request(self.fsm.peer.region().get_id(), self.fsm.peer.peer.clone());
            request
                .mut_header()
                .set_region_epoch(self.fsm.peer.region().get_region_epoch().clone());
            let mut admin = AdminRequest::default();
            admin.set_cmd_type(AdminCmdType::RollbackMerge);
            admin.mut_rollback_merge().set_commit(state.get_commit());
            request.set_admin_request(admin);
            request
        };
        self.propose_raft_command(req, Callback::None);
    }

    fn on_check_merge(&mut self) {
        if self.fsm.stopped
            || self.fsm.peer.pending_remove
            || self.fsm.peer.pending_merge_state.is_none()
        {
            return;
        }
        self.register_merge_check_tick();
        fail_point!(
            "on_check_merge_not_1001",
            self.fsm.peer_id() != 1001,
            |_| {}
        );
        if let Err(e) = self.schedule_merge() {
            if self.fsm.peer.is_leader() {
                self.fsm
                    .peer
                    .add_want_rollback_merge_peer(self.fsm.peer_id());
                if self.fsm.peer.want_rollback_merge_peers.len()
                    >= raft::majority(
                        self.fsm
                            .peer
                            .raft_group
                            .status()
                            .progress
                            .unwrap()
                            .voter_ids()
                            .len(),
                    )
                {
                    info!(
                        "failed to schedule merge, rollback";
                        "region_id" => self.fsm.region_id(),
                        "peer_id" => self.fsm.peer_id(),
                        "err" => %e,
                        "error_code" => %e.error_code(),
                    );
                    self.rollback_merge();
                }
            } else if !is_learner(&self.fsm.peer.peer) {
                info!(
                    "want to rollback merge";
                    "region_id" => self.fsm.region_id(),
                    "peer_id" => self.fsm.peer_id(),
                    "leader_id" => self.fsm.peer.leader_id(),
                    "err" => %e,
                    "error_code" => %e.error_code(),
                );
                if self.fsm.peer.leader_id() != raft::INVALID_ID {
                    self.fsm.peer.send_want_rollback_merge(
                        self.fsm
                            .peer
                            .pending_merge_state
                            .as_ref()
                            .unwrap()
                            .get_commit(),
                        &mut self.ctx,
                    );
                }
            }
        }
    }

    fn on_ready_prepare_merge(&mut self, region: metapb::Region, state: MergeState) {
        {
            let mut meta = self.ctx.store_meta.lock().unwrap();
            meta.set_region(&self.ctx.coprocessor_host, region, &mut self.fsm.peer);
        }

        self.fsm.peer.pending_merge_state = Some(state);
        let state = self.fsm.peer.pending_merge_state.as_ref().unwrap();

        if let Some(ref catch_up_logs) = self.fsm.peer.catch_up_logs {
            if state.get_commit() == catch_up_logs.merge.get_commit() {
                assert_eq!(state.get_target().get_id(), catch_up_logs.target_region_id);
                // Indicate that `on_catch_up_logs_for_merge` has already executed.
                // Mark pending_remove because its apply fsm will be destroyed.
                self.fsm.peer.pending_remove = true;
                // Send CatchUpLogs back to destroy source apply fsm,
                // then it will send `Noop` to trigger target apply fsm.
                self.ctx.apply_router.schedule_task(
                    self.fsm.region_id(),
                    ApplyTask::LogsUpToDate(self.fsm.peer.catch_up_logs.take().unwrap()),
                );
                return;
            }
        }

        self.on_check_merge();
    }

    fn on_catch_up_logs_for_merge(&mut self, mut catch_up_logs: CatchUpLogs) {
        let region_id = self.fsm.region_id();
        assert_eq!(region_id, catch_up_logs.merge.get_source().get_id());

        if let Some(ref cul) = self.fsm.peer.catch_up_logs {
            panic!(
                "{} get catch_up_logs from {} but has already got from {}",
                self.fsm.peer.tag, catch_up_logs.target_region_id, cul.target_region_id
            )
        }

        if let Some(ref pending_merge_state) = self.fsm.peer.pending_merge_state {
            if pending_merge_state.get_commit() == catch_up_logs.merge.get_commit() {
                assert_eq!(
                    pending_merge_state.get_target().get_id(),
                    catch_up_logs.target_region_id
                );
                // Indicate that `on_ready_prepare_merge` has already executed.
                // Mark pending_remove because its apply fsm will be destroyed.
                self.fsm.peer.pending_remove = true;
                // Just for saving memory.
                catch_up_logs.merge.clear_entries();
                // Send CatchUpLogs back to destroy source apply fsm,
                // then it will send `Noop` to trigger target apply fsm.
                self.ctx
                    .apply_router
                    .schedule_task(region_id, ApplyTask::LogsUpToDate(catch_up_logs));
                return;
            }
        }

        // Directly append these logs to raft log and then commit them.
        match self
            .fsm
            .peer
            .maybe_append_merge_entries(&catch_up_logs.merge)
        {
            Some(last_index) => {
                info!(
                    "append and commit entries to source region";
                    "region_id" => region_id,
                    "peer_id" => self.fsm.peer.peer_id(),
                    "last_index" => last_index,
                );
                // Now it has some committed entries, so mark it to take `Ready` in next round.
                self.fsm.has_ready = true;
            }
            None => {
                info!(
                    "no need to catch up logs";
                    "region_id" => region_id,
                    "peer_id" => self.fsm.peer.peer_id(),
                );
            }
        }
        // Just for saving memory.
        catch_up_logs.merge.clear_entries();
        self.fsm.peer.catch_up_logs = Some(catch_up_logs);
    }

    fn on_ready_commit_merge(&mut self, region: metapb::Region, source: metapb::Region) {
        self.register_split_region_check_tick();
        let mut meta = self.ctx.store_meta.lock().unwrap();

        let prev = meta.region_ranges.remove(&enc_end_key(&source));
        assert_eq!(prev, Some(source.get_id()));
        let prev = if region.get_end_key() == source.get_end_key() {
            meta.region_ranges.remove(&enc_start_key(&source))
        } else {
            meta.region_ranges.remove(&enc_end_key(&region))
        };
        if prev != Some(region.get_id()) {
            panic!(
                "{} meta corrupted: prev: {:?}, ranges: {:?}",
                self.fsm.peer.tag, prev, meta.region_ranges
            );
        }
        meta.region_ranges
            .insert(enc_end_key(&region), region.get_id());
        assert!(meta.regions.remove(&source.get_id()).is_some());
        meta.set_region(&self.ctx.coprocessor_host, region, &mut self.fsm.peer);
        let reader = meta.readers.remove(&source.get_id()).unwrap();
        reader.mark_invalid();

        // If a follower merges into a leader, a more recent read may happen
        // on the leader of the follower. So max ts should be updated after
        // a region merge.
        self.fsm
            .peer
            .require_updating_max_ts(&self.ctx.pd_scheduler);

        drop(meta);

        // make approximate size and keys updated in time.
        // the reason why follower need to update is that there is a issue that after merge
        // and then transfer leader, the new leader may have stale size and keys.
        self.fsm.peer.size_diff_hint = self.ctx.cfg.region_split_check_diff.0;
        if self.fsm.peer.is_leader() {
            info!(
                "notify pd with merge";
                "region_id" => self.fsm.region_id(),
                "peer_id" => self.fsm.peer_id(),
                "source_region" => ?source,
                "target_region" => ?self.fsm.peer.region(),
            );
            self.fsm.peer.heartbeat_pd(self.ctx);
        }
        if let Err(e) = self.ctx.router.force_send(
            source.get_id(),
            PeerMsg::SignificantMsg(SignificantMsg::MergeResult {
                target_region_id: self.fsm.region_id(),
                target: self.fsm.peer.peer.clone(),
                result: MergeResultKind::FromTargetLog,
            }),
        ) {
            if !self.ctx.router.is_shutdown() {
                panic!(
                    "{} failed to send merge result(FromTargetLog) to source region {}, err {}",
                    self.fsm.peer.tag,
                    source.get_id(),
                    e
                );
            }
        }
    }

    /// Handle rollbacking Merge result.
    ///
    /// If commit is 0, it means that Merge is rollbacked by a snapshot; otherwise
    /// it's rollbacked by a proposal, and its value should be equal to the commit
    /// index of previous PrepareMerge.
    fn on_ready_rollback_merge(&mut self, commit: u64, region: Option<metapb::Region>) {
        let pending_commit = self
            .fsm
            .peer
            .pending_merge_state
            .as_ref()
            .unwrap()
            .get_commit();
        if commit != 0 && pending_commit != commit {
            panic!(
                "{} rollbacks a wrong merge: {} != {}",
                self.fsm.peer.tag, pending_commit, commit
            );
        }
        // Clear merge releted data
        self.fsm.peer.pending_merge_state = None;
        self.fsm.peer.want_rollback_merge_peers.clear();

        if let Some(r) = region {
            let mut meta = self.ctx.store_meta.lock().unwrap();
            meta.set_region(&self.ctx.coprocessor_host, r, &mut self.fsm.peer);
        }
        if self.fsm.peer.is_leader() {
            info!(
                "notify pd with rollback merge";
                "region_id" => self.fsm.region_id(),
                "peer_id" => self.fsm.peer_id(),
                "commit_index" => commit,
            );
            self.fsm.peer.heartbeat_pd(self.ctx);
        }
    }

    fn on_merge_result(
        &mut self,
        target_region_id: u64,
        target: metapb::Peer,
        result: MergeResultKind,
    ) {
        let exists = self
            .fsm
            .peer
            .pending_merge_state
            .as_ref()
            .map_or(true, |s| s.get_target().get_peers().contains(&target));
        if !exists {
            panic!(
                "{} unexpected merge result: {:?} {:?} {:?}",
                self.fsm.peer.tag, self.fsm.peer.pending_merge_state, target, result
            );
        }
        // Because of the checking before proposing `PrepareMerge`, which is
        // no `CompactLog` proposal between the smallest commit index and the latest index.
        // If the merge succeed, all source peers are impossible in apply snapshot state
        // and must be initialized.
        {
            let meta = self.ctx.store_meta.lock().unwrap();
            if meta.atomic_snap_regions.contains_key(&self.region_id()) {
                panic!(
                    "{} is applying atomic snapshot on getting merge result, target region id {}, target peer {:?}, merge result type {:?}",
                    self.fsm.peer.tag, target_region_id, target, result
                );
            }
        }
        if self.fsm.peer.is_applying_snapshot() {
            panic!(
                "{} is applying snapshot on getting merge result, target region id {}, target peer {:?}, merge result type {:?}",
                self.fsm.peer.tag, target_region_id, target, result
            );
        }
        if !self.fsm.peer.is_initialized() {
            panic!(
                "{} is not initialized on getting merge result, target region id {}, target peer {:?}, merge result type {:?}",
                self.fsm.peer.tag, target_region_id, target, result
            );
        }
        match result {
            MergeResultKind::FromTargetLog => {
                info!(
                    "merge finished";
                    "region_id" => self.fsm.region_id(),
                    "peer_id" => self.fsm.peer_id(),
                    "target_region" => ?self.fsm.peer.pending_merge_state.as_ref().unwrap().target,
                );
                self.destroy_peer(true);
            }
            MergeResultKind::FromTargetSnapshotStep1 => {
                info!(
                    "merge finished with target snapshot";
                    "region_id" => self.fsm.region_id(),
                    "peer_id" => self.fsm.peer_id(),
                    "target_region_id" => target_region_id,
                );
                self.fsm.peer.pending_remove = true;
                // Destroy apply fsm at first
                self.ctx.apply_router.schedule_task(
                    self.fsm.region_id(),
                    ApplyTask::destroy(self.fsm.region_id(), true),
                );
            }
            MergeResultKind::FromTargetSnapshotStep2 => {
                // `merge_by_target` is true because this region's range already belongs to
                // its target region so we must not clear data otherwise its target region's
                // data will corrupt.
                self.destroy_peer(true);
            }
            MergeResultKind::Stale => {
                self.on_stale_merge(target_region_id);
            }
        };
    }

    fn on_stale_merge(&mut self, target_region_id: u64) {
        if self.fsm.peer.pending_remove {
            return;
        }
        info!(
            "successful merge can't be continued, try to gc stale peer";
            "region_id" => self.fsm.region_id(),
            "peer_id" => self.fsm.peer_id(),
            "target_region_id" => target_region_id,
            "merge_state" => ?self.fsm.peer.pending_merge_state,
        );
        // Because of the checking before proposing `PrepareMerge`, which is
        // no `CompactLog` proposal between the smallest commit index and the latest index.
        // If the merge succeed, all source peers are impossible in apply snapshot state
        // and must be initialized.
        // So `maybe_destroy` must succeed here.
        let job = self.fsm.peer.maybe_destroy(&self.ctx).unwrap();
        self.handle_destroy_peer(job);
    }

    fn on_ready_apply_snapshot(&mut self, apply_result: ApplySnapResult) {
        let prev_region = apply_result.prev_region;
        let region = apply_result.region;

        info!(
            "snapshot is applied";
            "region_id" => self.fsm.region_id(),
            "peer_id" => self.fsm.peer_id(),
            "region" => ?region,
        );

        if prev_region.get_peers() != region.get_peers() {
            let mut state = self.ctx.global_replication_state.lock().unwrap();
            let gb = state
                .calculate_commit_group(self.fsm.peer.replication_mode_version, region.get_peers());
            self.fsm.peer.raft_group.raft.clear_commit_group();
            self.fsm.peer.raft_group.raft.assign_commit_groups(gb);
        }

        let mut meta = self.ctx.store_meta.lock().unwrap();
        debug!(
            "check snapshot range";
            "region_id" => self.fsm.region_id(),
            "peer_id" => self.fsm.peer_id(),
            "prev_region" => ?prev_region,
        );

        // Remove this region's snapshot region from the `pending_snapshot_regions`
        // The `pending_snapshot_regions` is only used to occupy the key range, so if this
        // peer is added to `region_ranges`, it can be remove from `pending_snapshot_regions`
        meta.pending_snapshot_regions
            .retain(|r| self.fsm.region_id() != r.get_id());

        // Remove its source peers' metadata
        for r in &apply_result.destroyed_regions {
            let prev = meta.region_ranges.remove(&enc_end_key(&r));
            assert_eq!(prev, Some(r.get_id()));
            assert!(meta.regions.remove(&r.get_id()).is_some());
            let reader = meta.readers.remove(&r.get_id()).unwrap();
            reader.mark_invalid();
        }
        // Remove the data from `atomic_snap_regions` and `destroyed_region_for_snap`
        // which are added before applying snapshot
        if let Some(wait_destroy_regions) = meta.atomic_snap_regions.remove(&self.fsm.region_id()) {
            for (source_region_id, _) in wait_destroy_regions {
                assert_eq!(
                    meta.destroyed_region_for_snap
                        .remove(&source_region_id)
                        .is_some(),
                    true
                );
            }
        }

        if util::is_region_initialized(&prev_region) {
            info!(
                "region changed after applying snapshot";
                "region_id" => self.fsm.region_id(),
                "peer_id" => self.fsm.peer_id(),
                "prev_region" => ?prev_region,
                "region" => ?region,
            );
            let prev = meta.region_ranges.remove(&enc_end_key(&prev_region));
            if prev != Some(region.get_id()) {
                panic!(
                    "{} meta corrupted, expect {:?} got {:?}",
                    self.fsm.peer.tag, prev_region, prev,
                );
            }
        } else if self.fsm.peer.local_first_replicate {
            // This peer is uninitialized previously.
            // More accurately, the `RegionLocalState` has been persisted so the data can be removed from `pending_create_peers`.
            let mut pending_create_peers = self.ctx.pending_create_peers.lock().unwrap();
            assert_eq!(
                pending_create_peers.remove(&self.fsm.region_id()),
                Some((self.fsm.peer_id(), false))
            );
        }

        if let Some(r) = meta
            .region_ranges
            .insert(enc_end_key(&region), region.get_id())
        {
            panic!("{} unexpected region {:?}", self.fsm.peer.tag, r);
        }
        let prev = meta.regions.insert(region.get_id(), region);
        assert_eq!(prev, Some(prev_region));

        drop(meta);

        for r in &apply_result.destroyed_regions {
            if let Err(e) = self.ctx.router.force_send(
                r.get_id(),
                PeerMsg::SignificantMsg(SignificantMsg::MergeResult {
                    target_region_id: self.fsm.region_id(),
                    target: self.fsm.peer.peer.clone(),
                    result: MergeResultKind::FromTargetSnapshotStep2,
                }),
            ) {
                if !self.ctx.router.is_shutdown() {
                    panic!("{} failed to send merge result(FromTargetSnapshotStep2) to source region {}, err {}", self.fsm.peer.tag, r.get_id(), e);
                }
            }
        }
    }

    fn on_ready_result(
        &mut self,
        exec_results: &mut VecDeque<ExecResult<EK::Snapshot>>,
        metrics: &ApplyMetrics,
    ) {
        // handle executing committed log results
        while let Some(result) = exec_results.pop_front() {
            match result {
                ExecResult::ChangePeer(cp) => self.on_ready_change_peer(cp),
                ExecResult::CompactLog { first_index, state } => {
                    self.on_ready_compact_log(first_index, state)
                }
                ExecResult::SplitRegion {
                    derived,
                    regions,
                    new_split_regions,
                } => self.on_ready_split_region(derived, regions, new_split_regions),
                ExecResult::PrepareMerge { region, state } => {
                    self.on_ready_prepare_merge(region, state)
                }
                ExecResult::CommitMerge { region, source } => {
                    self.on_ready_commit_merge(region.clone(), source.clone())
                }
                ExecResult::RollbackMerge { region, commit } => {
                    self.on_ready_rollback_merge(commit, Some(region))
                }
                ExecResult::ComputeHash {
                    region,
                    index,
                    context,
                    snap,
                } => self.on_ready_compute_hash(region, index, context, snap),
                ExecResult::VerifyHash {
                    index,
                    context,
                    hash,
                } => self.on_ready_verify_hash(index, context, hash),
                ExecResult::DeleteRange { .. } => {
                    // TODO: clean user properties?
                }
                ExecResult::IngestSst { ssts } => self.on_ingest_sst_result(ssts),
            }
        }

        // Update metrics only when all exec_results are finished in case the metrics is counted multiple times
        // when waiting for commit merge
        self.ctx.store_stat.lock_cf_bytes_written += metrics.lock_cf_written_bytes;
        self.ctx.store_stat.engine_total_bytes_written += metrics.written_bytes;
        self.ctx.store_stat.engine_total_keys_written += metrics.written_keys;
    }

    /// Check if a request is valid if it has valid prepare_merge/commit_merge proposal.
    fn check_merge_proposal(&self, msg: &mut RaftCmdRequest) -> Result<()> {
        if !msg.get_admin_request().has_prepare_merge()
            && !msg.get_admin_request().has_commit_merge()
        {
            return Ok(());
        }

        let region = self.fsm.peer.region();
        if msg.get_admin_request().has_prepare_merge() {
            let target_region = msg.get_admin_request().get_prepare_merge().get_target();
            {
                let meta = self.ctx.store_meta.lock().unwrap();
                match meta.regions.get(&target_region.get_id()) {
                    Some(r) => {
                        if r != target_region {
                            return Err(box_err!(
                                "target region not matched, skip proposing: {:?} != {:?}",
                                r,
                                target_region
                            ));
                        }
                    }
                    None => {
                        return Err(box_err!(
                            "target region {} doesn't exist.",
                            target_region.get_id()
                        ));
                    }
                }
            }
            if !util::is_sibling_regions(target_region, region) {
                return Err(box_err!(
                    "{:?} and {:?} are not sibling, skip proposing.",
                    target_region,
                    region
                ));
            }
            if !util::region_on_same_stores(target_region, region) {
                return Err(box_err!(
                    "peers doesn't match {:?} != {:?}, reject merge",
                    region.get_peers(),
                    target_region.get_peers()
                ));
            }
        } else {
            let source_region = msg.get_admin_request().get_commit_merge().get_source();
            if !util::is_sibling_regions(source_region, region) {
                return Err(box_err!(
                    "{:?} and {:?} should be sibling",
                    source_region,
                    region
                ));
            }
            if !util::region_on_same_stores(source_region, region) {
                return Err(box_err!(
                    "peers not matched: {:?} {:?}",
                    source_region,
                    region
                ));
            }
        }

        Ok(())
    }

    fn pre_propose_raft_command(
        &mut self,
        msg: &RaftCmdRequest,
    ) -> Result<Option<RaftCmdResponse>> {
        // Check store_id, make sure that the msg is dispatched to the right place.
        if let Err(e) = util::check_store_id(msg, self.store_id()) {
            self.ctx.raft_metrics.invalid_proposal.mismatch_store_id += 1;
            return Err(e);
        }
        if msg.has_status_request() {
            // For status commands, we handle it here directly.
            let resp = self.execute_status_command(msg)?;
            return Ok(Some(resp));
        }

        // Check whether the store has the right peer to handle the request.
        let region_id = self.region_id();
        let leader_id = self.fsm.peer.leader_id();
        let request = msg.get_requests();

        // ReadIndex can be processed on the replicas.
        let is_read_index_request =
            request.len() == 1 && request[0].get_cmd_type() == CmdType::ReadIndex;
        let mut read_only = true;
        for r in msg.get_requests() {
            match r.get_cmd_type() {
                CmdType::Get | CmdType::Snap | CmdType::ReadIndex => (),
                _ => read_only = false,
            }
        }
        let allow_replica_read = read_only && msg.get_header().get_replica_read();
        if !(self.fsm.peer.is_leader() || is_read_index_request || allow_replica_read) {
            self.ctx.raft_metrics.invalid_proposal.not_leader += 1;
            let leader = self.fsm.peer.get_peer_from_cache(leader_id);
            self.fsm.group_state = GroupState::Chaos;
            self.register_raft_base_tick();
            return Err(Error::NotLeader(region_id, leader));
        }
        // peer_id must be the same as peer's.
        if let Err(e) = util::check_peer_id(msg, self.fsm.peer.peer_id()) {
            self.ctx.raft_metrics.invalid_proposal.mismatch_peer_id += 1;
            return Err(e);
        }
        // check whether the peer is initialized.
        if !self.fsm.peer.is_initialized() {
            self.ctx
                .raft_metrics
                .invalid_proposal
                .region_not_initialized += 1;
            return Err(Error::RegionNotInitialized(region_id));
        }
        // If the peer is applying snapshot, it may drop some sending messages, that could
        // make clients wait for response until timeout.
        if self.fsm.peer.is_applying_snapshot() {
            self.ctx.raft_metrics.invalid_proposal.is_applying_snapshot += 1;
            // TODO: replace to a more suitable error.
            return Err(Error::Other(box_err!(
                "{} peer is applying snapshot",
                self.fsm.peer.tag
            )));
        }
        // Check whether the term is stale.
        if let Err(e) = util::check_term(msg, self.fsm.peer.term()) {
            self.ctx.raft_metrics.invalid_proposal.stale_command += 1;
            return Err(e);
        }

        match util::check_region_epoch(msg, self.fsm.peer.region(), true) {
            Err(Error::EpochNotMatch(msg, mut new_regions)) => {
                // Attach the region which might be split from the current region. But it doesn't
                // matter if the region is not split from the current region. If the region meta
                // received by the TiKV driver is newer than the meta cached in the driver, the meta is
                // updated.
                let sibling_region = self.find_sibling_region();
                if let Some(sibling_region) = sibling_region {
                    new_regions.push(sibling_region);
                }
                self.ctx.raft_metrics.invalid_proposal.epoch_not_match += 1;
                Err(Error::EpochNotMatch(msg, new_regions))
            }
            Err(e) => Err(e),
            Ok(()) => Ok(None),
        }
    }

    fn propose_raft_command(&mut self, mut msg: RaftCmdRequest, cb: Callback<EK::Snapshot>) {
        match self.pre_propose_raft_command(&msg) {
            Ok(Some(resp)) => {
                cb.invoke_with_response(resp);
                return;
            }
            Err(e) => {
                debug!(
                    "failed to propose";
                    "region_id" => self.region_id(),
                    "peer_id" => self.fsm.peer_id(),
                    "message" => ?msg,
                    "err" => %e,
                );
                cb.invoke_with_response(new_error(e));
                return;
            }
            _ => (),
        }

        if self.fsm.peer.pending_remove {
            apply::notify_req_region_removed(self.region_id(), cb);
            return;
        }

        if let Err(e) = self.check_merge_proposal(&mut msg) {
            warn!(
                "failed to propose merge";
                "region_id" => self.region_id(),
                "peer_id" => self.fsm.peer_id(),
                "message" => ?msg,
                "err" => %e,
                "error_code" => %e.error_code(),
            );
            cb.invoke_with_response(new_error(e));
            return;
        }

        // Note:
        // The peer that is being checked is a leader. It might step down to be a follower later. It
        // doesn't matter whether the peer is a leader or not. If it's not a leader, the proposing
        // command log entry can't be committed.

        let mut resp = RaftCmdResponse::default();
        let term = self.fsm.peer.term();
        bind_term(&mut resp, term);
        if self.fsm.peer.propose(self.ctx, cb, msg, resp) {
            self.fsm.has_ready = true;
        }

        if self.fsm.peer.should_wake_up {
            self.reset_raft_tick(GroupState::Ordered);
        }

        self.register_pd_heartbeat_tick();

        // TODO: add timeout, if the command is not applied after timeout,
        // we will call the callback with timeout error.
    }

    fn find_sibling_region(&self) -> Option<Region> {
        let start = if self.ctx.cfg.right_derive_when_split {
            Included(enc_start_key(self.fsm.peer.region()))
        } else {
            Excluded(enc_end_key(self.fsm.peer.region()))
        };
        let meta = self.ctx.store_meta.lock().unwrap();
        meta.region_ranges
            .range((start, Unbounded::<Vec<u8>>))
            .next()
            .map(|(_, region_id)| meta.regions[region_id].to_owned())
    }

    fn register_raft_gc_log_tick(&mut self) {
        self.schedule_tick(PeerTicks::RAFT_LOG_GC)
    }

    #[allow(clippy::if_same_then_else)]
    fn on_raft_gc_log_tick(&mut self, force_compact: bool) {
        if !self.fsm.peer.get_store().is_cache_empty() || !self.ctx.cfg.hibernate_regions {
            self.register_raft_gc_log_tick();
        }
        debug_assert!(!self.fsm.stopped);
        fail_point!("on_raft_gc_log_tick", |_| {});

        // As leader, we would not keep caches for the peers that didn't response heartbeat in the
        // last few seconds. That happens probably because another TiKV is down. In this case if we
        // do not clean up the cache, it may keep growing.
        let drop_cache_duration =
            self.ctx.cfg.raft_heartbeat_interval() + self.ctx.cfg.raft_entry_cache_life_time.0;
        let cache_alive_limit = Instant::now() - drop_cache_duration;

        let mut total_gc_logs = 0;

        let applied_idx = self.fsm.peer.get_store().applied_index();
        if !self.fsm.peer.is_leader() {
            self.fsm.peer.mut_store().compact_to(applied_idx + 1);
            return;
        }

        // Leader will replicate the compact log command to followers,
        // If we use current replicated_index (like 10) as the compact index,
        // when we replicate this log, the newest replicated_index will be 11,
        // but we only compact the log to 10, not 11, at that time,
        // the first index is 10, and replicated_index is 11, with an extra log,
        // and we will do compact again with compact index 11, in cycles...
        // So we introduce a threshold, if replicated index - first index > threshold,
        // we will try to compact log.
        // raft log entries[..............................................]
        //                  ^                                       ^
        //                  |-----------------threshold------------ |
        //              first_index                         replicated_index
        // `alive_cache_idx` is the smallest `replicated_index` of healthy up nodes.
        // `alive_cache_idx` is only used to gc cache.
        let truncated_idx = self.fsm.peer.get_store().truncated_index();
        let last_idx = self.fsm.peer.get_store().last_index();
        let (mut replicated_idx, mut alive_cache_idx) = (last_idx, last_idx);
        for (peer_id, p) in self.fsm.peer.raft_group.raft.prs().iter() {
            if replicated_idx > p.matched {
                replicated_idx = p.matched;
            }
            if let Some(last_heartbeat) = self.fsm.peer.peer_heartbeats.get(peer_id) {
                if alive_cache_idx > p.matched
                    && p.matched >= truncated_idx
                    && *last_heartbeat > cache_alive_limit
                {
                    alive_cache_idx = p.matched;
                }
            }
        }
        // When an election happened or a new peer is added, replicated_idx can be 0.
        if replicated_idx > 0 {
            assert!(
                last_idx >= replicated_idx,
                "expect last index {} >= replicated index {}",
                last_idx,
                replicated_idx
            );
            REGION_MAX_LOG_LAG.observe((last_idx - replicated_idx) as f64);
        }
        self.fsm
            .peer
            .mut_store()
            .maybe_gc_cache(alive_cache_idx, applied_idx);

        let first_idx = self.fsm.peer.get_store().first_index();

        let mut compact_idx = if force_compact
            // Too many logs between applied index and first index.
            || (applied_idx > first_idx && applied_idx - first_idx >= self.ctx.cfg.raft_log_gc_count_limit)
            // Raft log size ecceeds the limit.
            || (self.fsm.peer.raft_log_size_hint >= self.ctx.cfg.raft_log_gc_size_limit.0)
        {
            applied_idx
        } else if replicated_idx < first_idx || last_idx - first_idx < 3 {
            // In the current implementation one compaction can't delete all stale Raft logs.
            // There will be at least 3 entries left after one compaction:
            // |------------- entries needs to be compacted ----------|
            // [entries...][the entry at `compact_idx`][the last entry][new compaction entry]
            //             |-------------------- entries will be left ----------------------|
            return;
        } else if replicated_idx - first_idx < self.ctx.cfg.raft_log_gc_threshold
            && self.fsm.skip_gc_raft_log_ticks < self.ctx.cfg.raft_log_reserve_max_ticks
        {
            // Logs will only be kept `max_ticks` * `raft_log_gc_tick_interval`.
            self.fsm.skip_gc_raft_log_ticks += 1;
            self.register_raft_gc_log_tick();
            return;
        } else {
            replicated_idx
        };
        assert!(compact_idx >= first_idx);
        // Have no idea why subtract 1 here, but original code did this by magic.
        compact_idx -= 1;
        if compact_idx < first_idx {
            // In case compact_idx == first_idx before subtraction.
            return;
        }
        total_gc_logs += compact_idx - first_idx;

        // Create a compact log request and notify directly.
        let region_id = self.fsm.peer.region().get_id();
        let peer = self.fsm.peer.peer.clone();
        let term = self.fsm.peer.get_index_term(compact_idx);
        let request = new_compact_log_request(region_id, peer, compact_idx, term);
        self.propose_raft_command(request, Callback::None);

        self.fsm.skip_gc_raft_log_ticks = 0;
        self.register_raft_gc_log_tick();
        PEER_GC_RAFT_LOG_COUNTER.inc_by(total_gc_logs as i64);
    }

    fn register_split_region_check_tick(&mut self) {
        self.schedule_tick(PeerTicks::SPLIT_REGION_CHECK)
    }

    #[inline]
    fn region_split_skip_max_count(&self) -> usize {
        fail_point!("region_split_skip_max_count", |_| { usize::max_value() });
        REGION_SPLIT_SKIP_MAX_COUNT
    }

    fn on_split_region_check_tick(&mut self) {
        if !self.ctx.cfg.hibernate_regions {
            self.register_split_region_check_tick();
        }
        if !self.fsm.peer.is_leader() {
            return;
        }

        // To avoid frequent scan, we only add new scan tasks if all previous tasks
        // have finished.
        // TODO: check whether a gc progress has been started.
        if self.ctx.split_check_scheduler.is_busy() {
            self.register_split_region_check_tick();
            return;
        }

        // When restart, the approximate size will be None. The split check will first
        // check the region size, and then check whether the region should split. This
        // should work even if we change the region max size.
        // If peer says should update approximate size, update region size and check
        // whether the region should split.
        if self.fsm.peer.approximate_size.is_some()
            && self.fsm.peer.compaction_declined_bytes < self.ctx.cfg.region_split_check_diff.0
            && self.fsm.peer.size_diff_hint < self.ctx.cfg.region_split_check_diff.0
        {
            return;
        }

        // bulk insert too fast may cause snapshot stale very soon, worst case it stale before
        // sending. so when snapshot is generating or sending, skip split check at most 3 times.
        // There is a trade off between region size and snapshot success rate. Split check is
        // triggered every 10 seconds. If a snapshot can't be generated in 30 seconds, it might be
        // just too large to be generated. Split it into smaller size can help generation. check
        // issue 330 for more info.
        if self.fsm.peer.get_store().is_generating_snapshot()
            && self.fsm.skip_split_count < self.region_split_skip_max_count()
        {
            self.fsm.skip_split_count += 1;
            return;
        }
        self.fsm.skip_split_count = 0;

        let task =
            SplitCheckTask::split_check(self.fsm.peer.region().clone(), true, CheckPolicy::Scan);
        if let Err(e) = self.ctx.split_check_scheduler.schedule(task) {
            error!(
                "failed to schedule split check";
                "region_id" => self.fsm.region_id(),
                "peer_id" => self.fsm.peer_id(),
                "err" => %e,
            );
        }
        self.fsm.peer.size_diff_hint = 0;
        self.fsm.peer.compaction_declined_bytes = 0;
        self.register_split_region_check_tick();
    }

    fn on_prepare_split_region(
        &mut self,
        region_epoch: metapb::RegionEpoch,
        split_keys: Vec<Vec<u8>>,
        cb: Callback<EK::Snapshot>,
    ) {
        if let Err(e) = self.validate_split_region(&region_epoch, &split_keys) {
            cb.invoke_with_response(new_error(e));
            return;
        }
        let region = self.fsm.peer.region();
        let task = PdTask::AskBatchSplit {
            region: region.clone(),
            split_keys,
            peer: self.fsm.peer.peer.clone(),
            right_derive: self.ctx.cfg.right_derive_when_split,
            callback: cb,
        };
        if let Err(Stopped(t)) = self.ctx.pd_scheduler.schedule(task) {
            error!(
                "failed to notify pd to split: Stopped";
                "region_id" => self.fsm.region_id(),
                "peer_id" => self.fsm.peer_id(),
            );
            match t {
                PdTask::AskBatchSplit { callback, .. } => {
                    callback.invoke_with_response(new_error(box_err!(
                        "{} failed to split: Stopped",
                        self.fsm.peer.tag
                    )));
                }
                _ => unreachable!(),
            }
        }
    }

    fn validate_split_region(
        &mut self,
        epoch: &metapb::RegionEpoch,
        split_keys: &[Vec<u8>],
    ) -> Result<()> {
        if split_keys.is_empty() {
            error!(
                "no split key is specified.";
                "region_id" => self.fsm.region_id(),
                "peer_id" => self.fsm.peer_id(),
            );
            return Err(box_err!("{} no split key is specified.", self.fsm.peer.tag));
        }
        for key in split_keys {
            if key.is_empty() {
                error!(
                    "split key should not be empty!!!";
                    "region_id" => self.fsm.region_id(),
                    "peer_id" => self.fsm.peer_id(),
                );
                return Err(box_err!(
                    "{} split key should not be empty",
                    self.fsm.peer.tag
                ));
            }
        }
        if !self.fsm.peer.is_leader() {
            // region on this store is no longer leader, skipped.
            info!(
                "not leader, skip.";
                "region_id" => self.fsm.region_id(),
                "peer_id" => self.fsm.peer_id(),
            );
            return Err(Error::NotLeader(
                self.region_id(),
                self.fsm.peer.get_peer_from_cache(self.fsm.peer.leader_id()),
            ));
        }

        let region = self.fsm.peer.region();
        let latest_epoch = region.get_region_epoch();

        // This is a little difference for `check_region_epoch` in region split case.
        // Here we just need to check `version` because `conf_ver` will be update
        // to the latest value of the peer, and then send to PD.
        if latest_epoch.get_version() != epoch.get_version() {
            info!(
                "epoch changed, retry later";
                "region_id" => self.fsm.region_id(),
                "peer_id" => self.fsm.peer_id(),
                "prev_epoch" => ?region.get_region_epoch(),
                "epoch" => ?epoch,
            );
            return Err(Error::EpochNotMatch(
                format!(
                    "{} epoch changed {:?} != {:?}, retry later",
                    self.fsm.peer.tag, latest_epoch, epoch
                ),
                vec![region.to_owned()],
            ));
        }
        Ok(())
    }

    fn on_approximate_region_size(&mut self, size: u64) {
        self.fsm.peer.approximate_size = Some(size);
        self.register_split_region_check_tick();
        self.register_pd_heartbeat_tick();
    }

    fn on_approximate_region_keys(&mut self, keys: u64) {
        self.fsm.peer.approximate_keys = Some(keys);
        self.register_split_region_check_tick();
        self.register_pd_heartbeat_tick();
    }

    fn on_compaction_declined_bytes(&mut self, declined_bytes: u64) {
        self.fsm.peer.compaction_declined_bytes += declined_bytes;
        if self.fsm.peer.compaction_declined_bytes >= self.ctx.cfg.region_split_check_diff.0 {
            UPDATE_REGION_SIZE_BY_COMPACTION_COUNTER.inc();
        }
        self.register_split_region_check_tick();
    }

    fn on_schedule_half_split_region(
        &mut self,
        region_epoch: &metapb::RegionEpoch,
        policy: CheckPolicy,
    ) {
        if !self.fsm.peer.is_leader() {
            // region on this store is no longer leader, skipped.
            warn!(
                "not leader, skip";
                "region_id" => self.fsm.region_id(),
                "peer_id" => self.fsm.peer_id(),
            );
            return;
        }

        let region = self.fsm.peer.region();
        if util::is_epoch_stale(region_epoch, region.get_region_epoch()) {
            warn!(
                "receive a stale halfsplit message";
                "region_id" => self.fsm.region_id(),
                "peer_id" => self.fsm.peer_id(),
            );
            return;
        }

        let task = SplitCheckTask::split_check(region.clone(), false, policy);
        if let Err(e) = self.ctx.split_check_scheduler.schedule(task) {
            error!(
                "failed to schedule split check";
                "region_id" => self.fsm.region_id(),
                "peer_id" => self.fsm.peer_id(),
                "err" => %e,
            );
        }
    }

    fn on_pd_heartbeat_tick(&mut self) {
        if !self.ctx.cfg.hibernate_regions {
            self.register_pd_heartbeat_tick();
        }
        self.fsm.peer.check_peers();

        if !self.fsm.peer.is_leader() {
            return;
        }
        self.fsm.peer.heartbeat_pd(self.ctx);
        if self.ctx.cfg.hibernate_regions && self.fsm.peer.replication_mode_need_catch_up() {
            self.register_pd_heartbeat_tick();
        }
    }

    fn register_pd_heartbeat_tick(&mut self) {
        self.schedule_tick(PeerTicks::PD_HEARTBEAT)
    }

    fn on_check_peer_stale_state_tick(&mut self) {
        if self.fsm.peer.pending_remove {
            return;
        }

        self.register_check_peer_stale_state_tick();

        if self.fsm.peer.is_applying_snapshot() || self.fsm.peer.has_pending_snapshot() {
            return;
        }

        if self.ctx.cfg.hibernate_regions {
            if self.fsm.group_state == GroupState::Idle {
                self.fsm.peer.ping();
                if !self.fsm.peer.is_leader() {
                    // If leader is able to receive messge but can't send out any,
                    // follower should be able to start an election.
                    self.fsm.group_state = GroupState::PreChaos;
                } else {
                    self.fsm.has_ready = true;
                    // Schedule a pd heartbeat to discover down and pending peer when
                    // hibernate_regions is enabled.
                    self.register_pd_heartbeat_tick();
                }
            } else if self.fsm.group_state == GroupState::PreChaos {
                self.fsm.group_state = GroupState::Chaos;
            } else if self.fsm.group_state == GroupState::Chaos {
                // Register tick if it's not yet. Only when it fails to receive ping from leader
                // after two stale check can a follower actually tick.
                self.register_raft_base_tick();
            }
        }

        // If this peer detects the leader is missing for a long long time,
        // it should consider itself as a stale peer which is removed from
        // the original cluster.
        // This most likely happens in the following scenario:
        // At first, there are three peer A, B, C in the cluster, and A is leader.
        // Peer B gets down. And then A adds D, E, F into the cluster.
        // Peer D becomes leader of the new cluster, and then removes peer A, B, C.
        // After all these peer in and out, now the cluster has peer D, E, F.
        // If peer B goes up at this moment, it still thinks it is one of the cluster
        // and has peers A, C. However, it could not reach A, C since they are removed
        // from the cluster or probably destroyed.
        // Meantime, D, E, F would not reach B, since it's not in the cluster anymore.
        // In this case, peer B would notice that the leader is missing for a long time,
        // and it would check with pd to confirm whether it's still a member of the cluster.
        // If not, it destroys itself as a stale peer which is removed out already.
        let state = self.fsm.peer.check_stale_state(self.ctx);
        fail_point!("peer_check_stale_state", state != StaleState::Valid, |_| {});
        match state {
            StaleState::Valid => (),
            StaleState::LeaderMissing => {
                warn!(
                    "leader missing longer than abnormal_leader_missing_duration";
                    "region_id" => self.fsm.region_id(),
                    "peer_id" => self.fsm.peer_id(),
                    "expect" => %self.ctx.cfg.abnormal_leader_missing_duration,
                );
                self.ctx
                    .raft_metrics
                    .leader_missing
                    .lock()
                    .unwrap()
                    .insert(self.region_id());
            }
            StaleState::ToValidate => {
                // for peer B in case 1 above
                warn!(
                    "leader missing longer than max_leader_missing_duration. \
                     To check with pd and other peers whether it's still valid";
                    "region_id" => self.fsm.region_id(),
                    "peer_id" => self.fsm.peer_id(),
                    "expect" => %self.ctx.cfg.max_leader_missing_duration,
                );

                self.fsm.peer.bcast_check_stale_peer_message(&mut self.ctx);

                let task = PdTask::ValidatePeer {
                    peer: self.fsm.peer.peer.clone(),
                    region: self.fsm.peer.region().clone(),
                };
                if let Err(e) = self.ctx.pd_scheduler.schedule(task) {
                    error!(
                        "failed to notify pd";
                        "region_id" => self.fsm.region_id(),
                        "peer_id" => self.fsm.peer_id(),
                        "err" => %e,
                    )
                }
            }
        }
    }

    fn register_check_peer_stale_state_tick(&mut self) {
        self.schedule_tick(PeerTicks::CHECK_PEER_STALE_STATE)
    }
}

impl<'a, EK, ER, T: Transport, C: PdClient> PeerFsmDelegate<'a, EK, ER, T, C>
where
    EK: KvEngine,
    ER: RaftEngine,
{
    fn on_ready_compute_hash(
        &mut self,
        region: metapb::Region,
        index: u64,
        context: Vec<u8>,
        snap: EK::Snapshot,
    ) {
        self.fsm.peer.consistency_state.last_check_time = Instant::now();
        let task = ConsistencyCheckTask::compute_hash(region, index, context, snap);
        info!(
            "schedule compute hash task";
            "region_id" => self.fsm.region_id(),
            "peer_id" => self.fsm.peer_id(),
            "task" => %task,
        );
        if let Err(e) = self.ctx.consistency_check_scheduler.schedule(task) {
            error!(
                "schedule failed";
                "region_id" => self.fsm.region_id(),
                "peer_id" => self.fsm.peer_id(),
                "err" => %e,
            );
        }
    }

    fn on_ready_verify_hash(
        &mut self,
        expected_index: u64,
        context: Vec<u8>,
        expected_hash: Vec<u8>,
    ) {
        self.verify_and_store_hash(expected_index, context, expected_hash);
    }

    fn on_hash_computed(&mut self, index: u64, context: Vec<u8>, hash: Vec<u8>) {
        if !self.verify_and_store_hash(index, context, hash) {
            return;
        }

        let req = new_verify_hash_request(
            self.region_id(),
            self.fsm.peer.peer.clone(),
            &self.fsm.peer.consistency_state,
        );
        self.propose_raft_command(req, Callback::None);
    }

    fn on_ingest_sst_result(&mut self, ssts: Vec<SstMeta>) {
        for sst in &ssts {
            self.fsm.peer.size_diff_hint += sst.get_length();
        }
        self.register_split_region_check_tick();

        let task = CleanupSSTTask::DeleteSST { ssts };
        if let Err(e) = self
            .ctx
            .cleanup_scheduler
            .schedule(CleanupTask::CleanupSST(task))
        {
            error!(
                "schedule to delete ssts";
                "region_id" => self.fsm.region_id(),
                "peer_id" => self.fsm.peer_id(),
                "err" => %e,
            );
        }
    }

    /// Verify and store the hash to state. return true means the hash has been stored successfully.
    // TODO: Consider context in the function.
    fn verify_and_store_hash(
        &mut self,
        expected_index: u64,
        _context: Vec<u8>,
        expected_hash: Vec<u8>,
    ) -> bool {
        if expected_index < self.fsm.peer.consistency_state.index {
            REGION_HASH_COUNTER.verify.miss.inc();
            warn!(
                "has scheduled a new hash, skip.";
                "region_id" => self.fsm.region_id(),
                "peer_id" => self.fsm.peer_id(),
                "index" => self.fsm.peer.consistency_state.index,
                "expected_index" => expected_index,
            );
            return false;
        }
        if self.fsm.peer.consistency_state.index == expected_index {
            if self.fsm.peer.consistency_state.hash.is_empty() {
                warn!(
                    "duplicated consistency check detected, skip.";
                    "region_id" => self.fsm.region_id(),
                    "peer_id" => self.fsm.peer_id(),
                );
                return false;
            }
            if self.fsm.peer.consistency_state.hash != expected_hash {
                panic!(
                    "{} hash at {} not correct, want \"{}\", got \"{}\"!!!",
                    self.fsm.peer.tag,
                    self.fsm.peer.consistency_state.index,
                    escape(&expected_hash),
                    escape(&self.fsm.peer.consistency_state.hash)
                );
            }
            info!(
                "consistency check pass.";
                "region_id" => self.fsm.region_id(),
                "peer_id" => self.fsm.peer_id(),
                "index" => self.fsm.peer.consistency_state.index
            );
            REGION_HASH_COUNTER.verify.matched.inc();
            self.fsm.peer.consistency_state.hash = vec![];
            return false;
        }
        if self.fsm.peer.consistency_state.index != INVALID_INDEX
            && !self.fsm.peer.consistency_state.hash.is_empty()
        {
            // Maybe computing is too slow or computed result is dropped due to channel full.
            // If computing is too slow, miss count will be increased twice.
            REGION_HASH_COUNTER.verify.miss.inc();
            warn!(
                "hash belongs to wrong index, skip.";
                "region_id" => self.fsm.region_id(),
                "peer_id" => self.fsm.peer_id(),
                "index" => self.fsm.peer.consistency_state.index,
                "expected_index" => expected_index,
            );
        }

        info!(
            "save hash for consistency check later.";
            "region_id" => self.fsm.region_id(),
            "peer_id" => self.fsm.peer_id(),
            "index" => expected_index,
        );
        self.fsm.peer.consistency_state.index = expected_index;
        self.fsm.peer.consistency_state.hash = expected_hash;
        true
    }
}

/// Checks merge target, returns whether the source peer should be destroyed and whether the source peer is
/// merged to this target peer.
///
/// It returns (`can_destroy`, `merge_to_this_peer`).
///
/// `can_destroy` is true when there is a network isolation which leads to a follower of a merge target
/// Region's log falls behind and then receive a snapshot with epoch version after merge.
///
/// `merge_to_this_peer` is true when `can_destroy` is true and the source peer is merged to this target peer.
pub fn maybe_destroy_source(
    meta: &StoreMeta,
    target_region_id: u64,
    target_peer_id: u64,
    source_region_id: u64,
    region_epoch: RegionEpoch,
) -> (bool, bool) {
    if let Some(merge_targets) = meta.pending_merge_targets.get(&target_region_id) {
        if let Some(target_region) = merge_targets.get(&source_region_id) {
            info!(
                "[region {}] checking source {} epoch: {:?}, merge target epoch: {:?}",
                target_region_id,
                source_region_id,
                region_epoch,
                target_region.get_region_epoch(),
            );
            // The target peer will move on, namely, it will apply a snapshot generated after merge,
            // so destroy source peer.
            if region_epoch.get_version() > target_region.get_region_epoch().get_version() {
                return (
                    true,
                    target_peer_id
                        == util::find_peer(target_region, meta.store_id.unwrap())
                            .unwrap()
                            .get_id(),
                );
            }
            // Wait till the target peer has caught up logs and source peer will be destroyed at that time.
            return (false, false);
        }
    }
    (false, false)
}

pub fn new_read_index_request(
    region_id: u64,
    region_epoch: RegionEpoch,
    peer: metapb::Peer,
) -> RaftCmdRequest {
    let mut request = RaftCmdRequest::default();
    request.mut_header().set_region_id(region_id);
    request.mut_header().set_region_epoch(region_epoch);
    request.mut_header().set_peer(peer);
    let mut cmd = Request::default();
    cmd.set_cmd_type(CmdType::ReadIndex);
    request
}

pub fn new_admin_request(region_id: u64, peer: metapb::Peer) -> RaftCmdRequest {
    let mut request = RaftCmdRequest::default();
    request.mut_header().set_region_id(region_id);
    request.mut_header().set_peer(peer);
    request
}

fn new_verify_hash_request(
    region_id: u64,
    peer: metapb::Peer,
    state: &ConsistencyState,
) -> RaftCmdRequest {
    let mut request = new_admin_request(region_id, peer);

    let mut admin = AdminRequest::default();
    admin.set_cmd_type(AdminCmdType::VerifyHash);
    admin.mut_verify_hash().set_index(state.index);
    admin.mut_verify_hash().set_context(state.context.clone());
    admin.mut_verify_hash().set_hash(state.hash.clone());
    request.set_admin_request(admin);
    request
}

fn new_compact_log_request(
    region_id: u64,
    peer: metapb::Peer,
    compact_index: u64,
    compact_term: u64,
) -> RaftCmdRequest {
    let mut request = new_admin_request(region_id, peer);

    let mut admin = AdminRequest::default();
    admin.set_cmd_type(AdminCmdType::CompactLog);
    admin.mut_compact_log().set_compact_index(compact_index);
    admin.mut_compact_log().set_compact_term(compact_term);
    request.set_admin_request(admin);
    request
}

impl<'a, EK, ER, T: Transport, C: PdClient> PeerFsmDelegate<'a, EK, ER, T, C>
where
    EK: KvEngine,
    ER: RaftEngine,
{
    // Handle status commands here, separate the logic, maybe we can move it
    // to another file later.
    // Unlike other commands (write or admin), status commands only show current
    // store status, so no need to handle it in raft group.
    fn execute_status_command(&mut self, request: &RaftCmdRequest) -> Result<RaftCmdResponse> {
        let cmd_type = request.get_status_request().get_cmd_type();

        let mut response = match cmd_type {
            StatusCmdType::RegionLeader => self.execute_region_leader(),
            StatusCmdType::RegionDetail => self.execute_region_detail(request),
            StatusCmdType::InvalidStatus => {
                Err(box_err!("{} invalid status command!", self.fsm.peer.tag))
            }
        }?;
        response.set_cmd_type(cmd_type);

        let mut resp = RaftCmdResponse::default();
        resp.set_status_response(response);
        // Bind peer current term here.
        bind_term(&mut resp, self.fsm.peer.term());
        Ok(resp)
    }

    fn execute_region_leader(&mut self) -> Result<StatusResponse> {
        let mut resp = StatusResponse::default();
        if let Some(leader) = self.fsm.peer.get_peer_from_cache(self.fsm.peer.leader_id()) {
            resp.mut_region_leader().set_leader(leader);
        }

        Ok(resp)
    }

    fn execute_region_detail(&mut self, request: &RaftCmdRequest) -> Result<StatusResponse> {
        if !self.fsm.peer.get_store().is_initialized() {
            let region_id = request.get_header().get_region_id();
            return Err(Error::RegionNotInitialized(region_id));
        }
        let mut resp = StatusResponse::default();
        resp.mut_region_detail()
            .set_region(self.fsm.peer.region().clone());
        if let Some(leader) = self.fsm.peer.get_peer_from_cache(self.fsm.peer.leader_id()) {
            resp.mut_region_detail().set_leader(leader);
        }

        Ok(resp)
    }
}

#[cfg(test)]
mod tests {
    use super::BatchRaftCmdRequestBuilder;
    use crate::store::local_metrics::RaftProposeMetrics;
    use crate::store::msg::{Callback, RaftCommand};

    use engine_rocks::RocksEngine;
    use kvproto::raft_cmdpb::{
        AdminRequest, CmdType, PutRequest, RaftCmdRequest, RaftCmdResponse, Request, Response,
        StatusRequest,
    };
    use protobuf::Message;
    use std::sync::atomic::{AtomicBool, Ordering};
    use std::sync::Arc;

    #[test]
    fn test_batch_raft_cmd_request_builder() {
        let max_batch_size = 1000.0;
        let mut builder = BatchRaftCmdRequestBuilder::<RocksEngine>::new(max_batch_size);
        let mut q = Request::default();
        let mut metric = RaftProposeMetrics::default();

        let mut req = RaftCmdRequest::default();
        req.set_admin_request(AdminRequest::default());
        assert!(!builder.can_batch(&req, 0));

        let mut req = RaftCmdRequest::default();
        req.set_status_request(StatusRequest::default());
        assert!(!builder.can_batch(&req, 0));

        let mut req = RaftCmdRequest::default();
        let mut put = PutRequest::default();
        put.set_key(b"aaaa".to_vec());
        put.set_value(b"bbbb".to_vec());
        q.set_cmd_type(CmdType::Put);
        q.set_put(put);
        req.mut_requests().push(q.clone());
        let _ = q.take_put();
        let req_size = req.compute_size();
        assert!(builder.can_batch(&req, req_size));

        let mut req = RaftCmdRequest::default();
        q.set_cmd_type(CmdType::Snap);
        req.mut_requests().push(q.clone());
        let mut put = PutRequest::default();
        put.set_key(b"aaaa".to_vec());
        put.set_value(b"bbbb".to_vec());
        q.set_cmd_type(CmdType::Put);
        q.set_put(put);
        req.mut_requests().push(q.clone());
        let req_size = req.compute_size();
        assert!(!builder.can_batch(&req, req_size));

        let mut req = RaftCmdRequest::default();
        let mut put = PutRequest::default();
        put.set_key(b"aaaa".to_vec());
        put.set_value(vec![8 as u8; 2000]);
        q.set_cmd_type(CmdType::Put);
        q.set_put(put);
        req.mut_requests().push(q.clone());
        let req_size = req.compute_size();
        assert!(!builder.can_batch(&req, req_size));

        // Check batch callback
        let mut req = RaftCmdRequest::default();
        let mut put = PutRequest::default();
        put.set_key(b"aaaa".to_vec());
        put.set_value(vec![8 as u8; 20]);
        q.set_cmd_type(CmdType::Put);
        q.set_put(put);
        req.mut_requests().push(q);
        let mut cbs_flags = vec![];
        let mut response = RaftCmdResponse::default();
        for _ in 0..10 {
            let flag = Arc::new(AtomicBool::new(false));
            cbs_flags.push(flag.clone());
            let cb = Callback::Write(Box::new(move |_resp| {
                flag.store(true, Ordering::Release);
            }));
            response.mut_responses().push(Response::default());
            let cmd = RaftCommand::new(req.clone(), cb);
            builder.add(cmd, 100);
        }
        let cmd = builder.build(&mut metric).unwrap();
        assert_eq!(10, cmd.request.get_requests().len());
        cmd.callback.invoke_with_response(response);
        for flag in cbs_flags {
            assert!(flag.load(Ordering::Acquire));
        }
    }
}<|MERGE_RESOLUTION|>--- conflicted
+++ resolved
@@ -10,10 +10,7 @@
 use engine_traits::CF_RAFT;
 use engine_traits::{Engines, KvEngine, RaftEngine, WriteBatchExt};
 use error_code::ErrorCodeExt;
-<<<<<<< HEAD
-=======
 use futures::compat::Future01CompatExt;
->>>>>>> 6c5f0e7e
 use kvproto::errorpb;
 use kvproto::import_sstpb::SstMeta;
 use kvproto::metapb::{self, Region, RegionEpoch};
@@ -952,7 +949,6 @@
             }
         };
         let peer_id = self.fsm.peer.peer_id();
-<<<<<<< HEAD
         let cb = Box::new(move || {
             fail_point!(
                 "on_raft_log_gc_tick_1",
@@ -973,39 +969,6 @@
             }
         });
         self.ctx.tick_batch[idx].ticks.push(cb);
-=======
-        let delay = self.ctx.timer.delay(timeout).compat();
-        let f = async move {
-            match delay.await {
-                Ok(_) => {
-                    fail_point!(
-                        "on_raft_log_gc_tick_1",
-                        peer_id == 1 && tick == PeerTicks::RAFT_LOG_GC,
-                        |_| unreachable!()
-                    );
-                    // This can happen only when the peer is about to be destroyed
-                    // or the node is shutting down. So it's OK to not to clean up
-                    // registry.
-                    if let Err(e) = mb.force_send(PeerMsg::Tick(tick)) {
-                        debug!(
-                            "failed to schedule peer tick";
-                            "region_id" => region_id,
-                            "peer_id" => peer_id,
-                            "tick" => ?tick,
-                            "err" => %e,
-                        );
-                    }
-                }
-                Err(e) => {
-                    panic!(
-                        "[region {}] {} tick {:?} is lost due to timeout error: {:?}",
-                        region_id, peer_id, tick, e
-                    );
-                }
-            }
-        };
-        self.ctx.poller_handle.spawn(f);
->>>>>>> 6c5f0e7e
     }
 
     fn register_raft_base_tick(&mut self) {
