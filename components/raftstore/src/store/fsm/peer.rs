// Copyright 2018 TiKV Project Authors. Licensed under Apache-2.0.

use std::borrow::Cow;
use std::collections::Bound::{Excluded, Included, Unbounded};
use std::collections::VecDeque;
use std::time::{Duration, Instant};
use std::{cmp, u64};

use batch_system::{BasicMailbox, Fsm};
use engine_rocks::{RocksEngine, RocksSnapshot, WRITE_BATCH_MAX_KEYS};
use engine_traits::CF_RAFT;
use engine_traits::{KvEngines, Peekable, Snapshot};
use futures::Future;
use kvproto::errorpb;
use kvproto::import_sstpb::SstMeta;
use kvproto::metapb::{self, Region, RegionEpoch};
use kvproto::pdpb::CheckPolicy;
use kvproto::raft_cmdpb::{
    AdminCmdType, AdminRequest, CmdType, RaftCmdRequest, RaftCmdResponse, Request, StatusCmdType,
    StatusResponse,
};
use kvproto::raft_serverpb::{
    ExtraMessageType, MergeState, PeerState, RaftMessage, RaftSnapshotData, RaftTruncatedState,
    RegionLocalState,
};
use kvproto::replication_modepb::{DrAutoSyncState, ReplicationMode};
use pd_client::PdClient;
use protobuf::Message;
use raft::eraftpb::{ConfChangeType, MessageType};
use raft::{self, SnapshotStatus, INVALID_INDEX, NO_LIMIT};
use raft::{Ready, StateRole};
use tikv_util::mpsc::{self, LooseBoundedSender, Receiver};
use tikv_util::time::duration_to_sec;
use tikv_util::worker::{Scheduler, Stopped};
use tikv_util::{escape, is_zero_duration};

use crate::coprocessor::RegionChangeEvent;
use crate::store::cmd_resp::{bind_term, new_error};
use crate::store::fsm::store::{PollContext, StoreMeta};
use crate::store::fsm::{
    apply, ApplyMetrics, ApplyTask, ApplyTaskRes, CatchUpLogs, ChangeCmd, ChangePeer, ExecResult,
};
use crate::store::local_metrics::RaftProposeMetrics;
use crate::store::metrics::*;
use crate::store::msg::Callback;
use crate::store::peer::{ConsistencyState, Peer, StaleState};
use crate::store::peer_storage::{ApplySnapResult, InvokeContext};
use crate::store::transport::Transport;
use crate::store::util::KeysInfoFormatter;
use crate::store::worker::{
    CleanupSSTTask, CleanupTask, ConsistencyCheckTask, RaftlogGcTask, ReadDelegate, RegionTask,
    SplitCheckTask,
};
use crate::store::PdTask;
use crate::store::{
    util, CasualMessage, Config, Extra, PeerMsg, PeerTicks, RaftCommand, SignificantMsg, SnapKey,
    StoreMsg,
};
use crate::{Error, Result};
use keys::{self, enc_end_key, enc_start_key};

const REGION_SPLIT_SKIP_MAX_COUNT: usize = 3;

pub struct DestroyPeerJob {
    pub initialized: bool,
    pub async_remove: bool,
    pub region_id: u64,
    pub peer: metapb::Peer,
}

/// Represents state of the group.
#[derive(Clone, Copy, PartialEq, Debug)]
pub enum GroupState {
    /// The group is working generally, leader keeps
    /// replicating data to followers.
    Ordered,
    /// The group is out of order. Leadership may not be hold.
    Chaos,
    /// The group is about to be out of order. It leave some
    /// safe space to avoid stepping chaos too often.
    PreChaos,
    /// The group is hibernated.
    Idle,
}

pub struct PeerFsm<S: Snapshot> {
    pub peer: Peer,
    /// A registry for all scheduled ticks. This can avoid scheduling ticks twice accidentally.
    tick_registry: PeerTicks,
    /// Ticks for speed up campaign in chaos state.
    ///
    /// Followers will keep ticking in Idle mode to measure how many ticks have been skipped.
    /// Once it becomes chaos, those skipped ticks will be ticked so that it can campaign
    /// quickly instead of waiting an election timeout.
    ///
    /// This will be reset to 0 once it receives any messages from leader.
    missing_ticks: usize,
    group_state: GroupState,
    stopped: bool,
    has_ready: bool,
    early_apply: bool,
    mailbox: Option<BasicMailbox<PeerFsm<S>>>,
    pub receiver: Receiver<PeerMsg<S>>,
    /// when snapshot is generating or sending, skip split check at most REGION_SPLIT_SKIT_MAX_COUNT times.
    skip_split_count: usize,

    // Batch raft command which has the same header into an entry
    batch_req_builder: BatchRaftCmdRequestBuilder,
}

<<<<<<< HEAD
impl<E: KvEngine> Drop for PeerFsm<E> {
=======
pub struct BatchRaftCmdRequestBuilder {
    raft_entry_max_size: f64,
    batch_req_size: u32,
    request: Option<RaftCmdRequest>,
    callbacks: Vec<(Callback<RocksSnapshot>, usize)>,
}

impl<S: Snapshot> Drop for PeerFsm<S> {
>>>>>>> 6fce09eb
    fn drop(&mut self) {
        self.peer.stop();
        while let Ok(msg) = self.receiver.try_recv() {
            let callback = match msg {
                PeerMsg::RaftCommand(cmd) => cmd.callback,
                PeerMsg::CasualMessage(CasualMessage::SplitRegion { callback, .. }) => callback,
                _ => continue,
            };

            let mut err = errorpb::Error::default();
            err.set_message("region is not found".to_owned());
            err.mut_region_not_found().set_region_id(self.region_id());
            let mut resp = RaftCmdResponse::default();
            resp.mut_header().set_error(err);
            callback.invoke_with_response(resp);
        }
    }
}

pub type SenderFsmPair<S> = (LooseBoundedSender<PeerMsg<S>>, Box<PeerFsm<S>>);

impl<S: Snapshot> PeerFsm<S> {
    // If we create the peer actively, like bootstrap/split/merge region, we should
    // use this function to create the peer. The region must contain the peer info
    // for this store.
    pub fn create(
        store_id: u64,
        cfg: &Config,
        sched: Scheduler<RegionTask<RocksSnapshot>>,
        engines: KvEngines<RocksEngine, RocksEngine>,
        region: &metapb::Region,
    ) -> Result<SenderFsmPair<S>> {
        let meta_peer = match util::find_peer(region, store_id) {
            None => {
                return Err(box_err!(
                    "find no peer for store {} in region {:?}",
                    store_id,
                    region
                ));
            }
            Some(peer) => peer.clone(),
        };

        info!(
            "create peer";
            "region_id" => region.get_id(),
            "peer_id" => meta_peer.get_id(),
        );
        let (tx, rx) = mpsc::loose_bounded(cfg.notify_capacity);
        Ok((
            tx,
            Box::new(PeerFsm {
                early_apply: cfg.early_apply,
                peer: Peer::new(store_id, cfg, sched, engines, region, meta_peer)?,
                tick_registry: PeerTicks::empty(),
                missing_ticks: 0,
                group_state: GroupState::Ordered,
                stopped: false,
                has_ready: false,
                mailbox: None,
                receiver: rx,
                skip_split_count: 0,
                batch_req_builder: BatchRaftCmdRequestBuilder::new(
                    cfg.raft_entry_max_size.0 as f64,
                ),
            }),
        ))
    }

    // The peer can be created from another node with raft membership changes, and we only
    // know the region_id and peer_id when creating this replicated peer, the region info
    // will be retrieved later after applying snapshot.
    pub fn replicate(
        store_id: u64,
        cfg: &Config,
        sched: Scheduler<RegionTask<RocksSnapshot>>,
        engines: KvEngines<RocksEngine, RocksEngine>,
        region_id: u64,
        peer: metapb::Peer,
    ) -> Result<SenderFsmPair<S>> {
        // We will remove tombstone key when apply snapshot
        info!(
            "replicate peer";
            "region_id" => region_id,
            "peer_id" => peer.get_id(),
        );

        let mut region = metapb::Region::default();
        region.set_id(region_id);

        let (tx, rx) = mpsc::loose_bounded(cfg.notify_capacity);
        Ok((
            tx,
            Box::new(PeerFsm {
                early_apply: cfg.early_apply,
                peer: Peer::new(store_id, cfg, sched, engines, &region, peer)?,
                tick_registry: PeerTicks::empty(),
                missing_ticks: 0,
                group_state: GroupState::Ordered,
                stopped: false,
                has_ready: false,
                mailbox: None,
                receiver: rx,
                skip_split_count: 0,
                batch_req_builder: BatchRaftCmdRequestBuilder::new(
                    cfg.raft_entry_max_size.0 as f64,
                ),
            }),
        ))
    }

    #[inline]
    pub fn region_id(&self) -> u64 {
        self.peer.region().get_id()
    }

    #[inline]
    pub fn get_peer(&self) -> &Peer {
        &self.peer
    }

    #[inline]
    pub fn peer_id(&self) -> u64 {
        self.peer.peer_id()
    }

    #[inline]
    pub fn stop(&mut self) {
        self.stopped = true;
    }

    pub fn set_pending_merge_state(&mut self, state: MergeState) {
        self.peer.pending_merge_state = Some(state);
    }

    pub fn schedule_applying_snapshot(&mut self) {
        self.peer.mut_store().schedule_applying_snapshot();
    }
}

pub struct BatchRaftCmdRequestBuilder {
    raft_entry_max_size: f64,
    batch_req_size: u32,
    request: Option<RaftCmdRequest>,
    callbacks: Vec<(Callback<RocksSnapshot>, usize)>,
    extra: Option<Extra>,
}

impl BatchRaftCmdRequestBuilder {
    fn new(raft_entry_max_size: f64) -> BatchRaftCmdRequestBuilder {
        BatchRaftCmdRequestBuilder {
            raft_entry_max_size,
            request: None,
            batch_req_size: 0,
            callbacks: vec![],
            extra: None,
        }
    }

    fn can_batch(&self, req: &RaftCmdRequest, req_size: u32) -> bool {
        // No batch request whose size exceed 20% of raft_entry_max_size,
        // so total size of request in batch_raft_request would not exceed
        // (40% + 20%) of raft_entry_max_size
        if req.get_requests().is_empty() || f64::from(req_size) > self.raft_entry_max_size * 0.2 {
            return false;
        }
        for r in req.get_requests() {
            match r.get_cmd_type() {
                CmdType::Delete | CmdType::Put => (),
                _ => {
                    return false;
                }
            }
        }

        if let Some(batch_req) = self.request.as_ref() {
            if batch_req.get_header() != req.get_header() {
                return false;
            }
        }
        true
    }

    fn add(&mut self, cmd: RaftCommand<RocksSnapshot>, req_size: u32) {
        let req_num = cmd.request.get_requests().len();
        let RaftCommand {
            mut request,
            callback,
            extra,
            send_time: _send_time,
        } = cmd;
        if let Some(batch_req) = self.request.as_mut() {
            let requests: Vec<_> = request.take_requests().into();
            for q in requests {
                batch_req.mut_requests().push(q);
            }
        } else {
            self.request = Some(request);
        };
        self.callbacks.push((callback, req_num));
        self.batch_req_size += req_size;
        if let Some(extra) = extra {
            match self.extra {
                Some(ref mut e) => extra.into_iter().for_each(|(k, v)| {
                    e.insert(k, v);
                }),
                None => self.extra = Some(extra),
            }
        }
    }

    fn should_finish(&self) -> bool {
        if let Some(batch_req) = self.request.as_ref() {
            // Limit the size of batch request so that it will not exceed raft_entry_max_size after
            // adding header.
            if f64::from(self.batch_req_size) > self.raft_entry_max_size * 0.4 {
                return true;
            }
            if batch_req.get_requests().len() > WRITE_BATCH_MAX_KEYS {
                return true;
            }
        }
        false
    }

    fn build(&mut self, metric: &mut RaftProposeMetrics) -> Option<RaftCommand<RocksSnapshot>> {
        if let Some(req) = self.request.take() {
            self.batch_req_size = 0;
            if self.callbacks.len() == 1 {
                let (cb, _) = self.callbacks.pop().unwrap();
                return Some(RaftCommand::new(req, cb, self.extra.take()));
            }
            metric.batch += self.callbacks.len() - 1;
            let cbs = std::mem::replace(&mut self.callbacks, vec![]);
            let cb = Callback::Write(Box::new(move |resp| {
                let mut last_index = 0;
                let has_error = resp.response.get_header().has_error();
                for (cb, req_num) in cbs {
                    let next_index = last_index + req_num;
                    let mut cmd_resp = RaftCmdResponse::default();
                    cmd_resp.set_header(resp.response.get_header().clone());
                    if !has_error {
                        cmd_resp.set_responses(
                            resp.response.get_responses()[last_index..next_index].into(),
                        );
                    }
                    cb.invoke_with_response(cmd_resp);
                    last_index = next_index;
                }
            }));
            return Some(RaftCommand::new(req, cb, self.extra.take()));
        }
        None
    }
}

impl<S: Snapshot> Fsm for PeerFsm<S> {
    type Message = PeerMsg<S>;

    #[inline]
    fn is_stopped(&self) -> bool {
        self.stopped
    }

    /// Set a mailbox to Fsm, which should be used to send message to itself.
    #[inline]
    fn set_mailbox(&mut self, mailbox: Cow<'_, BasicMailbox<Self>>)
    where
        Self: Sized,
    {
        self.mailbox = Some(mailbox.into_owned());
    }

    /// Take the mailbox from Fsm. Implementation should ensure there will be
    /// no reference to mailbox after calling this method.
    #[inline]
    fn take_mailbox(&mut self) -> Option<BasicMailbox<Self>>
    where
        Self: Sized,
    {
        self.mailbox.take()
    }
}

pub struct PeerFsmDelegate<'a, T: 'static, C: 'static> {
    fsm: &'a mut PeerFsm<RocksSnapshot>,
    ctx: &'a mut PollContext<T, C>,
}

impl<'a, T: Transport, C: PdClient> PeerFsmDelegate<'a, T, C> {
    pub fn new(
        fsm: &'a mut PeerFsm<RocksSnapshot>,
        ctx: &'a mut PollContext<T, C>,
    ) -> PeerFsmDelegate<'a, T, C> {
        PeerFsmDelegate { fsm, ctx }
    }

    pub fn handle_msgs(&mut self, msgs: &mut Vec<PeerMsg<RocksSnapshot>>) {
        for m in msgs.drain(..) {
            match m {
                PeerMsg::RaftMessage(msg) => {
                    if let Err(e) = self.on_raft_message(msg) {
                        error!(
                            "handle raft message err";
                            "region_id" => self.fsm.region_id(),
                            "peer_id" => self.fsm.peer_id(),
                            "err" => %e,
                        );
                    }
                }
                PeerMsg::RaftCommand(cmd) => {
                    self.ctx
                        .raft_metrics
                        .propose
                        .request_wait_time
                        .observe(duration_to_sec(cmd.send_time.elapsed()) as f64);
                    let req_size = cmd.request.compute_size();
                    if self.fsm.batch_req_builder.can_batch(&cmd.request, req_size) {
                        self.fsm.batch_req_builder.add(cmd, req_size);
                        if self.fsm.batch_req_builder.should_finish() {
                            self.propose_batch_raft_command();
                        }
                    } else {
                        self.propose_batch_raft_command();
                        self.propose_raft_command(cmd.request, cmd.callback, cmd.extra)
                    }
                }
                PeerMsg::Tick(tick) => self.on_tick(tick),
                PeerMsg::ApplyRes { res } => {
                    self.on_apply_res(res);
                }
                PeerMsg::SignificantMsg(msg) => self.on_significant_msg(msg),
                PeerMsg::CasualMessage(msg) => self.on_casual_msg(msg),
                PeerMsg::Start => self.start(),
                PeerMsg::HeartbeatPd => {
                    if self.fsm.peer.is_leader() {
                        self.register_pd_heartbeat_tick()
                    }
                }
                PeerMsg::Noop => {}
                PeerMsg::UpdateReplicationMode => self.on_update_replication_mode(),
            }
        }
        // Propose batch request which may be still waiting for more raft-command
        self.propose_batch_raft_command();
    }

    fn propose_batch_raft_command(&mut self) {
        if let Some(cmd) = self
            .fsm
            .batch_req_builder
            .build(&mut self.ctx.raft_metrics.propose)
        {
            self.propose_raft_command(cmd.request, cmd.callback, cmd.extra)
        }
    }

    fn on_update_replication_mode(&mut self) {
        self.fsm
            .peer
            .switch_replication_mode(&self.ctx.global_replication_state);
        if self.fsm.peer.is_leader() {
            self.reset_raft_tick(GroupState::Ordered);
            self.register_pd_heartbeat_tick();
        }
    }

    fn on_casual_msg(&mut self, msg: CasualMessage<RocksSnapshot>) {
        match msg {
            CasualMessage::SplitRegion {
                region_epoch,
                split_keys,
                callback,
            } => {
                info!(
                    "on split";
                    "region_id" => self.fsm.region_id(),
                    "peer_id" => self.fsm.peer_id(),
                    "split_keys" => %KeysInfoFormatter(split_keys.iter()),
                );
                self.on_prepare_split_region(region_epoch, split_keys, callback);
            }
            CasualMessage::ComputeHashResult { index, hash } => {
                self.on_hash_computed(index, hash);
            }
            CasualMessage::RegionApproximateSize { size } => {
                self.on_approximate_region_size(size);
            }
            CasualMessage::RegionApproximateKeys { keys } => {
                self.on_approximate_region_keys(keys);
            }
            CasualMessage::CompactionDeclinedBytes { bytes } => {
                self.on_compaction_declined_bytes(bytes);
            }
            CasualMessage::HalfSplitRegion {
                region_epoch,
                policy,
            } => {
                self.on_schedule_half_split_region(&region_epoch, policy);
            }
            CasualMessage::GcSnap { snaps } => {
                self.on_gc_snap(snaps);
            }
            CasualMessage::ClearRegionSize => {
                self.on_clear_region_size();
            }
            CasualMessage::RegionOverlapped => {
                debug!("start ticking for overlapped"; "region_id" => self.region_id(), "peer_id" => self.fsm.peer_id());
                // Maybe do some safe check first?
                self.fsm.group_state = GroupState::Chaos;
                self.register_raft_base_tick();

                if self.fsm.peer.peer.get_is_learner() {
                    // FIXME: should use `bcast_check_stale_peer_message` instead.
                    // Sending a new enum type msg to a old tikv may cause panic during rolling update
                    // we should change the protobuf behavior and check if properly handled in all place
                    self.fsm.peer.bcast_wake_up_message(&mut self.ctx);
                }
            }
            CasualMessage::SnapshotGenerated => {
                // Resume snapshot handling again to avoid waiting another heartbeat.
                self.fsm.peer.ping();
                self.fsm.has_ready = true;
            }
            CasualMessage::AccessPeer(cb) => cb(self.fsm),
        }
    }

    fn on_tick(&mut self, tick: PeerTicks) {
        if self.fsm.stopped {
            return;
        }
        trace!(
            "tick";
            "tick" => ?tick,
            "peer_id" => self.fsm.peer_id(),
            "region_id" => self.region_id(),
        );
        self.fsm.tick_registry.remove(tick);
        match tick {
            PeerTicks::RAFT => self.on_raft_base_tick(),
            PeerTicks::RAFT_LOG_GC => self.on_raft_gc_log_tick(),
            PeerTicks::PD_HEARTBEAT => self.on_pd_heartbeat_tick(),
            PeerTicks::SPLIT_REGION_CHECK => self.on_split_region_check_tick(),
            PeerTicks::CHECK_MERGE => self.on_check_merge(),
            PeerTicks::CHECK_PEER_STALE_STATE => self.on_check_peer_stale_state_tick(),
            _ => unreachable!(),
        }
    }

    fn start(&mut self) {
        self.register_raft_base_tick();
        self.register_raft_gc_log_tick();
        self.register_pd_heartbeat_tick();
        self.register_split_region_check_tick();
        self.register_check_peer_stale_state_tick();
        self.on_check_merge();
        // Apply committed entries more quickly.
        if self.fsm.peer.raft_group.store().committed_index()
            > self.fsm.peer.raft_group.store().applied_index()
        {
            self.fsm.has_ready = true;
        }
    }

    fn on_gc_snap(&mut self, snaps: Vec<(SnapKey, bool)>) {
        let s = self.fsm.peer.get_store();
        let compacted_idx = s.truncated_index();
        let compacted_term = s.truncated_term();
        let is_applying_snap = s.is_applying_snapshot();
        for (key, is_sending) in snaps {
            if is_sending {
                let s = match self.ctx.snap_mgr.get_snapshot_for_sending(&key) {
                    Ok(s) => s,
                    Err(e) => {
                        error!(
                            "failed to load snapshot";
                            "region_id" => self.fsm.region_id(),
                            "peer_id" => self.fsm.peer_id(),
                            "snapshot" => ?key,
                            "err" => %e,
                        );
                        continue;
                    }
                };
                if key.term < compacted_term || key.idx < compacted_idx {
                    info!(
                        "deleting compacted snap file";
                        "region_id" => self.fsm.region_id(),
                        "peer_id" => self.fsm.peer_id(),
                        "snap_file" => %key,
                    );
                    self.ctx.snap_mgr.delete_snapshot(&key, s.as_ref(), false);
                } else if let Ok(meta) = s.meta() {
                    let modified = match meta.modified() {
                        Ok(m) => m,
                        Err(e) => {
                            error!(
                                "failed to load snapshot";
                                "region_id" => self.fsm.region_id(),
                                "peer_id" => self.fsm.peer_id(),
                                "snapshot" => ?key,
                                "err" => %e,
                            );
                            continue;
                        }
                    };
                    if let Ok(elapsed) = modified.elapsed() {
                        if elapsed > self.ctx.cfg.snap_gc_timeout.0 {
                            info!(
                                "deleting expired snap file";
                                "region_id" => self.fsm.region_id(),
                                "peer_id" => self.fsm.peer_id(),
                                "snap_file" => %key,
                            );
                            self.ctx.snap_mgr.delete_snapshot(&key, s.as_ref(), false);
                        }
                    }
                }
            } else if key.term <= compacted_term
                && (key.idx < compacted_idx || key.idx == compacted_idx && !is_applying_snap)
            {
                info!(
                    "deleting applied snap file";
                    "region_id" => self.fsm.region_id(),
                    "peer_id" => self.fsm.peer_id(),
                    "snap_file" => %key,
                );
                let a = match self.ctx.snap_mgr.get_snapshot_for_applying(&key) {
                    Ok(a) => a,
                    Err(e) => {
                        error!(
                            "failed to load snapshot";
                            "region_id" => self.fsm.region_id(),
                            "peer_id" => self.fsm.peer_id(),
                            "snap_file" => %key,
                            "err" => %e,
                        );
                        continue;
                    }
                };
                self.ctx.snap_mgr.delete_snapshot(&key, a.as_ref(), false);
            }
        }
    }

    fn on_clear_region_size(&mut self) {
        self.fsm.peer.approximate_size = None;
        self.fsm.peer.approximate_keys = None;
        self.register_split_region_check_tick();
    }

    fn on_capture_change(
        &mut self,
        cmd: ChangeCmd,
        region_epoch: RegionEpoch,
        cb: Callback<RocksSnapshot>,
    ) {
        fail_point!("raft_on_capture_change");
        let region_id = self.region_id();
        let msg =
            new_read_index_request(region_id, region_epoch.clone(), self.fsm.peer.peer.clone());
        let apply_router = self.ctx.apply_router.clone();
        self.propose_raft_command(
            msg,
            Callback::Read(Box::new(move |resp| {
                // Return the error
                if resp.response.get_header().has_error() {
                    cb.invoke_read(resp);
                    return;
                }
                apply_router.schedule_task(
                    region_id,
                    ApplyTask::Change {
                        cmd,
                        region_epoch,
                        cb,
                    },
                )
            })),
            None,
        );
    }

    fn on_significant_msg(&mut self, msg: SignificantMsg) {
        match msg {
            SignificantMsg::SnapshotStatus {
                to_peer_id, status, ..
            } => {
                // Report snapshot status to the corresponding peer.
                self.report_snapshot_status(to_peer_id, status);
            }
            SignificantMsg::Unreachable { to_peer_id, .. } => {
                if self.fsm.peer.is_leader() {
                    self.fsm.peer.raft_group.report_unreachable(to_peer_id);
                } else if to_peer_id == self.fsm.peer.leader_id() {
                    self.fsm.group_state = GroupState::Chaos;
                    self.register_raft_base_tick();
                }
            }
            SignificantMsg::StoreUnreachable { store_id } => {
                if let Some(peer_id) = util::find_peer(self.region(), store_id).map(|p| p.get_id())
                {
                    if self.fsm.peer.is_leader() {
                        self.fsm.peer.raft_group.report_unreachable(peer_id);
                    } else if peer_id == self.fsm.peer.leader_id() {
                        self.fsm.group_state = GroupState::Chaos;
                        self.register_raft_base_tick();
                    }
                }
            }
            SignificantMsg::MergeResult { target, stale } => {
                self.on_merge_result(target, stale);
            }
            SignificantMsg::CatchUpLogs(catch_up_logs) => {
                self.on_catch_up_logs_for_merge(catch_up_logs);
            }
            SignificantMsg::StoreResolved { store_id, group_id } => {
                let state = self.ctx.global_replication_state.lock().unwrap();
                if state.status().get_mode() != ReplicationMode::DrAutoSync {
                    return;
                }
                if state.status().get_dr_auto_sync().get_state() == DrAutoSyncState::Async {
                    return;
                }
                drop(state);
                self.fsm
                    .peer
                    .raft_group
                    .raft
                    .assign_commit_groups(&[(store_id, group_id)]);
            }
            SignificantMsg::CaptureChange {
                cmd,
                region_epoch,
                callback,
            } => self.on_capture_change(cmd, region_epoch, callback),
            SignificantMsg::LeaderCallback(cb) => {
                self.on_leader_callback(cb);
            }
        }
    }

    fn report_snapshot_status(&mut self, to_peer_id: u64, status: SnapshotStatus) {
        let to_peer = match self.fsm.peer.get_peer_from_cache(to_peer_id) {
            Some(peer) => peer,
            None => {
                // If to_peer is gone, ignore this snapshot status
                warn!(
                    "peer not found, ignore snapshot status";
                    "region_id" => self.region_id(),
                    "peer_id" => self.fsm.peer_id(),
                    "to_peer_id" => to_peer_id,
                    "status" => ?status,
                );
                return;
            }
        };
        info!(
            "report snapshot status";
            "region_id" => self.fsm.region_id(),
            "peer_id" => self.fsm.peer_id(),
            "to" => ?to_peer,
            "status" => ?status,
        );
        self.fsm.peer.raft_group.report_snapshot(to_peer_id, status)
    }

    fn on_leader_callback(&mut self, cb: Callback<RocksSnapshot>) {
        let msg = new_read_index_request(
            self.region_id(),
            self.region().get_region_epoch().clone(),
            self.fsm.peer.peer.clone(),
        );
        self.propose_raft_command(msg, cb, None);
    }

    fn on_role_changed(&mut self, ready: &Ready) {
        // Update leader lease when the Raft state changes.
        if let Some(ss) = ready.ss() {
            if StateRole::Leader == ss.raft_state {
                self.fsm.missing_ticks = 0;
                self.register_split_region_check_tick();
                self.fsm.peer.heartbeat_pd(&self.ctx);
                self.register_pd_heartbeat_tick();
            }
        }
    }

    pub fn collect_ready(&mut self) {
        let has_ready = self.fsm.has_ready;
        self.fsm.has_ready = false;
        if !has_ready || self.fsm.stopped {
            return;
        }
        self.ctx.pending_count += 1;
        self.ctx.has_ready = true;
        let res = self.fsm.peer.handle_raft_ready_append(self.ctx);
        if let Some(r) = res {
            self.on_role_changed(&r.0);
            if !r.0.entries().is_empty() {
                self.register_raft_gc_log_tick();
                self.register_split_region_check_tick();
            }
            self.ctx.ready_res.push(r);
        }
    }

    #[inline]
    pub fn handle_raft_ready_apply(&mut self, ready: &mut Ready, invoke_ctx: &InvokeContext) {
        self.fsm.early_apply = ready
            .committed_entries
            .as_ref()
            .and_then(|e| e.last())
            .map_or(false, |e| {
                self.fsm.peer.can_early_apply(e.get_term(), e.get_index())
            });
        if !self.fsm.early_apply {
            return;
        }
        self.fsm
            .peer
            .handle_raft_ready_apply(self.ctx, ready, invoke_ctx);
    }

    pub fn post_raft_ready_append(&mut self, mut ready: Ready, invoke_ctx: InvokeContext) {
        let is_merging = self.fsm.peer.pending_merge_state.is_some();
        if !self.fsm.early_apply {
            self.fsm
                .peer
                .handle_raft_ready_apply(self.ctx, &mut ready, &invoke_ctx);
        }
        let res = self
            .fsm
            .peer
            .post_raft_ready_append(self.ctx, &mut ready, invoke_ctx);
        self.fsm.peer.handle_raft_ready_advance(ready);
        let mut has_snapshot = false;
        if let Some(apply_res) = res {
            self.on_ready_apply_snapshot(apply_res);
            has_snapshot = true;
            self.register_raft_base_tick();
        }
        if self.fsm.peer.leader_unreachable {
            self.fsm.group_state = GroupState::Chaos;
            self.register_raft_base_tick();
            self.fsm.peer.leader_unreachable = false;
        }
        if is_merging && has_snapshot {
            // After applying a snapshot, merge is rollbacked implicitly.
            self.on_ready_rollback_merge(0, None);
        }
    }

    #[inline]
    fn region_id(&self) -> u64 {
        self.fsm.peer.region().get_id()
    }

    #[inline]
    fn region(&self) -> &Region {
        self.fsm.peer.region()
    }

    #[inline]
    fn store_id(&self) -> u64 {
        self.fsm.peer.peer.get_store_id()
    }

    #[inline]
    fn schedule_tick(&mut self, tick: PeerTicks, timeout: Duration) {
        if self.fsm.tick_registry.contains(tick) {
            return;
        }
        if is_zero_duration(&timeout) {
            return;
        }
        trace!(
            "schedule tick";
            "tick" => ?tick,
            "timeout" => ?timeout,
            "region_id" => self.region_id(),
            "peer_id" => self.fsm.peer_id(),
        );
        self.fsm.tick_registry.insert(tick);

        let region_id = self.region_id();
        let mb = match self.ctx.router.mailbox(region_id) {
            Some(mb) => mb,
            None => {
                self.fsm.tick_registry.remove(tick);
                error!(
                    "failed to get mailbox";
                    "region_id" => self.fsm.region_id(),
                    "peer_id" => self.fsm.peer_id(),
                    "tick" => ?tick,
                );
                return;
            }
        };
        let peer_id = self.fsm.peer.peer_id();
        let f = self
            .ctx
            .timer
            .delay(timeout)
            .map(move |_| {
                fail_point!(
                    "on_raft_log_gc_tick_1",
                    peer_id == 1 && tick == PeerTicks::RAFT_LOG_GC,
                    |_| unreachable!()
                );
                // This can happen only when the peer is about to be destroyed
                // or the node is shutting down. So it's OK to not to clean up
                // registry.
                if let Err(e) = mb.force_send(PeerMsg::Tick(tick)) {
                    debug!(
                        "failed to schedule peer tick";
                        "region_id" => region_id,
                        "peer_id" => peer_id,
                        "tick" => ?tick,
                        "err" => %e,
                    );
                }
            })
            .map_err(move |e| {
                panic!(
                    "[region {}] {} tick {:?} is lost due to timeout error: {:?}",
                    region_id, peer_id, tick, e
                );
            });
        self.ctx.future_poller.spawn(f).unwrap();
    }

    fn register_raft_base_tick(&mut self) {
        // If we register raft base tick failed, the whole raft can't run correctly,
        // TODO: shutdown the store?
        self.schedule_tick(PeerTicks::RAFT, self.ctx.cfg.raft_base_tick_interval.0)
    }

    fn on_raft_base_tick(&mut self) {
        if self.fsm.peer.pending_remove {
            self.fsm.peer.mut_store().flush_cache_metrics();
            return;
        }
        // When having pending snapshot, if election timeout is met, it can't pass
        // the pending conf change check because first index has been updated to
        // a value that is larger than last index.
        if self.fsm.peer.is_applying_snapshot() || self.fsm.peer.has_pending_snapshot() {
            // need to check if snapshot is applied.
            self.fsm.has_ready = true;
            self.fsm.missing_ticks = 0;
            self.register_raft_base_tick();
            return;
        }

        self.fsm.peer.retry_pending_reads(&self.ctx.cfg);

        let mut res = None;
        if self.ctx.cfg.hibernate_regions {
            if self.fsm.group_state == GroupState::Idle {
                // missing_ticks should be less than election timeout ticks otherwise
                // follower may tick more than an election timeout in chaos state.
                if self.fsm.missing_ticks + 1 < self.ctx.cfg.raft_election_timeout_ticks {
                    self.register_raft_base_tick();
                    self.fsm.missing_ticks += 1;
                }
                return;
            }
            res = Some(self.fsm.peer.check_before_tick(&self.ctx.cfg));
            if self.fsm.missing_ticks > 0 {
                for _ in 0..self.fsm.missing_ticks {
                    if self.fsm.peer.raft_group.tick() {
                        self.fsm.has_ready = true;
                    }
                }
                self.fsm.missing_ticks = 0;
            }
        }
        if self.fsm.peer.raft_group.tick() {
            self.fsm.has_ready = true;
        }

        self.fsm.peer.mut_store().flush_cache_metrics();

        // Keep ticking if there are still pending read requests.
        if res.is_none() /* hibernate_region is false */ ||
            !self.fsm.peer.check_after_tick(self.fsm.group_state, res.unwrap())
        {
            self.register_raft_base_tick();
            return;
        }

        debug!("stop ticking"; "region_id" => self.region_id(), "peer_id" => self.fsm.peer_id(), "res" => ?res);
        self.fsm.group_state = GroupState::Idle;
        // Followers will stop ticking at L789. Keep ticking for followers
        // to allow it to campaign quickly when abnormal situation is detected.
        if !self.fsm.peer.is_leader() {
            self.register_raft_base_tick();
        } else {
            self.register_pd_heartbeat_tick();
        }
    }

    fn on_apply_res(&mut self, res: ApplyTaskRes<RocksSnapshot>) {
        fail_point!("on_apply_res", |_| {});
        match res {
            ApplyTaskRes::Apply(mut res) => {
                debug!(
                    "async apply finish";
                    "region_id" => self.region_id(),
                    "peer_id" => self.fsm.peer_id(),
                    "res" => ?res,
                );
                self.on_ready_result(&mut res.exec_res, &res.metrics);
                if self.fsm.stopped {
                    return;
                }
                self.fsm.has_ready |= self.fsm.peer.post_apply(
                    self.ctx,
                    res.apply_state,
                    res.applied_index_term,
                    &res.metrics,
                );
                // After applying, several metrics are updated, report it to pd to
                // get fair schedule.
                self.register_pd_heartbeat_tick();
            }
            ApplyTaskRes::Destroy { peer_id, .. } => {
                assert_eq!(peer_id, self.fsm.peer.peer_id());
                self.destroy_peer(false);
            }
        }
    }

    fn on_raft_message(&mut self, mut msg: RaftMessage) -> Result<()> {
        debug!(
            "handle raft message";
            "region_id" => self.region_id(),
            "peer_id" => self.fsm.peer_id(),
            "message_type" => ?msg.get_message().get_msg_type(),
            "from_peer_id" => msg.get_from_peer().get_id(),
            "to_peer_id" => msg.get_to_peer().get_id(),
        );

        if !self.validate_raft_msg(&msg) {
            return Ok(());
        }
        if self.fsm.peer.pending_remove || self.fsm.stopped {
            return Ok(());
        }

        if msg.get_is_tombstone() {
            // we receive a message tells us to remove ourself.
            self.handle_gc_peer_msg(&msg);
            return Ok(());
        }

        if msg.has_merge_target() {
            fail_point!("on_has_merge_target", |_| Ok(()));
            if self.need_gc_merge(&msg)? {
                self.on_stale_merge();
            }
            return Ok(());
        }

        if self.check_msg(&msg) {
            return Ok(());
        }

        if msg.has_extra_msg() {
            self.on_extra_message(msg);
            return Ok(());
        }

        if let Some(key) = self.check_snapshot(&msg)? {
            // If the snapshot file is not used again, then it's OK to
            // delete them here. If the snapshot file will be reused when
            // receiving, then it will fail to pass the check again, so
            // missing snapshot files should not be noticed.
            let s = self.ctx.snap_mgr.get_snapshot_for_applying(&key)?;
            self.ctx.snap_mgr.delete_snapshot(&key, s.as_ref(), false);
            return Ok(());
        }

        if !self.check_request_snapshot(&msg) {
            return Ok(());
        }

        if util::is_vote_msg(&msg.get_message())
            || msg.get_message().get_msg_type() == MessageType::MsgTimeoutNow
        {
            self.reset_raft_tick(GroupState::Chaos);
        } else if msg.get_from_peer().get_id() == self.fsm.peer.leader_id() {
            self.reset_raft_tick(GroupState::Ordered);
        }

        let from_peer_id = msg.get_from_peer().get_id();
        self.fsm.peer.insert_peer_cache(msg.take_from_peer());
        self.fsm.peer.step(self.ctx, msg.take_message())?;

        if self.fsm.peer.any_new_peer_catch_up(from_peer_id) {
            self.fsm.peer.heartbeat_pd(self.ctx);
            self.fsm.peer.should_wake_up = true;
        }

        if self.fsm.peer.should_wake_up {
            self.reset_raft_tick(GroupState::Ordered);
        }

        self.fsm.has_ready = true;
        Ok(())
    }

    fn on_extra_message(&mut self, mut msg: RaftMessage) {
        match msg.get_extra_msg().get_type() {
            ExtraMessageType::MsgRegionWakeUp | ExtraMessageType::MsgCheckStalePeer => {
                if self.fsm.group_state == GroupState::Idle {
                    self.reset_raft_tick(GroupState::Ordered);
                }
            }
            ExtraMessageType::MsgWantRollbackMerge => {
                self.fsm.peer.maybe_add_want_rollback_merge_peer(
                    msg.get_from_peer().get_id(),
                    msg.get_extra_msg(),
                );
            }
            ExtraMessageType::MsgCheckStalePeerResponse => {
                self.fsm.peer.on_check_stale_peer_response(
                    msg.get_region_epoch().get_conf_ver(),
                    msg.mut_extra_msg().take_check_peers().into(),
                );
            }
        }
    }

    fn reset_raft_tick(&mut self, state: GroupState) {
        self.fsm.group_state = state;
        self.fsm.missing_ticks = 0;
        self.fsm.peer.should_wake_up = false;
        self.register_raft_base_tick();
    }

    // return false means the message is invalid, and can be ignored.
    fn validate_raft_msg(&mut self, msg: &RaftMessage) -> bool {
        let region_id = msg.get_region_id();
        let to = msg.get_to_peer();

        if to.get_store_id() != self.store_id() {
            warn!(
                "store not match, ignore it";
                "region_id" => region_id,
                "to_store_id" => to.get_store_id(),
                "my_store_id" => self.store_id(),
            );
            self.ctx.raft_metrics.message_dropped.mismatch_store_id += 1;
            return false;
        }

        if !msg.has_region_epoch() {
            error!(
                "missing epoch in raft message, ignore it";
                "region_id" => region_id,
            );
            self.ctx.raft_metrics.message_dropped.mismatch_region_epoch += 1;
            return false;
        }

        true
    }

    /// Checks if the message is sent to the correct peer.
    ///
    /// Returns true means that the message can be dropped silently.
    fn check_msg(&mut self, msg: &RaftMessage) -> bool {
        let from_epoch = msg.get_region_epoch();
        let from_store_id = msg.get_from_peer().get_store_id();

        // Let's consider following cases with three nodes [1, 2, 3] and 1 is leader:
        // a. 1 removes 2, 2 may still send MsgAppendResponse to 1.
        //  We should ignore this stale message and let 2 remove itself after
        //  applying the ConfChange log.
        // b. 2 is isolated, 1 removes 2. When 2 rejoins the cluster, 2 will
        //  send stale MsgRequestVote to 1 and 3, at this time, we should tell 2 to gc itself.
        // c. 2 is isolated but can communicate with 3. 1 removes 3.
        //  2 will send stale MsgRequestVote to 3, 3 should ignore this message.
        // d. 2 is isolated but can communicate with 3. 1 removes 2, then adds 4, remove 3.
        //  2 will send stale MsgRequestVote to 3, 3 should tell 2 to gc itself.
        // e. 2 is isolated. 1 adds 4, 5, 6, removes 3, 1. Now assume 4 is leader.
        //  After 2 rejoins the cluster, 2 may send stale MsgRequestVote to 1 and 3,
        //  1 and 3 will ignore this message. Later 4 will send messages to 2 and 2 will
        //  rejoin the raft group again.
        // f. 2 is isolated. 1 adds 4, 5, 6, removes 3, 1. Now assume 4 is leader, and 4 removes 2.
        //  unlike case e, 2 will be stale forever.
        // TODO: for case f, if 2 is stale for a long time, 2 will communicate with pd and pd will
        // tell 2 is stale, so 2 can remove itself.
        if util::is_epoch_stale(from_epoch, self.fsm.peer.region().get_region_epoch())
            && util::find_peer(self.fsm.peer.region(), from_store_id).is_none()
        {
            let mut need_gc_msg = util::is_vote_msg(msg.get_message());
            if msg.has_extra_msg() {
                // A learner can't vote so it sends the check-stale-peer msg to others to find out whether
                // it is removed due to conf change or merge.
                need_gc_msg |=
                    msg.get_extra_msg().get_type() == ExtraMessageType::MsgCheckStalePeer;
                // For backward compatibility
                need_gc_msg |= msg.get_extra_msg().get_type() == ExtraMessageType::MsgRegionWakeUp;
            }
            // The message is stale and not in current region.
            self.ctx.handle_stale_msg(
                msg,
                self.fsm.peer.region().get_region_epoch().clone(),
                need_gc_msg,
                None,
            );
            return true;
        }

        let target = msg.get_to_peer();
        match target.get_id().cmp(&self.fsm.peer.peer_id()) {
            cmp::Ordering::Less => {
                info!(
                    "target peer id is smaller, msg maybe stale";
                    "region_id" => self.fsm.region_id(),
                    "peer_id" => self.fsm.peer_id(),
                    "target_peer" => ?target,
                );
                self.ctx.raft_metrics.message_dropped.stale_msg += 1;
                true
            }
            cmp::Ordering::Greater => {
                match self.fsm.peer.maybe_destroy() {
                    Some(job) => {
                        info!(
                            "target peer id is larger, destroying self";
                            "region_id" => self.fsm.region_id(),
                            "peer_id" => self.fsm.peer_id(),
                            "target_peer" => ?target,
                        );
                        if self.handle_destroy_peer(job) {
                            if let Err(e) = self
                                .ctx
                                .router
                                .send_control(StoreMsg::RaftMessage(msg.clone()))
                            {
                                info!(
                                    "failed to send back store message, are we shutting down?";
                                    "region_id" => self.fsm.region_id(),
                                    "peer_id" => self.fsm.peer_id(),
                                    "err" => %e,
                                );
                            }
                        }
                    }
                    None => self.ctx.raft_metrics.message_dropped.applying_snap += 1,
                }
                true
            }
            cmp::Ordering::Equal => false,
        }
    }

    /// Check if it's necessary to gc the source merge peer.
    ///
    /// If the target merge peer won't be created on this store,
    /// then it's appropriate to destroy it immediately.
    fn need_gc_merge(&mut self, msg: &RaftMessage) -> Result<bool> {
        let merge_target = msg.get_merge_target();
        let target_region_id = merge_target.get_id();
        debug!(
            "receive merge target";
            "region_id" => self.fsm.region_id(),
            "peer_id" => self.fsm.peer_id(),
            "merge_target" => ?merge_target,
        );

        // When receiving message that has a merge target, it indicates that the source peer on this
        // store is stale, the peers on other stores are already merged. The epoch in merge target
        // is the state of target peer at the time when source peer is merged. So here we record the
        // merge target epoch version to let the target peer on this store to decide whether to
        // destroy the source peer.
        let mut meta = self.ctx.store_meta.lock().unwrap();
        meta.targets_map.insert(self.region_id(), target_region_id);
        let v = meta
            .pending_merge_targets
            .entry(target_region_id)
            .or_default();
        if let Some(epoch) = (*v).insert(self.region_id(), merge_target.get_region_epoch().clone())
        {
            // Merge target epoch records the version of target region when source region is merged.
            // So it must be same no matter when receiving merge target.
            if epoch.get_version() != merge_target.get_region_epoch().get_version() {
                panic!(
                    "conflict merge target epoch version {:?} {:?}",
                    epoch,
                    merge_target.get_region_epoch()
                );
            }
        }
        if let Some(epoch) = meta
            .regions
            .get(&target_region_id)
            .map(|r| r.get_region_epoch())
        {
            // In the case that the source peer's range isn't overlapped with target's anymore:
            //     | region 2 | region 3 | region 1 |
            //                   || merge 3 into 2
            //                   \/
            //     |       region 2      | region 1 |
            //                   || merge 1 into 2
            //                   \/
            //     |            region 2            |
            //                   || split 2 into 4
            //                   \/
            //     |        region 4       |region 2|
            // so the new target peer can't find the source peer.
            // e.g. new region 2 is overlapped with region 1
            //
            // If that, source peer still need to decide whether to destroy itself. When the target
            // peer has already moved on, source peer can destroy itself.
            if epoch.get_version() > merge_target.get_region_epoch().get_version() {
                return Ok(true);
            }
            return Ok(false);
        }

        // Check whether target peer is set to tombstone already.
        let state_key = keys::region_state_key(target_region_id);
        if let Some(state) = self
            .ctx
            .engines
            .kv
            .get_msg_cf::<RegionLocalState>(CF_RAFT, &state_key)?
        {
            debug!(
                "check target region local state";
                "region_id" => self.region_id(),
                "peer_id" => self.fsm.peer_id(),
                "target_region_id" => target_region_id,
                "state" => ?state,
            );
            if state.get_state() == PeerState::Tombstone
                && state.get_region().get_region_epoch().get_conf_ver()
                    >= merge_target.get_region_epoch().get_conf_ver()
            {
                // Replica was destroyed.
                return Ok(true);
            }
        }

        info!(
            "no replica of target region exist, check pd.";
            "region_id" => self.fsm.region_id(),
            "peer_id" => self.fsm.peer_id(),
            "target_region_id" => target_region_id,
        );
        // We can't know whether the peer is destroyed or not for sure locally, ask
        // pd for help.
        let target_peer = merge_target
            .get_peers()
            .iter()
            .find(|p| p.get_store_id() == self.store_id())
            .unwrap();
        let task = PdTask::ValidatePeer {
            peer: target_peer.to_owned(),
            region: merge_target.to_owned(),
            merge_source: Some(self.region_id()),
        };
        if let Err(e) = self.ctx.pd_scheduler.schedule(task) {
            error!(
                "failed to validate target peer";
                "region_id" => self.fsm.region_id(),
                "peer_id" => self.fsm.peer_id(),
                "target_peer" => ?target_peer,
                "err" => %e,
            );
        }
        Ok(false)
    }

    fn handle_gc_peer_msg(&mut self, msg: &RaftMessage) {
        let from_epoch = msg.get_region_epoch();
        if !util::is_epoch_stale(self.fsm.peer.region().get_region_epoch(), from_epoch) {
            return;
        }

        if self.fsm.peer.peer != *msg.get_to_peer() {
            info!(
                "receive stale gc message, ignore.";
                "region_id" => self.fsm.region_id(),
                "peer_id" => self.fsm.peer_id(),
            );
            self.ctx.raft_metrics.message_dropped.stale_msg += 1;
            return;
        }
        // TODO: ask pd to guarantee we are stale now.
        info!(
            "receives gc message, trying to remove";
            "region_id" => self.fsm.region_id(),
            "peer_id" => self.fsm.peer_id(),
            "to_peer" => ?msg.get_to_peer(),
        );
        match self.fsm.peer.maybe_destroy() {
            None => self.ctx.raft_metrics.message_dropped.applying_snap += 1,
            Some(job) => {
                self.handle_destroy_peer(job);
            }
        }
    }

    // Returns `None` if the `msg` doesn't contain a snapshot or it contains a snapshot which
    // doesn't conflict with any other snapshots or regions. Otherwise a `SnapKey` is returned.
    fn check_snapshot(&mut self, msg: &RaftMessage) -> Result<Option<SnapKey>> {
        if !msg.get_message().has_snapshot() {
            return Ok(None);
        }

        let region_id = msg.get_region_id();
        let snap = msg.get_message().get_snapshot();
        let key = SnapKey::from_region_snap(region_id, snap);
        let mut snap_data = RaftSnapshotData::default();
        snap_data.merge_from_bytes(snap.get_data())?;
        let snap_region = snap_data.take_region();
        let peer_id = msg.get_to_peer().get_id();
        let snap_enc_start_key = enc_start_key(&snap_region);
        let snap_enc_end_key = enc_end_key(&snap_region);

        if snap_region
            .get_peers()
            .iter()
            .all(|p| p.get_id() != peer_id)
        {
            info!(
                "snapshot doesn't contain to peer, skip";
                "region_id" => self.fsm.region_id(),
                "peer_id" => self.fsm.peer_id(),
                "snap" => ?snap_region,
                "to_peer" => ?msg.get_to_peer(),
            );
            self.ctx.raft_metrics.message_dropped.region_no_peer += 1;
            return Ok(Some(key));
        }

        let mut meta = self.ctx.store_meta.lock().unwrap();
        if meta.regions[&self.region_id()] != *self.region() {
            if !self.fsm.peer.is_initialized() {
                info!(
                    "stale delegate detected, skip";
                    "region_id" => self.fsm.region_id(),
                    "peer_id" => self.fsm.peer_id(),
                );
                self.ctx.raft_metrics.message_dropped.stale_msg += 1;
                return Ok(Some(key));
            } else {
                panic!(
                    "{} meta corrupted: {:?} != {:?}",
                    self.fsm.peer.tag,
                    meta.regions[&self.region_id()],
                    self.region()
                );
            }
        }
        for region in &meta.pending_snapshot_regions {
            if enc_start_key(region) < snap_enc_end_key &&
               enc_end_key(region) > snap_enc_start_key &&
               // Same region can overlap, we will apply the latest version of snapshot.
               region.get_id() != snap_region.get_id()
            {
                info!(
                    "pending region overlapped";
                    "region_id" => self.fsm.region_id(),
                    "peer_id" => self.fsm.peer_id(),
                    "region" => ?region,
                    "snap" => ?snap_region,
                );
                self.ctx.raft_metrics.message_dropped.region_overlap += 1;
                return Ok(Some(key));
            }
        }

        let mut is_overlapped = false;
        let mut regions_to_destroy = vec![];
        // In some extreme cases, it may cause source peer destroyed improperly so that a later
        // CommitMerge may panic because source is already destroyed, so just drop the message:
        // 1. A new snapshot is received whereas a snapshot is still in applying, and the snapshot
        // under applying is generated before merge and the new snapshot is generated after merge.
        // After the applying snapshot is finished, the log may able to catch up and so a
        // CommitMerge will be applied.
        // 2. There is a CommitMerge pending in apply thread.
        let ready = !self.fsm.peer.is_applying_snapshot()
            && !self.fsm.peer.has_pending_snapshot()
            && self.fsm.peer.ready_to_handle_pending_snap();
        for exist_region in meta
            .region_ranges
            .range((Excluded(snap_enc_start_key), Unbounded::<Vec<u8>>))
            .map(|(_, &region_id)| &meta.regions[&region_id])
            .take_while(|r| enc_start_key(r) < snap_enc_end_key)
            .filter(|r| r.get_id() != region_id)
        {
            info!(
                "region overlapped";
                "region_id" => self.fsm.region_id(),
                "peer_id" => self.fsm.peer_id(),
                "exist" => ?exist_region,
                "snap" => ?snap_region,
            );
            if ready
                && maybe_destroy_source(
                    &meta,
                    self.region_id(),
                    exist_region.get_id(),
                    snap_region.get_region_epoch().to_owned(),
                )
            {
                // The snapshot that we decide to whether destroy peer based on must can be applied.
                // So here not to destroy peer immediately, or the snapshot maybe dropped in later
                // check but the peer is already destroyed.
                regions_to_destroy.push(exist_region.get_id());
                continue;
            }
            is_overlapped = true;
            if snap_region.get_region_epoch().get_version()
                > exist_region.get_region_epoch().get_version()
            {
                // If snapshot's epoch version is greater than exist region's, the exist region
                // may has been merged already.
                let _ = self.ctx.router.force_send(
                    exist_region.get_id(),
                    PeerMsg::CasualMessage(CasualMessage::RegionOverlapped),
                );
            }
        }
        if is_overlapped {
            self.ctx.raft_metrics.message_dropped.region_overlap += 1;
            return Ok(Some(key));
        }

        // Check if snapshot file exists.
        self.ctx.snap_mgr.get_snapshot_for_applying(&key)?;

        meta.pending_snapshot_regions.push(snap_region);
        self.ctx.queued_snapshot.insert(region_id);
        for region_id in regions_to_destroy {
            self.ctx
                .router
                .force_send(
                    region_id,
                    PeerMsg::SignificantMsg(SignificantMsg::MergeResult {
                        target: self.fsm.peer.peer.clone(),
                        stale: true,
                    }),
                )
                .unwrap();
        }

        Ok(None)
    }

    // Check if this peer can handle request_snapshot.
    fn check_request_snapshot(&mut self, msg: &RaftMessage) -> bool {
        let m = msg.get_message();
        let request_index = m.get_request_snapshot();
        if request_index == raft::INVALID_INDEX {
            // If it's not a request snapshot, then go on.
            return true;
        }
        self.fsm
            .peer
            .ready_to_handle_request_snapshot(request_index)
    }

    fn handle_destroy_peer(&mut self, job: DestroyPeerJob) -> bool {
        if job.initialized {
            // When initialized is true and async_remove is false, apply fsm doesn't need to
            // send destroy msg to peer fsm because peer fsm has already destroyed.
            // In this case, if apply fsm sends destroy msg, peer fsm may be destroyed twice
            // because there are some msgs in channel so peer fsm still need to handle them (e.g. callback)
            self.ctx.apply_router.schedule_task(
                job.region_id,
                ApplyTask::destroy(job.region_id, job.async_remove),
            );
        }
        if job.async_remove {
            info!(
                "peer is destroyed asynchronously";
                "region_id" => job.region_id,
                "peer_id" => job.peer.get_id(),
            );
            false
        } else {
            self.destroy_peer(false);
            true
        }
    }

    fn destroy_peer(&mut self, merged_by_target: bool) {
        fail_point!("destroy_peer");
        info!(
            "starts destroy";
            "region_id" => self.fsm.region_id(),
            "peer_id" => self.fsm.peer_id(),
            "merged_by_target" => merged_by_target,
        );
        let region_id = self.region_id();
        // We can't destroy a peer which is applying snapshot.
        assert!(!self.fsm.peer.is_applying_snapshot());

        // Mark itself as pending_remove
        self.fsm.peer.pending_remove = true;

        // Clear merge related structures.
        let mut meta = self.ctx.store_meta.lock().unwrap();
        meta.pending_merge_targets.remove(&region_id);
        if let Some(target) = meta.targets_map.remove(&region_id) {
            if meta.pending_merge_targets.contains_key(&target) {
                meta.pending_merge_targets
                    .get_mut(&target)
                    .unwrap()
                    .remove(&region_id);
                // When the target doesn't exist(add peer but the store is isolated), source peer decide to destroy by itself.
                // Without target, the `pending_merge_targets` for target won't be removed, so here source peer help target to clear.
                if meta.regions.get(&target).is_none()
                    && meta.pending_merge_targets.get(&target).unwrap().is_empty()
                {
                    meta.pending_merge_targets.remove(&target);
                }
            }
        }

        // Destroy read delegates.
        if let Some(reader) = meta.readers.remove(&region_id) {
            reader.mark_invalid();
        }

        // Trigger region change observer
        self.ctx.coprocessor_host.on_region_changed(
            self.fsm.peer.region(),
            RegionChangeEvent::Destroy,
            self.fsm.peer.get_role(),
        );
        let task = PdTask::DestroyPeer { region_id };
        if let Err(e) = self.ctx.pd_scheduler.schedule(task) {
            error!(
                "failed to notify pd";
                "region_id" => self.fsm.region_id(),
                "peer_id" => self.fsm.peer_id(),
                "err" => %e,
            );
        }
        let is_initialized = self.fsm.peer.is_initialized();
        if let Err(e) = self.fsm.peer.destroy(self.ctx, merged_by_target) {
            // If not panic here, the peer will be recreated in the next restart,
            // then it will be gc again. But if some overlap region is created
            // before restarting, the gc action will delete the overlap region's
            // data too.
            panic!("{} destroy err {:?}", self.fsm.peer.tag, e);
        }
        self.ctx.router.close(region_id);
        self.fsm.stop();

        if is_initialized
            && !merged_by_target
            && meta
                .region_ranges
                .remove(&enc_end_key(self.fsm.peer.region()))
                .is_none()
        {
            panic!("{} meta corruption detected", self.fsm.peer.tag);
        }
        if meta.regions.remove(&region_id).is_none() && !merged_by_target {
            panic!("{} meta corruption detected", self.fsm.peer.tag)
        }
    }

    fn on_ready_change_peer(&mut self, cp: ChangePeer) {
        if cp.conf_change.get_node_id() == raft::INVALID_ID {
            // Apply failed, skip.
            return;
        }

        let change_type = cp.conf_change.get_change_type();
        if cp.index >= self.fsm.peer.raft_group.raft.raft_log.first_index() {
            match self.fsm.peer.raft_group.apply_conf_change(&cp.conf_change) {
                Ok(_) => {}
                // PD could dispatch redundant conf changes.
                Err(raft::Error::NotExists(_, _)) | Err(raft::Error::Exists(_, _)) => {}
                _ => unreachable!(),
            }
        } else {
            // Please take a look at test case test_redundant_conf_change_by_snapshot.
        }

        {
            let mut meta = self.ctx.store_meta.lock().unwrap();
            meta.set_region(&self.ctx.coprocessor_host, cp.region, &mut self.fsm.peer);
        }

        let peer_id = cp.peer.get_id();
        let now = Instant::now();
        match change_type {
            ConfChangeType::AddNode | ConfChangeType::AddLearnerNode => {
                let peer = cp.peer.clone();
                let group_id = self
                    .ctx
                    .global_replication_state
                    .lock()
                    .unwrap()
                    .group
                    .group_id(self.fsm.peer.replication_mode_version, peer.store_id);
                if group_id.unwrap_or(0) != 0 {
                    info!("updating group"; "peer_id" => peer.id, "group_id" => group_id.unwrap());
                    self.fsm
                        .peer
                        .raft_group
                        .raft
                        .assign_commit_groups(&[(peer.id, group_id.unwrap())]);
                }
                if self.fsm.peer.peer_id() == peer_id && self.fsm.peer.peer.get_is_learner() {
                    self.fsm.peer.peer = peer.clone();
                }

                // Add this peer to cache and heartbeats.
                let id = peer.get_id();
                self.fsm.peer.peer_heartbeats.insert(id, now);
                if self.fsm.peer.is_leader() {
                    // Speed up snapshot instead of waiting another heartbeat.
                    self.fsm.peer.ping();
                    self.fsm.has_ready = true;
                    self.fsm.peer.peers_start_pending_time.push((id, now));
                }
                self.fsm.peer.insert_peer_cache(peer);
            }
            ConfChangeType::RemoveNode => {
                // Remove this peer from cache.
                self.fsm.peer.peer_heartbeats.remove(&peer_id);
                if self.fsm.peer.is_leader() {
                    self.fsm
                        .peer
                        .peers_start_pending_time
                        .retain(|&(p, _)| p != peer_id);
                }
                self.fsm.peer.remove_peer_from_cache(peer_id);
            }
        }

        // In pattern matching above, if the peer is the leader,
        // it will push the change peer into `peers_start_pending_time`
        // without checking if it is duplicated. We move `heartbeat_pd` here
        // to utilize `collect_pending_peers` in `heartbeat_pd` to avoid
        // adding the redundant peer.
        if self.fsm.peer.is_leader() {
            // Notify pd immediately.
            info!(
                "notify pd with change peer region";
                "region_id" => self.fsm.region_id(),
                "peer_id" => self.fsm.peer_id(),
                "region" => ?self.fsm.peer.region(),
            );
            self.fsm.peer.heartbeat_pd(self.ctx);
        }
        let my_peer_id = self.fsm.peer.peer_id();

        let peer = cp.peer;

        // We only care remove itself now.
        if change_type == ConfChangeType::RemoveNode && peer.get_store_id() == self.store_id() {
            if my_peer_id == peer.get_id() {
                self.destroy_peer(false);
            } else {
                panic!(
                    "{} trying to remove unknown peer {:?}",
                    self.fsm.peer.tag, peer
                );
            }
        }
    }

    fn on_ready_compact_log(&mut self, first_index: u64, state: RaftTruncatedState) {
        let total_cnt = self.fsm.peer.last_applying_idx - first_index;
        // the size of current CompactLog command can be ignored.
        let remain_cnt = self.fsm.peer.last_applying_idx - state.get_index() - 1;
        self.fsm.peer.raft_log_size_hint =
            self.fsm.peer.raft_log_size_hint * remain_cnt / total_cnt;
        let task = RaftlogGcTask {
            raft_engine: self.fsm.peer.get_store().get_raft_engine(),
            region_id: self.fsm.peer.get_store().get_region_id(),
            start_idx: self.fsm.peer.last_compacted_idx,
            end_idx: state.get_index() + 1,
        };
        self.fsm.peer.last_compacted_idx = task.end_idx;
        self.fsm.peer.mut_store().compact_to(task.end_idx);
        if let Err(e) = self.ctx.raftlog_gc_scheduler.schedule(task) {
            error!(
                "failed to schedule compact task";
                "region_id" => self.fsm.region_id(),
                "peer_id" => self.fsm.peer_id(),
                "err" => %e,
            );
        }
    }

    fn on_ready_split_region(&mut self, derived: metapb::Region, regions: Vec<metapb::Region>) {
        self.register_split_region_check_tick();
        let mut guard = self.ctx.store_meta.lock().unwrap();
        let meta: &mut StoreMeta = &mut *guard;
        let region_id = derived.get_id();
        meta.set_region(&self.ctx.coprocessor_host, derived, &mut self.fsm.peer);
        self.fsm.peer.post_split();
        let is_leader = self.fsm.peer.is_leader();
        if is_leader {
            self.fsm.peer.heartbeat_pd(self.ctx);
            // Notify pd immediately to let it update the region meta.
            info!(
                "notify pd with split";
                "region_id" => self.fsm.region_id(),
                "peer_id" => self.fsm.peer_id(),
                "split_count" => regions.len(),
            );
            // Now pd only uses ReportBatchSplit for history operation show,
            // so we send it independently here.
            let task = PdTask::ReportBatchSplit {
                regions: regions.to_vec(),
            };
            if let Err(e) = self.ctx.pd_scheduler.schedule(task) {
                error!(
                    "failed to notify pd";
                    "region_id" => self.fsm.region_id(),
                    "peer_id" => self.fsm.peer_id(),
                    "err" => %e,
                );
            }
        }

        let last_key = enc_end_key(regions.last().unwrap());
        if meta.region_ranges.remove(&last_key).is_none() {
            panic!("{} original region should exists", self.fsm.peer.tag);
        }
        // It's not correct anymore, so set it to None to let split checker update it.
        self.fsm.peer.approximate_size = None;
        let last_region_id = regions.last().unwrap().get_id();
        for new_region in regions {
            let new_region_id = new_region.get_id();

            let not_exist = meta
                .region_ranges
                .insert(enc_end_key(&new_region), new_region_id)
                .is_none();
            assert!(not_exist, "[region {}] should not exists", new_region_id);

            if new_region_id == region_id {
                continue;
            }

            // Insert new regions and validation
            info!(
                "insert new region";
                "region_id" => new_region_id,
                "region" => ?new_region,
            );
            if let Some(r) = meta.regions.get(&new_region_id) {
                // Suppose a new node is added by conf change and the snapshot comes slowly.
                // Then, the region splits and the first vote message comes to the new node
                // before the old snapshot, which will create an uninitialized peer on the
                // store. After that, the old snapshot comes, followed with the last split
                // proposal. After it's applied, the uninitialized peer will be met.
                // We can remove this uninitialized peer directly.
                if !r.get_peers().is_empty() {
                    panic!(
                        "[region {}] duplicated region {:?} for split region {:?}",
                        new_region_id, r, new_region
                    );
                }
                self.ctx.router.close(new_region_id);
            }

            let (sender, mut new_peer) = match PeerFsm::create(
                self.ctx.store_id(),
                &self.ctx.cfg,
                self.ctx.region_scheduler.clone(),
                self.ctx.engines.clone(),
                &new_region,
            ) {
                Ok((sender, new_peer)) => (sender, new_peer),
                Err(e) => {
                    // peer information is already written into db, can't recover.
                    // there is probably a bug.
                    panic!("create new split region {:?} err {:?}", new_region, e);
                }
            };
            let mut replication_state = self.ctx.global_replication_state.lock().unwrap();
            new_peer.peer.init_replication_mode(&mut *replication_state);
            drop(replication_state);
            let meta_peer = new_peer.peer.peer.clone();

            for p in new_region.get_peers() {
                // Add this peer to cache.
                new_peer.peer.insert_peer_cache(p.clone());
            }

            // New peer derive write flow from parent region,
            // this will be used by balance write flow.
            new_peer.peer.peer_stat = self.fsm.peer.peer_stat.clone();
            let campaigned = new_peer.peer.maybe_campaign(is_leader);
            new_peer.has_ready |= campaigned;

            if is_leader {
                // The new peer is likely to become leader, send a heartbeat immediately to reduce
                // client query miss.
                new_peer.peer.heartbeat_pd(self.ctx);
            }

            new_peer.peer.activate(self.ctx);
            meta.regions.insert(new_region_id, new_region);
            meta.readers
                .insert(new_region_id, ReadDelegate::from_peer(new_peer.get_peer()));
            if last_region_id == new_region_id {
                // To prevent from big region, the right region needs run split
                // check again after split.
                new_peer.peer.size_diff_hint = self.ctx.cfg.region_split_check_diff.0;
            }
            let mailbox = BasicMailbox::new(sender, new_peer);
            self.ctx.router.register(new_region_id, mailbox);
            self.ctx
                .router
                .force_send(new_region_id, PeerMsg::Start)
                .unwrap();

            if !campaigned {
                if let Some(msg) = meta
                    .pending_votes
                    .swap_remove_front(|m| m.get_to_peer() == &meta_peer)
                {
                    let _ = self
                        .ctx
                        .router
                        .send(new_region_id, PeerMsg::RaftMessage(msg));
                }
            }
        }
    }

    fn register_merge_check_tick(&mut self) {
        self.schedule_tick(
            PeerTicks::CHECK_MERGE,
            self.ctx.cfg.merge_check_tick_interval.0,
        )
    }

    fn validate_merge_peer(&self, target_region: &metapb::Region) -> Result<bool> {
        let region_id = target_region.get_id();
        let exist_region = {
            let meta = self.ctx.store_meta.lock().unwrap();
            meta.regions.get(&region_id).cloned()
        };
        if let Some(r) = exist_region {
            let exist_epoch = r.get_region_epoch();
            let expect_epoch = target_region.get_region_epoch();
            // exist_epoch > expect_epoch
            if util::is_epoch_stale(expect_epoch, exist_epoch) {
                return Err(box_err!(
                    "target region changed {:?} -> {:?}",
                    target_region,
                    r
                ));
            }
            // exist_epoch < expect_epoch
            if util::is_epoch_stale(exist_epoch, expect_epoch) {
                info!(
                    "target region still not catch up, skip.";
                    "region_id" => self.fsm.region_id(),
                    "peer_id" => self.fsm.peer_id(),
                    "target_region" => ?target_region,
                    "exist_region" => ?r,
                );
                return Ok(false);
            }
            return Ok(true);
        }

        let state_key = keys::region_state_key(region_id);
        let state: RegionLocalState = match self.ctx.engines.kv.get_msg_cf(CF_RAFT, &state_key) {
            Err(e) => {
                error!(
                    "failed to load region state, ignore";
                    "region_id" => self.fsm.region_id(),
                    "peer_id" => self.fsm.peer_id(),
                    "err" => %e,
                    "target_region_id" => region_id,
                );
                return Ok(false);
            }
            Ok(None) => {
                info!(
                    "seems to merge into a new replica of region, let's wait.";
                    "region_id" => self.fsm.region_id(),
                    "peer_id" => self.fsm.peer_id(),
                    "target_region_id" => region_id,
                );
                return Ok(false);
            }
            Ok(Some(state)) => state,
        };
        if state.get_state() != PeerState::Tombstone {
            info!(
                "wait for region split";
                "region_id" => self.fsm.region_id(),
                "peer_id" => self.fsm.peer_id(),
                "target_region_id" => region_id,
            );
            return Ok(false);
        }

        let tombstone_region = state.get_region();
        if tombstone_region.get_region_epoch().get_conf_ver()
            < target_region.get_region_epoch().get_conf_ver()
        {
            info!(
                "seems to merge into a new replica of region, let's wait.";
                "region_id" => self.fsm.region_id(),
                "peer_id" => self.fsm.peer_id(),
                "target_region_id" => region_id,
            );
            return Ok(false);
        }

        Err(box_err!("region {} is destroyed", region_id))
    }

    fn schedule_merge(&mut self) -> Result<()> {
        fail_point!("on_schedule_merge", |_| Ok(()));
        let (request, target_id) = {
            let state = self.fsm.peer.pending_merge_state.as_ref().unwrap();
            let expect_region = state.get_target();
            if !self.validate_merge_peer(expect_region)? {
                // Wait till next round.
                return Ok(());
            }
            let target_id = expect_region.get_id();
            let sibling_region = expect_region;

            let min_index = self.fsm.peer.get_min_progress()? + 1;
            let low = cmp::max(min_index, state.get_min_index());
            // TODO: move this into raft module.
            // > over >= to include the PrepareMerge proposal.
            let entries = if low > state.get_commit() {
                vec![]
            } else {
                match self
                    .fsm
                    .peer
                    .get_store()
                    .entries(low, state.get_commit() + 1, NO_LIMIT)
                {
                    Ok(ents) => ents,
                    Err(e) => panic!(
                        "[region {}] {} failed to get merge entires: {:?}, low:{}, commit: {}",
                        self.fsm.region_id(),
                        self.fsm.peer_id(),
                        e,
                        low,
                        state.get_commit()
                    ),
                }
            };

            let sibling_peer = util::find_peer(&sibling_region, self.store_id()).unwrap();
            let mut request = new_admin_request(sibling_region.get_id(), sibling_peer.clone());
            request
                .mut_header()
                .set_region_epoch(sibling_region.get_region_epoch().clone());
            let mut admin = AdminRequest::default();
            admin.set_cmd_type(AdminCmdType::CommitMerge);
            admin
                .mut_commit_merge()
                .set_source(self.fsm.peer.region().clone());
            admin.mut_commit_merge().set_commit(state.get_commit());
            admin.mut_commit_merge().set_entries(entries.into());
            request.set_admin_request(admin);
            (request, target_id)
        };
        // Please note that, here assumes that the unit of network isolation is store rather than
        // peer. So a quorum stores of source region should also be the quorum stores of target
        // region. Otherwise we need to enable proposal forwarding.
        self.ctx
            .router
            .force_send(
                target_id,
                PeerMsg::RaftCommand(RaftCommand::new(request, Callback::None, None)),
            )
            .map_err(|_| Error::RegionNotFound(target_id))
    }

    fn rollback_merge(&mut self) {
        let req = {
            let state = self.fsm.peer.pending_merge_state.as_ref().unwrap();
            let mut request =
                new_admin_request(self.fsm.peer.region().get_id(), self.fsm.peer.peer.clone());
            request
                .mut_header()
                .set_region_epoch(self.fsm.peer.region().get_region_epoch().clone());
            let mut admin = AdminRequest::default();
            admin.set_cmd_type(AdminCmdType::RollbackMerge);
            admin.mut_rollback_merge().set_commit(state.get_commit());
            request.set_admin_request(admin);
            request
        };
        self.propose_raft_command(req, Callback::None, None);
    }

    fn on_check_merge(&mut self) {
        if self.fsm.stopped
            || self.fsm.peer.pending_remove
            || self.fsm.peer.pending_merge_state.is_none()
        {
            return;
        }
        self.register_merge_check_tick();
        fail_point!(
            "on_check_merge_not_1001",
            self.fsm.peer_id() != 1001,
            |_| {}
        );
        if let Err(e) = self.schedule_merge() {
            if self.fsm.peer.is_leader() {
                self.fsm
                    .peer
                    .add_want_rollback_merge_peer(self.fsm.peer_id());
                if self.fsm.peer.want_rollback_merge_peers.len()
                    >= raft::majority(
                        self.fsm
                            .peer
                            .raft_group
                            .status()
                            .progress
                            .unwrap()
                            .voter_ids()
                            .len(),
                    )
                {
                    info!(
                        "failed to schedule merge, rollback";
                        "region_id" => self.fsm.region_id(),
                        "peer_id" => self.fsm.peer_id(),
                        "err" => %e,
                    );
                    self.rollback_merge();
                }
            } else if !self.fsm.peer.peer.get_is_learner() {
                info!(
                    "want to rollback merge";
                    "region_id" => self.fsm.region_id(),
                    "peer_id" => self.fsm.peer_id(),
                    "leader_id" => self.fsm.peer.leader_id(),
                    "err" => %e,
                );
                if self.fsm.peer.leader_id() != raft::INVALID_ID {
                    self.ctx.need_flush_trans = true;
                    self.fsm.peer.send_want_rollback_merge(
                        self.fsm
                            .peer
                            .pending_merge_state
                            .as_ref()
                            .unwrap()
                            .get_commit(),
                        &mut self.ctx.trans,
                    );
                }
            }
        }
    }

    fn on_ready_prepare_merge(&mut self, region: metapb::Region, state: MergeState) {
        {
            let mut meta = self.ctx.store_meta.lock().unwrap();
            meta.set_region(&self.ctx.coprocessor_host, region, &mut self.fsm.peer);
        }

        self.fsm.peer.pending_merge_state = Some(state);
        let state = self.fsm.peer.pending_merge_state.as_ref().unwrap();

        if let Some(ref catch_up_logs) = self.fsm.peer.catch_up_logs {
            if state.get_commit() == catch_up_logs.merge.get_commit() {
                assert_eq!(state.get_target().get_id(), catch_up_logs.target_region_id);
                // Indicate that `on_catch_up_logs_for_merge` has already executed.
                // Mark pending_remove because its apply fsm will be destroyed.
                self.fsm.peer.pending_remove = true;
                // Send CatchUpLogs back to destroy source apply fsm,
                // then it will send `Noop` to trigger target apply fsm.
                self.ctx.apply_router.schedule_task(
                    self.fsm.region_id(),
                    ApplyTask::LogsUpToDate(self.fsm.peer.catch_up_logs.take().unwrap()),
                );
                return;
            }
        }

        self.on_check_merge();
    }

    fn on_catch_up_logs_for_merge(&mut self, mut catch_up_logs: CatchUpLogs) {
        let region_id = self.fsm.region_id();
        assert_eq!(region_id, catch_up_logs.merge.get_source().get_id());

        if let Some(ref cul) = self.fsm.peer.catch_up_logs {
            panic!(
                "{} get catch_up_logs from {} but has already got from {}",
                self.fsm.peer.tag, catch_up_logs.target_region_id, cul.target_region_id
            )
        }

        if let Some(ref pending_merge_state) = self.fsm.peer.pending_merge_state {
            if pending_merge_state.get_commit() == catch_up_logs.merge.get_commit() {
                assert_eq!(
                    pending_merge_state.get_target().get_id(),
                    catch_up_logs.target_region_id
                );
                // Indicate that `on_ready_prepare_merge` has already executed.
                // Mark pending_remove because its apply fsm will be destroyed.
                self.fsm.peer.pending_remove = true;
                // Just for saving memory.
                catch_up_logs.merge.clear_entries();
                // Send CatchUpLogs back to destroy source apply fsm,
                // then it will send `Noop` to trigger target apply fsm.
                self.ctx
                    .apply_router
                    .schedule_task(region_id, ApplyTask::LogsUpToDate(catch_up_logs));
                return;
            }
        }

        // Directly append these logs to raft log and then commit them.
        match self
            .fsm
            .peer
            .maybe_append_merge_entries(&catch_up_logs.merge)
        {
            Some(last_index) => {
                info!(
                    "append and commit entries to source region";
                    "region_id" => region_id,
                    "peer_id" => self.fsm.peer.peer_id(),
                    "last_index" => last_index,
                );
                // Now it has some committed entries, so mark it to take `Ready` in next round.
                self.fsm.has_ready = true;
            }
            None => {
                info!(
                    "no need to catch up logs";
                    "region_id" => region_id,
                    "peer_id" => self.fsm.peer.peer_id(),
                );
            }
        }
        // Just for saving memory.
        catch_up_logs.merge.clear_entries();
        self.fsm.peer.catch_up_logs = Some(catch_up_logs);
    }

    fn on_ready_commit_merge(&mut self, region: metapb::Region, source: metapb::Region) {
        self.register_split_region_check_tick();
        let mut meta = self.ctx.store_meta.lock().unwrap();

        let prev = meta.region_ranges.remove(&enc_end_key(&source));
        assert_eq!(prev, Some(source.get_id()));
        let prev = if region.get_end_key() == source.get_end_key() {
            meta.region_ranges.remove(&enc_start_key(&source))
        } else {
            meta.region_ranges.remove(&enc_end_key(&region))
        };
        if prev != Some(region.get_id()) {
            panic!(
                "{} meta corrupted: prev: {:?}, ranges: {:?}",
                self.fsm.peer.tag, prev, meta.region_ranges
            );
        }
        meta.region_ranges
            .insert(enc_end_key(&region), region.get_id());
        assert!(meta.regions.remove(&source.get_id()).is_some());
        meta.set_region(&self.ctx.coprocessor_host, region, &mut self.fsm.peer);
        let reader = meta.readers.remove(&source.get_id()).unwrap();
        reader.mark_invalid();

        drop(meta);
        // make approximate size and keys updated in time.
        // the reason why follower need to update is that there is a issue that after merge
        // and then transfer leader, the new leader may have stale size and keys.
        self.fsm.peer.size_diff_hint = self.ctx.cfg.region_split_check_diff.0;
        if self.fsm.peer.is_leader() {
            info!(
                "notify pd with merge";
                "region_id" => self.fsm.region_id(),
                "peer_id" => self.fsm.peer_id(),
                "source_region" => ?source,
                "target_region" => ?self.fsm.peer.region(),
            );
            self.fsm.peer.heartbeat_pd(self.ctx);
        }
        if let Err(e) = self.ctx.router.force_send(
            source.get_id(),
            PeerMsg::SignificantMsg(SignificantMsg::MergeResult {
                target: self.fsm.peer.peer.clone(),
                stale: false,
            }),
        ) {
            // TODO: need to remove "are we shutting down", it should panic
            // if we are not in shut-down state
            info!(
                "failed to send merge result, are we shutting down?";
                "region_id" => self.fsm.region_id(),
                "peer_id" => self.fsm.peer_id(),
                "err" => %e,
            );
        }
    }

    /// Handle rollbacking Merge result.
    ///
    /// If commit is 0, it means that Merge is rollbacked by a snapshot; otherwise
    /// it's rollbacked by a proposal, and its value should be equal to the commit
    /// index of previous PrepareMerge.
    fn on_ready_rollback_merge(&mut self, commit: u64, region: Option<metapb::Region>) {
        let pending_commit = self
            .fsm
            .peer
            .pending_merge_state
            .as_ref()
            .unwrap()
            .get_commit();
        if commit != 0 && pending_commit != commit {
            panic!(
                "{} rollbacks a wrong merge: {} != {}",
                self.fsm.peer.tag, pending_commit, commit
            );
        }
        // Clear merge releted data
        self.fsm.peer.pending_merge_state = None;
        self.fsm.peer.want_rollback_merge_peers.clear();

        if let Some(r) = region {
            let mut meta = self.ctx.store_meta.lock().unwrap();
            meta.set_region(&self.ctx.coprocessor_host, r, &mut self.fsm.peer);
        }
        if self.fsm.peer.is_leader() {
            info!(
                "notify pd with rollback merge";
                "region_id" => self.fsm.region_id(),
                "peer_id" => self.fsm.peer_id(),
                "commit_index" => commit,
            );
            self.fsm.peer.heartbeat_pd(self.ctx);
        }
    }

    fn on_merge_result(&mut self, target: metapb::Peer, stale: bool) {
        let exists = self
            .fsm
            .peer
            .pending_merge_state
            .as_ref()
            .map_or(true, |s| s.get_target().get_peers().contains(&target));
        if !exists {
            panic!(
                "{} unexpected merge result: {:?} {:?} {}",
                self.fsm.peer.tag, self.fsm.peer.pending_merge_state, target, stale
            );
        }
        if !stale {
            info!(
                "merge finished";
                "region_id" => self.fsm.region_id(),
                "peer_id" => self.fsm.peer_id(),
                "target_region" => ?self.fsm.peer.pending_merge_state.as_ref().unwrap().target,
            );
            self.destroy_peer(true);
        } else {
            self.on_stale_merge();
        }
    }

    fn on_stale_merge(&mut self) {
        info!(
            "successful merge can't be continued, try to gc stale peer.";
            "region_id" => self.fsm.region_id(),
            "peer_id" => self.fsm.peer_id(),
            "merge_state" => ?self.fsm.peer.pending_merge_state,
        );
        match self.fsm.peer.maybe_destroy() {
            None => self.ctx.raft_metrics.message_dropped.applying_snap += 1,
            Some(job) => {
                self.handle_destroy_peer(job);
            }
        }
    }

    fn on_ready_apply_snapshot(&mut self, apply_result: ApplySnapResult) {
        let prev_region = apply_result.prev_region;
        let region = apply_result.region;

        info!(
            "snapshot is applied";
            "region_id" => self.fsm.region_id(),
            "peer_id" => self.fsm.peer_id(),
            "region" => ?region,
        );

        if prev_region.get_peers() != region.get_peers() {
            let mut state = self.ctx.global_replication_state.lock().unwrap();
            let gb = state
                .calculate_commit_group(self.fsm.peer.replication_mode_version, region.get_peers());
            self.fsm.peer.raft_group.raft.clear_commit_group();
            self.fsm.peer.raft_group.raft.assign_commit_groups(gb);
        }

        let mut meta = self.ctx.store_meta.lock().unwrap();
        debug!(
            "check snapshot range";
            "region_id" => self.region_id(),
            "peer_id" => self.fsm.peer_id(),
            "prev_region" => ?prev_region,
        );
        let initialized = !prev_region.get_peers().is_empty();
        if initialized {
            info!(
                "region changed after applying snapshot";
                "region_id" => self.fsm.region_id(),
                "peer_id" => self.fsm.peer_id(),
                "prev_region" => ?prev_region,
                "region" => ?region,
            );
            let prev = meta.region_ranges.remove(&enc_end_key(&prev_region));
            if prev != Some(region.get_id()) {
                panic!(
                    "{} meta corrupted, expect {:?} got {:?}",
                    self.fsm.peer.tag, prev_region, prev
                );
            }
        }
        if let Some(r) = meta
            .region_ranges
            .insert(enc_end_key(&region), region.get_id())
        {
            panic!("{} unexpected region {:?}", self.fsm.peer.tag, r);
        }
        let prev = meta.regions.insert(region.get_id(), region);
        assert_eq!(prev, Some(prev_region));
    }

    fn on_ready_result(
        &mut self,
        exec_results: &mut VecDeque<ExecResult<RocksSnapshot>>,
        metrics: &ApplyMetrics,
    ) {
        // handle executing committed log results
        while let Some(result) = exec_results.pop_front() {
            match result {
                ExecResult::ChangePeer(cp) => self.on_ready_change_peer(cp),
                ExecResult::CompactLog { first_index, state } => {
                    self.on_ready_compact_log(first_index, state)
                }
                ExecResult::SplitRegion { derived, regions } => {
                    self.on_ready_split_region(derived, regions)
                }
                ExecResult::PrepareMerge { region, state } => {
                    self.on_ready_prepare_merge(region, state)
                }
                ExecResult::CommitMerge { region, source } => {
                    self.on_ready_commit_merge(region.clone(), source.clone())
                }
                ExecResult::RollbackMerge { region, commit } => {
                    self.on_ready_rollback_merge(commit, Some(region))
                }
                ExecResult::ComputeHash {
                    region,
                    index,
                    snap,
                } => self.on_ready_compute_hash(region, index, snap),
                ExecResult::VerifyHash { index, hash } => self.on_ready_verify_hash(index, hash),
                ExecResult::DeleteRange { .. } => {
                    // TODO: clean user properties?
                }
                ExecResult::IngestSst { ssts } => self.on_ingest_sst_result(ssts),
            }
        }

        // Update metrics only when all exec_results are finished in case the metrics is counted multiple times
        // when waiting for commit merge
        self.ctx.store_stat.lock_cf_bytes_written += metrics.lock_cf_written_bytes;
        self.ctx.store_stat.engine_total_bytes_written += metrics.written_bytes;
        self.ctx.store_stat.engine_total_keys_written += metrics.written_keys;
    }

    /// Check if a request is valid if it has valid prepare_merge/commit_merge proposal.
    fn check_merge_proposal(&self, msg: &mut RaftCmdRequest) -> Result<()> {
        if !msg.get_admin_request().has_prepare_merge()
            && !msg.get_admin_request().has_commit_merge()
        {
            return Ok(());
        }

        let region = self.fsm.peer.region();
        if msg.get_admin_request().has_prepare_merge() {
            let target_region = msg.get_admin_request().get_prepare_merge().get_target();
            {
                let meta = self.ctx.store_meta.lock().unwrap();
                match meta.regions.get(&target_region.get_id()) {
                    Some(r) => {
                        if r != target_region {
                            return Err(box_err!(
                                "target region not matched, skip proposing: {:?} != {:?}",
                                r,
                                target_region
                            ));
                        }
                    }
                    None => {
                        return Err(box_err!(
                            "target region {} doesn't exist.",
                            target_region.get_id()
                        ));
                    }
                }
            }
            if !util::is_sibling_regions(target_region, region) {
                return Err(box_err!(
                    "{:?} and {:?} are not sibling, skip proposing.",
                    target_region,
                    region
                ));
            }
            if !util::region_on_same_stores(target_region, region) {
                return Err(box_err!(
                    "peers doesn't match {:?} != {:?}, reject merge",
                    region.get_peers(),
                    target_region.get_peers()
                ));
            }
        } else {
            let source_region = msg.get_admin_request().get_commit_merge().get_source();
            if !util::is_sibling_regions(source_region, region) {
                return Err(box_err!(
                    "{:?} and {:?} should be sibling",
                    source_region,
                    region
                ));
            }
            if !util::region_on_same_stores(source_region, region) {
                return Err(box_err!(
                    "peers not matched: {:?} {:?}",
                    source_region,
                    region
                ));
            }
        }

        Ok(())
    }

    fn pre_propose_raft_command(
        &mut self,
        msg: &RaftCmdRequest,
    ) -> Result<Option<RaftCmdResponse>> {
        // Check store_id, make sure that the msg is dispatched to the right place.
        if let Err(e) = util::check_store_id(msg, self.store_id()) {
            self.ctx.raft_metrics.invalid_proposal.mismatch_store_id += 1;
            return Err(e);
        }
        if msg.has_status_request() {
            // For status commands, we handle it here directly.
            let resp = self.execute_status_command(msg)?;
            return Ok(Some(resp));
        }

        // Check whether the store has the right peer to handle the request.
        let region_id = self.region_id();
        let leader_id = self.fsm.peer.leader_id();
        let request = msg.get_requests();

        // ReadIndex can be processed on the replicas.
        let is_read_index_request =
            request.len() == 1 && request[0].get_cmd_type() == CmdType::ReadIndex;
        let mut read_only = true;
        for r in msg.get_requests() {
            match r.get_cmd_type() {
                CmdType::Get | CmdType::Snap | CmdType::ReadIndex => (),
                _ => read_only = false,
            }
        }
        let allow_replica_read = read_only && msg.get_header().get_replica_read();
        if !(self.fsm.peer.is_leader() || is_read_index_request || allow_replica_read) {
            self.ctx.raft_metrics.invalid_proposal.not_leader += 1;
            let leader = self.fsm.peer.get_peer_from_cache(leader_id);
            self.fsm.group_state = GroupState::Chaos;
            self.register_raft_base_tick();
            return Err(Error::NotLeader(region_id, leader));
        }
        // peer_id must be the same as peer's.
        if let Err(e) = util::check_peer_id(msg, self.fsm.peer.peer_id()) {
            self.ctx.raft_metrics.invalid_proposal.mismatch_peer_id += 1;
            return Err(e);
        }
        // check whether the peer is initialized.
        if !self.fsm.peer.is_initialized() {
            self.ctx
                .raft_metrics
                .invalid_proposal
                .region_not_initialized += 1;
            return Err(Error::RegionNotInitialized(region_id));
        }
        // If the peer is applying snapshot, it may drop some sending messages, that could
        // make clients wait for response until timeout.
        if self.fsm.peer.is_applying_snapshot() {
            self.ctx.raft_metrics.invalid_proposal.is_applying_snapshot += 1;
            // TODO: replace to a more suitable error.
            return Err(Error::Other(box_err!(
                "{} peer is applying snapshot",
                self.fsm.peer.tag
            )));
        }
        // Check whether the term is stale.
        if let Err(e) = util::check_term(msg, self.fsm.peer.term()) {
            self.ctx.raft_metrics.invalid_proposal.stale_command += 1;
            return Err(e);
        }

        match util::check_region_epoch(msg, self.fsm.peer.region(), true) {
            Err(Error::EpochNotMatch(msg, mut new_regions)) => {
                // Attach the region which might be split from the current region. But it doesn't
                // matter if the region is not split from the current region. If the region meta
                // received by the TiKV driver is newer than the meta cached in the driver, the meta is
                // updated.
                let sibling_region = self.find_sibling_region();
                if let Some(sibling_region) = sibling_region {
                    new_regions.push(sibling_region);
                }
                self.ctx.raft_metrics.invalid_proposal.epoch_not_match += 1;
                Err(Error::EpochNotMatch(msg, new_regions))
            }
            Err(e) => Err(e),
            Ok(()) => Ok(None),
        }
    }

    fn propose_raft_command(
        &mut self,
        mut msg: RaftCmdRequest,
        cb: Callback<RocksSnapshot>,
        extra: Option<Extra>,
    ) {
        match self.pre_propose_raft_command(&msg) {
            Ok(Some(resp)) => {
                cb.invoke_with_response(resp);
                return;
            }
            Err(e) => {
                debug!(
                    "failed to propose";
                    "region_id" => self.region_id(),
                    "peer_id" => self.fsm.peer_id(),
                    "message" => ?msg,
                    "err" => %e,
                );
                cb.invoke_with_response(new_error(e));
                return;
            }
            _ => (),
        }

        if self.fsm.peer.pending_remove {
            apply::notify_req_region_removed(self.region_id(), cb);
            return;
        }

        if let Err(e) = self.check_merge_proposal(&mut msg) {
            warn!(
                "failed to propose merge";
                "region_id" => self.region_id(),
                "peer_id" => self.fsm.peer_id(),
                "message" => ?msg,
                "err" => %e,
            );
            cb.invoke_with_response(new_error(e));
            return;
        }

        // Note:
        // The peer that is being checked is a leader. It might step down to be a follower later. It
        // doesn't matter whether the peer is a leader or not. If it's not a leader, the proposing
        // command log entry can't be committed.

        let mut resp = RaftCmdResponse::default();
        let term = self.fsm.peer.term();
        bind_term(&mut resp, term);
        if self.fsm.peer.propose(self.ctx, cb, msg, resp, extra) {
            self.fsm.has_ready = true;
        }

        if self.fsm.peer.should_wake_up {
            self.reset_raft_tick(GroupState::Ordered);
        }

        self.register_pd_heartbeat_tick();

        // TODO: add timeout, if the command is not applied after timeout,
        // we will call the callback with timeout error.
    }

    fn find_sibling_region(&self) -> Option<Region> {
        let start = if self.ctx.cfg.right_derive_when_split {
            Included(enc_start_key(self.fsm.peer.region()))
        } else {
            Excluded(enc_end_key(self.fsm.peer.region()))
        };
        let meta = self.ctx.store_meta.lock().unwrap();
        meta.region_ranges
            .range((start, Unbounded::<Vec<u8>>))
            .next()
            .map(|(_, region_id)| meta.regions[region_id].to_owned())
    }

    fn register_raft_gc_log_tick(&mut self) {
        self.schedule_tick(
            PeerTicks::RAFT_LOG_GC,
            self.ctx.cfg.raft_log_gc_tick_interval.0,
        )
    }

    #[allow(clippy::if_same_then_else)]
    fn on_raft_gc_log_tick(&mut self) {
        if !self.fsm.peer.get_store().is_cache_empty() || !self.ctx.cfg.hibernate_regions {
            self.register_raft_gc_log_tick();
        }
        debug_assert!(!self.fsm.stopped);
        fail_point!("on_raft_gc_log_tick", |_| {});

        // As leader, we would not keep caches for the peers that didn't response heartbeat in the
        // last few seconds. That happens probably because another TiKV is down. In this case if we
        // do not clean up the cache, it may keep growing.
        let drop_cache_duration =
            self.ctx.cfg.raft_heartbeat_interval() + self.ctx.cfg.raft_entry_cache_life_time.0;
        let cache_alive_limit = Instant::now() - drop_cache_duration;

        let mut total_gc_logs = 0;

        let applied_idx = self.fsm.peer.get_store().applied_index();
        if !self.fsm.peer.is_leader() {
            self.fsm.peer.mut_store().compact_to(applied_idx + 1);
            return;
        }

        // Leader will replicate the compact log command to followers,
        // If we use current replicated_index (like 10) as the compact index,
        // when we replicate this log, the newest replicated_index will be 11,
        // but we only compact the log to 10, not 11, at that time,
        // the first index is 10, and replicated_index is 11, with an extra log,
        // and we will do compact again with compact index 11, in cycles...
        // So we introduce a threshold, if replicated index - first index > threshold,
        // we will try to compact log.
        // raft log entries[..............................................]
        //                  ^                                       ^
        //                  |-----------------threshold------------ |
        //              first_index                         replicated_index
        // `alive_cache_idx` is the smallest `replicated_index` of healthy up nodes.
        // `alive_cache_idx` is only used to gc cache.
        let truncated_idx = self.fsm.peer.get_store().truncated_index();
        let last_idx = self.fsm.peer.get_store().last_index();
        let (mut replicated_idx, mut alive_cache_idx) = (last_idx, last_idx);
        for (peer_id, p) in self.fsm.peer.raft_group.raft.prs().iter() {
            if replicated_idx > p.matched {
                replicated_idx = p.matched;
            }
            if let Some(last_heartbeat) = self.fsm.peer.peer_heartbeats.get(peer_id) {
                if alive_cache_idx > p.matched
                    && p.matched >= truncated_idx
                    && *last_heartbeat > cache_alive_limit
                {
                    alive_cache_idx = p.matched;
                }
            }
        }
        // When an election happened or a new peer is added, replicated_idx can be 0.
        if replicated_idx > 0 {
            assert!(
                last_idx >= replicated_idx,
                "expect last index {} >= replicated index {}",
                last_idx,
                replicated_idx
            );
            REGION_MAX_LOG_LAG.observe((last_idx - replicated_idx) as f64);
        }
        self.fsm
            .peer
            .mut_store()
            .maybe_gc_cache(alive_cache_idx, applied_idx);
        let first_idx = self.fsm.peer.get_store().first_index();
        let mut compact_idx;
        if applied_idx > first_idx
            && applied_idx - first_idx >= self.ctx.cfg.raft_log_gc_count_limit
        {
            compact_idx = applied_idx;
        } else if self.fsm.peer.raft_log_size_hint >= self.ctx.cfg.raft_log_gc_size_limit.0 {
            compact_idx = applied_idx;
        } else if replicated_idx < first_idx
            || replicated_idx - first_idx <= self.ctx.cfg.raft_log_gc_threshold
        {
            return;
        } else {
            compact_idx = replicated_idx;
        }

        // Have no idea why subtract 1 here, but original code did this by magic.
        assert!(compact_idx > 0);
        compact_idx -= 1;
        if compact_idx < first_idx {
            // In case compact_idx == first_idx before subtraction.
            return;
        }

        total_gc_logs += compact_idx - first_idx;

        let term = self.fsm.peer.get_index_term(compact_idx);

        // Create a compact log request and notify directly.
        let region_id = self.fsm.peer.region().get_id();
        let request =
            new_compact_log_request(region_id, self.fsm.peer.peer.clone(), compact_idx, term);
        self.propose_raft_command(request, Callback::None, None);

        self.register_raft_gc_log_tick();
        PEER_GC_RAFT_LOG_COUNTER.inc_by(total_gc_logs as i64);
    }

    fn register_split_region_check_tick(&mut self) {
        self.schedule_tick(
            PeerTicks::SPLIT_REGION_CHECK,
            self.ctx.cfg.split_region_check_tick_interval.0,
        )
    }

    #[inline]
    fn region_split_skip_max_count(&self) -> usize {
        fail_point!("region_split_skip_max_count", |_| { usize::max_value() });
        REGION_SPLIT_SKIP_MAX_COUNT
    }

    fn on_split_region_check_tick(&mut self) {
        if !self.ctx.cfg.hibernate_regions {
            self.register_split_region_check_tick();
        }
        if !self.fsm.peer.is_leader() {
            return;
        }

        // To avoid frequent scan, we only add new scan tasks if all previous tasks
        // have finished.
        // TODO: check whether a gc progress has been started.
        if self.ctx.split_check_scheduler.is_busy() {
            self.register_split_region_check_tick();
            return;
        }

        // When restart, the approximate size will be None. The split check will first
        // check the region size, and then check whether the region should split. This
        // should work even if we change the region max size.
        // If peer says should update approximate size, update region size and check
        // whether the region should split.
        if self.fsm.peer.approximate_size.is_some()
            && self.fsm.peer.compaction_declined_bytes < self.ctx.cfg.region_split_check_diff.0
            && self.fsm.peer.size_diff_hint < self.ctx.cfg.region_split_check_diff.0
        {
            return;
        }

        // bulk insert too fast may cause snapshot stale very soon, worst case it stale before
        // sending. so when snapshot is generating or sending, skip split check at most 3 times.
        // There is a trade off between region size and snapshot success rate. Split check is
        // triggered every 10 seconds. If a snapshot can't be generated in 30 seconds, it might be
        // just too large to be generated. Split it into smaller size can help generation. check
        // issue 330 for more info.
        if self.fsm.peer.get_store().is_generating_snapshot()
            && self.fsm.skip_split_count < self.region_split_skip_max_count()
        {
            self.fsm.skip_split_count += 1;
            return;
        }
        self.fsm.skip_split_count = 0;

        let task =
            SplitCheckTask::split_check(self.fsm.peer.region().clone(), true, CheckPolicy::Scan);
        if let Err(e) = self.ctx.split_check_scheduler.schedule(task) {
            error!(
                "failed to schedule split check";
                "region_id" => self.fsm.region_id(),
                "peer_id" => self.fsm.peer_id(),
                "err" => %e,
            );
        }
        self.fsm.peer.size_diff_hint = 0;
        self.fsm.peer.compaction_declined_bytes = 0;
        self.register_split_region_check_tick();
    }

    fn on_prepare_split_region(
        &mut self,
        region_epoch: metapb::RegionEpoch,
        split_keys: Vec<Vec<u8>>,
        cb: Callback<RocksSnapshot>,
    ) {
        if let Err(e) = self.validate_split_region(&region_epoch, &split_keys) {
            cb.invoke_with_response(new_error(e));
            return;
        }
        let region = self.fsm.peer.region();
        let task = PdTask::AskBatchSplit {
            region: region.clone(),
            split_keys,
            peer: self.fsm.peer.peer.clone(),
            right_derive: self.ctx.cfg.right_derive_when_split,
            callback: cb,
        };
        if let Err(Stopped(t)) = self.ctx.pd_scheduler.schedule(task) {
            error!(
                "failed to notify pd to split: Stopped";
                "region_id" => self.fsm.region_id(),
                "peer_id" => self.fsm.peer_id(),
            );
            match t {
                PdTask::AskBatchSplit { callback, .. } => {
                    callback.invoke_with_response(new_error(box_err!(
                        "{} failed to split: Stopped",
                        self.fsm.peer.tag
                    )));
                }
                _ => unreachable!(),
            }
        }
    }

    fn validate_split_region(
        &mut self,
        epoch: &metapb::RegionEpoch,
        split_keys: &[Vec<u8>],
    ) -> Result<()> {
        if split_keys.is_empty() {
            error!(
                "no split key is specified.";
                "region_id" => self.fsm.region_id(),
                "peer_id" => self.fsm.peer_id(),
            );
            return Err(box_err!("{} no split key is specified.", self.fsm.peer.tag));
        }
        for key in split_keys {
            if key.is_empty() {
                error!(
                    "split key should not be empty!!!";
                    "region_id" => self.fsm.region_id(),
                    "peer_id" => self.fsm.peer_id(),
                );
                return Err(box_err!(
                    "{} split key should not be empty",
                    self.fsm.peer.tag
                ));
            }
        }
        if !self.fsm.peer.is_leader() {
            // region on this store is no longer leader, skipped.
            info!(
                "not leader, skip.";
                "region_id" => self.fsm.region_id(),
                "peer_id" => self.fsm.peer_id(),
            );
            return Err(Error::NotLeader(
                self.region_id(),
                self.fsm.peer.get_peer_from_cache(self.fsm.peer.leader_id()),
            ));
        }

        let region = self.fsm.peer.region();
        let latest_epoch = region.get_region_epoch();

        // This is a little difference for `check_region_epoch` in region split case.
        // Here we just need to check `version` because `conf_ver` will be update
        // to the latest value of the peer, and then send to PD.
        if latest_epoch.get_version() != epoch.get_version() {
            info!(
                "epoch changed, retry later";
                "region_id" => self.fsm.region_id(),
                "peer_id" => self.fsm.peer_id(),
                "prev_epoch" => ?region.get_region_epoch(),
                "epoch" => ?epoch,
            );
            return Err(Error::EpochNotMatch(
                format!(
                    "{} epoch changed {:?} != {:?}, retry later",
                    self.fsm.peer.tag, latest_epoch, epoch
                ),
                vec![region.to_owned()],
            ));
        }
        Ok(())
    }

    fn on_approximate_region_size(&mut self, size: u64) {
        self.fsm.peer.approximate_size = Some(size);
        self.register_split_region_check_tick();
        self.register_pd_heartbeat_tick();
    }

    fn on_approximate_region_keys(&mut self, keys: u64) {
        self.fsm.peer.approximate_keys = Some(keys);
        self.register_split_region_check_tick();
        self.register_pd_heartbeat_tick();
    }

    fn on_compaction_declined_bytes(&mut self, declined_bytes: u64) {
        self.fsm.peer.compaction_declined_bytes += declined_bytes;
        if self.fsm.peer.compaction_declined_bytes >= self.ctx.cfg.region_split_check_diff.0 {
            UPDATE_REGION_SIZE_BY_COMPACTION_COUNTER.inc();
        }
        self.register_split_region_check_tick();
    }

    fn on_schedule_half_split_region(
        &mut self,
        region_epoch: &metapb::RegionEpoch,
        policy: CheckPolicy,
    ) {
        if !self.fsm.peer.is_leader() {
            // region on this store is no longer leader, skipped.
            warn!(
                "not leader, skip";
                "region_id" => self.fsm.region_id(),
                "peer_id" => self.fsm.peer_id(),
            );
            return;
        }

        let region = self.fsm.peer.region();
        if util::is_epoch_stale(region_epoch, region.get_region_epoch()) {
            warn!(
                "receive a stale halfsplit message";
                "region_id" => self.fsm.region_id(),
                "peer_id" => self.fsm.peer_id(),
            );
            return;
        }

        let task = SplitCheckTask::split_check(region.clone(), false, policy);
        if let Err(e) = self.ctx.split_check_scheduler.schedule(task) {
            error!(
                "failed to schedule split check";
                "region_id" => self.fsm.region_id(),
                "peer_id" => self.fsm.peer_id(),
                "err" => %e,
            );
        }
    }

    fn on_pd_heartbeat_tick(&mut self) {
        if !self.ctx.cfg.hibernate_regions {
            self.register_pd_heartbeat_tick();
        }
        self.fsm.peer.check_peers();

        if !self.fsm.peer.is_leader() {
            return;
        }
        self.fsm.peer.heartbeat_pd(self.ctx);
        if self.ctx.cfg.hibernate_regions && self.fsm.peer.replication_mode_need_catch_up() {
            self.register_pd_heartbeat_tick();
        }
    }

    fn register_pd_heartbeat_tick(&mut self) {
        self.schedule_tick(
            PeerTicks::PD_HEARTBEAT,
            self.ctx.cfg.pd_heartbeat_tick_interval.0,
        )
    }

    fn on_check_peer_stale_state_tick(&mut self) {
        if self.fsm.peer.pending_remove {
            return;
        }

        self.register_check_peer_stale_state_tick();

        if self.fsm.peer.is_applying_snapshot() || self.fsm.peer.has_pending_snapshot() {
            return;
        }

        if self.ctx.cfg.hibernate_regions {
            if self.fsm.group_state == GroupState::Idle {
                self.fsm.peer.ping();
                if !self.fsm.peer.is_leader() {
                    // If leader is able to receive messge but can't send out any,
                    // follower should be able to start an election.
                    self.fsm.group_state = GroupState::PreChaos;
                } else {
                    self.fsm.has_ready = true;
                    // Schedule a pd heartbeat to discover down and pending peer when
                    // hibernate_regions is enabled.
                    self.register_pd_heartbeat_tick();
                }
            } else if self.fsm.group_state == GroupState::PreChaos {
                self.fsm.group_state = GroupState::Chaos;
            } else if self.fsm.group_state == GroupState::Chaos {
                // Register tick if it's not yet. Only when it fails to receive ping from leader
                // after two stale check can a follower actually tick.
                self.register_raft_base_tick();
            }
        }

        // If this peer detects the leader is missing for a long long time,
        // it should consider itself as a stale peer which is removed from
        // the original cluster.
        // This most likely happens in the following scenario:
        // At first, there are three peer A, B, C in the cluster, and A is leader.
        // Peer B gets down. And then A adds D, E, F into the cluster.
        // Peer D becomes leader of the new cluster, and then removes peer A, B, C.
        // After all these peer in and out, now the cluster has peer D, E, F.
        // If peer B goes up at this moment, it still thinks it is one of the cluster
        // and has peers A, C. However, it could not reach A, C since they are removed
        // from the cluster or probably destroyed.
        // Meantime, D, E, F would not reach B, since it's not in the cluster anymore.
        // In this case, peer B would notice that the leader is missing for a long time,
        // and it would check with pd to confirm whether it's still a member of the cluster.
        // If not, it destroys itself as a stale peer which is removed out already.
        let state = self.fsm.peer.check_stale_state(self.ctx);
        fail_point!("peer_check_stale_state", state != StaleState::Valid, |_| {});
        match state {
            StaleState::Valid => (),
            StaleState::LeaderMissing => {
                warn!(
                    "leader missing longer than abnormal_leader_missing_duration";
                    "region_id" => self.fsm.region_id(),
                    "peer_id" => self.fsm.peer_id(),
                    "expect" => %self.ctx.cfg.abnormal_leader_missing_duration,
                );
                self.ctx
                    .raft_metrics
                    .leader_missing
                    .lock()
                    .unwrap()
                    .insert(self.region_id());
            }
            StaleState::ToValidate => {
                // for peer B in case 1 above
                warn!(
                    "leader missing longer than max_leader_missing_duration. \
                     To check with pd and other peers whether it's still valid";
                    "region_id" => self.fsm.region_id(),
                    "peer_id" => self.fsm.peer_id(),
                    "expect" => %self.ctx.cfg.max_leader_missing_duration,
                );

                self.fsm.peer.bcast_check_stale_peer_message(&mut self.ctx);

                let task = PdTask::ValidatePeer {
                    peer: self.fsm.peer.peer.clone(),
                    region: self.fsm.peer.region().clone(),
                    merge_source: None,
                };
                if let Err(e) = self.ctx.pd_scheduler.schedule(task) {
                    error!(
                        "failed to notify pd";
                        "region_id" => self.fsm.region_id(),
                        "peer_id" => self.fsm.peer_id(),
                        "err" => %e,
                    )
                }
            }
        }
    }

    fn register_check_peer_stale_state_tick(&mut self) {
        self.schedule_tick(
            PeerTicks::CHECK_PEER_STALE_STATE,
            self.ctx.cfg.peer_stale_state_check_interval.0,
        )
    }
}

impl<'a, T: Transport, C: PdClient> PeerFsmDelegate<'a, T, C> {
    fn on_ready_compute_hash(&mut self, region: metapb::Region, index: u64, snap: RocksSnapshot) {
        self.fsm.peer.consistency_state.last_check_time = Instant::now();
        let task = ConsistencyCheckTask::compute_hash(region, index, snap);
        info!(
            "schedule compute hash task";
            "region_id" => self.fsm.region_id(),
            "peer_id" => self.fsm.peer_id(),
            "task" => %task,
        );
        if let Err(e) = self.ctx.consistency_check_scheduler.schedule(task) {
            error!(
                "schedule failed";
                "region_id" => self.fsm.region_id(),
                "peer_id" => self.fsm.peer_id(),
                "err" => %e,
            );
        }
    }

    fn on_ready_verify_hash(&mut self, expected_index: u64, expected_hash: Vec<u8>) {
        self.verify_and_store_hash(expected_index, expected_hash);
    }

    fn on_hash_computed(&mut self, index: u64, hash: Vec<u8>) {
        if !self.verify_and_store_hash(index, hash) {
            return;
        }

        let req = new_verify_hash_request(
            self.region_id(),
            self.fsm.peer.peer.clone(),
            &self.fsm.peer.consistency_state,
        );
        self.propose_raft_command(req, Callback::None, None);
    }

    fn on_ingest_sst_result(&mut self, ssts: Vec<SstMeta>) {
        for sst in &ssts {
            self.fsm.peer.size_diff_hint += sst.get_length();
        }
        self.register_split_region_check_tick();

        let task = CleanupSSTTask::DeleteSST { ssts };
        if let Err(e) = self
            .ctx
            .cleanup_scheduler
            .schedule(CleanupTask::CleanupSST(task))
        {
            error!(
                "schedule to delete ssts";
                "region_id" => self.fsm.region_id(),
                "peer_id" => self.fsm.peer_id(),
                "err" => %e,
            );
        }
    }

    /// Verify and store the hash to state. return true means the hash has been stored successfully.
    fn verify_and_store_hash(&mut self, expected_index: u64, expected_hash: Vec<u8>) -> bool {
        if expected_index < self.fsm.peer.consistency_state.index {
            REGION_HASH_COUNTER.verify.miss.inc();
            warn!(
                "has scheduled a new hash, skip.";
                "region_id" => self.fsm.region_id(),
                "peer_id" => self.fsm.peer_id(),
                "index" => self.fsm.peer.consistency_state.index,
                "expected_index" => expected_index,
            );
            return false;
        }
        if self.fsm.peer.consistency_state.index == expected_index {
            if self.fsm.peer.consistency_state.hash.is_empty() {
                warn!(
                    "duplicated consistency check detected, skip.";
                    "region_id" => self.fsm.region_id(),
                    "peer_id" => self.fsm.peer_id(),
                );
                return false;
            }
            if self.fsm.peer.consistency_state.hash != expected_hash {
                panic!(
                    "{} hash at {} not correct, want \"{}\", got \"{}\"!!!",
                    self.fsm.peer.tag,
                    self.fsm.peer.consistency_state.index,
                    escape(&expected_hash),
                    escape(&self.fsm.peer.consistency_state.hash)
                );
            }
            info!(
                "consistency check pass.";
                "region_id" => self.fsm.region_id(),
                "peer_id" => self.fsm.peer_id(),
                "index" => self.fsm.peer.consistency_state.index
            );
            REGION_HASH_COUNTER.verify.matched.inc();
            self.fsm.peer.consistency_state.hash = vec![];
            return false;
        }
        if self.fsm.peer.consistency_state.index != INVALID_INDEX
            && !self.fsm.peer.consistency_state.hash.is_empty()
        {
            // Maybe computing is too slow or computed result is dropped due to channel full.
            // If computing is too slow, miss count will be increased twice.
            REGION_HASH_COUNTER.verify.miss.inc();
            warn!(
                "hash belongs to wrong index, skip.";
                "region_id" => self.fsm.region_id(),
                "peer_id" => self.fsm.peer_id(),
                "index" => self.fsm.peer.consistency_state.index,
                "expected_index" => expected_index,
            );
        }

        info!(
            "save hash for consistency check later.";
            "region_id" => self.fsm.region_id(),
            "peer_id" => self.fsm.peer_id(),
            "index" => expected_index,
        );
        self.fsm.peer.consistency_state.index = expected_index;
        self.fsm.peer.consistency_state.hash = expected_hash;
        true
    }
}

/// Checks merge target, returns whether the source peer should be destroyed.
/// It returns true when there is a network isolation which leads to a follower of a merge target
/// Region's log falls behind and then receive a snapshot with epoch version after merge.
pub fn maybe_destroy_source(
    meta: &StoreMeta,
    target_region_id: u64,
    source_region_id: u64,
    region_epoch: RegionEpoch,
) -> bool {
    if let Some(merge_targets) = meta.pending_merge_targets.get(&target_region_id) {
        if let Some(target_epoch) = merge_targets.get(&source_region_id) {
            info!(
                "[region {}] checking source {} epoch: {:?}, merge target epoch: {:?}",
                target_region_id, source_region_id, region_epoch, target_epoch,
            );
            // The target peer will move on, namely, it will apply a snapshot generated after merge,
            // so destroy source peer.
            if region_epoch.get_version() > target_epoch.get_version() {
                return true;
            }
            // Wait till the target peer has caught up logs and source peer will be destroyed at that time.
            return false;
        }
    }
    false
}

pub fn new_read_index_request(
    region_id: u64,
    region_epoch: RegionEpoch,
    peer: metapb::Peer,
) -> RaftCmdRequest {
    let mut request = RaftCmdRequest::default();
    request.mut_header().set_region_id(region_id);
    request.mut_header().set_region_epoch(region_epoch);
    request.mut_header().set_peer(peer);
    let mut cmd = Request::default();
    cmd.set_cmd_type(CmdType::ReadIndex);
    request
}

pub fn new_admin_request(region_id: u64, peer: metapb::Peer) -> RaftCmdRequest {
    let mut request = RaftCmdRequest::default();
    request.mut_header().set_region_id(region_id);
    request.mut_header().set_peer(peer);
    request
}

fn new_verify_hash_request(
    region_id: u64,
    peer: metapb::Peer,
    state: &ConsistencyState,
) -> RaftCmdRequest {
    let mut request = new_admin_request(region_id, peer);

    let mut admin = AdminRequest::default();
    admin.set_cmd_type(AdminCmdType::VerifyHash);
    admin.mut_verify_hash().set_index(state.index);
    admin.mut_verify_hash().set_hash(state.hash.clone());
    request.set_admin_request(admin);
    request
}

fn new_compact_log_request(
    region_id: u64,
    peer: metapb::Peer,
    compact_index: u64,
    compact_term: u64,
) -> RaftCmdRequest {
    let mut request = new_admin_request(region_id, peer);

    let mut admin = AdminRequest::default();
    admin.set_cmd_type(AdminCmdType::CompactLog);
    admin.mut_compact_log().set_compact_index(compact_index);
    admin.mut_compact_log().set_compact_term(compact_term);
    request.set_admin_request(admin);
    request
}

impl<'a, T: Transport, C: PdClient> PeerFsmDelegate<'a, T, C> {
    // Handle status commands here, separate the logic, maybe we can move it
    // to another file later.
    // Unlike other commands (write or admin), status commands only show current
    // store status, so no need to handle it in raft group.
    fn execute_status_command(&mut self, request: &RaftCmdRequest) -> Result<RaftCmdResponse> {
        let cmd_type = request.get_status_request().get_cmd_type();

        let mut response = match cmd_type {
            StatusCmdType::RegionLeader => self.execute_region_leader(),
            StatusCmdType::RegionDetail => self.execute_region_detail(request),
            StatusCmdType::InvalidStatus => {
                Err(box_err!("{} invalid status command!", self.fsm.peer.tag))
            }
        }?;
        response.set_cmd_type(cmd_type);

        let mut resp = RaftCmdResponse::default();
        resp.set_status_response(response);
        // Bind peer current term here.
        bind_term(&mut resp, self.fsm.peer.term());
        Ok(resp)
    }

    fn execute_region_leader(&mut self) -> Result<StatusResponse> {
        let mut resp = StatusResponse::default();
        if let Some(leader) = self.fsm.peer.get_peer_from_cache(self.fsm.peer.leader_id()) {
            resp.mut_region_leader().set_leader(leader);
        }

        Ok(resp)
    }

    fn execute_region_detail(&mut self, request: &RaftCmdRequest) -> Result<StatusResponse> {
        if !self.fsm.peer.get_store().is_initialized() {
            let region_id = request.get_header().get_region_id();
            return Err(Error::RegionNotInitialized(region_id));
        }
        let mut resp = StatusResponse::default();
        resp.mut_region_detail()
            .set_region(self.fsm.peer.region().clone());
        if let Some(leader) = self.fsm.peer.get_peer_from_cache(self.fsm.peer.leader_id()) {
            resp.mut_region_detail().set_leader(leader);
        }

        Ok(resp)
    }
}

#[cfg(test)]
mod tests {
    use super::BatchRaftCmdRequestBuilder;
    use crate::store::local_metrics::RaftProposeMetrics;
    use crate::store::msg::Callback;

    use kvproto::raft_cmdpb::{
        AdminRequest, CmdType, PutRequest, RaftCmdRequest, RaftCmdResponse, Request, Response,
        StatusRequest,
    };
    use protobuf::Message;
    use std::sync::atomic::{AtomicBool, Ordering};
    use std::sync::Arc;

    #[test]
    fn test_batch_raft_cmd_request_builder() {
        let max_batch_size = 1000.0;
        let mut builder = BatchRaftCmdRequestBuilder::new(max_batch_size);
        let mut q = Request::default();
        let mut metric = RaftProposeMetrics::default();

        let mut req = RaftCmdRequest::default();
        req.set_admin_request(AdminRequest::default());
        assert!(!builder.can_batch(&req, 0));

        let mut req = RaftCmdRequest::default();
        req.set_status_request(StatusRequest::default());
        assert!(!builder.can_batch(&req, 0));

        let mut req = RaftCmdRequest::default();
        let mut put = PutRequest::default();
        put.set_key(b"aaaa".to_vec());
        put.set_value(b"bbbb".to_vec());
        q.set_cmd_type(CmdType::Put);
        q.set_put(put);
        req.mut_requests().push(q.clone());
        let _ = q.take_put();
        let req_size = req.compute_size();
        assert!(builder.can_batch(&req, req_size));

        let mut req = RaftCmdRequest::default();
        q.set_cmd_type(CmdType::Snap);
        req.mut_requests().push(q.clone());
        let mut put = PutRequest::default();
        put.set_key(b"aaaa".to_vec());
        put.set_value(b"bbbb".to_vec());
        q.set_cmd_type(CmdType::Put);
        q.set_put(put);
        req.mut_requests().push(q.clone());
        let req_size = req.compute_size();
        assert!(!builder.can_batch(&req, req_size));

        let mut req = RaftCmdRequest::default();
        let mut put = PutRequest::default();
        put.set_key(b"aaaa".to_vec());
        put.set_value(vec![8 as u8; 2000]);
        q.set_cmd_type(CmdType::Put);
        q.set_put(put);
        req.mut_requests().push(q.clone());
        let req_size = req.compute_size();
        assert!(!builder.can_batch(&req, req_size));

        // Check batch callback
        let mut req = RaftCmdRequest::default();
        let mut put = PutRequest::default();
        put.set_key(b"aaaa".to_vec());
        put.set_value(vec![8 as u8; 20]);
        q.set_cmd_type(CmdType::Put);
        q.set_put(put);
        req.mut_requests().push(q);
        let mut cbs_flags = vec![];
        let mut response = RaftCmdResponse::default();
        for _ in 0..10 {
            let flag = Arc::new(AtomicBool::new(false));
            cbs_flags.push(flag.clone());
            let cb = Callback::Write(Box::new(move |_resp| {
                flag.store(true, Ordering::Release);
            }));
            response.mut_responses().push(Response::default());
            builder.add(req.clone(), 100, cb);
        }
        let (req, cb) = builder.build(&mut metric).unwrap();
        assert_eq!(10, req.get_requests().len());
        cb.invoke_with_response(response);
        for flag in cbs_flags {
            assert!(flag.load(Ordering::Acquire));
        }
    }
}<|MERGE_RESOLUTION|>--- conflicted
+++ resolved
@@ -108,18 +108,7 @@
     batch_req_builder: BatchRaftCmdRequestBuilder,
 }
 
-<<<<<<< HEAD
-impl<E: KvEngine> Drop for PeerFsm<E> {
-=======
-pub struct BatchRaftCmdRequestBuilder {
-    raft_entry_max_size: f64,
-    batch_req_size: u32,
-    request: Option<RaftCmdRequest>,
-    callbacks: Vec<(Callback<RocksSnapshot>, usize)>,
-}
-
 impl<S: Snapshot> Drop for PeerFsm<S> {
->>>>>>> 6fce09eb
     fn drop(&mut self) {
         self.peer.stop();
         while let Ok(msg) = self.receiver.try_recv() {
