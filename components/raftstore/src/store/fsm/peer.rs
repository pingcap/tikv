// Copyright 2018 TiKV Project Authors. Licensed under Apache-2.0.

use std::borrow::Cow;
use std::collections::Bound::{Excluded, Included, Unbounded};
use std::collections::VecDeque;
use std::time::{Duration, Instant};
use std::{cmp, u64};

use batch_system::{BasicMailbox, Fsm};
use engine_rocks::{RocksEngine, RocksSnapshot, WRITE_BATCH_MAX_KEYS};
use engine_traits::CF_RAFT;
use engine_traits::{KvEngine, KvEngines, Peekable};
use futures::Future;
use kvproto::errorpb;
use kvproto::import_sstpb::SstMeta;
use kvproto::metapb::{self, Region, RegionEpoch};
use kvproto::pdpb::CheckPolicy;
use kvproto::raft_cmdpb::{
    AdminCmdType, AdminRequest, CmdType, RaftCmdRequest, RaftCmdResponse, Request, StatusCmdType,
    StatusResponse,
};
use kvproto::raft_serverpb::{
    ExtraMessageType, MergeState, PeerState, RaftMessage, RaftSnapshotData, RaftTruncatedState,
    RegionLocalState,
};
use kvproto::replication_modepb::{DrAutoSyncState, ReplicationMode};
use pd_client::PdClient;
use protobuf::Message;
use raft::eraftpb::{ConfChangeType, MessageType};
use raft::{self, SnapshotStatus, INVALID_INDEX, NO_LIMIT};
use raft::{Ready, StateRole};
use tikv_util::mpsc::{self, LooseBoundedSender, Receiver};
use tikv_util::time::duration_to_sec;
use tikv_util::worker::{Scheduler, Stopped};
use tikv_util::{escape, is_zero_duration};

use crate::coprocessor::RegionChangeEvent;
use crate::store::cmd_resp::{bind_term, new_error};
use crate::store::fsm::store::{PollContext, StoreMeta};
use crate::store::fsm::{
    apply, ApplyMetrics, ApplyTask, ApplyTaskRes, CatchUpLogs, ChangeCmd, ChangePeer, ExecResult,
    RegionProposal,
};
use crate::store::local_metrics::RaftProposeMetrics;
use crate::store::metrics::*;
use crate::store::msg::Callback;
use crate::store::peer::{ConsistencyState, Peer, StaleState};
use crate::store::peer_storage::{ApplySnapResult, InvokeContext};
use crate::store::transport::Transport;
use crate::store::util::KeysInfoFormatter;
use crate::store::worker::{
    CleanupSSTTask, CleanupTask, ConsistencyCheckTask, RaftlogGcTask, ReadDelegate, RegionTask,
    SplitCheckTask,
};
use crate::store::PdTask;
use crate::store::{
    util, CasualMessage, Config, PeerMsg, PeerTicks, RaftCommand, SignificantMsg, SnapKey, StoreMsg,
};
use crate::{Error, Result};
use keys::{self, enc_end_key, enc_start_key};

const REGION_SPLIT_SKIP_MAX_COUNT: usize = 3;

pub struct DestroyPeerJob {
    pub initialized: bool,
    pub async_remove: bool,
    pub region_id: u64,
    pub peer: metapb::Peer,
}

/// Represents state of the group.
#[derive(Clone, Copy, PartialEq, Debug)]
pub enum GroupState {
    /// The group is working generally, leader keeps
    /// replicating data to followers.
    Ordered,
    /// The group is out of order. Leadership may not be hold.
    Chaos,
    /// The group is about to be out of order. It leave some
    /// safe space to avoid stepping chaos too often.
    PreChaos,
    /// The group is hibernated.
    Idle,
}

pub struct PeerFsm<E: KvEngine> {
    pub peer: Peer,
    /// A registry for all scheduled ticks. This can avoid scheduling ticks twice accidentally.
    tick_registry: PeerTicks,
    /// Ticks for speed up campaign in chaos state.
    ///
    /// Followers will keep ticking in Idle mode to measure how many ticks have been skipped.
    /// Once it becomes chaos, those skipped ticks will be ticked so that it can campaign
    /// quickly instead of waiting an election timeout.
    ///
    /// This will be reset to 0 once it receives any messages from leader.
    missing_ticks: usize,
    group_state: GroupState,
    stopped: bool,
    has_ready: bool,
    early_apply: bool,
    mailbox: Option<BasicMailbox<PeerFsm<E>>>,
    pub receiver: Receiver<PeerMsg<E>>,
    /// when snapshot is generating or sending, skip split check at most REGION_SPLIT_SKIT_MAX_COUNT times.
    skip_split_count: usize,

    // Batch raft command which has the same header into an entry
    batch_req_builder: BatchRaftCmdRequestBuilder,
}

pub struct BatchRaftCmdRequestBuilder {
    raft_entry_max_size: f64,
    batch_req_size: u32,
    request: Option<RaftCmdRequest>,
    callbacks: Vec<(Callback<RocksSnapshot>, usize)>,
}

impl<E: KvEngine> Drop for PeerFsm<E> {
    fn drop(&mut self) {
        self.peer.stop();
        while let Ok(msg) = self.receiver.try_recv() {
            let callback = match msg {
                PeerMsg::RaftCommand(cmd) => cmd.callback,
                PeerMsg::CasualMessage(CasualMessage::SplitRegion { callback, .. }) => callback,
                _ => continue,
            };

            let mut err = errorpb::Error::default();
            err.set_message("region is not found".to_owned());
            err.mut_region_not_found().set_region_id(self.region_id());
            let mut resp = RaftCmdResponse::default();
            resp.mut_header().set_error(err);
            callback.invoke_with_response(resp);
        }
    }
}

pub type SenderFsmPair<E> = (LooseBoundedSender<PeerMsg<E>>, Box<PeerFsm<E>>);

impl<E: KvEngine> PeerFsm<E> {
    // If we create the peer actively, like bootstrap/split/merge region, we should
    // use this function to create the peer. The region must contain the peer info
    // for this store.
    pub fn create(
        store_id: u64,
        cfg: &Config,
        sched: Scheduler<RegionTask<RocksSnapshot>>,
        engines: KvEngines<RocksEngine, RocksEngine>,
        region: &metapb::Region,
    ) -> Result<SenderFsmPair<E>> {
        let meta_peer = match util::find_peer(region, store_id) {
            None => {
                return Err(box_err!(
                    "find no peer for store {} in region {:?}",
                    store_id,
                    region
                ));
            }
            Some(peer) => peer.clone(),
        };

        info!(
            "create peer";
            "region_id" => region.get_id(),
            "peer_id" => meta_peer.get_id(),
        );
        let (tx, rx) = mpsc::loose_bounded(cfg.notify_capacity);
        Ok((
            tx,
            Box::new(PeerFsm {
                early_apply: cfg.early_apply,
                peer: Peer::new(store_id, cfg, sched, engines, region, meta_peer)?,
                tick_registry: PeerTicks::empty(),
                missing_ticks: 0,
                group_state: GroupState::Ordered,
                stopped: false,
                has_ready: false,
                mailbox: None,
                receiver: rx,
                skip_split_count: 0,
                batch_req_builder: BatchRaftCmdRequestBuilder::new(
                    cfg.raft_entry_max_size.0 as f64,
                ),
            }),
        ))
    }

    // The peer can be created from another node with raft membership changes, and we only
    // know the region_id and peer_id when creating this replicated peer, the region info
    // will be retrieved later after applying snapshot.
    pub fn replicate(
        store_id: u64,
        cfg: &Config,
        sched: Scheduler<RegionTask<RocksSnapshot>>,
        engines: KvEngines<RocksEngine, RocksEngine>,
        region_id: u64,
        peer: metapb::Peer,
    ) -> Result<SenderFsmPair<E>> {
        // We will remove tombstone key when apply snapshot
        info!(
            "replicate peer";
            "region_id" => region_id,
            "peer_id" => peer.get_id(),
        );

        let mut region = metapb::Region::default();
        region.set_id(region_id);

        let (tx, rx) = mpsc::loose_bounded(cfg.notify_capacity);
        Ok((
            tx,
            Box::new(PeerFsm {
                early_apply: cfg.early_apply,
                peer: Peer::new(store_id, cfg, sched, engines, &region, peer)?,
                tick_registry: PeerTicks::empty(),
                missing_ticks: 0,
                group_state: GroupState::Ordered,
                stopped: false,
                has_ready: false,
                mailbox: None,
                receiver: rx,
                skip_split_count: 0,
                batch_req_builder: BatchRaftCmdRequestBuilder::new(
                    cfg.raft_entry_max_size.0 as f64,
                ),
            }),
        ))
    }

    #[inline]
    pub fn region_id(&self) -> u64 {
        self.peer.region().get_id()
    }

    #[inline]
    pub fn get_peer(&self) -> &Peer {
        &self.peer
    }

    #[inline]
    pub fn peer_id(&self) -> u64 {
        self.peer.peer_id()
    }

    #[inline]
    pub fn stop(&mut self) {
        self.stopped = true;
    }

    pub fn set_pending_merge_state(&mut self, state: MergeState) {
        self.peer.pending_merge_state = Some(state);
    }

    pub fn schedule_applying_snapshot(&mut self) {
        self.peer.mut_store().schedule_applying_snapshot();
    }
}

impl BatchRaftCmdRequestBuilder {
    fn new(raft_entry_max_size: f64) -> BatchRaftCmdRequestBuilder {
        BatchRaftCmdRequestBuilder {
            raft_entry_max_size,
            request: None,
            batch_req_size: 0,
            callbacks: vec![],
        }
    }

    fn can_batch(&self, req: &RaftCmdRequest, req_size: u32) -> bool {
        // No batch request whose size exceed 20% of raft_entry_max_size,
        // so total size of request in batch_raft_request would not exceed
        // (40% + 20%) of raft_entry_max_size
        if req.has_admin_request() || f64::from(req_size) > self.raft_entry_max_size * 0.2 {
            return false;
        }
        for r in req.get_requests() {
            match r.get_cmd_type() {
                CmdType::Delete | CmdType::Put => (),
                _ => {
                    return false;
                }
            }
        }

        if let Some(batch_req) = self.request.as_ref() {
            if batch_req.get_header() != req.get_header() {
                return false;
            }
        }
        true
    }

    fn add(&mut self, mut req: RaftCmdRequest, req_size: u32, cb: Callback<RocksSnapshot>) {
        let req_num = req.get_requests().len();
        if let Some(batch_req) = self.request.as_mut() {
            let requests: Vec<_> = req.take_requests().into();
            for q in requests {
                batch_req.mut_requests().push(q);
            }
        } else {
            self.request = Some(req);
        };
        self.callbacks.push((cb, req_num));
        self.batch_req_size += req_size;
    }

    fn should_finish(&self) -> bool {
        if let Some(batch_req) = self.request.as_ref() {
            // Limit the size of batch request so that it will not exceed raft_entry_max_size after
            // adding header.
            if f64::from(self.batch_req_size) > self.raft_entry_max_size * 0.4 {
                return true;
            }
            if batch_req.get_requests().len() > WRITE_BATCH_MAX_KEYS {
                return true;
            }
        }
        false
    }

    fn build(
        &mut self,
        metric: &mut RaftProposeMetrics,
    ) -> Option<(RaftCmdRequest, Callback<RocksSnapshot>)> {
        if let Some(req) = self.request.take() {
            self.batch_req_size = 0;
            if self.callbacks.len() == 1 {
                let (cb, _) = self.callbacks.pop().unwrap();
                return Some((req, cb));
            }
            metric.batch += self.callbacks.len() - 1;
            let cbs = std::mem::replace(&mut self.callbacks, vec![]);
            let cb = Callback::Write(Box::new(move |resp| {
                let mut last_index = 0;
                let has_error = resp.response.get_header().has_error();
                for (cb, req_num) in cbs {
                    let next_index = last_index + req_num;
                    let mut cmd_resp = RaftCmdResponse::default();
                    cmd_resp.set_header(resp.response.get_header().clone());
                    if !has_error {
                        cmd_resp.set_responses(
                            resp.response.get_responses()[last_index..next_index].into(),
                        );
                    }
                    cb.invoke_with_response(cmd_resp);
                    last_index = next_index;
                }
            }));
            return Some((req, cb));
        }
        None
    }
}

impl<E: KvEngine> Fsm for PeerFsm<E> {
    type Message = PeerMsg<E>;

    #[inline]
    fn is_stopped(&self) -> bool {
        self.stopped
    }

    /// Set a mailbox to Fsm, which should be used to send message to itself.
    #[inline]
    fn set_mailbox(&mut self, mailbox: Cow<'_, BasicMailbox<Self>>)
    where
        Self: Sized,
    {
        self.mailbox = Some(mailbox.into_owned());
    }

    /// Take the mailbox from Fsm. Implementation should ensure there will be
    /// no reference to mailbox after calling this method.
    #[inline]
    fn take_mailbox(&mut self) -> Option<BasicMailbox<Self>>
    where
        Self: Sized,
    {
        self.mailbox.take()
    }
}

pub struct PeerFsmDelegate<'a, T: 'static, C: 'static> {
    fsm: &'a mut PeerFsm<RocksEngine>,
    ctx: &'a mut PollContext<T, C>,
}

impl<'a, T: Transport, C: PdClient> PeerFsmDelegate<'a, T, C> {
    pub fn new(
        fsm: &'a mut PeerFsm<RocksEngine>,
        ctx: &'a mut PollContext<T, C>,
    ) -> PeerFsmDelegate<'a, T, C> {
        PeerFsmDelegate { fsm, ctx }
    }

    pub fn handle_msgs(&mut self, msgs: &mut Vec<PeerMsg<RocksEngine>>) {
        for m in msgs.drain(..) {
            match m {
                PeerMsg::RaftMessage(msg) => {
                    if let Err(e) = self.on_raft_message(msg) {
                        error!(
                            "handle raft message err";
                            "region_id" => self.fsm.region_id(),
                            "peer_id" => self.fsm.peer_id(),
                            "err" => %e,
                        );
                    }
                }
                PeerMsg::RaftCommand(cmd) => {
                    self.ctx
                        .raft_metrics
                        .propose
                        .request_wait_time
                        .observe(duration_to_sec(cmd.send_time.elapsed()) as f64);
                    let req_size = cmd.request.compute_size();
                    if self.fsm.batch_req_builder.can_batch(&cmd.request, req_size) {
                        self.fsm
                            .batch_req_builder
                            .add(cmd.request, req_size, cmd.callback);
                        if self.fsm.batch_req_builder.should_finish() {
                            self.propose_batch_raft_command();
                        }
                    } else {
                        self.propose_batch_raft_command();
                        self.propose_raft_command(cmd.request, cmd.callback)
                    }
                }
                PeerMsg::Tick(tick) => self.on_tick(tick),
                PeerMsg::ApplyRes { res } => {
                    self.on_apply_res(res);
                }
                PeerMsg::SignificantMsg(msg) => self.on_significant_msg(msg),
                PeerMsg::CasualMessage(msg) => self.on_casual_msg(msg),
                PeerMsg::Start => self.start(),
                PeerMsg::HeartbeatPd => {
                    if self.fsm.peer.is_leader() {
                        self.register_pd_heartbeat_tick()
                    }
                }
                PeerMsg::Noop => {}
                PeerMsg::UpdateReplicationMode => self.on_update_replication_mode(),
            }
        }
        // Propose batch request which may be still waiting for more raft-command
        self.propose_batch_raft_command();
    }

    fn propose_batch_raft_command(&mut self) {
        if let Some((req, cb)) = self
            .fsm
            .batch_req_builder
            .build(&mut self.ctx.raft_metrics.propose)
        {
            self.propose_raft_command(req, cb)
        }
    }

    fn on_update_replication_mode(&mut self) {
        self.fsm
            .peer
            .switch_replication_mode(&self.ctx.global_replication_state);
        if self.fsm.peer.is_leader() {
            self.reset_raft_tick(GroupState::Ordered);
            self.register_pd_heartbeat_tick();
        }
    }

    fn on_update_replication_mode(&mut self) {
        self.fsm
            .peer
            .switch_replication_mode(&self.ctx.global_replication_state);
        if self.fsm.peer.is_leader() {
            self.reset_raft_tick(GroupState::Ordered);
            self.register_pd_heartbeat_tick();
        }
    }

    fn on_casual_msg(&mut self, msg: CasualMessage<RocksEngine>) {
        match msg {
            CasualMessage::SplitRegion {
                region_epoch,
                split_keys,
                callback,
            } => {
                info!(
                    "on split";
                    "region_id" => self.fsm.region_id(),
                    "peer_id" => self.fsm.peer_id(),
                    "split_keys" => %KeysInfoFormatter(split_keys.iter()),
                );
                self.on_prepare_split_region(region_epoch, split_keys, callback);
            }
            CasualMessage::ComputeHashResult { index, hash } => {
                self.on_hash_computed(index, hash);
            }
            CasualMessage::RegionApproximateSize { size } => {
                self.on_approximate_region_size(size);
            }
            CasualMessage::RegionApproximateKeys { keys } => {
                self.on_approximate_region_keys(keys);
            }
            CasualMessage::CompactionDeclinedBytes { bytes } => {
                self.on_compaction_declined_bytes(bytes);
            }
            CasualMessage::HalfSplitRegion {
                region_epoch,
                policy,
            } => {
                self.on_schedule_half_split_region(&region_epoch, policy);
            }
            CasualMessage::GcSnap { snaps } => {
                self.on_gc_snap(snaps);
            }
            CasualMessage::ClearRegionSize => {
                self.on_clear_region_size();
            }
            CasualMessage::RegionOverlapped => {
                debug!("start ticking for overlapped"; "region_id" => self.region_id(), "peer_id" => self.fsm.peer_id());
                // Maybe do some safe check first?
                self.fsm.group_state = GroupState::Chaos;
                self.register_raft_base_tick();

                if self.fsm.peer.peer.get_is_learner() {
                    // FIXME: should use `bcast_check_stale_peer_message` instead.
                    // Sending a new enum type msg to a old tikv may cause panic during rolling update
                    // we should change the protobuf behavior and check if properly handled in all place
                    self.fsm.peer.bcast_wake_up_message(&mut self.ctx);
                }
            }
            CasualMessage::SnapshotGenerated => {
                // Resume snapshot handling again to avoid waiting another heartbeat.
                self.fsm.peer.ping();
                self.fsm.has_ready = true;
            }
            CasualMessage::AccessPeer(cb) => cb(self.fsm),
        }
    }

    fn on_tick(&mut self, tick: PeerTicks) {
        if self.fsm.stopped {
            return;
        }
        trace!(
            "tick";
            "tick" => ?tick,
            "peer_id" => self.fsm.peer_id(),
            "region_id" => self.region_id(),
        );
        self.fsm.tick_registry.remove(tick);
        match tick {
            PeerTicks::RAFT => self.on_raft_base_tick(),
            PeerTicks::RAFT_LOG_GC => self.on_raft_gc_log_tick(),
            PeerTicks::PD_HEARTBEAT => self.on_pd_heartbeat_tick(),
            PeerTicks::SPLIT_REGION_CHECK => self.on_split_region_check_tick(),
            PeerTicks::CHECK_MERGE => self.on_check_merge(),
            PeerTicks::CHECK_PEER_STALE_STATE => self.on_check_peer_stale_state_tick(),
            _ => unreachable!(),
        }
    }

    fn start(&mut self) {
        self.register_raft_base_tick();
        self.register_raft_gc_log_tick();
        self.register_pd_heartbeat_tick();
        self.register_split_region_check_tick();
        self.register_check_peer_stale_state_tick();
        self.on_check_merge();
        // Apply committed entries more quickly.
        if self.fsm.peer.raft_group.store().committed_index()
            > self.fsm.peer.raft_group.store().applied_index()
        {
            self.fsm.has_ready = true;
        }
    }

    fn on_gc_snap(&mut self, snaps: Vec<(SnapKey, bool)>) {
        let s = self.fsm.peer.get_store();
        let compacted_idx = s.truncated_index();
        let compacted_term = s.truncated_term();
        let is_applying_snap = s.is_applying_snapshot();
        for (key, is_sending) in snaps {
            if is_sending {
                let s = match self.ctx.snap_mgr.get_snapshot_for_sending(&key) {
                    Ok(s) => s,
                    Err(e) => {
                        error!(
                            "failed to load snapshot";
                            "region_id" => self.fsm.region_id(),
                            "peer_id" => self.fsm.peer_id(),
                            "snapshot" => ?key,
                            "err" => %e,
                        );
                        continue;
                    }
                };
                if key.term < compacted_term || key.idx < compacted_idx {
                    info!(
                        "deleting compacted snap file";
                        "region_id" => self.fsm.region_id(),
                        "peer_id" => self.fsm.peer_id(),
                        "snap_file" => %key,
                    );
                    self.ctx.snap_mgr.delete_snapshot(&key, s.as_ref(), false);
                } else if let Ok(meta) = s.meta() {
                    let modified = match meta.modified() {
                        Ok(m) => m,
                        Err(e) => {
                            error!(
                                "failed to load snapshot";
                                "region_id" => self.fsm.region_id(),
                                "peer_id" => self.fsm.peer_id(),
                                "snapshot" => ?key,
                                "err" => %e,
                            );
                            continue;
                        }
                    };
                    if let Ok(elapsed) = modified.elapsed() {
                        if elapsed > self.ctx.cfg.snap_gc_timeout.0 {
                            info!(
                                "deleting expired snap file";
                                "region_id" => self.fsm.region_id(),
                                "peer_id" => self.fsm.peer_id(),
                                "snap_file" => %key,
                            );
                            self.ctx.snap_mgr.delete_snapshot(&key, s.as_ref(), false);
                        }
                    }
                }
            } else if key.term <= compacted_term
                && (key.idx < compacted_idx || key.idx == compacted_idx && !is_applying_snap)
            {
                info!(
                    "deleting applied snap file";
                    "region_id" => self.fsm.region_id(),
                    "peer_id" => self.fsm.peer_id(),
                    "snap_file" => %key,
                );
                let a = match self.ctx.snap_mgr.get_snapshot_for_applying(&key) {
                    Ok(a) => a,
                    Err(e) => {
                        error!(
                            "failed to load snapshot";
                            "region_id" => self.fsm.region_id(),
                            "peer_id" => self.fsm.peer_id(),
                            "snap_file" => %key,
                            "err" => %e,
                        );
                        continue;
                    }
                };
                self.ctx.snap_mgr.delete_snapshot(&key, a.as_ref(), false);
            }
        }
    }

    fn on_clear_region_size(&mut self) {
        self.fsm.peer.approximate_size = None;
        self.fsm.peer.approximate_keys = None;
        self.register_split_region_check_tick();
    }

    fn on_capture_change(
        &mut self,
        cmd: ChangeCmd,
        region_epoch: RegionEpoch,
        cb: Callback<RocksSnapshot>,
    ) {
        let region_id = self.region_id();
        let msg =
            new_read_index_request(region_id, region_epoch.clone(), self.fsm.peer.peer.clone());
        let apply_router = self.ctx.apply_router.clone();
        self.propose_raft_command(
            msg,
            Callback::Read(Box::new(move |resp| {
                // Return the error
                if resp.response.get_header().has_error() {
                    cb.invoke_read(resp);
                    return;
                }
                apply_router.schedule_task(
                    region_id,
                    ApplyTask::Change {
                        cmd,
                        region_epoch,
                        cb,
                    },
                )
            })),
        );
    }

    fn on_significant_msg(&mut self, msg: SignificantMsg) {
        match msg {
            SignificantMsg::SnapshotStatus {
                to_peer_id, status, ..
            } => {
                // Report snapshot status to the corresponding peer.
                self.report_snapshot_status(to_peer_id, status);
            }
            SignificantMsg::Unreachable { to_peer_id, .. } => {
                if self.fsm.peer.is_leader() {
                    self.fsm.peer.raft_group.report_unreachable(to_peer_id);
                } else if to_peer_id == self.fsm.peer.leader_id() {
                    self.fsm.group_state = GroupState::Chaos;
                    self.register_raft_base_tick();
                }
            }
            SignificantMsg::StoreUnreachable { store_id } => {
                if let Some(peer_id) = util::find_peer(self.region(), store_id).map(|p| p.get_id())
                {
                    if self.fsm.peer.is_leader() {
                        self.fsm.peer.raft_group.report_unreachable(peer_id);
                    } else if peer_id == self.fsm.peer.leader_id() {
                        self.fsm.group_state = GroupState::Chaos;
                        self.register_raft_base_tick();
                    }
                }
            }
            SignificantMsg::MergeResult { target, stale } => {
                self.on_merge_result(target, stale);
            }
            SignificantMsg::CatchUpLogs(catch_up_logs) => {
                self.on_catch_up_logs_for_merge(catch_up_logs);
            }
            SignificantMsg::StoreResolved { store_id, group_id } => {
                let state = self.ctx.global_replication_state.lock().unwrap();
                if state.status().get_mode() != ReplicationMode::DrAutoSync {
                    return;
                }
                if state.status().get_dr_auto_sync().get_state() == DrAutoSyncState::Async {
                    return;
                }
                drop(state);
                self.fsm
                    .peer
                    .raft_group
                    .raft
                    .assign_commit_groups(&[(store_id, group_id)]);
            }
            SignificantMsg::CaptureChange {
                cmd,
                region_epoch,
                callback,
            } => self.on_capture_change(cmd, region_epoch, callback),
            SignificantMsg::LeaderCallback(cb) => {
                self.on_leader_callback(cb);
            }
        }
    }

    fn report_snapshot_status(&mut self, to_peer_id: u64, status: SnapshotStatus) {
        let to_peer = match self.fsm.peer.get_peer_from_cache(to_peer_id) {
            Some(peer) => peer,
            None => {
                // If to_peer is gone, ignore this snapshot status
                warn!(
                    "peer not found, ignore snapshot status";
                    "region_id" => self.region_id(),
                    "peer_id" => self.fsm.peer_id(),
                    "to_peer_id" => to_peer_id,
                    "status" => ?status,
                );
                return;
            }
        };
        info!(
            "report snapshot status";
            "region_id" => self.fsm.region_id(),
            "peer_id" => self.fsm.peer_id(),
            "to" => ?to_peer,
            "status" => ?status,
        );
        self.fsm.peer.raft_group.report_snapshot(to_peer_id, status)
    }

    fn on_leader_callback(&mut self, cb: Callback<RocksSnapshot>) {
        let msg = new_read_index_request(
            self.region_id(),
            self.region().get_region_epoch().clone(),
            self.fsm.peer.peer.clone(),
        );
        self.propose_raft_command(msg, cb);
    }

    fn on_role_changed(&mut self, ready: &Ready) {
        // Update leader lease when the Raft state changes.
        if let Some(ss) = ready.ss() {
            if StateRole::Leader == ss.raft_state {
                self.fsm.missing_ticks = 0;
                self.register_split_region_check_tick();
                self.fsm.peer.heartbeat_pd(&self.ctx);
                self.register_pd_heartbeat_tick();
            }
        }
    }

    pub fn collect_ready(&mut self, proposals: &mut Vec<RegionProposal<RocksSnapshot>>) {
        let has_ready = self.fsm.has_ready;
        self.fsm.has_ready = false;
        if !has_ready || self.fsm.stopped {
            return;
        }
        self.ctx.pending_count += 1;
        self.ctx.has_ready = true;
        if let Some(p) = self.fsm.peer.take_apply_proposals() {
            proposals.push(p);
        }
        let res = self.fsm.peer.handle_raft_ready_append(self.ctx);
        if let Some(r) = res {
            self.on_role_changed(&r.0);
            if !r.0.entries().is_empty() {
                self.register_raft_gc_log_tick();
                self.register_split_region_check_tick();
            }
            self.ctx.ready_res.push(r);
        }
    }

    #[inline]
    pub fn handle_raft_ready_apply(&mut self, ready: &mut Ready, invoke_ctx: &InvokeContext) {
        self.fsm.early_apply = ready
            .committed_entries
            .as_ref()
            .and_then(|e| e.last())
            .map_or(false, |e| {
                self.fsm.peer.can_early_apply(e.get_term(), e.get_index())
            });
        if !self.fsm.early_apply {
            return;
        }
        self.fsm
            .peer
            .handle_raft_ready_apply(self.ctx, ready, invoke_ctx);
    }

    pub fn post_raft_ready_append(&mut self, mut ready: Ready, invoke_ctx: InvokeContext) {
        let is_merging = self.fsm.peer.pending_merge_state.is_some();
        if !self.fsm.early_apply {
            self.fsm
                .peer
                .handle_raft_ready_apply(self.ctx, &mut ready, &invoke_ctx);
        }
        let res = self
            .fsm
            .peer
            .post_raft_ready_append(self.ctx, &mut ready, invoke_ctx);
        self.fsm.peer.handle_raft_ready_advance(ready);
        let mut has_snapshot = false;
        if let Some(apply_res) = res {
            self.on_ready_apply_snapshot(apply_res);
            has_snapshot = true;
            self.register_raft_base_tick();
        }
        if self.fsm.peer.leader_unreachable {
            self.fsm.group_state = GroupState::Chaos;
            self.register_raft_base_tick();
            self.fsm.peer.leader_unreachable = false;
        }
        if is_merging && has_snapshot {
            // After applying a snapshot, merge is rollbacked implicitly.
            self.on_ready_rollback_merge(0, None);
        }
    }

    #[inline]
    fn region_id(&self) -> u64 {
        self.fsm.peer.region().get_id()
    }

    #[inline]
    fn region(&self) -> &Region {
        self.fsm.peer.region()
    }

    #[inline]
    fn store_id(&self) -> u64 {
        self.fsm.peer.peer.get_store_id()
    }

    #[inline]
    fn schedule_tick(&mut self, tick: PeerTicks, timeout: Duration) {
        if self.fsm.tick_registry.contains(tick) {
            return;
        }
        if is_zero_duration(&timeout) {
            return;
        }
        trace!(
            "schedule tick";
            "tick" => ?tick,
            "timeout" => ?timeout,
            "region_id" => self.region_id(),
            "peer_id" => self.fsm.peer_id(),
        );
        self.fsm.tick_registry.insert(tick);

        let region_id = self.region_id();
        let mb = match self.ctx.router.mailbox(region_id) {
            Some(mb) => mb,
            None => {
                self.fsm.tick_registry.remove(tick);
                error!(
                    "failed to get mailbox";
                    "region_id" => self.fsm.region_id(),
                    "peer_id" => self.fsm.peer_id(),
                    "tick" => ?tick,
                );
                return;
            }
        };
        let peer_id = self.fsm.peer.peer_id();
        let f = self
            .ctx
            .timer
            .delay(timeout)
            .map(move |_| {
                fail_point!(
                    "on_raft_log_gc_tick_1",
                    peer_id == 1 && tick == PeerTicks::RAFT_LOG_GC,
                    |_| unreachable!()
                );
                // This can happen only when the peer is about to be destroyed
                // or the node is shutting down. So it's OK to not to clean up
                // registry.
                if let Err(e) = mb.force_send(PeerMsg::Tick(tick)) {
                    info!(
                        "failed to schedule peer tick";
                        "region_id" => region_id,
                        "peer_id" => peer_id,
                        "tick" => ?tick,
                        "err" => %e,
                    );
                }
            })
            .map_err(move |e| {
                panic!(
                    "[region {}] {} tick {:?} is lost due to timeout error: {:?}",
                    region_id, peer_id, tick, e
                );
            });
        self.ctx.future_poller.spawn(f).unwrap();
    }

    fn register_raft_base_tick(&mut self) {
        // If we register raft base tick failed, the whole raft can't run correctly,
        // TODO: shutdown the store?
        self.schedule_tick(PeerTicks::RAFT, self.ctx.cfg.raft_base_tick_interval.0)
    }

    fn on_raft_base_tick(&mut self) {
        if self.fsm.peer.pending_remove {
            self.fsm.peer.mut_store().flush_cache_metrics();
            return;
        }
        // When having pending snapshot, if election timeout is met, it can't pass
        // the pending conf change check because first index has been updated to
        // a value that is larger than last index.
        if self.fsm.peer.is_applying_snapshot() || self.fsm.peer.has_pending_snapshot() {
            // need to check if snapshot is applied.
            self.fsm.has_ready = true;
            self.fsm.missing_ticks = 0;
            self.register_raft_base_tick();
            return;
        }

        self.fsm.peer.retry_pending_reads(&self.ctx.cfg);

        let mut res = None;
        if self.ctx.cfg.hibernate_regions {
            if self.fsm.group_state == GroupState::Idle {
                // missing_ticks should be less than election timeout ticks otherwise
                // follower may tick more than an election timeout in chaos state.
                if self.fsm.missing_ticks + 1 < self.ctx.cfg.raft_election_timeout_ticks {
                    self.register_raft_base_tick();
                    self.fsm.missing_ticks += 1;
                }
                return;
            }
            res = Some(self.fsm.peer.check_before_tick(&self.ctx.cfg));
            if self.fsm.missing_ticks > 0 {
                for _ in 0..self.fsm.missing_ticks {
                    if self.fsm.peer.raft_group.tick() {
                        self.fsm.has_ready = true;
                    }
                }
                self.fsm.missing_ticks = 0;
            }
        }
        if self.fsm.peer.raft_group.tick() {
            self.fsm.has_ready = true;
        }

        self.fsm.peer.mut_store().flush_cache_metrics();

        // Keep ticking if there are still pending read requests.
        if res.is_none() /* hibernate_region is false */ ||
            !self.fsm.peer.check_after_tick(self.fsm.group_state, res.unwrap())
        {
            self.register_raft_base_tick();
            return;
        }

        debug!("stop ticking"; "region_id" => self.region_id(), "peer_id" => self.fsm.peer_id(), "res" => ?res);
        self.fsm.group_state = GroupState::Idle;
        // Followers will stop ticking at L789. Keep ticking for followers
        // to allow it to campaign quickly when abnormal situation is detected.
        if !self.fsm.peer.is_leader() {
            self.register_raft_base_tick();
        } else {
            self.register_pd_heartbeat_tick();
        }
    }

    fn on_apply_res(&mut self, res: ApplyTaskRes<RocksEngine>) {
        fail_point!("on_apply_res", |_| {});
        match res {
            ApplyTaskRes::Apply(mut res) => {
                debug!(
                    "async apply finish";
                    "region_id" => self.region_id(),
                    "peer_id" => self.fsm.peer_id(),
                    "res" => ?res,
                );
                self.on_ready_result(&mut res.exec_res, &res.metrics);
                if self.fsm.stopped {
                    return;
                }
                self.fsm.has_ready |= self.fsm.peer.post_apply(
                    self.ctx,
                    res.apply_state,
                    res.applied_index_term,
                    &res.metrics,
                );
                // After applying, several metrics are updated, report it to pd to
                // get fair schedule.
                self.register_pd_heartbeat_tick();
            }
            ApplyTaskRes::Destroy { peer_id, .. } => {
                assert_eq!(peer_id, self.fsm.peer.peer_id());
                self.destroy_peer(false);
            }
        }
    }

    fn on_raft_message(&mut self, mut msg: RaftMessage) -> Result<()> {
        debug!(
            "handle raft message";
            "region_id" => self.region_id(),
            "peer_id" => self.fsm.peer_id(),
            "message_type" => ?msg.get_message().get_msg_type(),
            "from_peer_id" => msg.get_from_peer().get_id(),
            "to_peer_id" => msg.get_to_peer().get_id(),
        );

        if !self.validate_raft_msg(&msg) {
            return Ok(());
        }
        if self.fsm.peer.pending_remove || self.fsm.stopped {
            return Ok(());
        }

        if msg.get_is_tombstone() {
            // we receive a message tells us to remove ourself.
            self.handle_gc_peer_msg(&msg);
            return Ok(());
        }

        if msg.has_merge_target() {
            fail_point!("on_has_merge_target", |_| Ok(()));
            if self.need_gc_merge(&msg)? {
                self.on_stale_merge();
            }
            return Ok(());
        }

        if self.check_msg(&msg) {
            return Ok(());
        }

        if msg.has_extra_msg() {
            self.on_extra_message(msg);
            return Ok(());
        }

        if let Some(key) = self.check_snapshot(&msg)? {
            // If the snapshot file is not used again, then it's OK to
            // delete them here. If the snapshot file will be reused when
            // receiving, then it will fail to pass the check again, so
            // missing snapshot files should not be noticed.
            let s = self.ctx.snap_mgr.get_snapshot_for_applying(&key)?;
            self.ctx.snap_mgr.delete_snapshot(&key, s.as_ref(), false);
            return Ok(());
        }

        if !self.check_request_snapshot(&msg) {
            return Ok(());
        }

        if util::is_vote_msg(&msg.get_message())
            || msg.get_message().get_msg_type() == MessageType::MsgTimeoutNow
        {
            self.reset_raft_tick(GroupState::Chaos);
        } else if msg.get_from_peer().get_id() == self.fsm.peer.leader_id() {
            self.reset_raft_tick(GroupState::Ordered);
        }

        let from_peer_id = msg.get_from_peer().get_id();
        self.fsm.peer.insert_peer_cache(msg.take_from_peer());
        self.fsm.peer.step(self.ctx, msg.take_message())?;

        if self.fsm.peer.any_new_peer_catch_up(from_peer_id) {
            self.fsm.peer.heartbeat_pd(self.ctx);
            self.fsm.peer.should_wake_up = true;
        }

        if self.fsm.peer.should_wake_up {
            self.reset_raft_tick(GroupState::Ordered);
        }

        self.fsm.has_ready = true;
        Ok(())
    }

    fn on_extra_message(&mut self, mut msg: RaftMessage) {
        match msg.get_extra_msg().get_type() {
            ExtraMessageType::MsgRegionWakeUp | ExtraMessageType::MsgCheckStalePeer => {
                if self.fsm.group_state == GroupState::Idle {
                    self.reset_raft_tick(GroupState::Ordered);
                }
            }
            ExtraMessageType::MsgWantRollbackMerge => {
                self.fsm.peer.maybe_add_want_rollback_merge_peer(
                    msg.get_from_peer().get_id(),
                    msg.get_extra_msg(),
                );
            }
            ExtraMessageType::MsgCheckStalePeerResponse => {
                self.fsm.peer.on_check_stale_peer_response(
                    msg.get_region_epoch().get_conf_ver(),
                    msg.mut_extra_msg().take_check_peers().into(),
                );
            }
        }
    }

    fn reset_raft_tick(&mut self, state: GroupState) {
        self.fsm.group_state = state;
        self.fsm.missing_ticks = 0;
        self.fsm.peer.should_wake_up = false;
        self.register_raft_base_tick();
    }

    // return false means the message is invalid, and can be ignored.
    fn validate_raft_msg(&mut self, msg: &RaftMessage) -> bool {
        let region_id = msg.get_region_id();
        let to = msg.get_to_peer();

        if to.get_store_id() != self.store_id() {
            warn!(
                "store not match, ignore it";
                "region_id" => region_id,
                "to_store_id" => to.get_store_id(),
                "my_store_id" => self.store_id(),
            );
            self.ctx.raft_metrics.message_dropped.mismatch_store_id += 1;
            return false;
        }

        if !msg.has_region_epoch() {
            error!(
                "missing epoch in raft message, ignore it";
                "region_id" => region_id,
            );
            self.ctx.raft_metrics.message_dropped.mismatch_region_epoch += 1;
            return false;
        }

        true
    }

    /// Checks if the message is sent to the correct peer.
    ///
    /// Returns true means that the message can be dropped silently.
    fn check_msg(&mut self, msg: &RaftMessage) -> bool {
        let from_epoch = msg.get_region_epoch();
        let from_store_id = msg.get_from_peer().get_store_id();

        // Let's consider following cases with three nodes [1, 2, 3] and 1 is leader:
        // a. 1 removes 2, 2 may still send MsgAppendResponse to 1.
        //  We should ignore this stale message and let 2 remove itself after
        //  applying the ConfChange log.
        // b. 2 is isolated, 1 removes 2. When 2 rejoins the cluster, 2 will
        //  send stale MsgRequestVote to 1 and 3, at this time, we should tell 2 to gc itself.
        // c. 2 is isolated but can communicate with 3. 1 removes 3.
        //  2 will send stale MsgRequestVote to 3, 3 should ignore this message.
        // d. 2 is isolated but can communicate with 3. 1 removes 2, then adds 4, remove 3.
        //  2 will send stale MsgRequestVote to 3, 3 should tell 2 to gc itself.
        // e. 2 is isolated. 1 adds 4, 5, 6, removes 3, 1. Now assume 4 is leader.
        //  After 2 rejoins the cluster, 2 may send stale MsgRequestVote to 1 and 3,
        //  1 and 3 will ignore this message. Later 4 will send messages to 2 and 2 will
        //  rejoin the raft group again.
        // f. 2 is isolated. 1 adds 4, 5, 6, removes 3, 1. Now assume 4 is leader, and 4 removes 2.
        //  unlike case e, 2 will be stale forever.
        // TODO: for case f, if 2 is stale for a long time, 2 will communicate with pd and pd will
        // tell 2 is stale, so 2 can remove itself.
        if util::is_epoch_stale(from_epoch, self.fsm.peer.region().get_region_epoch())
            && util::find_peer(self.fsm.peer.region(), from_store_id).is_none()
        {
            let mut need_gc_msg = util::is_vote_msg(msg.get_message());
            if msg.has_extra_msg() {
                // A learner can't vote so it sends the check-stale-peer msg to others to find out whether
                // it is removed due to conf change or merge.
                need_gc_msg |=
                    msg.get_extra_msg().get_type() == ExtraMessageType::MsgCheckStalePeer;
                // For backward compatibility
                need_gc_msg |= msg.get_extra_msg().get_type() == ExtraMessageType::MsgRegionWakeUp;
            }
            // The message is stale and not in current region.
            self.ctx.handle_stale_msg(
                msg,
                self.fsm.peer.region().get_region_epoch().clone(),
                need_gc_msg,
                None,
            );
            return true;
        }

        let target = msg.get_to_peer();
        match target.get_id().cmp(&self.fsm.peer.peer_id()) {
            cmp::Ordering::Less => {
                info!(
                    "target peer id is smaller, msg maybe stale";
                    "region_id" => self.fsm.region_id(),
                    "peer_id" => self.fsm.peer_id(),
                    "target_peer" => ?target,
                );
                self.ctx.raft_metrics.message_dropped.stale_msg += 1;
                true
            }
            cmp::Ordering::Greater => {
                match self.fsm.peer.maybe_destroy() {
                    Some(job) => {
                        info!(
                            "target peer id is larger, destroying self";
                            "region_id" => self.fsm.region_id(),
                            "peer_id" => self.fsm.peer_id(),
                            "target_peer" => ?target,
                        );
                        if self.handle_destroy_peer(job) {
                            if let Err(e) = self
                                .ctx
                                .router
                                .send_control(StoreMsg::RaftMessage(msg.clone()))
                            {
                                info!(
                                    "failed to send back store message, are we shutting down?";
                                    "region_id" => self.fsm.region_id(),
                                    "peer_id" => self.fsm.peer_id(),
                                    "err" => %e,
                                );
                            }
                        }
                    }
                    None => self.ctx.raft_metrics.message_dropped.applying_snap += 1,
                }
                true
            }
            cmp::Ordering::Equal => false,
        }
    }

    /// Check if it's necessary to gc the source merge peer.
    ///
    /// If the target merge peer won't be created on this store,
    /// then it's appropriate to destroy it immediately.
    fn need_gc_merge(&mut self, msg: &RaftMessage) -> Result<bool> {
        let merge_target = msg.get_merge_target();
        let target_region_id = merge_target.get_id();
        debug!(
            "receive merge target";
            "region_id" => self.fsm.region_id(),
            "peer_id" => self.fsm.peer_id(),
            "merge_target" => ?merge_target,
        );

        // When receiving message that has a merge target, it indicates that the source peer on this
        // store is stale, the peers on other stores are already merged. The epoch in merge target
        // is the state of target peer at the time when source peer is merged. So here we record the
        // merge target epoch version to let the target peer on this store to decide whether to
        // destroy the source peer.
        let mut meta = self.ctx.store_meta.lock().unwrap();
        meta.targets_map.insert(self.region_id(), target_region_id);
        let v = meta
            .pending_merge_targets
            .entry(target_region_id)
            .or_default();
        if let Some(epoch) = (*v).insert(self.region_id(), merge_target.get_region_epoch().clone())
        {
            // Merge target epoch records the version of target region when source region is merged.
            // So it must be same no matter when receiving merge target.
            if epoch.get_version() != merge_target.get_region_epoch().get_version() {
                panic!(
                    "conflict merge target epoch version {:?} {:?}",
                    epoch,
                    merge_target.get_region_epoch()
                );
            }
        }
        if let Some(epoch) = meta
            .regions
            .get(&target_region_id)
            .map(|r| r.get_region_epoch())
        {
            // In the case that the source peer's range isn't overlapped with target's anymore:
            //     | region 2 | region 3 | region 1 |
            //                   || merge 3 into 2
            //                   \/
            //     |       region 2      | region 1 |
            //                   || merge 1 into 2
            //                   \/
            //     |            region 2            |
            //                   || split 2 into 4
            //                   \/
            //     |        region 4       |region 2|
            // so the new target peer can't find the source peer.
            // e.g. new region 2 is overlapped with region 1
            //
            // If that, source peer still need to decide whether to destroy itself. When the target
            // peer has already moved on, source peer can destroy itself.
            if epoch.get_version() > merge_target.get_region_epoch().get_version() {
                return Ok(true);
            }
            return Ok(false);
        }

        // Check whether target peer is set to tombstone already.
        let state_key = keys::region_state_key(target_region_id);
        if let Some(state) = self
            .ctx
            .engines
            .kv
            .get_msg_cf::<RegionLocalState>(CF_RAFT, &state_key)?
        {
            debug!(
                "check target region local state";
                "region_id" => self.region_id(),
                "peer_id" => self.fsm.peer_id(),
                "target_region_id" => target_region_id,
                "state" => ?state,
            );
            if state.get_state() == PeerState::Tombstone
                && state.get_region().get_region_epoch().get_conf_ver()
                    >= merge_target.get_region_epoch().get_conf_ver()
            {
                // Replica was destroyed.
                return Ok(true);
            }
        }

        info!(
            "no replica of target region exist, check pd.";
            "region_id" => self.fsm.region_id(),
            "peer_id" => self.fsm.peer_id(),
            "target_region_id" => target_region_id,
        );
        // We can't know whether the peer is destroyed or not for sure locally, ask
        // pd for help.
        let target_peer = merge_target
            .get_peers()
            .iter()
            .find(|p| p.get_store_id() == self.store_id())
            .unwrap();
        let task = PdTask::ValidatePeer {
            peer: target_peer.to_owned(),
            region: merge_target.to_owned(),
            merge_source: Some(self.region_id()),
        };
        if let Err(e) = self.ctx.pd_scheduler.schedule(task) {
            error!(
                "failed to validate target peer";
                "region_id" => self.fsm.region_id(),
                "peer_id" => self.fsm.peer_id(),
                "target_peer" => ?target_peer,
                "err" => %e,
            );
        }
        Ok(false)
    }

    fn handle_gc_peer_msg(&mut self, msg: &RaftMessage) {
        let from_epoch = msg.get_region_epoch();
        if !util::is_epoch_stale(self.fsm.peer.region().get_region_epoch(), from_epoch) {
            return;
        }

        if self.fsm.peer.peer != *msg.get_to_peer() {
            info!(
                "receive stale gc message, ignore.";
                "region_id" => self.fsm.region_id(),
                "peer_id" => self.fsm.peer_id(),
            );
            self.ctx.raft_metrics.message_dropped.stale_msg += 1;
            return;
        }
        // TODO: ask pd to guarantee we are stale now.
        info!(
            "receives gc message, trying to remove";
            "region_id" => self.fsm.region_id(),
            "peer_id" => self.fsm.peer_id(),
            "to_peer" => ?msg.get_to_peer(),
        );
        match self.fsm.peer.maybe_destroy() {
            None => self.ctx.raft_metrics.message_dropped.applying_snap += 1,
            Some(job) => {
                self.handle_destroy_peer(job);
            }
        }
    }

    // Returns `None` if the `msg` doesn't contain a snapshot or it contains a snapshot which
    // doesn't conflict with any other snapshots or regions. Otherwise a `SnapKey` is returned.
    fn check_snapshot(&mut self, msg: &RaftMessage) -> Result<Option<SnapKey>> {
        if !msg.get_message().has_snapshot() {
            return Ok(None);
        }

        let region_id = msg.get_region_id();
        let snap = msg.get_message().get_snapshot();
        let key = SnapKey::from_region_snap(region_id, snap);
        let mut snap_data = RaftSnapshotData::default();
        snap_data.merge_from_bytes(snap.get_data())?;
        let snap_region = snap_data.take_region();
        let peer_id = msg.get_to_peer().get_id();
        let snap_enc_start_key = enc_start_key(&snap_region);
        let snap_enc_end_key = enc_end_key(&snap_region);

        if snap_region
            .get_peers()
            .iter()
            .all(|p| p.get_id() != peer_id)
        {
            info!(
                "snapshot doesn't contain to peer, skip";
                "region_id" => self.fsm.region_id(),
                "peer_id" => self.fsm.peer_id(),
                "snap" => ?snap_region,
                "to_peer" => ?msg.get_to_peer(),
            );
            self.ctx.raft_metrics.message_dropped.region_no_peer += 1;
            return Ok(Some(key));
        }

        let mut meta = self.ctx.store_meta.lock().unwrap();
        if meta.regions[&self.region_id()] != *self.region() {
            if !self.fsm.peer.is_initialized() {
                info!(
                    "stale delegate detected, skip";
                    "region_id" => self.fsm.region_id(),
                    "peer_id" => self.fsm.peer_id(),
                );
                self.ctx.raft_metrics.message_dropped.stale_msg += 1;
                return Ok(Some(key));
            } else {
                panic!(
                    "{} meta corrupted: {:?} != {:?}",
                    self.fsm.peer.tag,
                    meta.regions[&self.region_id()],
                    self.region()
                );
            }
        }
        for region in &meta.pending_snapshot_regions {
            if enc_start_key(region) < snap_enc_end_key &&
               enc_end_key(region) > snap_enc_start_key &&
               // Same region can overlap, we will apply the latest version of snapshot.
               region.get_id() != snap_region.get_id()
            {
                info!(
                    "pending region overlapped";
                    "region_id" => self.fsm.region_id(),
                    "peer_id" => self.fsm.peer_id(),
                    "region" => ?region,
                    "snap" => ?snap_region,
                );
                self.ctx.raft_metrics.message_dropped.region_overlap += 1;
                return Ok(Some(key));
            }
        }

        let mut is_overlapped = false;
        let mut regions_to_destroy = vec![];
        // In some extreme cases, it may cause source peer destroyed improperly so that a later
        // CommitMerge may panic because source is already destroyed, so just drop the message:
        // 1. A new snapshot is received whereas a snapshot is still in applying, and the snapshot
        // under applying is generated before merge and the new snapshot is generated after merge.
        // After the applying snapshot is finished, the log may able to catch up and so a
        // CommitMerge will be applied.
        // 2. There is a CommitMerge pending in apply thread.
        let ready = !self.fsm.peer.is_applying_snapshot()
            && !self.fsm.peer.has_pending_snapshot()
            && self.fsm.peer.ready_to_handle_pending_snap();
        for exist_region in meta
            .region_ranges
            .range((Excluded(snap_enc_start_key), Unbounded::<Vec<u8>>))
            .map(|(_, &region_id)| &meta.regions[&region_id])
            .take_while(|r| enc_start_key(r) < snap_enc_end_key)
            .filter(|r| r.get_id() != region_id)
        {
            info!(
                "region overlapped";
                "region_id" => self.fsm.region_id(),
                "peer_id" => self.fsm.peer_id(),
                "exist" => ?exist_region,
                "snap" => ?snap_region,
            );
            if ready
                && maybe_destroy_source(
                    &meta,
                    self.region_id(),
                    exist_region.get_id(),
                    snap_region.get_region_epoch().to_owned(),
                )
            {
                // The snapshot that we decide to whether destroy peer based on must can be applied.
                // So here not to destroy peer immediately, or the snapshot maybe dropped in later
                // check but the peer is already destroyed.
                regions_to_destroy.push(exist_region.get_id());
                continue;
            }
            is_overlapped = true;
            if snap_region.get_region_epoch().get_version()
                > exist_region.get_region_epoch().get_version()
            {
                // If snapshot's epoch version is greater than exist region's, the exist region
                // may has been merged already.
                let _ = self.ctx.router.force_send(
                    exist_region.get_id(),
                    PeerMsg::CasualMessage(CasualMessage::RegionOverlapped),
                );
            }
        }
        if is_overlapped {
            self.ctx.raft_metrics.message_dropped.region_overlap += 1;
            return Ok(Some(key));
        }

        // Check if snapshot file exists.
        self.ctx.snap_mgr.get_snapshot_for_applying(&key)?;

        meta.pending_snapshot_regions.push(snap_region);
        self.ctx.queued_snapshot.insert(region_id);
        for region_id in regions_to_destroy {
            self.ctx
                .router
                .force_send(
                    region_id,
                    PeerMsg::SignificantMsg(SignificantMsg::MergeResult {
                        target: self.fsm.peer.peer.clone(),
                        stale: true,
                    }),
                )
                .unwrap();
        }

        Ok(None)
    }

    // Check if this peer can handle request_snapshot.
    fn check_request_snapshot(&mut self, msg: &RaftMessage) -> bool {
        let m = msg.get_message();
        let request_index = m.get_request_snapshot();
        if request_index == raft::INVALID_INDEX {
            // If it's not a request snapshot, then go on.
            return true;
        }
        self.fsm
            .peer
            .ready_to_handle_request_snapshot(request_index)
    }

    fn handle_destroy_peer(&mut self, job: DestroyPeerJob) -> bool {
        if job.initialized {
            // When initialized is true and async_remove is false, apply fsm doesn't need to
            // send destroy msg to peer fsm because peer fsm has already destroyed.
            // In this case, if apply fsm sends destroy msg, peer fsm may be destroyed twice
            // because there are some msgs in channel so peer fsm still need to handle them (e.g. callback)
            self.ctx.apply_router.schedule_task(
                job.region_id,
                ApplyTask::destroy(job.region_id, job.async_remove),
            );
        }
        if job.async_remove {
            info!(
                "peer is destroyed asynchronously";
                "region_id" => job.region_id,
                "peer_id" => job.peer.get_id(),
            );
            false
        } else {
            self.destroy_peer(false);
            true
        }
    }

    fn destroy_peer(&mut self, merged_by_target: bool) {
        fail_point!("destroy_peer");
        info!(
            "starts destroy";
            "region_id" => self.fsm.region_id(),
            "peer_id" => self.fsm.peer_id(),
            "merged_by_target" => merged_by_target,
        );
        let region_id = self.region_id();
        // We can't destroy a peer which is applying snapshot.
        assert!(!self.fsm.peer.is_applying_snapshot());

        // Clear merge related structures.
        let mut meta = self.ctx.store_meta.lock().unwrap();
        meta.pending_merge_targets.remove(&region_id);
        if let Some(target) = meta.targets_map.remove(&region_id) {
            if meta.pending_merge_targets.contains_key(&target) {
                meta.pending_merge_targets
                    .get_mut(&target)
                    .unwrap()
                    .remove(&region_id);
                // When the target doesn't exist(add peer but the store is isolated), source peer decide to destroy by itself.
                // Without target, the `pending_merge_targets` for target won't be removed, so here source peer help target to clear.
                if meta.regions.get(&target).is_none()
                    && meta.pending_merge_targets.get(&target).unwrap().is_empty()
                {
                    meta.pending_merge_targets.remove(&target);
                }
            }
        }

        // Destroy read delegates.
        if let Some(reader) = meta.readers.remove(&region_id) {
            reader.mark_invalid();
        }

        // Trigger region change observer
        self.ctx.coprocessor_host.on_region_changed(
            self.fsm.peer.region(),
            RegionChangeEvent::Destroy,
            self.fsm.peer.get_role(),
        );
        let task = PdTask::DestroyPeer { region_id };
        if let Err(e) = self.ctx.pd_scheduler.schedule(task) {
            error!(
                "failed to notify pd";
                "region_id" => self.fsm.region_id(),
                "peer_id" => self.fsm.peer_id(),
                "err" => %e,
            );
        }
        let is_initialized = self.fsm.peer.is_initialized();
        if let Err(e) = self.fsm.peer.destroy(self.ctx, merged_by_target) {
            // If not panic here, the peer will be recreated in the next restart,
            // then it will be gc again. But if some overlap region is created
            // before restarting, the gc action will delete the overlap region's
            // data too.
            panic!("{} destroy err {:?}", self.fsm.peer.tag, e);
        }
        self.ctx.router.close(region_id);
        self.fsm.stop();

        if is_initialized
            && !merged_by_target
            && meta
                .region_ranges
                .remove(&enc_end_key(self.fsm.peer.region()))
                .is_none()
        {
            panic!("{} meta corruption detected", self.fsm.peer.tag);
        }
        if meta.regions.remove(&region_id).is_none() && !merged_by_target {
            panic!("{} meta corruption detected", self.fsm.peer.tag)
        }
    }

    fn on_ready_change_peer(&mut self, cp: ChangePeer) {
        if cp.conf_change.get_node_id() == raft::INVALID_ID {
            // Apply failed, skip.
            return;
        }

        let change_type = cp.conf_change.get_change_type();
        if cp.index >= self.fsm.peer.raft_group.raft.raft_log.first_index() {
            match self.fsm.peer.raft_group.apply_conf_change(&cp.conf_change) {
                Ok(_) => {}
                // PD could dispatch redundant conf changes.
                Err(raft::Error::NotExists(_, _)) | Err(raft::Error::Exists(_, _)) => {}
                _ => unreachable!(),
            }
        } else {
            // Please take a look at test case test_redundant_conf_change_by_snapshot.
        }

        {
            let mut meta = self.ctx.store_meta.lock().unwrap();
            meta.set_region(&self.ctx.coprocessor_host, cp.region, &mut self.fsm.peer);
        }

        let peer_id = cp.peer.get_id();
        let now = Instant::now();
        match change_type {
            ConfChangeType::AddNode | ConfChangeType::AddLearnerNode => {
                let peer = cp.peer.clone();
                let group_id = self
                    .ctx
                    .global_replication_state
                    .lock()
                    .unwrap()
                    .group
                    .group_id(self.fsm.peer.replication_mode_version, peer.store_id);
                if None != group_id && group_id != Some(0) {
                    info!("updating group"; "peer_id" => peer.id, "group_id" => group_id.unwrap());
                    self.fsm
                        .peer
                        .raft_group
                        .raft
                        .assign_commit_groups(&[(peer.id, group_id.unwrap())]);
                }
                if self.fsm.peer.peer_id() == peer_id && self.fsm.peer.peer.get_is_learner() {
                    self.fsm.peer.peer = peer.clone();
                }

                // Add this peer to cache and heartbeats.
                let id = peer.get_id();
                self.fsm.peer.peer_heartbeats.insert(id, now);
                if self.fsm.peer.is_leader() {
                    // Speed up snapshot instead of waiting another heartbeat.
                    self.fsm.peer.ping();
                    self.fsm.has_ready = true;
                    self.fsm.peer.peers_start_pending_time.push((id, now));
                }
                self.fsm.peer.insert_peer_cache(peer);
            }
            ConfChangeType::RemoveNode => {
                // Remove this peer from cache.
                self.fsm.peer.peer_heartbeats.remove(&peer_id);
                if self.fsm.peer.is_leader() {
                    self.fsm
                        .peer
                        .peers_start_pending_time
                        .retain(|&(p, _)| p != peer_id);
                }
                self.fsm.peer.remove_peer_from_cache(peer_id);
            }
        }

        // In pattern matching above, if the peer is the leader,
        // it will push the change peer into `peers_start_pending_time`
        // without checking if it is duplicated. We move `heartbeat_pd` here
        // to utilize `collect_pending_peers` in `heartbeat_pd` to avoid
        // adding the redundant peer.
        if self.fsm.peer.is_leader() {
            // Notify pd immediately.
            info!(
                "notify pd with change peer region";
                "region_id" => self.fsm.region_id(),
                "peer_id" => self.fsm.peer_id(),
                "region" => ?self.fsm.peer.region(),
            );
            self.fsm.peer.heartbeat_pd(self.ctx);
        }
        let my_peer_id = self.fsm.peer.peer_id();

        let peer = cp.peer;

        // We only care remove itself now.
        if change_type == ConfChangeType::RemoveNode && peer.get_store_id() == self.store_id() {
            if my_peer_id == peer.get_id() {
                self.destroy_peer(false);
            } else {
                panic!(
                    "{} trying to remove unknown peer {:?}",
                    self.fsm.peer.tag, peer
                );
            }
        }
    }

    fn on_ready_compact_log(&mut self, first_index: u64, state: RaftTruncatedState) {
        let total_cnt = self.fsm.peer.last_applying_idx - first_index;
        // the size of current CompactLog command can be ignored.
        let remain_cnt = self.fsm.peer.last_applying_idx - state.get_index() - 1;
        self.fsm.peer.raft_log_size_hint =
            self.fsm.peer.raft_log_size_hint * remain_cnt / total_cnt;
        let task = RaftlogGcTask {
            raft_engine: self.fsm.peer.get_store().get_raft_engine(),
            region_id: self.fsm.peer.get_store().get_region_id(),
            start_idx: self.fsm.peer.last_compacted_idx,
            end_idx: state.get_index() + 1,
        };
        self.fsm.peer.last_compacted_idx = task.end_idx;
        self.fsm.peer.mut_store().compact_to(task.end_idx);
        if let Err(e) = self.ctx.raftlog_gc_scheduler.schedule(task) {
            error!(
                "failed to schedule compact task";
                "region_id" => self.fsm.region_id(),
                "peer_id" => self.fsm.peer_id(),
                "err" => %e,
            );
        }
    }

    fn on_ready_split_region(&mut self, derived: metapb::Region, regions: Vec<metapb::Region>) {
        self.register_split_region_check_tick();
        let mut guard = self.ctx.store_meta.lock().unwrap();
        let meta: &mut StoreMeta = &mut *guard;
        let region_id = derived.get_id();
        meta.set_region(&self.ctx.coprocessor_host, derived, &mut self.fsm.peer);
        self.fsm.peer.post_split();
        let is_leader = self.fsm.peer.is_leader();
        if is_leader {
            self.fsm.peer.heartbeat_pd(self.ctx);
            // Notify pd immediately to let it update the region meta.
            info!(
                "notify pd with split";
                "region_id" => self.fsm.region_id(),
                "peer_id" => self.fsm.peer_id(),
                "split_count" => regions.len(),
            );
            // Now pd only uses ReportBatchSplit for history operation show,
            // so we send it independently here.
            let task = PdTask::ReportBatchSplit {
                regions: regions.to_vec(),
            };
            if let Err(e) = self.ctx.pd_scheduler.schedule(task) {
                error!(
                    "failed to notify pd";
                    "region_id" => self.fsm.region_id(),
                    "peer_id" => self.fsm.peer_id(),
                    "err" => %e,
                );
            }
        }

        let last_key = enc_end_key(regions.last().unwrap());
        if meta.region_ranges.remove(&last_key).is_none() {
            panic!("{} original region should exists", self.fsm.peer.tag);
        }
        // It's not correct anymore, so set it to None to let split checker update it.
        self.fsm.peer.approximate_size = None;
        let last_region_id = regions.last().unwrap().get_id();
        for new_region in regions {
            let new_region_id = new_region.get_id();

            let not_exist = meta
                .region_ranges
                .insert(enc_end_key(&new_region), new_region_id)
                .is_none();
            assert!(not_exist, "[region {}] should not exists", new_region_id);

            if new_region_id == region_id {
                continue;
            }

            // Insert new regions and validation
            info!(
                "insert new region";
                "region_id" => new_region_id,
                "region" => ?new_region,
            );
            if let Some(r) = meta.regions.get(&new_region_id) {
                // Suppose a new node is added by conf change and the snapshot comes slowly.
                // Then, the region splits and the first vote message comes to the new node
                // before the old snapshot, which will create an uninitialized peer on the
                // store. After that, the old snapshot comes, followed with the last split
                // proposal. After it's applied, the uninitialized peer will be met.
                // We can remove this uninitialized peer directly.
                if !r.get_peers().is_empty() {
                    panic!(
                        "[region {}] duplicated region {:?} for split region {:?}",
                        new_region_id, r, new_region
                    );
                }
                self.ctx.router.close(new_region_id);
            }

            let (sender, mut new_peer) = match PeerFsm::create(
                self.ctx.store_id(),
                &self.ctx.cfg,
                self.ctx.region_scheduler.clone(),
                self.ctx.engines.clone(),
                &new_region,
            ) {
                Ok((sender, new_peer)) => (sender, new_peer),
                Err(e) => {
                    // peer information is already written into db, can't recover.
                    // there is probably a bug.
                    panic!("create new split region {:?} err {:?}", new_region, e);
                }
            };
            let mut replication_state = self.ctx.global_replication_state.lock().unwrap();
            new_peer.peer.init_replication_mode(&mut *replication_state);
            drop(replication_state);
            let meta_peer = new_peer.peer.peer.clone();

            for p in new_region.get_peers() {
                // Add this peer to cache.
                new_peer.peer.insert_peer_cache(p.clone());
            }

            // New peer derive write flow from parent region,
            // this will be used by balance write flow.
            new_peer.peer.peer_stat = self.fsm.peer.peer_stat.clone();
            let campaigned = new_peer.peer.maybe_campaign(is_leader);
            new_peer.has_ready |= campaigned;

            if is_leader {
                // The new peer is likely to become leader, send a heartbeat immediately to reduce
                // client query miss.
                new_peer.peer.heartbeat_pd(self.ctx);
            }

            new_peer.peer.activate(self.ctx);
            meta.regions.insert(new_region_id, new_region);
            meta.readers
                .insert(new_region_id, ReadDelegate::from_peer(new_peer.get_peer()));
            if last_region_id == new_region_id {
                // To prevent from big region, the right region needs run split
                // check again after split.
                new_peer.peer.size_diff_hint = self.ctx.cfg.region_split_check_diff.0;
            }
            let mailbox = BasicMailbox::new(sender, new_peer);
            self.ctx.router.register(new_region_id, mailbox);
            self.ctx
                .router
                .force_send(new_region_id, PeerMsg::Start)
                .unwrap();

            if !campaigned {
                if let Some(msg) = meta
                    .pending_votes
                    .swap_remove_front(|m| m.get_to_peer() == &meta_peer)
                {
                    let _ = self
                        .ctx
                        .router
                        .send(new_region_id, PeerMsg::RaftMessage(msg));
                }
            }
        }
    }

    fn register_merge_check_tick(&mut self) {
        self.schedule_tick(
            PeerTicks::CHECK_MERGE,
            self.ctx.cfg.merge_check_tick_interval.0,
        )
    }

    fn validate_merge_peer(&self, target_region: &metapb::Region) -> Result<bool> {
        let region_id = target_region.get_id();
        let exist_region = {
            let meta = self.ctx.store_meta.lock().unwrap();
            meta.regions.get(&region_id).cloned()
        };
        if let Some(r) = exist_region {
            let exist_epoch = r.get_region_epoch();
            let expect_epoch = target_region.get_region_epoch();
            // exist_epoch > expect_epoch
            if util::is_epoch_stale(expect_epoch, exist_epoch) {
                return Err(box_err!(
                    "target region changed {:?} -> {:?}",
                    target_region,
                    r
                ));
            }
            // exist_epoch < expect_epoch
            if util::is_epoch_stale(exist_epoch, expect_epoch) {
                info!(
                    "target region still not catch up, skip.";
                    "region_id" => self.fsm.region_id(),
                    "peer_id" => self.fsm.peer_id(),
                    "target_region" => ?target_region,
                    "exist_region" => ?r,
                );
                return Ok(false);
            }
            return Ok(true);
        }

        let state_key = keys::region_state_key(region_id);
        let state: RegionLocalState = match self.ctx.engines.kv.get_msg_cf(CF_RAFT, &state_key) {
            Err(e) => {
                error!(
                    "failed to load region state, ignore";
                    "region_id" => self.fsm.region_id(),
                    "peer_id" => self.fsm.peer_id(),
                    "err" => %e,
                    "target_region_id" => region_id,
                );
                return Ok(false);
            }
            Ok(None) => {
                info!(
                    "seems to merge into a new replica of region, let's wait.";
                    "region_id" => self.fsm.region_id(),
                    "peer_id" => self.fsm.peer_id(),
                    "target_region_id" => region_id,
                );
                return Ok(false);
            }
            Ok(Some(state)) => state,
        };
        if state.get_state() != PeerState::Tombstone {
            info!(
                "wait for region split";
                "region_id" => self.fsm.region_id(),
                "peer_id" => self.fsm.peer_id(),
                "target_region_id" => region_id,
            );
            return Ok(false);
        }

        let tombstone_region = state.get_region();
        if tombstone_region.get_region_epoch().get_conf_ver()
            < target_region.get_region_epoch().get_conf_ver()
        {
            info!(
                "seems to merge into a new replica of region, let's wait.";
                "region_id" => self.fsm.region_id(),
                "peer_id" => self.fsm.peer_id(),
                "target_region_id" => region_id,
            );
            return Ok(false);
        }

        Err(box_err!("region {} is destroyed", region_id))
    }

    fn schedule_merge(&mut self) -> Result<()> {
        fail_point!("on_schedule_merge", |_| Ok(()));
        let (request, target_id) = {
            let state = self.fsm.peer.pending_merge_state.as_ref().unwrap();
            let expect_region = state.get_target();
            if !self.validate_merge_peer(expect_region)? {
                // Wait till next round.
                return Ok(());
            }
            let target_id = expect_region.get_id();
            let sibling_region = expect_region;

            let min_index = self.fsm.peer.get_min_progress()? + 1;
            let low = cmp::max(min_index, state.get_min_index());
            // TODO: move this into raft module.
            // > over >= to include the PrepareMerge proposal.
            let entries = if low > state.get_commit() {
                vec![]
            } else {
                match self
                    .fsm
                    .peer
                    .get_store()
                    .entries(low, state.get_commit() + 1, NO_LIMIT)
                {
                    Ok(ents) => ents,
                    Err(e) => panic!(
                        "[region {}] {} failed to get merge entires: {:?}, low:{}, commit: {}",
                        self.fsm.region_id(),
                        self.fsm.peer_id(),
                        e,
                        low,
                        state.get_commit()
                    ),
                }
            };

            let sibling_peer = util::find_peer(&sibling_region, self.store_id()).unwrap();
            let mut request = new_admin_request(sibling_region.get_id(), sibling_peer.clone());
            request
                .mut_header()
                .set_region_epoch(sibling_region.get_region_epoch().clone());
            let mut admin = AdminRequest::default();
            admin.set_cmd_type(AdminCmdType::CommitMerge);
            admin
                .mut_commit_merge()
                .set_source(self.fsm.peer.region().clone());
            admin.mut_commit_merge().set_commit(state.get_commit());
            admin.mut_commit_merge().set_entries(entries.into());
            request.set_admin_request(admin);
            (request, target_id)
        };
        // Please note that, here assumes that the unit of network isolation is store rather than
        // peer. So a quorum stores of source region should also be the quorum stores of target
        // region. Otherwise we need to enable proposal forwarding.
        self.ctx
            .router
            .force_send(
                target_id,
                PeerMsg::RaftCommand(RaftCommand::new(request, Callback::None)),
            )
            .map_err(|_| Error::RegionNotFound(target_id))
    }

    fn rollback_merge(&mut self) {
        let req = {
            let state = self.fsm.peer.pending_merge_state.as_ref().unwrap();
            let mut request =
                new_admin_request(self.fsm.peer.region().get_id(), self.fsm.peer.peer.clone());
            request
                .mut_header()
                .set_region_epoch(self.fsm.peer.region().get_region_epoch().clone());
            let mut admin = AdminRequest::default();
            admin.set_cmd_type(AdminCmdType::RollbackMerge);
            admin.mut_rollback_merge().set_commit(state.get_commit());
            request.set_admin_request(admin);
            request
        };
        self.propose_raft_command(req, Callback::None);
    }

    fn on_check_merge(&mut self) {
        if self.fsm.stopped
            || self.fsm.peer.pending_remove
            || self.fsm.peer.pending_merge_state.is_none()
        {
            return;
        }
        self.register_merge_check_tick();
        fail_point!(
            "on_check_merge_not_1001",
            self.fsm.peer_id() != 1001,
            |_| {}
        );
        if let Err(e) = self.schedule_merge() {
            if self.fsm.peer.is_leader() {
                self.fsm
                    .peer
                    .add_want_rollback_merge_peer(self.fsm.peer_id());
                if self.fsm.peer.want_rollback_merge_peers.len()
                    >= raft::majority(
                        self.fsm
                            .peer
                            .raft_group
                            .status()
                            .progress
                            .unwrap()
                            .voter_ids()
                            .len(),
                    )
                {
                    info!(
                        "failed to schedule merge, rollback";
                        "region_id" => self.fsm.region_id(),
                        "peer_id" => self.fsm.peer_id(),
                        "err" => %e,
                    );
                    self.rollback_merge();
                }
            } else if !self.fsm.peer.peer.get_is_learner() {
                info!(
                    "want to rollback merge";
                    "region_id" => self.fsm.region_id(),
                    "peer_id" => self.fsm.peer_id(),
                    "leader_id" => self.fsm.peer.leader_id(),
                    "err" => %e,
                );
                if self.fsm.peer.leader_id() != raft::INVALID_ID {
                    self.ctx.need_flush_trans = true;
                    self.fsm.peer.send_want_rollback_merge(
                        self.fsm
                            .peer
                            .pending_merge_state
                            .as_ref()
                            .unwrap()
                            .get_commit(),
                        &mut self.ctx.trans,
                    );
                }
            }
        }
    }

    fn on_ready_prepare_merge(&mut self, region: metapb::Region, state: MergeState) {
        {
            let mut meta = self.ctx.store_meta.lock().unwrap();
            meta.set_region(&self.ctx.coprocessor_host, region, &mut self.fsm.peer);
        }

        self.fsm.peer.pending_merge_state = Some(state);
        let state = self.fsm.peer.pending_merge_state.as_ref().unwrap();

        if let Some(ref catch_up_logs) = self.fsm.peer.catch_up_logs {
            if state.get_commit() == catch_up_logs.merge.get_commit() {
                assert_eq!(state.get_target().get_id(), catch_up_logs.target_region_id);
                // Indicate that `on_catch_up_logs_for_merge` has already executed.
                // Mark pending_remove because its apply fsm will be destroyed.
                self.fsm.peer.pending_remove = true;
                // Send CatchUpLogs back to destroy source apply fsm,
                // then it will send `Noop` to trigger target apply fsm.
                self.ctx.apply_router.schedule_task(
                    self.fsm.region_id(),
                    ApplyTask::LogsUpToDate(self.fsm.peer.catch_up_logs.take().unwrap()),
                );
                return;
            }
        }

        self.on_check_merge();
    }

    fn on_catch_up_logs_for_merge(&mut self, mut catch_up_logs: CatchUpLogs) {
        let region_id = self.fsm.region_id();
        assert_eq!(region_id, catch_up_logs.merge.get_source().get_id());

        if let Some(ref cul) = self.fsm.peer.catch_up_logs {
            panic!(
                "{} get catch_up_logs from {} but has already got from {}",
                self.fsm.peer.tag, catch_up_logs.target_region_id, cul.target_region_id
            )
        }

        if let Some(ref pending_merge_state) = self.fsm.peer.pending_merge_state {
            if pending_merge_state.get_commit() == catch_up_logs.merge.get_commit() {
                assert_eq!(
                    pending_merge_state.get_target().get_id(),
                    catch_up_logs.target_region_id
                );
                // Indicate that `on_ready_prepare_merge` has already executed.
                // Mark pending_remove because its apply fsm will be destroyed.
                self.fsm.peer.pending_remove = true;
                // Just for saving memory.
                catch_up_logs.merge.clear_entries();
                // Send CatchUpLogs back to destroy source apply fsm,
                // then it will send `Noop` to trigger target apply fsm.
                self.ctx
                    .apply_router
                    .schedule_task(region_id, ApplyTask::LogsUpToDate(catch_up_logs));
                return;
            }
        }

        // Directly append these logs to raft log and then commit them.
        match self
            .fsm
            .peer
            .maybe_append_merge_entries(&catch_up_logs.merge)
        {
            Some(last_index) => {
                info!(
                    "append and commit entries to source region";
                    "region_id" => region_id,
                    "peer_id" => self.fsm.peer.peer_id(),
                    "last_index" => last_index,
                );
                // Now it has some committed entries, so mark it to take `Ready` in next round.
                self.fsm.has_ready = true;
            }
            None => {
                info!(
                    "no need to catch up logs";
                    "region_id" => region_id,
                    "peer_id" => self.fsm.peer.peer_id(),
                );
            }
        }
        // Just for saving memory.
        catch_up_logs.merge.clear_entries();
        self.fsm.peer.catch_up_logs = Some(catch_up_logs);
    }

    fn on_ready_commit_merge(&mut self, region: metapb::Region, source: metapb::Region) {
        self.register_split_region_check_tick();
        let mut meta = self.ctx.store_meta.lock().unwrap();

        let prev = meta.region_ranges.remove(&enc_end_key(&source));
        assert_eq!(prev, Some(source.get_id()));
        let prev = if region.get_end_key() == source.get_end_key() {
            meta.region_ranges.remove(&enc_start_key(&source))
        } else {
            meta.region_ranges.remove(&enc_end_key(&region))
        };
        if prev != Some(region.get_id()) {
            panic!(
                "{} meta corrupted: prev: {:?}, ranges: {:?}",
                self.fsm.peer.tag, prev, meta.region_ranges
            );
        }
        meta.region_ranges
            .insert(enc_end_key(&region), region.get_id());
        assert!(meta.regions.remove(&source.get_id()).is_some());
        meta.set_region(&self.ctx.coprocessor_host, region, &mut self.fsm.peer);
        let reader = meta.readers.remove(&source.get_id()).unwrap();
        reader.mark_invalid();

        drop(meta);
        // make approximate size and keys updated in time.
        // the reason why follower need to update is that there is a issue that after merge
        // and then transfer leader, the new leader may have stale size and keys.
        self.fsm.peer.size_diff_hint = self.ctx.cfg.region_split_check_diff.0;
        if self.fsm.peer.is_leader() {
            info!(
                "notify pd with merge";
                "region_id" => self.fsm.region_id(),
                "peer_id" => self.fsm.peer_id(),
                "source_region" => ?source,
                "target_region" => ?self.fsm.peer.region(),
            );
            self.fsm.peer.heartbeat_pd(self.ctx);
        }
        if let Err(e) = self.ctx.router.force_send(
            source.get_id(),
            PeerMsg::SignificantMsg(SignificantMsg::MergeResult {
                target: self.fsm.peer.peer.clone(),
                stale: false,
            }),
        ) {
            // TODO: need to remove "are we shutting down", it should panic
            // if we are not in shut-down state
            info!(
                "failed to send merge result, are we shutting down?";
                "region_id" => self.fsm.region_id(),
                "peer_id" => self.fsm.peer_id(),
                "err" => %e,
            );
        }
    }

    /// Handle rollbacking Merge result.
    ///
    /// If commit is 0, it means that Merge is rollbacked by a snapshot; otherwise
    /// it's rollbacked by a proposal, and its value should be equal to the commit
    /// index of previous PrepareMerge.
    fn on_ready_rollback_merge(&mut self, commit: u64, region: Option<metapb::Region>) {
        let pending_commit = self
            .fsm
            .peer
            .pending_merge_state
            .as_ref()
            .unwrap()
            .get_commit();
        if commit != 0 && pending_commit != commit {
            panic!(
                "{} rollbacks a wrong merge: {} != {}",
                self.fsm.peer.tag, pending_commit, commit
            );
        }
        // Clear merge releted data
        self.fsm.peer.pending_merge_state = None;
        self.fsm.peer.want_rollback_merge_peers.clear();

        if let Some(r) = region {
            let mut meta = self.ctx.store_meta.lock().unwrap();
            meta.set_region(&self.ctx.coprocessor_host, r, &mut self.fsm.peer);
        }
        if self.fsm.peer.is_leader() {
            info!(
                "notify pd with rollback merge";
                "region_id" => self.fsm.region_id(),
                "peer_id" => self.fsm.peer_id(),
                "commit_index" => commit,
            );
            self.fsm.peer.heartbeat_pd(self.ctx);
        }
    }

    fn on_merge_result(&mut self, target: metapb::Peer, stale: bool) {
        let exists = self
            .fsm
            .peer
            .pending_merge_state
            .as_ref()
            .map_or(true, |s| s.get_target().get_peers().contains(&target));
        if !exists {
            panic!(
                "{} unexpected merge result: {:?} {:?} {}",
                self.fsm.peer.tag, self.fsm.peer.pending_merge_state, target, stale
            );
        }
        if !stale {
            info!(
                "merge finished";
                "region_id" => self.fsm.region_id(),
                "peer_id" => self.fsm.peer_id(),
                "target_region" => ?self.fsm.peer.pending_merge_state.as_ref().unwrap().target,
            );
            self.destroy_peer(true);
        } else {
            self.on_stale_merge();
        }
    }

    fn on_stale_merge(&mut self) {
        info!(
            "successful merge can't be continued, try to gc stale peer.";
            "region_id" => self.fsm.region_id(),
            "peer_id" => self.fsm.peer_id(),
            "merge_state" => ?self.fsm.peer.pending_merge_state,
        );
        match self.fsm.peer.maybe_destroy() {
            None => self.ctx.raft_metrics.message_dropped.applying_snap += 1,
            Some(job) => {
                self.handle_destroy_peer(job);
            }
        }
    }

    fn on_ready_apply_snapshot(&mut self, apply_result: ApplySnapResult) {
        let prev_region = apply_result.prev_region;
        let region = apply_result.region;

        info!(
            "snapshot is applied";
            "region_id" => self.fsm.region_id(),
            "peer_id" => self.fsm.peer_id(),
            "region" => ?region,
        );

        if prev_region.get_peers() != region.get_peers() {
            let mut state = self.ctx.global_replication_state.lock().unwrap();
<<<<<<< HEAD
            state.calculate_commit_group(self.fsm.peer.replication_mode_version, region.get_peers());
            self.fsm.peer.raft_group.raft.clear_commit_group();
            self.fsm
                .peer
                .raft_group
                .raft
                .assign_commit_groups(&state.group_buffer);
=======
            let gb = state.calculate_commit_group(region.get_peers());
            self.fsm.peer.raft_group.raft.assign_commit_groups(&gb);
>>>>>>> 9ff03c19
        }

        let mut meta = self.ctx.store_meta.lock().unwrap();
        debug!(
            "check snapshot range";
            "region_id" => self.region_id(),
            "peer_id" => self.fsm.peer_id(),
            "prev_region" => ?prev_region,
        );
        let initialized = !prev_region.get_peers().is_empty();
        if initialized {
            info!(
                "region changed after applying snapshot";
                "region_id" => self.fsm.region_id(),
                "peer_id" => self.fsm.peer_id(),
                "prev_region" => ?prev_region,
                "region" => ?region,
            );
            let prev = meta.region_ranges.remove(&enc_end_key(&prev_region));
            if prev != Some(region.get_id()) {
                panic!(
                    "{} meta corrupted, expect {:?} got {:?}",
                    self.fsm.peer.tag, prev_region, prev
                );
            }
        }
        if let Some(r) = meta
            .region_ranges
            .insert(enc_end_key(&region), region.get_id())
        {
            panic!("{} unexpected region {:?}", self.fsm.peer.tag, r);
        }
        let prev = meta.regions.insert(region.get_id(), region);
        assert_eq!(prev, Some(prev_region));
    }

    fn on_ready_result(
        &mut self,
        exec_results: &mut VecDeque<ExecResult<RocksSnapshot>>,
        metrics: &ApplyMetrics,
    ) {
        // handle executing committed log results
        while let Some(result) = exec_results.pop_front() {
            match result {
                ExecResult::ChangePeer(cp) => self.on_ready_change_peer(cp),
                ExecResult::CompactLog { first_index, state } => {
                    self.on_ready_compact_log(first_index, state)
                }
                ExecResult::SplitRegion { derived, regions } => {
                    self.on_ready_split_region(derived, regions)
                }
                ExecResult::PrepareMerge { region, state } => {
                    self.on_ready_prepare_merge(region, state)
                }
                ExecResult::CommitMerge { region, source } => {
                    self.on_ready_commit_merge(region.clone(), source.clone())
                }
                ExecResult::RollbackMerge { region, commit } => {
                    self.on_ready_rollback_merge(commit, Some(region))
                }
                ExecResult::ComputeHash {
                    region,
                    index,
                    snap,
                } => self.on_ready_compute_hash(region, index, snap),
                ExecResult::VerifyHash { index, hash } => self.on_ready_verify_hash(index, hash),
                ExecResult::DeleteRange { .. } => {
                    // TODO: clean user properties?
                }
                ExecResult::IngestSst { ssts } => self.on_ingest_sst_result(ssts),
            }
        }

        // Update metrics only when all exec_results are finished in case the metrics is counted multiple times
        // when waiting for commit merge
        self.ctx.store_stat.lock_cf_bytes_written += metrics.lock_cf_written_bytes;
        self.ctx.store_stat.engine_total_bytes_written += metrics.written_bytes;
        self.ctx.store_stat.engine_total_keys_written += metrics.written_keys;
    }

    /// Check if a request is valid if it has valid prepare_merge/commit_merge proposal.
    fn check_merge_proposal(&self, msg: &mut RaftCmdRequest) -> Result<()> {
        if !msg.get_admin_request().has_prepare_merge()
            && !msg.get_admin_request().has_commit_merge()
        {
            return Ok(());
        }

        let region = self.fsm.peer.region();
        if msg.get_admin_request().has_prepare_merge() {
            let target_region = msg.get_admin_request().get_prepare_merge().get_target();
            {
                let meta = self.ctx.store_meta.lock().unwrap();
                match meta.regions.get(&target_region.get_id()) {
                    Some(r) => {
                        if r != target_region {
                            return Err(box_err!(
                                "target region not matched, skip proposing: {:?} != {:?}",
                                r,
                                target_region
                            ));
                        }
                    }
                    None => {
                        return Err(box_err!(
                            "target region {} doesn't exist.",
                            target_region.get_id()
                        ));
                    }
                }
            }
            if !util::is_sibling_regions(target_region, region) {
                return Err(box_err!(
                    "{:?} and {:?} are not sibling, skip proposing.",
                    target_region,
                    region
                ));
            }
            if !util::region_on_same_stores(target_region, region) {
                return Err(box_err!(
                    "peers doesn't match {:?} != {:?}, reject merge",
                    region.get_peers(),
                    target_region.get_peers()
                ));
            }
        } else {
            let source_region = msg.get_admin_request().get_commit_merge().get_source();
            if !util::is_sibling_regions(source_region, region) {
                return Err(box_err!(
                    "{:?} and {:?} should be sibling",
                    source_region,
                    region
                ));
            }
            if !util::region_on_same_stores(source_region, region) {
                return Err(box_err!(
                    "peers not matched: {:?} {:?}",
                    source_region,
                    region
                ));
            }
        }

        Ok(())
    }

    fn pre_propose_raft_command(
        &mut self,
        msg: &RaftCmdRequest,
    ) -> Result<Option<RaftCmdResponse>> {
        // Check store_id, make sure that the msg is dispatched to the right place.
        if let Err(e) = util::check_store_id(msg, self.store_id()) {
            self.ctx.raft_metrics.invalid_proposal.mismatch_store_id += 1;
            return Err(e);
        }
        if msg.has_status_request() {
            // For status commands, we handle it here directly.
            let resp = self.execute_status_command(msg)?;
            return Ok(Some(resp));
        }

        // Check whether the store has the right peer to handle the request.
        let region_id = self.region_id();
        let leader_id = self.fsm.peer.leader_id();
        let request = msg.get_requests();

        // ReadIndex can be processed on the replicas.
        let is_read_index_request =
            request.len() == 1 && request[0].get_cmd_type() == CmdType::ReadIndex;
        let mut read_only = true;
        for r in msg.get_requests() {
            match r.get_cmd_type() {
                CmdType::Get | CmdType::Snap | CmdType::ReadIndex => (),
                _ => read_only = false,
            }
        }
        let allow_replica_read = read_only && msg.get_header().get_replica_read();
        if !(self.fsm.peer.is_leader() || is_read_index_request || allow_replica_read) {
            self.ctx.raft_metrics.invalid_proposal.not_leader += 1;
            let leader = self.fsm.peer.get_peer_from_cache(leader_id);
            self.fsm.group_state = GroupState::Chaos;
            self.register_raft_base_tick();
            return Err(Error::NotLeader(region_id, leader));
        }
        // peer_id must be the same as peer's.
        if let Err(e) = util::check_peer_id(msg, self.fsm.peer.peer_id()) {
            self.ctx.raft_metrics.invalid_proposal.mismatch_peer_id += 1;
            return Err(e);
        }
        // check whether the peer is initialized.
        if !self.fsm.peer.is_initialized() {
            self.ctx
                .raft_metrics
                .invalid_proposal
                .region_not_initialized += 1;
            return Err(Error::RegionNotInitialized(region_id));
        }
        // If the peer is applying snapshot, it may drop some sending messages, that could
        // make clients wait for response until timeout.
        if self.fsm.peer.is_applying_snapshot() {
            self.ctx.raft_metrics.invalid_proposal.is_applying_snapshot += 1;
            // TODO: replace to a more suitable error.
            return Err(Error::Other(box_err!(
                "{} peer is applying snapshot",
                self.fsm.peer.tag
            )));
        }
        // Check whether the term is stale.
        if let Err(e) = util::check_term(msg, self.fsm.peer.term()) {
            self.ctx.raft_metrics.invalid_proposal.stale_command += 1;
            return Err(e);
        }

        match util::check_region_epoch(msg, self.fsm.peer.region(), true) {
            Err(Error::EpochNotMatch(msg, mut new_regions)) => {
                // Attach the region which might be split from the current region. But it doesn't
                // matter if the region is not split from the current region. If the region meta
                // received by the TiKV driver is newer than the meta cached in the driver, the meta is
                // updated.
                let sibling_region = self.find_sibling_region();
                if let Some(sibling_region) = sibling_region {
                    new_regions.push(sibling_region);
                }
                self.ctx.raft_metrics.invalid_proposal.epoch_not_match += 1;
                Err(Error::EpochNotMatch(msg, new_regions))
            }
            Err(e) => Err(e),
            Ok(()) => Ok(None),
        }
    }

    fn propose_raft_command(&mut self, mut msg: RaftCmdRequest, cb: Callback<RocksSnapshot>) {
        match self.pre_propose_raft_command(&msg) {
            Ok(Some(resp)) => {
                cb.invoke_with_response(resp);
                return;
            }
            Err(e) => {
                debug!(
                    "failed to propose";
                    "region_id" => self.region_id(),
                    "peer_id" => self.fsm.peer_id(),
                    "message" => ?msg,
                    "err" => %e,
                );
                cb.invoke_with_response(new_error(e));
                return;
            }
            _ => (),
        }

        if self.fsm.peer.pending_remove {
            apply::notify_req_region_removed(self.region_id(), cb);
            return;
        }

        if let Err(e) = self.check_merge_proposal(&mut msg) {
            warn!(
                "failed to propose merge";
                "region_id" => self.region_id(),
                "peer_id" => self.fsm.peer_id(),
                "message" => ?msg,
                "err" => %e,
            );
            cb.invoke_with_response(new_error(e));
            return;
        }

        // Note:
        // The peer that is being checked is a leader. It might step down to be a follower later. It
        // doesn't matter whether the peer is a leader or not. If it's not a leader, the proposing
        // command log entry can't be committed.

        let mut resp = RaftCmdResponse::default();
        let term = self.fsm.peer.term();
        bind_term(&mut resp, term);
        if self.fsm.peer.propose(self.ctx, cb, msg, resp) {
            self.fsm.has_ready = true;
        }

        if self.fsm.peer.should_wake_up {
            self.reset_raft_tick(GroupState::Ordered);
        }

        self.register_pd_heartbeat_tick();

        // TODO: add timeout, if the command is not applied after timeout,
        // we will call the callback with timeout error.
    }

    fn find_sibling_region(&self) -> Option<Region> {
        let start = if self.ctx.cfg.right_derive_when_split {
            Included(enc_start_key(self.fsm.peer.region()))
        } else {
            Excluded(enc_end_key(self.fsm.peer.region()))
        };
        let meta = self.ctx.store_meta.lock().unwrap();
        meta.region_ranges
            .range((start, Unbounded::<Vec<u8>>))
            .next()
            .map(|(_, region_id)| meta.regions[region_id].to_owned())
    }

    fn register_raft_gc_log_tick(&mut self) {
        self.schedule_tick(
            PeerTicks::RAFT_LOG_GC,
            self.ctx.cfg.raft_log_gc_tick_interval.0,
        )
    }

    #[allow(clippy::if_same_then_else)]
    fn on_raft_gc_log_tick(&mut self) {
        if !self.fsm.peer.get_store().is_cache_empty() || !self.ctx.cfg.hibernate_regions {
            self.register_raft_gc_log_tick();
        }
        debug_assert!(!self.fsm.stopped);
        fail_point!("on_raft_gc_log_tick", |_| {});

        // As leader, we would not keep caches for the peers that didn't response heartbeat in the
        // last few seconds. That happens probably because another TiKV is down. In this case if we
        // do not clean up the cache, it may keep growing.
        let drop_cache_duration =
            self.ctx.cfg.raft_heartbeat_interval() + self.ctx.cfg.raft_entry_cache_life_time.0;
        let cache_alive_limit = Instant::now() - drop_cache_duration;

        let mut total_gc_logs = 0;

        let applied_idx = self.fsm.peer.get_store().applied_index();
        if !self.fsm.peer.is_leader() {
            self.fsm.peer.mut_store().compact_to(applied_idx + 1);
            return;
        }

        // Leader will replicate the compact log command to followers,
        // If we use current replicated_index (like 10) as the compact index,
        // when we replicate this log, the newest replicated_index will be 11,
        // but we only compact the log to 10, not 11, at that time,
        // the first index is 10, and replicated_index is 11, with an extra log,
        // and we will do compact again with compact index 11, in cycles...
        // So we introduce a threshold, if replicated index - first index > threshold,
        // we will try to compact log.
        // raft log entries[..............................................]
        //                  ^                                       ^
        //                  |-----------------threshold------------ |
        //              first_index                         replicated_index
        // `alive_cache_idx` is the smallest `replicated_index` of healthy up nodes.
        // `alive_cache_idx` is only used to gc cache.
        let truncated_idx = self.fsm.peer.get_store().truncated_index();
        let last_idx = self.fsm.peer.get_store().last_index();
        let (mut replicated_idx, mut alive_cache_idx) = (last_idx, last_idx);
        for (peer_id, p) in self.fsm.peer.raft_group.raft.prs().iter() {
            if replicated_idx > p.matched {
                replicated_idx = p.matched;
            }
            if let Some(last_heartbeat) = self.fsm.peer.peer_heartbeats.get(peer_id) {
                if alive_cache_idx > p.matched
                    && p.matched >= truncated_idx
                    && *last_heartbeat > cache_alive_limit
                {
                    alive_cache_idx = p.matched;
                }
            }
        }
        // When an election happened or a new peer is added, replicated_idx can be 0.
        if replicated_idx > 0 {
            assert!(
                last_idx >= replicated_idx,
                "expect last index {} >= replicated index {}",
                last_idx,
                replicated_idx
            );
            REGION_MAX_LOG_LAG.observe((last_idx - replicated_idx) as f64);
        }
        self.fsm
            .peer
            .mut_store()
            .maybe_gc_cache(alive_cache_idx, applied_idx);
        let first_idx = self.fsm.peer.get_store().first_index();
        let mut compact_idx;
        if applied_idx > first_idx
            && applied_idx - first_idx >= self.ctx.cfg.raft_log_gc_count_limit
        {
            compact_idx = applied_idx;
        } else if self.fsm.peer.raft_log_size_hint >= self.ctx.cfg.raft_log_gc_size_limit.0 {
            compact_idx = applied_idx;
        } else if replicated_idx < first_idx
            || replicated_idx - first_idx <= self.ctx.cfg.raft_log_gc_threshold
        {
            return;
        } else {
            compact_idx = replicated_idx;
        }

        // Have no idea why subtract 1 here, but original code did this by magic.
        assert!(compact_idx > 0);
        compact_idx -= 1;
        if compact_idx < first_idx {
            // In case compact_idx == first_idx before subtraction.
            return;
        }

        total_gc_logs += compact_idx - first_idx;

        let term = self.fsm.peer.get_index_term(compact_idx);

        // Create a compact log request and notify directly.
        let region_id = self.fsm.peer.region().get_id();
        let request =
            new_compact_log_request(region_id, self.fsm.peer.peer.clone(), compact_idx, term);
        self.propose_raft_command(request, Callback::None);

        self.register_raft_gc_log_tick();
        PEER_GC_RAFT_LOG_COUNTER.inc_by(total_gc_logs as i64);
    }

    fn register_split_region_check_tick(&mut self) {
        self.schedule_tick(
            PeerTicks::SPLIT_REGION_CHECK,
            self.ctx.cfg.split_region_check_tick_interval.0,
        )
    }

    #[inline]
    fn region_split_skip_max_count(&self) -> usize {
        fail_point!("region_split_skip_max_count", |_| { usize::max_value() });
        REGION_SPLIT_SKIP_MAX_COUNT
    }

    fn on_split_region_check_tick(&mut self) {
        if !self.ctx.cfg.hibernate_regions {
            self.register_split_region_check_tick();
        }
        if !self.fsm.peer.is_leader() {
            return;
        }

        // To avoid frequent scan, we only add new scan tasks if all previous tasks
        // have finished.
        // TODO: check whether a gc progress has been started.
        if self.ctx.split_check_scheduler.is_busy() {
            self.register_split_region_check_tick();
            return;
        }

        // When restart, the approximate size will be None. The split check will first
        // check the region size, and then check whether the region should split. This
        // should work even if we change the region max size.
        // If peer says should update approximate size, update region size and check
        // whether the region should split.
        if self.fsm.peer.approximate_size.is_some()
            && self.fsm.peer.compaction_declined_bytes < self.ctx.cfg.region_split_check_diff.0
            && self.fsm.peer.size_diff_hint < self.ctx.cfg.region_split_check_diff.0
        {
            return;
        }

        // bulk insert too fast may cause snapshot stale very soon, worst case it stale before
        // sending. so when snapshot is generating or sending, skip split check at most 3 times.
        // There is a trade off between region size and snapshot success rate. Split check is
        // triggered every 10 seconds. If a snapshot can't be generated in 30 seconds, it might be
        // just too large to be generated. Split it into smaller size can help generation. check
        // issue 330 for more info.
        if self.fsm.peer.get_store().is_generating_snapshot()
            && self.fsm.skip_split_count < self.region_split_skip_max_count()
        {
            self.fsm.skip_split_count += 1;
            return;
        }
        self.fsm.skip_split_count = 0;

        let task =
            SplitCheckTask::split_check(self.fsm.peer.region().clone(), true, CheckPolicy::Scan);
        if let Err(e) = self.ctx.split_check_scheduler.schedule(task) {
            error!(
                "failed to schedule split check";
                "region_id" => self.fsm.region_id(),
                "peer_id" => self.fsm.peer_id(),
                "err" => %e,
            );
        }
        self.fsm.peer.size_diff_hint = 0;
        self.fsm.peer.compaction_declined_bytes = 0;
        self.register_split_region_check_tick();
    }

    fn on_prepare_split_region(
        &mut self,
        region_epoch: metapb::RegionEpoch,
        split_keys: Vec<Vec<u8>>,
        cb: Callback<RocksSnapshot>,
    ) {
        if let Err(e) = self.validate_split_region(&region_epoch, &split_keys) {
            cb.invoke_with_response(new_error(e));
            return;
        }
        let region = self.fsm.peer.region();
        let task = PdTask::AskBatchSplit {
            region: region.clone(),
            split_keys,
            peer: self.fsm.peer.peer.clone(),
            right_derive: self.ctx.cfg.right_derive_when_split,
            callback: cb,
        };
        if let Err(Stopped(t)) = self.ctx.pd_scheduler.schedule(task) {
            error!(
                "failed to notify pd to split: Stopped";
                "region_id" => self.fsm.region_id(),
                "peer_id" => self.fsm.peer_id(),
            );
            match t {
                PdTask::AskBatchSplit { callback, .. } => {
                    callback.invoke_with_response(new_error(box_err!(
                        "{} failed to split: Stopped",
                        self.fsm.peer.tag
                    )));
                }
                _ => unreachable!(),
            }
        }
    }

    fn validate_split_region(
        &mut self,
        epoch: &metapb::RegionEpoch,
        split_keys: &[Vec<u8>],
    ) -> Result<()> {
        if split_keys.is_empty() {
            error!(
                "no split key is specified.";
                "region_id" => self.fsm.region_id(),
                "peer_id" => self.fsm.peer_id(),
            );
            return Err(box_err!("{} no split key is specified.", self.fsm.peer.tag));
        }
        for key in split_keys {
            if key.is_empty() {
                error!(
                    "split key should not be empty!!!";
                    "region_id" => self.fsm.region_id(),
                    "peer_id" => self.fsm.peer_id(),
                );
                return Err(box_err!(
                    "{} split key should not be empty",
                    self.fsm.peer.tag
                ));
            }
        }
        if !self.fsm.peer.is_leader() {
            // region on this store is no longer leader, skipped.
            info!(
                "not leader, skip.";
                "region_id" => self.fsm.region_id(),
                "peer_id" => self.fsm.peer_id(),
            );
            return Err(Error::NotLeader(
                self.region_id(),
                self.fsm.peer.get_peer_from_cache(self.fsm.peer.leader_id()),
            ));
        }

        let region = self.fsm.peer.region();
        let latest_epoch = region.get_region_epoch();

        // This is a little difference for `check_region_epoch` in region split case.
        // Here we just need to check `version` because `conf_ver` will be update
        // to the latest value of the peer, and then send to PD.
        if latest_epoch.get_version() != epoch.get_version() {
            info!(
                "epoch changed, retry later";
                "region_id" => self.fsm.region_id(),
                "peer_id" => self.fsm.peer_id(),
                "prev_epoch" => ?region.get_region_epoch(),
                "epoch" => ?epoch,
            );
            return Err(Error::EpochNotMatch(
                format!(
                    "{} epoch changed {:?} != {:?}, retry later",
                    self.fsm.peer.tag, latest_epoch, epoch
                ),
                vec![region.to_owned()],
            ));
        }
        Ok(())
    }

    fn on_approximate_region_size(&mut self, size: u64) {
        self.fsm.peer.approximate_size = Some(size);
        self.register_split_region_check_tick();
        self.register_pd_heartbeat_tick();
    }

    fn on_approximate_region_keys(&mut self, keys: u64) {
        self.fsm.peer.approximate_keys = Some(keys);
        self.register_split_region_check_tick();
        self.register_pd_heartbeat_tick();
    }

    fn on_compaction_declined_bytes(&mut self, declined_bytes: u64) {
        self.fsm.peer.compaction_declined_bytes += declined_bytes;
        if self.fsm.peer.compaction_declined_bytes >= self.ctx.cfg.region_split_check_diff.0 {
            UPDATE_REGION_SIZE_BY_COMPACTION_COUNTER.inc();
        }
        self.register_split_region_check_tick();
    }

    fn on_schedule_half_split_region(
        &mut self,
        region_epoch: &metapb::RegionEpoch,
        policy: CheckPolicy,
    ) {
        if !self.fsm.peer.is_leader() {
            // region on this store is no longer leader, skipped.
            warn!(
                "not leader, skip";
                "region_id" => self.fsm.region_id(),
                "peer_id" => self.fsm.peer_id(),
            );
            return;
        }

        let region = self.fsm.peer.region();
        if util::is_epoch_stale(region_epoch, region.get_region_epoch()) {
            warn!(
                "receive a stale halfsplit message";
                "region_id" => self.fsm.region_id(),
                "peer_id" => self.fsm.peer_id(),
            );
            return;
        }

        let task = SplitCheckTask::split_check(region.clone(), false, policy);
        if let Err(e) = self.ctx.split_check_scheduler.schedule(task) {
            error!(
                "failed to schedule split check";
                "region_id" => self.fsm.region_id(),
                "peer_id" => self.fsm.peer_id(),
                "err" => %e,
            );
        }
    }

    fn on_pd_heartbeat_tick(&mut self) {
        if !self.ctx.cfg.hibernate_regions {
            self.register_pd_heartbeat_tick();
        }
        self.fsm.peer.check_peers();

        if !self.fsm.peer.is_leader() {
            return;
        }
        self.fsm.peer.heartbeat_pd(self.ctx);
        if self.ctx.cfg.hibernate_regions && self.fsm.peer.replication_mode_need_catch_up() {
            self.register_pd_heartbeat_tick();
        }
    }

    fn register_pd_heartbeat_tick(&mut self) {
        self.schedule_tick(
            PeerTicks::PD_HEARTBEAT,
            self.ctx.cfg.pd_heartbeat_tick_interval.0,
        )
    }

    fn on_check_peer_stale_state_tick(&mut self) {
        if self.fsm.peer.pending_remove {
            return;
        }

        self.register_check_peer_stale_state_tick();

        if self.fsm.peer.is_applying_snapshot() || self.fsm.peer.has_pending_snapshot() {
            return;
        }

        if self.ctx.cfg.hibernate_regions {
            if self.fsm.group_state == GroupState::Idle {
                self.fsm.peer.ping();
                if !self.fsm.peer.is_leader() {
                    // If leader is able to receive messge but can't send out any,
                    // follower should be able to start an election.
                    self.fsm.group_state = GroupState::PreChaos;
                } else {
                    self.fsm.has_ready = true;
                    // Schedule a pd heartbeat to discover down and pending peer when
                    // hibernate_regions is enabled.
                    self.register_pd_heartbeat_tick();
                }
            } else if self.fsm.group_state == GroupState::PreChaos {
                self.fsm.group_state = GroupState::Chaos;
            } else if self.fsm.group_state == GroupState::Chaos {
                // Register tick if it's not yet. Only when it fails to receive ping from leader
                // after two stale check can a follower actually tick.
                self.register_raft_base_tick();
            }
        }

        // If this peer detects the leader is missing for a long long time,
        // it should consider itself as a stale peer which is removed from
        // the original cluster.
        // This most likely happens in the following scenario:
        // At first, there are three peer A, B, C in the cluster, and A is leader.
        // Peer B gets down. And then A adds D, E, F into the cluster.
        // Peer D becomes leader of the new cluster, and then removes peer A, B, C.
        // After all these peer in and out, now the cluster has peer D, E, F.
        // If peer B goes up at this moment, it still thinks it is one of the cluster
        // and has peers A, C. However, it could not reach A, C since they are removed
        // from the cluster or probably destroyed.
        // Meantime, D, E, F would not reach B, since it's not in the cluster anymore.
        // In this case, peer B would notice that the leader is missing for a long time,
        // and it would check with pd to confirm whether it's still a member of the cluster.
        // If not, it destroys itself as a stale peer which is removed out already.
        let state = self.fsm.peer.check_stale_state(self.ctx);
        fail_point!("peer_check_stale_state", state != StaleState::Valid, |_| {});
        match state {
            StaleState::Valid => (),
            StaleState::LeaderMissing => {
                warn!(
                    "leader missing longer than abnormal_leader_missing_duration";
                    "region_id" => self.fsm.region_id(),
                    "peer_id" => self.fsm.peer_id(),
                    "expect" => %self.ctx.cfg.abnormal_leader_missing_duration,
                );
                self.ctx
                    .raft_metrics
                    .leader_missing
                    .lock()
                    .unwrap()
                    .insert(self.region_id());
            }
            StaleState::ToValidate => {
                // for peer B in case 1 above
                warn!(
                    "leader missing longer than max_leader_missing_duration. \
                     To check with pd and other peers whether it's still valid";
                    "region_id" => self.fsm.region_id(),
                    "peer_id" => self.fsm.peer_id(),
                    "expect" => %self.ctx.cfg.max_leader_missing_duration,
                );

                self.fsm.peer.bcast_check_stale_peer_message(&mut self.ctx);

                let task = PdTask::ValidatePeer {
                    peer: self.fsm.peer.peer.clone(),
                    region: self.fsm.peer.region().clone(),
                    merge_source: None,
                };
                if let Err(e) = self.ctx.pd_scheduler.schedule(task) {
                    error!(
                        "failed to notify pd";
                        "region_id" => self.fsm.region_id(),
                        "peer_id" => self.fsm.peer_id(),
                        "err" => %e,
                    )
                }
            }
        }
    }

    fn register_check_peer_stale_state_tick(&mut self) {
        self.schedule_tick(
            PeerTicks::CHECK_PEER_STALE_STATE,
            self.ctx.cfg.peer_stale_state_check_interval.0,
        )
    }
}

impl<'a, T: Transport, C: PdClient> PeerFsmDelegate<'a, T, C> {
    fn on_ready_compute_hash(&mut self, region: metapb::Region, index: u64, snap: RocksSnapshot) {
        self.fsm.peer.consistency_state.last_check_time = Instant::now();
        let task = ConsistencyCheckTask::compute_hash(region, index, snap);
        info!(
            "schedule compute hash task";
            "region_id" => self.fsm.region_id(),
            "peer_id" => self.fsm.peer_id(),
            "task" => %task,
        );
        if let Err(e) = self.ctx.consistency_check_scheduler.schedule(task) {
            error!(
                "schedule failed";
                "region_id" => self.fsm.region_id(),
                "peer_id" => self.fsm.peer_id(),
                "err" => %e,
            );
        }
    }

    fn on_ready_verify_hash(&mut self, expected_index: u64, expected_hash: Vec<u8>) {
        self.verify_and_store_hash(expected_index, expected_hash);
    }

    fn on_hash_computed(&mut self, index: u64, hash: Vec<u8>) {
        if !self.verify_and_store_hash(index, hash) {
            return;
        }

        let req = new_verify_hash_request(
            self.region_id(),
            self.fsm.peer.peer.clone(),
            &self.fsm.peer.consistency_state,
        );
        self.propose_raft_command(req, Callback::None);
    }

    fn on_ingest_sst_result(&mut self, ssts: Vec<SstMeta>) {
        for sst in &ssts {
            self.fsm.peer.size_diff_hint += sst.get_length();
        }
        self.register_split_region_check_tick();

        let task = CleanupSSTTask::DeleteSST { ssts };
        if let Err(e) = self
            .ctx
            .cleanup_scheduler
            .schedule(CleanupTask::CleanupSST(task))
        {
            error!(
                "schedule to delete ssts";
                "region_id" => self.fsm.region_id(),
                "peer_id" => self.fsm.peer_id(),
                "err" => %e,
            );
        }
    }

    /// Verify and store the hash to state. return true means the hash has been stored successfully.
    fn verify_and_store_hash(&mut self, expected_index: u64, expected_hash: Vec<u8>) -> bool {
        if expected_index < self.fsm.peer.consistency_state.index {
            REGION_HASH_COUNTER.verify.miss.inc();
            warn!(
                "has scheduled a new hash, skip.";
                "region_id" => self.fsm.region_id(),
                "peer_id" => self.fsm.peer_id(),
                "index" => self.fsm.peer.consistency_state.index,
                "expected_index" => expected_index,
            );
            return false;
        }
        if self.fsm.peer.consistency_state.index == expected_index {
            if self.fsm.peer.consistency_state.hash.is_empty() {
                warn!(
                    "duplicated consistency check detected, skip.";
                    "region_id" => self.fsm.region_id(),
                    "peer_id" => self.fsm.peer_id(),
                );
                return false;
            }
            if self.fsm.peer.consistency_state.hash != expected_hash {
                panic!(
                    "{} hash at {} not correct, want \"{}\", got \"{}\"!!!",
                    self.fsm.peer.tag,
                    self.fsm.peer.consistency_state.index,
                    escape(&expected_hash),
                    escape(&self.fsm.peer.consistency_state.hash)
                );
            }
            info!(
                "consistency check pass.";
                "region_id" => self.fsm.region_id(),
                "peer_id" => self.fsm.peer_id(),
                "index" => self.fsm.peer.consistency_state.index
            );
            REGION_HASH_COUNTER.verify.matched.inc();
            self.fsm.peer.consistency_state.hash = vec![];
            return false;
        }
        if self.fsm.peer.consistency_state.index != INVALID_INDEX
            && !self.fsm.peer.consistency_state.hash.is_empty()
        {
            // Maybe computing is too slow or computed result is dropped due to channel full.
            // If computing is too slow, miss count will be increased twice.
            REGION_HASH_COUNTER.verify.miss.inc();
            warn!(
                "hash belongs to wrong index, skip.";
                "region_id" => self.fsm.region_id(),
                "peer_id" => self.fsm.peer_id(),
                "index" => self.fsm.peer.consistency_state.index,
                "expected_index" => expected_index,
            );
        }

        info!(
            "save hash for consistency check later.";
            "region_id" => self.fsm.region_id(),
            "peer_id" => self.fsm.peer_id(),
            "index" => expected_index,
        );
        self.fsm.peer.consistency_state.index = expected_index;
        self.fsm.peer.consistency_state.hash = expected_hash;
        true
    }
}

/// Checks merge target, returns whether the source peer should be destroyed.
/// It returns true when there is a network isolation which leads to a follower of a merge target
/// Region's log falls behind and then receive a snapshot with epoch version after merge.
pub fn maybe_destroy_source(
    meta: &StoreMeta,
    target_region_id: u64,
    source_region_id: u64,
    region_epoch: RegionEpoch,
) -> bool {
    if let Some(merge_targets) = meta.pending_merge_targets.get(&target_region_id) {
        if let Some(target_epoch) = merge_targets.get(&source_region_id) {
            info!(
                "[region {}] checking source {} epoch: {:?}, merge target epoch: {:?}",
                target_region_id, source_region_id, region_epoch, target_epoch,
            );
            // The target peer will move on, namely, it will apply a snapshot generated after merge,
            // so destroy source peer.
            if region_epoch.get_version() > target_epoch.get_version() {
                return true;
            }
            // Wait till the target peer has caught up logs and source peer will be destroyed at that time.
            return false;
        }
    }
    false
}

pub fn new_read_index_request(
    region_id: u64,
    region_epoch: RegionEpoch,
    peer: metapb::Peer,
) -> RaftCmdRequest {
    let mut request = RaftCmdRequest::default();
    request.mut_header().set_region_id(region_id);
    request.mut_header().set_region_epoch(region_epoch);
    request.mut_header().set_peer(peer);
    let mut cmd = Request::default();
    cmd.set_cmd_type(CmdType::ReadIndex);
    request
}

pub fn new_admin_request(region_id: u64, peer: metapb::Peer) -> RaftCmdRequest {
    let mut request = RaftCmdRequest::default();
    request.mut_header().set_region_id(region_id);
    request.mut_header().set_peer(peer);
    request
}

fn new_verify_hash_request(
    region_id: u64,
    peer: metapb::Peer,
    state: &ConsistencyState,
) -> RaftCmdRequest {
    let mut request = new_admin_request(region_id, peer);

    let mut admin = AdminRequest::default();
    admin.set_cmd_type(AdminCmdType::VerifyHash);
    admin.mut_verify_hash().set_index(state.index);
    admin.mut_verify_hash().set_hash(state.hash.clone());
    request.set_admin_request(admin);
    request
}

fn new_compact_log_request(
    region_id: u64,
    peer: metapb::Peer,
    compact_index: u64,
    compact_term: u64,
) -> RaftCmdRequest {
    let mut request = new_admin_request(region_id, peer);

    let mut admin = AdminRequest::default();
    admin.set_cmd_type(AdminCmdType::CompactLog);
    admin.mut_compact_log().set_compact_index(compact_index);
    admin.mut_compact_log().set_compact_term(compact_term);
    request.set_admin_request(admin);
    request
}

impl<'a, T: Transport, C: PdClient> PeerFsmDelegate<'a, T, C> {
    // Handle status commands here, separate the logic, maybe we can move it
    // to another file later.
    // Unlike other commands (write or admin), status commands only show current
    // store status, so no need to handle it in raft group.
    fn execute_status_command(&mut self, request: &RaftCmdRequest) -> Result<RaftCmdResponse> {
        let cmd_type = request.get_status_request().get_cmd_type();

        let mut response = match cmd_type {
            StatusCmdType::RegionLeader => self.execute_region_leader(),
            StatusCmdType::RegionDetail => self.execute_region_detail(request),
            StatusCmdType::InvalidStatus => {
                Err(box_err!("{} invalid status command!", self.fsm.peer.tag))
            }
        }?;
        response.set_cmd_type(cmd_type);

        let mut resp = RaftCmdResponse::default();
        resp.set_status_response(response);
        // Bind peer current term here.
        bind_term(&mut resp, self.fsm.peer.term());
        Ok(resp)
    }

    fn execute_region_leader(&mut self) -> Result<StatusResponse> {
        let mut resp = StatusResponse::default();
        if let Some(leader) = self.fsm.peer.get_peer_from_cache(self.fsm.peer.leader_id()) {
            resp.mut_region_leader().set_leader(leader);
        }

        Ok(resp)
    }

    fn execute_region_detail(&mut self, request: &RaftCmdRequest) -> Result<StatusResponse> {
        if !self.fsm.peer.get_store().is_initialized() {
            let region_id = request.get_header().get_region_id();
            return Err(Error::RegionNotInitialized(region_id));
        }
        let mut resp = StatusResponse::default();
        resp.mut_region_detail()
            .set_region(self.fsm.peer.region().clone());
        if let Some(leader) = self.fsm.peer.get_peer_from_cache(self.fsm.peer.leader_id()) {
            resp.mut_region_detail().set_leader(leader);
        }

        Ok(resp)
    }
}<|MERGE_RESOLUTION|>--- conflicted
+++ resolved
@@ -2413,18 +2413,13 @@
 
         if prev_region.get_peers() != region.get_peers() {
             let mut state = self.ctx.global_replication_state.lock().unwrap();
-<<<<<<< HEAD
-            state.calculate_commit_group(self.fsm.peer.replication_mode_version, region.get_peers());
+            let gb = state.calculate_commit_group(self.fsm.peer.replication_mode_version, region.get_peers());
             self.fsm.peer.raft_group.raft.clear_commit_group();
             self.fsm
                 .peer
                 .raft_group
                 .raft
-                .assign_commit_groups(&state.group_buffer);
-=======
-            let gb = state.calculate_commit_group(region.get_peers());
-            self.fsm.peer.raft_group.raft.assign_commit_groups(&gb);
->>>>>>> 9ff03c19
+                .assign_commit_groups(gb);
         }
 
         let mut meta = self.ctx.store_meta.lock().unwrap();
