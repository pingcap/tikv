// Copyright 2017 TiKV Project Authors. Licensed under Apache-2.0.

use std::borrow::Cow;
use std::cmp::{Ord, Ordering as CmpOrdering};
use std::collections::VecDeque;
use std::fmt::{self, Debug, Formatter};
use std::marker::PhantomData;
use std::ops::{Deref, DerefMut};
use std::sync::atomic::{AtomicBool, AtomicU64, AtomicUsize, Ordering};
#[cfg(test)]
use std::sync::mpsc::Sender;
use std::sync::mpsc::SyncSender;
use std::sync::Arc;
use std::time::Duration;
use std::{cmp, usize};

use batch_system::{BasicMailbox, BatchRouter, BatchSystem, Fsm, HandlerBuilder, PollHandler};
use crossbeam::channel::{TryRecvError, TrySendError};
use engine_rocks::{PerfContext, PerfLevel};
use engine_rocks::{RocksEngine, RocksSnapshot};
use engine_traits::{KvEngine, Snapshot, WriteBatch, WriteBatchVecExt};
use engine_traits::{ALL_CFS, CF_DEFAULT, CF_LOCK, CF_RAFT, CF_WRITE};
use kvproto::import_sstpb::SstMeta;
use kvproto::metapb::{Peer as PeerMeta, Region, RegionEpoch};
use kvproto::raft_cmdpb::{
    AdminCmdType, AdminRequest, AdminResponse, ChangePeerRequest, CmdType, CommitMergeRequest,
    RaftCmdRequest, RaftCmdResponse, Request, Response,
};
use kvproto::raft_serverpb::{
    MergeState, PeerState, RaftApplyState, RaftTruncatedState, RegionLocalState,
};
use raft::eraftpb::{ConfChange, ConfChangeType, Entry, EntryType, Snapshot as RaftSnapshot};
use uuid::Builder as UuidBuilder;

use crate::coprocessor::{Cmd, CoprocessorHost};
use crate::store::fsm::{RaftPollerBuilder, RaftRouter};
use crate::store::metrics::APPLY_PERF_CONTEXT_TIME_HISTOGRAM_STATIC;
use crate::store::metrics::*;
use crate::store::msg::{Callback, PeerMsg, ReadResponse, SignificantMsg};
use crate::store::peer::Peer;
use crate::store::peer_storage::{self, write_initial_apply_state, write_peer_state};
use crate::store::util::{check_region_epoch, compare_region_epoch};
use crate::store::util::{KeysInfoFormatter, PerfContextStatistics};

use crate::observe_perf_context_type;
use crate::report_perf_context;

use crate::store::{cmd_resp, util, Config, RegionSnapshot};
use crate::{Error, Result};
use sst_importer::SSTImporter;
use tikv_util::config::{Tracker, VersionTrack};
use tikv_util::escape;
use tikv_util::mpsc::{loose_bounded, LooseBoundedSender, Receiver};
use tikv_util::time::{duration_to_sec, Instant};
use tikv_util::worker::Scheduler;
use tikv_util::Either;
use tikv_util::MustConsumeVec;

use super::metrics::*;

use super::super::RegionTask;

const DEFAULT_APPLY_WB_SIZE: usize = 4 * 1024;
const WRITE_BATCH_LIMIT: usize = 16;
const APPLY_WB_SHRINK_SIZE: usize = 1024 * 1024;
const SHRINK_PENDING_CMD_QUEUE_CAP: usize = 64;

pub struct PendingCmd<S>
where
    S: Snapshot,
{
    pub index: u64,
    pub term: u64,
    pub cb: Option<Callback<S>>,
}

impl<S> PendingCmd<S>
where
    S: Snapshot,
{
    fn new(index: u64, term: u64, cb: Callback<S>) -> PendingCmd<S> {
        PendingCmd {
            index,
            term,
            cb: Some(cb),
        }
    }
}

impl<S> Drop for PendingCmd<S>
where
    S: Snapshot,
{
    fn drop(&mut self) {
        if self.cb.is_some() {
            safe_panic!(
                "callback of pending command at [index: {}, term: {}] is leak",
                self.index,
                self.term
            );
        }
    }
}

impl<S> Debug for PendingCmd<S>
where
    S: Snapshot,
{
    fn fmt(&self, f: &mut Formatter<'_>) -> fmt::Result {
        write!(
            f,
            "PendingCmd [index: {}, term: {}, has_cb: {}]",
            self.index,
            self.term,
            self.cb.is_some()
        )
    }
}

/// Commands waiting to be committed and applied.
#[derive(Debug)]
pub struct PendingCmdQueue<S>
where
    S: Snapshot,
{
    normals: VecDeque<PendingCmd<S>>,
    conf_change: Option<PendingCmd<S>>,
}

impl<S> PendingCmdQueue<S>
where
    S: Snapshot,
{
    fn new() -> PendingCmdQueue<S> {
        PendingCmdQueue {
            normals: VecDeque::new(),
            conf_change: None,
        }
    }

    fn pop_normal(&mut self, index: u64, term: u64) -> Option<PendingCmd<S>> {
        self.normals.pop_front().and_then(|cmd| {
            if self.normals.capacity() > SHRINK_PENDING_CMD_QUEUE_CAP
                && self.normals.len() < SHRINK_PENDING_CMD_QUEUE_CAP
            {
                self.normals.shrink_to_fit();
            }
            if (cmd.term, cmd.index) > (term, index) {
                self.normals.push_front(cmd);
                return None;
            }
            Some(cmd)
        })
    }

    fn append_normal(&mut self, cmd: PendingCmd<S>) {
        self.normals.push_back(cmd);
    }

    fn take_conf_change(&mut self) -> Option<PendingCmd<S>> {
        // conf change will not be affected when changing between follower and leader,
        // so there is no need to check term.
        self.conf_change.take()
    }

    // TODO: seems we don't need to separate conf change from normal entries.
    fn set_conf_change(&mut self, cmd: PendingCmd<S>) {
        self.conf_change = Some(cmd);
    }
}

#[derive(Default, Debug)]
pub struct ChangePeer {
    pub index: u64,
    pub conf_change: ConfChange,
    pub peer: PeerMeta,
    pub region: Region,
}

#[derive(Debug)]
pub struct Range {
    pub cf: String,
    pub start_key: Vec<u8>,
    pub end_key: Vec<u8>,
}

impl Range {
    fn new(cf: String, start_key: Vec<u8>, end_key: Vec<u8>) -> Range {
        Range {
            cf,
            start_key,
            end_key,
        }
    }
}

#[derive(Debug)]
pub enum ExecResult<S> {
    ChangePeer(ChangePeer),
    CompactLog {
        state: RaftTruncatedState,
        first_index: u64,
    },
    SplitRegion {
        regions: Vec<Region>,
        derived: Region,
    },
    PrepareMerge {
        region: Region,
        state: MergeState,
    },
    CommitMerge {
        region: Region,
        source: Region,
    },
    RollbackMerge {
        region: Region,
        commit: u64,
    },
    ComputeHash {
        region: Region,
        index: u64,
        snap: S,
    },
    VerifyHash {
        index: u64,
        hash: Vec<u8>,
    },
    DeleteRange {
        ranges: Vec<Range>,
    },
    IngestSst {
        ssts: Vec<SstMeta>,
    },
}

/// The possible returned value when applying logs.
pub enum ApplyResult<S> {
    None,
    Yield,
    /// Additional result that needs to be sent back to raftstore.
    Res(ExecResult<S>),
    /// It is unable to apply the `CommitMerge` until the source peer
    /// has applied to the required position and sets the atomic boolean
    /// to true.
    WaitMergeSource(Arc<AtomicU64>),
}

struct ExecContext {
    apply_state: RaftApplyState,
    index: u64,
    term: u64,
}

impl ExecContext {
    pub fn new(apply_state: RaftApplyState, index: u64, term: u64) -> ExecContext {
        ExecContext {
            apply_state,
            index,
            term,
        }
    }
}

struct ApplyCallback<S>
where
    S: Snapshot,
{
    region: Region,
    cbs: Vec<(Option<Callback<S>>, RaftCmdResponse)>,
}

impl<S> ApplyCallback<S>
where
    S: Snapshot,
{
    fn new(region: Region) -> ApplyCallback<S> {
        let cbs = vec![];
        ApplyCallback { region, cbs }
    }

    fn invoke_all(self, host: &CoprocessorHost<RocksEngine>) {
        for (cb, mut resp) in self.cbs {
            host.post_apply(&self.region, &mut resp);
            if let Some(cb) = cb {
                cb.invoke_with_response(resp)
            };
        }
    }

    fn push(&mut self, cb: Option<Callback<S>>, resp: RaftCmdResponse) {
        self.cbs.push((cb, resp));
    }
}

#[derive(Clone)]
pub enum Notifier<E>
where
    E: KvEngine,
{
    Router(RaftRouter<E>),
    #[cfg(test)]
    Sender(Sender<PeerMsg<E>>),
}

impl<E> Notifier<E>
where
    E: KvEngine,
{
    fn notify(&self, region_id: u64, msg: PeerMsg<E>) {
        match *self {
            Notifier::Router(ref r) => {
                r.force_send(region_id, msg).unwrap();
            }
            #[cfg(test)]
            Notifier::Sender(ref s) => s.send(msg).unwrap(),
        }
    }
}

struct ApplyContext<E, W>
where
    E: KvEngine,
    W: WriteBatch + WriteBatchVecExt<E>,
{
    tag: String,
    timer: Option<Instant>,
    host: CoprocessorHost<RocksEngine>,
    importer: Arc<SSTImporter>,
    region_scheduler: Scheduler<RegionTask<E::Snapshot>>,
    router: ApplyRouter,
    notifier: Notifier<E>,
    engine: E,
    cbs: MustConsumeVec<ApplyCallback<E::Snapshot>>,
    apply_res: Vec<ApplyRes<E>>,
    exec_ctx: Option<ExecContext>,

    kv_wb: Option<W>,
    kv_wb_last_bytes: u64,
    kv_wb_last_keys: u64,

    last_applied_index: u64,
    committed_count: usize,

    // Indicates that WAL can be synchronized when data is written to KV engine.
    enable_sync_log: bool,
    // Whether synchronize WAL is preferred.
    sync_log_hint: bool,
    // Whether to use the delete range API instead of deleting one by one.
    use_delete_range: bool,

    perf_context_statistics: PerfContextStatistics,

    yield_duration: Duration,
}

impl<E, W> ApplyContext<E, W>
where
    E: KvEngine,
    W: WriteBatch + WriteBatchVecExt<E>,
{
    pub fn new(
        tag: String,
        host: CoprocessorHost<RocksEngine>,
        importer: Arc<SSTImporter>,
        region_scheduler: Scheduler<RegionTask<E::Snapshot>>,
        engine: E,
        router: ApplyRouter,
        notifier: Notifier<E>,
        cfg: &Config,
    ) -> ApplyContext<E, W> {
        ApplyContext::<E, W> {
            tag,
            timer: None,
            host,
            importer,
            region_scheduler,
            engine,
            router,
            notifier,
            kv_wb: None,
            cbs: MustConsumeVec::new("callback of apply context"),
            apply_res: vec![],
            kv_wb_last_bytes: 0,
            kv_wb_last_keys: 0,
            last_applied_index: 0,
            committed_count: 0,
            enable_sync_log: cfg.sync_log,
            sync_log_hint: false,
            exec_ctx: None,
            use_delete_range: cfg.use_delete_range,
            perf_context_statistics: PerfContextStatistics::new(cfg.perf_level),
            yield_duration: cfg.apply_yield_duration.0,
        }
    }

    /// Prepares for applying entries for `delegate`.
    ///
    /// A general apply progress for a delegate is:
    /// `prepare_for` -> `commit` [-> `commit` ...] -> `finish_for`.
    /// After all delegates are handled, `write_to_db` method should be called.
    pub fn prepare_for(&mut self, delegate: &mut ApplyDelegate<E>) {
        self.prepare_write_batch();
        self.cbs.push(ApplyCallback::new(delegate.region.clone()));
        self.last_applied_index = delegate.apply_state.get_applied_index();

        if let Some(observe_cmd) = &delegate.observe_cmd {
            let region_id = delegate.region_id();
            if observe_cmd.enabled.load(Ordering::Acquire) {
                self.host.prepare_for_apply(observe_cmd.id, region_id);
            } else {
                info!("region is no longer observerd";
                    "region_id" => region_id);
                delegate.observe_cmd.take();
            }
        }
    }

    /// Prepares WriteBatch.
    ///
    /// If `enable_multi_batch_write` was set true, we create `RocksWriteBatchVec`.
    /// Otherwise create `RocksWriteBatch`.
    pub fn prepare_write_batch(&mut self) {
        if self.kv_wb.is_none() {
            let kv_wb = W::write_batch_vec(&self.engine, WRITE_BATCH_LIMIT, DEFAULT_APPLY_WB_SIZE);
            self.kv_wb = Some(kv_wb);
            self.kv_wb_last_bytes = 0;
            self.kv_wb_last_keys = 0;
        }
    }

    /// Commits all changes have done for delegate. `persistent` indicates whether
    /// write the changes into rocksdb.
    ///
    /// This call is valid only when it's between a `prepare_for` and `finish_for`.
    pub fn commit(&mut self, delegate: &mut ApplyDelegate<E>) {
        if self.last_applied_index < delegate.apply_state.get_applied_index() {
            delegate.write_apply_state(self.kv_wb.as_mut().unwrap());
        }
        // last_applied_index doesn't need to be updated, set persistent to true will
        // force it call `prepare_for` automatically.
        self.commit_opt(delegate, true);
    }

    fn commit_opt(&mut self, delegate: &mut ApplyDelegate<E>, persistent: bool) {
        delegate.update_metrics(self);
        if persistent {
            self.write_to_db();
            self.prepare_for(delegate);
        }
        self.kv_wb_last_bytes = self.kv_wb().data_size() as u64;
        self.kv_wb_last_keys = self.kv_wb().count() as u64;
    }

    /// Writes all the changes into RocksDB.
    /// If it returns true, all pending writes are persisted in engines.
    pub fn write_to_db(&mut self) -> bool {
        let need_sync = self.enable_sync_log && self.sync_log_hint;
        if self.kv_wb.as_ref().map_or(false, |wb| !wb.is_empty()) {
            let mut write_opts = engine_traits::WriteOptions::new();
            write_opts.set_sync(need_sync);
            self.kv_wb()
                .write_to_engine(&self.engine, &write_opts)
                .unwrap_or_else(|e| {
                    panic!("failed to write to engine: {:?}", e);
                });
            report_perf_context!(
                self.perf_context_statistics,
                APPLY_PERF_CONTEXT_TIME_HISTOGRAM_STATIC
            );
            self.sync_log_hint = false;
            let data_size = self.kv_wb().data_size();
            if data_size > APPLY_WB_SHRINK_SIZE {
                // Control the memory usage for the WriteBatch.
                let kv_wb =
                    W::write_batch_vec(&self.engine, WRITE_BATCH_LIMIT, DEFAULT_APPLY_WB_SIZE);
                self.kv_wb = Some(kv_wb);
            } else {
                // Clear data, reuse the WriteBatch, this can reduce memory allocations and deallocations.
                self.kv_wb_mut().clear();
            }
            self.kv_wb_last_bytes = 0;
            self.kv_wb_last_keys = 0;
        }
        // Call it before invoking callback for preventing Commit is executed before Prewrite is observed.
        self.host.on_flush_apply();

        for cbs in self.cbs.drain(..) {
            cbs.invoke_all(&self.host);
        }
        need_sync
    }

    /// Finishes `Apply`s for the delegate.
    pub fn finish_for(
        &mut self,
        delegate: &mut ApplyDelegate<E>,
        results: VecDeque<ExecResult<E::Snapshot>>,
    ) {
        if !delegate.pending_remove {
            delegate.write_apply_state(self.kv_wb.as_mut().unwrap());
        }
        self.commit_opt(delegate, false);
        self.apply_res.push(ApplyRes {
            region_id: delegate.region_id(),
            apply_state: delegate.apply_state.clone(),
            exec_res: results,
            metrics: delegate.metrics.clone(),
            applied_index_term: delegate.applied_index_term,
        });
    }

    pub fn delta_bytes(&self) -> u64 {
        self.kv_wb().data_size() as u64 - self.kv_wb_last_bytes
    }

    pub fn delta_keys(&self) -> u64 {
        self.kv_wb().count() as u64 - self.kv_wb_last_keys
    }

    #[inline]
    pub fn kv_wb(&self) -> &W {
        self.kv_wb.as_ref().unwrap()
    }

    #[inline]
    pub fn kv_wb_mut(&mut self) -> &mut W {
        self.kv_wb.as_mut().unwrap()
    }

    /// Flush all pending writes to engines.
    /// If it returns true, all pending writes are persisted in engines.
    pub fn flush(&mut self) -> bool {
        // TODO: this check is too hacky, need to be more verbose and less buggy.
        let t = match self.timer.take() {
            Some(t) => t,
            None => return false,
        };

        // Write to engine
        // raftstore.sync-log = true means we need prevent data loss when power failure.
        // take raft log gc for example, we write kv WAL first, then write raft WAL,
        // if power failure happen, raft WAL may synced to disk, but kv WAL may not.
        // so we use sync-log flag here.
        let is_synced = self.write_to_db();

        if !self.apply_res.is_empty() {
            for res in self.apply_res.drain(..) {
                self.notifier.notify(
                    res.region_id,
                    PeerMsg::ApplyRes {
                        res: TaskRes::Apply(res),
                    },
                );
            }
        }

        let elapsed = t.elapsed();
        STORE_APPLY_LOG_HISTOGRAM.observe(duration_to_sec(elapsed) as f64);

        slow_log!(
            elapsed,
            "{} handle ready {} committed entries",
            self.tag,
            self.committed_count
        );
        self.committed_count = 0;
        is_synced
    }
}

/// Calls the callback of `cmd` when the Region is removed.
fn notify_region_removed(region_id: u64, peer_id: u64, mut cmd: PendingCmd<impl Snapshot>) {
    debug!(
        "region is removed, notify commands";
        "region_id" => region_id,
        "peer_id" => peer_id,
        "index" => cmd.index,
        "term" => cmd.term
    );
    notify_req_region_removed(region_id, cmd.cb.take().unwrap());
}

pub fn notify_req_region_removed(region_id: u64, cb: Callback<impl Snapshot>) {
    let region_not_found = Error::RegionNotFound(region_id);
    let resp = cmd_resp::new_error(region_not_found);
    cb.invoke_with_response(resp);
}

/// Calls the callback of `cmd` when it can not be processed further.
fn notify_stale_command(
    region_id: u64,
    peer_id: u64,
    term: u64,
    mut cmd: PendingCmd<impl Snapshot>,
) {
    info!(
        "command is stale, skip";
        "region_id" => region_id,
        "peer_id" => peer_id,
        "index" => cmd.index,
        "term" => cmd.term
    );
    notify_stale_req(term, cmd.cb.take().unwrap());
}

pub fn notify_stale_req(term: u64, cb: Callback<impl Snapshot>) {
    let resp = cmd_resp::err_resp(Error::StaleCommand, term);
    cb.invoke_with_response(resp);
}

/// Checks if a write is needed to be issued before handling the command.
fn should_write_to_engine(cmd: &RaftCmdRequest) -> bool {
    if cmd.has_admin_request() {
        match cmd.get_admin_request().get_cmd_type() {
            // ComputeHash require an up to date snapshot.
            AdminCmdType::ComputeHash |
            // Merge needs to get the latest apply index.
            AdminCmdType::CommitMerge |
            AdminCmdType::RollbackMerge => return true,
            _ => {}
        }
    }

    // Some commands may modify keys covered by the current write batch, so we
    // must write the current write batch to the engine first.
    for req in cmd.get_requests() {
        if req.has_delete_range() {
            return true;
        }
        if req.has_ingest_sst() {
            return true;
        }
    }

    false
}

/// Checks if a write is needed to be issued after handling the command.
fn should_sync_log(cmd: &RaftCmdRequest) -> bool {
    if cmd.has_admin_request() {
        return true;
    }

    for req in cmd.get_requests() {
        // After ingest sst, sst files are deleted quickly. As a result,
        // ingest sst command can not be handled again and must be synced.
        // See more in Cleanup worker.
        if req.has_ingest_sst() {
            return true;
        }
    }

    false
}

/// A struct that stores the state related to Merge.
///
/// When executing a `CommitMerge`, the source peer may have not applied
/// to the required index, so the target peer has to abort current execution
/// and wait for it asynchronously.
///
/// When rolling the stack, all states required to recover are stored in
/// this struct.
/// TODO: check whether generator/coroutine is a good choice in this case.
struct WaitSourceMergeState {
    /// A flag that indicates whether the source peer has applied to the required
    /// index. If the source peer is ready, this flag should be set to the region id
    /// of source peer.
    logs_up_to_date: Arc<AtomicU64>,
}

struct YieldState<E>
where
    E: KvEngine,
{
    /// All of the entries that need to continue to be applied after
    /// the source peer has applied its logs.
    pending_entries: Vec<Entry>,
    /// All of messages that need to continue to be handled after
    /// the source peer has applied its logs and pending entries
    /// are all handled.
    pending_msgs: Vec<Msg<E>>,
}

impl<E> Debug for YieldState<E>
where
    E: KvEngine,
{
    fn fmt(&self, f: &mut fmt::Formatter<'_>) -> fmt::Result {
        f.debug_struct("YieldState")
            .field("pending_entries", &self.pending_entries.len())
            .field("pending_msgs", &self.pending_msgs.len())
            .finish()
    }
}

impl Debug for WaitSourceMergeState {
    fn fmt(&self, f: &mut fmt::Formatter<'_>) -> fmt::Result {
        f.debug_struct("WaitSourceMergeState")
            .field("logs_up_to_date", &self.logs_up_to_date)
            .finish()
    }
}

/// The apply delegate of a Region which is responsible for handling committed
/// raft log entries of a Region.
///
/// `Apply` is a term of Raft, which means executing the actual commands.
/// In Raft, once some log entries are committed, for every peer of the Raft
/// group will apply the logs one by one. For write commands, it does write or
/// delete to local engine; for admin commands, it does some meta change of the
/// Raft group.
///
/// `Delegate` is just a structure to congregate all apply related fields of a
/// Region. The apply worker receives all the apply tasks of different Regions
/// located at this store, and it will get the corresponding apply delegate to
/// handle the apply task to make the code logic more clear.
#[derive(Debug)]
pub struct ApplyDelegate<E>
where
    E: KvEngine,
{
    /// The ID of the peer.
    id: u64,
    /// The term of the Region.
    term: u64,
    /// The Region information of the peer.
    region: Region,
    /// Peer_tag, "[region region_id] peer_id".
    tag: String,

    /// If the delegate should be stopped from polling.
    /// A delegate can be stopped in conf change, merge or requested by destroy message.
    stopped: bool,
    /// The start time of the current round to execute commands.
    handle_start: Option<Instant>,
    /// Set to true when removing itself because of `ConfChangeType::RemoveNode`, and then
    /// any following committed logs in same Ready should be applied failed.
    pending_remove: bool,

    /// The commands waiting to be committed and applied
    pending_cmds: PendingCmdQueue<E::Snapshot>,
    /// The counter of pending request snapshots. See more in `Peer`.
    pending_request_snapshot_count: Arc<AtomicUsize>,

    /// Indicates the peer is in merging, if that compact log won't be performed.
    is_merging: bool,
    /// Records the epoch version after the last merge.
    last_merge_version: u64,
    yield_state: Option<YieldState<E>>,
    /// A temporary state that keeps track of the progress of the source peer state when
    /// CommitMerge is unable to be executed.
    wait_merge_state: Option<WaitSourceMergeState>,
    // ID of last region that reports ready.
    ready_source_region_id: u64,

    /// TiKV writes apply_state to KV RocksDB, in one write batch together with kv data.
    ///
    /// If we write it to Raft RocksDB, apply_state and kv data (Put, Delete) are in
    /// separate WAL file. When power failure, for current raft log, apply_index may synced
    /// to file, but KV data may not synced to file, so we will lose data.
    apply_state: RaftApplyState,
    /// The term of the raft log at applied index.
    applied_index_term: u64,
    /// The latest synced apply index.
    last_sync_apply_index: u64,

    /// Info about cmd observer.
    observe_cmd: Option<ObserveCmd>,

    /// The local metrics, and it will be flushed periodically.
    metrics: ApplyMetrics,
}

impl<E> ApplyDelegate<E>
where
    E: KvEngine,
{
    fn from_registration(reg: Registration) -> ApplyDelegate<E> {
        ApplyDelegate {
            id: reg.id,
            tag: format!("[region {}] {}", reg.region.get_id(), reg.id),
            region: reg.region,
            pending_remove: false,
            last_sync_apply_index: reg.apply_state.get_applied_index(),
            apply_state: reg.apply_state,
            applied_index_term: reg.applied_index_term,
            term: reg.term,
            stopped: false,
            handle_start: None,
            ready_source_region_id: 0,
            yield_state: None,
            wait_merge_state: None,
            is_merging: reg.is_merging,
            pending_cmds: PendingCmdQueue::new(),
            metrics: Default::default(),
            last_merge_version: 0,
            pending_request_snapshot_count: reg.pending_request_snapshot_count,
            observe_cmd: None,
        }
    }

    pub fn region_id(&self) -> u64 {
        self.region.get_id()
    }

    pub fn id(&self) -> u64 {
        self.id
    }

    /// Handles all the committed_entries, namely, applies the committed entries.
    fn handle_raft_committed_entries<W: WriteBatch + WriteBatchVecExt<E>>(
        &mut self,
        apply_ctx: &mut ApplyContext<E, W>,
        mut committed_entries: Vec<Entry>,
    ) {
        if committed_entries.is_empty() {
            return;
        }
        apply_ctx.prepare_for(self);
        // If we send multiple ConfChange commands, only first one will be proposed correctly,
        // others will be saved as a normal entry with no data, so we must re-propose these
        // commands again.
        apply_ctx.committed_count += committed_entries.len();
        let mut drainer = committed_entries.drain(..);
        let mut results = VecDeque::new();
        while let Some(entry) = drainer.next() {
            if self.pending_remove {
                // This peer is about to be destroyed, skip everything.
                break;
            }

            let expect_index = self.apply_state.get_applied_index() + 1;
            if expect_index != entry.get_index() {
                // Msg::CatchUpLogs may have arrived before Msg::Apply.
                if expect_index > entry.get_index() && self.is_merging {
                    info!(
                        "skip log as it's already applied";
                        "region_id" => self.region_id(),
                        "peer_id" => self.id(),
                        "index" => entry.get_index()
                    );
                    continue;
                }
                panic!(
                    "{} expect index {}, but got {}",
                    self.tag,
                    expect_index,
                    entry.get_index()
                );
            }

            let res = match entry.get_entry_type() {
                EntryType::EntryNormal => self.handle_raft_entry_normal(apply_ctx, &entry),
                EntryType::EntryConfChange => self.handle_raft_entry_conf_change(apply_ctx, &entry),
                EntryType::EntryConfChangeV2 => unimplemented!(),
            };

            match res {
                ApplyResult::None => {}
                ApplyResult::Res(res) => results.push_back(res),
                ApplyResult::Yield | ApplyResult::WaitMergeSource(_) => {
                    // Both cancel and merge will yield current processing.
                    apply_ctx.committed_count -= drainer.len() + 1;
                    let mut pending_entries = Vec::with_capacity(drainer.len() + 1);
                    // Note that current entry is skipped when yield.
                    pending_entries.push(entry);
                    pending_entries.extend(drainer);
                    apply_ctx.finish_for(self, results);
                    self.yield_state = Some(YieldState {
                        pending_entries,
                        pending_msgs: Vec::default(),
                    });
                    if let ApplyResult::WaitMergeSource(logs_up_to_date) = res {
                        self.wait_merge_state = Some(WaitSourceMergeState { logs_up_to_date });
                    }
                    return;
                }
            }
        }

        apply_ctx.finish_for(self, results);

        if self.pending_remove {
            self.destroy(apply_ctx);
        }
    }

    fn update_metrics<W: WriteBatch + WriteBatchVecExt<E>>(
        &mut self,
        apply_ctx: &ApplyContext<E, W>,
    ) {
        self.metrics.written_bytes += apply_ctx.delta_bytes();
        self.metrics.written_keys += apply_ctx.delta_keys();
    }

    fn write_apply_state<W: WriteBatch + WriteBatchVecExt<E>>(&self, wb: &mut W) {
        wb.put_msg_cf(
            CF_RAFT,
            &keys::apply_state_key(self.region.get_id()),
            &self.apply_state,
        )
        .unwrap_or_else(|e| {
            panic!(
                "{} failed to save apply state to write batch, error: {:?}",
                self.tag, e
            );
        });
    }

    fn handle_raft_entry_normal<W: WriteBatch + WriteBatchVecExt<E>>(
        &mut self,
        apply_ctx: &mut ApplyContext<E, W>,
        entry: &Entry,
    ) -> ApplyResult<E::Snapshot> {
        fail_point!("yield_apply_1000", self.region_id() == 1000, |_| {
            ApplyResult::Yield
        });

        let index = entry.get_index();
        let term = entry.get_term();
        let data = entry.get_data();

        if !data.is_empty() {
            let cmd = util::parse_data_at(data, index, &self.tag);

            if should_write_to_engine(&cmd) || apply_ctx.kv_wb().should_write_to_engine() {
                apply_ctx.commit(self);
                if let Some(start) = self.handle_start.as_ref() {
                    if start.elapsed() >= apply_ctx.yield_duration {
                        return ApplyResult::Yield;
                    }
                }
            }

            return self.process_raft_cmd(apply_ctx, index, term, cmd);
        }
        // TOOD(cdc): should we observe empty cmd, aka leader change?

        self.apply_state.set_applied_index(index);
        self.applied_index_term = term;
        assert!(term > 0);

        // 1. When a peer become leader, it will send an empty entry.
        // 2. When a leader tries to read index during transferring leader,
        //    it will also propose an empty entry. But that entry will not contain
        //    any associated callback. So no need to clear callback.
        while let Some(mut cmd) = self.pending_cmds.pop_normal(std::u64::MAX, term - 1) {
            apply_ctx
                .cbs
                .last_mut()
                .unwrap()
                .push(cmd.cb.take(), cmd_resp::err_resp(Error::StaleCommand, term));
        }
        ApplyResult::None
    }

    fn handle_raft_entry_conf_change<W: WriteBatch + WriteBatchVecExt<E>>(
        &mut self,
        apply_ctx: &mut ApplyContext<E, W>,
        entry: &Entry,
    ) -> ApplyResult<E::Snapshot> {
        // Although conf change can't yield in normal case, it is convenient to
        // simulate yield before applying a conf change log.
        fail_point!("yield_apply_conf_change_3", self.id() == 3, |_| {
            ApplyResult::Yield
        });
        let index = entry.get_index();
        let term = entry.get_term();
        let conf_change: ConfChange = util::parse_data_at(entry.get_data(), index, &self.tag);
        let cmd = util::parse_data_at(conf_change.get_context(), index, &self.tag);
        match self.process_raft_cmd(apply_ctx, index, term, cmd) {
            ApplyResult::None => {
                // If failed, tell Raft that the `ConfChange` was aborted.
                ApplyResult::Res(ExecResult::ChangePeer(Default::default()))
            }
            ApplyResult::Res(mut res) => {
                if let ExecResult::ChangePeer(ref mut cp) = res {
                    cp.conf_change = conf_change;
                } else {
                    panic!(
                        "{} unexpected result {:?} for conf change {:?} at {}",
                        self.tag, res, conf_change, index
                    );
                }
                ApplyResult::Res(res)
            }
            ApplyResult::Yield | ApplyResult::WaitMergeSource(_) => unreachable!(),
        }
    }

    fn find_cb(
        &mut self,
        index: u64,
        term: u64,
        is_conf_change: bool,
    ) -> Option<Callback<E::Snapshot>> {
        let (region_id, peer_id) = (self.region_id(), self.id());
        if is_conf_change {
            if let Some(mut cmd) = self.pending_cmds.take_conf_change() {
                if cmd.index == index && cmd.term == term {
                    return Some(cmd.cb.take().unwrap());
                } else {
                    notify_stale_command(region_id, peer_id, self.term, cmd);
                }
            }
            return None;
        }
        while let Some(mut head) = self.pending_cmds.pop_normal(index, term) {
            if head.term == term {
                if head.index == index {
                    return Some(head.cb.take().unwrap());
                } else {
                    panic!(
                        "{} unexpected callback at term {}, found index {}, expected {}",
                        self.tag, term, head.index, index
                    );
                }
            } else {
                // Because of the lack of original RaftCmdRequest, we skip calling
                // coprocessor here.
                notify_stale_command(region_id, peer_id, self.term, head);
            }
        }
        None
    }

    fn process_raft_cmd<W: WriteBatch + WriteBatchVecExt<E>>(
        &mut self,
        apply_ctx: &mut ApplyContext<E, W>,
        index: u64,
        term: u64,
        cmd: RaftCmdRequest,
    ) -> ApplyResult<E::Snapshot> {
        if index == 0 {
            panic!(
                "{} processing raft command needs a none zero index",
                self.tag
            );
        }

        // Set sync log hint if the cmd requires so.
        apply_ctx.sync_log_hint |= should_sync_log(&cmd);

        let is_conf_change = get_change_peer_cmd(&cmd).is_some();
        apply_ctx.host.pre_apply(&self.region, &cmd);
        let (mut resp, exec_result) = self.apply_raft_cmd(apply_ctx, index, term, &cmd);
        if let ApplyResult::WaitMergeSource(_) = exec_result {
            return exec_result;
        }

        debug!(
            "applied command";
            "region_id" => self.region_id(),
            "peer_id" => self.id(),
            "index" => index
        );

        // TODO: if we have exec_result, maybe we should return this callback too. Outer
        // store will call it after handing exec result.
        cmd_resp::bind_term(&mut resp, self.term);
        let cmd_cb = self.find_cb(index, term, is_conf_change);
        if let Some(observe_cmd) = self.observe_cmd.as_ref() {
            let cmd = Cmd::new(index, cmd, resp.clone());
            apply_ctx
                .host
                .on_apply_cmd(observe_cmd.id, self.region_id(), cmd);
        }

        apply_ctx.cbs.last_mut().unwrap().push(cmd_cb, resp);

        exec_result
    }

    /// Applies raft command.
    ///
    /// An apply operation can fail in the following situations:
    ///   1. it encounters an error that will occur on all stores, it can continue
    /// applying next entry safely, like epoch not match for example;
    ///   2. it encounters an error that may not occur on all stores, in this case
    /// we should try to apply the entry again or panic. Considering that this
    /// usually due to disk operation fail, which is rare, so just panic is ok.
    fn apply_raft_cmd<W: WriteBatch + WriteBatchVecExt<E>>(
        &mut self,
        ctx: &mut ApplyContext<E, W>,
        index: u64,
        term: u64,
        req: &RaftCmdRequest,
    ) -> (RaftCmdResponse, ApplyResult<E::Snapshot>) {
        // if pending remove, apply should be aborted already.
        assert!(!self.pending_remove);

        ctx.exec_ctx = Some(self.new_ctx(index, term));
        ctx.kv_wb_mut().set_save_point();
        let (resp, exec_result) = match self.exec_raft_cmd(ctx, &req) {
            Ok(a) => {
                ctx.kv_wb_mut().pop_save_point().unwrap();
                a
            }
            Err(e) => {
                // clear dirty values.
                ctx.kv_wb_mut().rollback_to_save_point().unwrap();
                match e {
                    Error::EpochNotMatch(..) => debug!(
                        "epoch not match";
                        "region_id" => self.region_id(),
                        "peer_id" => self.id(),
                        "err" => ?e
                    ),
                    _ => error!(
                        "execute raft command";
                        "region_id" => self.region_id(),
                        "peer_id" => self.id(),
                        "err" => ?e
                    ),
                }
                (cmd_resp::new_error(e), ApplyResult::None)
            }
        };
        if let ApplyResult::WaitMergeSource(_) = exec_result {
            return (resp, exec_result);
        }

        let mut exec_ctx = ctx.exec_ctx.take().unwrap();
        exec_ctx.apply_state.set_applied_index(index);

        self.apply_state = exec_ctx.apply_state;
        self.applied_index_term = term;

        if let ApplyResult::Res(ref exec_result) = exec_result {
            match *exec_result {
                ExecResult::ChangePeer(ref cp) => {
                    self.region = cp.region.clone();
                }
                ExecResult::ComputeHash { .. }
                | ExecResult::VerifyHash { .. }
                | ExecResult::CompactLog { .. }
                | ExecResult::DeleteRange { .. }
                | ExecResult::IngestSst { .. } => {}
                ExecResult::SplitRegion { ref derived, .. } => {
                    self.region = derived.clone();
                    self.metrics.size_diff_hint = 0;
                    self.metrics.delete_keys_hint = 0;
                }
                ExecResult::PrepareMerge { ref region, .. } => {
                    self.region = region.clone();
                    self.is_merging = true;
                }
                ExecResult::CommitMerge { ref region, .. } => {
                    self.region = region.clone();
                    self.last_merge_version = region.get_region_epoch().get_version();
                }
                ExecResult::RollbackMerge { ref region, .. } => {
                    self.region = region.clone();
                    self.is_merging = false;
                }
            }
        }

        (resp, exec_result)
    }

    fn destroy<W: WriteBatch + WriteBatchVecExt<E>>(&mut self, apply_ctx: &mut ApplyContext<E, W>) {
        self.stopped = true;
        apply_ctx.router.close(self.region_id());
        for cmd in self.pending_cmds.normals.drain(..) {
            notify_region_removed(self.region.get_id(), self.id, cmd);
        }
        if let Some(cmd) = self.pending_cmds.conf_change.take() {
            notify_region_removed(self.region.get_id(), self.id, cmd);
        }
    }

    fn clear_all_commands_as_stale(&mut self) {
        let (region_id, peer_id) = (self.region_id(), self.id());
        for cmd in self.pending_cmds.normals.drain(..) {
            notify_stale_command(region_id, peer_id, self.term, cmd);
        }
        if let Some(cmd) = self.pending_cmds.conf_change.take() {
            notify_stale_command(region_id, peer_id, self.term, cmd);
        }
    }

    fn new_ctx(&self, index: u64, term: u64) -> ExecContext {
        ExecContext::new(self.apply_state.clone(), index, term)
    }
}

impl<E> ApplyDelegate<E>
where
    E: KvEngine,
{
    // Only errors that will also occur on all other stores should be returned.
    fn exec_raft_cmd<W: WriteBatch + WriteBatchVecExt<E>>(
        &mut self,
        ctx: &mut ApplyContext<E, W>,
        req: &RaftCmdRequest,
    ) -> Result<(RaftCmdResponse, ApplyResult<E::Snapshot>)> {
        // Include region for epoch not match after merge may cause key not in range.
        let include_region =
            req.get_header().get_region_epoch().get_version() >= self.last_merge_version;
        check_region_epoch(req, &self.region, include_region)?;
        if req.has_admin_request() {
            self.exec_admin_cmd(ctx, req)
        } else {
            self.exec_write_cmd(ctx, req)
        }
    }

    fn exec_admin_cmd<W: WriteBatch + WriteBatchVecExt<E>>(
        &mut self,
        ctx: &mut ApplyContext<E, W>,
        req: &RaftCmdRequest,
    ) -> Result<(RaftCmdResponse, ApplyResult<E::Snapshot>)> {
        let request = req.get_admin_request();
        let cmd_type = request.get_cmd_type();
        if cmd_type != AdminCmdType::CompactLog && cmd_type != AdminCmdType::CommitMerge {
            info!(
                "execute admin command";
                "region_id" => self.region_id(),
                "peer_id" => self.id(),
                "term" => ctx.exec_ctx.as_ref().unwrap().term,
                "index" => ctx.exec_ctx.as_ref().unwrap().index,
                "command" => ?request
            );
        }

        let (mut response, exec_result) = match cmd_type {
            AdminCmdType::ChangePeer => self.exec_change_peer(ctx, request),
            AdminCmdType::Split => self.exec_split(ctx, request),
            AdminCmdType::BatchSplit => self.exec_batch_split(ctx, request),
            AdminCmdType::CompactLog => self.exec_compact_log(ctx, request),
            AdminCmdType::TransferLeader => Err(box_err!("transfer leader won't exec")),
            AdminCmdType::ComputeHash => self.exec_compute_hash(ctx, request),
            AdminCmdType::VerifyHash => self.exec_verify_hash(ctx, request),
            // TODO: is it backward compatible to add new cmd_type?
            AdminCmdType::PrepareMerge => self.exec_prepare_merge(ctx, request),
            AdminCmdType::CommitMerge => self.exec_commit_merge(ctx, request),
            AdminCmdType::RollbackMerge => self.exec_rollback_merge(ctx, request),
            AdminCmdType::InvalidAdmin => Err(box_err!("unsupported admin command type")),
        }?;
        response.set_cmd_type(cmd_type);

        let mut resp = RaftCmdResponse::default();
        if !req.get_header().get_uuid().is_empty() {
            let uuid = req.get_header().get_uuid().to_vec();
            resp.mut_header().set_uuid(uuid);
        }
        resp.set_admin_response(response);
        Ok((resp, exec_result))
    }

    fn exec_write_cmd<W: WriteBatch + WriteBatchVecExt<E>>(
        &mut self,
        ctx: &mut ApplyContext<E, W>,
        req: &RaftCmdRequest,
    ) -> Result<(RaftCmdResponse, ApplyResult<E::Snapshot>)> {
        fail_point!(
            "on_apply_write_cmd",
            cfg!(release) || self.id() == 3,
            |_| {
                unimplemented!();
            }
        );

        let requests = req.get_requests();
        let mut responses = Vec::with_capacity(requests.len());

        let mut ranges = vec![];
        let mut ssts = vec![];
        for req in requests {
            let cmd_type = req.get_cmd_type();
            let mut resp = match cmd_type {
                CmdType::Put => self.handle_put(ctx.kv_wb_mut(), req),
                CmdType::Delete => self.handle_delete(ctx.kv_wb_mut(), req),
                CmdType::DeleteRange => {
                    self.handle_delete_range(&ctx.engine, req, &mut ranges, ctx.use_delete_range)
                }
                CmdType::IngestSst => {
                    self.handle_ingest_sst(&ctx.importer, &ctx.engine, req, &mut ssts)
                }
                // Readonly commands are handled in raftstore directly.
                // Don't panic here in case there are old entries need to be applied.
                // It's also safe to skip them here, because a restart must have happened,
                // hence there is no callback to be called.
                CmdType::Snap | CmdType::Get => {
                    warn!(
                        "skip readonly command";
                        "region_id" => self.region_id(),
                        "peer_id" => self.id(),
                        "command" => ?req
                    );
                    continue;
                }
                CmdType::Prewrite | CmdType::Invalid | CmdType::ReadIndex => {
                    Err(box_err!("invalid cmd type, message maybe corrupted"))
                }
            }?;

            resp.set_cmd_type(cmd_type);

            responses.push(resp);
        }

        let mut resp = RaftCmdResponse::default();
        if !req.get_header().get_uuid().is_empty() {
            let uuid = req.get_header().get_uuid().to_vec();
            resp.mut_header().set_uuid(uuid);
        }
        resp.set_responses(responses.into());

        assert!(ranges.is_empty() || ssts.is_empty());
        let exec_res = if !ranges.is_empty() {
            ApplyResult::Res(ExecResult::DeleteRange { ranges })
        } else if !ssts.is_empty() {
            ApplyResult::Res(ExecResult::IngestSst { ssts })
        } else {
            ApplyResult::None
        };

        Ok((resp, exec_res))
    }
}

// Write commands related.
impl<E> ApplyDelegate<E>
where
    E: KvEngine,
{
    fn handle_put<W: WriteBatch>(&mut self, wb: &mut W, req: &Request) -> Result<Response> {
        let (key, value) = (req.get_put().get_key(), req.get_put().get_value());
        // region key range has no data prefix, so we must use origin key to check.
        util::check_key_in_region(key, &self.region)?;

        let resp = Response::default();
        let key = keys::data_key(key);
        self.metrics.size_diff_hint += key.len() as i64;
        self.metrics.size_diff_hint += value.len() as i64;
        if !req.get_put().get_cf().is_empty() {
            let cf = req.get_put().get_cf();
            // TODO: don't allow write preseved cfs.
            if cf == CF_LOCK {
                self.metrics.lock_cf_written_bytes += key.len() as u64;
                self.metrics.lock_cf_written_bytes += value.len() as u64;
            }
            // TODO: check whether cf exists or not.
            wb.put_cf(cf, &key, value).unwrap_or_else(|e| {
                panic!(
                    "{} failed to write ({}, {}) to cf {}: {:?}",
                    self.tag,
                    hex::encode_upper(&key),
                    escape(value),
                    cf,
                    e
                )
            });
        } else {
            wb.put(&key, value).unwrap_or_else(|e| {
                panic!(
                    "{} failed to write ({}, {}): {:?}",
                    self.tag,
                    hex::encode_upper(&key),
                    escape(value),
                    e
                );
            });
        }
        Ok(resp)
    }

    fn handle_delete<W: WriteBatch>(&mut self, wb: &mut W, req: &Request) -> Result<Response> {
        let key = req.get_delete().get_key();
        // region key range has no data prefix, so we must use origin key to check.
        util::check_key_in_region(key, &self.region)?;

        let key = keys::data_key(key);
        // since size_diff_hint is not accurate, so we just skip calculate the value size.
        self.metrics.size_diff_hint -= key.len() as i64;
        let resp = Response::default();
        if !req.get_delete().get_cf().is_empty() {
            let cf = req.get_delete().get_cf();
            // TODO: check whether cf exists or not.
            wb.delete_cf(cf, &key).unwrap_or_else(|e| {
                panic!(
                    "{} failed to delete {}: {}",
                    self.tag,
                    hex::encode_upper(&key),
                    e
                )
            });

            if cf == CF_LOCK {
                // delete is a kind of write for RocksDB.
                self.metrics.lock_cf_written_bytes += key.len() as u64;
            } else {
                self.metrics.delete_keys_hint += 1;
            }
        } else {
            wb.delete(&key).unwrap_or_else(|e| {
                panic!(
                    "{} failed to delete {}: {}",
                    self.tag,
                    hex::encode_upper(&key),
                    e
                )
            });
            self.metrics.delete_keys_hint += 1;
        }

        Ok(resp)
    }

    fn handle_delete_range(
        &mut self,
        engine: &E,
        req: &Request,
        ranges: &mut Vec<Range>,
        use_delete_range: bool,
    ) -> Result<Response> {
        let s_key = req.get_delete_range().get_start_key();
        let e_key = req.get_delete_range().get_end_key();
        let notify_only = req.get_delete_range().get_notify_only();
        if !e_key.is_empty() && s_key >= e_key {
            return Err(box_err!(
                "invalid delete range command, start_key: {:?}, end_key: {:?}",
                s_key,
                e_key
            ));
        }
        // region key range has no data prefix, so we must use origin key to check.
        util::check_key_in_region(s_key, &self.region)?;
        let end_key = keys::data_end_key(e_key);
        let region_end_key = keys::data_end_key(self.region.get_end_key());
        if end_key > region_end_key {
            return Err(Error::KeyNotInRegion(e_key.to_vec(), self.region.clone()));
        }

        let resp = Response::default();
        let mut cf = req.get_delete_range().get_cf();
        if cf.is_empty() {
            cf = CF_DEFAULT;
        }
        if ALL_CFS.iter().find(|x| **x == cf).is_none() {
            return Err(box_err!("invalid delete range command, cf: {:?}", cf));
        }

        let start_key = keys::data_key(s_key);
        // Use delete_files_in_range to drop as many sst files as possible, this
        // is a way to reclaim disk space quickly after drop a table/index.
        if !notify_only {
            engine
                .delete_files_in_range_cf(cf, &start_key, &end_key, /* include_end */ false)
                .unwrap_or_else(|e| {
                    panic!(
                        "{} failed to delete files in range [{}, {}): {:?}",
                        self.tag,
                        hex::encode_upper(&start_key),
                        hex::encode_upper(&end_key),
                        e
                    )
                });

            // Delete all remaining keys.
            engine
                .delete_all_in_range_cf(cf, &start_key, &end_key, use_delete_range)
                .unwrap_or_else(|e| {
                    panic!(
                        "{} failed to delete all in range [{}, {}), cf: {}, err: {:?}",
                        self.tag,
                        hex::encode_upper(&start_key),
                        hex::encode_upper(&end_key),
                        cf,
                        e
                    );
                });
        }

        // TODO: Should this be executed when `notify_only` is set?
        ranges.push(Range::new(cf.to_owned(), start_key, end_key));

        Ok(resp)
    }

    fn handle_ingest_sst(
        &mut self,
        importer: &Arc<SSTImporter>,
        engine: &E,
        req: &Request,
        ssts: &mut Vec<SstMeta>,
    ) -> Result<Response> {
        let sst = req.get_ingest_sst().get_sst();

        if let Err(e) = check_sst_for_ingestion(sst, &self.region) {
            error!(
                 "ingest fail";
                 "region_id" => self.region_id(),
                 "peer_id" => self.id(),
                 "sst" => ?sst,
                 "region" => ?&self.region,
                 "err" => ?e
            );
            // This file is not valid, we can delete it here.
            let _ = importer.delete(sst);
            return Err(e);
        }

        importer.ingest(sst, engine).unwrap_or_else(|e| {
            // If this failed, it means that the file is corrupted or something
            // is wrong with the engine, but we can do nothing about that.
            panic!("{} ingest {:?}: {:?}", self.tag, sst, e);
        });

        ssts.push(sst.clone());
        Ok(Response::default())
    }
}

// Admin commands related.
impl<E> ApplyDelegate<E>
where
    E: KvEngine,
{
    fn exec_change_peer<W: WriteBatch + WriteBatchVecExt<E>>(
        &mut self,
        ctx: &mut ApplyContext<E, W>,
        request: &AdminRequest,
    ) -> Result<(AdminResponse, ApplyResult<E::Snapshot>)> {
        let request = request.get_change_peer();
        let peer = request.get_peer();
        let store_id = peer.get_store_id();
        let change_type = request.get_change_type();
        let mut region = self.region.clone();

        fail_point!(
            "apply_on_conf_change_1_3_1",
            (self.id == 1 || self.id == 3) && self.region_id() == 1,
            |_| panic!("should not use return")
        );
        fail_point!(
            "apply_on_conf_change_3_1",
            self.id == 3 && self.region_id() == 1,
            |_| panic!("should not use return")
        );
        fail_point!(
            "apply_on_conf_change_all_1",
            self.region_id() == 1,
            |_| panic!("should not use return")
        );
        info!(
            "exec ConfChange";
            "region_id" => self.region_id(),
            "peer_id" => self.id(),
            "type" => util::conf_change_type_str(change_type),
            "epoch" => ?region.get_region_epoch(),
        );

        // TODO: we should need more check, like peer validation, duplicated id, etc.
        let conf_ver = region.get_region_epoch().get_conf_ver() + 1;
        region.mut_region_epoch().set_conf_ver(conf_ver);

        match change_type {
            ConfChangeType::AddNode => {
                let add_ndoe_fp = || {
                    fail_point!(
                        "apply_on_add_node_1_2",
                        self.id == 2 && self.region_id() == 1,
                        |_| {}
                    )
                };
                add_ndoe_fp();

                PEER_ADMIN_CMD_COUNTER_VEC
                    .with_label_values(&["add_peer", "all"])
                    .inc();

                let mut exists = false;
                if let Some(p) = util::find_peer_mut(&mut region, store_id) {
                    exists = true;
                    if !p.get_is_learner() || p.get_id() != peer.get_id() {
                        error!(
                            "can't add duplicated peer";
                            "region_id" => self.region_id(),
                            "peer_id" => self.id(),
                            "peer" => ?peer,
                            "region" => ?&self.region
                        );
                        return Err(box_err!(
                            "can't add duplicated peer {:?} to region {:?}",
                            peer,
                            self.region
                        ));
                    } else {
                        p.set_is_learner(false);
                    }
                }
                if !exists {
                    // TODO: Do we allow adding peer in same node?
                    region.mut_peers().push(peer.clone());
                }

                PEER_ADMIN_CMD_COUNTER_VEC
                    .with_label_values(&["add_peer", "success"])
                    .inc();
                info!(
                    "add peer successfully";
                    "region_id" => self.region_id(),
                    "peer_id" => self.id(),
                    "peer" => ?peer,
                    "region" => ?&self.region
                );
            }
            ConfChangeType::RemoveNode => {
                PEER_ADMIN_CMD_COUNTER_VEC
                    .with_label_values(&["remove_peer", "all"])
                    .inc();

                if let Some(p) = util::remove_peer(&mut region, store_id) {
                    // Considering `is_learner` flag in `Peer` here is by design.
                    if &p != peer {
                        error!(
                            "ignore remove unmatched peer";
                            "region_id" => self.region_id(),
                            "peer_id" => self.id(),
                            "expect_peer" => ?peer,
                            "get_peeer" => ?p
                        );
                        return Err(box_err!(
                            "remove unmatched peer: expect: {:?}, get {:?}, ignore",
                            peer,
                            p
                        ));
                    }
                    if self.id == peer.get_id() {
                        // Remove ourself, we will destroy all region data later.
                        // So we need not to apply following logs.
                        self.stopped = true;
                        self.pending_remove = true;
                    }
                } else {
                    error!(
                        "remove missing peer";
                        "region_id" => self.region_id(),
                        "peer_id" => self.id(),
                        "peer" => ?peer,
                        "region" => ?&self.region,
                    );
                    return Err(box_err!(
                        "remove missing peer {:?} from region {:?}",
                        peer,
                        self.region
                    ));
                }

                PEER_ADMIN_CMD_COUNTER_VEC
                    .with_label_values(&["remove_peer", "success"])
                    .inc();
                info!(
                    "remove peer successfully";
                    "region_id" => self.region_id(),
                    "peer_id" => self.id(),
                    "peer" => ?peer,
                    "region" => ?&self.region
                );
            }
            ConfChangeType::AddLearnerNode => {
                PEER_ADMIN_CMD_COUNTER_VEC
                    .with_label_values(&["add_learner", "all"])
                    .inc();

                if util::find_peer(&region, store_id).is_some() {
                    error!(
                        "can't add duplicated learner";
                        "region_id" => self.region_id(),
                        "peer_id" => self.id(),
                        "peer" => ?peer,
                        "region" => ?&self.region
                    );
                    return Err(box_err!(
                        "can't add duplicated learner {:?} to region {:?}",
                        peer,
                        self.region
                    ));
                }
                region.mut_peers().push(peer.clone());

                PEER_ADMIN_CMD_COUNTER_VEC
                    .with_label_values(&["add_learner", "success"])
                    .inc();
                info!(
                    "add learner successfully";
                    "region_id" => self.region_id(),
                    "peer_id" => self.id(),
                    "peer" => ?peer,
                    "region" => ?&self.region,
                );
            }
        }

        let state = if self.pending_remove {
            PeerState::Tombstone
        } else {
            PeerState::Normal
        };
        if let Err(e) = write_peer_state(ctx.kv_wb_mut(), &region, state, None) {
            panic!("{} failed to update region state: {:?}", self.tag, e);
        }

        let mut resp = AdminResponse::default();
        resp.mut_change_peer().set_region(region.clone());

        Ok((
            resp,
            ApplyResult::Res(ExecResult::ChangePeer(ChangePeer {
                index: ctx.exec_ctx.as_ref().unwrap().index,
                conf_change: Default::default(),
                peer: peer.clone(),
                region,
            })),
        ))
    }

    fn exec_split<W: WriteBatch + WriteBatchVecExt<E>>(
        &mut self,
        ctx: &mut ApplyContext<E, W>,
        req: &AdminRequest,
    ) -> Result<(AdminResponse, ApplyResult<E::Snapshot>)> {
        info!(
            "split is deprecated, redirect to use batch split";
            "region_id" => self.region_id(),
            "peer_id" => self.id(),
        );
        let split = req.get_split().to_owned();
        let mut admin_req = AdminRequest::default();
        admin_req
            .mut_splits()
            .set_right_derive(split.get_right_derive());
        admin_req.mut_splits().mut_requests().push(split);
        // This method is executed only when there are unapplied entries after being restarted.
        // So there will be no callback, it's OK to return a response that does not matched
        // with its request.
        self.exec_batch_split(ctx, &admin_req)
    }

    fn exec_batch_split<W: WriteBatch + WriteBatchVecExt<E>>(
        &mut self,
        ctx: &mut ApplyContext<E, W>,
        req: &AdminRequest,
    ) -> Result<(AdminResponse, ApplyResult<E::Snapshot>)> {
        fail_point!(
            "apply_before_split_1_3",
            self.id == 3 && self.region_id() == 1,
            |_| { unreachable!() }
        );

        PEER_ADMIN_CMD_COUNTER.batch_split.all.inc();

        let split_reqs = req.get_splits();
        let right_derive = split_reqs.get_right_derive();
        if split_reqs.get_requests().is_empty() {
            return Err(box_err!("missing split requests"));
        }
        let mut derived = self.region.clone();
        let new_region_cnt = split_reqs.get_requests().len();
        let mut regions = Vec::with_capacity(new_region_cnt + 1);
        let mut keys: VecDeque<Vec<u8>> = VecDeque::with_capacity(new_region_cnt + 1);
        for req in split_reqs.get_requests() {
            let split_key = req.get_split_key();
            if split_key.is_empty() {
                return Err(box_err!("missing split key"));
            }
            if split_key
                <= keys
                    .back()
                    .map_or_else(|| derived.get_start_key(), Vec::as_slice)
            {
                return Err(box_err!("invalid split request: {:?}", split_reqs));
            }
            if req.get_new_peer_ids().len() != derived.get_peers().len() {
                return Err(box_err!(
                    "invalid new peer id count, need {:?}, but got {:?}",
                    derived.get_peers(),
                    req.get_new_peer_ids()
                ));
            }
            keys.push_back(split_key.to_vec());
        }

        util::check_key_in_region(keys.back().unwrap(), &self.region)?;

        info!(
            "split region";
            "region_id" => self.region_id(),
            "peer_id" => self.id(),
            "region" => ?derived,
            "keys" => %KeysInfoFormatter(keys.iter()),
        );
        let new_version = derived.get_region_epoch().get_version() + new_region_cnt as u64;
        derived.mut_region_epoch().set_version(new_version);
        // Note that the split requests only contain ids for new regions, so we need
        // to handle new regions and old region separately.
        if right_derive {
            // So the range of new regions is [old_start_key, split_key1, ..., last_split_key].
            keys.push_front(derived.get_start_key().to_vec());
        } else {
            // So the range of new regions is [split_key1, ..., last_split_key, old_end_key].
            keys.push_back(derived.get_end_key().to_vec());
            derived.set_end_key(keys.front().unwrap().to_vec());
            regions.push(derived.clone());
        }
        let kv_wb_mut = ctx.kv_wb.as_mut().unwrap();
        for req in split_reqs.get_requests() {
            let mut new_region = Region::default();
            // TODO: check new region id validation.
            new_region.set_id(req.get_new_region_id());
            new_region.set_region_epoch(derived.get_region_epoch().to_owned());
            new_region.set_start_key(keys.pop_front().unwrap());
            new_region.set_end_key(keys.front().unwrap().to_vec());
            new_region.set_peers(derived.get_peers().to_vec().into());
            for (peer, peer_id) in new_region
                .mut_peers()
                .iter_mut()
                .zip(req.get_new_peer_ids())
            {
                peer.set_id(*peer_id);
            }
            write_peer_state(kv_wb_mut, &new_region, PeerState::Normal, None)
                .and_then(|_| write_initial_apply_state(kv_wb_mut, new_region.get_id()))
                .unwrap_or_else(|e| {
                    panic!(
                        "{} fails to save split region {:?}: {:?}",
                        self.tag, new_region, e
                    )
                });
            regions.push(new_region);
        }
        if right_derive {
            derived.set_start_key(keys.pop_front().unwrap());
            regions.push(derived.clone());
        }
        write_peer_state(kv_wb_mut, &derived, PeerState::Normal, None).unwrap_or_else(|e| {
            panic!("{} fails to update region {:?}: {:?}", self.tag, derived, e)
        });
        let mut resp = AdminResponse::default();
        resp.mut_splits().set_regions(regions.clone().into());
        PEER_ADMIN_CMD_COUNTER.batch_split.success.inc();

        Ok((
            resp,
            ApplyResult::Res(ExecResult::SplitRegion { regions, derived }),
        ))
    }

    fn exec_prepare_merge<W: WriteBatch + WriteBatchVecExt<E>>(
        &mut self,
        ctx: &mut ApplyContext<E, W>,
        req: &AdminRequest,
    ) -> Result<(AdminResponse, ApplyResult<E::Snapshot>)> {
        fail_point!("apply_before_prepare_merge");

        PEER_ADMIN_CMD_COUNTER.prepare_merge.all.inc();

        let prepare_merge = req.get_prepare_merge();
        let index = prepare_merge.get_min_index();
        let exec_ctx = ctx.exec_ctx.as_ref().unwrap();
        let first_index = peer_storage::first_index(&exec_ctx.apply_state);
        if index < first_index {
            // We filter `CompactLog` command before.
            panic!(
                "{} first index {} > min_index {}, skip pre merge",
                self.tag, first_index, index
            );
        }
        let mut region = self.region.clone();
        let region_version = region.get_region_epoch().get_version() + 1;
        region.mut_region_epoch().set_version(region_version);
        // In theory conf version should not be increased when executing prepare_merge.
        // However, we don't want to do conf change after prepare_merge is committed.
        // This can also be done by iterating all proposal to find if prepare_merge is
        // proposed before proposing conf change, but it make things complicated.
        // Another way is make conf change also check region version, but this is not
        // backward compatible.
        let conf_version = region.get_region_epoch().get_conf_ver() + 1;
        region.mut_region_epoch().set_conf_ver(conf_version);
        let mut merging_state = MergeState::default();
        merging_state.set_min_index(index);
        merging_state.set_target(prepare_merge.get_target().to_owned());
        merging_state.set_commit(exec_ctx.index);
        write_peer_state(
            ctx.kv_wb.as_mut().unwrap(),
            &region,
            PeerState::Merging,
            Some(merging_state.clone()),
        )
        .unwrap_or_else(|e| {
            panic!(
                "{} failed to save merging state {:?} for region {:?}: {:?}",
                self.tag, merging_state, region, e
            )
        });
        fail_point!("apply_after_prepare_merge");
        PEER_ADMIN_CMD_COUNTER.prepare_merge.success.inc();

        Ok((
            AdminResponse::default(),
            ApplyResult::Res(ExecResult::PrepareMerge {
                region,
                state: merging_state,
            }),
        ))
    }

    // The target peer should send missing log entries to the source peer.
    //
    // So, the merge process order would be:
    // 1.   `exec_commit_merge` in target apply fsm and send `CatchUpLogs` to source peer fsm
    // 2.   `on_catch_up_logs_for_merge` in source peer fsm
    // 3.   if the source peer has already executed the corresponding `on_ready_prepare_merge`, set pending_remove and jump to step 6
    // 4.   ... (raft append and apply logs)
    // 5.   `on_ready_prepare_merge` in source peer fsm and set pending_remove (means source region has finished applying all logs)
    // 6.   `logs_up_to_date_for_merge` in source apply fsm (destroy its apply fsm and send Noop to trigger the target apply fsm)
    // 7.   resume `exec_commit_merge` in target apply fsm
    // 8.   `on_ready_commit_merge` in target peer fsm and send `MergeResult` to source peer fsm
    // 9.   `on_merge_result` in source peer fsm (destroy itself)
    fn exec_commit_merge<W: WriteBatch + WriteBatchVecExt<E>>(
        &mut self,
        ctx: &mut ApplyContext<E, W>,
        req: &AdminRequest,
    ) -> Result<(AdminResponse, ApplyResult<E::Snapshot>)> {
        {
            let apply_before_commit_merge = || {
                fail_point!(
                    "apply_before_commit_merge_except_1_4",
                    self.region_id() == 1 && self.id != 4,
                    |_| {}
                );
            };
            apply_before_commit_merge();
        }

        PEER_ADMIN_CMD_COUNTER.commit_merge.all.inc();

        let merge = req.get_commit_merge();
        let source_region = merge.get_source();
        let source_region_id = source_region.get_id();

        // No matter whether the source peer has applied to the required index,
        // it's a race to write apply state in both source delegate and target
        // delegate. So asking the source delegate to stop first.
        if self.ready_source_region_id != source_region_id {
            if self.ready_source_region_id != 0 {
                panic!(
                    "{} unexpected ready source region {}, expecting {}",
                    self.tag, self.ready_source_region_id, source_region_id
                );
            }
            info!(
                "asking delegate to stop";
                "region_id" => self.region_id(),
                "peer_id" => self.id(),
                "source_region_id" => source_region_id
            );
            fail_point!("before_handle_catch_up_logs_for_merge");
            // Sends message to the source peer fsm and pause `exec_commit_merge` process
            let logs_up_to_date = Arc::new(AtomicU64::new(0));
            let msg = SignificantMsg::CatchUpLogs(CatchUpLogs {
                target_region_id: self.region_id(),
                merge: merge.to_owned(),
                logs_up_to_date: logs_up_to_date.clone(),
            });
            ctx.notifier
                .notify(source_region_id, PeerMsg::SignificantMsg(msg));
            return Ok((
                AdminResponse::default(),
                ApplyResult::WaitMergeSource(logs_up_to_date),
            ));
        }

        info!(
            "execute CommitMerge";
            "region_id" => self.region_id(),
            "peer_id" => self.id(),
            "commit" => merge.get_commit(),
            "entries" => merge.get_entries().len(),
            "term" => ctx.exec_ctx.as_ref().unwrap().term,
            "index" => ctx.exec_ctx.as_ref().unwrap().index,
            "source_region" => ?source_region
        );

        self.ready_source_region_id = 0;

        let region_state_key = keys::region_state_key(source_region_id);
        let state: RegionLocalState = match ctx.engine.get_msg_cf(CF_RAFT, &region_state_key) {
            Ok(Some(s)) => s,
            e => panic!(
                "{} failed to get regions state of {:?}: {:?}",
                self.tag, source_region, e
            ),
        };
        if state.get_state() != PeerState::Merging {
            panic!(
                "{} unexpected state of merging region {:?}",
                self.tag, state
            );
        }
        let exist_region = state.get_region().to_owned();
        if *source_region != exist_region {
            panic!(
                "{} source_region {:?} not match exist region {:?}",
                self.tag, source_region, exist_region
            );
        }
        let mut region = self.region.clone();
        // Use a max value so that pd can ensure overlapped region has a priority.
        let version = cmp::max(
            source_region.get_region_epoch().get_version(),
            region.get_region_epoch().get_version(),
        ) + 1;
        region.mut_region_epoch().set_version(version);
        if keys::enc_end_key(&region) == keys::enc_start_key(source_region) {
            region.set_end_key(source_region.get_end_key().to_vec());
        } else {
            region.set_start_key(source_region.get_start_key().to_vec());
        }
        let kv_wb_mut = ctx.kv_wb.as_mut().unwrap();
        write_peer_state(kv_wb_mut, &region, PeerState::Normal, None)
            .and_then(|_| {
                // TODO: maybe all information needs to be filled?
                let mut merging_state = MergeState::default();
                merging_state.set_target(self.region.clone());
                write_peer_state(
                    kv_wb_mut,
                    source_region,
                    PeerState::Tombstone,
                    Some(merging_state),
                )
            })
            .unwrap_or_else(|e| {
                panic!(
                    "{} failed to save merge region {:?}: {:?}",
                    self.tag, region, e
                )
            });

        PEER_ADMIN_CMD_COUNTER.commit_merge.success.inc();

        let resp = AdminResponse::default();
        Ok((
            resp,
            ApplyResult::Res(ExecResult::CommitMerge {
                region,
                source: source_region.to_owned(),
            }),
        ))
    }

    fn exec_rollback_merge<W: WriteBatch + WriteBatchVecExt<E>>(
        &mut self,
        ctx: &mut ApplyContext<E, W>,
        req: &AdminRequest,
    ) -> Result<(AdminResponse, ApplyResult<E::Snapshot>)> {
        PEER_ADMIN_CMD_COUNTER.rollback_merge.all.inc();
        let region_state_key = keys::region_state_key(self.region_id());
        let state: RegionLocalState = match ctx.engine.get_msg_cf(CF_RAFT, &region_state_key) {
            Ok(Some(s)) => s,
            e => panic!("{} failed to get regions state: {:?}", self.tag, e),
        };
        assert_eq!(state.get_state(), PeerState::Merging, "{}", self.tag);
        let rollback = req.get_rollback_merge();
        assert_eq!(
            state.get_merge_state().get_commit(),
            rollback.get_commit(),
            "{}",
            self.tag
        );
        let mut region = self.region.clone();
        let version = region.get_region_epoch().get_version();
        // Update version to avoid duplicated rollback requests.
        region.mut_region_epoch().set_version(version + 1);
        let kv_wb_mut = ctx.kv_wb.as_mut().unwrap();
        write_peer_state(kv_wb_mut, &region, PeerState::Normal, None).unwrap_or_else(|e| {
            panic!(
                "{} failed to rollback merge {:?}: {:?}",
                self.tag, rollback, e
            )
        });

        PEER_ADMIN_CMD_COUNTER.rollback_merge.success.inc();
        let resp = AdminResponse::default();
        Ok((
            resp,
            ApplyResult::Res(ExecResult::RollbackMerge {
                region,
                commit: rollback.get_commit(),
            }),
        ))
    }

    fn exec_compact_log<W: WriteBatch + WriteBatchVecExt<E>>(
        &mut self,
        ctx: &mut ApplyContext<E, W>,
        req: &AdminRequest,
    ) -> Result<(AdminResponse, ApplyResult<E::Snapshot>)> {
        PEER_ADMIN_CMD_COUNTER.compact.all.inc();

        let compact_index = req.get_compact_log().get_compact_index();
        let resp = AdminResponse::default();
        let apply_state = &mut ctx.exec_ctx.as_mut().unwrap().apply_state;
        let first_index = peer_storage::first_index(apply_state);
        if compact_index <= first_index {
            debug!(
                "compact index <= first index, no need to compact";
                "region_id" => self.region_id(),
                "peer_id" => self.id(),
                "compact_index" => compact_index,
                "first_index" => first_index,
            );
            return Ok((resp, ApplyResult::None));
        }
        if self.is_merging {
            info!(
                "in merging mode, skip compact";
                "region_id" => self.region_id(),
                "peer_id" => self.id(),
                "compact_index" => compact_index
            );
            return Ok((resp, ApplyResult::None));
        }

        let compact_term = req.get_compact_log().get_compact_term();
        // TODO: add unit tests to cover all the message integrity checks.
        if compact_term == 0 {
            info!(
                "compact term missing, skip";
                "region_id" => self.region_id(),
                "peer_id" => self.id(),
                "command" => ?req.get_compact_log()
            );
            // old format compact log command, safe to ignore.
            return Err(box_err!(
                "command format is outdated, please upgrade leader"
            ));
        }

        // compact failure is safe to be omitted, no need to assert.
        compact_raft_log(&self.tag, apply_state, compact_index, compact_term)?;

        PEER_ADMIN_CMD_COUNTER.compact.success.inc();

        Ok((
            resp,
            ApplyResult::Res(ExecResult::CompactLog {
                state: apply_state.get_truncated_state().clone(),
                first_index,
            }),
        ))
    }

    fn exec_compute_hash<W: WriteBatch + WriteBatchVecExt<E>>(
        &self,
        ctx: &ApplyContext<E, W>,
        _: &AdminRequest,
    ) -> Result<(AdminResponse, ApplyResult<E::Snapshot>)> {
        let resp = AdminResponse::default();
        Ok((
            resp,
            ApplyResult::Res(ExecResult::ComputeHash {
                region: self.region.clone(),
                index: ctx.exec_ctx.as_ref().unwrap().index,
                // This snapshot may be held for a long time, which may cause too many
                // open files in rocksdb.
                // TODO: figure out another way to do consistency check without snapshot
                // or short life snapshot.
                snap: ctx.engine.snapshot(),
            }),
        ))
    }

    fn exec_verify_hash<W: WriteBatch + WriteBatchVecExt<E>>(
        &self,
        _: &ApplyContext<E, W>,
        req: &AdminRequest,
    ) -> Result<(AdminResponse, ApplyResult<E::Snapshot>)> {
        let verify_req = req.get_verify_hash();
        let index = verify_req.get_index();
        let hash = verify_req.get_hash().to_vec();
        let resp = AdminResponse::default();
        Ok((
            resp,
            ApplyResult::Res(ExecResult::VerifyHash { index, hash }),
        ))
    }
}

pub fn get_change_peer_cmd(msg: &RaftCmdRequest) -> Option<&ChangePeerRequest> {
    if !msg.has_admin_request() {
        return None;
    }
    let req = msg.get_admin_request();
    if !req.has_change_peer() {
        return None;
    }

    Some(req.get_change_peer())
}

fn check_sst_for_ingestion(sst: &SstMeta, region: &Region) -> Result<()> {
    let uuid = sst.get_uuid();
    if let Err(e) = UuidBuilder::from_slice(uuid) {
        return Err(box_err!("invalid uuid {:?}: {:?}", uuid, e));
    }

    let cf_name = sst.get_cf_name();
    if cf_name != CF_DEFAULT && cf_name != CF_WRITE {
        return Err(box_err!("invalid cf name {}", cf_name));
    }

    let region_id = sst.get_region_id();
    if region_id != region.get_id() {
        return Err(Error::RegionNotFound(region_id));
    }

    let epoch = sst.get_region_epoch();
    let region_epoch = region.get_region_epoch();
    if epoch.get_conf_ver() != region_epoch.get_conf_ver()
        || epoch.get_version() != region_epoch.get_version()
    {
        let error = format!("{:?} != {:?}", epoch, region_epoch);
        return Err(Error::EpochNotMatch(error, vec![region.clone()]));
    }

    let range = sst.get_range();
    util::check_key_in_region(range.get_start(), region)?;
    util::check_key_in_region(range.get_end(), region)?;

    Ok(())
}

/// Updates the `state` with given `compact_index` and `compact_term`.
///
/// Remember the Raft log is not deleted here.
pub fn compact_raft_log(
    tag: &str,
    state: &mut RaftApplyState,
    compact_index: u64,
    compact_term: u64,
) -> Result<()> {
    debug!("{} compact log entries to prior to {}", tag, compact_index);

    if compact_index <= state.get_truncated_state().get_index() {
        return Err(box_err!("try to truncate compacted entries"));
    } else if compact_index > state.get_applied_index() {
        return Err(box_err!(
            "compact index {} > applied index {}",
            compact_index,
            state.get_applied_index()
        ));
    }

    // we don't actually delete the logs now, we add an async task to do it.

    state.mut_truncated_state().set_index(compact_index);
    state.mut_truncated_state().set_term(compact_term);

    Ok(())
}

pub struct Apply {
    pub region_id: u64,
    pub term: u64,
    pub entries: Vec<Entry>,
    pub last_commit_index: u64,
    pub commit_index: u64,
    pub commit_term: u64,
}

impl Apply {
    pub fn new(
        region_id: u64,
        term: u64,
        entries: Vec<Entry>,
        last_commit_index: u64,
        commit_term: u64,
        commit_index: u64,
    ) -> Apply {
        Apply {
            region_id,
            term,
            entries,
            last_commit_index,
            commit_index,
            commit_term,
        }
    }
}

#[derive(Default, Clone)]
pub struct Registration {
    pub id: u64,
    pub term: u64,
    pub apply_state: RaftApplyState,
    pub applied_index_term: u64,
    pub region: Region,
    pub pending_request_snapshot_count: Arc<AtomicUsize>,
    pub is_merging: bool,
}

impl Registration {
    pub fn new(peer: &Peer) -> Registration {
        Registration {
            id: peer.peer_id(),
            term: peer.term(),
            apply_state: peer.get_store().apply_state().clone(),
            applied_index_term: peer.get_store().applied_index_term(),
            region: peer.region().clone(),
            pending_request_snapshot_count: peer.pending_request_snapshot_count.clone(),
            is_merging: peer.pending_merge_state.is_some(),
        }
    }
}

pub struct Proposal<S>
where
    S: Snapshot,
{
    is_conf_change: bool,
    index: u64,
    term: u64,
    pub cb: Callback<S>,
}

impl<S> Proposal<S>
where
    S: Snapshot,
{
    pub fn new(is_conf_change: bool, index: u64, term: u64, cb: Callback<S>) -> Proposal<S> {
        Proposal {
            is_conf_change,
            index,
            term,
            cb,
        }
    }
}

pub struct RegionProposal<S>
where
    S: Snapshot,
{
    pub id: u64,
    pub region_id: u64,
    pub props: Vec<Proposal<S>>,
}

impl<S> RegionProposal<S>
where
    S: Snapshot,
{
    pub fn new(id: u64, region_id: u64, props: Vec<Proposal<S>>) -> RegionProposal<S> {
        RegionProposal {
            id,
            region_id,
            props,
        }
    }
}

pub struct Destroy {
    region_id: u64,
    async_remove: bool,
    merge_from_snapshot: bool,
}

/// A message that asks the delegate to apply to the given logs and then reply to
/// target mailbox.
#[derive(Default, Debug)]
pub struct CatchUpLogs {
    /// The target region to be notified when given logs are applied.
    pub target_region_id: u64,
    /// Merge request that contains logs to be applied.
    pub merge: CommitMergeRequest,
    /// A flag indicate that all source region's logs are applied.
    ///
    /// This is still necessary although we have a mailbox field already.
    /// Mailbox is used to notify target region, and trigger a round of polling.
    /// But due to the FIFO natural of channel, we need a flag to check if it's
    /// ready when polling.
    pub logs_up_to_date: Arc<AtomicU64>,
}

pub struct GenSnapTask {
    pub(crate) region_id: u64,
    commit_index: u64,
    snap_notifier: SyncSender<RaftSnapshot>,
}

impl GenSnapTask {
    pub fn new(
        region_id: u64,
        commit_index: u64,
        snap_notifier: SyncSender<RaftSnapshot>,
    ) -> GenSnapTask {
        GenSnapTask {
            region_id,
            commit_index,
            snap_notifier,
        }
    }

    pub fn commit_index(&self) -> u64 {
        self.commit_index
    }

    pub fn generate_and_schedule_snapshot<E>(
        self,
        kv_snap: E::Snapshot,
        last_applied_index_term: u64,
        last_applied_state: RaftApplyState,
        region_sched: &Scheduler<RegionTask<E::Snapshot>>,
    ) -> Result<()>
    where
        E: KvEngine,
    {
        let snapshot = RegionTask::Gen {
            region_id: self.region_id,
            notifier: self.snap_notifier,
            last_applied_index_term,
            last_applied_state,
            // This snapshot may be held for a long time, which may cause too many
            // open files in rocksdb.
            kv_snap,
        };
        box_try!(region_sched.schedule(snapshot));
        Ok(())
    }
}

impl Debug for GenSnapTask {
    fn fmt(&self, f: &mut fmt::Formatter<'_>) -> fmt::Result {
        f.debug_struct("GenSnapTask")
            .field("region_id", &self.region_id)
            .field("commit_index", &self.commit_index)
            .finish()
    }
}

static OBSERVE_ID_ALLOC: AtomicUsize = AtomicUsize::new(0);

/// A unique identifier for checking stale observed commands.
#[derive(Clone, Copy, Debug, Eq, PartialEq, Ord, PartialOrd, Hash)]
pub struct ObserveID(usize);

impl ObserveID {
    pub fn new() -> ObserveID {
        ObserveID(OBSERVE_ID_ALLOC.fetch_add(1, Ordering::SeqCst))
    }
}

struct ObserveCmd {
    id: ObserveID,
    enabled: Arc<AtomicBool>,
}

impl Debug for ObserveCmd {
    fn fmt(&self, f: &mut Formatter<'_>) -> fmt::Result {
        f.debug_struct("ObserveCmd").field("id", &self.id).finish()
    }
}

#[derive(Debug)]
pub enum ChangeCmd {
    RegisterObserver {
        observe_id: ObserveID,
        region_id: u64,
        enabled: Arc<AtomicBool>,
    },
    Snapshot {
        observe_id: ObserveID,
        region_id: u64,
    },
}

pub enum Msg<E>
where
    E: KvEngine,
{
    Apply {
        start: Instant,
        apply: Apply,
    },
    Registration(Registration),
    Proposal(RegionProposal<E::Snapshot>),
    LogsUpToDate(CatchUpLogs),
    Noop,
    Destroy(Destroy),
    Snapshot(GenSnapTask),
    Change {
        cmd: ChangeCmd,
        region_epoch: RegionEpoch,
        cb: Callback<E::Snapshot>,
    },
    #[cfg(any(test, feature = "testexport"))]
    #[allow(clippy::type_complexity)]
    Validate(u64, Box<dyn FnOnce((&ApplyDelegate<E>, bool)) + Send>),
}

impl<E> Msg<E>
where
    E: KvEngine,
{
    pub fn apply(apply: Apply) -> Msg<E> {
        Msg::Apply {
            start: Instant::now(),
            apply,
        }
    }

    pub fn register(peer: &Peer) -> Msg<E> {
        Msg::Registration(Registration::new(peer))
    }

<<<<<<< HEAD
    pub fn destroy(region_id: u64, async_remove: bool, merge_from_snapshot: bool) -> Msg {
=======
    pub fn destroy(region_id: u64, async_remove: bool) -> Msg<E> {
>>>>>>> 58ca498f
        Msg::Destroy(Destroy {
            region_id,
            async_remove,
            merge_from_snapshot,
        })
    }
}

impl<E> Debug for Msg<E>
where
    E: KvEngine,
{
    fn fmt(&self, f: &mut Formatter<'_>) -> fmt::Result {
        match self {
            Msg::Apply { apply, .. } => write!(f, "[region {}] async apply", apply.region_id),
            Msg::Proposal(ref p) => write!(f, "[region {}] {} region proposal", p.region_id, p.id),
            Msg::Registration(ref r) => {
                write!(f, "[region {}] Reg {:?}", r.region.get_id(), r.apply_state)
            }
            Msg::LogsUpToDate(_) => write!(f, "logs are updated"),
            Msg::Noop => write!(f, "noop"),
            Msg::Destroy(ref d) => write!(f, "[region {}] destroy", d.region_id),
            Msg::Snapshot(GenSnapTask { region_id, .. }) => {
                write!(f, "[region {}] requests a snapshot", region_id)
            }
            Msg::Change {
                cmd: ChangeCmd::RegisterObserver { region_id, .. },
                ..
            } => write!(f, "[region {}] registers cmd observer", region_id),
            Msg::Change {
                cmd: ChangeCmd::Snapshot { region_id, .. },
                ..
            } => write!(f, "[region {}] cmd snapshot", region_id),
            #[cfg(any(test, feature = "testexport"))]
            Msg::Validate(region_id, _) => write!(f, "[region {}] validate", region_id),
        }
    }
}

#[derive(Default, Clone, Debug, PartialEq)]
pub struct ApplyMetrics {
    /// an inaccurate difference in region size since last reset.
    pub size_diff_hint: i64,
    /// delete keys' count since last reset.
    pub delete_keys_hint: u64,

    pub written_bytes: u64,
    pub written_keys: u64,
    pub lock_cf_written_bytes: u64,
}

#[derive(Debug)]
pub struct ApplyRes<E>
where
    E: KvEngine,
{
    pub region_id: u64,
    pub apply_state: RaftApplyState,
    pub applied_index_term: u64,
    pub exec_res: VecDeque<ExecResult<E::Snapshot>>,
    pub metrics: ApplyMetrics,
}

#[derive(Debug)]
pub enum TaskRes<E>
where
    E: KvEngine,
{
    Apply(ApplyRes<E>),
    Destroy {
        // ID of region that has been destroyed.
        region_id: u64,
        // ID of peer that has been destroyed.
        peer_id: u64,
        // Whether destroy request is from its target region's snapshot
        merge_from_snapshot: bool,
    },
}

pub struct ApplyFsm<E>
where
    E: KvEngine,
{
    delegate: ApplyDelegate<E>,
    receiver: Receiver<Msg<E>>,
    mailbox: Option<BasicMailbox<ApplyFsm<E>>>,
}

impl<E> ApplyFsm<E>
where
    E: KvEngine,
{
    fn from_peer(peer: &Peer) -> (LooseBoundedSender<Msg<E>>, Box<ApplyFsm<E>>) {
        let reg = Registration::new(peer);
        ApplyFsm::from_registration(reg)
    }

    fn from_registration(reg: Registration) -> (LooseBoundedSender<Msg<E>>, Box<ApplyFsm<E>>) {
        let (tx, rx) = loose_bounded(usize::MAX);
        let delegate = ApplyDelegate::from_registration(reg);
        (
            tx,
            Box::new(ApplyFsm {
                delegate,
                receiver: rx,
                mailbox: None,
            }),
        )
    }

    /// Handles peer registration. When a peer is created, it will register an apply delegate.
    fn handle_registration(&mut self, reg: Registration) {
        info!(
            "re-register to apply delegates";
            "region_id" => self.delegate.region_id(),
            "peer_id" => self.delegate.id(),
            "term" => reg.term
        );
        assert_eq!(self.delegate.id, reg.id);
        self.delegate.term = reg.term;
        self.delegate.clear_all_commands_as_stale();
        self.delegate = ApplyDelegate::from_registration(reg);
    }

    /// Handles apply tasks, and uses the apply delegate to handle the committed entries.
    fn handle_apply<W: WriteBatch + WriteBatchVecExt<E>>(
        &mut self,
        apply_ctx: &mut ApplyContext<E, W>,
        apply: Apply,
    ) {
        if apply_ctx.timer.is_none() {
            apply_ctx.timer = Some(Instant::now_coarse());
        }

        fail_point!("on_handle_apply_1003", self.delegate.id() == 1003, |_| {});
        fail_point!("on_handle_apply_2", self.delegate.id() == 2, |_| {});
        fail_point!("on_handle_apply", |_| {});

        if apply.entries.is_empty() || self.delegate.pending_remove || self.delegate.stopped {
            return;
        }

        self.delegate.metrics = ApplyMetrics::default();
        self.delegate.term = apply.term;
        let prev_state = (
            self.delegate.apply_state.get_last_commit_index(),
            self.delegate.apply_state.get_commit_index(),
            self.delegate.apply_state.get_commit_term(),
        );
        let cur_state = (
            apply.last_commit_index,
            apply.commit_index,
            apply.commit_term,
        );
        if prev_state.0 > cur_state.0 || prev_state.1 > cur_state.1 || prev_state.2 > cur_state.2 {
            panic!(
                "{} commit state jump backward {:?} -> {:?}",
                self.delegate.tag, prev_state, cur_state
            );
        }
        // The apply state may not be written to disk if entries is empty,
        // which seems OK.
        self.delegate.apply_state.set_last_commit_index(cur_state.0);
        self.delegate.apply_state.set_commit_index(cur_state.1);
        self.delegate.apply_state.set_commit_term(cur_state.2);

        self.delegate
            .handle_raft_committed_entries(apply_ctx, apply.entries);
        if self.delegate.yield_state.is_some() {
            return;
        }
    }

    /// Handles proposals, and appends the commands to the apply delegate.
    fn handle_proposal(&mut self, region_proposal: RegionProposal<E::Snapshot>) {
        let (region_id, peer_id) = (self.delegate.region_id(), self.delegate.id());
        let propose_num = region_proposal.props.len();
        assert_eq!(self.delegate.id, region_proposal.id);
        if self.delegate.stopped {
            for p in region_proposal.props {
                let cmd = PendingCmd::<E::Snapshot>::new(p.index, p.term, p.cb);
                notify_stale_command(region_id, peer_id, self.delegate.term, cmd);
            }
            return;
        }
        for p in region_proposal.props {
            let cmd = PendingCmd::new(p.index, p.term, p.cb);
            if p.is_conf_change {
                if let Some(cmd) = self.delegate.pending_cmds.take_conf_change() {
                    // if it loses leadership before conf change is replicated, there may be
                    // a stale pending conf change before next conf change is applied. If it
                    // becomes leader again with the stale pending conf change, will enter
                    // this block, so we notify leadership may have been changed.
                    notify_stale_command(region_id, peer_id, self.delegate.term, cmd);
                }
                self.delegate.pending_cmds.set_conf_change(cmd);
            } else {
                self.delegate.pending_cmds.append_normal(cmd);
            }
        }
        // TODO: observe it in batch.
        APPLY_PROPOSAL.observe(propose_num as f64);
    }

    fn destroy<W: WriteBatch + WriteBatchVecExt<E>>(&mut self, ctx: &mut ApplyContext<E, W>) {
        let region_id = self.delegate.region_id();
        if ctx.apply_res.iter().any(|res| res.region_id == region_id) {
            // Flush before destroying to avoid reordering messages.
            ctx.flush();
        }
        fail_point!(
            "before_peer_destroy_1003",
            self.delegate.id() == 1003,
            |_| {}
        );
        info!(
            "remove delegate from apply delegates";
            "region_id" => self.delegate.region_id(),
            "peer_id" => self.delegate.id(),
        );
        self.delegate.destroy(ctx);
    }

    /// Handles peer destroy. When a peer is destroyed, the corresponding apply delegate should be removed too.
    fn handle_destroy<W: WriteBatch + WriteBatchVecExt<E>>(
        &mut self,
        ctx: &mut ApplyContext<E, W>,
        d: Destroy,
    ) {
        assert_eq!(d.region_id, self.delegate.region_id());
        if d.merge_from_snapshot {
            assert_eq!(self.delegate.stopped, false);
        }
        if !self.delegate.stopped {
            self.destroy(ctx);
            if d.async_remove {
                ctx.notifier.notify(
                    self.delegate.region_id(),
                    PeerMsg::ApplyRes {
                        res: TaskRes::Destroy {
                            region_id: self.delegate.region_id(),
                            peer_id: self.delegate.id,
                            merge_from_snapshot: d.merge_from_snapshot,
                        },
                    },
                );
            }
        }
    }

    fn resume_pending<W: WriteBatch + WriteBatchVecExt<E>>(
        &mut self,
        ctx: &mut ApplyContext<E, W>,
    ) {
        if let Some(ref state) = self.delegate.wait_merge_state {
            let source_region_id = state.logs_up_to_date.load(Ordering::SeqCst);
            if source_region_id == 0 {
                return;
            }
            self.delegate.ready_source_region_id = source_region_id;
        }
        self.delegate.wait_merge_state = None;

        let mut state = self.delegate.yield_state.take().unwrap();

        if ctx.timer.is_none() {
            ctx.timer = Some(Instant::now_coarse());
        }
        if !state.pending_entries.is_empty() {
            self.delegate
                .handle_raft_committed_entries(ctx, state.pending_entries);
            if let Some(ref mut s) = self.delegate.yield_state {
                // So the delegate is expected to yield the CPU.
                // It can either be executing another `CommitMerge` in pending_msgs
                // or has been written too much data.
                s.pending_msgs = state.pending_msgs;
                return;
            }
        }

        if !state.pending_msgs.is_empty() {
            self.handle_tasks(ctx, &mut state.pending_msgs);
        }
    }

    fn logs_up_to_date_for_merge<W: WriteBatch + WriteBatchVecExt<E>>(
        &mut self,
        ctx: &mut ApplyContext<E, W>,
        catch_up_logs: CatchUpLogs,
    ) {
        fail_point!("after_handle_catch_up_logs_for_merge");
        fail_point!(
            "after_handle_catch_up_logs_for_merge_1003",
            self.delegate.id() == 1003,
            |_| {}
        );

        let region_id = self.delegate.region_id();
        info!(
            "source logs are all applied now";
            "region_id" => region_id,
            "peer_id" => self.delegate.id(),
        );
        // The source peer fsm will be destroyed when the target peer executes `on_ready_commit_merge`
        // and sends `merge result` to the source peer fsm.
        self.destroy(ctx);
        catch_up_logs
            .logs_up_to_date
            .store(region_id, Ordering::SeqCst);
        // To trigger the target apply fsm
        if let Some(mailbox) = ctx.router.mailbox(catch_up_logs.target_region_id) {
            let _ = mailbox.force_send(Msg::Noop);
        } else {
            error!(
                "failed to get mailbox, are we shutting down?";
                "region_id" => region_id,
                "peer_id" => self.delegate.id(),
            );
        }
    }

    #[allow(unused_mut)]
    fn handle_snapshot<W: WriteBatch + WriteBatchVecExt<E>>(
        &mut self,
        apply_ctx: &mut ApplyContext<E, W>,
        snap_task: GenSnapTask,
    ) {
        if self.delegate.pending_remove || self.delegate.stopped {
            return;
        }
        let applied_index = self.delegate.apply_state.get_applied_index();
        assert!(snap_task.commit_index() <= applied_index);
        let mut need_sync = apply_ctx
            .apply_res
            .iter()
            .any(|res| res.region_id == self.delegate.region_id())
            && self.delegate.last_sync_apply_index != applied_index;
        (|| fail_point!("apply_on_handle_snapshot_sync", |_| { need_sync = true }))();
        if need_sync {
            if apply_ctx.timer.is_none() {
                apply_ctx.timer = Some(Instant::now_coarse());
            }
            apply_ctx.prepare_write_batch();
            self.delegate.write_apply_state(apply_ctx.kv_wb_mut());
            fail_point!(
                "apply_on_handle_snapshot_1_1",
                self.delegate.id == 1 && self.delegate.region_id() == 1,
                |_| unimplemented!()
            );

            apply_ctx.flush();
            // For now, it's more like last_flush_apply_index.
            // TODO: Update it only when `flush()` returns true.
            self.delegate.last_sync_apply_index = applied_index;
        }

        if let Err(e) = snap_task.generate_and_schedule_snapshot::<E>(
            apply_ctx.engine.snapshot(),
            self.delegate.applied_index_term,
            self.delegate.apply_state.clone(),
            &apply_ctx.region_scheduler,
        ) {
            error!(
                "schedule snapshot failed";
                "error" => ?e,
                "region_id" => self.delegate.region_id(),
                "peer_id" => self.delegate.id()
            );
        }
        self.delegate
            .pending_request_snapshot_count
            .fetch_sub(1, Ordering::SeqCst);
        fail_point!(
            "apply_on_handle_snapshot_finish_1_1",
            self.delegate.id == 1 && self.delegate.region_id() == 1,
            |_| unimplemented!()
        );
    }

    fn handle_change<W: WriteBatch + WriteBatchVecExt<E>>(
        &mut self,
        apply_ctx: &mut ApplyContext<E, W>,
        cmd: ChangeCmd,
        region_epoch: RegionEpoch,
        cb: Callback<E::Snapshot>,
    ) {
        let (observe_id, region_id, enabled) = match cmd {
            ChangeCmd::RegisterObserver {
                observe_id,
                region_id,
                enabled,
            } => (observe_id, region_id, Some(enabled)),
            ChangeCmd::Snapshot {
                observe_id,
                region_id,
            } => (observe_id, region_id, None),
        };
        if let Some(observe_cmd) = self.delegate.observe_cmd.as_mut() {
            if observe_cmd.id > observe_id {
                notify_stale_req(self.delegate.term, cb);
                return;
            }
        }

        assert_eq!(self.delegate.region_id(), region_id);
        let resp = match compare_region_epoch(
            &region_epoch,
            &self.delegate.region,
            false, /* check_conf_ver */
            true,  /* check_ver */
            true,  /* include_region */
        ) {
            Ok(()) => {
                // Commit the writebatch for ensuring the following snapshot can get all previous writes.
                if apply_ctx.kv_wb.is_some() && apply_ctx.kv_wb().count() > 0 {
                    apply_ctx.commit(&mut self.delegate);
                }
                ReadResponse {
                    response: Default::default(),
                    snapshot: Some(RegionSnapshot::<E::Snapshot>::from_snapshot(
                        Arc::new(apply_ctx.engine.snapshot()),
                        self.delegate.region.clone(),
                    )),
                }
            }
            Err(e) => {
                // Return error if epoch not match
                cb.invoke_read(ReadResponse {
                    response: cmd_resp::new_error(e),
                    snapshot: None,
                });
                return;
            }
        };
        if let Some(enabled) = enabled {
            assert!(
                !self
                    .delegate
                    .observe_cmd
                    .as_ref()
                    .map_or(false, |o| o.enabled.load(Ordering::SeqCst)),
                "{} observer already exists {:?} {:?}",
                self.delegate.tag,
                self.delegate.observe_cmd,
                observe_id
            );
            // TODO(cdc): take observe_cmd when enabled is false.
            self.delegate.observe_cmd = Some(ObserveCmd {
                id: observe_id,
                enabled,
            });
        }

        cb.invoke_read(resp);
    }

    fn handle_tasks<W: WriteBatch + WriteBatchVecExt<E>>(
        &mut self,
        apply_ctx: &mut ApplyContext<E, W>,
        msgs: &mut Vec<Msg<E>>,
    ) {
        let mut channel_timer = None;
        let mut drainer = msgs.drain(..);
        loop {
            match drainer.next() {
                Some(Msg::Apply { start, apply }) => {
                    if channel_timer.is_none() {
                        channel_timer = Some(start);
                    }
                    self.handle_apply(apply_ctx, apply);
                    if let Some(ref mut state) = self.delegate.yield_state {
                        state.pending_msgs = drainer.collect();
                        break;
                    }
                }
                Some(Msg::Proposal(prop)) => self.handle_proposal(prop),
                Some(Msg::Registration(reg)) => self.handle_registration(reg),
                Some(Msg::Destroy(d)) => self.handle_destroy(apply_ctx, d),
                Some(Msg::LogsUpToDate(cul)) => self.logs_up_to_date_for_merge(apply_ctx, cul),
                Some(Msg::Noop) => {}
                Some(Msg::Snapshot(snap_task)) => self.handle_snapshot(apply_ctx, snap_task),
                Some(Msg::Change {
                    cmd,
                    region_epoch,
                    cb,
                }) => self.handle_change(apply_ctx, cmd, region_epoch, cb),
                #[cfg(any(test, feature = "testexport"))]
                Some(Msg::Validate(_, f)) => f((&self.delegate, apply_ctx.enable_sync_log)),
                None => break,
            }
        }
        if let Some(timer) = channel_timer {
            let elapsed = duration_to_sec(timer.elapsed());
            APPLY_TASK_WAIT_TIME_HISTOGRAM.observe(elapsed);
        }
    }
}

impl<E> Fsm for ApplyFsm<E>
where
    E: KvEngine,
{
    type Message = Msg<E>;

    #[inline]
    fn is_stopped(&self) -> bool {
        self.delegate.stopped
    }

    #[inline]
    fn set_mailbox(&mut self, mailbox: Cow<'_, BasicMailbox<Self>>)
    where
        Self: Sized,
    {
        self.mailbox = Some(mailbox.into_owned());
    }

    #[inline]
    fn take_mailbox(&mut self) -> Option<BasicMailbox<Self>>
    where
        Self: Sized,
    {
        self.mailbox.take()
    }
}

impl<E> Drop for ApplyFsm<E>
where
    E: KvEngine,
{
    fn drop(&mut self) {
        self.delegate.clear_all_commands_as_stale();
    }
}

pub struct ControlMsg;

pub struct ControlFsm;

impl Fsm for ControlFsm {
    type Message = ControlMsg;

    #[inline]
    fn is_stopped(&self) -> bool {
        true
    }
}

pub struct ApplyPoller<E, W>
where
    E: KvEngine,
    W: WriteBatch + WriteBatchVecExt<E>,
{
    msg_buf: Vec<Msg<E>>,
    apply_ctx: ApplyContext<E, W>,
    messages_per_tick: usize,
    cfg_tracker: Tracker<Config>,
}

impl<E, W> PollHandler<ApplyFsm<E>, ControlFsm> for ApplyPoller<E, W>
where
    E: KvEngine,
    W: WriteBatch + WriteBatchVecExt<E>,
{
    fn begin(&mut self, _batch_size: usize) {
        if let Some(incoming) = self.cfg_tracker.any_new() {
            match Ord::cmp(&incoming.messages_per_tick, &self.messages_per_tick) {
                CmpOrdering::Greater => {
                    self.msg_buf.reserve(incoming.messages_per_tick);
                    self.messages_per_tick = incoming.messages_per_tick;
                }
                CmpOrdering::Less => {
                    self.msg_buf.shrink_to(incoming.messages_per_tick);
                    self.messages_per_tick = incoming.messages_per_tick;
                }
                _ => {}
            }
            self.apply_ctx.enable_sync_log = incoming.sync_log;
        }
        self.apply_ctx.perf_context_statistics.start();
    }

    /// There is no control fsm in apply poller.
    fn handle_control(&mut self, _: &mut ControlFsm) -> Option<usize> {
        unimplemented!()
    }

    fn handle_normal(&mut self, normal: &mut ApplyFsm<E>) -> Option<usize> {
        let mut expected_msg_count = None;
        normal.delegate.handle_start = Some(Instant::now_coarse());
        if normal.delegate.yield_state.is_some() {
            if normal.delegate.wait_merge_state.is_some() {
                // We need to query the length first, otherwise there is a race
                // condition that new messages are queued after resuming and before
                // query the length.
                expected_msg_count = Some(normal.receiver.len());
            }
            normal.resume_pending(&mut self.apply_ctx);
            if normal.delegate.wait_merge_state.is_some() {
                // Yield due to applying CommitMerge, this fsm can be released if its
                // channel msg count equals to expected_msg_count because it will receive
                // a new message if its source region has applied all needed logs.
                return expected_msg_count;
            } else if normal.delegate.yield_state.is_some() {
                // Yield due to other reasons, this fsm must not be released because
                // it's possible that no new message will be sent to itself.
                // The remaining messages will be handled in next rounds.
                return None;
            }
            expected_msg_count = None;
        }
        while self.msg_buf.len() < self.messages_per_tick {
            match normal.receiver.try_recv() {
                Ok(msg) => self.msg_buf.push(msg),
                Err(TryRecvError::Empty) => {
                    expected_msg_count = Some(0);
                    break;
                }
                Err(TryRecvError::Disconnected) => {
                    normal.delegate.stopped = true;
                    expected_msg_count = Some(0);
                    break;
                }
            }
        }
        normal.handle_tasks(&mut self.apply_ctx, &mut self.msg_buf);
        if normal.delegate.wait_merge_state.is_some() {
            // Check it again immediately as catching up logs can be very fast.
            expected_msg_count = Some(0);
        } else if normal.delegate.yield_state.is_some() {
            // Let it continue to run next time.
            expected_msg_count = None;
        }
        expected_msg_count
    }

    fn end(&mut self, fsms: &mut [Box<ApplyFsm<E>>]) {
        let is_synced = self.apply_ctx.flush();
        if is_synced {
            for fsm in fsms {
                fsm.delegate.last_sync_apply_index = fsm.delegate.apply_state.get_applied_index();
            }
        }
    }
}

pub struct Builder<W: WriteBatch + WriteBatchVecExt<RocksEngine>> {
    tag: String,
    cfg: Arc<VersionTrack<Config>>,
    coprocessor_host: CoprocessorHost<RocksEngine>,
    importer: Arc<SSTImporter>,
    region_scheduler: Scheduler<RegionTask<RocksSnapshot>>,
    engine: RocksEngine,
    sender: Notifier<RocksEngine>,
    router: ApplyRouter,
    _phantom: PhantomData<W>,
}

impl<W: WriteBatch + WriteBatchVecExt<RocksEngine>> Builder<W> {
    pub fn new<T, C>(
        builder: &RaftPollerBuilder<T, C>,
        sender: Notifier<RocksEngine>,
        router: ApplyRouter,
    ) -> Builder<W> {
        Builder::<W> {
            tag: format!("[store {}]", builder.store.get_id()),
            cfg: builder.cfg.clone(),
            coprocessor_host: builder.coprocessor_host.clone(),
            importer: builder.importer.clone(),
            region_scheduler: builder.region_scheduler.clone(),
            engine: builder.engines.kv.clone(),
            _phantom: PhantomData,
            sender,
            router,
        }
    }
}

impl<W: WriteBatch + WriteBatchVecExt<RocksEngine>>
    HandlerBuilder<ApplyFsm<RocksEngine>, ControlFsm> for Builder<W>
{
    type Handler = ApplyPoller<RocksEngine, W>;

    fn build(&mut self) -> ApplyPoller<RocksEngine, W> {
        let cfg = self.cfg.value();
        ApplyPoller::<RocksEngine, W> {
            msg_buf: Vec::with_capacity(cfg.messages_per_tick),
            apply_ctx: ApplyContext::new(
                self.tag.clone(),
                self.coprocessor_host.clone(),
                self.importer.clone(),
                self.region_scheduler.clone(),
                self.engine.clone(),
                self.router.clone(),
                self.sender.clone(),
                &cfg,
            ),
            messages_per_tick: cfg.messages_per_tick,
            cfg_tracker: self.cfg.clone().tracker(self.tag.clone()),
        }
    }
}

#[derive(Clone)]
pub struct ApplyRouter {
    pub router: BatchRouter<ApplyFsm<RocksEngine>, ControlFsm>,
}

impl Deref for ApplyRouter {
    type Target = BatchRouter<ApplyFsm<RocksEngine>, ControlFsm>;

    fn deref(&self) -> &BatchRouter<ApplyFsm<RocksEngine>, ControlFsm> {
        &self.router
    }
}

impl DerefMut for ApplyRouter {
    fn deref_mut(&mut self) -> &mut BatchRouter<ApplyFsm<RocksEngine>, ControlFsm> {
        &mut self.router
    }
}

impl ApplyRouter {
    pub fn schedule_task(&self, region_id: u64, msg: Msg<RocksEngine>) {
        let reg = match self.try_send(region_id, msg) {
            Either::Left(Ok(())) => return,
            Either::Left(Err(TrySendError::Disconnected(msg))) | Either::Right(msg) => match msg {
                Msg::Registration(reg) => reg,
                Msg::Proposal(props) => {
                    info!(
                        "target region is not found, drop proposals";
                        "region_id" => region_id
                    );
                    for p in props.props {
                        let cmd = PendingCmd::<RocksSnapshot>::new(p.index, p.term, p.cb);
                        notify_region_removed(props.region_id, props.id, cmd);
                    }
                    return;
                }
                Msg::Apply { .. } | Msg::Destroy(_) | Msg::Noop => {
                    info!(
                        "target region is not found, drop messages";
                        "region_id" => region_id
                    );
                    return;
                }
                Msg::Snapshot(_) => {
                    warn!(
                        "region is removed before taking snapshot, are we shutting down?";
                        "region_id" => region_id
                    );
                    return;
                }
                Msg::LogsUpToDate(cul) => {
                    warn!(
                        "region is removed before merged, are we shutting down?";
                        "region_id" => region_id,
                        "merge" => ?cul.merge,
                    );
                    return;
                }
                Msg::Change {
                    cmd: ChangeCmd::RegisterObserver { region_id, .. },
                    cb,
                    ..
                }
                | Msg::Change {
                    cmd: ChangeCmd::Snapshot { region_id, .. },
                    cb,
                    ..
                } => {
                    warn!("target region is not found";
                            "region_id" => region_id);
                    let resp = ReadResponse {
                        response: cmd_resp::new_error(Error::RegionNotFound(region_id)),
                        snapshot: None,
                    };
                    cb.invoke_read(resp);
                    return;
                }
                #[cfg(any(test, feature = "testexport"))]
                Msg::Validate(_, _) => return,
            },
            Either::Left(Err(TrySendError::Full(_))) => unreachable!(),
        };

        // Messages in one region are sent in sequence, so there is no race here.
        // However, this can't be handled inside control fsm, as messages can be
        // queued inside both queue of control fsm and normal fsm, which can reorder
        // messages.
        let (sender, apply_fsm) = ApplyFsm::from_registration(reg);
        let mailbox = BasicMailbox::new(sender, apply_fsm);
        self.register(region_id, mailbox);
    }
}

pub struct ApplyBatchSystem {
    system: BatchSystem<ApplyFsm<RocksEngine>, ControlFsm>,
}

impl Deref for ApplyBatchSystem {
    type Target = BatchSystem<ApplyFsm<RocksEngine>, ControlFsm>;

    fn deref(&self) -> &BatchSystem<ApplyFsm<RocksEngine>, ControlFsm> {
        &self.system
    }
}

impl DerefMut for ApplyBatchSystem {
    fn deref_mut(&mut self) -> &mut BatchSystem<ApplyFsm<RocksEngine>, ControlFsm> {
        &mut self.system
    }
}

impl ApplyBatchSystem {
    pub fn schedule_all<'a>(&self, peers: impl Iterator<Item = &'a Peer>) {
        let mut mailboxes = Vec::with_capacity(peers.size_hint().0);
        for peer in peers {
            let (tx, fsm) = ApplyFsm::from_peer(peer);
            mailboxes.push((peer.region().get_id(), BasicMailbox::new(tx, fsm)));
        }
        self.router().register_all(mailboxes);
    }
}

pub fn create_apply_batch_system(cfg: &Config) -> (ApplyRouter, ApplyBatchSystem) {
    let (tx, _) = loose_bounded(usize::MAX);
    let (router, system) =
        batch_system::create_system(&cfg.apply_batch_system, tx, Box::new(ControlFsm));
    (ApplyRouter { router }, ApplyBatchSystem { system })
}

#[cfg(test)]
mod tests {
    use std::cell::RefCell;
    use std::rc::Rc;
    use std::sync::atomic::*;
    use std::sync::*;
    use std::thread;
    use std::time::*;

    use crate::coprocessor::*;
    use crate::store::msg::WriteResponse;
    use crate::store::peer_storage::RAFT_INIT_LOG_INDEX;
    use crate::store::util::{new_learner_peer, new_peer};
    use engine_rocks::{
        util::new_engine, RocksEngine, RocksSnapshot, RocksWriteBatch, WRITE_BATCH_MAX_KEYS,
    };
    use engine_traits::{Peekable as PeekableTrait, WriteBatchExt};
    use kvproto::metapb::{self, RegionEpoch};
    use kvproto::raft_cmdpb::*;
    use protobuf::Message;
    use tempfile::{Builder, TempDir};
    use uuid::Uuid;

    use crate::store::{Config, RegionTask};
    use test_sst_importer::*;
    use tikv_util::config::VersionTrack;
    use tikv_util::worker::dummy_scheduler;

    use super::*;

    pub fn create_tmp_engine(path: &str) -> (TempDir, RocksEngine) {
        let path = Builder::new().prefix(path).tempdir().unwrap();
        let engine = new_engine(
            path.path().join("db").to_str().unwrap(),
            None,
            ALL_CFS,
            None,
        )
        .unwrap();
        (path, engine)
    }

    pub fn create_tmp_importer(path: &str) -> (TempDir, Arc<SSTImporter>) {
        let dir = Builder::new().prefix(path).tempdir().unwrap();
        let importer = Arc::new(SSTImporter::new(dir.path(), None).unwrap());
        (dir, importer)
    }

    pub fn new_entry(term: u64, index: u64, req: Option<RaftCmdRequest>) -> Entry {
        let mut e = Entry::default();
        e.set_index(index);
        e.set_term(term);
        if let Some(r) = req {
            e.set_data(r.write_to_bytes().unwrap())
        }
        e
    }

    #[test]
    fn test_should_sync_log() {
        // Admin command
        let mut req = RaftCmdRequest::default();
        req.mut_admin_request()
            .set_cmd_type(AdminCmdType::ComputeHash);
        assert_eq!(should_sync_log(&req), true);

        // IngestSst command
        let mut req = Request::default();
        req.set_cmd_type(CmdType::IngestSst);
        req.set_ingest_sst(IngestSstRequest::default());
        let mut cmd = RaftCmdRequest::default();
        cmd.mut_requests().push(req);
        assert_eq!(should_write_to_engine(&cmd), true);
        assert_eq!(should_sync_log(&cmd), true);

        // Normal command
        let req = RaftCmdRequest::default();
        assert_eq!(should_sync_log(&req), false);
    }

    #[test]
    fn test_should_write_to_engine() {
        // ComputeHash command
        let mut req = RaftCmdRequest::default();
        req.mut_admin_request()
            .set_cmd_type(AdminCmdType::ComputeHash);
        assert_eq!(should_write_to_engine(&req), true);

        // IngestSst command
        let mut req = Request::default();
        req.set_cmd_type(CmdType::IngestSst);
        req.set_ingest_sst(IngestSstRequest::default());
        let mut cmd = RaftCmdRequest::default();
        cmd.mut_requests().push(req);
        assert_eq!(should_write_to_engine(&cmd), true);
    }

    fn validate<F>(router: &ApplyRouter, region_id: u64, validate: F)
    where
        F: FnOnce(&ApplyDelegate<RocksEngine>) + Send + 'static,
    {
        let (validate_tx, validate_rx) = mpsc::channel();
        router.schedule_task(
            region_id,
            Msg::Validate(
                region_id,
                Box::new(move |(delegate, _): (&ApplyDelegate<RocksEngine>, _)| {
                    validate(delegate);
                    validate_tx.send(()).unwrap();
                }),
            ),
        );
        validate_rx.recv_timeout(Duration::from_secs(3)).unwrap();
    }

    // Make sure msgs are handled in the same batch.
    fn batch_messages(router: &ApplyRouter, region_id: u64, msgs: Vec<Msg<RocksEngine>>) {
        let (notify1, wait1) = mpsc::channel();
        let (notify2, wait2) = mpsc::channel();
        router.schedule_task(
            region_id,
            Msg::Validate(
                region_id,
                Box::new(move |_| {
                    notify1.send(()).unwrap();
                    wait2.recv().unwrap();
                }),
            ),
        );
        wait1.recv().unwrap();

        for msg in msgs {
            router.schedule_task(region_id, msg);
        }

        notify2.send(()).unwrap();
    }

    fn fetch_apply_res(
        receiver: &::std::sync::mpsc::Receiver<PeerMsg<RocksEngine>>,
    ) -> ApplyRes<RocksEngine> {
        match receiver.recv_timeout(Duration::from_secs(3)) {
            Ok(PeerMsg::ApplyRes { res, .. }) => match res {
                TaskRes::Apply(res) => res,
                e => panic!("unexpected res {:?}", e),
            },
            e => panic!("unexpected res {:?}", e),
        }
    }

    #[test]
    fn test_basic_flow() {
        let (tx, rx) = mpsc::channel();
        let sender = Notifier::Sender(tx);
        let (_tmp, engine) = create_tmp_engine("apply-basic");
        let (_dir, importer) = create_tmp_importer("apply-basic");
        let (region_scheduler, snapshot_rx) = dummy_scheduler();
        let cfg = Arc::new(VersionTrack::new(Config::default()));
        let (router, mut system) = create_apply_batch_system(&cfg.value());
        let builder = super::Builder::<RocksWriteBatch> {
            tag: "test-store".to_owned(),
            cfg,
            coprocessor_host: CoprocessorHost::<RocksEngine>::default(),
            importer,
            region_scheduler,
            sender,
            _phantom: PhantomData,
            engine: engine.clone(),
            router: router.clone(),
        };
        system.spawn("test-basic".to_owned(), builder);

        let mut reg = Registration::default();
        reg.id = 1;
        reg.region.set_id(2);
        reg.apply_state.set_applied_index(3);
        reg.term = 4;
        reg.applied_index_term = 5;
        router.schedule_task(2, Msg::Registration(reg.clone()));
        let reg_ = reg.clone();
        validate(&router, 2, move |delegate| {
            assert_eq!(delegate.id, 1);
            assert_eq!(delegate.tag, "[region 2] 1");
            assert_eq!(delegate.region, reg_.region);
            assert!(!delegate.pending_remove);
            assert_eq!(delegate.apply_state, reg_.apply_state);
            assert_eq!(delegate.term, reg_.term);
            assert_eq!(delegate.applied_index_term, reg_.applied_index_term);
        });

        let (resp_tx, resp_rx) = mpsc::channel();
        let p = Proposal::new(
            false,
            1,
            0,
            Callback::Write(Box::new(move |resp: WriteResponse| {
                resp_tx.send(resp.response).unwrap();
            })),
        );
        let region_proposal = RegionProposal::new(1, 1, vec![p]);
        router.schedule_task(1, Msg::Proposal(region_proposal));
        // unregistered region should be ignored and notify failed.
        let resp = resp_rx.recv_timeout(Duration::from_secs(3)).unwrap();
        assert!(resp.get_header().get_error().has_region_not_found());
        assert!(rx.try_recv().is_err());

        let (cc_tx, cc_rx) = mpsc::channel();
        let pops = vec![
            Proposal::new(false, 2, 0, Callback::None),
            Proposal::new(
                true,
                3,
                0,
                Callback::Write(Box::new(move |write: WriteResponse| {
                    cc_tx.send(write.response).unwrap();
                })),
            ),
        ];
        let region_proposal = RegionProposal::new(1, 2, pops);
        router.schedule_task(2, Msg::Proposal(region_proposal));
        validate(&router, 2, move |delegate| {
            assert_eq!(
                delegate.pending_cmds.normals.back().map(|c| c.index),
                Some(2)
            );
            assert_eq!(
                delegate.pending_cmds.conf_change.as_ref().map(|c| c.index),
                Some(3)
            );
        });
        assert!(rx.try_recv().is_err());

        let p = Proposal::new(true, 4, 0, Callback::None);
        let region_proposal = RegionProposal::new(1, 2, vec![p]);
        router.schedule_task(2, Msg::Proposal(region_proposal));
        validate(&router, 2, |delegate| {
            assert_eq!(
                delegate.pending_cmds.conf_change.as_ref().map(|c| c.index),
                Some(4)
            );
        });
        assert!(rx.try_recv().is_err());
        // propose another conf change should mark previous stale.
        let cc_resp = cc_rx.try_recv().unwrap();
        assert!(cc_resp.get_header().get_error().has_stale_command());

        router.schedule_task(
            1,
            Msg::apply(Apply::new(1, 1, vec![new_entry(2, 3, None)], 2, 2, 3)),
        );
        // non registered region should be ignored.
        assert!(rx.recv_timeout(Duration::from_millis(100)).is_err());

        router.schedule_task(2, Msg::apply(Apply::new(2, 11, vec![], 3, 2, 3)));
        // empty entries should be ignored.
        let reg_term = reg.term;
        validate(&router, 2, move |delegate| {
            assert_eq!(delegate.term, reg_term);
        });
        assert!(rx.try_recv().is_err());

        let apply_state_key = keys::apply_state_key(2);
        assert!(engine
            .get_msg_cf::<RaftApplyState>(CF_RAFT, &apply_state_key)
            .unwrap()
            .is_none());
        // Make sure Apply and Snapshot are in the same batch.
        let (tx, _) = mpsc::sync_channel(0);
        batch_messages(
            &router,
            2,
            vec![
                Msg::apply(Apply::new(2, 11, vec![new_entry(5, 4, None)], 3, 5, 4)),
                Msg::Snapshot(GenSnapTask::new(2, 0, tx)),
            ],
        );
        let apply_res = match rx.recv_timeout(Duration::from_secs(3)) {
            Ok(PeerMsg::ApplyRes { res, .. }) => match res {
                TaskRes::Apply(res) => res,
                e => panic!("unexpected apply result: {:?}", e),
            },
            e => panic!("unexpected apply result: {:?}", e),
        };
        let apply_state = match snapshot_rx.recv_timeout(Duration::from_secs(3)) {
            Ok(Some(RegionTask::Gen { kv_snap, .. })) => kv_snap
                .get_msg_cf(CF_RAFT, &apply_state_key)
                .unwrap()
                .unwrap(),
            e => panic!("unexpected apply result: {:?}", e),
        };
        assert_eq!(apply_res.region_id, 2);
        assert_eq!(apply_res.apply_state, apply_state);
        assert_eq!(apply_res.apply_state.get_applied_index(), 4);
        assert!(apply_res.exec_res.is_empty());
        // empty entry will make applied_index step forward and should write apply state to engine.
        assert_eq!(apply_res.metrics.written_keys, 1);
        assert_eq!(apply_res.applied_index_term, 5);
        validate(&router, 2, |delegate| {
            assert_eq!(delegate.term, 11);
            assert_eq!(delegate.applied_index_term, 5);
            assert_eq!(delegate.apply_state.get_applied_index(), 4);
            assert_eq!(
                delegate.apply_state.get_applied_index(),
                delegate.last_sync_apply_index
            );
        });

        router.schedule_task(2, Msg::destroy(2, true, false));
        let (region_id, peer_id) = match rx.recv_timeout(Duration::from_secs(3)) {
            Ok(PeerMsg::ApplyRes { res, .. }) => match res {
                TaskRes::Destroy {
                    region_id, peer_id, ..
                } => (region_id, peer_id),
                e => panic!("expected destroy result, but got {:?}", e),
            },
            e => panic!("expected destroy result, but got {:?}", e),
        };
        assert_eq!(peer_id, 1);
        assert_eq!(region_id, 2);

        // Stopped peer should be removed.
        let (resp_tx, resp_rx) = mpsc::channel();
        let p = Proposal::new(
            false,
            1,
            0,
            Callback::Write(Box::new(move |resp: WriteResponse| {
                resp_tx.send(resp.response).unwrap();
            })),
        );
        let region_proposal = RegionProposal::new(1, 2, vec![p]);
        router.schedule_task(2, Msg::Proposal(region_proposal));
        // unregistered region should be ignored and notify failed.
        let resp = resp_rx.recv_timeout(Duration::from_secs(3)).unwrap();
        assert!(
            resp.get_header().get_error().has_region_not_found(),
            "{:?}",
            resp
        );
        assert!(rx.try_recv().is_err());

        system.shutdown();
    }

    struct EntryBuilder {
        entry: Entry,
        req: RaftCmdRequest,
    }

    impl EntryBuilder {
        fn new(index: u64, term: u64) -> EntryBuilder {
            let req = RaftCmdRequest::default();
            let mut entry = Entry::default();
            entry.set_index(index);
            entry.set_term(term);
            EntryBuilder { entry, req }
        }

        fn capture_resp(
            self,
            router: &ApplyRouter,
            id: u64,
            region_id: u64,
            tx: Sender<RaftCmdResponse>,
        ) -> EntryBuilder {
            let cb = Callback::Write(Box::new(move |resp: WriteResponse| {
                tx.send(resp.response).unwrap();
            }));
            self.capture_resp_with_cb(router, id, region_id, cb)
        }

        fn capture_resp_with_cb(
            self,
            router: &ApplyRouter,
            id: u64,
            region_id: u64,
            cb: Callback<RocksSnapshot>,
        ) -> EntryBuilder {
            // TODO: may need to support conf change.
            let prop = Proposal::new(false, self.entry.get_index(), self.entry.get_term(), cb);
            router.schedule_task(
                region_id,
                Msg::Proposal(RegionProposal::new(id, region_id, vec![prop])),
            );
            self
        }

        fn epoch(mut self, conf_ver: u64, version: u64) -> EntryBuilder {
            let mut epoch = RegionEpoch::default();
            epoch.set_version(version);
            epoch.set_conf_ver(conf_ver);
            self.req.mut_header().set_region_epoch(epoch);
            self
        }

        fn put(self, key: &[u8], value: &[u8]) -> EntryBuilder {
            self.add_put_req(None, key, value)
        }

        fn put_cf(self, cf: &str, key: &[u8], value: &[u8]) -> EntryBuilder {
            self.add_put_req(Some(cf), key, value)
        }

        fn add_put_req(mut self, cf: Option<&str>, key: &[u8], value: &[u8]) -> EntryBuilder {
            let mut cmd = Request::default();
            cmd.set_cmd_type(CmdType::Put);
            if let Some(cf) = cf {
                cmd.mut_put().set_cf(cf.to_owned());
            }
            cmd.mut_put().set_key(key.to_vec());
            cmd.mut_put().set_value(value.to_vec());
            self.req.mut_requests().push(cmd);
            self
        }

        fn delete(self, key: &[u8]) -> EntryBuilder {
            self.add_delete_req(None, key)
        }

        fn delete_cf(self, cf: &str, key: &[u8]) -> EntryBuilder {
            self.add_delete_req(Some(cf), key)
        }

        fn delete_range(self, start_key: &[u8], end_key: &[u8]) -> EntryBuilder {
            self.add_delete_range_req(None, start_key, end_key)
        }

        fn delete_range_cf(self, cf: &str, start_key: &[u8], end_key: &[u8]) -> EntryBuilder {
            self.add_delete_range_req(Some(cf), start_key, end_key)
        }

        fn add_delete_req(mut self, cf: Option<&str>, key: &[u8]) -> EntryBuilder {
            let mut cmd = Request::default();
            cmd.set_cmd_type(CmdType::Delete);
            if let Some(cf) = cf {
                cmd.mut_delete().set_cf(cf.to_owned());
            }
            cmd.mut_delete().set_key(key.to_vec());
            self.req.mut_requests().push(cmd);
            self
        }

        fn add_delete_range_req(
            mut self,
            cf: Option<&str>,
            start_key: &[u8],
            end_key: &[u8],
        ) -> EntryBuilder {
            let mut cmd = Request::default();
            cmd.set_cmd_type(CmdType::DeleteRange);
            if let Some(cf) = cf {
                cmd.mut_delete_range().set_cf(cf.to_owned());
            }
            cmd.mut_delete_range().set_start_key(start_key.to_vec());
            cmd.mut_delete_range().set_end_key(end_key.to_vec());
            self.req.mut_requests().push(cmd);
            self
        }

        fn ingest_sst(mut self, meta: &SstMeta) -> EntryBuilder {
            let mut cmd = Request::default();
            cmd.set_cmd_type(CmdType::IngestSst);
            cmd.mut_ingest_sst().set_sst(meta.clone());
            self.req.mut_requests().push(cmd);
            self
        }

        fn split(mut self, splits: BatchSplitRequest) -> EntryBuilder {
            let mut req = AdminRequest::default();
            req.set_cmd_type(AdminCmdType::BatchSplit);
            req.set_splits(splits);
            self.req.set_admin_request(req);
            self
        }

        fn build(mut self) -> Entry {
            self.entry.set_data(self.req.write_to_bytes().unwrap());
            self.entry
        }
    }

    #[derive(Clone, Default)]
    struct ApplyObserver {
        pre_admin_count: Arc<AtomicUsize>,
        pre_query_count: Arc<AtomicUsize>,
        post_admin_count: Arc<AtomicUsize>,
        post_query_count: Arc<AtomicUsize>,
        cmd_batches: RefCell<Vec<CmdBatch>>,
        cmd_sink: Option<Arc<Mutex<Sender<CmdBatch>>>>,
    }

    impl Coprocessor for ApplyObserver {}

    impl QueryObserver for ApplyObserver {
        fn pre_apply_query(&self, _: &mut ObserverContext<'_>, _: &[Request]) {
            self.pre_query_count.fetch_add(1, Ordering::SeqCst);
        }

        fn post_apply_query(&self, _: &mut ObserverContext<'_>, _: &mut Vec<Response>) {
            self.post_query_count.fetch_add(1, Ordering::SeqCst);
        }
    }

    impl CmdObserver for ApplyObserver {
        fn on_prepare_for_apply(&self, observe_id: ObserveID, region_id: u64) {
            self.cmd_batches
                .borrow_mut()
                .push(CmdBatch::new(observe_id, region_id));
        }

        fn on_apply_cmd(&self, observe_id: ObserveID, region_id: u64, cmd: Cmd) {
            self.cmd_batches
                .borrow_mut()
                .last_mut()
                .expect("should exist some cmd batch")
                .push(observe_id, region_id, cmd);
        }

        fn on_flush_apply(&self) {
            if !self.cmd_batches.borrow().is_empty() {
                let batches = self.cmd_batches.replace(Vec::default());
                for b in batches {
                    if let Some(sink) = self.cmd_sink.as_ref() {
                        sink.lock().unwrap().send(b).unwrap();
                    }
                }
            }
        }
    }

    #[test]
    fn test_handle_raft_committed_entries() {
        let (_path, engine) = create_tmp_engine("test-delegate");
        let (import_dir, importer) = create_tmp_importer("test-delegate");
        let obs = ApplyObserver::default();
        let mut host = CoprocessorHost::<RocksEngine>::default();
        host.registry
            .register_query_observer(1, BoxQueryObserver::new(obs.clone()));

        let (tx, rx) = mpsc::channel();
        let (region_scheduler, _) = dummy_scheduler();
        let sender = Notifier::Sender(tx);
        let cfg = Arc::new(VersionTrack::new(Config::default()));
        let (router, mut system) = create_apply_batch_system(&cfg.value());
        let builder = super::Builder::<RocksWriteBatch> {
            tag: "test-store".to_owned(),
            cfg,
            sender,
            region_scheduler,
            _phantom: PhantomData,
            coprocessor_host: host,
            importer: importer.clone(),
            engine: engine.clone(),
            router: router.clone(),
        };
        system.spawn("test-handle-raft".to_owned(), builder);

        let mut reg = Registration::default();
        reg.id = 3;
        reg.region.set_id(1);
        reg.region.mut_peers().push(new_peer(2, 3));
        reg.region.set_end_key(b"k5".to_vec());
        reg.region.mut_region_epoch().set_conf_ver(1);
        reg.region.mut_region_epoch().set_version(3);
        router.schedule_task(1, Msg::Registration(reg));

        let (capture_tx, capture_rx) = mpsc::channel();
        let put_entry = EntryBuilder::new(1, 1)
            .put(b"k1", b"v1")
            .put(b"k2", b"v1")
            .put(b"k3", b"v1")
            .epoch(1, 3)
            .capture_resp(&router, 3, 1, capture_tx.clone())
            .build();
        router.schedule_task(1, Msg::apply(Apply::new(1, 1, vec![put_entry], 0, 1, 1)));
        let resp = capture_rx.recv_timeout(Duration::from_secs(3)).unwrap();
        assert!(!resp.get_header().has_error(), "{:?}", resp);
        assert_eq!(resp.get_responses().len(), 3);
        let dk_k1 = keys::data_key(b"k1");
        let dk_k2 = keys::data_key(b"k2");
        let dk_k3 = keys::data_key(b"k3");
        assert_eq!(engine.get_value(&dk_k1).unwrap().unwrap(), b"v1");
        assert_eq!(engine.get_value(&dk_k2).unwrap().unwrap(), b"v1");
        assert_eq!(engine.get_value(&dk_k3).unwrap().unwrap(), b"v1");
        validate(&router, 1, |delegate| {
            assert_eq!(delegate.applied_index_term, 1);
            assert_eq!(delegate.apply_state.get_applied_index(), 1);
        });
        fetch_apply_res(&rx);

        let put_entry = EntryBuilder::new(2, 2)
            .put_cf(CF_LOCK, b"k1", b"v1")
            .epoch(1, 3)
            .build();
        router.schedule_task(1, Msg::apply(Apply::new(1, 2, vec![put_entry], 1, 2, 2)));
        let apply_res = fetch_apply_res(&rx);
        assert_eq!(apply_res.region_id, 1);
        assert_eq!(apply_res.apply_state.get_applied_index(), 2);
        assert_eq!(apply_res.applied_index_term, 2);
        assert!(apply_res.exec_res.is_empty());
        assert!(apply_res.metrics.written_bytes >= 5);
        assert_eq!(apply_res.metrics.written_keys, 2);
        assert_eq!(apply_res.metrics.size_diff_hint, 5);
        assert_eq!(apply_res.metrics.lock_cf_written_bytes, 5);
        assert_eq!(
            engine.get_value_cf(CF_LOCK, &dk_k1).unwrap().unwrap(),
            b"v1"
        );

        let put_entry = EntryBuilder::new(3, 2)
            .put(b"k2", b"v2")
            .epoch(1, 1)
            .capture_resp(&router, 3, 1, capture_tx.clone())
            .build();
        router.schedule_task(1, Msg::apply(Apply::new(1, 2, vec![put_entry], 2, 2, 3)));
        let resp = capture_rx.recv_timeout(Duration::from_secs(3)).unwrap();
        assert!(resp.get_header().get_error().has_epoch_not_match());
        let apply_res = fetch_apply_res(&rx);
        assert_eq!(apply_res.applied_index_term, 2);
        assert_eq!(apply_res.apply_state.get_applied_index(), 3);

        let put_entry = EntryBuilder::new(4, 2)
            .put(b"k3", b"v3")
            .put(b"k5", b"v5")
            .epoch(1, 3)
            .capture_resp(&router, 3, 1, capture_tx.clone())
            .build();
        router.schedule_task(1, Msg::apply(Apply::new(1, 2, vec![put_entry], 3, 2, 4)));
        let resp = capture_rx.recv_timeout(Duration::from_secs(3)).unwrap();
        assert!(resp.get_header().get_error().has_key_not_in_region());
        let apply_res = fetch_apply_res(&rx);
        assert_eq!(apply_res.applied_index_term, 2);
        assert_eq!(apply_res.apply_state.get_applied_index(), 4);
        // a writebatch should be atomic.
        assert_eq!(engine.get_value(&dk_k3).unwrap().unwrap(), b"v1");

        EntryBuilder::new(5, 2)
            .capture_resp(&router, 3, 1, capture_tx.clone())
            .build();
        let put_entry = EntryBuilder::new(5, 3)
            .delete(b"k1")
            .delete_cf(CF_LOCK, b"k1")
            .delete_cf(CF_WRITE, b"k1")
            .epoch(1, 3)
            .capture_resp(&router, 3, 1, capture_tx.clone())
            .build();
        router.schedule_task(1, Msg::apply(Apply::new(1, 3, vec![put_entry], 4, 3, 5)));
        let resp = capture_rx.recv_timeout(Duration::from_secs(3)).unwrap();
        // stale command should be cleared.
        assert!(resp.get_header().get_error().has_stale_command());
        let resp = capture_rx.recv_timeout(Duration::from_secs(3)).unwrap();
        assert!(!resp.get_header().has_error(), "{:?}", resp);
        assert!(engine.get_value(&dk_k1).unwrap().is_none());
        let apply_res = fetch_apply_res(&rx);
        assert_eq!(apply_res.metrics.lock_cf_written_bytes, 3);
        assert_eq!(apply_res.metrics.delete_keys_hint, 2);
        assert_eq!(apply_res.metrics.size_diff_hint, -9);

        let delete_entry = EntryBuilder::new(6, 3)
            .delete(b"k5")
            .epoch(1, 3)
            .capture_resp(&router, 3, 1, capture_tx.clone())
            .build();
        router.schedule_task(1, Msg::apply(Apply::new(1, 3, vec![delete_entry], 5, 3, 6)));
        let resp = capture_rx.recv_timeout(Duration::from_secs(3)).unwrap();
        assert!(resp.get_header().get_error().has_key_not_in_region());
        fetch_apply_res(&rx);

        let delete_range_entry = EntryBuilder::new(7, 3)
            .delete_range(b"", b"")
            .epoch(1, 3)
            .capture_resp(&router, 3, 1, capture_tx.clone())
            .build();
        router.schedule_task(
            1,
            Msg::apply(Apply::new(1, 3, vec![delete_range_entry], 6, 3, 7)),
        );
        let resp = capture_rx.recv_timeout(Duration::from_secs(3)).unwrap();
        assert!(resp.get_header().get_error().has_key_not_in_region());
        assert_eq!(engine.get_value(&dk_k3).unwrap().unwrap(), b"v1");
        fetch_apply_res(&rx);

        let delete_range_entry = EntryBuilder::new(8, 3)
            .delete_range_cf(CF_DEFAULT, b"", b"k5")
            .delete_range_cf(CF_LOCK, b"", b"k5")
            .delete_range_cf(CF_WRITE, b"", b"k5")
            .epoch(1, 3)
            .capture_resp(&router, 3, 1, capture_tx.clone())
            .build();
        router.schedule_task(
            1,
            Msg::apply(Apply::new(1, 3, vec![delete_range_entry], 7, 3, 8)),
        );
        let resp = capture_rx.recv_timeout(Duration::from_secs(3)).unwrap();
        assert!(!resp.get_header().has_error(), "{:?}", resp);
        assert!(engine.get_value(&dk_k1).unwrap().is_none());
        assert!(engine.get_value(&dk_k2).unwrap().is_none());
        assert!(engine.get_value(&dk_k3).unwrap().is_none());
        fetch_apply_res(&rx);

        // UploadSST
        let sst_path = import_dir.path().join("test.sst");
        let mut sst_epoch = RegionEpoch::default();
        sst_epoch.set_conf_ver(1);
        sst_epoch.set_version(3);
        let sst_range = (0, 100);
        let (mut meta1, data1) = gen_sst_file(&sst_path, sst_range);
        meta1.set_region_id(1);
        meta1.set_region_epoch(sst_epoch);
        let mut file1 = importer.create(&meta1).unwrap();
        file1.append(&data1).unwrap();
        file1.finish().unwrap();
        let (mut meta2, data2) = gen_sst_file(&sst_path, sst_range);
        meta2.set_region_id(1);
        meta2.mut_region_epoch().set_conf_ver(1);
        meta2.mut_region_epoch().set_version(1234);
        let mut file2 = importer.create(&meta2).unwrap();
        file2.append(&data2).unwrap();
        file2.finish().unwrap();

        // IngestSst
        let put_ok = EntryBuilder::new(9, 3)
            .capture_resp(&router, 3, 1, capture_tx.clone())
            .put(&[sst_range.0], &[sst_range.1])
            .epoch(0, 3)
            .build();
        // Add a put above to test flush before ingestion.
        let capture_tx_clone = capture_tx.clone();
        let ingest_ok = EntryBuilder::new(10, 3)
            .capture_resp_with_cb(
                &router,
                3,
                1,
                Callback::Write(Box::new(move |resp: WriteResponse| {
                    // Sleep until yield timeout.
                    thread::sleep(Duration::from_millis(500));
                    capture_tx_clone.send(resp.response).unwrap();
                })),
            )
            .ingest_sst(&meta1)
            .epoch(0, 3)
            .build();
        let ingest_epoch_not_match = EntryBuilder::new(11, 3)
            .capture_resp(&router, 3, 1, capture_tx.clone())
            .ingest_sst(&meta2)
            .epoch(0, 3)
            .build();
        let entries = vec![put_ok, ingest_ok, ingest_epoch_not_match];
        router.schedule_task(1, Msg::apply(Apply::new(1, 3, entries, 8, 3, 11)));
        let resp = capture_rx.recv_timeout(Duration::from_secs(3)).unwrap();
        assert!(!resp.get_header().has_error(), "{:?}", resp);
        let resp = capture_rx.recv_timeout(Duration::from_secs(3)).unwrap();
        assert!(!resp.get_header().has_error(), "{:?}", resp);
        check_db_range(&engine, sst_range);
        let resp = capture_rx.recv_timeout(Duration::from_secs(3)).unwrap();
        assert!(resp.get_header().has_error());
        let apply_res = fetch_apply_res(&rx);
        assert_eq!(apply_res.applied_index_term, 3);
        assert_eq!(apply_res.apply_state.get_applied_index(), 10);
        // The region will yield after timeout.
        let apply_res = fetch_apply_res(&rx);
        assert_eq!(apply_res.applied_index_term, 3);
        assert_eq!(apply_res.apply_state.get_applied_index(), 11);

        let mut entries = vec![];
        for i in 0..WRITE_BATCH_MAX_KEYS {
            let put_entry = EntryBuilder::new(i as u64 + 12, 3)
                .put(b"k", b"v")
                .epoch(1, 3)
                .capture_resp(&router, 3, 1, capture_tx.clone())
                .build();
            entries.push(put_entry);
        }
        router.schedule_task(
            1,
            Msg::apply(Apply::new(
                1,
                3,
                entries,
                11,
                3,
                WRITE_BATCH_MAX_KEYS as u64 + 11,
            )),
        );
        for _ in 0..WRITE_BATCH_MAX_KEYS {
            capture_rx.recv_timeout(Duration::from_secs(3)).unwrap();
        }
        let index = WRITE_BATCH_MAX_KEYS + 11;
        let apply_res = fetch_apply_res(&rx);
        assert_eq!(apply_res.apply_state.get_applied_index(), index as u64);
        assert_eq!(obs.pre_query_count.load(Ordering::SeqCst), index);
        assert_eq!(obs.post_query_count.load(Ordering::SeqCst), index);

        system.shutdown();
    }

    #[test]
    fn test_cmd_observer() {
        let (_path, engine) = create_tmp_engine("test-delegate");
        let (_import_dir, importer) = create_tmp_importer("test-delegate");
        let mut host = CoprocessorHost::<RocksEngine>::default();
        let mut obs = ApplyObserver::default();
        let (sink, cmdbatch_rx) = mpsc::channel();
        obs.cmd_sink = Some(Arc::new(Mutex::new(sink)));
        host.registry
            .register_cmd_observer(1, BoxCmdObserver::new(obs));

        let (tx, rx) = mpsc::channel();
        let (region_scheduler, _) = dummy_scheduler();
        let sender = Notifier::Sender(tx);
        let cfg = Config::default();
        let (router, mut system) = create_apply_batch_system(&cfg);
        let _phantom = engine.write_batch();
        let builder = super::Builder::<RocksWriteBatch> {
            tag: "test-store".to_owned(),
            cfg: Arc::new(VersionTrack::new(cfg)),
            sender,
            region_scheduler,
            coprocessor_host: host,
            importer,
            engine,
            _phantom: PhantomData,
            router: router.clone(),
        };
        system.spawn("test-handle-raft".to_owned(), builder);

        let mut reg = Registration::default();
        reg.id = 3;
        reg.region.set_id(1);
        reg.region.mut_peers().push(new_peer(2, 3));
        reg.region.set_end_key(b"k5".to_vec());
        reg.region.mut_region_epoch().set_conf_ver(1);
        reg.region.mut_region_epoch().set_version(3);
        let region_epoch = reg.region.get_region_epoch().clone();
        router.schedule_task(1, Msg::Registration(reg));

        let put_entry = EntryBuilder::new(1, 1)
            .put(b"k1", b"v1")
            .put(b"k2", b"v1")
            .put(b"k3", b"v1")
            .epoch(1, 3)
            .build();
        router.schedule_task(1, Msg::apply(Apply::new(1, 1, vec![put_entry], 0, 1, 1)));
        fetch_apply_res(&rx);
        // It must receive nothing because no region registered.
        cmdbatch_rx
            .recv_timeout(Duration::from_millis(100))
            .unwrap_err();
        let (block_tx, block_rx) = mpsc::channel::<()>();
        router.schedule_task(
            1,
            Msg::Validate(
                1,
                Box::new(move |_| {
                    // Block the apply worker
                    block_rx.recv().unwrap();
                }),
            ),
        );
        let put_entry = EntryBuilder::new(2, 2)
            .put(b"k0", b"v0")
            .epoch(1, 3)
            .build();
        router.schedule_task(1, Msg::apply(Apply::new(1, 2, vec![put_entry], 1, 2, 2)));
        // Register cmd observer to region 1.
        let enabled = Arc::new(AtomicBool::new(true));
        let observe_id = ObserveID::new();
        router.schedule_task(
            1,
            Msg::Change {
                region_epoch: region_epoch.clone(),
                cmd: ChangeCmd::RegisterObserver {
                    observe_id,
                    region_id: 1,
                    enabled: enabled.clone(),
                },
                cb: Callback::Read(Box::new(|resp: ReadResponse<RocksSnapshot>| {
                    assert!(!resp.response.get_header().has_error());
                    assert!(resp.snapshot.is_some());
                    let snap = resp.snapshot.unwrap();
                    assert_eq!(snap.get_value(b"k0").unwrap().unwrap(), b"v0");
                })),
            },
        );
        // Unblock the apply worker
        block_tx.send(()).unwrap();
        fetch_apply_res(&rx);
        let (capture_tx, capture_rx) = mpsc::channel();
        let put_entry = EntryBuilder::new(3, 2)
            .put_cf(CF_LOCK, b"k1", b"v1")
            .epoch(1, 3)
            .capture_resp(&router, 3, 1, capture_tx)
            .build();
        router.schedule_task(1, Msg::apply(Apply::new(1, 2, vec![put_entry], 2, 2, 3)));
        fetch_apply_res(&rx);
        let resp = capture_rx.recv_timeout(Duration::from_secs(3)).unwrap();
        assert!(!resp.get_header().has_error(), "{:?}", resp);
        assert_eq!(resp.get_responses().len(), 1);
        let cmd_batch = cmdbatch_rx.recv_timeout(Duration::from_secs(3)).unwrap();
        assert_eq!(resp, cmd_batch.into_iter(1).next().unwrap().response);

        let put_entry1 = EntryBuilder::new(4, 2)
            .put(b"k2", b"v2")
            .epoch(1, 3)
            .build();
        let put_entry2 = EntryBuilder::new(5, 2)
            .put(b"k2", b"v2")
            .epoch(1, 3)
            .build();
        router.schedule_task(
            1,
            Msg::apply(Apply::new(1, 2, vec![put_entry1, put_entry2], 3, 2, 5)),
        );
        let cmd_batch = cmdbatch_rx.recv_timeout(Duration::from_secs(3)).unwrap();
        assert_eq!(2, cmd_batch.len());

        // Stop observer regoin 1.
        enabled.store(false, Ordering::SeqCst);
        let put_entry = EntryBuilder::new(6, 2)
            .put(b"k2", b"v2")
            .epoch(1, 3)
            .build();
        router.schedule_task(1, Msg::apply(Apply::new(1, 2, vec![put_entry], 5, 2, 6)));
        // Must not receive new cmd.
        cmdbatch_rx
            .recv_timeout(Duration::from_millis(100))
            .unwrap_err();

        // Must response a RegionNotFound error.
        router.schedule_task(
            2,
            Msg::Change {
                region_epoch,
                cmd: ChangeCmd::RegisterObserver {
                    observe_id,
                    region_id: 2,
                    enabled,
                },
                cb: Callback::Read(Box::new(|resp: ReadResponse<_>| {
                    assert!(resp
                        .response
                        .get_header()
                        .get_error()
                        .has_region_not_found());
                    assert!(resp.snapshot.is_none());
                })),
            },
        );

        system.shutdown();
    }

    #[test]
    fn test_check_sst_for_ingestion() {
        let mut sst = SstMeta::default();
        let mut region = Region::default();

        // Check uuid and cf name
        assert!(check_sst_for_ingestion(&sst, &region).is_err());
        sst.set_uuid(Uuid::new_v4().as_bytes().to_vec());
        sst.set_cf_name(CF_DEFAULT.to_owned());
        check_sst_for_ingestion(&sst, &region).unwrap();
        sst.set_cf_name("test".to_owned());
        assert!(check_sst_for_ingestion(&sst, &region).is_err());
        sst.set_cf_name(CF_WRITE.to_owned());
        check_sst_for_ingestion(&sst, &region).unwrap();

        // Check region id
        region.set_id(1);
        sst.set_region_id(2);
        assert!(check_sst_for_ingestion(&sst, &region).is_err());
        sst.set_region_id(1);
        check_sst_for_ingestion(&sst, &region).unwrap();

        // Check region epoch
        region.mut_region_epoch().set_conf_ver(1);
        assert!(check_sst_for_ingestion(&sst, &region).is_err());
        sst.mut_region_epoch().set_conf_ver(1);
        check_sst_for_ingestion(&sst, &region).unwrap();
        region.mut_region_epoch().set_version(1);
        assert!(check_sst_for_ingestion(&sst, &region).is_err());
        sst.mut_region_epoch().set_version(1);
        check_sst_for_ingestion(&sst, &region).unwrap();

        // Check region range
        region.set_start_key(vec![2]);
        region.set_end_key(vec![8]);
        sst.mut_range().set_start(vec![1]);
        sst.mut_range().set_end(vec![8]);
        assert!(check_sst_for_ingestion(&sst, &region).is_err());
        sst.mut_range().set_start(vec![2]);
        assert!(check_sst_for_ingestion(&sst, &region).is_err());
        sst.mut_range().set_end(vec![7]);
        check_sst_for_ingestion(&sst, &region).unwrap();
    }

    fn new_split_req(key: &[u8], id: u64, children: Vec<u64>) -> SplitRequest {
        let mut req = SplitRequest::default();
        req.set_split_key(key.to_vec());
        req.set_new_region_id(id);
        req.set_new_peer_ids(children);
        req
    }

    struct SplitResultChecker<'a> {
        engine: RocksEngine,
        origin_peers: &'a [metapb::Peer],
        epoch: Rc<RefCell<RegionEpoch>>,
    }

    impl<'a> SplitResultChecker<'a> {
        fn check(&self, start: &[u8], end: &[u8], id: u64, children: &[u64], check_initial: bool) {
            let key = keys::region_state_key(id);
            let state: RegionLocalState = self.engine.get_msg_cf(CF_RAFT, &key).unwrap().unwrap();
            assert_eq!(state.get_state(), PeerState::Normal);
            assert_eq!(state.get_region().get_id(), id);
            assert_eq!(state.get_region().get_start_key(), start);
            assert_eq!(state.get_region().get_end_key(), end);
            let expect_peers: Vec<_> = self
                .origin_peers
                .iter()
                .zip(children)
                .map(|(p, new_id)| {
                    let mut new_peer = metapb::Peer::clone(p);
                    new_peer.set_id(*new_id);
                    new_peer
                })
                .collect();
            assert_eq!(state.get_region().get_peers(), expect_peers.as_slice());
            assert!(!state.has_merge_state(), "{:?}", state);
            let epoch = self.epoch.borrow();
            assert_eq!(*state.get_region().get_region_epoch(), *epoch);
            if !check_initial {
                return;
            }
            let key = keys::apply_state_key(id);
            let initial_state: RaftApplyState =
                self.engine.get_msg_cf(CF_RAFT, &key).unwrap().unwrap();
            assert_eq!(initial_state.get_applied_index(), RAFT_INIT_LOG_INDEX);
            assert_eq!(
                initial_state.get_truncated_state().get_index(),
                RAFT_INIT_LOG_INDEX
            );
            assert_eq!(
                initial_state.get_truncated_state().get_term(),
                RAFT_INIT_LOG_INDEX
            );
        }
    }

    fn error_msg(resp: &RaftCmdResponse) -> &str {
        resp.get_header().get_error().get_message()
    }

    #[test]
    fn test_split() {
        let (_path, engine) = create_tmp_engine("test-delegate");
        let (_import_dir, importer) = create_tmp_importer("test-delegate");
        let mut reg = Registration::default();
        reg.id = 3;
        reg.term = 1;
        reg.region.set_id(1);
        reg.region.set_end_key(b"k5".to_vec());
        reg.region.mut_region_epoch().set_version(3);
        let region_epoch = reg.region.get_region_epoch().clone();
        let peers = vec![new_peer(2, 3), new_peer(4, 5), new_learner_peer(6, 7)];
        reg.region.set_peers(peers.clone().into());
        let (tx, _rx) = mpsc::channel();
        let sender = Notifier::Sender(tx);
        let mut host = CoprocessorHost::<RocksEngine>::default();
        let mut obs = ApplyObserver::default();
        let (sink, cmdbatch_rx) = mpsc::channel();
        obs.cmd_sink = Some(Arc::new(Mutex::new(sink)));
        host.registry
            .register_cmd_observer(1, BoxCmdObserver::new(obs));
        let (region_scheduler, _) = dummy_scheduler();
        let cfg = Arc::new(VersionTrack::new(Config::default()));
        let (router, mut system) = create_apply_batch_system(&cfg.value());
        let builder = super::Builder::<RocksWriteBatch> {
            tag: "test-store".to_owned(),
            cfg,
            sender,
            importer,
            region_scheduler,
            _phantom: PhantomData,
            coprocessor_host: host,
            engine: engine.clone(),
            router: router.clone(),
        };
        system.spawn("test-split".to_owned(), builder);

        router.schedule_task(1, Msg::Registration(reg.clone()));
        let enabled = Arc::new(AtomicBool::new(true));
        let observe_id = ObserveID::new();
        router.schedule_task(
            1,
            Msg::Change {
                region_epoch: region_epoch.clone(),
                cmd: ChangeCmd::RegisterObserver {
                    observe_id,
                    region_id: 1,
                    enabled: enabled.clone(),
                },
                cb: Callback::Read(Box::new(|resp: ReadResponse<_>| {
                    assert!(!resp.response.get_header().has_error(), "{:?}", resp);
                    assert!(resp.snapshot.is_some());
                })),
            },
        );

        let mut index_id = 1;
        let (capture_tx, capture_rx) = mpsc::channel();
        let epoch = Rc::new(RefCell::new(reg.region.get_region_epoch().to_owned()));
        let epoch_ = epoch.clone();
        let mut exec_split = |router: &ApplyRouter, reqs| {
            let epoch = epoch_.borrow();
            let split = EntryBuilder::new(index_id, 1)
                .split(reqs)
                .epoch(epoch.get_conf_ver(), epoch.get_version())
                .capture_resp(router, 3, 1, capture_tx.clone())
                .build();
            router.schedule_task(
                1,
                Msg::apply(Apply::new(1, 1, vec![split], index_id - 1, 1, index_id)),
            );
            index_id += 1;
            capture_rx.recv_timeout(Duration::from_secs(3)).unwrap()
        };

        let mut splits = BatchSplitRequest::default();
        splits.set_right_derive(true);
        splits.mut_requests().push(new_split_req(b"k1", 8, vec![]));
        let resp = exec_split(&router, splits.clone());
        // 3 followers are required.
        assert!(error_msg(&resp).contains("id count"), "{:?}", resp);
        cmdbatch_rx.recv_timeout(Duration::from_secs(3)).unwrap();

        splits.mut_requests().clear();
        let resp = exec_split(&router, splits.clone());
        // Empty requests should be rejected.
        assert!(error_msg(&resp).contains("missing"), "{:?}", resp);

        splits
            .mut_requests()
            .push(new_split_req(b"k6", 8, vec![9, 10, 11]));
        let resp = exec_split(&router, splits.clone());
        // Out of range keys should be rejected.
        assert!(
            resp.get_header().get_error().has_key_not_in_region(),
            "{:?}",
            resp
        );

        splits
            .mut_requests()
            .push(new_split_req(b"", 8, vec![9, 10, 11]));
        let resp = exec_split(&router, splits.clone());
        // Empty key should be rejected.
        assert!(error_msg(&resp).contains("missing"), "{:?}", resp);

        splits.mut_requests().clear();
        splits
            .mut_requests()
            .push(new_split_req(b"k2", 8, vec![9, 10, 11]));
        splits
            .mut_requests()
            .push(new_split_req(b"k1", 8, vec![9, 10, 11]));
        let resp = exec_split(&router, splits.clone());
        // keys should be in ascend order.
        assert!(error_msg(&resp).contains("invalid"), "{:?}", resp);

        splits.mut_requests().clear();
        splits
            .mut_requests()
            .push(new_split_req(b"k1", 8, vec![9, 10, 11]));
        splits
            .mut_requests()
            .push(new_split_req(b"k2", 8, vec![9, 10]));
        let resp = exec_split(&router, splits.clone());
        // All requests should be checked.
        assert!(error_msg(&resp).contains("id count"), "{:?}", resp);
        let checker = SplitResultChecker {
            engine,
            origin_peers: &peers,
            epoch: epoch.clone(),
        };

        splits.mut_requests().clear();
        splits
            .mut_requests()
            .push(new_split_req(b"k1", 8, vec![9, 10, 11]));
        let resp = exec_split(&router, splits.clone());
        // Split should succeed.
        assert!(!resp.get_header().has_error(), "{:?}", resp);
        let mut new_version = epoch.borrow().get_version() + 1;
        epoch.borrow_mut().set_version(new_version);
        checker.check(b"", b"k1", 8, &[9, 10, 11], true);
        checker.check(b"k1", b"k5", 1, &[3, 5, 7], false);

        splits.mut_requests().clear();
        splits
            .mut_requests()
            .push(new_split_req(b"k4", 12, vec![13, 14, 15]));
        splits.set_right_derive(false);
        let resp = exec_split(&router, splits.clone());
        // Right derive should be respected.
        assert!(!resp.get_header().has_error(), "{:?}", resp);
        new_version = epoch.borrow().get_version() + 1;
        epoch.borrow_mut().set_version(new_version);
        checker.check(b"k4", b"k5", 12, &[13, 14, 15], true);
        checker.check(b"k1", b"k4", 1, &[3, 5, 7], false);

        splits.mut_requests().clear();
        splits
            .mut_requests()
            .push(new_split_req(b"k2", 16, vec![17, 18, 19]));
        splits
            .mut_requests()
            .push(new_split_req(b"k3", 20, vec![21, 22, 23]));
        splits.set_right_derive(true);
        let resp = exec_split(&router, splits.clone());
        // Right derive should be respected.
        assert!(!resp.get_header().has_error(), "{:?}", resp);
        new_version = epoch.borrow().get_version() + 2;
        epoch.borrow_mut().set_version(new_version);
        checker.check(b"k1", b"k2", 16, &[17, 18, 19], true);
        checker.check(b"k2", b"k3", 20, &[21, 22, 23], true);
        checker.check(b"k3", b"k4", 1, &[3, 5, 7], false);

        splits.mut_requests().clear();
        splits
            .mut_requests()
            .push(new_split_req(b"k31", 24, vec![25, 26, 27]));
        splits
            .mut_requests()
            .push(new_split_req(b"k32", 28, vec![29, 30, 31]));
        splits.set_right_derive(false);
        let resp = exec_split(&router, splits);
        // Right derive should be respected.
        assert!(!resp.get_header().has_error(), "{:?}", resp);
        new_version = epoch.borrow().get_version() + 2;
        epoch.borrow_mut().set_version(new_version);
        checker.check(b"k3", b"k31", 1, &[3, 5, 7], false);
        checker.check(b"k31", b"k32", 24, &[25, 26, 27], true);
        checker.check(b"k32", b"k4", 28, &[29, 30, 31], true);

        let (tx, rx) = mpsc::channel();
        enabled.store(false, Ordering::SeqCst);
        router.schedule_task(
            1,
            Msg::Change {
                region_epoch,
                cmd: ChangeCmd::RegisterObserver {
                    observe_id,
                    region_id: 1,
                    enabled: Arc::new(AtomicBool::new(true)),
                },
                cb: Callback::Read(Box::new(move |resp: ReadResponse<_>| {
                    assert!(
                        resp.response.get_header().get_error().has_epoch_not_match(),
                        "{:?}",
                        resp
                    );
                    assert!(resp.snapshot.is_none());
                    tx.send(()).unwrap();
                })),
            },
        );
        rx.recv_timeout(Duration::from_millis(500)).unwrap();

        system.shutdown();
    }

    #[test]
    fn pending_cmd_leak() {
        let res = panic_hook::recover_safe(|| {
            let _cmd = PendingCmd::<RocksSnapshot>::new(1, 1, Callback::None);
        });
        res.unwrap_err();
    }

    #[test]
    fn pending_cmd_leak_dtor_not_abort() {
        let res = panic_hook::recover_safe(|| {
            let _cmd = PendingCmd::<RocksSnapshot>::new(1, 1, Callback::None);
            panic!("Don't abort");
            // It would abort and fail if there was a double-panic in PendingCmd dtor.
        });
        res.unwrap_err();
    }
}<|MERGE_RESOLUTION|>--- conflicted
+++ resolved
@@ -2519,11 +2519,7 @@
         Msg::Registration(Registration::new(peer))
     }
 
-<<<<<<< HEAD
-    pub fn destroy(region_id: u64, async_remove: bool, merge_from_snapshot: bool) -> Msg {
-=======
-    pub fn destroy(region_id: u64, async_remove: bool) -> Msg<E> {
->>>>>>> 58ca498f
+    pub fn destroy(region_id: u64, async_remove: bool, merge_from_snapshot: bool) -> Msg<E> {
         Msg::Destroy(Destroy {
             region_id,
             async_remove,
