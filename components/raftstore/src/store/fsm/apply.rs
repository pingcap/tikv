--- conflicted
+++ resolved
@@ -32,7 +32,6 @@
     MergeState, PeerState, RaftApplyState, RaftTruncatedState, RegionLocalState,
 };
 use raft::eraftpb::{ConfChange, ConfChangeType, Entry, EntryType, Snapshot as RaftSnapshot};
-use raft_engine::RaftEngine;
 use sst_importer::SSTImporter;
 use tikv_util::collections::{HashMap, HashMapEntry, HashSet};
 use tikv_util::config::{Tracker, VersionTrack};
@@ -762,10 +761,6 @@
 pub struct ApplyDelegate<EK>
 where
     EK: KvEngine,
-<<<<<<< HEAD
-    ER: RaftEngine,
-=======
->>>>>>> 7b1e3886
 {
     /// The ID of the peer.
     id: u64,
@@ -822,10 +817,6 @@
 impl<EK> ApplyDelegate<EK>
 where
     EK: KvEngine,
-<<<<<<< HEAD
-    ER: RaftEngine,
-=======
->>>>>>> 7b1e3886
 {
     fn from_registration(reg: Registration) -> ApplyDelegate<EK> {
         ApplyDelegate {
@@ -860,7 +851,7 @@
     }
 
     /// Handles all the committed_entries, namely, applies the committed entries.
-    fn handle_raft_committed_entries<W: WriteBatch + WriteBatchVecExt<EK>, ER: KvEngine>(
+    fn handle_raft_committed_entries<W: WriteBatch + WriteBatchVecExt<EK>, ER: RaftEngine>(
         &mut self,
         apply_ctx: &mut ApplyContext<EK, ER, W>,
         mut committed_entries_drainer: Drain<Entry>,
@@ -927,7 +918,7 @@
         }
     }
 
-    fn update_metrics<W: WriteBatch + WriteBatchVecExt<EK>, ER: KvEngine>(
+    fn update_metrics<W: WriteBatch + WriteBatchVecExt<EK>, ER: RaftEngine>(
         &mut self,
         apply_ctx: &ApplyContext<EK, ER, W>,
     ) {
@@ -949,7 +940,7 @@
         });
     }
 
-    fn handle_raft_entry_normal<W: WriteBatch + WriteBatchVecExt<EK>, ER: KvEngine>(
+    fn handle_raft_entry_normal<W: WriteBatch + WriteBatchVecExt<EK>, ER: RaftEngine>(
         &mut self,
         apply_ctx: &mut ApplyContext<EK, ER, W>,
         entry: &Entry,
@@ -996,7 +987,7 @@
         ApplyResult::None
     }
 
-    fn handle_raft_entry_conf_change<W: WriteBatch + WriteBatchVecExt<EK>, ER: KvEngine>(
+    fn handle_raft_entry_conf_change<W: WriteBatch + WriteBatchVecExt<EK>, ER: RaftEngine>(
         &mut self,
         apply_ctx: &mut ApplyContext<EK, ER, W>,
         entry: &Entry,
@@ -1072,7 +1063,7 @@
         (None, TxnExtra::default())
     }
 
-    fn process_raft_cmd<W: WriteBatch + WriteBatchVecExt<EK>, ER: KvEngine>(
+    fn process_raft_cmd<W: WriteBatch + WriteBatchVecExt<EK>, ER: RaftEngine>(
         &mut self,
         apply_ctx: &mut ApplyContext<EK, ER, W>,
         index: u64,
@@ -1128,7 +1119,7 @@
     ///   2. it encounters an error that may not occur on all stores, in this case
     /// we should try to apply the entry again or panic. Considering that this
     /// usually due to disk operation fail, which is rare, so just panic is ok.
-    fn apply_raft_cmd<W: WriteBatch + WriteBatchVecExt<EK>, ER: KvEngine>(
+    fn apply_raft_cmd<W: WriteBatch + WriteBatchVecExt<EK>, ER: RaftEngine>(
         &mut self,
         ctx: &mut ApplyContext<EK, ER, W>,
         index: u64,
@@ -1209,7 +1200,7 @@
         (resp, exec_result)
     }
 
-    fn destroy<W: WriteBatch + WriteBatchVecExt<EK>, ER: KvEngine>(
+    fn destroy<W: WriteBatch + WriteBatchVecExt<EK>, ER: RaftEngine>(
         &mut self,
         apply_ctx: &mut ApplyContext<EK, ER, W>,
     ) {
@@ -1241,13 +1232,9 @@
 impl<EK> ApplyDelegate<EK>
 where
     EK: KvEngine,
-<<<<<<< HEAD
-    ER: RaftEngine,
-=======
->>>>>>> 7b1e3886
 {
     // Only errors that will also occur on all other stores should be returned.
-    fn exec_raft_cmd<W: WriteBatch + WriteBatchVecExt<EK>, ER: KvEngine>(
+    fn exec_raft_cmd<W: WriteBatch + WriteBatchVecExt<EK>, ER: RaftEngine>(
         &mut self,
         ctx: &mut ApplyContext<EK, ER, W>,
         req: &RaftCmdRequest,
@@ -1263,7 +1250,7 @@
         }
     }
 
-    fn exec_admin_cmd<W: WriteBatch + WriteBatchVecExt<EK>, ER: KvEngine>(
+    fn exec_admin_cmd<W: WriteBatch + WriteBatchVecExt<EK>, ER: RaftEngine>(
         &mut self,
         ctx: &mut ApplyContext<EK, ER, W>,
         req: &RaftCmdRequest,
@@ -1306,7 +1293,7 @@
         Ok((resp, exec_result))
     }
 
-    fn exec_write_cmd<W: WriteBatch + WriteBatchVecExt<EK>, ER: KvEngine>(
+    fn exec_write_cmd<W: WriteBatch + WriteBatchVecExt<EK>, ER: RaftEngine>(
         &mut self,
         ctx: &mut ApplyContext<EK, ER, W>,
         req: &RaftCmdRequest,
@@ -1382,10 +1369,6 @@
 impl<EK> ApplyDelegate<EK>
 where
     EK: KvEngine,
-<<<<<<< HEAD
-    ER: RaftEngine,
-=======
->>>>>>> 7b1e3886
 {
     fn handle_put<W: WriteBatch>(&mut self, wb: &mut W, req: &Request) -> Result<Response> {
         let (key, value) = (req.get_put().get_key(), req.get_put().get_value());
@@ -1580,12 +1563,8 @@
 impl<EK> ApplyDelegate<EK>
 where
     EK: KvEngine,
-<<<<<<< HEAD
-    ER: RaftEngine,
-=======
->>>>>>> 7b1e3886
 {
-    fn exec_change_peer<W: WriteBatch + WriteBatchVecExt<EK>, ER: KvEngine>(
+    fn exec_change_peer<W: WriteBatch + WriteBatchVecExt<EK>, ER: RaftEngine>(
         &mut self,
         ctx: &mut ApplyContext<EK, ER, W>,
         request: &AdminRequest,
@@ -1784,7 +1763,7 @@
         ))
     }
 
-    fn exec_split<W: WriteBatch + WriteBatchVecExt<EK>, ER: KvEngine>(
+    fn exec_split<W: WriteBatch + WriteBatchVecExt<EK>, ER: RaftEngine>(
         &mut self,
         ctx: &mut ApplyContext<EK, ER, W>,
         req: &AdminRequest,
@@ -1806,7 +1785,7 @@
         self.exec_batch_split(ctx, &admin_req)
     }
 
-    fn exec_batch_split<W: WriteBatch + WriteBatchVecExt<EK>, ER: KvEngine>(
+    fn exec_batch_split<W: WriteBatch + WriteBatchVecExt<EK>, ER: RaftEngine>(
         &mut self,
         ctx: &mut ApplyContext<EK, ER, W>,
         req: &AdminRequest,
@@ -2003,7 +1982,7 @@
         ))
     }
 
-    fn exec_prepare_merge<W: WriteBatch + WriteBatchVecExt<EK>, ER: KvEngine>(
+    fn exec_prepare_merge<W: WriteBatch + WriteBatchVecExt<EK>, ER: RaftEngine>(
         &mut self,
         ctx: &mut ApplyContext<EK, ER, W>,
         req: &AdminRequest,
@@ -2074,7 +2053,7 @@
     // 7.   resume `exec_commit_merge` in target apply fsm
     // 8.   `on_ready_commit_merge` in target peer fsm and send `MergeResult` to source peer fsm
     // 9.   `on_merge_result` in source peer fsm (destroy itself)
-    fn exec_commit_merge<W: WriteBatch + WriteBatchVecExt<EK>, ER: KvEngine>(
+    fn exec_commit_merge<W: WriteBatch + WriteBatchVecExt<EK>, ER: RaftEngine>(
         &mut self,
         ctx: &mut ApplyContext<EK, ER, W>,
         req: &AdminRequest,
@@ -2206,7 +2185,7 @@
         ))
     }
 
-    fn exec_rollback_merge<W: WriteBatch + WriteBatchVecExt<EK>, ER: KvEngine>(
+    fn exec_rollback_merge<W: WriteBatch + WriteBatchVecExt<EK>, ER: RaftEngine>(
         &mut self,
         ctx: &mut ApplyContext<EK, ER, W>,
         req: &AdminRequest,
@@ -2248,7 +2227,7 @@
         ))
     }
 
-    fn exec_compact_log<W: WriteBatch + WriteBatchVecExt<EK>, ER: KvEngine>(
+    fn exec_compact_log<W: WriteBatch + WriteBatchVecExt<EK>, ER: RaftEngine>(
         &mut self,
         ctx: &mut ApplyContext<EK, ER, W>,
         req: &AdminRequest,
@@ -2308,7 +2287,7 @@
         ))
     }
 
-    fn exec_compute_hash<W: WriteBatch + WriteBatchVecExt<EK>, ER: KvEngine>(
+    fn exec_compute_hash<W: WriteBatch + WriteBatchVecExt<EK>, ER: RaftEngine>(
         &self,
         ctx: &ApplyContext<EK, ER, W>,
         _: &AdminRequest,
@@ -2328,7 +2307,7 @@
         ))
     }
 
-    fn exec_verify_hash<W: WriteBatch + WriteBatchVecExt<EK>, ER: KvEngine>(
+    fn exec_verify_hash<W: WriteBatch + WriteBatchVecExt<EK>, ER: RaftEngine>(
         &self,
         _: &ApplyContext<EK, ER, W>,
         req: &AdminRequest,
@@ -2755,10 +2734,6 @@
 pub struct ApplyFsm<EK>
 where
     EK: KvEngine,
-<<<<<<< HEAD
-    ER: RaftEngine,
-=======
->>>>>>> 7b1e3886
 {
     delegate: ApplyDelegate<EK>,
     receiver: Receiver<Msg<EK>>,
@@ -2768,12 +2743,8 @@
 impl<EK> ApplyFsm<EK>
 where
     EK: KvEngine,
-<<<<<<< HEAD
-    ER: RaftEngine,
-=======
->>>>>>> 7b1e3886
 {
-    fn from_peer<ER: KvEngine>(
+    fn from_peer<ER: RaftEngine>(
         peer: &Peer<EK, ER>,
     ) -> (LooseBoundedSender<Msg<EK>>, Box<ApplyFsm<EK>>) {
         let reg = Registration::new(peer);
@@ -2808,7 +2779,7 @@
     }
 
     /// Handles apply tasks, and uses the apply delegate to handle the committed entries.
-    fn handle_apply<W: WriteBatch + WriteBatchVecExt<EK>, ER: KvEngine>(
+    fn handle_apply<W: WriteBatch + WriteBatchVecExt<EK>, ER: RaftEngine>(
         &mut self,
         apply_ctx: &mut ApplyContext<EK, ER, W>,
         mut apply: Apply<EK::Snapshot>,
@@ -2888,7 +2859,7 @@
         APPLY_PROPOSAL.observe(propose_num as f64);
     }
 
-    fn destroy<W: WriteBatch + WriteBatchVecExt<EK>, ER: KvEngine>(
+    fn destroy<W: WriteBatch + WriteBatchVecExt<EK>, ER: RaftEngine>(
         &mut self,
         ctx: &mut ApplyContext<EK, ER, W>,
     ) {
@@ -2911,7 +2882,7 @@
     }
 
     /// Handles peer destroy. When a peer is destroyed, the corresponding apply delegate should be removed too.
-    fn handle_destroy<W: WriteBatch + WriteBatchVecExt<EK>, ER: KvEngine>(
+    fn handle_destroy<W: WriteBatch + WriteBatchVecExt<EK>, ER: RaftEngine>(
         &mut self,
         ctx: &mut ApplyContext<EK, ER, W>,
         d: Destroy,
@@ -2937,7 +2908,7 @@
         }
     }
 
-    fn resume_pending<W: WriteBatch + WriteBatchVecExt<EK>, ER: KvEngine>(
+    fn resume_pending<W: WriteBatch + WriteBatchVecExt<EK>, ER: RaftEngine>(
         &mut self,
         ctx: &mut ApplyContext<EK, ER, W>,
     ) {
@@ -2972,7 +2943,7 @@
         }
     }
 
-    fn logs_up_to_date_for_merge<W: WriteBatch + WriteBatchVecExt<EK>, ER: KvEngine>(
+    fn logs_up_to_date_for_merge<W: WriteBatch + WriteBatchVecExt<EK>, ER: RaftEngine>(
         &mut self,
         ctx: &mut ApplyContext<EK, ER, W>,
         catch_up_logs: CatchUpLogs,
@@ -3009,7 +2980,7 @@
     }
 
     #[allow(unused_mut)]
-    fn handle_snapshot<W: WriteBatch + WriteBatchVecExt<EK>, ER: KvEngine>(
+    fn handle_snapshot<W: WriteBatch + WriteBatchVecExt<EK>, ER: RaftEngine>(
         &mut self,
         apply_ctx: &mut ApplyContext<EK, ER, W>,
         snap_task: GenSnapTask,
@@ -3066,7 +3037,7 @@
         );
     }
 
-    fn handle_change<W: WriteBatch + WriteBatchVecExt<EK>, ER: KvEngine>(
+    fn handle_change<W: WriteBatch + WriteBatchVecExt<EK>, ER: RaftEngine>(
         &mut self,
         apply_ctx: &mut ApplyContext<EK, ER, W>,
         cmd: ChangeCmd,
@@ -3145,7 +3116,7 @@
         cb.invoke_read(resp);
     }
 
-    fn handle_tasks<W: WriteBatch + WriteBatchVecExt<EK>, ER: KvEngine>(
+    fn handle_tasks<W: WriteBatch + WriteBatchVecExt<EK>, ER: RaftEngine>(
         &mut self,
         apply_ctx: &mut ApplyContext<EK, ER, W>,
         msgs: &mut Vec<Msg<EK>>,
@@ -3192,10 +3163,6 @@
 impl<EK> Fsm for ApplyFsm<EK>
 where
     EK: KvEngine,
-<<<<<<< HEAD
-    ER: RaftEngine,
-=======
->>>>>>> 7b1e3886
 {
     type Message = Msg<EK>;
 
@@ -3224,10 +3191,6 @@
 impl<EK> Drop for ApplyFsm<EK>
 where
     EK: KvEngine,
-<<<<<<< HEAD
-    ER: RaftEngine,
-=======
->>>>>>> 7b1e3886
 {
     fn drop(&mut self) {
         self.delegate.clear_all_commands_as_stale();
@@ -3420,10 +3383,6 @@
 pub struct ApplyRouter<EK>
 where
     EK: KvEngine,
-<<<<<<< HEAD
-    ER: RaftEngine,
-=======
->>>>>>> 7b1e3886
 {
     pub router: BatchRouter<ApplyFsm<EK>, ControlFsm>,
 }
@@ -3431,10 +3390,6 @@
 impl<EK> Deref for ApplyRouter<EK>
 where
     EK: KvEngine,
-<<<<<<< HEAD
-    ER: RaftEngine,
-=======
->>>>>>> 7b1e3886
 {
     type Target = BatchRouter<ApplyFsm<EK>, ControlFsm>;
 
@@ -3446,10 +3401,6 @@
 impl<EK> DerefMut for ApplyRouter<EK>
 where
     EK: KvEngine,
-<<<<<<< HEAD
-    ER: RaftEngine,
-=======
->>>>>>> 7b1e3886
 {
     fn deref_mut(&mut self) -> &mut BatchRouter<ApplyFsm<EK>, ControlFsm> {
         &mut self.router
@@ -3459,10 +3410,6 @@
 impl<EK> ApplyRouter<EK>
 where
     EK: KvEngine,
-<<<<<<< HEAD
-    ER: RaftEngine,
-=======
->>>>>>> 7b1e3886
 {
     pub fn schedule_task(&self, region_id: u64, msg: Msg<EK>) {
         let reg = match self.try_send(region_id, msg) {
@@ -3539,46 +3486,26 @@
     }
 }
 
-<<<<<<< HEAD
-pub struct ApplyBatchSystem<EK: KvEngine, ER: RaftEngine> {
-    system: BatchSystem<ApplyFsm<EK, ER>, ControlFsm>,
-    _phantom: PhantomData<ER>,
-}
-
-impl<EK: KvEngine, ER: RaftEngine> Deref for ApplyBatchSystem<EK, ER> {
-    type Target = BatchSystem<ApplyFsm<EK, ER>, ControlFsm>;
-=======
 pub struct ApplyBatchSystem<EK: KvEngine> {
     system: BatchSystem<ApplyFsm<EK>, ControlFsm>,
 }
 
 impl<EK: KvEngine> Deref for ApplyBatchSystem<EK> {
     type Target = BatchSystem<ApplyFsm<EK>, ControlFsm>;
->>>>>>> 7b1e3886
 
     fn deref(&self) -> &BatchSystem<ApplyFsm<EK>, ControlFsm> {
         &self.system
     }
 }
 
-<<<<<<< HEAD
-impl<EK: KvEngine, ER: RaftEngine> DerefMut for ApplyBatchSystem<EK, ER> {
-    fn deref_mut(&mut self) -> &mut BatchSystem<ApplyFsm<EK, ER>, ControlFsm> {
-=======
 impl<EK: KvEngine> DerefMut for ApplyBatchSystem<EK> {
     fn deref_mut(&mut self) -> &mut BatchSystem<ApplyFsm<EK>, ControlFsm> {
->>>>>>> 7b1e3886
         &mut self.system
     }
 }
 
-<<<<<<< HEAD
-impl<EK: KvEngine, ER: RaftEngine> ApplyBatchSystem<EK, ER> {
-    pub fn schedule_all<'a>(&self, peers: impl Iterator<Item = &'a Peer<EK, ER>>) {
-=======
 impl<EK: KvEngine> ApplyBatchSystem<EK> {
-    pub fn schedule_all<'a, ER: KvEngine>(&self, peers: impl Iterator<Item = &'a Peer<EK, ER>>) {
->>>>>>> 7b1e3886
+    pub fn schedule_all<'a, ER: RaftEngine>(&self, peers: impl Iterator<Item = &'a Peer<EK, ER>>) {
         let mut mailboxes = Vec::with_capacity(peers.size_hint().0);
         for peer in peers {
             let (tx, fsm) = ApplyFsm::from_peer(peer);
@@ -3588,11 +3515,7 @@
     }
 }
 
-<<<<<<< HEAD
-pub fn create_apply_batch_system<EK: KvEngine, ER: RaftEngine>(
-=======
 pub fn create_apply_batch_system<EK: KvEngine>(
->>>>>>> 7b1e3886
     cfg: &Config,
 ) -> (ApplyRouter<EK>, ApplyBatchSystem<EK>) {
     let (tx, _) = loose_bounded(usize::MAX);
