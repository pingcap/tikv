// Copyright 2017 TiKV Project Authors. Licensed under Apache-2.0.

use std::borrow::Cow;
use std::cmp::{Ord, Ordering as CmpOrdering};
use std::collections::VecDeque;
use std::fmt::{self, Debug, Formatter};
use std::marker::PhantomData;
use std::ops::{Deref, DerefMut};
use std::sync::atomic::{AtomicBool, AtomicU64, AtomicUsize, Ordering};
#[cfg(test)]
use std::sync::mpsc::Sender;
use std::sync::mpsc::SyncSender;
use std::sync::{Arc, Mutex};
use std::time::Duration;
use std::vec::Drain;
use std::{cmp, usize};

use batch_system::{BasicMailbox, BatchRouter, BatchSystem, Fsm, HandlerBuilder, PollHandler};
use crossbeam::channel::{TryRecvError, TrySendError};
use engine_rocks::{PerfContext, PerfLevel};
use engine_traits::{
    DeleteStrategy, KvEngine, RaftEngine, Range as EngineRange, Snapshot, WriteBatch,
};
use engine_traits::{ALL_CFS, CF_DEFAULT, CF_LOCK, CF_RAFT, CF_WRITE};
use kvproto::import_sstpb::SstMeta;
use kvproto::kvrpcpb::ExtraOp as TxnExtraOp;
use kvproto::metapb::{PeerRole, Region, RegionEpoch};
use kvproto::raft_cmdpb::{
    AdminCmdType, AdminRequest, AdminResponse, ChangePeerRequest, CmdType, CommitMergeRequest,
    RaftCmdRequest, RaftCmdResponse, Request, Response,
};
use kvproto::raft_serverpb::{
    MergeState, PeerState, RaftApplyState, RaftTruncatedState, RegionLocalState,
};
use raft::eraftpb::{
    ConfChange, ConfChangeType, ConfChangeV2, Entry, EntryType, Snapshot as RaftSnapshot,
};
use raft_proto::ConfChangeI;
use sst_importer::SSTImporter;
use tikv_util::collections::{HashMap, HashMapEntry, HashSet};
use tikv_util::config::{Tracker, VersionTrack};
use tikv_util::mpsc::{loose_bounded, LooseBoundedSender, Receiver};
use tikv_util::time::{duration_to_sec, Instant};
use tikv_util::worker::Scheduler;
use tikv_util::{Either, MustConsumeVec};
use time::Timespec;
use uuid::Builder as UuidBuilder;

use crate::coprocessor::{Cmd, CoprocessorHost};
use crate::store::fsm::RaftPollerBuilder;
use crate::store::metrics::*;
use crate::store::msg::{Callback, PeerMsg, ReadResponse, SignificantMsg};
use crate::store::peer::Peer;
use crate::store::peer_storage::{
    self, write_initial_apply_state, write_peer_state, ENTRY_MEM_SIZE,
};
use crate::store::util::{
    check_region_epoch, compare_region_epoch, is_learner, ChangePeerI, ConfChangeKind,
    KeysInfoFormatter, PerfContextStatistics, ADMIN_CMD_EPOCH_MAP,
};
use crate::store::{cmd_resp, util, Config, RegionSnapshot, RegionTask};
use crate::{observe_perf_context_type, report_perf_context, Error, Result};

use super::metrics::*;

const DEFAULT_APPLY_WB_SIZE: usize = 4 * 1024;
const APPLY_WB_SHRINK_SIZE: usize = 1024 * 1024;
const SHRINK_PENDING_CMD_QUEUE_CAP: usize = 64;

pub struct PendingCmd<S>
where
    S: Snapshot,
{
    pub index: u64,
    pub term: u64,
    pub cb: Option<Callback<S>>,
}

impl<S> PendingCmd<S>
where
    S: Snapshot,
{
    fn new(index: u64, term: u64, cb: Callback<S>) -> PendingCmd<S> {
        PendingCmd {
            index,
            term,
            cb: Some(cb),
        }
    }
}

impl<S> Drop for PendingCmd<S>
where
    S: Snapshot,
{
    fn drop(&mut self) {
        if self.cb.is_some() {
            safe_panic!(
                "callback of pending command at [index: {}, term: {}] is leak",
                self.index,
                self.term
            );
        }
    }
}

impl<S> Debug for PendingCmd<S>
where
    S: Snapshot,
{
    fn fmt(&self, f: &mut Formatter<'_>) -> fmt::Result {
        write!(
            f,
            "PendingCmd [index: {}, term: {}, has_cb: {}]",
            self.index,
            self.term,
            self.cb.is_some()
        )
    }
}

/// Commands waiting to be committed and applied.
#[derive(Debug)]
pub struct PendingCmdQueue<S>
where
    S: Snapshot,
{
    normals: VecDeque<PendingCmd<S>>,
    conf_change: Option<PendingCmd<S>>,
}

impl<S> PendingCmdQueue<S>
where
    S: Snapshot,
{
    fn new() -> PendingCmdQueue<S> {
        PendingCmdQueue {
            normals: VecDeque::new(),
            conf_change: None,
        }
    }

    fn pop_normal(&mut self, index: u64, term: u64) -> Option<PendingCmd<S>> {
        self.normals.pop_front().and_then(|cmd| {
            if self.normals.capacity() > SHRINK_PENDING_CMD_QUEUE_CAP
                && self.normals.len() < SHRINK_PENDING_CMD_QUEUE_CAP
            {
                self.normals.shrink_to_fit();
            }
            if (cmd.term, cmd.index) > (term, index) {
                self.normals.push_front(cmd);
                return None;
            }
            Some(cmd)
        })
    }

    fn append_normal(&mut self, cmd: PendingCmd<S>) {
        self.normals.push_back(cmd);
    }

    fn take_conf_change(&mut self) -> Option<PendingCmd<S>> {
        // conf change will not be affected when changing between follower and leader,
        // so there is no need to check term.
        self.conf_change.take()
    }

    // TODO: seems we don't need to separate conf change from normal entries.
    fn set_conf_change(&mut self, cmd: PendingCmd<S>) {
        self.conf_change = Some(cmd);
    }
}

#[derive(Default, Debug)]
pub struct ChangePeer {
    pub index: u64,
    // The proposed ConfChangeV2 or (legacy) ConfChange
    // ConfChange (if it is) will convert to ConfChangeV2
    pub conf_change: ConfChangeV2,
    // The change peer requests come along with ConfChangeV2
    // or (legacy) ConfChange, for ConfChange, it only contains
    // one element
    pub changes: Vec<ChangePeerRequest>,
    pub region: Region,
}

pub struct Range {
    pub cf: String,
    pub start_key: Vec<u8>,
    pub end_key: Vec<u8>,
}

impl Debug for Range {
    fn fmt(&self, f: &mut Formatter) -> fmt::Result {
        write!(
            f,
            "{{ cf: {:?}, start_key: {:?}, end_key: {:?} }}",
            self.cf,
            log_wrappers::Value::key(&self.start_key),
            log_wrappers::Value::key(&self.end_key)
        )
    }
}

impl Range {
    fn new(cf: String, start_key: Vec<u8>, end_key: Vec<u8>) -> Range {
        Range {
            cf,
            start_key,
            end_key,
        }
    }
}

#[derive(Debug)]
pub enum ExecResult<S> {
    ChangePeer(ChangePeer),
    CompactLog {
        state: RaftTruncatedState,
        first_index: u64,
    },
    SplitRegion {
        regions: Vec<Region>,
        derived: Region,
        new_split_regions: HashMap<u64, NewSplitPeer>,
    },
    PrepareMerge {
        region: Region,
        state: MergeState,
    },
    CommitMerge {
        region: Region,
        source: Region,
    },
    RollbackMerge {
        region: Region,
        commit: u64,
    },
    ComputeHash {
        region: Region,
        index: u64,
        context: Vec<u8>,
        snap: S,
    },
    VerifyHash {
        index: u64,
        context: Vec<u8>,
        hash: Vec<u8>,
    },
    DeleteRange {
        ranges: Vec<Range>,
    },
    IngestSst {
        ssts: Vec<SstMeta>,
    },
}

/// The possible returned value when applying logs.
pub enum ApplyResult<S> {
    None,
    Yield,
    /// Additional result that needs to be sent back to raftstore.
    Res(ExecResult<S>),
    /// It is unable to apply the `CommitMerge` until the source peer
    /// has applied to the required position and sets the atomic boolean
    /// to true.
    WaitMergeSource(Arc<AtomicU64>),
}

struct ExecContext {
    apply_state: RaftApplyState,
    index: u64,
    term: u64,
}

impl ExecContext {
    pub fn new(apply_state: RaftApplyState, index: u64, term: u64) -> ExecContext {
        ExecContext {
            apply_state,
            index,
            term,
        }
    }
}

struct ApplyCallback<EK>
where
    EK: KvEngine,
{
    region: Region,
    cbs: Vec<(Option<Callback<EK::Snapshot>>, Cmd)>,
}

impl<EK> ApplyCallback<EK>
where
    EK: KvEngine,
{
    fn new(region: Region) -> Self {
        let cbs = vec![];
        ApplyCallback { region, cbs }
    }

    fn invoke_all(self, host: &CoprocessorHost<EK>) {
        for (cb, mut cmd) in self.cbs {
            host.post_apply(&self.region, &mut cmd);
            if let Some(cb) = cb {
                cb.invoke_with_response(cmd.response)
            };
        }
    }

    fn push(&mut self, cb: Option<Callback<EK::Snapshot>>, cmd: Cmd) {
        self.cbs.push((cb, cmd));
    }
}

pub trait Notifier<EK: KvEngine>: Send {
    fn notify(&self, apply_res: Vec<ApplyRes<EK::Snapshot>>);
    fn notify_one(&self, region_id: u64, msg: PeerMsg<EK>);
    fn clone_box(&self) -> Box<dyn Notifier<EK>>;
}

struct ApplyContext<EK, W>
where
    EK: KvEngine,
    W: WriteBatch<EK>,
{
    tag: String,
    timer: Option<Instant>,
    host: CoprocessorHost<EK>,
    importer: Arc<SSTImporter>,
    region_scheduler: Scheduler<RegionTask<EK::Snapshot>>,
    router: ApplyRouter<EK>,
    notifier: Box<dyn Notifier<EK>>,
    engine: EK,
    cbs: MustConsumeVec<ApplyCallback<EK>>,
    apply_res: Vec<ApplyRes<EK::Snapshot>>,
    exec_ctx: Option<ExecContext>,

    kv_wb: Option<W>,
    kv_wb_last_bytes: u64,
    kv_wb_last_keys: u64,

    last_applied_index: u64,
    committed_count: usize,

    // Whether synchronize WAL is preferred.
    sync_log_hint: bool,
    // Whether to use the delete range API instead of deleting one by one.
    use_delete_range: bool,

    perf_context_statistics: PerfContextStatistics,

    yield_duration: Duration,

    store_id: u64,
    /// region_id -> (peer_id, is_splitting)
    /// Used for handling race between splitting and creating new peer.
    /// An uninitialized peer can be replaced to the one from splitting iff they are exactly the same peer.
    pending_create_peers: Arc<Mutex<HashMap<u64, (u64, bool)>>>,
}

impl<EK, W> ApplyContext<EK, W>
where
    EK: KvEngine,
    W: WriteBatch<EK>,
{
    pub fn new(
        tag: String,
        host: CoprocessorHost<EK>,
        importer: Arc<SSTImporter>,
        region_scheduler: Scheduler<RegionTask<EK::Snapshot>>,
        engine: EK,
        router: ApplyRouter<EK>,
        notifier: Box<dyn Notifier<EK>>,
        cfg: &Config,
        store_id: u64,
        pending_create_peers: Arc<Mutex<HashMap<u64, (u64, bool)>>>,
    ) -> ApplyContext<EK, W> {
        ApplyContext {
            tag,
            timer: None,
            host,
            importer,
            region_scheduler,
            engine,
            router,
            notifier,
            kv_wb: None,
            cbs: MustConsumeVec::new("callback of apply context"),
            apply_res: vec![],
            kv_wb_last_bytes: 0,
            kv_wb_last_keys: 0,
            last_applied_index: 0,
            committed_count: 0,
            sync_log_hint: false,
            exec_ctx: None,
            use_delete_range: cfg.use_delete_range,
            perf_context_statistics: PerfContextStatistics::new(cfg.perf_level),
            yield_duration: cfg.apply_yield_duration.0,
            store_id,
            pending_create_peers,
        }
    }

    /// Prepares for applying entries for `delegate`.
    ///
    /// A general apply progress for a delegate is:
    /// `prepare_for` -> `commit` [-> `commit` ...] -> `finish_for`.
    /// After all delegates are handled, `write_to_db` method should be called.
    pub fn prepare_for(&mut self, delegate: &mut ApplyDelegate<EK>) {
        self.prepare_write_batch();
        self.cbs.push(ApplyCallback::new(delegate.region.clone()));
        self.last_applied_index = delegate.apply_state.get_applied_index();

        if let Some(observe_cmd) = &delegate.observe_cmd {
            let region_id = delegate.region_id();
            if observe_cmd.enabled.load(Ordering::Acquire) {
                self.host.prepare_for_apply(observe_cmd.id, region_id);
            } else {
                info!("region is no longer observerd";
                    "region_id" => region_id);
                delegate.observe_cmd.take();
            }
        }
    }

    /// Prepares WriteBatch.
    ///
    /// If `enable_multi_batch_write` was set true, we create `RocksWriteBatchVec`.
    /// Otherwise create `RocksWriteBatch`.
    pub fn prepare_write_batch(&mut self) {
        if self.kv_wb.is_none() {
            let kv_wb = W::with_capacity(&self.engine, DEFAULT_APPLY_WB_SIZE);
            self.kv_wb = Some(kv_wb);
            self.kv_wb_last_bytes = 0;
            self.kv_wb_last_keys = 0;
        }
    }

    /// Commits all changes have done for delegate. `persistent` indicates whether
    /// write the changes into rocksdb.
    ///
    /// This call is valid only when it's between a `prepare_for` and `finish_for`.
    pub fn commit(&mut self, delegate: &mut ApplyDelegate<EK>) {
        if self.last_applied_index < delegate.apply_state.get_applied_index() {
            delegate.write_apply_state(self.kv_wb.as_mut().unwrap());
        }
        // last_applied_index doesn't need to be updated, set persistent to true will
        // force it call `prepare_for` automatically.
        self.commit_opt(delegate, true);
    }

    fn commit_opt(&mut self, delegate: &mut ApplyDelegate<EK>, persistent: bool) {
        delegate.update_metrics(self);
        if persistent {
            self.write_to_db();
            self.prepare_for(delegate);
        }
        self.kv_wb_last_bytes = self.kv_wb().data_size() as u64;
        self.kv_wb_last_keys = self.kv_wb().count() as u64;
    }

    /// Writes all the changes into RocksDB.
    /// If it returns true, all pending writes are persisted in engines.
    pub fn write_to_db(&mut self) -> bool {
        let need_sync = self.sync_log_hint;
        if self.kv_wb.as_ref().map_or(false, |wb| !wb.is_empty()) {
            let mut write_opts = engine_traits::WriteOptions::new();
            write_opts.set_sync(need_sync);
            self.kv_wb()
                .write_to_engine(&self.engine, &write_opts)
                .unwrap_or_else(|e| {
                    panic!("failed to write to engine: {:?}", e);
                });
            report_perf_context!(
                self.perf_context_statistics,
                APPLY_PERF_CONTEXT_TIME_HISTOGRAM_STATIC
            );
            self.sync_log_hint = false;
            let data_size = self.kv_wb().data_size();
            if data_size > APPLY_WB_SHRINK_SIZE {
                // Control the memory usage for the WriteBatch.
                let kv_wb = W::with_capacity(&self.engine, DEFAULT_APPLY_WB_SIZE);
                self.kv_wb = Some(kv_wb);
            } else {
                // Clear data, reuse the WriteBatch, this can reduce memory allocations and deallocations.
                self.kv_wb_mut().clear();
            }
            self.kv_wb_last_bytes = 0;
            self.kv_wb_last_keys = 0;
        }
        // Call it before invoking callback for preventing Commit is executed before Prewrite is observed.
        self.host.on_flush_apply(self.engine.clone());

        for cbs in self.cbs.drain(..) {
            cbs.invoke_all(&self.host);
        }
        need_sync
    }

    /// Finishes `Apply`s for the delegate.
    pub fn finish_for(
        &mut self,
        delegate: &mut ApplyDelegate<EK>,
        results: VecDeque<ExecResult<EK::Snapshot>>,
    ) {
        if !delegate.pending_remove {
            delegate.write_apply_state(self.kv_wb.as_mut().unwrap());
        }
        self.commit_opt(delegate, false);
        self.apply_res.push(ApplyRes {
            region_id: delegate.region_id(),
            apply_state: delegate.apply_state.clone(),
            exec_res: results,
            metrics: delegate.metrics.clone(),
            applied_index_term: delegate.applied_index_term,
        });
    }

    pub fn delta_bytes(&self) -> u64 {
        self.kv_wb().data_size() as u64 - self.kv_wb_last_bytes
    }

    pub fn delta_keys(&self) -> u64 {
        self.kv_wb().count() as u64 - self.kv_wb_last_keys
    }

    #[inline]
    pub fn kv_wb(&self) -> &W {
        self.kv_wb.as_ref().unwrap()
    }

    #[inline]
    pub fn kv_wb_mut(&mut self) -> &mut W {
        self.kv_wb.as_mut().unwrap()
    }

    /// Flush all pending writes to engines.
    /// If it returns true, all pending writes are persisted in engines.
    pub fn flush(&mut self) -> bool {
        // TODO: this check is too hacky, need to be more verbose and less buggy.
        let t = match self.timer.take() {
            Some(t) => t,
            None => return false,
        };

        // Write to engine
        // raftstore.sync-log = true means we need prevent data loss when power failure.
        // take raft log gc for example, we write kv WAL first, then write raft WAL,
        // if power failure happen, raft WAL may synced to disk, but kv WAL may not.
        // so we use sync-log flag here.
        let is_synced = self.write_to_db();

        if !self.apply_res.is_empty() {
            let apply_res = std::mem::replace(&mut self.apply_res, vec![]);
            self.notifier.notify(apply_res);
        }

        let elapsed = t.elapsed();
        STORE_APPLY_LOG_HISTOGRAM.observe(duration_to_sec(elapsed) as f64);

        slow_log!(
            elapsed,
            "{} handle ready {} committed entries",
            self.tag,
            self.committed_count
        );
        self.committed_count = 0;
        is_synced
    }
}

/// Calls the callback of `cmd` when the Region is removed.
fn notify_region_removed(region_id: u64, peer_id: u64, mut cmd: PendingCmd<impl Snapshot>) {
    debug!(
        "region is removed, notify commands";
        "region_id" => region_id,
        "peer_id" => peer_id,
        "index" => cmd.index,
        "term" => cmd.term
    );
    notify_req_region_removed(region_id, cmd.cb.take().unwrap());
}

pub fn notify_req_region_removed(region_id: u64, cb: Callback<impl Snapshot>) {
    let region_not_found = Error::RegionNotFound(region_id);
    let resp = cmd_resp::new_error(region_not_found);
    cb.invoke_with_response(resp);
}

/// Calls the callback of `cmd` when it can not be processed further.
fn notify_stale_command(
    region_id: u64,
    peer_id: u64,
    term: u64,
    mut cmd: PendingCmd<impl Snapshot>,
) {
    info!(
        "command is stale, skip";
        "region_id" => region_id,
        "peer_id" => peer_id,
        "index" => cmd.index,
        "term" => cmd.term
    );
    notify_stale_req(term, cmd.cb.take().unwrap());
}

pub fn notify_stale_req(term: u64, cb: Callback<impl Snapshot>) {
    let resp = cmd_resp::err_resp(Error::StaleCommand, term);
    cb.invoke_with_response(resp);
}

/// Checks if a write is needed to be issued before handling the command.
fn should_write_to_engine(cmd: &RaftCmdRequest) -> bool {
    if cmd.has_admin_request() {
        match cmd.get_admin_request().get_cmd_type() {
            // ComputeHash require an up to date snapshot.
            AdminCmdType::ComputeHash |
            // Merge needs to get the latest apply index.
            AdminCmdType::CommitMerge |
            AdminCmdType::RollbackMerge => return true,
            _ => {}
        }
    }

    // Some commands may modify keys covered by the current write batch, so we
    // must write the current write batch to the engine first.
    for req in cmd.get_requests() {
        if req.has_delete_range() {
            return true;
        }
        if req.has_ingest_sst() {
            return true;
        }
    }

    false
}

/// Checks if a write is needed to be issued after handling the command.
fn should_sync_log(cmd: &RaftCmdRequest) -> bool {
    if cmd.has_admin_request() {
        if cmd.get_admin_request().get_cmd_type() == AdminCmdType::CompactLog {
            // We do not need to sync WAL before compact log, because this request will send a msg to
            // raft_gc_log thread to delete the entries before this index instead of deleting them in
            // apply thread directly.
            return false;
        }
        return true;
    }

    for req in cmd.get_requests() {
        // After ingest sst, sst files are deleted quickly. As a result,
        // ingest sst command can not be handled again and must be synced.
        // See more in Cleanup worker.
        if req.has_ingest_sst() {
            return true;
        }
    }

    false
}

/// A struct that stores the state related to Merge.
///
/// When executing a `CommitMerge`, the source peer may have not applied
/// to the required index, so the target peer has to abort current execution
/// and wait for it asynchronously.
///
/// When rolling the stack, all states required to recover are stored in
/// this struct.
/// TODO: check whether generator/coroutine is a good choice in this case.
struct WaitSourceMergeState {
    /// A flag that indicates whether the source peer has applied to the required
    /// index. If the source peer is ready, this flag should be set to the region id
    /// of source peer.
    logs_up_to_date: Arc<AtomicU64>,
}

struct YieldState<EK>
where
    EK: KvEngine,
{
    /// All of the entries that need to continue to be applied after
    /// the source peer has applied its logs.
    pending_entries: Vec<Entry>,
    /// All of messages that need to continue to be handled after
    /// the source peer has applied its logs and pending entries
    /// are all handled.
    pending_msgs: Vec<Msg<EK>>,
}

impl<EK> Debug for YieldState<EK>
where
    EK: KvEngine,
{
    fn fmt(&self, f: &mut fmt::Formatter<'_>) -> fmt::Result {
        f.debug_struct("YieldState")
            .field("pending_entries", &self.pending_entries.len())
            .field("pending_msgs", &self.pending_msgs.len())
            .finish()
    }
}

impl Debug for WaitSourceMergeState {
    fn fmt(&self, f: &mut fmt::Formatter<'_>) -> fmt::Result {
        f.debug_struct("WaitSourceMergeState")
            .field("logs_up_to_date", &self.logs_up_to_date)
            .finish()
    }
}

#[derive(Debug, Clone)]
pub struct NewSplitPeer {
    pub peer_id: u64,
    // `None` => success,
    // `Some(s)` => fail due to `s`.
    pub result: Option<String>,
}

/// The apply delegate of a Region which is responsible for handling committed
/// raft log entries of a Region.
///
/// `Apply` is a term of Raft, which means executing the actual commands.
/// In Raft, once some log entries are committed, for every peer of the Raft
/// group will apply the logs one by one. For write commands, it does write or
/// delete to local engine; for admin commands, it does some meta change of the
/// Raft group.
///
/// `Delegate` is just a structure to congregate all apply related fields of a
/// Region. The apply worker receives all the apply tasks of different Regions
/// located at this store, and it will get the corresponding apply delegate to
/// handle the apply task to make the code logic more clear.
#[derive(Debug)]
pub struct ApplyDelegate<EK>
where
    EK: KvEngine,
{
    /// The ID of the peer.
    id: u64,
    /// The term of the Region.
    term: u64,
    /// The Region information of the peer.
    region: Region,
    /// Peer_tag, "[region region_id] peer_id".
    tag: String,

    /// If the delegate should be stopped from polling.
    /// A delegate can be stopped in conf change, merge or requested by destroy message.
    stopped: bool,
    /// The start time of the current round to execute commands.
    handle_start: Option<Instant>,
    /// Set to true when removing itself because of `ConfChangeType::RemoveNode`, and then
    /// any following committed logs in same Ready should be applied failed.
    pending_remove: bool,

    /// The commands waiting to be committed and applied
    pending_cmds: PendingCmdQueue<EK::Snapshot>,
    /// The counter of pending request snapshots. See more in `Peer`.
    pending_request_snapshot_count: Arc<AtomicUsize>,

    /// Indicates the peer is in merging, if that compact log won't be performed.
    is_merging: bool,
    /// Records the epoch version after the last merge.
    last_merge_version: u64,
    yield_state: Option<YieldState<EK>>,
    /// A temporary state that keeps track of the progress of the source peer state when
    /// CommitMerge is unable to be executed.
    wait_merge_state: Option<WaitSourceMergeState>,
    // ID of last region that reports ready.
    ready_source_region_id: u64,

    /// TiKV writes apply_state to KV RocksDB, in one write batch together with kv data.
    ///
    /// If we write it to Raft RocksDB, apply_state and kv data (Put, Delete) are in
    /// separate WAL file. When power failure, for current raft log, apply_index may synced
    /// to file, but KV data may not synced to file, so we will lose data.
    apply_state: RaftApplyState,
    /// The term of the raft log at applied index.
    applied_index_term: u64,
    /// The latest synced apply index.
    last_sync_apply_index: u64,

    /// Info about cmd observer.
    observe_cmd: Option<ObserveCmd>,

    /// The local metrics, and it will be flushed periodically.
    metrics: ApplyMetrics,
}

impl<EK> ApplyDelegate<EK>
where
    EK: KvEngine,
{
    fn from_registration(reg: Registration) -> ApplyDelegate<EK> {
        ApplyDelegate {
            id: reg.id,
            tag: format!("[region {}] {}", reg.region.get_id(), reg.id),
            region: reg.region,
            pending_remove: false,
            last_sync_apply_index: reg.apply_state.get_applied_index(),
            apply_state: reg.apply_state,
            applied_index_term: reg.applied_index_term,
            term: reg.term,
            stopped: false,
            handle_start: None,
            ready_source_region_id: 0,
            yield_state: None,
            wait_merge_state: None,
            is_merging: reg.is_merging,
            pending_cmds: PendingCmdQueue::new(),
            metrics: Default::default(),
            last_merge_version: 0,
            pending_request_snapshot_count: reg.pending_request_snapshot_count,
            observe_cmd: None,
        }
    }

    pub fn region_id(&self) -> u64 {
        self.region.get_id()
    }

    pub fn id(&self) -> u64 {
        self.id
    }

    /// Handles all the committed_entries, namely, applies the committed entries.
    fn handle_raft_committed_entries<W: WriteBatch<EK>>(
        &mut self,
        apply_ctx: &mut ApplyContext<EK, W>,
        mut committed_entries_drainer: Drain<Entry>,
    ) {
        if committed_entries_drainer.len() == 0 {
            return;
        }
        apply_ctx.prepare_for(self);
        // If we send multiple ConfChange commands, only first one will be proposed correctly,
        // others will be saved as a normal entry with no data, so we must re-propose these
        // commands again.
        apply_ctx.committed_count += committed_entries_drainer.len();
        let mut results = VecDeque::new();
        while let Some(entry) = committed_entries_drainer.next() {
            if self.pending_remove {
                // This peer is about to be destroyed, skip everything.
                break;
            }

            let expect_index = self.apply_state.get_applied_index() + 1;
            if expect_index != entry.get_index() {
                panic!(
                    "{} expect index {}, but got {}",
                    self.tag,
                    expect_index,
                    entry.get_index()
                );
            }

            // NOTE: before v5.0, `EntryType::EntryConfChangeV2` entry is handled by `unimplemented!()`,
            // which can break compatibility (i.e. old version tikv running on data written by new version tikv),
            // but PD will reject old version tikv join the cluster, so this should not happen.
            let res = match entry.get_entry_type() {
                EntryType::EntryNormal => self.handle_raft_entry_normal(apply_ctx, &entry),
                EntryType::EntryConfChange | EntryType::EntryConfChangeV2 => {
                    self.handle_raft_entry_conf_change(apply_ctx, &entry)
                }
            };

            match res {
                ApplyResult::None => {}
                ApplyResult::Res(res) => results.push_back(res),
                ApplyResult::Yield | ApplyResult::WaitMergeSource(_) => {
                    // Both cancel and merge will yield current processing.
                    apply_ctx.committed_count -= committed_entries_drainer.len() + 1;
                    let mut pending_entries =
                        Vec::with_capacity(committed_entries_drainer.len() + 1);
                    // Note that current entry is skipped when yield.
                    pending_entries.push(entry);
                    pending_entries.extend(committed_entries_drainer);
                    apply_ctx.finish_for(self, results);
                    self.yield_state = Some(YieldState {
                        pending_entries,
                        pending_msgs: Vec::default(),
                    });
                    if let ApplyResult::WaitMergeSource(logs_up_to_date) = res {
                        self.wait_merge_state = Some(WaitSourceMergeState { logs_up_to_date });
                    }
                    return;
                }
            }
        }

        apply_ctx.finish_for(self, results);

        if self.pending_remove {
            self.destroy(apply_ctx);
        }
    }

    fn update_metrics<W: WriteBatch<EK>>(&mut self, apply_ctx: &ApplyContext<EK, W>) {
        self.metrics.written_bytes += apply_ctx.delta_bytes();
        self.metrics.written_keys += apply_ctx.delta_keys();
    }

    fn write_apply_state<W: WriteBatch<EK>>(&self, wb: &mut W) {
        wb.put_msg_cf(
            CF_RAFT,
            &keys::apply_state_key(self.region.get_id()),
            &self.apply_state,
        )
        .unwrap_or_else(|e| {
            panic!(
                "{} failed to save apply state to write batch, error: {:?}",
                self.tag, e
            );
        });
    }

    fn handle_raft_entry_normal<W: WriteBatch<EK>>(
        &mut self,
        apply_ctx: &mut ApplyContext<EK, W>,
        entry: &Entry,
    ) -> ApplyResult<EK::Snapshot> {
        fail_point!("yield_apply_1000", self.region_id() == 1000, |_| {
            ApplyResult::Yield
        });

        let index = entry.get_index();
        let term = entry.get_term();
        let data = entry.get_data();

        if !data.is_empty() {
            let cmd = util::parse_data_at(data, index, &self.tag);

            if should_write_to_engine(&cmd) || apply_ctx.kv_wb().should_write_to_engine() {
                apply_ctx.commit(self);
                if let Some(start) = self.handle_start.as_ref() {
                    if start.elapsed() >= apply_ctx.yield_duration {
                        return ApplyResult::Yield;
                    }
                }
            }

            return self.process_raft_cmd(apply_ctx, index, term, cmd);
        }
        // TOOD(cdc): should we observe empty cmd, aka leader change?

        self.apply_state.set_applied_index(index);
        self.applied_index_term = term;
        assert!(term > 0);

        // 1. When a peer become leader, it will send an empty entry.
        // 2. When a leader tries to read index during transferring leader,
        //    it will also propose an empty entry. But that entry will not contain
        //    any associated callback. So no need to clear callback.
        while let Some(mut cmd) = self.pending_cmds.pop_normal(std::u64::MAX, term - 1) {
            apply_ctx.cbs.last_mut().unwrap().push(
                cmd.cb.take(),
                Cmd::new(
                    cmd.index,
                    RaftCmdRequest::default(),
                    cmd_resp::err_resp(Error::StaleCommand, term),
                ),
            );
        }
        ApplyResult::None
    }

    fn handle_raft_entry_conf_change<W: WriteBatch<EK>>(
        &mut self,
        apply_ctx: &mut ApplyContext<EK, W>,
        entry: &Entry,
    ) -> ApplyResult<EK::Snapshot> {
        // Although conf change can't yield in normal case, it is convenient to
        // simulate yield before applying a conf change log.
        fail_point!("yield_apply_conf_change_3", self.id() == 3, |_| {
            ApplyResult::Yield
        });
        let (index, term) = (entry.get_index(), entry.get_term());
        let conf_change: ConfChangeV2 = match entry.get_entry_type() {
            EntryType::EntryConfChange => {
                let conf_change: ConfChange =
                    util::parse_data_at(entry.get_data(), index, &self.tag);
                conf_change.into_v2()
            }
            EntryType::EntryConfChangeV2 => util::parse_data_at(entry.get_data(), index, &self.tag),
            _ => unreachable!(),
        };
        let cmd = util::parse_data_at(conf_change.get_context(), index, &self.tag);
        match self.process_raft_cmd(apply_ctx, index, term, cmd) {
            ApplyResult::None => {
                // If failed, tell Raft that the `ConfChange` was aborted.
                ApplyResult::Res(ExecResult::ChangePeer(Default::default()))
            }
            ApplyResult::Res(mut res) => {
                if let ExecResult::ChangePeer(ref mut cp) = res {
                    cp.conf_change = conf_change;
                } else {
                    panic!(
                        "{} unexpected result {:?} for conf change {:?} at {}",
                        self.tag, res, conf_change, index
                    );
                }
                ApplyResult::Res(res)
            }
            ApplyResult::Yield | ApplyResult::WaitMergeSource(_) => unreachable!(),
        }
    }

    fn find_pending(
        &mut self,
        index: u64,
        term: u64,
        is_conf_change: bool,
    ) -> Option<Callback<EK::Snapshot>> {
        let (region_id, peer_id) = (self.region_id(), self.id());
        if is_conf_change {
            if let Some(mut cmd) = self.pending_cmds.take_conf_change() {
                if cmd.index == index && cmd.term == term {
                    return Some(cmd.cb.take().unwrap());
                } else {
                    notify_stale_command(region_id, peer_id, self.term, cmd);
                }
            }
            return None;
        }
        while let Some(mut head) = self.pending_cmds.pop_normal(index, term) {
            if head.term == term {
                if head.index == index {
                    return Some(head.cb.take().unwrap());
                } else {
                    panic!(
                        "{} unexpected callback at term {}, found index {}, expected {}",
                        self.tag, term, head.index, index
                    );
                }
            } else {
                // Because of the lack of original RaftCmdRequest, we skip calling
                // coprocessor here.
                notify_stale_command(region_id, peer_id, self.term, head);
            }
        }
        None
    }

    fn process_raft_cmd<W: WriteBatch<EK>>(
        &mut self,
        apply_ctx: &mut ApplyContext<EK, W>,
        index: u64,
        term: u64,
        cmd: RaftCmdRequest,
    ) -> ApplyResult<EK::Snapshot> {
        if index == 0 {
            panic!(
                "{} processing raft command needs a none zero index",
                self.tag
            );
        }

        // Set sync log hint if the cmd requires so.
        apply_ctx.sync_log_hint |= should_sync_log(&cmd);

        apply_ctx.host.pre_apply(&self.region, &cmd);
        let (mut resp, exec_result) = self.apply_raft_cmd(apply_ctx, index, term, &cmd);
        if let ApplyResult::WaitMergeSource(_) = exec_result {
            return exec_result;
        }

        debug!(
            "applied command";
            "region_id" => self.region_id(),
            "peer_id" => self.id(),
            "index" => index
        );

        // TODO: if we have exec_result, maybe we should return this callback too. Outer
        // store will call it after handing exec result.
        cmd_resp::bind_term(&mut resp, self.term);
        let cmd_cb = self.find_pending(index, term, is_conf_change_cmd(&cmd));
        let cmd = Cmd::new(index, cmd, resp);
        if let Some(observe_cmd) = self.observe_cmd.as_ref() {
            apply_ctx
                .host
                .on_apply_cmd(observe_cmd.id, self.region_id(), cmd.clone());
        }

        apply_ctx.cbs.last_mut().unwrap().push(cmd_cb, cmd);

        exec_result
    }

    /// Applies raft command.
    ///
    /// An apply operation can fail in the following situations:
    ///   1. it encounters an error that will occur on all stores, it can continue
    /// applying next entry safely, like epoch not match for example;
    ///   2. it encounters an error that may not occur on all stores, in this case
    /// we should try to apply the entry again or panic. Considering that this
    /// usually due to disk operation fail, which is rare, so just panic is ok.
    fn apply_raft_cmd<W: WriteBatch<EK>>(
        &mut self,
        ctx: &mut ApplyContext<EK, W>,
        index: u64,
        term: u64,
        req: &RaftCmdRequest,
    ) -> (RaftCmdResponse, ApplyResult<EK::Snapshot>) {
        // if pending remove, apply should be aborted already.
        assert!(!self.pending_remove);

        ctx.exec_ctx = Some(self.new_ctx(index, term));
        ctx.kv_wb_mut().set_save_point();
        let mut origin_epoch = None;
        let (resp, exec_result) = match self.exec_raft_cmd(ctx, &req) {
            Ok(a) => {
                ctx.kv_wb_mut().pop_save_point().unwrap();
                if req.has_admin_request() {
                    origin_epoch = Some(self.region.get_region_epoch().clone());
                }
                a
            }
            Err(e) => {
                // clear dirty values.
                ctx.kv_wb_mut().rollback_to_save_point().unwrap();
                match e {
                    Error::EpochNotMatch(..) => debug!(
                        "epoch not match";
                        "region_id" => self.region_id(),
                        "peer_id" => self.id(),
                        "err" => ?e
                    ),
                    _ => error!(?e;
                        "execute raft command";
                        "region_id" => self.region_id(),
                        "peer_id" => self.id(),
                    ),
                }
                (cmd_resp::new_error(e), ApplyResult::None)
            }
        };
        if let ApplyResult::WaitMergeSource(_) = exec_result {
            return (resp, exec_result);
        }

        let mut exec_ctx = ctx.exec_ctx.take().unwrap();
        exec_ctx.apply_state.set_applied_index(index);

        self.apply_state = exec_ctx.apply_state;
        self.applied_index_term = term;

        if let ApplyResult::Res(ref exec_result) = exec_result {
            match *exec_result {
                ExecResult::ChangePeer(ref cp) => {
                    self.region = cp.region.clone();
                }
                ExecResult::ComputeHash { .. }
                | ExecResult::VerifyHash { .. }
                | ExecResult::CompactLog { .. }
                | ExecResult::DeleteRange { .. }
                | ExecResult::IngestSst { .. } => {}
                ExecResult::SplitRegion { ref derived, .. } => {
                    self.region = derived.clone();
                    self.metrics.size_diff_hint = 0;
                    self.metrics.delete_keys_hint = 0;
                }
                ExecResult::PrepareMerge { ref region, .. } => {
                    self.region = region.clone();
                    self.is_merging = true;
                }
                ExecResult::CommitMerge { ref region, .. } => {
                    self.region = region.clone();
                    self.last_merge_version = region.get_region_epoch().get_version();
                }
                ExecResult::RollbackMerge { ref region, .. } => {
                    self.region = region.clone();
                    self.is_merging = false;
                }
            }
        }
        if let Some(epoch) = origin_epoch {
            let cmd_type = req.get_admin_request().get_cmd_type();
            let epoch_state = *ADMIN_CMD_EPOCH_MAP.get(&cmd_type).unwrap();
            // The chenge-epoch behavior **MUST BE** equal to the settings in `ADMIN_CMD_EPOCH_MAP`
            if (epoch_state.change_ver
                && epoch.get_version() == self.region.get_region_epoch().get_version())
                || (epoch_state.change_conf_ver
                    && epoch.get_conf_ver() == self.region.get_region_epoch().get_conf_ver())
            {
                panic!("{} apply admin cmd {:?} but epoch change is not expected, epoch state {:?}, before {:?}, after {:?}",
                        self.tag, req, epoch_state, epoch, self.region.get_region_epoch());
            }
        }

        (resp, exec_result)
    }

    fn destroy<W: WriteBatch<EK>>(&mut self, apply_ctx: &mut ApplyContext<EK, W>) {
        self.stopped = true;
        apply_ctx.router.close(self.region_id());
        for cmd in self.pending_cmds.normals.drain(..) {
            notify_region_removed(self.region.get_id(), self.id, cmd);
        }
        if let Some(cmd) = self.pending_cmds.conf_change.take() {
            notify_region_removed(self.region.get_id(), self.id, cmd);
        }
    }

    fn clear_all_commands_as_stale(&mut self) {
        let (region_id, peer_id) = (self.region_id(), self.id());
        for cmd in self.pending_cmds.normals.drain(..) {
            notify_stale_command(region_id, peer_id, self.term, cmd);
        }
        if let Some(cmd) = self.pending_cmds.conf_change.take() {
            notify_stale_command(region_id, peer_id, self.term, cmd);
        }
    }

    fn new_ctx(&self, index: u64, term: u64) -> ExecContext {
        ExecContext::new(self.apply_state.clone(), index, term)
    }
}

impl<EK> ApplyDelegate<EK>
where
    EK: KvEngine,
{
    // Only errors that will also occur on all other stores should be returned.
    fn exec_raft_cmd<W: WriteBatch<EK>>(
        &mut self,
        ctx: &mut ApplyContext<EK, W>,
        req: &RaftCmdRequest,
    ) -> Result<(RaftCmdResponse, ApplyResult<EK::Snapshot>)> {
        // Include region for epoch not match after merge may cause key not in range.
        let include_region =
            req.get_header().get_region_epoch().get_version() >= self.last_merge_version;
        check_region_epoch(req, &self.region, include_region)?;
        if req.has_admin_request() {
            self.exec_admin_cmd(ctx, req)
        } else {
            self.exec_write_cmd(ctx, req)
        }
    }

    fn exec_admin_cmd<W: WriteBatch<EK>>(
        &mut self,
        ctx: &mut ApplyContext<EK, W>,
        req: &RaftCmdRequest,
    ) -> Result<(RaftCmdResponse, ApplyResult<EK::Snapshot>)> {
        let request = req.get_admin_request();
        let cmd_type = request.get_cmd_type();
        if cmd_type != AdminCmdType::CompactLog && cmd_type != AdminCmdType::CommitMerge {
            info!(
                "execute admin command";
                "region_id" => self.region_id(),
                "peer_id" => self.id(),
                "term" => ctx.exec_ctx.as_ref().unwrap().term,
                "index" => ctx.exec_ctx.as_ref().unwrap().index,
                "command" => ?request,
            );
        }

        let (mut response, exec_result) = match cmd_type {
            AdminCmdType::ChangePeer => self.exec_change_peer(ctx, request),
            AdminCmdType::ChangePeerV2 => self.exec_change_peer_v2(ctx, request),
            AdminCmdType::Split => self.exec_split(ctx, request),
            AdminCmdType::BatchSplit => self.exec_batch_split(ctx, request),
            AdminCmdType::CompactLog => self.exec_compact_log(ctx, request),
            AdminCmdType::TransferLeader => Err(box_err!("transfer leader won't exec")),
            AdminCmdType::ComputeHash => self.exec_compute_hash(ctx, request),
            AdminCmdType::VerifyHash => self.exec_verify_hash(ctx, request),
            // TODO: is it backward compatible to add new cmd_type?
            AdminCmdType::PrepareMerge => self.exec_prepare_merge(ctx, request),
            AdminCmdType::CommitMerge => self.exec_commit_merge(ctx, request),
            AdminCmdType::RollbackMerge => self.exec_rollback_merge(ctx, request),
            AdminCmdType::InvalidAdmin => Err(box_err!("unsupported admin command type")),
        }?;
        response.set_cmd_type(cmd_type);

        let mut resp = RaftCmdResponse::default();
        if !req.get_header().get_uuid().is_empty() {
            let uuid = req.get_header().get_uuid().to_vec();
            resp.mut_header().set_uuid(uuid);
        }
        resp.set_admin_response(response);
        Ok((resp, exec_result))
    }

    fn exec_write_cmd<W: WriteBatch<EK>>(
        &mut self,
        ctx: &mut ApplyContext<EK, W>,
        req: &RaftCmdRequest,
    ) -> Result<(RaftCmdResponse, ApplyResult<EK::Snapshot>)> {
        fail_point!(
            "on_apply_write_cmd",
            cfg!(release) || self.id() == 3,
            |_| {
                unimplemented!();
            }
        );

        let requests = req.get_requests();
        let mut responses = Vec::with_capacity(requests.len());

        let mut ranges = vec![];
        let mut ssts = vec![];
        for req in requests {
            let cmd_type = req.get_cmd_type();
            let mut resp = match cmd_type {
                CmdType::Put => self.handle_put(ctx.kv_wb_mut(), req),
                CmdType::Delete => self.handle_delete(ctx.kv_wb_mut(), req),
                CmdType::DeleteRange => {
                    self.handle_delete_range(&ctx.engine, req, &mut ranges, ctx.use_delete_range)
                }
                CmdType::IngestSst => {
                    self.handle_ingest_sst(&ctx.importer, &ctx.engine, req, &mut ssts)
                }
                // Readonly commands are handled in raftstore directly.
                // Don't panic here in case there are old entries need to be applied.
                // It's also safe to skip them here, because a restart must have happened,
                // hence there is no callback to be called.
                CmdType::Snap | CmdType::Get => {
                    warn!(
                        "skip readonly command";
                        "region_id" => self.region_id(),
                        "peer_id" => self.id(),
                        "command" => ?req,
                    );
                    continue;
                }
                CmdType::Prewrite | CmdType::Invalid | CmdType::ReadIndex => {
                    Err(box_err!("invalid cmd type, message maybe corrupted"))
                }
            }?;

            resp.set_cmd_type(cmd_type);

            responses.push(resp);
        }

        let mut resp = RaftCmdResponse::default();
        if !req.get_header().get_uuid().is_empty() {
            let uuid = req.get_header().get_uuid().to_vec();
            resp.mut_header().set_uuid(uuid);
        }
        resp.set_responses(responses.into());

        assert!(ranges.is_empty() || ssts.is_empty());
        let exec_res = if !ranges.is_empty() {
            ApplyResult::Res(ExecResult::DeleteRange { ranges })
        } else if !ssts.is_empty() {
            ApplyResult::Res(ExecResult::IngestSst { ssts })
        } else {
            ApplyResult::None
        };

        Ok((resp, exec_res))
    }
}

// Write commands related.
impl<EK> ApplyDelegate<EK>
where
    EK: KvEngine,
{
    fn handle_put<W: WriteBatch<EK>>(&mut self, wb: &mut W, req: &Request) -> Result<Response> {
        let (key, value) = (req.get_put().get_key(), req.get_put().get_value());
        // region key range has no data prefix, so we must use origin key to check.
        util::check_key_in_region(key, &self.region)?;

        let resp = Response::default();
        let key = keys::data_key(key);
        self.metrics.size_diff_hint += key.len() as i64;
        self.metrics.size_diff_hint += value.len() as i64;
        if !req.get_put().get_cf().is_empty() {
            let cf = req.get_put().get_cf();
            // TODO: don't allow write preseved cfs.
            if cf == CF_LOCK {
                self.metrics.lock_cf_written_bytes += key.len() as u64;
                self.metrics.lock_cf_written_bytes += value.len() as u64;
            }
            // TODO: check whether cf exists or not.
            wb.put_cf(cf, &key, value).unwrap_or_else(|e| {
                panic!(
                    "{} failed to write ({}, {}) to cf {}: {:?}",
                    self.tag,
                    log_wrappers::Value::key(&key),
                    log_wrappers::Value::value(&value),
                    cf,
                    e
                )
            });
        } else {
            wb.put(&key, value).unwrap_or_else(|e| {
                panic!(
                    "{} failed to write ({}, {}): {:?}",
                    self.tag,
                    log_wrappers::Value::key(&key),
                    log_wrappers::Value::value(&value),
                    e
                );
            });
        }
        Ok(resp)
    }

    fn handle_delete<W: WriteBatch<EK>>(&mut self, wb: &mut W, req: &Request) -> Result<Response> {
        let key = req.get_delete().get_key();
        // region key range has no data prefix, so we must use origin key to check.
        util::check_key_in_region(key, &self.region)?;

        let key = keys::data_key(key);
        // since size_diff_hint is not accurate, so we just skip calculate the value size.
        self.metrics.size_diff_hint -= key.len() as i64;
        let resp = Response::default();
        if !req.get_delete().get_cf().is_empty() {
            let cf = req.get_delete().get_cf();
            // TODO: check whether cf exists or not.
            wb.delete_cf(cf, &key).unwrap_or_else(|e| {
                panic!(
                    "{} failed to delete {}: {}",
                    self.tag,
                    log_wrappers::Value::key(&key),
                    e
                )
            });

            if cf == CF_LOCK {
                // delete is a kind of write for RocksDB.
                self.metrics.lock_cf_written_bytes += key.len() as u64;
            } else {
                self.metrics.delete_keys_hint += 1;
            }
        } else {
            wb.delete(&key).unwrap_or_else(|e| {
                panic!(
                    "{} failed to delete {}: {}",
                    self.tag,
                    log_wrappers::Value::key(&key),
                    e
                )
            });
            self.metrics.delete_keys_hint += 1;
        }

        Ok(resp)
    }

    fn handle_delete_range(
        &mut self,
        engine: &EK,
        req: &Request,
        ranges: &mut Vec<Range>,
        use_delete_range: bool,
    ) -> Result<Response> {
        let s_key = req.get_delete_range().get_start_key();
        let e_key = req.get_delete_range().get_end_key();
        let notify_only = req.get_delete_range().get_notify_only();
        if !e_key.is_empty() && s_key >= e_key {
            return Err(box_err!(
                "invalid delete range command, start_key: {:?}, end_key: {:?}",
                s_key,
                e_key
            ));
        }
        // region key range has no data prefix, so we must use origin key to check.
        util::check_key_in_region(s_key, &self.region)?;
        let end_key = keys::data_end_key(e_key);
        let region_end_key = keys::data_end_key(self.region.get_end_key());
        if end_key > region_end_key {
            return Err(Error::KeyNotInRegion(e_key.to_vec(), self.region.clone()));
        }

        let resp = Response::default();
        let mut cf = req.get_delete_range().get_cf();
        if cf.is_empty() {
            cf = CF_DEFAULT;
        }
        if ALL_CFS.iter().find(|x| **x == cf).is_none() {
            return Err(box_err!("invalid delete range command, cf: {:?}", cf));
        }

        let start_key = keys::data_key(s_key);
        // Use delete_files_in_range to drop as many sst files as possible, this
        // is a way to reclaim disk space quickly after drop a table/index.
        if !notify_only {
            let range = vec![EngineRange::new(&start_key, &end_key)];
            let fail_f = |e: engine_traits::Error, strategy: DeleteStrategy| {
                panic!(
                    "{} failed to delete {:?} in ranges [{}, {}): {:?}",
                    self.tag,
                    strategy,
                    hex::encode_upper(&start_key),
                    hex::encode_upper(&end_key),
                    e
                )
            };
            engine
<<<<<<< HEAD
                .delete_ranges_cf(cf, DeleteStrategy::DeleteFiles, &range)
                .unwrap_or_else(|e| fail_f(e, DeleteStrategy::DeleteFiles));
=======
                .delete_files_in_range_cf(cf, &start_key, &end_key, /* include_end */ false)
                .unwrap_or_else(|e| {
                    panic!(
                        "{} failed to delete files in range [{}, {}): {:?}",
                        self.tag,
                        log_wrappers::Value::key(&start_key),
                        log_wrappers::Value::key(&end_key),
                        e
                    )
                });
>>>>>>> 3fcbdc35

            let strategy = if use_delete_range {
                DeleteStrategy::DeleteByRange
            } else {
                DeleteStrategy::DeleteByKey
            };
            // Delete all remaining keys.
            engine
<<<<<<< HEAD
                .delete_ranges_cf(cf, strategy.clone(), &range)
                .unwrap_or_else(move |e| fail_f(e, strategy));

=======
                .delete_all_in_range_cf(cf, &start_key, &end_key, use_delete_range)
                .unwrap_or_else(|e| {
                    panic!(
                        "{} failed to delete all in range [{}, {}), cf: {}, err: {:?}",
                        self.tag,
                        log_wrappers::Value::key(&start_key),
                        log_wrappers::Value::key(&end_key),
                        cf,
                        e
                    );
                });
>>>>>>> 3fcbdc35
            engine
                .delete_ranges_cf(cf, DeleteStrategy::DeleteBlobs, &range)
                .unwrap_or_else(move |e| fail_f(e, DeleteStrategy::DeleteBlobs));
        }

        // TODO: Should this be executed when `notify_only` is set?
        ranges.push(Range::new(cf.to_owned(), start_key, end_key));

        Ok(resp)
    }

    fn handle_ingest_sst(
        &mut self,
        importer: &Arc<SSTImporter>,
        engine: &EK,
        req: &Request,
        ssts: &mut Vec<SstMeta>,
    ) -> Result<Response> {
        let sst = req.get_ingest_sst().get_sst();

        if let Err(e) = check_sst_for_ingestion(sst, &self.region) {
            error!(?e;
                 "ingest fail";
                 "region_id" => self.region_id(),
                 "peer_id" => self.id(),
                 "sst" => ?sst,
                 "region" => ?&self.region,
            );
            // This file is not valid, we can delete it here.
            let _ = importer.delete(sst);
            return Err(e);
        }

        importer.ingest(sst, engine).unwrap_or_else(|e| {
            // If this failed, it means that the file is corrupted or something
            // is wrong with the engine, but we can do nothing about that.
            panic!("{} ingest {:?}: {:?}", self.tag, sst, e);
        });

        ssts.push(sst.clone());
        Ok(Response::default())
    }
}

mod confchange_cmd_metric {
    use super::*;

    fn write_metric(cct: ConfChangeType, kind: &str) {
        let metric = match cct {
            ConfChangeType::AddNode => "add_peer",
            ConfChangeType::RemoveNode => "remove_peer",
            ConfChangeType::AddLearnerNode => "add_learner",
        };
        PEER_ADMIN_CMD_COUNTER_VEC
            .with_label_values(&[metric, kind])
            .inc();
    }

    pub fn inc_all(cct: ConfChangeType) {
        write_metric(cct, "all")
    }

    pub fn inc_success(cct: ConfChangeType) {
        write_metric(cct, "success")
    }
}

// Admin commands related.
impl<EK> ApplyDelegate<EK>
where
    EK: KvEngine,
{
    fn exec_change_peer<W: WriteBatch<EK>>(
        &mut self,
        ctx: &mut ApplyContext<EK, W>,
        request: &AdminRequest,
    ) -> Result<(AdminResponse, ApplyResult<EK::Snapshot>)> {
        assert!(request.has_change_peer());
        let request = request.get_change_peer();
        let peer = request.get_peer();
        let store_id = peer.get_store_id();
        let change_type = request.get_change_type();
        let mut region = self.region.clone();

        fail_point!(
            "apply_on_conf_change_1_3_1",
            (self.id == 1 || self.id == 3) && self.region_id() == 1,
            |_| panic!("should not use return")
        );
        fail_point!(
            "apply_on_conf_change_3_1",
            self.id == 3 && self.region_id() == 1,
            |_| panic!("should not use return")
        );
        fail_point!(
            "apply_on_conf_change_all_1",
            self.region_id() == 1,
            |_| panic!("should not use return")
        );
        info!(
            "exec ConfChange";
            "region_id" => self.region_id(),
            "peer_id" => self.id(),
            "type" => util::conf_change_type_str(change_type),
            "epoch" => ?region.get_region_epoch(),
        );

        // TODO: we should need more check, like peer validation, duplicated id, etc.
        let conf_ver = region.get_region_epoch().get_conf_ver() + 1;
        region.mut_region_epoch().set_conf_ver(conf_ver);

        match change_type {
            ConfChangeType::AddNode => {
                let add_ndoe_fp = || {
                    fail_point!(
                        "apply_on_add_node_1_2",
                        self.id == 2 && self.region_id() == 1,
                        |_| {}
                    )
                };
                add_ndoe_fp();

                PEER_ADMIN_CMD_COUNTER_VEC
                    .with_label_values(&["add_peer", "all"])
                    .inc();

                let mut exists = false;
                if let Some(p) = util::find_peer_mut(&mut region, store_id) {
                    exists = true;
                    if !is_learner(p) || p.get_id() != peer.get_id() {
                        error!(
                            "can't add duplicated peer";
                            "region_id" => self.region_id(),
                            "peer_id" => self.id(),
                            "peer" => ?peer,
                            "region" => ?&self.region
                        );
                        return Err(box_err!(
                            "can't add duplicated peer {:?} to region {:?}",
                            peer,
                            self.region
                        ));
                    } else {
                        p.set_role(PeerRole::Voter);
                    }
                }
                if !exists {
                    // TODO: Do we allow adding peer in same node?
                    region.mut_peers().push(peer.clone());
                }

                PEER_ADMIN_CMD_COUNTER_VEC
                    .with_label_values(&["add_peer", "success"])
                    .inc();
                info!(
                    "add peer successfully";
                    "region_id" => self.region_id(),
                    "peer_id" => self.id(),
                    "peer" => ?peer,
                    "region" => ?&self.region
                );
            }
            ConfChangeType::RemoveNode => {
                PEER_ADMIN_CMD_COUNTER_VEC
                    .with_label_values(&["remove_peer", "all"])
                    .inc();

                if let Some(p) = util::remove_peer(&mut region, store_id) {
                    // Considering `is_learner` flag in `Peer` here is by design.
                    if &p != peer {
                        error!(
                            "ignore remove unmatched peer";
                            "region_id" => self.region_id(),
                            "peer_id" => self.id(),
                            "expect_peer" => ?peer,
                            "get_peeer" => ?p
                        );
                        return Err(box_err!(
                            "remove unmatched peer: expect: {:?}, get {:?}, ignore",
                            peer,
                            p
                        ));
                    }
                    if self.id == peer.get_id() {
                        // Remove ourself, we will destroy all region data later.
                        // So we need not to apply following logs.
                        self.stopped = true;
                        self.pending_remove = true;
                    }
                } else {
                    error!(
                        "remove missing peer";
                        "region_id" => self.region_id(),
                        "peer_id" => self.id(),
                        "peer" => ?peer,
                        "region" => ?&self.region
                    );
                    return Err(box_err!(
                        "remove missing peer {:?} from region {:?}",
                        peer,
                        self.region
                    ));
                }

                PEER_ADMIN_CMD_COUNTER_VEC
                    .with_label_values(&["remove_peer", "success"])
                    .inc();
                info!(
                    "remove peer successfully";
                    "region_id" => self.region_id(),
                    "peer_id" => self.id(),
                    "peer" => ?peer,
                    "region" => ?&self.region
                );
            }
            ConfChangeType::AddLearnerNode => {
                PEER_ADMIN_CMD_COUNTER_VEC
                    .with_label_values(&["add_learner", "all"])
                    .inc();

                if util::find_peer(&region, store_id).is_some() {
                    error!(
                        "can't add duplicated learner";
                        "region_id" => self.region_id(),
                        "peer_id" => self.id(),
                        "peer" => ?peer,
                        "region" => ?&self.region
                    );
                    return Err(box_err!(
                        "can't add duplicated learner {:?} to region {:?}",
                        peer,
                        self.region
                    ));
                }
                region.mut_peers().push(peer.clone());

                PEER_ADMIN_CMD_COUNTER_VEC
                    .with_label_values(&["add_learner", "success"])
                    .inc();
                info!(
                    "add learner successfully";
                    "region_id" => self.region_id(),
                    "peer_id" => self.id(),
                    "peer" => ?peer,
                    "region" => ?&self.region
                );
            }
        }

        let state = if self.pending_remove {
            PeerState::Tombstone
        } else {
            PeerState::Normal
        };
        if let Err(e) = write_peer_state(ctx.kv_wb_mut(), &region, state, None) {
            panic!("{} failed to update region state: {:?}", self.tag, e);
        }

        let mut resp = AdminResponse::default();
        resp.mut_change_peer().set_region(region.clone());

        Ok((
            resp,
            ApplyResult::Res(ExecResult::ChangePeer(ChangePeer {
                index: ctx.exec_ctx.as_ref().unwrap().index,
                conf_change: Default::default(),
                changes: vec![request.clone()],
                region,
            })),
        ))
    }

    fn exec_change_peer_v2<W: WriteBatch<EK>>(
        &mut self,
        ctx: &mut ApplyContext<EK, W>,
        request: &AdminRequest,
    ) -> Result<(AdminResponse, ApplyResult<EK::Snapshot>)> {
        assert!(request.has_change_peer_v2());
        let changes = request.get_change_peer_v2().get_change_peers().to_vec();

        info!(
            "exec ConfChangeV2";
            "region_id" => self.region_id(),
            "peer_id" => self.id(),
            "kind" => ?ConfChangeKind::confchange_kind(changes.len()),
            "epoch" => ?self.region.get_region_epoch(),
        );

        let region = match ConfChangeKind::confchange_kind(changes.len()) {
            ConfChangeKind::LeaveJoint => self.apply_leave_joint()?,
            kind => self.apply_conf_change(kind, changes.as_slice())?,
        };

        let state = if self.pending_remove {
            PeerState::Tombstone
        } else {
            PeerState::Normal
        };

        if let Err(e) = write_peer_state(ctx.kv_wb_mut(), &region, state, None) {
            panic!("{} failed to update region state: {:?}", self.tag, e);
        }

        let mut resp = AdminResponse::default();
        resp.mut_change_peer().set_region(region.clone());
        Ok((
            resp,
            ApplyResult::Res(ExecResult::ChangePeer(ChangePeer {
                index: ctx.exec_ctx.as_ref().unwrap().index,
                conf_change: Default::default(),
                changes,
                region,
            })),
        ))
    }

    fn apply_conf_change(
        &mut self,
        kind: ConfChangeKind,
        changes: &[ChangePeerRequest],
    ) -> Result<Region> {
        let mut region = self.region.clone();
        for cp in changes.iter() {
            let (change_type, peer) = (cp.get_change_type(), cp.get_peer());
            let store_id = peer.get_store_id();

            confchange_cmd_metric::inc_all(change_type);

            if let Some(exist_peer) = util::find_peer(&region, store_id) {
                let r = exist_peer.get_role();
                if r == PeerRole::IncomingVoter || r == PeerRole::DemotingVoter {
                    panic!(
                        "{} can't apply confchange because configuration is still in joint state, confchange: {:?}, region: {:?}",
                        self.tag, cp, self.region
                    );
                }
            }
            match (util::find_peer_mut(&mut region, store_id), change_type) {
                (None, ConfChangeType::AddNode) => {
                    let mut peer = peer.clone();
                    match kind {
                        ConfChangeKind::Simple => peer.set_role(PeerRole::Voter),
                        ConfChangeKind::EnterJoint => peer.set_role(PeerRole::IncomingVoter),
                        _ => unreachable!(),
                    }
                    region.mut_peers().push(peer);
                }
                (None, ConfChangeType::AddLearnerNode) => {
                    let mut peer = peer.clone();
                    peer.set_role(PeerRole::Learner);
                    region.mut_peers().push(peer);
                }
                (None, ConfChangeType::RemoveNode) => {
                    error!(
                        "remove missing peer";
                        "region_id" => self.region_id(),
                        "peer_id" => self.id(),
                        "peer" => ?peer,
                        "region" => ?&self.region,
                    );
                    return Err(box_err!(
                        "remove missing peer {:?} from region {:?}",
                        peer,
                        self.region
                    ));
                }
                // Add node
                (Some(exist_peer), ConfChangeType::AddNode)
                | (Some(exist_peer), ConfChangeType::AddLearnerNode) => {
                    let (role, exist_id, incoming_id) =
                        (exist_peer.get_role(), exist_peer.get_id(), peer.get_id());

                    if exist_id != incoming_id // Add peer with different id to the same store
                            // The peer is already the requested role
                            || (role, change_type) == (PeerRole::Voter, ConfChangeType::AddNode)
                            || (role, change_type) == (PeerRole::Learner, ConfChangeType::AddLearnerNode)
                    {
                        error!(
                            "can't add duplicated peer";
                            "region_id" => self.region_id(),
                            "peer_id" => self.id(),
                            "peer" => ?peer,
                            "exist peer" => ?exist_peer,
                            "confchnage type" => ?change_type,
                            "region" => ?&self.region
                        );
                        return Err(box_err!(
                                "can't add duplicated peer {:?} to region {:?}, duplicated with exist peer {:?}",
                                peer,
                                self.region,
                                exist_peer
                            ));
                    }
                    match (role, change_type) {
                        (PeerRole::Voter, ConfChangeType::AddLearnerNode) => match kind {
                            ConfChangeKind::Simple => exist_peer.set_role(PeerRole::Learner),
                            ConfChangeKind::EnterJoint => {
                                exist_peer.set_role(PeerRole::DemotingVoter)
                            }
                            _ => unreachable!(),
                        },
                        (PeerRole::Learner, ConfChangeType::AddNode) => match kind {
                            ConfChangeKind::Simple => exist_peer.set_role(PeerRole::Voter),
                            ConfChangeKind::EnterJoint => {
                                exist_peer.set_role(PeerRole::IncomingVoter)
                            }
                            _ => unreachable!(),
                        },
                        _ => unreachable!(),
                    }
                }
                // Remove node
                (Some(exist_peer), ConfChangeType::RemoveNode) => {
                    if kind == ConfChangeKind::EnterJoint
                        && exist_peer.get_role() == PeerRole::Voter
                    {
                        error!(
                            "can't remove voter directly";
                            "region_id" => self.region_id(),
                            "peer_id" => self.id(),
                            "peer" => ?peer,
                            "region" => ?&self.region
                        );
                        return Err(box_err!(
                            "can not remove voter {:?} directly from region {:?}",
                            peer,
                            self.region
                        ));
                    }
                    match util::remove_peer(&mut region, store_id) {
                        Some(p) => {
                            if &p != peer {
                                error!(
                                    "ignore remove unmatched peer";
                                    "region_id" => self.region_id(),
                                    "peer_id" => self.id(),
                                    "expect_peer" => ?peer,
                                    "get_peeer" => ?p
                                );
                                return Err(box_err!(
                                    "remove unmatched peer: expect: {:?}, get {:?}, ignore",
                                    peer,
                                    p
                                ));
                            }
                            if self.id == peer.get_id() {
                                // Remove ourself, we will destroy all region data later.
                                // So we need not to apply following logs.
                                self.stopped = true;
                                self.pending_remove = true;
                            }
                        }
                        None => unreachable!(),
                    }
                }
            }
            confchange_cmd_metric::inc_success(change_type);
        }
        let conf_ver = region.get_region_epoch().get_conf_ver() + changes.len() as u64;
        region.mut_region_epoch().set_conf_ver(conf_ver);
        info!(
            "conf change successfully";
            "region_id" => self.region_id(),
            "peer_id" => self.id(),
            "changes" => ?changes,
            "original region" => ?&self.region,
            "current region" => ?&region,
        );
        Ok(region)
    }

    fn apply_leave_joint(&self) -> Result<Region> {
        let mut region = self.region.clone();
        let mut change_num = 0;
        for peer in region.mut_peers().iter_mut() {
            match peer.get_role() {
                PeerRole::IncomingVoter => peer.set_role(PeerRole::Voter),
                PeerRole::DemotingVoter => peer.set_role(PeerRole::Learner),
                _ => continue,
            }
            change_num += 1;
        }
        if change_num == 0 {
            panic!(
                "{} can't leave a non-joint config, region: {:?}",
                self.tag, self.region
            );
        }
        let conf_ver = region.get_region_epoch().get_conf_ver() + change_num;
        region.mut_region_epoch().set_conf_ver(conf_ver);
        info!(
            "leave joint state successfully";
            "region_id" => self.region_id(),
            "peer_id" => self.id(),
            "region" => ?&region,
        );
        Ok(region)
    }

    fn exec_split<W: WriteBatch<EK>>(
        &mut self,
        ctx: &mut ApplyContext<EK, W>,
        req: &AdminRequest,
    ) -> Result<(AdminResponse, ApplyResult<EK::Snapshot>)> {
        info!(
            "split is deprecated, redirect to use batch split";
            "region_id" => self.region_id(),
            "peer_id" => self.id(),
        );
        let split = req.get_split().to_owned();
        let mut admin_req = AdminRequest::default();
        admin_req
            .mut_splits()
            .set_right_derive(split.get_right_derive());
        admin_req.mut_splits().mut_requests().push(split);
        // This method is executed only when there are unapplied entries after being restarted.
        // So there will be no callback, it's OK to return a response that does not matched
        // with its request.
        self.exec_batch_split(ctx, &admin_req)
    }

    fn exec_batch_split<W: WriteBatch<EK>>(
        &mut self,
        ctx: &mut ApplyContext<EK, W>,
        req: &AdminRequest,
    ) -> Result<(AdminResponse, ApplyResult<EK::Snapshot>)> {
        fail_point!(
            "apply_before_split_1_3",
            self.id == 3 && self.region_id() == 1,
            |_| { unreachable!() }
        );

        PEER_ADMIN_CMD_COUNTER.batch_split.all.inc();

        let split_reqs = req.get_splits();
        let right_derive = split_reqs.get_right_derive();
        if split_reqs.get_requests().is_empty() {
            return Err(box_err!("missing split requests"));
        }
        let mut derived = self.region.clone();
        let new_region_cnt = split_reqs.get_requests().len();
        let mut regions = Vec::with_capacity(new_region_cnt + 1);
        let mut keys: VecDeque<Vec<u8>> = VecDeque::with_capacity(new_region_cnt + 1);
        for req in split_reqs.get_requests() {
            let split_key = req.get_split_key();
            if split_key.is_empty() {
                return Err(box_err!("missing split key"));
            }
            if split_key
                <= keys
                    .back()
                    .map_or_else(|| derived.get_start_key(), Vec::as_slice)
            {
                return Err(box_err!("invalid split request: {:?}", split_reqs));
            }
            if req.get_new_peer_ids().len() != derived.get_peers().len() {
                return Err(box_err!(
                    "invalid new peer id count, need {:?}, but got {:?}",
                    derived.get_peers(),
                    req.get_new_peer_ids()
                ));
            }
            keys.push_back(split_key.to_vec());
        }

        util::check_key_in_region(keys.back().unwrap(), &self.region)?;

        info!(
            "split region";
            "region_id" => self.region_id(),
            "peer_id" => self.id(),
            "region" => ?derived,
            "keys" => %KeysInfoFormatter(keys.iter()),
        );
        let new_version = derived.get_region_epoch().get_version() + new_region_cnt as u64;
        derived.mut_region_epoch().set_version(new_version);
        // Note that the split requests only contain ids for new regions, so we need
        // to handle new regions and old region separately.
        if right_derive {
            // So the range of new regions is [old_start_key, split_key1, ..., last_split_key].
            keys.push_front(derived.get_start_key().to_vec());
        } else {
            // So the range of new regions is [split_key1, ..., last_split_key, old_end_key].
            keys.push_back(derived.get_end_key().to_vec());
            derived.set_end_key(keys.front().unwrap().to_vec());
            regions.push(derived.clone());
        }

        let mut new_split_regions: HashMap<u64, NewSplitPeer> = HashMap::default();
        for req in split_reqs.get_requests() {
            let mut new_region = Region::default();
            new_region.set_id(req.get_new_region_id());
            new_region.set_region_epoch(derived.get_region_epoch().to_owned());
            new_region.set_start_key(keys.pop_front().unwrap());
            new_region.set_end_key(keys.front().unwrap().to_vec());
            new_region.set_peers(derived.get_peers().to_vec().into());
            for (peer, peer_id) in new_region
                .mut_peers()
                .iter_mut()
                .zip(req.get_new_peer_ids())
            {
                peer.set_id(*peer_id);
            }
            new_split_regions.insert(
                new_region.get_id(),
                NewSplitPeer {
                    peer_id: util::find_peer(&new_region, ctx.store_id).unwrap().get_id(),
                    result: None,
                },
            );
            regions.push(new_region);
        }

        if right_derive {
            derived.set_start_key(keys.pop_front().unwrap());
            regions.push(derived.clone());
        }

        let mut replace_regions = HashSet::default();
        {
            let mut pending_create_peers = ctx.pending_create_peers.lock().unwrap();
            for (region_id, new_split_peer) in new_split_regions.iter_mut() {
                match pending_create_peers.entry(*region_id) {
                    HashMapEntry::Occupied(mut v) => {
                        if *v.get() != (new_split_peer.peer_id, false) {
                            new_split_peer.result =
                                Some(format!("status {:?} is not expected", v.get()));
                        } else {
                            replace_regions.insert(*region_id);
                            v.insert((new_split_peer.peer_id, true));
                        }
                    }
                    HashMapEntry::Vacant(v) => {
                        v.insert((new_split_peer.peer_id, true));
                    }
                }
            }
        }

        // region_id -> peer_id
        let mut already_exist_regions = Vec::new();
        for (region_id, new_split_peer) in new_split_regions.iter_mut() {
            let region_state_key = keys::region_state_key(*region_id);
            match ctx
                .engine
                .get_msg_cf::<RegionLocalState>(CF_RAFT, &region_state_key)
            {
                Ok(None) => (),
                Ok(Some(state)) => {
                    if replace_regions.get(region_id).is_some() {
                        // This peer must be the first one on local store. So if this peer is created on the other side,
                        // it means no `RegionLocalState` in kv engine.
                        panic!("{} failed to replace region {} peer {} because state {:?} alread exist in kv engine",
                            self.tag, region_id, new_split_peer.peer_id, state);
                    }
                    already_exist_regions.push((*region_id, new_split_peer.peer_id));
                    new_split_peer.result = Some(format!("state {:?} exist in kv engine", state));
                }
                e => panic!(
                    "{} failed to get regions state of {}: {:?}",
                    self.tag, region_id, e
                ),
            }
        }

        if !already_exist_regions.is_empty() {
            let mut pending_create_peers = ctx.pending_create_peers.lock().unwrap();
            for (region_id, peer_id) in &already_exist_regions {
                assert_eq!(
                    pending_create_peers.remove(region_id),
                    Some((*peer_id, true))
                );
            }
        }

        let kv_wb_mut = ctx.kv_wb.as_mut().unwrap();
        for new_region in &regions {
            if new_region.get_id() == derived.get_id() {
                continue;
            }
            let new_split_peer = new_split_regions.get(&new_region.get_id()).unwrap();
            if let Some(ref r) = new_split_peer.result {
                warn!(
                    "new region from splitting already exists";
                    "new_region_id" => new_region.get_id(),
                    "new_peer_id" => new_split_peer.peer_id,
                    "reason" => r,
                    "region_id" => self.region_id(),
                    "peer_id" => self.id(),
                );
                continue;
            }
            write_peer_state(kv_wb_mut, new_region, PeerState::Normal, None)
                .and_then(|_| write_initial_apply_state(kv_wb_mut, new_region.get_id()))
                .unwrap_or_else(|e| {
                    panic!(
                        "{} fails to save split region {:?}: {:?}",
                        self.tag, new_region, e
                    )
                });
        }
        write_peer_state(kv_wb_mut, &derived, PeerState::Normal, None).unwrap_or_else(|e| {
            panic!("{} fails to update region {:?}: {:?}", self.tag, derived, e)
        });
        let mut resp = AdminResponse::default();
        resp.mut_splits().set_regions(regions.clone().into());
        PEER_ADMIN_CMD_COUNTER.batch_split.success.inc();

        fail_point!(
            "apply_after_split_1_3",
            self.id == 3 && self.region_id() == 1,
            |_| { unreachable!() }
        );

        Ok((
            resp,
            ApplyResult::Res(ExecResult::SplitRegion {
                regions,
                derived,
                new_split_regions,
            }),
        ))
    }

    fn exec_prepare_merge<W: WriteBatch<EK>>(
        &mut self,
        ctx: &mut ApplyContext<EK, W>,
        req: &AdminRequest,
    ) -> Result<(AdminResponse, ApplyResult<EK::Snapshot>)> {
        fail_point!("apply_before_prepare_merge");

        PEER_ADMIN_CMD_COUNTER.prepare_merge.all.inc();

        let prepare_merge = req.get_prepare_merge();
        let index = prepare_merge.get_min_index();
        let exec_ctx = ctx.exec_ctx.as_ref().unwrap();
        let first_index = peer_storage::first_index(&exec_ctx.apply_state);
        if index < first_index {
            // We filter `CompactLog` command before.
            panic!(
                "{} first index {} > min_index {}, skip pre merge",
                self.tag, first_index, index
            );
        }
        let mut region = self.region.clone();
        let region_version = region.get_region_epoch().get_version() + 1;
        region.mut_region_epoch().set_version(region_version);
        // In theory conf version should not be increased when executing prepare_merge.
        // However, we don't want to do conf change after prepare_merge is committed.
        // This can also be done by iterating all proposal to find if prepare_merge is
        // proposed before proposing conf change, but it make things complicated.
        // Another way is make conf change also check region version, but this is not
        // backward compatible.
        let conf_version = region.get_region_epoch().get_conf_ver() + 1;
        region.mut_region_epoch().set_conf_ver(conf_version);
        let mut merging_state = MergeState::default();
        merging_state.set_min_index(index);
        merging_state.set_target(prepare_merge.get_target().to_owned());
        merging_state.set_commit(exec_ctx.index);
        write_peer_state(
            ctx.kv_wb.as_mut().unwrap(),
            &region,
            PeerState::Merging,
            Some(merging_state.clone()),
        )
        .unwrap_or_else(|e| {
            panic!(
                "{} failed to save merging state {:?} for region {:?}: {:?}",
                self.tag, merging_state, region, e
            )
        });
        fail_point!("apply_after_prepare_merge");
        PEER_ADMIN_CMD_COUNTER.prepare_merge.success.inc();

        Ok((
            AdminResponse::default(),
            ApplyResult::Res(ExecResult::PrepareMerge {
                region,
                state: merging_state,
            }),
        ))
    }

    // The target peer should send missing log entries to the source peer.
    //
    // So, the merge process order would be:
    // 1.   `exec_commit_merge` in target apply fsm and send `CatchUpLogs` to source peer fsm
    // 2.   `on_catch_up_logs_for_merge` in source peer fsm
    // 3.   if the source peer has already executed the corresponding `on_ready_prepare_merge`, set pending_remove and jump to step 6
    // 4.   ... (raft append and apply logs)
    // 5.   `on_ready_prepare_merge` in source peer fsm and set pending_remove (means source region has finished applying all logs)
    // 6.   `logs_up_to_date_for_merge` in source apply fsm (destroy its apply fsm and send Noop to trigger the target apply fsm)
    // 7.   resume `exec_commit_merge` in target apply fsm
    // 8.   `on_ready_commit_merge` in target peer fsm and send `MergeResult` to source peer fsm
    // 9.   `on_merge_result` in source peer fsm (destroy itself)
    fn exec_commit_merge<W: WriteBatch<EK>>(
        &mut self,
        ctx: &mut ApplyContext<EK, W>,
        req: &AdminRequest,
    ) -> Result<(AdminResponse, ApplyResult<EK::Snapshot>)> {
        {
            let apply_before_commit_merge = || {
                fail_point!(
                    "apply_before_commit_merge_except_1_4",
                    self.region_id() == 1 && self.id != 4,
                    |_| {}
                );
            };
            apply_before_commit_merge();
        }

        PEER_ADMIN_CMD_COUNTER.commit_merge.all.inc();

        let merge = req.get_commit_merge();
        let source_region = merge.get_source();
        let source_region_id = source_region.get_id();

        // No matter whether the source peer has applied to the required index,
        // it's a race to write apply state in both source delegate and target
        // delegate. So asking the source delegate to stop first.
        if self.ready_source_region_id != source_region_id {
            if self.ready_source_region_id != 0 {
                panic!(
                    "{} unexpected ready source region {}, expecting {}",
                    self.tag, self.ready_source_region_id, source_region_id
                );
            }
            info!(
                "asking delegate to stop";
                "region_id" => self.region_id(),
                "peer_id" => self.id(),
                "source_region_id" => source_region_id
            );
            fail_point!("before_handle_catch_up_logs_for_merge");
            // Sends message to the source peer fsm and pause `exec_commit_merge` process
            let logs_up_to_date = Arc::new(AtomicU64::new(0));
            let msg = SignificantMsg::CatchUpLogs(CatchUpLogs {
                target_region_id: self.region_id(),
                merge: merge.to_owned(),
                logs_up_to_date: logs_up_to_date.clone(),
            });
            ctx.notifier
                .notify_one(source_region_id, PeerMsg::SignificantMsg(msg));
            return Ok((
                AdminResponse::default(),
                ApplyResult::WaitMergeSource(logs_up_to_date),
            ));
        }

        info!(
            "execute CommitMerge";
            "region_id" => self.region_id(),
            "peer_id" => self.id(),
            "commit" => merge.get_commit(),
            "entries" => merge.get_entries().len(),
            "term" => ctx.exec_ctx.as_ref().unwrap().term,
            "index" => ctx.exec_ctx.as_ref().unwrap().index,
            "source_region" => ?source_region
        );

        self.ready_source_region_id = 0;

        let region_state_key = keys::region_state_key(source_region_id);
        let state: RegionLocalState = match ctx.engine.get_msg_cf(CF_RAFT, &region_state_key) {
            Ok(Some(s)) => s,
            e => panic!(
                "{} failed to get regions state of {:?}: {:?}",
                self.tag, source_region, e
            ),
        };
        if state.get_state() != PeerState::Merging {
            panic!(
                "{} unexpected state of merging region {:?}",
                self.tag, state
            );
        }
        let exist_region = state.get_region().to_owned();
        if *source_region != exist_region {
            panic!(
                "{} source_region {:?} not match exist region {:?}",
                self.tag, source_region, exist_region
            );
        }
        let mut region = self.region.clone();
        // Use a max value so that pd can ensure overlapped region has a priority.
        let version = cmp::max(
            source_region.get_region_epoch().get_version(),
            region.get_region_epoch().get_version(),
        ) + 1;
        region.mut_region_epoch().set_version(version);
        if keys::enc_end_key(&region) == keys::enc_start_key(source_region) {
            region.set_end_key(source_region.get_end_key().to_vec());
        } else {
            region.set_start_key(source_region.get_start_key().to_vec());
        }
        let kv_wb_mut = ctx.kv_wb.as_mut().unwrap();
        write_peer_state(kv_wb_mut, &region, PeerState::Normal, None)
            .and_then(|_| {
                // TODO: maybe all information needs to be filled?
                let mut merging_state = MergeState::default();
                merging_state.set_target(self.region.clone());
                write_peer_state(
                    kv_wb_mut,
                    source_region,
                    PeerState::Tombstone,
                    Some(merging_state),
                )
            })
            .unwrap_or_else(|e| {
                panic!(
                    "{} failed to save merge region {:?}: {:?}",
                    self.tag, region, e
                )
            });

        PEER_ADMIN_CMD_COUNTER.commit_merge.success.inc();

        let resp = AdminResponse::default();
        Ok((
            resp,
            ApplyResult::Res(ExecResult::CommitMerge {
                region,
                source: source_region.to_owned(),
            }),
        ))
    }

    fn exec_rollback_merge<W: WriteBatch<EK>>(
        &mut self,
        ctx: &mut ApplyContext<EK, W>,
        req: &AdminRequest,
    ) -> Result<(AdminResponse, ApplyResult<EK::Snapshot>)> {
        PEER_ADMIN_CMD_COUNTER.rollback_merge.all.inc();
        let region_state_key = keys::region_state_key(self.region_id());
        let state: RegionLocalState = match ctx.engine.get_msg_cf(CF_RAFT, &region_state_key) {
            Ok(Some(s)) => s,
            e => panic!("{} failed to get regions state: {:?}", self.tag, e),
        };
        assert_eq!(state.get_state(), PeerState::Merging, "{}", self.tag);
        let rollback = req.get_rollback_merge();
        assert_eq!(
            state.get_merge_state().get_commit(),
            rollback.get_commit(),
            "{}",
            self.tag
        );
        let mut region = self.region.clone();
        let version = region.get_region_epoch().get_version();
        // Update version to avoid duplicated rollback requests.
        region.mut_region_epoch().set_version(version + 1);
        let kv_wb_mut = ctx.kv_wb.as_mut().unwrap();
        write_peer_state(kv_wb_mut, &region, PeerState::Normal, None).unwrap_or_else(|e| {
            panic!(
                "{} failed to rollback merge {:?}: {:?}",
                self.tag, rollback, e
            )
        });

        PEER_ADMIN_CMD_COUNTER.rollback_merge.success.inc();
        let resp = AdminResponse::default();
        Ok((
            resp,
            ApplyResult::Res(ExecResult::RollbackMerge {
                region,
                commit: rollback.get_commit(),
            }),
        ))
    }

    fn exec_compact_log<W: WriteBatch<EK>>(
        &mut self,
        ctx: &mut ApplyContext<EK, W>,
        req: &AdminRequest,
    ) -> Result<(AdminResponse, ApplyResult<EK::Snapshot>)> {
        PEER_ADMIN_CMD_COUNTER.compact.all.inc();

        let compact_index = req.get_compact_log().get_compact_index();
        let resp = AdminResponse::default();
        let apply_state = &mut ctx.exec_ctx.as_mut().unwrap().apply_state;
        let first_index = peer_storage::first_index(apply_state);
        if compact_index <= first_index {
            debug!(
                "compact index <= first index, no need to compact";
                "region_id" => self.region_id(),
                "peer_id" => self.id(),
                "compact_index" => compact_index,
                "first_index" => first_index,
            );
            return Ok((resp, ApplyResult::None));
        }
        if self.is_merging {
            info!(
                "in merging mode, skip compact";
                "region_id" => self.region_id(),
                "peer_id" => self.id(),
                "compact_index" => compact_index
            );
            return Ok((resp, ApplyResult::None));
        }

        let compact_term = req.get_compact_log().get_compact_term();
        // TODO: add unit tests to cover all the message integrity checks.
        if compact_term == 0 {
            info!(
                "compact term missing, skip";
                "region_id" => self.region_id(),
                "peer_id" => self.id(),
                "command" => ?req.get_compact_log()
            );
            // old format compact log command, safe to ignore.
            return Err(box_err!(
                "command format is outdated, please upgrade leader"
            ));
        }

        // compact failure is safe to be omitted, no need to assert.
        compact_raft_log(&self.tag, apply_state, compact_index, compact_term)?;

        PEER_ADMIN_CMD_COUNTER.compact.success.inc();

        Ok((
            resp,
            ApplyResult::Res(ExecResult::CompactLog {
                state: apply_state.get_truncated_state().clone(),
                first_index,
            }),
        ))
    }

    fn exec_compute_hash<W: WriteBatch<EK>>(
        &self,
        ctx: &ApplyContext<EK, W>,
        req: &AdminRequest,
    ) -> Result<(AdminResponse, ApplyResult<EK::Snapshot>)> {
        let resp = AdminResponse::default();
        Ok((
            resp,
            ApplyResult::Res(ExecResult::ComputeHash {
                region: self.region.clone(),
                index: ctx.exec_ctx.as_ref().unwrap().index,
                context: req.get_compute_hash().get_context().to_vec(),
                // This snapshot may be held for a long time, which may cause too many
                // open files in rocksdb.
                // TODO: figure out another way to do consistency check without snapshot
                // or short life snapshot.
                snap: ctx.engine.snapshot(),
            }),
        ))
    }

    fn exec_verify_hash<W: WriteBatch<EK>>(
        &self,
        _: &ApplyContext<EK, W>,
        req: &AdminRequest,
    ) -> Result<(AdminResponse, ApplyResult<EK::Snapshot>)> {
        let verify_req = req.get_verify_hash();
        let index = verify_req.get_index();
        let context = verify_req.get_context().to_vec();
        let hash = verify_req.get_hash().to_vec();
        let resp = AdminResponse::default();
        Ok((
            resp,
            ApplyResult::Res(ExecResult::VerifyHash {
                index,
                context,
                hash,
            }),
        ))
    }
}

pub fn is_conf_change_cmd(msg: &RaftCmdRequest) -> bool {
    if !msg.has_admin_request() {
        return false;
    }
    let req = msg.get_admin_request();
    req.has_change_peer() || req.has_change_peer_v2()
}

fn check_sst_for_ingestion(sst: &SstMeta, region: &Region) -> Result<()> {
    let uuid = sst.get_uuid();
    if let Err(e) = UuidBuilder::from_slice(uuid) {
        return Err(box_err!("invalid uuid {:?}: {:?}", uuid, e));
    }

    let cf_name = sst.get_cf_name();
    if cf_name != CF_DEFAULT && cf_name != CF_WRITE {
        return Err(box_err!("invalid cf name {}", cf_name));
    }

    let region_id = sst.get_region_id();
    if region_id != region.get_id() {
        return Err(Error::RegionNotFound(region_id));
    }

    let epoch = sst.get_region_epoch();
    let region_epoch = region.get_region_epoch();
    if epoch.get_conf_ver() != region_epoch.get_conf_ver()
        || epoch.get_version() != region_epoch.get_version()
    {
        let error = format!("{:?} != {:?}", epoch, region_epoch);
        return Err(Error::EpochNotMatch(error, vec![region.clone()]));
    }

    let range = sst.get_range();
    util::check_key_in_region(range.get_start(), region)?;
    util::check_key_in_region(range.get_end(), region)?;

    Ok(())
}

/// Updates the `state` with given `compact_index` and `compact_term`.
///
/// Remember the Raft log is not deleted here.
pub fn compact_raft_log(
    tag: &str,
    state: &mut RaftApplyState,
    compact_index: u64,
    compact_term: u64,
) -> Result<()> {
    debug!("{} compact log entries to prior to {}", tag, compact_index);

    if compact_index <= state.get_truncated_state().get_index() {
        return Err(box_err!("try to truncate compacted entries"));
    } else if compact_index > state.get_applied_index() {
        return Err(box_err!(
            "compact index {} > applied index {}",
            compact_index,
            state.get_applied_index()
        ));
    }

    // we don't actually delete the logs now, we add an async task to do it.

    state.mut_truncated_state().set_index(compact_index);
    state.mut_truncated_state().set_term(compact_term);

    Ok(())
}

pub struct Apply<S>
where
    S: Snapshot,
{
    pub peer_id: u64,
    pub region_id: u64,
    pub term: u64,
    pub entries: Vec<Entry>,
    pub last_committed_index: u64,
    pub committed_index: u64,
    pub committed_term: u64,
    pub cbs: Vec<Proposal<S>>,
    entries_mem_size: i64,
    entries_count: i64,
}

impl<S: Snapshot> Apply<S> {
    pub(crate) fn new(
        peer_id: u64,
        region_id: u64,
        term: u64,
        entries: Vec<Entry>,
        last_committed_index: u64,
        committed_index: u64,
        committed_term: u64,
        cbs: Vec<Proposal<S>>,
    ) -> Apply<S> {
        let entries_mem_size =
            (ENTRY_MEM_SIZE * entries.capacity()) as i64 + get_entries_mem_size(&entries);
        APPLY_PENDING_BYTES_GAUGE.add(entries_mem_size);
        let entries_count = entries.len() as i64;
        APPLY_PENDING_ENTRIES_GAUGE.add(entries_count);
        Apply {
            peer_id,
            region_id,
            term,
            entries,
            last_committed_index,
            committed_index,
            committed_term,
            cbs,
            entries_mem_size,
            entries_count,
        }
    }
}

impl<S: Snapshot> Drop for Apply<S> {
    fn drop(&mut self) {
        APPLY_PENDING_BYTES_GAUGE.sub(self.entries_mem_size);
        APPLY_PENDING_ENTRIES_GAUGE.sub(self.entries_count);
    }
}

fn get_entries_mem_size(entries: &[Entry]) -> i64 {
    if entries.is_empty() {
        return 0;
    }
    let data_size: i64 = entries
        .iter()
        .map(|e| (e.data.capacity() + e.context.capacity()) as i64)
        .sum();
    data_size
}

#[derive(Default, Clone)]
pub struct Registration {
    pub id: u64,
    pub term: u64,
    pub apply_state: RaftApplyState,
    pub applied_index_term: u64,
    pub region: Region,
    pub pending_request_snapshot_count: Arc<AtomicUsize>,
    pub is_merging: bool,
}

impl Registration {
    pub fn new<EK: KvEngine, ER: RaftEngine>(peer: &Peer<EK, ER>) -> Registration {
        Registration {
            id: peer.peer_id(),
            term: peer.term(),
            apply_state: peer.get_store().apply_state().clone(),
            applied_index_term: peer.get_store().applied_index_term(),
            region: peer.region().clone(),
            pending_request_snapshot_count: peer.pending_request_snapshot_count.clone(),
            is_merging: peer.pending_merge_state.is_some(),
        }
    }
}

pub struct Proposal<S>
where
    S: Snapshot,
{
    pub is_conf_change: bool,
    pub index: u64,
    pub term: u64,
    pub cb: Callback<S>,
    /// `renew_lease_time` contains the last time when a peer starts to renew lease.
    pub renew_lease_time: Option<Timespec>,
}

pub struct Destroy {
    region_id: u64,
    merge_from_snapshot: bool,
}

/// A message that asks the delegate to apply to the given logs and then reply to
/// target mailbox.
#[derive(Default, Debug)]
pub struct CatchUpLogs {
    /// The target region to be notified when given logs are applied.
    pub target_region_id: u64,
    /// Merge request that contains logs to be applied.
    pub merge: CommitMergeRequest,
    /// A flag indicate that all source region's logs are applied.
    ///
    /// This is still necessary although we have a mailbox field already.
    /// Mailbox is used to notify target region, and trigger a round of polling.
    /// But due to the FIFO natural of channel, we need a flag to check if it's
    /// ready when polling.
    pub logs_up_to_date: Arc<AtomicU64>,
}

pub struct GenSnapTask {
    pub(crate) region_id: u64,
    commit_index: u64,
    snap_notifier: SyncSender<RaftSnapshot>,
}

impl GenSnapTask {
    pub fn new(
        region_id: u64,
        commit_index: u64,
        snap_notifier: SyncSender<RaftSnapshot>,
    ) -> GenSnapTask {
        GenSnapTask {
            region_id,
            commit_index,
            snap_notifier,
        }
    }

    pub fn commit_index(&self) -> u64 {
        self.commit_index
    }

    pub fn generate_and_schedule_snapshot<EK>(
        self,
        kv_snap: EK::Snapshot,
        last_applied_index_term: u64,
        last_applied_state: RaftApplyState,
        region_sched: &Scheduler<RegionTask<EK::Snapshot>>,
    ) -> Result<()>
    where
        EK: KvEngine,
    {
        let snapshot = RegionTask::Gen {
            region_id: self.region_id,
            notifier: self.snap_notifier,
            last_applied_index_term,
            last_applied_state,
            // This snapshot may be held for a long time, which may cause too many
            // open files in rocksdb.
            kv_snap,
        };
        box_try!(region_sched.schedule(snapshot));
        Ok(())
    }
}

impl Debug for GenSnapTask {
    fn fmt(&self, f: &mut fmt::Formatter<'_>) -> fmt::Result {
        f.debug_struct("GenSnapTask")
            .field("region_id", &self.region_id)
            .field("commit_index", &self.commit_index)
            .finish()
    }
}

static OBSERVE_ID_ALLOC: AtomicUsize = AtomicUsize::new(0);

/// A unique identifier for checking stale observed commands.
#[derive(Clone, Copy, Debug, Eq, PartialEq, Ord, PartialOrd, Hash)]
pub struct ObserveID(usize);

impl ObserveID {
    pub fn new() -> ObserveID {
        ObserveID(OBSERVE_ID_ALLOC.fetch_add(1, Ordering::SeqCst))
    }
}

struct ObserveCmd {
    id: ObserveID,
    enabled: Arc<AtomicBool>,
}

impl Debug for ObserveCmd {
    fn fmt(&self, f: &mut Formatter<'_>) -> fmt::Result {
        f.debug_struct("ObserveCmd").field("id", &self.id).finish()
    }
}

#[derive(Debug)]
pub enum ChangeCmd {
    RegisterObserver {
        observe_id: ObserveID,
        region_id: u64,
        enabled: Arc<AtomicBool>,
    },
    Snapshot {
        observe_id: ObserveID,
        region_id: u64,
    },
}

pub enum Msg<EK>
where
    EK: KvEngine,
{
    Apply {
        start: Instant,
        apply: Apply<EK::Snapshot>,
    },
    Registration(Registration),
    LogsUpToDate(CatchUpLogs),
    Noop,
    Destroy(Destroy),
    Snapshot(GenSnapTask),
    Change {
        cmd: ChangeCmd,
        region_epoch: RegionEpoch,
        cb: Callback<EK::Snapshot>,
    },
    #[cfg(any(test, feature = "testexport"))]
    #[allow(clippy::type_complexity)]
    Validate(u64, Box<dyn FnOnce(*const u8) + Send>),
}

impl<EK> Msg<EK>
where
    EK: KvEngine,
{
    pub fn apply(apply: Apply<EK::Snapshot>) -> Msg<EK> {
        Msg::Apply {
            start: Instant::now(),
            apply,
        }
    }

    pub fn register<ER: RaftEngine>(peer: &Peer<EK, ER>) -> Msg<EK> {
        Msg::Registration(Registration::new(peer))
    }

    pub fn destroy(region_id: u64, merge_from_snapshot: bool) -> Msg<EK> {
        Msg::Destroy(Destroy {
            region_id,
            merge_from_snapshot,
        })
    }
}

impl<EK> Debug for Msg<EK>
where
    EK: KvEngine,
{
    fn fmt(&self, f: &mut Formatter<'_>) -> fmt::Result {
        match self {
            Msg::Apply { apply, .. } => write!(f, "[region {}] async apply", apply.region_id),
            Msg::Registration(ref r) => {
                write!(f, "[region {}] Reg {:?}", r.region.get_id(), r.apply_state)
            }
            Msg::LogsUpToDate(_) => write!(f, "logs are updated"),
            Msg::Noop => write!(f, "noop"),
            Msg::Destroy(ref d) => write!(f, "[region {}] destroy", d.region_id),
            Msg::Snapshot(GenSnapTask { region_id, .. }) => {
                write!(f, "[region {}] requests a snapshot", region_id)
            }
            Msg::Change {
                cmd: ChangeCmd::RegisterObserver { region_id, .. },
                ..
            } => write!(f, "[region {}] registers cmd observer", region_id),
            Msg::Change {
                cmd: ChangeCmd::Snapshot { region_id, .. },
                ..
            } => write!(f, "[region {}] cmd snapshot", region_id),
            #[cfg(any(test, feature = "testexport"))]
            Msg::Validate(region_id, _) => write!(f, "[region {}] validate", region_id),
        }
    }
}

#[derive(Default, Clone, Debug, PartialEq)]
pub struct ApplyMetrics {
    /// an inaccurate difference in region size since last reset.
    pub size_diff_hint: i64,
    /// delete keys' count since last reset.
    pub delete_keys_hint: u64,

    pub written_bytes: u64,
    pub written_keys: u64,
    pub lock_cf_written_bytes: u64,
}

#[derive(Debug)]
pub struct ApplyRes<S>
where
    S: Snapshot,
{
    pub region_id: u64,
    pub apply_state: RaftApplyState,
    pub applied_index_term: u64,
    pub exec_res: VecDeque<ExecResult<S>>,
    pub metrics: ApplyMetrics,
}

#[derive(Debug)]
pub enum TaskRes<S>
where
    S: Snapshot,
{
    Apply(ApplyRes<S>),
    Destroy {
        // ID of region that has been destroyed.
        region_id: u64,
        // ID of peer that has been destroyed.
        peer_id: u64,
        // Whether destroy request is from its target region's snapshot
        merge_from_snapshot: bool,
    },
}

pub struct ApplyFsm<EK>
where
    EK: KvEngine,
{
    delegate: ApplyDelegate<EK>,
    receiver: Receiver<Msg<EK>>,
    mailbox: Option<BasicMailbox<ApplyFsm<EK>>>,
}

impl<EK> ApplyFsm<EK>
where
    EK: KvEngine,
{
    fn from_peer<ER: RaftEngine>(
        peer: &Peer<EK, ER>,
    ) -> (LooseBoundedSender<Msg<EK>>, Box<ApplyFsm<EK>>) {
        let reg = Registration::new(peer);
        ApplyFsm::from_registration(reg)
    }

    fn from_registration(reg: Registration) -> (LooseBoundedSender<Msg<EK>>, Box<ApplyFsm<EK>>) {
        let (tx, rx) = loose_bounded(usize::MAX);
        let delegate = ApplyDelegate::from_registration(reg);
        (
            tx,
            Box::new(ApplyFsm {
                delegate,
                receiver: rx,
                mailbox: None,
            }),
        )
    }

    /// Handles peer registration. When a peer is created, it will register an apply delegate.
    fn handle_registration(&mut self, reg: Registration) {
        info!(
            "re-register to apply delegates";
            "region_id" => self.delegate.region_id(),
            "peer_id" => self.delegate.id(),
            "term" => reg.term
        );
        assert_eq!(self.delegate.id, reg.id);
        self.delegate.term = reg.term;
        self.delegate.clear_all_commands_as_stale();
        self.delegate = ApplyDelegate::from_registration(reg);
    }

    /// Handles apply tasks, and uses the apply delegate to handle the committed entries.
    fn handle_apply<W: WriteBatch<EK>>(
        &mut self,
        apply_ctx: &mut ApplyContext<EK, W>,
        mut apply: Apply<EK::Snapshot>,
    ) {
        if apply_ctx.timer.is_none() {
            apply_ctx.timer = Some(Instant::now_coarse());
        }

        fail_point!("on_handle_apply_1003", self.delegate.id() == 1003, |_| {});
        fail_point!("on_handle_apply_2", self.delegate.id() == 2, |_| {});
        fail_point!("on_handle_apply", |_| {});

        if apply.entries.is_empty() || self.delegate.pending_remove || self.delegate.stopped {
            return;
        }

        self.delegate.metrics = ApplyMetrics::default();
        self.delegate.term = apply.term;
        let prev_state = (
            self.delegate.apply_state.get_last_commit_index(),
            self.delegate.apply_state.get_commit_index(),
            self.delegate.apply_state.get_commit_term(),
        );
        let cur_state = (
            apply.last_committed_index,
            apply.committed_index,
            apply.committed_term,
        );
        if prev_state.0 > cur_state.0 || prev_state.1 > cur_state.1 || prev_state.2 > cur_state.2 {
            panic!(
                "{} commit state jump backward {:?} -> {:?}",
                self.delegate.tag, prev_state, cur_state
            );
        }
        // The apply state may not be written to disk if entries is empty,
        // which seems OK.
        self.delegate.apply_state.set_last_commit_index(cur_state.0);
        self.delegate.apply_state.set_commit_index(cur_state.1);
        self.delegate.apply_state.set_commit_term(cur_state.2);

        self.append_proposal(apply.cbs.drain(..));
        self.delegate
            .handle_raft_committed_entries(apply_ctx, apply.entries.drain(..));
        fail_point!("post_handle_apply_1003", self.delegate.id() == 1003, |_| {});
        if self.delegate.yield_state.is_some() {
            return;
        }
    }

    /// Handles proposals, and appends the commands to the apply delegate.
    fn append_proposal(&mut self, props_drainer: Drain<Proposal<EK::Snapshot>>) {
        let (region_id, peer_id) = (self.delegate.region_id(), self.delegate.id());
        let propose_num = props_drainer.len();
        if self.delegate.stopped {
            for p in props_drainer {
                let cmd = PendingCmd::<EK::Snapshot>::new(p.index, p.term, p.cb);
                notify_stale_command(region_id, peer_id, self.delegate.term, cmd);
            }
            return;
        }
        for p in props_drainer {
            let cmd = PendingCmd::new(p.index, p.term, p.cb);
            if p.is_conf_change {
                if let Some(cmd) = self.delegate.pending_cmds.take_conf_change() {
                    // if it loses leadership before conf change is replicated, there may be
                    // a stale pending conf change before next conf change is applied. If it
                    // becomes leader again with the stale pending conf change, will enter
                    // this block, so we notify leadership may have been changed.
                    notify_stale_command(region_id, peer_id, self.delegate.term, cmd);
                }
                self.delegate.pending_cmds.set_conf_change(cmd);
            } else {
                self.delegate.pending_cmds.append_normal(cmd);
            }
        }
        // TODO: observe it in batch.
        APPLY_PROPOSAL.observe(propose_num as f64);
    }

    fn destroy<W: WriteBatch<EK>>(&mut self, ctx: &mut ApplyContext<EK, W>) {
        let region_id = self.delegate.region_id();
        if ctx.apply_res.iter().any(|res| res.region_id == region_id) {
            // Flush before destroying to avoid reordering messages.
            ctx.flush();
        }
        fail_point!(
            "before_peer_destroy_1003",
            self.delegate.id() == 1003,
            |_| {}
        );
        info!(
            "remove delegate from apply delegates";
            "region_id" => self.delegate.region_id(),
            "peer_id" => self.delegate.id(),
        );
        self.delegate.destroy(ctx);
    }

    /// Handles peer destroy. When a peer is destroyed, the corresponding apply delegate should be removed too.
    fn handle_destroy<W: WriteBatch<EK>>(&mut self, ctx: &mut ApplyContext<EK, W>, d: Destroy) {
        assert_eq!(d.region_id, self.delegate.region_id());
        if d.merge_from_snapshot {
            assert_eq!(self.delegate.stopped, false);
        }
        if !self.delegate.stopped {
            self.destroy(ctx);
            ctx.notifier.notify_one(
                self.delegate.region_id(),
                PeerMsg::ApplyRes {
                    res: TaskRes::Destroy {
                        region_id: self.delegate.region_id(),
                        peer_id: self.delegate.id,
                        merge_from_snapshot: d.merge_from_snapshot,
                    },
                },
            );
        }
    }

    fn resume_pending<W: WriteBatch<EK>>(&mut self, ctx: &mut ApplyContext<EK, W>) {
        if let Some(ref state) = self.delegate.wait_merge_state {
            let source_region_id = state.logs_up_to_date.load(Ordering::SeqCst);
            if source_region_id == 0 {
                return;
            }
            self.delegate.ready_source_region_id = source_region_id;
        }
        self.delegate.wait_merge_state = None;

        let mut state = self.delegate.yield_state.take().unwrap();

        if ctx.timer.is_none() {
            ctx.timer = Some(Instant::now_coarse());
        }
        if !state.pending_entries.is_empty() {
            self.delegate
                .handle_raft_committed_entries(ctx, state.pending_entries.drain(..));
            if let Some(ref mut s) = self.delegate.yield_state {
                // So the delegate is expected to yield the CPU.
                // It can either be executing another `CommitMerge` in pending_msgs
                // or has been written too much data.
                s.pending_msgs = state.pending_msgs;
                return;
            }
        }

        if !state.pending_msgs.is_empty() {
            self.handle_tasks(ctx, &mut state.pending_msgs);
        }
    }

    fn logs_up_to_date_for_merge<W: WriteBatch<EK>>(
        &mut self,
        ctx: &mut ApplyContext<EK, W>,
        catch_up_logs: CatchUpLogs,
    ) {
        fail_point!("after_handle_catch_up_logs_for_merge");
        fail_point!(
            "after_handle_catch_up_logs_for_merge_1003",
            self.delegate.id() == 1003,
            |_| {}
        );

        let region_id = self.delegate.region_id();
        info!(
            "source logs are all applied now";
            "region_id" => region_id,
            "peer_id" => self.delegate.id(),
        );
        // The source peer fsm will be destroyed when the target peer executes `on_ready_commit_merge`
        // and sends `merge result` to the source peer fsm.
        self.destroy(ctx);
        catch_up_logs
            .logs_up_to_date
            .store(region_id, Ordering::SeqCst);
        // To trigger the target apply fsm
        if let Some(mailbox) = ctx.router.mailbox(catch_up_logs.target_region_id) {
            let _ = mailbox.force_send(Msg::Noop);
        } else {
            error!(
                "failed to get mailbox, are we shutting down?";
                "region_id" => region_id,
                "peer_id" => self.delegate.id(),
            );
        }
    }

    #[allow(unused_mut)]
    fn handle_snapshot<W: WriteBatch<EK>>(
        &mut self,
        apply_ctx: &mut ApplyContext<EK, W>,
        snap_task: GenSnapTask,
    ) {
        if self.delegate.pending_remove || self.delegate.stopped {
            return;
        }
        let applied_index = self.delegate.apply_state.get_applied_index();
        assert!(snap_task.commit_index() <= applied_index);
        let mut need_sync = apply_ctx
            .apply_res
            .iter()
            .any(|res| res.region_id == self.delegate.region_id())
            && self.delegate.last_sync_apply_index != applied_index;
        (|| fail_point!("apply_on_handle_snapshot_sync", |_| { need_sync = true }))();
        if need_sync {
            if apply_ctx.timer.is_none() {
                apply_ctx.timer = Some(Instant::now_coarse());
            }
            apply_ctx.prepare_write_batch();
            self.delegate.write_apply_state(apply_ctx.kv_wb_mut());
            fail_point!(
                "apply_on_handle_snapshot_1_1",
                self.delegate.id == 1 && self.delegate.region_id() == 1,
                |_| unimplemented!()
            );

            apply_ctx.flush();
            // For now, it's more like last_flush_apply_index.
            // TODO: Update it only when `flush()` returns true.
            self.delegate.last_sync_apply_index = applied_index;
        }

        if let Err(e) = snap_task.generate_and_schedule_snapshot::<EK>(
            apply_ctx.engine.snapshot(),
            self.delegate.applied_index_term,
            self.delegate.apply_state.clone(),
            &apply_ctx.region_scheduler,
        ) {
            error!(
                "schedule snapshot failed";
                "error" => ?e,
                "region_id" => self.delegate.region_id(),
                "peer_id" => self.delegate.id()
            );
        }
        self.delegate
            .pending_request_snapshot_count
            .fetch_sub(1, Ordering::SeqCst);
        fail_point!(
            "apply_on_handle_snapshot_finish_1_1",
            self.delegate.id == 1 && self.delegate.region_id() == 1,
            |_| unimplemented!()
        );
    }

    fn handle_change<W: WriteBatch<EK>>(
        &mut self,
        apply_ctx: &mut ApplyContext<EK, W>,
        cmd: ChangeCmd,
        region_epoch: RegionEpoch,
        cb: Callback<EK::Snapshot>,
    ) {
        let (observe_id, region_id, enabled) = match cmd {
            ChangeCmd::RegisterObserver {
                observe_id,
                region_id,
                enabled,
            } => (observe_id, region_id, Some(enabled)),
            ChangeCmd::Snapshot {
                observe_id,
                region_id,
            } => (observe_id, region_id, None),
        };
        if let Some(observe_cmd) = self.delegate.observe_cmd.as_mut() {
            if observe_cmd.id > observe_id {
                notify_stale_req(self.delegate.term, cb);
                return;
            }
        }

        assert_eq!(self.delegate.region_id(), region_id);
        let resp = match compare_region_epoch(
            &region_epoch,
            &self.delegate.region,
            false, /* check_conf_ver */
            true,  /* check_ver */
            true,  /* include_region */
        ) {
            Ok(()) => {
                // Commit the writebatch for ensuring the following snapshot can get all previous writes.
                if apply_ctx.kv_wb.is_some() && apply_ctx.kv_wb().count() > 0 {
                    apply_ctx.commit(&mut self.delegate);
                }
                ReadResponse {
                    response: Default::default(),
                    snapshot: Some(RegionSnapshot::from_snapshot(
                        Arc::new(apply_ctx.engine.snapshot()),
                        Arc::new(self.delegate.region.clone()),
                    )),
                    txn_extra_op: TxnExtraOp::Noop,
                }
            }
            Err(e) => {
                // Return error if epoch not match
                cb.invoke_read(ReadResponse {
                    response: cmd_resp::new_error(e),
                    snapshot: None,
                    txn_extra_op: TxnExtraOp::Noop,
                });
                return;
            }
        };
        if let Some(enabled) = enabled {
            assert!(
                !self
                    .delegate
                    .observe_cmd
                    .as_ref()
                    .map_or(false, |o| o.enabled.load(Ordering::SeqCst)),
                "{} observer already exists {:?} {:?}",
                self.delegate.tag,
                self.delegate.observe_cmd,
                observe_id
            );
            // TODO(cdc): take observe_cmd when enabled is false.
            self.delegate.observe_cmd = Some(ObserveCmd {
                id: observe_id,
                enabled,
            });
        }

        cb.invoke_read(resp);
    }

    fn handle_tasks<W: WriteBatch<EK>>(
        &mut self,
        apply_ctx: &mut ApplyContext<EK, W>,
        msgs: &mut Vec<Msg<EK>>,
    ) {
        let mut channel_timer = None;
        let mut drainer = msgs.drain(..);
        loop {
            match drainer.next() {
                Some(Msg::Apply { start, apply }) => {
                    if channel_timer.is_none() {
                        channel_timer = Some(start);
                    }
                    self.handle_apply(apply_ctx, apply);
                    if let Some(ref mut state) = self.delegate.yield_state {
                        state.pending_msgs = drainer.collect();
                        break;
                    }
                }
                Some(Msg::Registration(reg)) => self.handle_registration(reg),
                Some(Msg::Destroy(d)) => self.handle_destroy(apply_ctx, d),
                Some(Msg::LogsUpToDate(cul)) => self.logs_up_to_date_for_merge(apply_ctx, cul),
                Some(Msg::Noop) => {}
                Some(Msg::Snapshot(snap_task)) => self.handle_snapshot(apply_ctx, snap_task),
                Some(Msg::Change {
                    cmd,
                    region_epoch,
                    cb,
                }) => self.handle_change(apply_ctx, cmd, region_epoch, cb),
                #[cfg(any(test, feature = "testexport"))]
                Some(Msg::Validate(_, f)) => {
                    let delegate: *const u8 = unsafe { std::mem::transmute(&self.delegate) };
                    f(delegate)
                }
                None => break,
            }
        }
        if let Some(timer) = channel_timer {
            let elapsed = duration_to_sec(timer.elapsed());
            APPLY_TASK_WAIT_TIME_HISTOGRAM.observe(elapsed);
        }
    }
}

impl<EK> Fsm for ApplyFsm<EK>
where
    EK: KvEngine,
{
    type Message = Msg<EK>;

    #[inline]
    fn is_stopped(&self) -> bool {
        self.delegate.stopped
    }

    #[inline]
    fn set_mailbox(&mut self, mailbox: Cow<'_, BasicMailbox<Self>>)
    where
        Self: Sized,
    {
        self.mailbox = Some(mailbox.into_owned());
    }

    #[inline]
    fn take_mailbox(&mut self) -> Option<BasicMailbox<Self>>
    where
        Self: Sized,
    {
        self.mailbox.take()
    }
}

impl<EK> Drop for ApplyFsm<EK>
where
    EK: KvEngine,
{
    fn drop(&mut self) {
        self.delegate.clear_all_commands_as_stale();
    }
}

pub struct ControlMsg;

pub struct ControlFsm;

impl Fsm for ControlFsm {
    type Message = ControlMsg;

    #[inline]
    fn is_stopped(&self) -> bool {
        true
    }
}

pub struct ApplyPoller<EK, W>
where
    EK: KvEngine,
    W: WriteBatch<EK>,
{
    msg_buf: Vec<Msg<EK>>,
    apply_ctx: ApplyContext<EK, W>,
    messages_per_tick: usize,
    cfg_tracker: Tracker<Config>,
}

impl<EK, W> PollHandler<ApplyFsm<EK>, ControlFsm> for ApplyPoller<EK, W>
where
    EK: KvEngine,
    W: WriteBatch<EK>,
{
    fn begin(&mut self, _batch_size: usize) {
        if let Some(incoming) = self.cfg_tracker.any_new() {
            match Ord::cmp(&incoming.messages_per_tick, &self.messages_per_tick) {
                CmpOrdering::Greater => {
                    self.msg_buf.reserve(incoming.messages_per_tick);
                    self.messages_per_tick = incoming.messages_per_tick;
                }
                CmpOrdering::Less => {
                    self.msg_buf.shrink_to(incoming.messages_per_tick);
                    self.messages_per_tick = incoming.messages_per_tick;
                }
                _ => {}
            }
        }
        self.apply_ctx.perf_context_statistics.start();
    }

    /// There is no control fsm in apply poller.
    fn handle_control(&mut self, _: &mut ControlFsm) -> Option<usize> {
        unimplemented!()
    }

    fn handle_normal(&mut self, normal: &mut ApplyFsm<EK>) -> Option<usize> {
        let mut expected_msg_count = None;
        normal.delegate.handle_start = Some(Instant::now_coarse());
        if normal.delegate.yield_state.is_some() {
            if normal.delegate.wait_merge_state.is_some() {
                // We need to query the length first, otherwise there is a race
                // condition that new messages are queued after resuming and before
                // query the length.
                expected_msg_count = Some(normal.receiver.len());
            }
            normal.resume_pending(&mut self.apply_ctx);
            if normal.delegate.wait_merge_state.is_some() {
                // Yield due to applying CommitMerge, this fsm can be released if its
                // channel msg count equals to expected_msg_count because it will receive
                // a new message if its source region has applied all needed logs.
                return expected_msg_count;
            } else if normal.delegate.yield_state.is_some() {
                // Yield due to other reasons, this fsm must not be released because
                // it's possible that no new message will be sent to itself.
                // The remaining messages will be handled in next rounds.
                return None;
            }
            expected_msg_count = None;
        }
        fail_point!("before_handle_normal_3", normal.delegate.id() == 3, |_| {
            None
        });
        while self.msg_buf.len() < self.messages_per_tick {
            match normal.receiver.try_recv() {
                Ok(msg) => self.msg_buf.push(msg),
                Err(TryRecvError::Empty) => {
                    expected_msg_count = Some(0);
                    break;
                }
                Err(TryRecvError::Disconnected) => {
                    normal.delegate.stopped = true;
                    expected_msg_count = Some(0);
                    break;
                }
            }
        }
        normal.handle_tasks(&mut self.apply_ctx, &mut self.msg_buf);
        if normal.delegate.wait_merge_state.is_some() {
            // Check it again immediately as catching up logs can be very fast.
            expected_msg_count = Some(0);
        } else if normal.delegate.yield_state.is_some() {
            // Let it continue to run next time.
            expected_msg_count = None;
        }
        expected_msg_count
    }

    fn end(&mut self, fsms: &mut [Box<ApplyFsm<EK>>]) {
        let is_synced = self.apply_ctx.flush();
        if is_synced {
            for fsm in fsms {
                fsm.delegate.last_sync_apply_index = fsm.delegate.apply_state.get_applied_index();
            }
        }
    }
}

pub struct Builder<EK: KvEngine, W: WriteBatch<EK>> {
    tag: String,
    cfg: Arc<VersionTrack<Config>>,
    coprocessor_host: CoprocessorHost<EK>,
    importer: Arc<SSTImporter>,
    region_scheduler: Scheduler<RegionTask<<EK as KvEngine>::Snapshot>>,
    engine: EK,
    sender: Box<dyn Notifier<EK>>,
    router: ApplyRouter<EK>,
    _phantom: PhantomData<W>,
    store_id: u64,
    pending_create_peers: Arc<Mutex<HashMap<u64, (u64, bool)>>>,
}

impl<EK: KvEngine, W> Builder<EK, W>
where
    W: WriteBatch<EK>,
{
    pub fn new<T, C, ER: RaftEngine>(
        builder: &RaftPollerBuilder<EK, ER, T, C>,
        sender: Box<dyn Notifier<EK>>,
        router: ApplyRouter<EK>,
    ) -> Builder<EK, W> {
        Builder {
            tag: format!("[store {}]", builder.store.get_id()),
            cfg: builder.cfg.clone(),
            coprocessor_host: builder.coprocessor_host.clone(),
            importer: builder.importer.clone(),
            region_scheduler: builder.region_scheduler.clone(),
            engine: builder.engines.kv.clone(),
            _phantom: PhantomData,
            sender,
            router,
            store_id: builder.store.get_id(),
            pending_create_peers: builder.pending_create_peers.clone(),
        }
    }
}

impl<EK, W> HandlerBuilder<ApplyFsm<EK>, ControlFsm> for Builder<EK, W>
where
    EK: KvEngine,
    W: WriteBatch<EK>,
{
    type Handler = ApplyPoller<EK, W>;

    fn build(&mut self) -> ApplyPoller<EK, W> {
        let cfg = self.cfg.value();
        ApplyPoller {
            msg_buf: Vec::with_capacity(cfg.messages_per_tick),
            apply_ctx: ApplyContext::new(
                self.tag.clone(),
                self.coprocessor_host.clone(),
                self.importer.clone(),
                self.region_scheduler.clone(),
                self.engine.clone(),
                self.router.clone(),
                self.sender.clone_box(),
                &cfg,
                self.store_id,
                self.pending_create_peers.clone(),
            ),
            messages_per_tick: cfg.messages_per_tick,
            cfg_tracker: self.cfg.clone().tracker(self.tag.clone()),
        }
    }
}

#[derive(Clone)]
pub struct ApplyRouter<EK>
where
    EK: KvEngine,
{
    pub router: BatchRouter<ApplyFsm<EK>, ControlFsm>,
}

impl<EK> Deref for ApplyRouter<EK>
where
    EK: KvEngine,
{
    type Target = BatchRouter<ApplyFsm<EK>, ControlFsm>;

    fn deref(&self) -> &BatchRouter<ApplyFsm<EK>, ControlFsm> {
        &self.router
    }
}

impl<EK> DerefMut for ApplyRouter<EK>
where
    EK: KvEngine,
{
    fn deref_mut(&mut self) -> &mut BatchRouter<ApplyFsm<EK>, ControlFsm> {
        &mut self.router
    }
}

impl<EK> ApplyRouter<EK>
where
    EK: KvEngine,
{
    pub fn schedule_task(&self, region_id: u64, msg: Msg<EK>) {
        let reg = match self.try_send(region_id, msg) {
            Either::Left(Ok(())) => return,
            Either::Left(Err(TrySendError::Disconnected(msg))) | Either::Right(msg) => match msg {
                Msg::Registration(reg) => reg,
                Msg::Apply { mut apply, .. } => {
                    info!(
                        "target region is not found, drop proposals";
                        "region_id" => region_id
                    );
                    for p in apply.cbs.drain(..) {
                        let cmd = PendingCmd::<EK::Snapshot>::new(p.index, p.term, p.cb);
                        notify_region_removed(apply.region_id, apply.peer_id, cmd);
                    }
                    return;
                }
                Msg::Destroy(_) | Msg::Noop => {
                    info!(
                        "target region is not found, drop messages";
                        "region_id" => region_id
                    );
                    return;
                }
                Msg::Snapshot(_) => {
                    warn!(
                        "region is removed before taking snapshot, are we shutting down?";
                        "region_id" => region_id
                    );
                    return;
                }
                Msg::LogsUpToDate(cul) => {
                    warn!(
                        "region is removed before merged, are we shutting down?";
                        "region_id" => region_id,
                        "merge" => ?cul.merge,
                    );
                    return;
                }
                Msg::Change {
                    cmd: ChangeCmd::RegisterObserver { region_id, .. },
                    cb,
                    ..
                }
                | Msg::Change {
                    cmd: ChangeCmd::Snapshot { region_id, .. },
                    cb,
                    ..
                } => {
                    warn!("target region is not found";
                            "region_id" => region_id);
                    let resp = ReadResponse {
                        response: cmd_resp::new_error(Error::RegionNotFound(region_id)),
                        snapshot: None,
                        txn_extra_op: TxnExtraOp::Noop,
                    };
                    cb.invoke_read(resp);
                    return;
                }
                #[cfg(any(test, feature = "testexport"))]
                Msg::Validate(_, _) => return,
            },
            Either::Left(Err(TrySendError::Full(_))) => unreachable!(),
        };

        // Messages in one region are sent in sequence, so there is no race here.
        // However, this can't be handled inside control fsm, as messages can be
        // queued inside both queue of control fsm and normal fsm, which can reorder
        // messages.
        let (sender, apply_fsm) = ApplyFsm::from_registration(reg);
        let mailbox = BasicMailbox::new(sender, apply_fsm);
        self.register(region_id, mailbox);
    }
}

pub struct ApplyBatchSystem<EK: KvEngine> {
    system: BatchSystem<ApplyFsm<EK>, ControlFsm>,
}

impl<EK: KvEngine> Deref for ApplyBatchSystem<EK> {
    type Target = BatchSystem<ApplyFsm<EK>, ControlFsm>;

    fn deref(&self) -> &BatchSystem<ApplyFsm<EK>, ControlFsm> {
        &self.system
    }
}

impl<EK: KvEngine> DerefMut for ApplyBatchSystem<EK> {
    fn deref_mut(&mut self) -> &mut BatchSystem<ApplyFsm<EK>, ControlFsm> {
        &mut self.system
    }
}

impl<EK: KvEngine> ApplyBatchSystem<EK> {
    pub fn schedule_all<'a, ER: RaftEngine>(&self, peers: impl Iterator<Item = &'a Peer<EK, ER>>) {
        let mut mailboxes = Vec::with_capacity(peers.size_hint().0);
        for peer in peers {
            let (tx, fsm) = ApplyFsm::from_peer(peer);
            mailboxes.push((peer.region().get_id(), BasicMailbox::new(tx, fsm)));
        }
        self.router().register_all(mailboxes);
    }
}

pub fn create_apply_batch_system<EK: KvEngine>(
    cfg: &Config,
) -> (ApplyRouter<EK>, ApplyBatchSystem<EK>) {
    let (tx, _) = loose_bounded(usize::MAX);
    let (router, system) =
        batch_system::create_system(&cfg.apply_batch_system, tx, Box::new(ControlFsm));
    (ApplyRouter { router }, ApplyBatchSystem { system })
}

#[cfg(test)]
mod tests {
    use std::cell::RefCell;
    use std::rc::Rc;
    use std::sync::atomic::*;
    use std::sync::*;
    use std::thread;
    use std::time::*;

    use crate::coprocessor::*;
    use crate::store::msg::WriteResponse;
    use crate::store::peer_storage::RAFT_INIT_LOG_INDEX;
    use crate::store::util::{new_learner_peer, new_peer};
    use engine_rocks::{util::new_engine, RocksEngine, RocksSnapshot, RocksWriteBatch};
    use engine_traits::{Peekable as PeekableTrait, WriteBatchExt};
    use kvproto::metapb::{self, RegionEpoch};
    use kvproto::raft_cmdpb::*;
    use protobuf::Message;
    use tempfile::{Builder, TempDir};
    use uuid::Uuid;

    use crate::store::{Config, RegionTask};
    use test_sst_importer::*;
    use tikv_util::config::VersionTrack;
    use tikv_util::worker::dummy_scheduler;

    use super::*;

    pub fn create_tmp_engine(path: &str) -> (TempDir, RocksEngine) {
        let path = Builder::new().prefix(path).tempdir().unwrap();
        let engine = new_engine(
            path.path().join("db").to_str().unwrap(),
            None,
            ALL_CFS,
            None,
        )
        .unwrap();
        (path, engine)
    }

    pub fn create_tmp_importer(path: &str) -> (TempDir, Arc<SSTImporter>) {
        let dir = Builder::new().prefix(path).tempdir().unwrap();
        let importer = Arc::new(SSTImporter::new(dir.path(), None).unwrap());
        (dir, importer)
    }

    pub fn new_entry(term: u64, index: u64, set_data: bool) -> Entry {
        let mut e = Entry::default();
        e.set_index(index);
        e.set_term(term);
        if set_data {
            let mut cmd = Request::default();
            cmd.set_cmd_type(CmdType::Put);
            cmd.mut_put().set_key(b"key".to_vec());
            cmd.mut_put().set_value(b"value".to_vec());
            let mut req = RaftCmdRequest::default();
            req.mut_requests().push(cmd);
            e.set_data(req.write_to_bytes().unwrap())
        }
        e
    }

    #[derive(Clone)]
    pub struct TestNotifier<EK: KvEngine> {
        tx: Sender<PeerMsg<EK>>,
    }

    impl<EK: KvEngine> Notifier<EK> for TestNotifier<EK> {
        fn notify(&self, apply_res: Vec<ApplyRes<EK::Snapshot>>) {
            for r in apply_res {
                let res = TaskRes::Apply(r);
                let _ = self.tx.send(PeerMsg::ApplyRes { res });
            }
        }
        fn notify_one(&self, _: u64, msg: PeerMsg<EK>) {
            let _ = self.tx.send(msg);
        }
        fn clone_box(&self) -> Box<dyn Notifier<EK>> {
            Box::new(self.clone())
        }
    }

    #[test]
    fn test_should_sync_log() {
        // Admin command
        let mut req = RaftCmdRequest::default();
        req.mut_admin_request()
            .set_cmd_type(AdminCmdType::ComputeHash);
        assert_eq!(should_sync_log(&req), true);

        // IngestSst command
        let mut req = Request::default();
        req.set_cmd_type(CmdType::IngestSst);
        req.set_ingest_sst(IngestSstRequest::default());
        let mut cmd = RaftCmdRequest::default();
        cmd.mut_requests().push(req);
        assert_eq!(should_write_to_engine(&cmd), true);
        assert_eq!(should_sync_log(&cmd), true);

        // Normal command
        let req = RaftCmdRequest::default();
        assert_eq!(should_sync_log(&req), false);
    }

    #[test]
    fn test_should_write_to_engine() {
        // ComputeHash command
        let mut req = RaftCmdRequest::default();
        req.mut_admin_request()
            .set_cmd_type(AdminCmdType::ComputeHash);
        assert_eq!(should_write_to_engine(&req), true);

        // IngestSst command
        let mut req = Request::default();
        req.set_cmd_type(CmdType::IngestSst);
        req.set_ingest_sst(IngestSstRequest::default());
        let mut cmd = RaftCmdRequest::default();
        cmd.mut_requests().push(req);
        assert_eq!(should_write_to_engine(&cmd), true);
    }

    fn validate<F>(router: &ApplyRouter<RocksEngine>, region_id: u64, validate: F)
    where
        F: FnOnce(&ApplyDelegate<RocksEngine>) + Send + 'static,
    {
        let (validate_tx, validate_rx) = mpsc::channel();
        router.schedule_task(
            region_id,
            Msg::Validate(
                region_id,
                Box::new(move |delegate: *const u8| {
                    let delegate = unsafe { &*(delegate as *const ApplyDelegate<RocksEngine>) };
                    validate(delegate);
                    validate_tx.send(()).unwrap();
                }),
            ),
        );
        validate_rx.recv_timeout(Duration::from_secs(3)).unwrap();
    }

    // Make sure msgs are handled in the same batch.
    fn batch_messages(
        router: &ApplyRouter<RocksEngine>,
        region_id: u64,
        msgs: Vec<Msg<RocksEngine>>,
    ) {
        let (notify1, wait1) = mpsc::channel();
        let (notify2, wait2) = mpsc::channel();
        router.schedule_task(
            region_id,
            Msg::Validate(
                region_id,
                Box::new(move |_| {
                    notify1.send(()).unwrap();
                    wait2.recv().unwrap();
                }),
            ),
        );
        wait1.recv().unwrap();

        for msg in msgs {
            router.schedule_task(region_id, msg);
        }

        notify2.send(()).unwrap();
    }

    fn fetch_apply_res(
        receiver: &::std::sync::mpsc::Receiver<PeerMsg<RocksEngine>>,
    ) -> ApplyRes<RocksSnapshot> {
        match receiver.recv_timeout(Duration::from_secs(3)) {
            Ok(PeerMsg::ApplyRes { res, .. }) => match res {
                TaskRes::Apply(res) => res,
                e => panic!("unexpected res {:?}", e),
            },
            e => panic!("unexpected res {:?}", e),
        }
    }

    fn proposal<S: Snapshot>(
        is_conf_change: bool,
        index: u64,
        term: u64,
        cb: Callback<S>,
    ) -> Proposal<S> {
        Proposal {
            is_conf_change,
            index,
            term,
            cb,
            renew_lease_time: None,
        }
    }

    fn apply<S: Snapshot>(
        peer_id: u64,
        region_id: u64,
        term: u64,
        entries: Vec<Entry>,
        last_committed_index: u64,
        committed_term: u64,
        committed_index: u64,
        cbs: Vec<Proposal<S>>,
    ) -> Apply<S> {
        Apply::new(
            peer_id,
            region_id,
            term,
            entries,
            last_committed_index,
            committed_index,
            committed_term,
            cbs,
        )
    }

    #[test]
    fn test_basic_flow() {
        let (tx, rx) = mpsc::channel();
        let sender = Box::new(TestNotifier { tx });
        let (_tmp, engine) = create_tmp_engine("apply-basic");
        let (_dir, importer) = create_tmp_importer("apply-basic");
        let (region_scheduler, snapshot_rx) = dummy_scheduler();
        let cfg = Arc::new(VersionTrack::new(Config::default()));
        let (router, mut system) = create_apply_batch_system(&cfg.value());
        let pending_create_peers = Arc::new(Mutex::new(HashMap::default()));
        let builder = super::Builder::<RocksEngine, RocksWriteBatch> {
            tag: "test-store".to_owned(),
            cfg,
            coprocessor_host: CoprocessorHost::<RocksEngine>::default(),
            importer,
            region_scheduler,
            sender,
            engine,
            router: router.clone(),
            _phantom: Default::default(),
            store_id: 1,
            pending_create_peers,
        };
        system.spawn("test-basic".to_owned(), builder);

        let mut reg = Registration::default();
        reg.id = 1;
        reg.region.set_id(2);
        reg.apply_state.set_applied_index(3);
        reg.term = 4;
        reg.applied_index_term = 5;
        router.schedule_task(2, Msg::Registration(reg.clone()));
        validate(&router, 2, move |delegate| {
            assert_eq!(delegate.id, 1);
            assert_eq!(delegate.tag, "[region 2] 1");
            assert_eq!(delegate.region, reg.region);
            assert!(!delegate.pending_remove);
            assert_eq!(delegate.apply_state, reg.apply_state);
            assert_eq!(delegate.term, reg.term);
            assert_eq!(delegate.applied_index_term, reg.applied_index_term);
        });

        let (resp_tx, resp_rx) = mpsc::channel();
        let p = proposal(
            false,
            1,
            0,
            Callback::Write(Box::new(move |resp: WriteResponse| {
                resp_tx.send(resp.response).unwrap();
            })),
        );
        router.schedule_task(
            1,
            Msg::apply(apply(
                1,
                1,
                0,
                vec![new_entry(0, 1, true)],
                1,
                0,
                1,
                vec![p],
            )),
        );
        // unregistered region should be ignored and notify failed.
        let resp = resp_rx.recv_timeout(Duration::from_secs(3)).unwrap();
        assert!(resp.get_header().get_error().has_region_not_found());
        assert!(rx.try_recv().is_err());

        let (cc_tx, cc_rx) = mpsc::channel();
        let pops = vec![
            proposal(
                false,
                4,
                4,
                Callback::Write(Box::new(move |write: WriteResponse| {
                    cc_tx.send(write.response).unwrap();
                })),
            ),
            proposal(false, 4, 5, Callback::None),
        ];
        router.schedule_task(
            2,
            Msg::apply(apply(1, 2, 11, vec![new_entry(5, 4, true)], 3, 5, 4, pops)),
        );
        // proposal with not commit entry should be ignore
        validate(&router, 2, move |delegate| {
            assert_eq!(delegate.term, 11);
        });
        let cc_resp = cc_rx.try_recv().unwrap();
        assert!(cc_resp.get_header().get_error().has_stale_command());
        assert!(rx.recv_timeout(Duration::from_secs(3)).is_ok());

        // Make sure Apply and Snapshot are in the same batch.
        let (snap_tx, _) = mpsc::sync_channel(0);
        batch_messages(
            &router,
            2,
            vec![
                Msg::apply(apply(
                    1,
                    2,
                    11,
                    vec![new_entry(5, 5, false)],
                    5,
                    5,
                    5,
                    vec![],
                )),
                Msg::Snapshot(GenSnapTask::new(2, 0, snap_tx)),
            ],
        );
        let apply_res = match rx.recv_timeout(Duration::from_secs(3)) {
            Ok(PeerMsg::ApplyRes { res, .. }) => match res {
                TaskRes::Apply(res) => res,
                e => panic!("unexpected apply result: {:?}", e),
            },
            e => panic!("unexpected apply result: {:?}", e),
        };
        let apply_state_key = keys::apply_state_key(2);
        let apply_state = match snapshot_rx.recv_timeout(Duration::from_secs(3)) {
            Ok(Some(RegionTask::Gen { kv_snap, .. })) => kv_snap
                .get_msg_cf(CF_RAFT, &apply_state_key)
                .unwrap()
                .unwrap(),
            e => panic!("unexpected apply result: {:?}", e),
        };
        assert_eq!(apply_res.region_id, 2);
        assert_eq!(apply_res.apply_state, apply_state);
        assert_eq!(apply_res.apply_state.get_applied_index(), 5);
        assert!(apply_res.exec_res.is_empty());
        // empty entry will make applied_index step forward and should write apply state to engine.
        assert_eq!(apply_res.metrics.written_keys, 1);
        assert_eq!(apply_res.applied_index_term, 5);
        validate(&router, 2, |delegate| {
            assert_eq!(delegate.term, 11);
            assert_eq!(delegate.applied_index_term, 5);
            assert_eq!(delegate.apply_state.get_applied_index(), 5);
            assert_eq!(
                delegate.apply_state.get_applied_index(),
                delegate.last_sync_apply_index
            );
        });

        router.schedule_task(2, Msg::destroy(2, false));
        let (region_id, peer_id) = match rx.recv_timeout(Duration::from_secs(3)) {
            Ok(PeerMsg::ApplyRes { res, .. }) => match res {
                TaskRes::Destroy {
                    region_id, peer_id, ..
                } => (region_id, peer_id),
                e => panic!("expected destroy result, but got {:?}", e),
            },
            e => panic!("expected destroy result, but got {:?}", e),
        };
        assert_eq!(peer_id, 1);
        assert_eq!(region_id, 2);

        // Stopped peer should be removed.
        let (resp_tx, resp_rx) = mpsc::channel();
        let p = proposal(
            false,
            1,
            0,
            Callback::Write(Box::new(move |resp: WriteResponse| {
                resp_tx.send(resp.response).unwrap();
            })),
        );
        router.schedule_task(
            2,
            Msg::apply(apply(
                1,
                1,
                0,
                vec![new_entry(0, 1, true)],
                1,
                0,
                1,
                vec![p],
            )),
        );
        // unregistered region should be ignored and notify failed.
        let resp = resp_rx.recv_timeout(Duration::from_secs(3)).unwrap();
        assert!(
            resp.get_header().get_error().has_region_not_found(),
            "{:?}",
            resp
        );
        assert!(rx.try_recv().is_err());

        system.shutdown();
    }

    fn cb<S: Snapshot>(idx: u64, term: u64, tx: Sender<RaftCmdResponse>) -> Proposal<S> {
        proposal(
            false,
            idx,
            term,
            Callback::Write(Box::new(move |resp: WriteResponse| {
                tx.send(resp.response).unwrap();
            })),
        )
    }

    struct EntryBuilder {
        entry: Entry,
        req: RaftCmdRequest,
    }

    impl EntryBuilder {
        fn new(index: u64, term: u64) -> EntryBuilder {
            let req = RaftCmdRequest::default();
            let mut entry = Entry::default();
            entry.set_index(index);
            entry.set_term(term);
            EntryBuilder { entry, req }
        }

        fn epoch(mut self, conf_ver: u64, version: u64) -> EntryBuilder {
            let mut epoch = RegionEpoch::default();
            epoch.set_version(version);
            epoch.set_conf_ver(conf_ver);
            self.req.mut_header().set_region_epoch(epoch);
            self
        }

        fn put(self, key: &[u8], value: &[u8]) -> EntryBuilder {
            self.add_put_req(None, key, value)
        }

        fn put_cf(self, cf: &str, key: &[u8], value: &[u8]) -> EntryBuilder {
            self.add_put_req(Some(cf), key, value)
        }

        fn add_put_req(mut self, cf: Option<&str>, key: &[u8], value: &[u8]) -> EntryBuilder {
            let mut cmd = Request::default();
            cmd.set_cmd_type(CmdType::Put);
            if let Some(cf) = cf {
                cmd.mut_put().set_cf(cf.to_owned());
            }
            cmd.mut_put().set_key(key.to_vec());
            cmd.mut_put().set_value(value.to_vec());
            self.req.mut_requests().push(cmd);
            self
        }

        fn delete(self, key: &[u8]) -> EntryBuilder {
            self.add_delete_req(None, key)
        }

        fn delete_cf(self, cf: &str, key: &[u8]) -> EntryBuilder {
            self.add_delete_req(Some(cf), key)
        }

        fn delete_range(self, start_key: &[u8], end_key: &[u8]) -> EntryBuilder {
            self.add_delete_range_req(None, start_key, end_key)
        }

        fn delete_range_cf(self, cf: &str, start_key: &[u8], end_key: &[u8]) -> EntryBuilder {
            self.add_delete_range_req(Some(cf), start_key, end_key)
        }

        fn add_delete_req(mut self, cf: Option<&str>, key: &[u8]) -> EntryBuilder {
            let mut cmd = Request::default();
            cmd.set_cmd_type(CmdType::Delete);
            if let Some(cf) = cf {
                cmd.mut_delete().set_cf(cf.to_owned());
            }
            cmd.mut_delete().set_key(key.to_vec());
            self.req.mut_requests().push(cmd);
            self
        }

        fn add_delete_range_req(
            mut self,
            cf: Option<&str>,
            start_key: &[u8],
            end_key: &[u8],
        ) -> EntryBuilder {
            let mut cmd = Request::default();
            cmd.set_cmd_type(CmdType::DeleteRange);
            if let Some(cf) = cf {
                cmd.mut_delete_range().set_cf(cf.to_owned());
            }
            cmd.mut_delete_range().set_start_key(start_key.to_vec());
            cmd.mut_delete_range().set_end_key(end_key.to_vec());
            self.req.mut_requests().push(cmd);
            self
        }

        fn ingest_sst(mut self, meta: &SstMeta) -> EntryBuilder {
            let mut cmd = Request::default();
            cmd.set_cmd_type(CmdType::IngestSst);
            cmd.mut_ingest_sst().set_sst(meta.clone());
            self.req.mut_requests().push(cmd);
            self
        }

        fn split(mut self, splits: BatchSplitRequest) -> EntryBuilder {
            let mut req = AdminRequest::default();
            req.set_cmd_type(AdminCmdType::BatchSplit);
            req.set_splits(splits);
            self.req.set_admin_request(req);
            self
        }

        fn build(mut self) -> Entry {
            self.entry.set_data(self.req.write_to_bytes().unwrap());
            self.entry
        }
    }

    #[derive(Clone, Default)]
    struct ApplyObserver {
        pre_admin_count: Arc<AtomicUsize>,
        pre_query_count: Arc<AtomicUsize>,
        post_admin_count: Arc<AtomicUsize>,
        post_query_count: Arc<AtomicUsize>,
        cmd_batches: RefCell<Vec<CmdBatch>>,
        cmd_sink: Option<Arc<Mutex<Sender<CmdBatch>>>>,
    }

    impl Coprocessor for ApplyObserver {}

    impl QueryObserver for ApplyObserver {
        fn pre_apply_query(&self, _: &mut ObserverContext<'_>, _: &[Request]) {
            self.pre_query_count.fetch_add(1, Ordering::SeqCst);
        }

        fn post_apply_query(&self, _: &mut ObserverContext<'_>, _: &mut Cmd) {
            self.post_query_count.fetch_add(1, Ordering::SeqCst);
        }
    }

    impl CmdObserver<RocksEngine> for ApplyObserver {
        fn on_prepare_for_apply(&self, observe_id: ObserveID, region_id: u64) {
            self.cmd_batches
                .borrow_mut()
                .push(CmdBatch::new(observe_id, region_id));
        }

        fn on_apply_cmd(&self, observe_id: ObserveID, region_id: u64, cmd: Cmd) {
            self.cmd_batches
                .borrow_mut()
                .last_mut()
                .expect("should exist some cmd batch")
                .push(observe_id, region_id, cmd);
        }

        fn on_flush_apply(&self, _: RocksEngine) {
            if !self.cmd_batches.borrow().is_empty() {
                let batches = self.cmd_batches.replace(Vec::default());
                for b in batches {
                    if let Some(sink) = self.cmd_sink.as_ref() {
                        sink.lock().unwrap().send(b).unwrap();
                    }
                }
            }
        }
    }

    #[test]
    fn test_handle_raft_committed_entries() {
        let (_path, engine) = create_tmp_engine("test-delegate");
        let (import_dir, importer) = create_tmp_importer("test-delegate");
        let obs = ApplyObserver::default();
        let mut host = CoprocessorHost::<RocksEngine>::default();
        host.registry
            .register_query_observer(1, BoxQueryObserver::new(obs.clone()));

        let (tx, rx) = mpsc::channel();
        let (region_scheduler, _) = dummy_scheduler();
        let sender = Box::new(TestNotifier { tx });
        let cfg = Arc::new(VersionTrack::new(Config::default()));
        let (router, mut system) = create_apply_batch_system(&cfg.value());
        let pending_create_peers = Arc::new(Mutex::new(HashMap::default()));
        let builder = super::Builder::<RocksEngine, RocksWriteBatch> {
            tag: "test-store".to_owned(),
            cfg,
            sender,
            region_scheduler,
            coprocessor_host: host,
            importer: importer.clone(),
            engine: engine.clone(),
            router: router.clone(),
            _phantom: Default::default(),
            store_id: 1,
            pending_create_peers,
        };
        system.spawn("test-handle-raft".to_owned(), builder);

        let peer_id = 3;
        let mut reg = Registration::default();
        reg.id = peer_id;
        reg.region.set_id(1);
        reg.region.mut_peers().push(new_peer(2, 3));
        reg.region.set_end_key(b"k5".to_vec());
        reg.region.mut_region_epoch().set_conf_ver(1);
        reg.region.mut_region_epoch().set_version(3);
        router.schedule_task(1, Msg::Registration(reg));

        let (capture_tx, capture_rx) = mpsc::channel();
        let put_entry = EntryBuilder::new(1, 1)
            .put(b"k1", b"v1")
            .put(b"k2", b"v1")
            .put(b"k3", b"v1")
            .epoch(1, 3)
            .build();
        router.schedule_task(
            1,
            Msg::apply(apply(
                peer_id,
                1,
                1,
                vec![put_entry],
                0,
                1,
                1,
                vec![cb(1, 1, capture_tx.clone())],
            )),
        );
        let resp = capture_rx.recv_timeout(Duration::from_secs(3)).unwrap();
        assert!(!resp.get_header().has_error(), "{:?}", resp);
        assert_eq!(resp.get_responses().len(), 3);
        let dk_k1 = keys::data_key(b"k1");
        let dk_k2 = keys::data_key(b"k2");
        let dk_k3 = keys::data_key(b"k3");
        assert_eq!(engine.get_value(&dk_k1).unwrap().unwrap(), b"v1");
        assert_eq!(engine.get_value(&dk_k2).unwrap().unwrap(), b"v1");
        assert_eq!(engine.get_value(&dk_k3).unwrap().unwrap(), b"v1");
        validate(&router, 1, |delegate| {
            assert_eq!(delegate.applied_index_term, 1);
            assert_eq!(delegate.apply_state.get_applied_index(), 1);
        });
        fetch_apply_res(&rx);

        let put_entry = EntryBuilder::new(2, 2)
            .put_cf(CF_LOCK, b"k1", b"v1")
            .epoch(1, 3)
            .build();
        router.schedule_task(
            1,
            Msg::apply(apply(peer_id, 1, 2, vec![put_entry], 1, 2, 2, vec![])),
        );
        let apply_res = fetch_apply_res(&rx);
        assert_eq!(apply_res.region_id, 1);
        assert_eq!(apply_res.apply_state.get_applied_index(), 2);
        assert_eq!(apply_res.applied_index_term, 2);
        assert!(apply_res.exec_res.is_empty());
        assert!(apply_res.metrics.written_bytes >= 5);
        assert_eq!(apply_res.metrics.written_keys, 2);
        assert_eq!(apply_res.metrics.size_diff_hint, 5);
        assert_eq!(apply_res.metrics.lock_cf_written_bytes, 5);
        assert_eq!(
            engine.get_value_cf(CF_LOCK, &dk_k1).unwrap().unwrap(),
            b"v1"
        );

        let put_entry = EntryBuilder::new(3, 2)
            .put(b"k2", b"v2")
            .epoch(1, 1)
            .build();
        router.schedule_task(
            1,
            Msg::apply(apply(
                peer_id,
                1,
                2,
                vec![put_entry],
                2,
                2,
                3,
                vec![cb(3, 2, capture_tx.clone())],
            )),
        );
        let resp = capture_rx.recv_timeout(Duration::from_secs(3)).unwrap();
        assert!(resp.get_header().get_error().has_epoch_not_match());
        let apply_res = fetch_apply_res(&rx);
        assert_eq!(apply_res.applied_index_term, 2);
        assert_eq!(apply_res.apply_state.get_applied_index(), 3);

        let put_entry = EntryBuilder::new(4, 2)
            .put(b"k3", b"v3")
            .put(b"k5", b"v5")
            .epoch(1, 3)
            .build();
        router.schedule_task(
            1,
            Msg::apply(apply(
                peer_id,
                1,
                2,
                vec![put_entry],
                3,
                2,
                4,
                vec![cb(4, 2, capture_tx.clone())],
            )),
        );
        let resp = capture_rx.recv_timeout(Duration::from_secs(3)).unwrap();
        assert!(resp.get_header().get_error().has_key_not_in_region());
        let apply_res = fetch_apply_res(&rx);
        assert_eq!(apply_res.applied_index_term, 2);
        assert_eq!(apply_res.apply_state.get_applied_index(), 4);
        // a writebatch should be atomic.
        assert_eq!(engine.get_value(&dk_k3).unwrap().unwrap(), b"v1");

        let put_entry = EntryBuilder::new(5, 3)
            .delete(b"k1")
            .delete_cf(CF_LOCK, b"k1")
            .delete_cf(CF_WRITE, b"k1")
            .epoch(1, 3)
            .build();
        router.schedule_task(
            1,
            Msg::apply(apply(
                peer_id,
                1,
                3,
                vec![put_entry],
                4,
                3,
                5,
                vec![cb(5, 2, capture_tx.clone()), cb(5, 3, capture_tx.clone())],
            )),
        );
        let resp = capture_rx.recv_timeout(Duration::from_secs(3)).unwrap();
        // stale command should be cleared.
        assert!(resp.get_header().get_error().has_stale_command());
        let resp = capture_rx.recv_timeout(Duration::from_secs(3)).unwrap();
        assert!(!resp.get_header().has_error(), "{:?}", resp);
        assert!(engine.get_value(&dk_k1).unwrap().is_none());
        let apply_res = fetch_apply_res(&rx);
        assert_eq!(apply_res.metrics.lock_cf_written_bytes, 3);
        assert_eq!(apply_res.metrics.delete_keys_hint, 2);
        assert_eq!(apply_res.metrics.size_diff_hint, -9);

        let delete_entry = EntryBuilder::new(6, 3).delete(b"k5").epoch(1, 3).build();
        router.schedule_task(
            1,
            Msg::apply(apply(
                peer_id,
                1,
                3,
                vec![delete_entry],
                5,
                3,
                6,
                vec![cb(6, 3, capture_tx.clone())],
            )),
        );
        let resp = capture_rx.recv_timeout(Duration::from_secs(3)).unwrap();
        assert!(resp.get_header().get_error().has_key_not_in_region());
        fetch_apply_res(&rx);

        let delete_range_entry = EntryBuilder::new(7, 3)
            .delete_range(b"", b"")
            .epoch(1, 3)
            .build();
        router.schedule_task(
            1,
            Msg::apply(apply(
                peer_id,
                1,
                3,
                vec![delete_range_entry],
                6,
                3,
                7,
                vec![cb(7, 3, capture_tx.clone())],
            )),
        );
        let resp = capture_rx.recv_timeout(Duration::from_secs(3)).unwrap();
        assert!(resp.get_header().get_error().has_key_not_in_region());
        assert_eq!(engine.get_value(&dk_k3).unwrap().unwrap(), b"v1");
        fetch_apply_res(&rx);

        let delete_range_entry = EntryBuilder::new(8, 3)
            .delete_range_cf(CF_DEFAULT, b"", b"k5")
            .delete_range_cf(CF_LOCK, b"", b"k5")
            .delete_range_cf(CF_WRITE, b"", b"k5")
            .epoch(1, 3)
            .build();
        router.schedule_task(
            1,
            Msg::apply(apply(
                peer_id,
                1,
                3,
                vec![delete_range_entry],
                7,
                3,
                8,
                vec![cb(8, 3, capture_tx.clone())],
            )),
        );
        let resp = capture_rx.recv_timeout(Duration::from_secs(3)).unwrap();
        assert!(!resp.get_header().has_error(), "{:?}", resp);
        assert!(engine.get_value(&dk_k1).unwrap().is_none());
        assert!(engine.get_value(&dk_k2).unwrap().is_none());
        assert!(engine.get_value(&dk_k3).unwrap().is_none());
        fetch_apply_res(&rx);

        // UploadSST
        let sst_path = import_dir.path().join("test.sst");
        let mut sst_epoch = RegionEpoch::default();
        sst_epoch.set_conf_ver(1);
        sst_epoch.set_version(3);
        let sst_range = (0, 100);
        let (mut meta1, data1) = gen_sst_file(&sst_path, sst_range);
        meta1.set_region_id(1);
        meta1.set_region_epoch(sst_epoch);
        let mut file1 = importer.create(&meta1).unwrap();
        file1.append(&data1).unwrap();
        file1.finish().unwrap();
        let (mut meta2, data2) = gen_sst_file(&sst_path, sst_range);
        meta2.set_region_id(1);
        meta2.mut_region_epoch().set_conf_ver(1);
        meta2.mut_region_epoch().set_version(1234);
        let mut file2 = importer.create(&meta2).unwrap();
        file2.append(&data2).unwrap();
        file2.finish().unwrap();

        // IngestSst
        let put_ok = EntryBuilder::new(9, 3)
            .put(&[sst_range.0], &[sst_range.1])
            .epoch(0, 3)
            .build();
        // Add a put above to test flush before ingestion.
        let capture_tx_clone = capture_tx.clone();
        let ingest_ok = EntryBuilder::new(10, 3)
            .ingest_sst(&meta1)
            .epoch(0, 3)
            .build();
        let ingest_epoch_not_match = EntryBuilder::new(11, 3)
            .ingest_sst(&meta2)
            .epoch(0, 3)
            .build();
        let entries = vec![put_ok, ingest_ok, ingest_epoch_not_match];
        router.schedule_task(
            1,
            Msg::apply(apply(
                peer_id,
                1,
                3,
                entries,
                8,
                3,
                11,
                vec![
                    cb(9, 3, capture_tx.clone()),
                    proposal(
                        false,
                        10,
                        3,
                        Callback::Write(Box::new(move |resp: WriteResponse| {
                            // Sleep until yield timeout.
                            thread::sleep(Duration::from_millis(500));
                            capture_tx_clone.send(resp.response).unwrap();
                        })),
                    ),
                    cb(11, 3, capture_tx.clone()),
                ],
            )),
        );
        let resp = capture_rx.recv_timeout(Duration::from_secs(3)).unwrap();
        assert!(!resp.get_header().has_error(), "{:?}", resp);
        let resp = capture_rx.recv_timeout(Duration::from_secs(3)).unwrap();
        assert!(!resp.get_header().has_error(), "{:?}", resp);
        check_db_range(&engine, sst_range);
        let resp = capture_rx.recv_timeout(Duration::from_secs(3)).unwrap();
        assert!(resp.get_header().has_error());
        let apply_res = fetch_apply_res(&rx);
        assert_eq!(apply_res.applied_index_term, 3);
        assert_eq!(apply_res.apply_state.get_applied_index(), 10);
        // The region will yield after timeout.
        let apply_res = fetch_apply_res(&rx);
        assert_eq!(apply_res.applied_index_term, 3);
        assert_eq!(apply_res.apply_state.get_applied_index(), 11);

        let write_batch_max_keys = <RocksEngine as WriteBatchExt>::WRITE_BATCH_MAX_KEYS;

        let mut props = vec![];
        let mut entries = vec![];
        for i in 0..write_batch_max_keys {
            let put_entry = EntryBuilder::new(i as u64 + 12, 3)
                .put(b"k", b"v")
                .epoch(1, 3)
                .build();
            entries.push(put_entry);
            props.push(cb(i as u64 + 12, 3, capture_tx.clone()));
        }
        router.schedule_task(
            1,
            Msg::apply(apply(
                peer_id,
                1,
                3,
                entries,
                11,
                3,
                write_batch_max_keys as u64 + 11,
                props,
            )),
        );
        for _ in 0..write_batch_max_keys {
            capture_rx.recv_timeout(Duration::from_secs(3)).unwrap();
        }
        let index = write_batch_max_keys + 11;
        let apply_res = fetch_apply_res(&rx);
        assert_eq!(apply_res.apply_state.get_applied_index(), index as u64);
        assert_eq!(obs.pre_query_count.load(Ordering::SeqCst), index);
        assert_eq!(obs.post_query_count.load(Ordering::SeqCst), index);

        system.shutdown();
    }

    #[test]
    fn test_cmd_observer() {
        let (_path, engine) = create_tmp_engine("test-delegate");
        let (_import_dir, importer) = create_tmp_importer("test-delegate");
        let mut host = CoprocessorHost::<RocksEngine>::default();
        let mut obs = ApplyObserver::default();
        let (sink, cmdbatch_rx) = mpsc::channel();
        obs.cmd_sink = Some(Arc::new(Mutex::new(sink)));
        host.registry
            .register_cmd_observer(1, BoxCmdObserver::new(obs));

        let (tx, rx) = mpsc::channel();
        let (region_scheduler, _) = dummy_scheduler();
        let sender = Box::new(TestNotifier { tx });
        let cfg = Config::default();
        let (router, mut system) = create_apply_batch_system(&cfg);
        let pending_create_peers = Arc::new(Mutex::new(HashMap::default()));
        let builder = super::Builder::<RocksEngine, RocksWriteBatch> {
            tag: "test-store".to_owned(),
            cfg: Arc::new(VersionTrack::new(cfg)),
            sender,
            region_scheduler,
            coprocessor_host: host,
            importer,
            engine,
            router: router.clone(),
            _phantom: Default::default(),
            store_id: 1,
            pending_create_peers,
        };
        system.spawn("test-handle-raft".to_owned(), builder);

        let peer_id = 3;
        let mut reg = Registration::default();
        reg.id = peer_id;
        reg.region.set_id(1);
        reg.region.mut_peers().push(new_peer(2, 3));
        reg.region.set_end_key(b"k5".to_vec());
        reg.region.mut_region_epoch().set_conf_ver(1);
        reg.region.mut_region_epoch().set_version(3);
        let region_epoch = reg.region.get_region_epoch().clone();
        router.schedule_task(1, Msg::Registration(reg));

        let put_entry = EntryBuilder::new(1, 1)
            .put(b"k1", b"v1")
            .put(b"k2", b"v1")
            .put(b"k3", b"v1")
            .epoch(1, 3)
            .build();
        router.schedule_task(
            1,
            Msg::apply(apply(peer_id, 1, 1, vec![put_entry], 0, 1, 1, vec![])),
        );
        fetch_apply_res(&rx);
        // It must receive nothing because no region registered.
        cmdbatch_rx
            .recv_timeout(Duration::from_millis(100))
            .unwrap_err();
        let (block_tx, block_rx) = mpsc::channel::<()>();
        router.schedule_task(
            1,
            Msg::Validate(
                1,
                Box::new(move |_| {
                    // Block the apply worker
                    block_rx.recv().unwrap();
                }),
            ),
        );
        let put_entry = EntryBuilder::new(2, 2)
            .put(b"k0", b"v0")
            .epoch(1, 3)
            .build();
        router.schedule_task(
            1,
            Msg::apply(apply(peer_id, 1, 2, vec![put_entry], 1, 2, 2, vec![])),
        );
        // Register cmd observer to region 1.
        let enabled = Arc::new(AtomicBool::new(true));
        let observe_id = ObserveID::new();
        router.schedule_task(
            1,
            Msg::Change {
                region_epoch: region_epoch.clone(),
                cmd: ChangeCmd::RegisterObserver {
                    observe_id,
                    region_id: 1,
                    enabled: enabled.clone(),
                },
                cb: Callback::Read(Box::new(|resp: ReadResponse<RocksSnapshot>| {
                    assert!(!resp.response.get_header().has_error());
                    assert!(resp.snapshot.is_some());
                    let snap = resp.snapshot.unwrap();
                    assert_eq!(snap.get_value(b"k0").unwrap().unwrap(), b"v0");
                })),
            },
        );
        // Unblock the apply worker
        block_tx.send(()).unwrap();
        fetch_apply_res(&rx);
        let (capture_tx, capture_rx) = mpsc::channel();
        let put_entry = EntryBuilder::new(3, 2)
            .put_cf(CF_LOCK, b"k1", b"v1")
            .epoch(1, 3)
            .build();
        router.schedule_task(
            1,
            Msg::apply(apply(
                peer_id,
                1,
                2,
                vec![put_entry],
                2,
                2,
                3,
                vec![cb(3, 2, capture_tx)],
            )),
        );
        fetch_apply_res(&rx);
        let resp = capture_rx.recv_timeout(Duration::from_secs(3)).unwrap();
        assert!(!resp.get_header().has_error(), "{:?}", resp);
        assert_eq!(resp.get_responses().len(), 1);
        let cmd_batch = cmdbatch_rx.recv_timeout(Duration::from_secs(3)).unwrap();
        assert_eq!(resp, cmd_batch.into_iter(1).next().unwrap().response);

        let put_entry1 = EntryBuilder::new(4, 2)
            .put(b"k2", b"v2")
            .epoch(1, 3)
            .build();
        let put_entry2 = EntryBuilder::new(5, 2)
            .put(b"k2", b"v2")
            .epoch(1, 3)
            .build();
        router.schedule_task(
            1,
            Msg::apply(apply(
                peer_id,
                1,
                2,
                vec![put_entry1, put_entry2],
                3,
                2,
                5,
                vec![],
            )),
        );
        let cmd_batch = cmdbatch_rx.recv_timeout(Duration::from_secs(3)).unwrap();
        assert_eq!(2, cmd_batch.len());

        // Stop observer regoin 1.
        enabled.store(false, Ordering::SeqCst);
        let put_entry = EntryBuilder::new(6, 2)
            .put(b"k2", b"v2")
            .epoch(1, 3)
            .build();
        router.schedule_task(
            1,
            Msg::apply(apply(peer_id, 1, 2, vec![put_entry], 5, 2, 6, vec![])),
        );
        // Must not receive new cmd.
        cmdbatch_rx
            .recv_timeout(Duration::from_millis(100))
            .unwrap_err();

        // Must response a RegionNotFound error.
        router.schedule_task(
            2,
            Msg::Change {
                region_epoch,
                cmd: ChangeCmd::RegisterObserver {
                    observe_id,
                    region_id: 2,
                    enabled,
                },
                cb: Callback::Read(Box::new(|resp: ReadResponse<_>| {
                    assert!(resp
                        .response
                        .get_header()
                        .get_error()
                        .has_region_not_found());
                    assert!(resp.snapshot.is_none());
                })),
            },
        );

        system.shutdown();
    }

    #[test]
    fn test_check_sst_for_ingestion() {
        let mut sst = SstMeta::default();
        let mut region = Region::default();

        // Check uuid and cf name
        assert!(check_sst_for_ingestion(&sst, &region).is_err());
        sst.set_uuid(Uuid::new_v4().as_bytes().to_vec());
        sst.set_cf_name(CF_DEFAULT.to_owned());
        check_sst_for_ingestion(&sst, &region).unwrap();
        sst.set_cf_name("test".to_owned());
        assert!(check_sst_for_ingestion(&sst, &region).is_err());
        sst.set_cf_name(CF_WRITE.to_owned());
        check_sst_for_ingestion(&sst, &region).unwrap();

        // Check region id
        region.set_id(1);
        sst.set_region_id(2);
        assert!(check_sst_for_ingestion(&sst, &region).is_err());
        sst.set_region_id(1);
        check_sst_for_ingestion(&sst, &region).unwrap();

        // Check region epoch
        region.mut_region_epoch().set_conf_ver(1);
        assert!(check_sst_for_ingestion(&sst, &region).is_err());
        sst.mut_region_epoch().set_conf_ver(1);
        check_sst_for_ingestion(&sst, &region).unwrap();
        region.mut_region_epoch().set_version(1);
        assert!(check_sst_for_ingestion(&sst, &region).is_err());
        sst.mut_region_epoch().set_version(1);
        check_sst_for_ingestion(&sst, &region).unwrap();

        // Check region range
        region.set_start_key(vec![2]);
        region.set_end_key(vec![8]);
        sst.mut_range().set_start(vec![1]);
        sst.mut_range().set_end(vec![8]);
        assert!(check_sst_for_ingestion(&sst, &region).is_err());
        sst.mut_range().set_start(vec![2]);
        assert!(check_sst_for_ingestion(&sst, &region).is_err());
        sst.mut_range().set_end(vec![7]);
        check_sst_for_ingestion(&sst, &region).unwrap();
    }

    fn new_split_req(key: &[u8], id: u64, children: Vec<u64>) -> SplitRequest {
        let mut req = SplitRequest::default();
        req.set_split_key(key.to_vec());
        req.set_new_region_id(id);
        req.set_new_peer_ids(children);
        req
    }

    struct SplitResultChecker<'a> {
        engine: RocksEngine,
        origin_peers: &'a [metapb::Peer],
        epoch: Rc<RefCell<RegionEpoch>>,
    }

    impl<'a> SplitResultChecker<'a> {
        fn check(&self, start: &[u8], end: &[u8], id: u64, children: &[u64], check_initial: bool) {
            let key = keys::region_state_key(id);
            let state: RegionLocalState = self.engine.get_msg_cf(CF_RAFT, &key).unwrap().unwrap();
            assert_eq!(state.get_state(), PeerState::Normal);
            assert_eq!(state.get_region().get_id(), id);
            assert_eq!(state.get_region().get_start_key(), start);
            assert_eq!(state.get_region().get_end_key(), end);
            let expect_peers: Vec<_> = self
                .origin_peers
                .iter()
                .zip(children)
                .map(|(p, new_id)| {
                    let mut new_peer = metapb::Peer::clone(p);
                    new_peer.set_id(*new_id);
                    new_peer
                })
                .collect();
            assert_eq!(state.get_region().get_peers(), expect_peers.as_slice());
            assert!(!state.has_merge_state(), "{:?}", state);
            let epoch = self.epoch.borrow();
            assert_eq!(*state.get_region().get_region_epoch(), *epoch);
            if !check_initial {
                return;
            }
            let key = keys::apply_state_key(id);
            let initial_state: RaftApplyState =
                self.engine.get_msg_cf(CF_RAFT, &key).unwrap().unwrap();
            assert_eq!(initial_state.get_applied_index(), RAFT_INIT_LOG_INDEX);
            assert_eq!(
                initial_state.get_truncated_state().get_index(),
                RAFT_INIT_LOG_INDEX
            );
            assert_eq!(
                initial_state.get_truncated_state().get_term(),
                RAFT_INIT_LOG_INDEX
            );
        }
    }

    fn error_msg(resp: &RaftCmdResponse) -> &str {
        resp.get_header().get_error().get_message()
    }

    #[test]
    fn test_split() {
        let (_path, engine) = create_tmp_engine("test-delegate");
        let (_import_dir, importer) = create_tmp_importer("test-delegate");
        let peer_id = 3;
        let mut reg = Registration::default();
        reg.id = peer_id;
        reg.term = 1;
        reg.region.set_id(1);
        reg.region.set_end_key(b"k5".to_vec());
        reg.region.mut_region_epoch().set_version(3);
        let region_epoch = reg.region.get_region_epoch().clone();
        let peers = vec![new_peer(2, 3), new_peer(4, 5), new_learner_peer(6, 7)];
        reg.region.set_peers(peers.clone().into());
        let (tx, _rx) = mpsc::channel();
        let sender = Box::new(TestNotifier { tx });
        let mut host = CoprocessorHost::<RocksEngine>::default();
        let mut obs = ApplyObserver::default();
        let (sink, cmdbatch_rx) = mpsc::channel();
        obs.cmd_sink = Some(Arc::new(Mutex::new(sink)));
        host.registry
            .register_cmd_observer(1, BoxCmdObserver::new(obs));
        let (region_scheduler, _) = dummy_scheduler();
        let cfg = Arc::new(VersionTrack::new(Config::default()));
        let (router, mut system) = create_apply_batch_system(&cfg.value());
        let pending_create_peers = Arc::new(Mutex::new(HashMap::default()));
        let builder = super::Builder::<RocksEngine, RocksWriteBatch> {
            tag: "test-store".to_owned(),
            cfg,
            sender,
            importer,
            region_scheduler,
            coprocessor_host: host,
            engine: engine.clone(),
            router: router.clone(),
            _phantom: Default::default(),
            store_id: 2,
            pending_create_peers,
        };
        system.spawn("test-split".to_owned(), builder);

        router.schedule_task(1, Msg::Registration(reg.clone()));
        let enabled = Arc::new(AtomicBool::new(true));
        let observe_id = ObserveID::new();
        router.schedule_task(
            1,
            Msg::Change {
                region_epoch: region_epoch.clone(),
                cmd: ChangeCmd::RegisterObserver {
                    observe_id,
                    region_id: 1,
                    enabled: enabled.clone(),
                },
                cb: Callback::Read(Box::new(|resp: ReadResponse<_>| {
                    assert!(!resp.response.get_header().has_error(), "{:?}", resp);
                    assert!(resp.snapshot.is_some());
                })),
            },
        );

        let mut index_id = 1;
        let (capture_tx, capture_rx) = mpsc::channel();
        let epoch = Rc::new(RefCell::new(reg.region.get_region_epoch().to_owned()));
        let epoch_ = epoch.clone();
        let mut exec_split = |router: &ApplyRouter<RocksEngine>, reqs| {
            let epoch = epoch_.borrow();
            let split = EntryBuilder::new(index_id, 1)
                .split(reqs)
                .epoch(epoch.get_conf_ver(), epoch.get_version())
                .build();
            router.schedule_task(
                1,
                Msg::apply(apply(
                    peer_id,
                    1,
                    1,
                    vec![split],
                    index_id - 1,
                    1,
                    index_id,
                    vec![cb(index_id, 1, capture_tx.clone())],
                )),
            );
            index_id += 1;
            capture_rx.recv_timeout(Duration::from_secs(3)).unwrap()
        };

        let mut splits = BatchSplitRequest::default();
        splits.set_right_derive(true);
        splits.mut_requests().push(new_split_req(b"k1", 8, vec![]));
        let resp = exec_split(&router, splits.clone());
        // 3 followers are required.
        assert!(error_msg(&resp).contains("id count"), "{:?}", resp);
        cmdbatch_rx.recv_timeout(Duration::from_secs(3)).unwrap();

        splits.mut_requests().clear();
        let resp = exec_split(&router, splits.clone());
        // Empty requests should be rejected.
        assert!(error_msg(&resp).contains("missing"), "{:?}", resp);

        splits
            .mut_requests()
            .push(new_split_req(b"k6", 8, vec![9, 10, 11]));
        let resp = exec_split(&router, splits.clone());
        // Out of range keys should be rejected.
        assert!(
            resp.get_header().get_error().has_key_not_in_region(),
            "{:?}",
            resp
        );

        splits
            .mut_requests()
            .push(new_split_req(b"", 8, vec![9, 10, 11]));
        let resp = exec_split(&router, splits.clone());
        // Empty key should be rejected.
        assert!(error_msg(&resp).contains("missing"), "{:?}", resp);

        splits.mut_requests().clear();
        splits
            .mut_requests()
            .push(new_split_req(b"k2", 8, vec![9, 10, 11]));
        splits
            .mut_requests()
            .push(new_split_req(b"k1", 8, vec![9, 10, 11]));
        let resp = exec_split(&router, splits.clone());
        // keys should be in ascend order.
        assert!(error_msg(&resp).contains("invalid"), "{:?}", resp);

        splits.mut_requests().clear();
        splits
            .mut_requests()
            .push(new_split_req(b"k1", 8, vec![9, 10, 11]));
        splits
            .mut_requests()
            .push(new_split_req(b"k2", 8, vec![9, 10]));
        let resp = exec_split(&router, splits.clone());
        // All requests should be checked.
        assert!(error_msg(&resp).contains("id count"), "{:?}", resp);
        let checker = SplitResultChecker {
            engine,
            origin_peers: &peers,
            epoch: epoch.clone(),
        };

        splits.mut_requests().clear();
        splits
            .mut_requests()
            .push(new_split_req(b"k1", 8, vec![9, 10, 11]));
        let resp = exec_split(&router, splits.clone());
        // Split should succeed.
        assert!(!resp.get_header().has_error(), "{:?}", resp);
        let mut new_version = epoch.borrow().get_version() + 1;
        epoch.borrow_mut().set_version(new_version);
        checker.check(b"", b"k1", 8, &[9, 10, 11], true);
        checker.check(b"k1", b"k5", 1, &[3, 5, 7], false);

        splits.mut_requests().clear();
        splits
            .mut_requests()
            .push(new_split_req(b"k4", 12, vec![13, 14, 15]));
        splits.set_right_derive(false);
        let resp = exec_split(&router, splits.clone());
        // Right derive should be respected.
        assert!(!resp.get_header().has_error(), "{:?}", resp);
        new_version = epoch.borrow().get_version() + 1;
        epoch.borrow_mut().set_version(new_version);
        checker.check(b"k4", b"k5", 12, &[13, 14, 15], true);
        checker.check(b"k1", b"k4", 1, &[3, 5, 7], false);

        splits.mut_requests().clear();
        splits
            .mut_requests()
            .push(new_split_req(b"k2", 16, vec![17, 18, 19]));
        splits
            .mut_requests()
            .push(new_split_req(b"k3", 20, vec![21, 22, 23]));
        splits.set_right_derive(true);
        let resp = exec_split(&router, splits.clone());
        // Right derive should be respected.
        assert!(!resp.get_header().has_error(), "{:?}", resp);
        new_version = epoch.borrow().get_version() + 2;
        epoch.borrow_mut().set_version(new_version);
        checker.check(b"k1", b"k2", 16, &[17, 18, 19], true);
        checker.check(b"k2", b"k3", 20, &[21, 22, 23], true);
        checker.check(b"k3", b"k4", 1, &[3, 5, 7], false);

        splits.mut_requests().clear();
        splits
            .mut_requests()
            .push(new_split_req(b"k31", 24, vec![25, 26, 27]));
        splits
            .mut_requests()
            .push(new_split_req(b"k32", 28, vec![29, 30, 31]));
        splits.set_right_derive(false);
        let resp = exec_split(&router, splits);
        // Right derive should be respected.
        assert!(!resp.get_header().has_error(), "{:?}", resp);
        new_version = epoch.borrow().get_version() + 2;
        epoch.borrow_mut().set_version(new_version);
        checker.check(b"k3", b"k31", 1, &[3, 5, 7], false);
        checker.check(b"k31", b"k32", 24, &[25, 26, 27], true);
        checker.check(b"k32", b"k4", 28, &[29, 30, 31], true);

        let (tx, rx) = mpsc::channel();
        enabled.store(false, Ordering::SeqCst);
        router.schedule_task(
            1,
            Msg::Change {
                region_epoch,
                cmd: ChangeCmd::RegisterObserver {
                    observe_id,
                    region_id: 1,
                    enabled: Arc::new(AtomicBool::new(true)),
                },
                cb: Callback::Read(Box::new(move |resp: ReadResponse<_>| {
                    assert!(
                        resp.response.get_header().get_error().has_epoch_not_match(),
                        "{:?}",
                        resp
                    );
                    assert!(resp.snapshot.is_none());
                    tx.send(()).unwrap();
                })),
            },
        );
        rx.recv_timeout(Duration::from_millis(500)).unwrap();

        system.shutdown();
    }

    #[test]
    fn pending_cmd_leak() {
        let res = panic_hook::recover_safe(|| {
            let _cmd = PendingCmd::<RocksSnapshot>::new(1, 1, Callback::None);
        });
        res.unwrap_err();
    }

    #[test]
    fn pending_cmd_leak_dtor_not_abort() {
        let res = panic_hook::recover_safe(|| {
            let _cmd = PendingCmd::<RocksSnapshot>::new(1, 1, Callback::None);
            panic!("Don't abort");
            // It would abort and fail if there was a double-panic in PendingCmd dtor.
        });
        res.unwrap_err();
    }
}<|MERGE_RESOLUTION|>--- conflicted
+++ resolved
@@ -1494,21 +1494,8 @@
                 )
             };
             engine
-<<<<<<< HEAD
                 .delete_ranges_cf(cf, DeleteStrategy::DeleteFiles, &range)
                 .unwrap_or_else(|e| fail_f(e, DeleteStrategy::DeleteFiles));
-=======
-                .delete_files_in_range_cf(cf, &start_key, &end_key, /* include_end */ false)
-                .unwrap_or_else(|e| {
-                    panic!(
-                        "{} failed to delete files in range [{}, {}): {:?}",
-                        self.tag,
-                        log_wrappers::Value::key(&start_key),
-                        log_wrappers::Value::key(&end_key),
-                        e
-                    )
-                });
->>>>>>> 3fcbdc35
 
             let strategy = if use_delete_range {
                 DeleteStrategy::DeleteByRange
@@ -1517,23 +1504,8 @@
             };
             // Delete all remaining keys.
             engine
-<<<<<<< HEAD
                 .delete_ranges_cf(cf, strategy.clone(), &range)
                 .unwrap_or_else(move |e| fail_f(e, strategy));
-
-=======
-                .delete_all_in_range_cf(cf, &start_key, &end_key, use_delete_range)
-                .unwrap_or_else(|e| {
-                    panic!(
-                        "{} failed to delete all in range [{}, {}), cf: {}, err: {:?}",
-                        self.tag,
-                        log_wrappers::Value::key(&start_key),
-                        log_wrappers::Value::key(&end_key),
-                        cf,
-                        e
-                    );
-                });
->>>>>>> 3fcbdc35
             engine
                 .delete_ranges_cf(cf, DeleteStrategy::DeleteBlobs, &range)
                 .unwrap_or_else(move |e| fail_f(e, DeleteStrategy::DeleteBlobs));
