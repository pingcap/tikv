// Copyright 2017 TiKV Project Authors. Licensed under Apache-2.0.

use std::borrow::Cow;
use std::cmp::{Ord, Ordering as CmpOrdering};
use std::collections::VecDeque;
use std::fmt::{self, Debug, Formatter};
use std::marker::PhantomData;
use std::ops::{Deref, DerefMut};
use std::sync::atomic::{AtomicBool, AtomicU64, AtomicUsize, Ordering};
#[cfg(test)]
use std::sync::mpsc::Sender;
use std::sync::mpsc::SyncSender;
use std::sync::Arc;
use std::{cmp, usize};

use batch_system::{BasicMailbox, BatchRouter, BatchSystem, Fsm, HandlerBuilder, PollHandler};
use crossbeam::channel::{TryRecvError, TrySendError};
<<<<<<< HEAD
use engine_rocks::{RocksEngine, RocksSnapshot, RocksWriteBatch};
use engine_traits::{
    KvEngine, KvEngines, MiscExt, Mutable, Peekable, WriteBatch, WriteBatchExt, WriteOptions,
=======
use engine_rocks::{RocksEngine, RocksSnapshot};
use engine_traits::{
    KvEngine, MiscExt, Peekable, Snapshot as SnapshotTrait, WriteBatch, WriteBatchVecExt,
>>>>>>> c8a716fb
};
use engine_traits::{ALL_CFS, CF_DEFAULT, CF_LOCK, CF_RAFT, CF_WRITE};
use kvproto::import_sstpb::SstMeta;
use kvproto::metapb::{Peer as PeerMeta, Region, RegionEpoch};
use kvproto::raft_cmdpb::{
    AdminCmdType, AdminRequest, AdminResponse, ChangePeerRequest, CmdType, CommitMergeRequest,
    RaftCmdRequest, RaftCmdResponse, Request, Response,
};
use kvproto::raft_serverpb::{
    MergeState, PeerState, RaftApplyState, RaftTruncatedState, RegionLocalState,
};
use raft::eraftpb::{ConfChange, ConfChangeType, Entry, EntryType, Snapshot as RaftSnapshot};
use uuid::Builder as UuidBuilder;

use crate::coprocessor::{Cmd, CoprocessorHost};
use crate::store::fsm::{RaftPollerBuilder, RaftRouter};
use crate::store::metrics::*;
use crate::store::msg::{Callback, PeerMsg, ReadResponse, SignificantMsg};
use crate::store::peer::Peer;
use crate::store::peer_storage::{self, write_initial_apply_state, write_peer_state};
use crate::store::util::KeysInfoFormatter;
use crate::store::util::{check_region_epoch, compare_region_epoch};
use crate::store::{cmd_resp, util, Config, RegionSnapshot};
use crate::{Error, Result};
use sst_importer::SSTImporter;
use tikv_util::config::{Tracker, VersionTrack};
use tikv_util::escape;
use tikv_util::mpsc::{loose_bounded, LooseBoundedSender, Receiver};
use tikv_util::time::{duration_to_sec, Instant};
use tikv_util::worker::Scheduler;
use tikv_util::Either;
use tikv_util::MustConsumeVec;

use super::metrics::*;

use super::super::RegionTask;

const DEFAULT_APPLY_WB_SIZE: usize = 4 * 1024;
const WRITE_BATCH_LIMIT: usize = 16;
const APPLY_WB_SHRINK_SIZE: usize = 1024 * 1024;
const SHRINK_PENDING_CMD_QUEUE_CAP: usize = 64;

pub struct PendingCmd {
    pub index: u64,
    pub term: u64,
    pub cb: Option<Callback<RocksEngine>>,
}

impl PendingCmd {
    fn new(index: u64, term: u64, cb: Callback<RocksEngine>) -> PendingCmd {
        PendingCmd {
            index,
            term,
            cb: Some(cb),
        }
    }
}

impl Drop for PendingCmd {
    fn drop(&mut self) {
        if self.cb.is_some() {
            safe_panic!(
                "callback of pending command at [index: {}, term: {}] is leak",
                self.index,
                self.term
            );
        }
    }
}

impl Debug for PendingCmd {
    fn fmt(&self, f: &mut Formatter<'_>) -> fmt::Result {
        write!(
            f,
            "PendingCmd [index: {}, term: {}, has_cb: {}]",
            self.index,
            self.term,
            self.cb.is_some()
        )
    }
}

/// Commands waiting to be committed and applied.
#[derive(Default, Debug)]
pub struct PendingCmdQueue {
    normals: VecDeque<PendingCmd>,
    conf_change: Option<PendingCmd>,
}

impl PendingCmdQueue {
    fn pop_normal(&mut self, index: u64, term: u64) -> Option<PendingCmd> {
        self.normals.pop_front().and_then(|cmd| {
            if self.normals.capacity() > SHRINK_PENDING_CMD_QUEUE_CAP
                && self.normals.len() < SHRINK_PENDING_CMD_QUEUE_CAP
            {
                self.normals.shrink_to_fit();
            }
            if (cmd.term, cmd.index) > (term, index) {
                self.normals.push_front(cmd);
                return None;
            }
            Some(cmd)
        })
    }

    fn append_normal(&mut self, cmd: PendingCmd) {
        self.normals.push_back(cmd);
    }

    fn take_conf_change(&mut self) -> Option<PendingCmd> {
        // conf change will not be affected when changing between follower and leader,
        // so there is no need to check term.
        self.conf_change.take()
    }

    // TODO: seems we don't need to separate conf change from normal entries.
    fn set_conf_change(&mut self, cmd: PendingCmd) {
        self.conf_change = Some(cmd);
    }
}

#[derive(Default, Debug)]
pub struct ChangePeer {
    pub index: u64,
    pub conf_change: ConfChange,
    pub peer: PeerMeta,
    pub region: Region,
}

#[derive(Debug)]
pub struct Range {
    pub cf: String,
    pub start_key: Vec<u8>,
    pub end_key: Vec<u8>,
}

impl Range {
    fn new(cf: String, start_key: Vec<u8>, end_key: Vec<u8>) -> Range {
        Range {
            cf,
            start_key,
            end_key,
        }
    }
}

#[derive(Debug)]
pub enum ExecResult {
    ChangePeer(ChangePeer),
    CompactLog {
        state: RaftTruncatedState,
        first_index: u64,
    },
    SplitRegion {
        regions: Vec<Region>,
        derived: Region,
    },
    PrepareMerge {
        region: Region,
        state: MergeState,
    },
    CommitMerge {
        region: Region,
        source: Region,
    },
    RollbackMerge {
        region: Region,
        commit: u64,
    },
    ComputeHash {
        region: Region,
        index: u64,
        snap: RocksSnapshot,
    },
    VerifyHash {
        index: u64,
        hash: Vec<u8>,
    },
    DeleteRange {
        ranges: Vec<Range>,
    },
    IngestSst {
        ssts: Vec<SstMeta>,
    },
}

/// The possible returned value when applying logs.
pub enum ApplyResult {
    None,
    Yield,
    /// Additional result that needs to be sent back to raftstore.
    Res(ExecResult),
    /// It is unable to apply the `CommitMerge` until the source peer
    /// has applied to the required position and sets the atomic boolean
    /// to true.
    WaitMergeSource(Arc<AtomicU64>),
}

struct ExecContext {
    apply_state: RaftApplyState,
    index: u64,
    term: u64,
}

impl ExecContext {
    pub fn new(apply_state: RaftApplyState, index: u64, term: u64) -> ExecContext {
        ExecContext {
            apply_state,
            index,
            term,
        }
    }
}

struct ApplyCallback {
    region: Region,
    cbs: Vec<(Option<Callback<RocksEngine>>, RaftCmdResponse)>,
}

impl ApplyCallback {
    fn new(region: Region) -> ApplyCallback {
        let cbs = vec![];
        ApplyCallback { region, cbs }
    }

    fn invoke_all(self, host: &CoprocessorHost) {
        for (cb, mut resp) in self.cbs {
            host.post_apply(&self.region, &mut resp);
            if let Some(cb) = cb {
                cb.invoke_with_response(resp)
            };
        }
    }

    fn push(&mut self, cb: Option<Callback<RocksEngine>>, resp: RaftCmdResponse) {
        self.cbs.push((cb, resp));
    }
}

#[derive(Clone)]
pub enum Notifier {
    Router(RaftRouter<RocksEngine>),
    #[cfg(test)]
    Sender(Sender<PeerMsg<RocksEngine>>),
}

impl Notifier {
    fn notify(&self, region_id: u64, msg: PeerMsg<RocksEngine>) {
        match *self {
            Notifier::Router(ref r) => {
                r.force_send(region_id, msg).unwrap();
            }
            #[cfg(test)]
            Notifier::Sender(ref s) => s.send(msg).unwrap(),
        }
    }
}

struct ApplyContext<W: WriteBatch + WriteBatchVecExt<RocksEngine>> {
    tag: String,
    timer: Option<Instant>,
    host: CoprocessorHost,
    importer: Arc<SSTImporter>,
    region_scheduler: Scheduler<RegionTask>,
    router: ApplyRouter,
    notifier: Notifier,
<<<<<<< HEAD
    engines: KvEngines<RocksEngine, RocksEngine>,
=======
    engine: RocksEngine,
>>>>>>> c8a716fb
    cbs: MustConsumeVec<ApplyCallback>,
    apply_res: Vec<ApplyRes>,
    exec_ctx: Option<ExecContext>,

    kv_wb: Option<W>,
    kv_wb_last_bytes: u64,
    kv_wb_last_keys: u64,

    last_applied_index: u64,
    committed_count: usize,

    // Indicates that WAL can be synchronized when data is written to KV engine.
    enable_sync_log: bool,
    // Whether synchronize WAL is preferred.
    sync_log_hint: bool,
    // Whether to use the delete range API instead of deleting one by one.
    use_delete_range: bool,
}

impl<W: WriteBatch + WriteBatchVecExt<RocksEngine>> ApplyContext<W> {
    pub fn new(
        tag: String,
        host: CoprocessorHost,
        importer: Arc<SSTImporter>,
        region_scheduler: Scheduler<RegionTask>,
<<<<<<< HEAD
        engines: KvEngines<RocksEngine, RocksEngine>,
=======
        engine: RocksEngine,
>>>>>>> c8a716fb
        router: ApplyRouter,
        notifier: Notifier,
        cfg: &Config,
    ) -> ApplyContext<W> {
        ApplyContext::<W> {
            tag,
            timer: None,
            host,
            importer,
            region_scheduler,
            engine,
            router,
            notifier,
            kv_wb: None,
            cbs: MustConsumeVec::new("callback of apply context"),
            apply_res: vec![],
            kv_wb_last_bytes: 0,
            kv_wb_last_keys: 0,
            last_applied_index: 0,
            committed_count: 0,
            enable_sync_log: cfg.sync_log,
            sync_log_hint: false,
            exec_ctx: None,
            use_delete_range: cfg.use_delete_range,
        }
    }

    /// Prepares for applying entries for `delegate`.
    ///
    /// A general apply progress for a delegate is:
    /// `prepare_for` -> `commit` [-> `commit` ...] -> `finish_for`.
    /// After all delegates are handled, `write_to_db` method should be called.
    pub fn prepare_for(&mut self, delegate: &mut ApplyDelegate) {
<<<<<<< HEAD
        if self.kv_wb.is_none() {
            let kb_wb = self.engines.kv.write_batch_with_cap(DEFAULT_APPLY_WB_SIZE);
            self.kv_wb = Some(kb_wb);
            self.kv_wb_last_bytes = 0;
            self.kv_wb_last_keys = 0;
        }
=======
        self.prepare_write_batch();
>>>>>>> c8a716fb
        self.cbs.push(ApplyCallback::new(delegate.region.clone()));
        self.last_applied_index = delegate.apply_state.get_applied_index();

        if let Some(enabled) = &delegate.observe_cmd {
            let region_id = delegate.region_id();
            if enabled.load(Ordering::Acquire) {
                self.host.prepare_for_apply(region_id);
            } else {
                info!("region is no longer observerd";
                    "region_id" => region_id);
                delegate.observe_cmd.take();
            }
        }
    }

    /// Prepares WriteBatch.
    ///
    /// If `enable_multi_batch_write` was set true, we create `RocksWriteBatchVec`.
    /// Otherwise create `RocksWriteBatch`.
    pub fn prepare_write_batch(&mut self) {
        if self.kv_wb.is_none() {
            let kv_wb = W::write_batch_vec(&self.engine, WRITE_BATCH_LIMIT, DEFAULT_APPLY_WB_SIZE);
            self.kv_wb = Some(kv_wb);
            self.kv_wb_last_bytes = 0;
            self.kv_wb_last_keys = 0;
        }
    }

    /// Commits all changes have done for delegate. `persistent` indicates whether
    /// write the changes into rocksdb.
    ///
    /// This call is valid only when it's between a `prepare_for` and `finish_for`.
    pub fn commit(&mut self, delegate: &mut ApplyDelegate) {
        if self.last_applied_index < delegate.apply_state.get_applied_index() {
            delegate.write_apply_state(self.kv_wb.as_mut().unwrap());
        }
        // last_applied_index doesn't need to be updated, set persistent to true will
        // force it call `prepare_for` automatically.
        self.commit_opt(delegate, true);
    }

    fn commit_opt(&mut self, delegate: &mut ApplyDelegate, persistent: bool) {
        delegate.update_metrics(self);
        if persistent {
            self.write_to_db();
            self.prepare_for(delegate);
        }
        self.kv_wb_last_bytes = self.kv_wb().data_size() as u64;
        self.kv_wb_last_keys = self.kv_wb().count() as u64;
    }

    /// Writes all the changes into RocksDB.
    /// If it returns true, all pending writes are persisted in engines.
    pub fn write_to_db(&mut self) -> bool {
        let need_sync = self.enable_sync_log && self.sync_log_hint;
        if self.kv_wb.as_ref().map_or(false, |wb| !wb.is_empty()) {
            let mut write_opts = engine_traits::WriteOptions::new();
            write_opts.set_sync(need_sync);
<<<<<<< HEAD
            self.engines
                .kv
                .write_opt(self.kv_wb(), &write_opts)
=======
            self.kv_wb()
                .write_to_engine(&self.engine, &write_opts)
>>>>>>> c8a716fb
                .unwrap_or_else(|e| {
                    panic!("failed to write to engine: {:?}", e);
                });
            self.sync_log_hint = false;
            let data_size = self.kv_wb().data_size();
            if data_size > APPLY_WB_SHRINK_SIZE {
                // Control the memory usage for the WriteBatch.
<<<<<<< HEAD
                let kv_wb = self.engines.kv.write_batch_with_cap(DEFAULT_APPLY_WB_SIZE);
=======
                let kv_wb =
                    W::write_batch_vec(&self.engine, WRITE_BATCH_LIMIT, DEFAULT_APPLY_WB_SIZE);
>>>>>>> c8a716fb
                self.kv_wb = Some(kv_wb);
            } else {
                // Clear data, reuse the WriteBatch, this can reduce memory allocations and deallocations.
                self.kv_wb_mut().clear();
            }
            self.kv_wb_last_bytes = 0;
            self.kv_wb_last_keys = 0;
        }
        for cbs in self.cbs.drain(..) {
            cbs.invoke_all(&self.host);
        }
        need_sync
    }

    /// Finishes `Apply`s for the delegate.
    pub fn finish_for(&mut self, delegate: &mut ApplyDelegate, results: VecDeque<ExecResult>) {
        if !delegate.pending_remove {
            delegate.write_apply_state(self.kv_wb.as_mut().unwrap());
        }
        self.commit_opt(delegate, false);
        self.apply_res.push(ApplyRes {
            region_id: delegate.region_id(),
            apply_state: delegate.apply_state.clone(),
            exec_res: results,
            metrics: delegate.metrics.clone(),
            applied_index_term: delegate.applied_index_term,
        });
    }

    pub fn delta_bytes(&self) -> u64 {
        self.kv_wb().data_size() as u64 - self.kv_wb_last_bytes
    }

    pub fn delta_keys(&self) -> u64 {
        self.kv_wb().count() as u64 - self.kv_wb_last_keys
    }

    #[inline]
    pub fn kv_wb(&self) -> &W {
        self.kv_wb.as_ref().unwrap()
    }

    #[inline]
    pub fn kv_wb_mut(&mut self) -> &mut W {
        self.kv_wb.as_mut().unwrap()
    }

    /// Flush all pending writes to engines.
    /// If it returns true, all pending writes are persisted in engines.
    pub fn flush(&mut self) -> bool {
        // TODO: this check is too hacky, need to be more verbose and less buggy.
        let t = match self.timer.take() {
            Some(t) => t,
            None => return false,
        };

        // Write to engine
        // raftstore.sync-log = true means we need prevent data loss when power failure.
        // take raft log gc for example, we write kv WAL first, then write raft WAL,
        // if power failure happen, raft WAL may synced to disk, but kv WAL may not.
        // so we use sync-log flag here.
        let is_synced = self.write_to_db();

        if !self.apply_res.is_empty() {
            for res in self.apply_res.drain(..) {
                self.notifier.notify(
                    res.region_id,
                    PeerMsg::ApplyRes {
                        res: TaskRes::Apply(res),
                    },
                );
            }
        }

        self.host.on_flush_apply();

        let elapsed = t.elapsed();
        STORE_APPLY_LOG_HISTOGRAM.observe(duration_to_sec(elapsed) as f64);

        slow_log!(
            elapsed,
            "{} handle ready {} committed entries",
            self.tag,
            self.committed_count
        );
        self.committed_count = 0;
        is_synced
    }
}

/// Calls the callback of `cmd` when the Region is removed.
fn notify_region_removed(region_id: u64, peer_id: u64, mut cmd: PendingCmd) {
    debug!(
        "region is removed, notify commands";
        "region_id" => region_id,
        "peer_id" => peer_id,
        "index" => cmd.index,
        "term" => cmd.term
    );
    notify_req_region_removed(region_id, cmd.cb.take().unwrap());
}

pub fn notify_req_region_removed(region_id: u64, cb: Callback<RocksEngine>) {
    let region_not_found = Error::RegionNotFound(region_id);
    let resp = cmd_resp::new_error(region_not_found);
    cb.invoke_with_response(resp);
}

/// Calls the callback of `cmd` when it can not be processed further.
fn notify_stale_command(region_id: u64, peer_id: u64, term: u64, mut cmd: PendingCmd) {
    info!(
        "command is stale, skip";
        "region_id" => region_id,
        "peer_id" => peer_id,
        "index" => cmd.index,
        "term" => cmd.term
    );
    notify_stale_req(term, cmd.cb.take().unwrap());
}

pub fn notify_stale_req(term: u64, cb: Callback<RocksEngine>) {
    let resp = cmd_resp::err_resp(Error::StaleCommand, term);
    cb.invoke_with_response(resp);
}

/// Checks if a write is needed to be issued before handling the command.
fn should_write_to_engine(cmd: &RaftCmdRequest) -> bool {
    if cmd.has_admin_request() {
        match cmd.get_admin_request().get_cmd_type() {
            // ComputeHash require an up to date snapshot.
            AdminCmdType::ComputeHash |
            // Merge needs to get the latest apply index.
            AdminCmdType::CommitMerge |
            AdminCmdType::RollbackMerge => return true,
            _ => {}
        }
    }

    // Some commands may modify keys covered by the current write batch, so we
    // must write the current write batch to the engine first.
    for req in cmd.get_requests() {
        if req.has_delete_range() {
            return true;
        }
        if req.has_ingest_sst() {
            return true;
        }
    }

    false
}

/// Checks if a write is needed to be issued after handling the command.
fn should_sync_log(cmd: &RaftCmdRequest) -> bool {
    if cmd.has_admin_request() {
        return true;
    }

    for req in cmd.get_requests() {
        // After ingest sst, sst files are deleted quickly. As a result,
        // ingest sst command can not be handled again and must be synced.
        // See more in Cleanup worker.
        if req.has_ingest_sst() {
            return true;
        }
    }

    false
}

/// A struct that stores the state related to Merge.
///
/// When executing a `CommitMerge`, the source peer may have not applied
/// to the required index, so the target peer has to abort current execution
/// and wait for it asynchronously.
///
/// When rolling the stack, all states required to recover are stored in
/// this struct.
/// TODO: check whether generator/coroutine is a good choice in this case.
struct WaitSourceMergeState {
    /// A flag that indicates whether the source peer has applied to the required
    /// index. If the source peer is ready, this flag should be set to the region id
    /// of source peer.
    logs_up_to_date: Arc<AtomicU64>,
}

struct YieldState {
    /// All of the entries that need to continue to be applied after
    /// the source peer has applied its logs.
    pending_entries: Vec<Entry>,
    /// All of messages that need to continue to be handled after
    /// the source peer has applied its logs and pending entries
    /// are all handled.
    pending_msgs: Vec<Msg>,
}

impl Debug for YieldState {
    fn fmt(&self, f: &mut fmt::Formatter<'_>) -> fmt::Result {
        f.debug_struct("YieldState")
            .field("pending_entries", &self.pending_entries.len())
            .field("pending_msgs", &self.pending_msgs.len())
            .finish()
    }
}

impl Debug for WaitSourceMergeState {
    fn fmt(&self, f: &mut fmt::Formatter<'_>) -> fmt::Result {
        f.debug_struct("WaitSourceMergeState")
            .field("logs_up_to_date", &self.logs_up_to_date)
            .finish()
    }
}

/// The apply delegate of a Region which is responsible for handling committed
/// raft log entries of a Region.
///
/// `Apply` is a term of Raft, which means executing the actual commands.
/// In Raft, once some log entries are committed, for every peer of the Raft
/// group will apply the logs one by one. For write commands, it does write or
/// delete to local engine; for admin commands, it does some meta change of the
/// Raft group.
///
/// `Delegate` is just a structure to congregate all apply related fields of a
/// Region. The apply worker receives all the apply tasks of different Regions
/// located at this store, and it will get the corresponding apply delegate to
/// handle the apply task to make the code logic more clear.
#[derive(Debug)]
pub struct ApplyDelegate {
    /// The ID of the peer.
    id: u64,
    /// The term of the Region.
    term: u64,
    /// The Region information of the peer.
    region: Region,
    /// Peer_tag, "[region region_id] peer_id".
    tag: String,

    /// If the delegate should be stopped from polling.
    /// A delegate can be stopped in conf change, merge or requested by destroy message.
    stopped: bool,
    written: bool,
    /// Set to true when removing itself because of `ConfChangeType::RemoveNode`, and then
    /// any following committed logs in same Ready should be applied failed.
    pending_remove: bool,

    /// The commands waiting to be committed and applied
    pending_cmds: PendingCmdQueue,
    /// The counter of pending request snapshots. See more in `Peer`.
    pending_request_snapshot_count: Arc<AtomicUsize>,

    /// Indicates the peer is in merging, if that compact log won't be performed.
    is_merging: bool,
    /// Records the epoch version after the last merge.
    last_merge_version: u64,
    yield_state: Option<YieldState>,
    /// A temporary state that keeps track of the progress of the source peer state when
    /// CommitMerge is unable to be executed.
    wait_merge_state: Option<WaitSourceMergeState>,
    // ID of last region that reports ready.
    ready_source_region_id: u64,

    /// TiKV writes apply_state to KV RocksDB, in one write batch together with kv data.
    ///
    /// If we write it to Raft RocksDB, apply_state and kv data (Put, Delete) are in
    /// separate WAL file. When power failure, for current raft log, apply_index may synced
    /// to file, but KV data may not synced to file, so we will lose data.
    apply_state: RaftApplyState,
    /// The term of the raft log at applied index.
    applied_index_term: u64,
    /// The latest synced apply index.
    last_sync_apply_index: u64,

    /// Indicates whether to observe executed cmds.
    observe_cmd: Option<Arc<AtomicBool>>,

    /// The local metrics, and it will be flushed periodically.
    metrics: ApplyMetrics,
}

impl ApplyDelegate {
    fn from_registration(reg: Registration) -> ApplyDelegate {
        ApplyDelegate {
            id: reg.id,
            tag: format!("[region {}] {}", reg.region.get_id(), reg.id),
            region: reg.region,
            pending_remove: false,
            last_sync_apply_index: reg.apply_state.get_applied_index(),
            apply_state: reg.apply_state,
            applied_index_term: reg.applied_index_term,
            term: reg.term,
            stopped: false,
            written: false,
            ready_source_region_id: 0,
            yield_state: None,
            wait_merge_state: None,
            is_merging: reg.is_merging,
            pending_cmds: Default::default(),
            metrics: Default::default(),
            last_merge_version: 0,
            pending_request_snapshot_count: reg.pending_request_snapshot_count,
            observe_cmd: None,
        }
    }

    pub fn region_id(&self) -> u64 {
        self.region.get_id()
    }

    pub fn id(&self) -> u64 {
        self.id
    }

    /// Handles all the committed_entries, namely, applies the committed entries.
    fn handle_raft_committed_entries<W: WriteBatch + WriteBatchVecExt<RocksEngine>>(
        &mut self,
        apply_ctx: &mut ApplyContext<W>,
        mut committed_entries: Vec<Entry>,
    ) {
        if committed_entries.is_empty() {
            return;
        }
        apply_ctx.prepare_for(self);
        // If we send multiple ConfChange commands, only first one will be proposed correctly,
        // others will be saved as a normal entry with no data, so we must re-propose these
        // commands again.
        apply_ctx.committed_count += committed_entries.len();
        let mut drainer = committed_entries.drain(..);
        let mut results = VecDeque::new();
        while let Some(entry) = drainer.next() {
            if self.pending_remove {
                // This peer is about to be destroyed, skip everything.
                break;
            }

            let expect_index = self.apply_state.get_applied_index() + 1;
            if expect_index != entry.get_index() {
                // Msg::CatchUpLogs may have arrived before Msg::Apply.
                if expect_index > entry.get_index() && self.is_merging {
                    info!(
                        "skip log as it's already applied";
                        "region_id" => self.region_id(),
                        "peer_id" => self.id(),
                        "index" => entry.get_index()
                    );
                    continue;
                }
                panic!(
                    "{} expect index {}, but got {}",
                    self.tag,
                    expect_index,
                    entry.get_index()
                );
            }

            let res = match entry.get_entry_type() {
                EntryType::EntryNormal => self.handle_raft_entry_normal(apply_ctx, &entry),
                EntryType::EntryConfChange => self.handle_raft_entry_conf_change(apply_ctx, &entry),
                EntryType::EntryConfChangeV2 => unimplemented!(),
            };

            match res {
                ApplyResult::None => {}
                ApplyResult::Res(res) => results.push_back(res),
                _ => {
                    // Both cancel and merge will yield current processing.
                    apply_ctx.committed_count -= drainer.len() + 1;
                    let mut pending_entries = Vec::with_capacity(drainer.len() + 1);
                    // Note that current entry is skipped when yield.
                    pending_entries.push(entry);
                    pending_entries.extend(drainer);
                    apply_ctx.finish_for(self, results);
                    self.yield_state = Some(YieldState {
                        pending_entries,
                        pending_msgs: Vec::default(),
                    });
                    if let ApplyResult::WaitMergeSource(logs_up_to_date) = res {
                        self.wait_merge_state = Some(WaitSourceMergeState { logs_up_to_date });
                    }
                    return;
                }
            }
        }

        apply_ctx.finish_for(self, results);

        if self.pending_remove {
            self.destroy(apply_ctx);
        }
    }

    fn update_metrics<W: WriteBatch + WriteBatchVecExt<RocksEngine>>(
        &mut self,
        apply_ctx: &ApplyContext<W>,
    ) {
        self.metrics.written_bytes += apply_ctx.delta_bytes();
        self.metrics.written_keys += apply_ctx.delta_keys();
    }

    fn write_apply_state<W: WriteBatch + WriteBatchVecExt<RocksEngine>>(&self, wb: &mut W) {
        wb.put_msg_cf(
            CF_RAFT,
            &keys::apply_state_key(self.region.get_id()),
            &self.apply_state,
        )
        .unwrap_or_else(|e| {
            panic!(
                "{} failed to save apply state to write batch, error: {:?}",
                self.tag, e
            );
        });
    }

    fn handle_raft_entry_normal<W: WriteBatch + WriteBatchVecExt<RocksEngine>>(
        &mut self,
        apply_ctx: &mut ApplyContext<W>,
        entry: &Entry,
    ) -> ApplyResult {
        fail_point!("yield_apply_1000", self.region_id() == 1000, |_| {
            ApplyResult::Yield
        });

        let index = entry.get_index();
        let term = entry.get_term();
        let data = entry.get_data();

        if !data.is_empty() {
            let cmd = util::parse_data_at(data, index, &self.tag);

            if should_write_to_engine(&cmd) || apply_ctx.kv_wb().should_write_to_engine() {
                apply_ctx.commit(self);
                if self.written {
                    return ApplyResult::Yield;
                }
                self.written = true;
            }

            return self.process_raft_cmd(apply_ctx, index, term, cmd);
        }
        // TOOD(cdc): should we observe empty cmd, aka leader change?

        self.apply_state.set_applied_index(index);
        self.applied_index_term = term;
        assert!(term > 0);

        // 1. When a peer become leader, it will send an empty entry.
        // 2. When a leader tries to read index during transferring leader,
        //    it will also propose an empty entry. But that entry will not contain
        //    any associated callback. So no need to clear callback.
        while let Some(mut cmd) = self.pending_cmds.pop_normal(std::u64::MAX, term - 1) {
            apply_ctx
                .cbs
                .last_mut()
                .unwrap()
                .push(cmd.cb.take(), cmd_resp::err_resp(Error::StaleCommand, term));
        }
        ApplyResult::None
    }

    fn handle_raft_entry_conf_change<W: WriteBatch + WriteBatchVecExt<RocksEngine>>(
        &mut self,
        apply_ctx: &mut ApplyContext<W>,
        entry: &Entry,
    ) -> ApplyResult {
        // Although conf change can't yield in normal case, it is convenient to
        // simulate yield before applying a conf change log.
        fail_point!("yield_apply_conf_change_3", self.id() == 3, |_| {
            ApplyResult::Yield
        });
        let index = entry.get_index();
        let term = entry.get_term();
        let conf_change: ConfChange = util::parse_data_at(entry.get_data(), index, &self.tag);
        let cmd = util::parse_data_at(conf_change.get_context(), index, &self.tag);
        match self.process_raft_cmd(apply_ctx, index, term, cmd) {
            ApplyResult::None => {
                // If failed, tell Raft that the `ConfChange` was aborted.
                ApplyResult::Res(ExecResult::ChangePeer(Default::default()))
            }
            ApplyResult::Res(mut res) => {
                if let ExecResult::ChangePeer(ref mut cp) = res {
                    cp.conf_change = conf_change;
                } else {
                    panic!(
                        "{} unexpected result {:?} for conf change {:?} at {}",
                        self.tag, res, conf_change, index
                    );
                }
                ApplyResult::Res(res)
            }
            ApplyResult::Yield | ApplyResult::WaitMergeSource(_) => unreachable!(),
        }
    }

    fn find_cb(
        &mut self,
        index: u64,
        term: u64,
        is_conf_change: bool,
    ) -> Option<Callback<RocksEngine>> {
        let (region_id, peer_id) = (self.region_id(), self.id());
        if is_conf_change {
            if let Some(mut cmd) = self.pending_cmds.take_conf_change() {
                if cmd.index == index && cmd.term == term {
                    return Some(cmd.cb.take().unwrap());
                } else {
                    notify_stale_command(region_id, peer_id, self.term, cmd);
                }
            }
            return None;
        }
        while let Some(mut head) = self.pending_cmds.pop_normal(index, term) {
            if head.term == term {
                if head.index == index {
                    return Some(head.cb.take().unwrap());
                } else {
                    panic!(
                        "{} unexpected callback at term {}, found index {}, expected {}",
                        self.tag, term, head.index, index
                    );
                }
            } else {
                // Because of the lack of original RaftCmdRequest, we skip calling
                // coprocessor here.
                notify_stale_command(region_id, peer_id, self.term, head);
            }
        }
        None
    }

    fn process_raft_cmd<W: WriteBatch + WriteBatchVecExt<RocksEngine>>(
        &mut self,
        apply_ctx: &mut ApplyContext<W>,
        index: u64,
        term: u64,
        cmd: RaftCmdRequest,
    ) -> ApplyResult {
        if index == 0 {
            panic!(
                "{} processing raft command needs a none zero index",
                self.tag
            );
        }

        // Set sync log hint if the cmd requires so.
        apply_ctx.sync_log_hint |= should_sync_log(&cmd);

        let is_conf_change = get_change_peer_cmd(&cmd).is_some();
        apply_ctx.host.pre_apply(&self.region, &cmd);
        let (mut resp, exec_result) = self.apply_raft_cmd(apply_ctx, index, term, &cmd);
        if let ApplyResult::WaitMergeSource(_) = exec_result {
            return exec_result;
        }

        debug!(
            "applied command";
            "region_id" => self.region_id(),
            "peer_id" => self.id(),
            "index" => index
        );

        // TODO: if we have exec_result, maybe we should return this callback too. Outer
        // store will call it after handing exec result.
        cmd_resp::bind_term(&mut resp, self.term);
        let cmd_cb = self.find_cb(index, term, is_conf_change);
        if self.observe_cmd.is_some() {
            let cmd = Cmd::new(index, cmd, resp.clone());
            apply_ctx.host.on_apply_cmd(self.region_id(), cmd);
        }

        apply_ctx.cbs.last_mut().unwrap().push(cmd_cb, resp);

        exec_result
    }

    /// Applies raft command.
    ///
    /// An apply operation can fail in the following situations:
    ///   1. it encounters an error that will occur on all stores, it can continue
    /// applying next entry safely, like epoch not match for example;
    ///   2. it encounters an error that may not occur on all stores, in this case
    /// we should try to apply the entry again or panic. Considering that this
    /// usually due to disk operation fail, which is rare, so just panic is ok.
    fn apply_raft_cmd<W: WriteBatch + WriteBatchVecExt<RocksEngine>>(
        &mut self,
        ctx: &mut ApplyContext<W>,
        index: u64,
        term: u64,
        req: &RaftCmdRequest,
    ) -> (RaftCmdResponse, ApplyResult) {
        // if pending remove, apply should be aborted already.
        assert!(!self.pending_remove);

        ctx.exec_ctx = Some(self.new_ctx(index, term));
        ctx.kv_wb_mut().set_save_point();
        let (resp, exec_result) = match self.exec_raft_cmd(ctx, &req) {
            Ok(a) => {
                ctx.kv_wb_mut().pop_save_point().unwrap();
                a
            }
            Err(e) => {
                // clear dirty values.
                ctx.kv_wb_mut().rollback_to_save_point().unwrap();
                match e {
                    Error::EpochNotMatch(..) => debug!(
                        "epoch not match";
                        "region_id" => self.region_id(),
                        "peer_id" => self.id(),
                        "err" => ?e
                    ),
                    _ => error!(
                        "execute raft command";
                        "region_id" => self.region_id(),
                        "peer_id" => self.id(),
                        "err" => ?e
                    ),
                }
                (cmd_resp::new_error(e), ApplyResult::None)
            }
        };
        if let ApplyResult::WaitMergeSource(_) = exec_result {
            return (resp, exec_result);
        }

        let mut exec_ctx = ctx.exec_ctx.take().unwrap();
        exec_ctx.apply_state.set_applied_index(index);

        self.apply_state = exec_ctx.apply_state;
        self.applied_index_term = term;

        if let ApplyResult::Res(ref exec_result) = exec_result {
            match *exec_result {
                ExecResult::ChangePeer(ref cp) => {
                    self.region = cp.region.clone();
                }
                ExecResult::ComputeHash { .. }
                | ExecResult::VerifyHash { .. }
                | ExecResult::CompactLog { .. }
                | ExecResult::DeleteRange { .. }
                | ExecResult::IngestSst { .. } => {}
                ExecResult::SplitRegion { ref derived, .. } => {
                    self.region = derived.clone();
                    self.metrics.size_diff_hint = 0;
                    self.metrics.delete_keys_hint = 0;
                }
                ExecResult::PrepareMerge { ref region, .. } => {
                    self.region = region.clone();
                    self.is_merging = true;
                }
                ExecResult::CommitMerge { ref region, .. } => {
                    self.region = region.clone();
                    self.last_merge_version = region.get_region_epoch().get_version();
                }
                ExecResult::RollbackMerge { ref region, .. } => {
                    self.region = region.clone();
                    self.is_merging = false;
                }
            }
        }

        (resp, exec_result)
    }

    fn destroy<W: WriteBatch + WriteBatchVecExt<RocksEngine>>(
        &mut self,
        apply_ctx: &mut ApplyContext<W>,
    ) {
        self.stopped = true;
        apply_ctx.router.close(self.region_id());
        for cmd in self.pending_cmds.normals.drain(..) {
            notify_region_removed(self.region.get_id(), self.id, cmd);
        }
        if let Some(cmd) = self.pending_cmds.conf_change.take() {
            notify_region_removed(self.region.get_id(), self.id, cmd);
        }
    }

    fn clear_all_commands_as_stale(&mut self) {
        let (region_id, peer_id) = (self.region_id(), self.id());
        for cmd in self.pending_cmds.normals.drain(..) {
            notify_stale_command(region_id, peer_id, self.term, cmd);
        }
        if let Some(cmd) = self.pending_cmds.conf_change.take() {
            notify_stale_command(region_id, peer_id, self.term, cmd);
        }
    }

    fn new_ctx(&self, index: u64, term: u64) -> ExecContext {
        ExecContext::new(self.apply_state.clone(), index, term)
    }
}

impl ApplyDelegate {
    // Only errors that will also occur on all other stores should be returned.
    fn exec_raft_cmd<W: WriteBatch + WriteBatchVecExt<RocksEngine>>(
        &mut self,
        ctx: &mut ApplyContext<W>,
        req: &RaftCmdRequest,
    ) -> Result<(RaftCmdResponse, ApplyResult)> {
        // Include region for epoch not match after merge may cause key not in range.
        let include_region =
            req.get_header().get_region_epoch().get_version() >= self.last_merge_version;
        check_region_epoch(req, &self.region, include_region)?;
        if req.has_admin_request() {
            self.exec_admin_cmd(ctx, req)
        } else {
            self.exec_write_cmd(ctx, req)
        }
    }

    fn exec_admin_cmd<W: WriteBatch + WriteBatchVecExt<RocksEngine>>(
        &mut self,
        ctx: &mut ApplyContext<W>,
        req: &RaftCmdRequest,
    ) -> Result<(RaftCmdResponse, ApplyResult)> {
        let request = req.get_admin_request();
        let cmd_type = request.get_cmd_type();
        if cmd_type != AdminCmdType::CompactLog && cmd_type != AdminCmdType::CommitMerge {
            info!(
                "execute admin command";
                "region_id" => self.region_id(),
                "peer_id" => self.id(),
                "term" => ctx.exec_ctx.as_ref().unwrap().term,
                "index" => ctx.exec_ctx.as_ref().unwrap().index,
                "command" => ?request
            );
        }

        let (mut response, exec_result) = match cmd_type {
            AdminCmdType::ChangePeer => self.exec_change_peer(ctx, request),
            AdminCmdType::Split => self.exec_split(ctx, request),
            AdminCmdType::BatchSplit => self.exec_batch_split(ctx, request),
            AdminCmdType::CompactLog => self.exec_compact_log(ctx, request),
            AdminCmdType::TransferLeader => Err(box_err!("transfer leader won't exec")),
            AdminCmdType::ComputeHash => self.exec_compute_hash(ctx, request),
            AdminCmdType::VerifyHash => self.exec_verify_hash(ctx, request),
            // TODO: is it backward compatible to add new cmd_type?
            AdminCmdType::PrepareMerge => self.exec_prepare_merge(ctx, request),
            AdminCmdType::CommitMerge => self.exec_commit_merge(ctx, request),
            AdminCmdType::RollbackMerge => self.exec_rollback_merge(ctx, request),
            AdminCmdType::InvalidAdmin => Err(box_err!("unsupported admin command type")),
        }?;
        response.set_cmd_type(cmd_type);

        let mut resp = RaftCmdResponse::default();
        if !req.get_header().get_uuid().is_empty() {
            let uuid = req.get_header().get_uuid().to_vec();
            resp.mut_header().set_uuid(uuid);
        }
        resp.set_admin_response(response);
        Ok((resp, exec_result))
    }

    fn exec_write_cmd<W: WriteBatch + WriteBatchVecExt<RocksEngine>>(
        &mut self,
        ctx: &mut ApplyContext<W>,
        req: &RaftCmdRequest,
    ) -> Result<(RaftCmdResponse, ApplyResult)> {
        fail_point!(
            "on_apply_write_cmd",
            cfg!(release) || self.id() == 3,
            |_| {
                unimplemented!();
            }
        );

        let requests = req.get_requests();
        let mut responses = Vec::with_capacity(requests.len());

        let mut ranges = vec![];
        let mut ssts = vec![];
        for req in requests {
            let cmd_type = req.get_cmd_type();
            let mut resp = match cmd_type {
                CmdType::Put => self.handle_put(ctx.kv_wb_mut(), req),
                CmdType::Delete => self.handle_delete(ctx.kv_wb_mut(), req),
                CmdType::DeleteRange => {
                    self.handle_delete_range(&ctx.engine, req, &mut ranges, ctx.use_delete_range)
                }
                CmdType::IngestSst => {
                    self.handle_ingest_sst(&ctx.importer, &ctx.engine, req, &mut ssts)
                }
                // Readonly commands are handled in raftstore directly.
                // Don't panic here in case there are old entries need to be applied.
                // It's also safe to skip them here, because a restart must have happened,
                // hence there is no callback to be called.
                CmdType::Snap | CmdType::Get => {
                    warn!(
                        "skip readonly command";
                        "region_id" => self.region_id(),
                        "peer_id" => self.id(),
                        "command" => ?req
                    );
                    continue;
                }
                CmdType::Prewrite | CmdType::Invalid | CmdType::ReadIndex => {
                    Err(box_err!("invalid cmd type, message maybe corrupted"))
                }
            }?;

            resp.set_cmd_type(cmd_type);

            responses.push(resp);
        }

        let mut resp = RaftCmdResponse::default();
        if !req.get_header().get_uuid().is_empty() {
            let uuid = req.get_header().get_uuid().to_vec();
            resp.mut_header().set_uuid(uuid);
        }
        resp.set_responses(responses.into());

        assert!(ranges.is_empty() || ssts.is_empty());
        let exec_res = if !ranges.is_empty() {
            ApplyResult::Res(ExecResult::DeleteRange { ranges })
        } else if !ssts.is_empty() {
            ApplyResult::Res(ExecResult::IngestSst { ssts })
        } else {
            ApplyResult::None
        };

        Ok((resp, exec_res))
    }
}

// Write commands related.
impl ApplyDelegate {
    fn handle_put<W: WriteBatch>(&mut self, wb: &mut W, req: &Request) -> Result<Response> {
        let (key, value) = (req.get_put().get_key(), req.get_put().get_value());
        // region key range has no data prefix, so we must use origin key to check.
        util::check_key_in_region(key, &self.region)?;

        let resp = Response::default();
        let key = keys::data_key(key);
        self.metrics.size_diff_hint += key.len() as i64;
        self.metrics.size_diff_hint += value.len() as i64;
        if !req.get_put().get_cf().is_empty() {
            let cf = req.get_put().get_cf();
            // TODO: don't allow write preseved cfs.
            if cf == CF_LOCK {
                self.metrics.lock_cf_written_bytes += key.len() as u64;
                self.metrics.lock_cf_written_bytes += value.len() as u64;
            }
            // TODO: check whether cf exists or not.
            wb.put_cf(cf, &key, value).unwrap_or_else(|e| {
                panic!(
                    "{} failed to write ({}, {}) to cf {}: {:?}",
                    self.tag,
                    hex::encode_upper(&key),
                    escape(value),
                    cf,
                    e
                )
            });
        } else {
            wb.put(&key, value).unwrap_or_else(|e| {
                panic!(
                    "{} failed to write ({}, {}): {:?}",
                    self.tag,
                    hex::encode_upper(&key),
                    escape(value),
                    e
                );
            });
        }
        Ok(resp)
    }

    fn handle_delete<W: WriteBatch>(&mut self, wb: &mut W, req: &Request) -> Result<Response> {
        let key = req.get_delete().get_key();
        // region key range has no data prefix, so we must use origin key to check.
        util::check_key_in_region(key, &self.region)?;

        let key = keys::data_key(key);
        // since size_diff_hint is not accurate, so we just skip calculate the value size.
        self.metrics.size_diff_hint -= key.len() as i64;
        let resp = Response::default();
        if !req.get_delete().get_cf().is_empty() {
            let cf = req.get_delete().get_cf();
            // TODO: check whether cf exists or not.
            wb.delete_cf(cf, &key).unwrap_or_else(|e| {
                panic!(
                    "{} failed to delete {}: {}",
                    self.tag,
                    hex::encode_upper(&key),
                    e
                )
            });

            if cf == CF_LOCK {
                // delete is a kind of write for RocksDB.
                self.metrics.lock_cf_written_bytes += key.len() as u64;
            } else {
                self.metrics.delete_keys_hint += 1;
            }
        } else {
            wb.delete(&key).unwrap_or_else(|e| {
                panic!(
                    "{} failed to delete {}: {}",
                    self.tag,
                    hex::encode_upper(&key),
                    e
                )
            });
            self.metrics.delete_keys_hint += 1;
        }

        Ok(resp)
    }

    fn handle_delete_range(
        &mut self,
        engine: &RocksEngine,
        req: &Request,
        ranges: &mut Vec<Range>,
        use_delete_range: bool,
    ) -> Result<Response> {
        let s_key = req.get_delete_range().get_start_key();
        let e_key = req.get_delete_range().get_end_key();
        let notify_only = req.get_delete_range().get_notify_only();
        if !e_key.is_empty() && s_key >= e_key {
            return Err(box_err!(
                "invalid delete range command, start_key: {:?}, end_key: {:?}",
                s_key,
                e_key
            ));
        }
        // region key range has no data prefix, so we must use origin key to check.
        util::check_key_in_region(s_key, &self.region)?;
        let end_key = keys::data_end_key(e_key);
        let region_end_key = keys::data_end_key(self.region.get_end_key());
        if end_key > region_end_key {
            return Err(Error::KeyNotInRegion(e_key.to_vec(), self.region.clone()));
        }

        let resp = Response::default();
        let mut cf = req.get_delete_range().get_cf();
        if cf.is_empty() {
            cf = CF_DEFAULT;
        }
        if ALL_CFS.iter().find(|x| **x == cf).is_none() {
            return Err(box_err!("invalid delete range command, cf: {:?}", cf));
        }

        let start_key = keys::data_key(s_key);
        // Use delete_files_in_range to drop as many sst files as possible, this
        // is a way to reclaim disk space quickly after drop a table/index.
        if !notify_only {
<<<<<<< HEAD
            ctx.engines
                .kv
=======
            engine
>>>>>>> c8a716fb
                .delete_files_in_range_cf(cf, &start_key, &end_key, /* include_end */ false)
                .unwrap_or_else(|e| {
                    panic!(
                        "{} failed to delete files in range [{}, {}): {:?}",
                        self.tag,
                        hex::encode_upper(&start_key),
                        hex::encode_upper(&end_key),
                        e
                    )
                });

            // Delete all remaining keys.
<<<<<<< HEAD
            ctx.engines
                .kv
=======
            engine
>>>>>>> c8a716fb
                .delete_all_in_range_cf(cf, &start_key, &end_key, use_delete_range)
                .unwrap_or_else(|e| {
                    panic!(
                        "{} failed to delete all in range [{}, {}), cf: {}, err: {:?}",
                        self.tag,
                        hex::encode_upper(&start_key),
                        hex::encode_upper(&end_key),
                        cf,
                        e
                    );
                });
        }

        // TODO: Should this be executed when `notify_only` is set?
        ranges.push(Range::new(cf.to_owned(), start_key, end_key));

        Ok(resp)
    }

    fn handle_ingest_sst(
        &mut self,
        importer: &Arc<SSTImporter>,
        engine: &RocksEngine,
        req: &Request,
        ssts: &mut Vec<SstMeta>,
    ) -> Result<Response> {
        let sst = req.get_ingest_sst().get_sst();

        if let Err(e) = check_sst_for_ingestion(sst, &self.region) {
            error!(
                 "ingest fail";
                 "region_id" => self.region_id(),
                 "peer_id" => self.id(),
                 "sst" => ?sst,
                 "region" => ?&self.region,
                 "err" => ?e
            );
            // This file is not valid, we can delete it here.
            let _ = importer.delete(sst);
            return Err(e);
        }

<<<<<<< HEAD
        ctx.importer
            .ingest(sst, &ctx.engines.kv)
            .unwrap_or_else(|e| {
                // If this failed, it means that the file is corrupted or something
                // is wrong with the engine, but we can do nothing about that.
                panic!("{} ingest {:?}: {:?}", self.tag, sst, e);
            });
=======
        importer.ingest(sst, engine).unwrap_or_else(|e| {
            // If this failed, it means that the file is corrupted or something
            // is wrong with the engine, but we can do nothing about that.
            panic!("{} ingest {:?}: {:?}", self.tag, sst, e);
        });
>>>>>>> c8a716fb

        ssts.push(sst.clone());
        Ok(Response::default())
    }
}

// Admin commands related.
impl ApplyDelegate {
    fn exec_change_peer<W: WriteBatch + WriteBatchVecExt<RocksEngine>>(
        &mut self,
        ctx: &mut ApplyContext<W>,
        request: &AdminRequest,
    ) -> Result<(AdminResponse, ApplyResult)> {
        let request = request.get_change_peer();
        let peer = request.get_peer();
        let store_id = peer.get_store_id();
        let change_type = request.get_change_type();
        let mut region = self.region.clone();

        fail_point!(
            "apply_on_conf_change_1_3_1",
            (self.id == 1 || self.id == 3) && self.region_id() == 1,
            |_| panic!("should not use return")
        );
        fail_point!(
            "apply_on_conf_change_3_1",
            self.id == 3 && self.region_id() == 1,
            |_| panic!("should not use return")
        );
        fail_point!(
            "apply_on_conf_change_all_1",
            self.region_id() == 1,
            |_| panic!("should not use return")
        );
        info!(
            "exec ConfChange";
            "region_id" => self.region_id(),
            "peer_id" => self.id(),
            "type" => util::conf_change_type_str(change_type),
            "epoch" => ?region.get_region_epoch(),
        );

        // TODO: we should need more check, like peer validation, duplicated id, etc.
        let conf_ver = region.get_region_epoch().get_conf_ver() + 1;
        region.mut_region_epoch().set_conf_ver(conf_ver);

        match change_type {
            ConfChangeType::AddNode => {
                let add_ndoe_fp = || {
                    fail_point!(
                        "apply_on_add_node_1_2",
                        { self.id == 2 && self.region_id() == 1 },
                        |_| {}
                    )
                };
                add_ndoe_fp();

                PEER_ADMIN_CMD_COUNTER_VEC
                    .with_label_values(&["add_peer", "all"])
                    .inc();

                let mut exists = false;
                if let Some(p) = util::find_peer_mut(&mut region, store_id) {
                    exists = true;
                    if !p.get_is_learner() || p.get_id() != peer.get_id() {
                        error!(
                            "can't add duplicated peer";
                            "region_id" => self.region_id(),
                            "peer_id" => self.id(),
                            "peer" => ?peer,
                            "region" => ?&self.region
                        );
                        return Err(box_err!(
                            "can't add duplicated peer {:?} to region {:?}",
                            peer,
                            self.region
                        ));
                    } else {
                        p.set_is_learner(false);
                    }
                }
                if !exists {
                    // TODO: Do we allow adding peer in same node?
                    region.mut_peers().push(peer.clone());
                }

                PEER_ADMIN_CMD_COUNTER_VEC
                    .with_label_values(&["add_peer", "success"])
                    .inc();
                info!(
                    "add peer successfully";
                    "region_id" => self.region_id(),
                    "peer_id" => self.id(),
                    "peer" => ?peer,
                    "region" => ?&self.region
                );
            }
            ConfChangeType::RemoveNode => {
                PEER_ADMIN_CMD_COUNTER_VEC
                    .with_label_values(&["remove_peer", "all"])
                    .inc();

                if let Some(p) = util::remove_peer(&mut region, store_id) {
                    // Considering `is_learner` flag in `Peer` here is by design.
                    if &p != peer {
                        error!(
                            "ignore remove unmatched peer";
                            "region_id" => self.region_id(),
                            "peer_id" => self.id(),
                            "expect_peer" => ?peer,
                            "get_peeer" => ?p
                        );
                        return Err(box_err!(
                            "remove unmatched peer: expect: {:?}, get {:?}, ignore",
                            peer,
                            p
                        ));
                    }
                    if self.id == peer.get_id() {
                        // Remove ourself, we will destroy all region data later.
                        // So we need not to apply following logs.
                        self.stopped = true;
                        self.pending_remove = true;
                    }
                } else {
                    error!(
                        "remove missing peer";
                        "region_id" => self.region_id(),
                        "peer_id" => self.id(),
                        "peer" => ?peer,
                        "region" => ?&self.region,
                    );
                    return Err(box_err!(
                        "remove missing peer {:?} from region {:?}",
                        peer,
                        self.region
                    ));
                }

                PEER_ADMIN_CMD_COUNTER_VEC
                    .with_label_values(&["remove_peer", "success"])
                    .inc();
                info!(
                    "remove peer successfully";
                    "region_id" => self.region_id(),
                    "peer_id" => self.id(),
                    "peer" => ?peer,
                    "region" => ?&self.region
                );
            }
            ConfChangeType::AddLearnerNode => {
                PEER_ADMIN_CMD_COUNTER_VEC
                    .with_label_values(&["add_learner", "all"])
                    .inc();

                if util::find_peer(&region, store_id).is_some() {
                    error!(
                        "can't add duplicated learner";
                        "region_id" => self.region_id(),
                        "peer_id" => self.id(),
                        "peer" => ?peer,
                        "region" => ?&self.region
                    );
                    return Err(box_err!(
                        "can't add duplicated learner {:?} to region {:?}",
                        peer,
                        self.region
                    ));
                }
                region.mut_peers().push(peer.clone());

                PEER_ADMIN_CMD_COUNTER_VEC
                    .with_label_values(&["add_learner", "success"])
                    .inc();
                info!(
                    "add learner successfully";
                    "region_id" => self.region_id(),
                    "peer_id" => self.id(),
                    "peer" => ?peer,
                    "region" => ?&self.region,
                );
            }
        }

        let state = if self.pending_remove {
            PeerState::Tombstone
        } else {
            PeerState::Normal
        };
        if let Err(e) = write_peer_state(ctx.kv_wb_mut(), &region, state, None) {
            panic!("{} failed to update region state: {:?}", self.tag, e);
        }

        let mut resp = AdminResponse::default();
        resp.mut_change_peer().set_region(region.clone());

        Ok((
            resp,
            ApplyResult::Res(ExecResult::ChangePeer(ChangePeer {
                index: ctx.exec_ctx.as_ref().unwrap().index,
                conf_change: Default::default(),
                peer: peer.clone(),
                region,
            })),
        ))
    }

    fn exec_split<W: WriteBatch + WriteBatchVecExt<RocksEngine>>(
        &mut self,
        ctx: &mut ApplyContext<W>,
        req: &AdminRequest,
    ) -> Result<(AdminResponse, ApplyResult)> {
        info!(
            "split is deprecated, redirect to use batch split";
            "region_id" => self.region_id(),
            "peer_id" => self.id(),
        );
        let split = req.get_split().to_owned();
        let mut admin_req = AdminRequest::default();
        admin_req
            .mut_splits()
            .set_right_derive(split.get_right_derive());
        admin_req.mut_splits().mut_requests().push(split);
        // This method is executed only when there are unapplied entries after being restarted.
        // So there will be no callback, it's OK to return a response that does not matched
        // with its request.
        self.exec_batch_split(ctx, &admin_req)
    }

    fn exec_batch_split<W: WriteBatch + WriteBatchVecExt<RocksEngine>>(
        &mut self,
        ctx: &mut ApplyContext<W>,
        req: &AdminRequest,
    ) -> Result<(AdminResponse, ApplyResult)> {
        fail_point!(
            "apply_before_split_1_3",
            { self.id == 3 && self.region_id() == 1 },
            |_| { unreachable!() }
        );

        PEER_ADMIN_CMD_COUNTER_VEC
            .with_label_values(&["batch-split", "all"])
            .inc();

        let split_reqs = req.get_splits();
        let right_derive = split_reqs.get_right_derive();
        if split_reqs.get_requests().is_empty() {
            return Err(box_err!("missing split requests"));
        }
        let mut derived = self.region.clone();
        let new_region_cnt = split_reqs.get_requests().len();
        let mut regions = Vec::with_capacity(new_region_cnt + 1);
        let mut keys: VecDeque<Vec<u8>> = VecDeque::with_capacity(new_region_cnt + 1);
        for req in split_reqs.get_requests() {
            let split_key = req.get_split_key();
            if split_key.is_empty() {
                return Err(box_err!("missing split key"));
            }
            if split_key
                <= keys
                    .back()
                    .map_or_else(|| derived.get_start_key(), Vec::as_slice)
            {
                return Err(box_err!("invalid split request: {:?}", split_reqs));
            }
            if req.get_new_peer_ids().len() != derived.get_peers().len() {
                return Err(box_err!(
                    "invalid new peer id count, need {:?}, but got {:?}",
                    derived.get_peers(),
                    req.get_new_peer_ids()
                ));
            }
            keys.push_back(split_key.to_vec());
        }

        util::check_key_in_region(keys.back().unwrap(), &self.region)?;

        info!(
            "split region";
            "region_id" => self.region_id(),
            "peer_id" => self.id(),
            "region" => ?derived,
            "keys" => %KeysInfoFormatter(keys.iter()),
        );
        let new_version = derived.get_region_epoch().get_version() + new_region_cnt as u64;
        derived.mut_region_epoch().set_version(new_version);
        // Note that the split requests only contain ids for new regions, so we need
        // to handle new regions and old region separately.
        if right_derive {
            // So the range of new regions is [old_start_key, split_key1, ..., last_split_key].
            keys.push_front(derived.get_start_key().to_vec());
        } else {
            // So the range of new regions is [split_key1, ..., last_split_key, old_end_key].
            keys.push_back(derived.get_end_key().to_vec());
            derived.set_end_key(keys.front().unwrap().to_vec());
            regions.push(derived.clone());
        }
        let kv_wb_mut = ctx.kv_wb.as_mut().unwrap();
        for req in split_reqs.get_requests() {
            let mut new_region = Region::default();
            // TODO: check new region id validation.
            new_region.set_id(req.get_new_region_id());
            new_region.set_region_epoch(derived.get_region_epoch().to_owned());
            new_region.set_start_key(keys.pop_front().unwrap());
            new_region.set_end_key(keys.front().unwrap().to_vec());
            new_region.set_peers(derived.get_peers().to_vec().into());
            for (peer, peer_id) in new_region
                .mut_peers()
                .iter_mut()
                .zip(req.get_new_peer_ids())
            {
                peer.set_id(*peer_id);
            }
            write_peer_state(kv_wb_mut, &new_region, PeerState::Normal, None)
                .and_then(|_| write_initial_apply_state(kv_wb_mut, new_region.get_id()))
                .unwrap_or_else(|e| {
                    panic!(
                        "{} fails to save split region {:?}: {:?}",
                        self.tag, new_region, e
                    )
                });
            regions.push(new_region);
        }
        if right_derive {
            derived.set_start_key(keys.pop_front().unwrap());
            regions.push(derived.clone());
        }
        write_peer_state(kv_wb_mut, &derived, PeerState::Normal, None).unwrap_or_else(|e| {
            panic!("{} fails to update region {:?}: {:?}", self.tag, derived, e)
        });
        let mut resp = AdminResponse::default();
        resp.mut_splits().set_regions(regions.clone().into());
        PEER_ADMIN_CMD_COUNTER_VEC
            .with_label_values(&["batch-split", "success"])
            .inc();

        Ok((
            resp,
            ApplyResult::Res(ExecResult::SplitRegion { regions, derived }),
        ))
    }

    fn exec_prepare_merge<W: WriteBatch + WriteBatchVecExt<RocksEngine>>(
        &mut self,
        ctx: &mut ApplyContext<W>,
        req: &AdminRequest,
    ) -> Result<(AdminResponse, ApplyResult)> {
        fail_point!("apply_before_prepare_merge");

        PEER_ADMIN_CMD_COUNTER_VEC
            .with_label_values(&["prepare_merge", "all"])
            .inc();

        let prepare_merge = req.get_prepare_merge();
        let index = prepare_merge.get_min_index();
        let exec_ctx = ctx.exec_ctx.as_ref().unwrap();
        let first_index = peer_storage::first_index(&exec_ctx.apply_state);
        if index < first_index {
            // We filter `CompactLog` command before.
            panic!(
                "{} first index {} > min_index {}, skip pre merge",
                self.tag, first_index, index
            );
        }
        let mut region = self.region.clone();
        let region_version = region.get_region_epoch().get_version() + 1;
        region.mut_region_epoch().set_version(region_version);
        // In theory conf version should not be increased when executing prepare_merge.
        // However, we don't want to do conf change after prepare_merge is committed.
        // This can also be done by iterating all proposal to find if prepare_merge is
        // proposed before proposing conf change, but it make things complicated.
        // Another way is make conf change also check region version, but this is not
        // backward compatible.
        let conf_version = region.get_region_epoch().get_conf_ver() + 1;
        region.mut_region_epoch().set_conf_ver(conf_version);
        let mut merging_state = MergeState::default();
        merging_state.set_min_index(index);
        merging_state.set_target(prepare_merge.get_target().to_owned());
        merging_state.set_commit(exec_ctx.index);
        write_peer_state(
            ctx.kv_wb.as_mut().unwrap(),
            &region,
            PeerState::Merging,
            Some(merging_state.clone()),
        )
        .unwrap_or_else(|e| {
            panic!(
                "{} failed to save merging state {:?} for region {:?}: {:?}",
                self.tag, merging_state, region, e
            )
        });
        fail_point!("apply_after_prepare_merge");
        PEER_ADMIN_CMD_COUNTER_VEC
            .with_label_values(&["prepare_merge", "success"])
            .inc();

        Ok((
            AdminResponse::default(),
            ApplyResult::Res(ExecResult::PrepareMerge {
                region,
                state: merging_state,
            }),
        ))
    }

    // The target peer should send missing log entries to the source peer.
    //
    // So, the merge process order would be:
    // 1.   `exec_commit_merge` in target apply fsm and send `CatchUpLogs` to source peer fsm
    // 2.   `on_catch_up_logs_for_merge` in source peer fsm
    // 3.   if the source peer has already executed the corresponding `on_ready_prepare_merge`, set pending_remove and jump to step 6
    // 4.   ... (raft append and apply logs)
    // 5.   `on_ready_prepare_merge` in source peer fsm and set pending_remove (means source region has finished applying all logs)
    // 6.   `logs_up_to_date_for_merge` in source apply fsm (destroy its apply fsm and send Noop to trigger the target apply fsm)
    // 7.   resume `exec_commit_merge` in target apply fsm
    // 8.   `on_ready_commit_merge` in target peer fsm and send `MergeResult` to source peer fsm
    // 9.   `on_merge_result` in source peer fsm (destroy itself)
    fn exec_commit_merge<W: WriteBatch + WriteBatchVecExt<RocksEngine>>(
        &mut self,
        ctx: &mut ApplyContext<W>,
        req: &AdminRequest,
    ) -> Result<(AdminResponse, ApplyResult)> {
        {
            let apply_before_commit_merge = || {
                fail_point!(
                    "apply_before_commit_merge_except_1_4",
                    { self.region_id() == 1 && self.id != 4 },
                    |_| {}
                );
            };
            apply_before_commit_merge();
        }

        PEER_ADMIN_CMD_COUNTER_VEC
            .with_label_values(&["commit_merge", "all"])
            .inc();

        let merge = req.get_commit_merge();
        let source_region = merge.get_source();
        let source_region_id = source_region.get_id();

        // No matter whether the source peer has applied to the required index,
        // it's a race to write apply state in both source delegate and target
        // delegate. So asking the source delegate to stop first.
        if self.ready_source_region_id != source_region_id {
            if self.ready_source_region_id != 0 {
                panic!(
                    "{} unexpected ready source region {}, expecting {}",
                    self.tag, self.ready_source_region_id, source_region_id
                );
            }
            info!(
                "asking delegate to stop";
                "region_id" => self.region_id(),
                "peer_id" => self.id(),
                "source_region_id" => source_region_id
            );
            fail_point!("before_handle_catch_up_logs_for_merge");
            // Sends message to the source peer fsm and pause `exec_commit_merge` process
            let logs_up_to_date = Arc::new(AtomicU64::new(0));
            let msg = SignificantMsg::CatchUpLogs(CatchUpLogs {
                target_region_id: self.region_id(),
                merge: merge.to_owned(),
                logs_up_to_date: logs_up_to_date.clone(),
            });
            ctx.notifier
                .notify(source_region_id, PeerMsg::SignificantMsg(msg));
            return Ok((
                AdminResponse::default(),
                ApplyResult::WaitMergeSource(logs_up_to_date),
            ));
        }

        info!(
            "execute CommitMerge";
            "region_id" => self.region_id(),
            "peer_id" => self.id(),
            "commit" => merge.get_commit(),
            "entries" => merge.get_entries().len(),
            "term" => ctx.exec_ctx.as_ref().unwrap().term,
            "index" => ctx.exec_ctx.as_ref().unwrap().index,
            "source_region" => ?source_region
        );

        self.ready_source_region_id = 0;

        let region_state_key = keys::region_state_key(source_region_id);
<<<<<<< HEAD
        let state: RegionLocalState = match ctx.engines.kv.get_msg_cf(CF_RAFT, &region_state_key) {
=======
        let state: RegionLocalState = match ctx.engine.get_msg_cf(CF_RAFT, &region_state_key) {
>>>>>>> c8a716fb
            Ok(Some(s)) => s,
            e => panic!(
                "{} failed to get regions state of {:?}: {:?}",
                self.tag, source_region, e
            ),
        };
        match state.get_state() {
            PeerState::Normal | PeerState::Merging => {}
            _ => panic!(
                "{} unexpected state of merging region {:?}",
                self.tag, state
            ),
        }
        let exist_region = state.get_region().to_owned();
        if *source_region != exist_region {
            panic!(
                "{} source_region {:?} not match exist region {:?}",
                self.tag, source_region, exist_region
            );
        }
        let mut region = self.region.clone();
        // Use a max value so that pd can ensure overlapped region has a priority.
        let version = cmp::max(
            source_region.get_region_epoch().get_version(),
            region.get_region_epoch().get_version(),
        ) + 1;
        region.mut_region_epoch().set_version(version);
        if keys::enc_end_key(&region) == keys::enc_start_key(source_region) {
            region.set_end_key(source_region.get_end_key().to_vec());
        } else {
            region.set_start_key(source_region.get_start_key().to_vec());
        }
        let kv_wb_mut = ctx.kv_wb.as_mut().unwrap();
        write_peer_state(kv_wb_mut, &region, PeerState::Normal, None)
            .and_then(|_| {
                // TODO: maybe all information needs to be filled?
                let mut merging_state = MergeState::default();
                merging_state.set_target(self.region.clone());
                write_peer_state(
                    kv_wb_mut,
                    source_region,
                    PeerState::Tombstone,
                    Some(merging_state),
                )
            })
            .unwrap_or_else(|e| {
                panic!(
                    "{} failed to save merge region {:?}: {:?}",
                    self.tag, region, e
                )
            });

        PEER_ADMIN_CMD_COUNTER_VEC
            .with_label_values(&["commit_merge", "success"])
            .inc();

        let resp = AdminResponse::default();
        Ok((
            resp,
            ApplyResult::Res(ExecResult::CommitMerge {
                region,
                source: source_region.to_owned(),
            }),
        ))
    }

    fn exec_rollback_merge<W: WriteBatch + WriteBatchVecExt<RocksEngine>>(
        &mut self,
        ctx: &mut ApplyContext<W>,
        req: &AdminRequest,
    ) -> Result<(AdminResponse, ApplyResult)> {
        PEER_ADMIN_CMD_COUNTER_VEC
            .with_label_values(&["rollback_merge", "all"])
            .inc();
        let region_state_key = keys::region_state_key(self.region_id());
<<<<<<< HEAD
        let state: RegionLocalState = match ctx.engines.kv.get_msg_cf(CF_RAFT, &region_state_key) {
=======
        let state: RegionLocalState = match ctx.engine.get_msg_cf(CF_RAFT, &region_state_key) {
>>>>>>> c8a716fb
            Ok(Some(s)) => s,
            e => panic!("{} failed to get regions state: {:?}", self.tag, e),
        };
        assert_eq!(state.get_state(), PeerState::Merging, "{}", self.tag);
        let rollback = req.get_rollback_merge();
        assert_eq!(
            state.get_merge_state().get_commit(),
            rollback.get_commit(),
            "{}",
            self.tag
        );
        let mut region = self.region.clone();
        let version = region.get_region_epoch().get_version();
        // Update version to avoid duplicated rollback requests.
        region.mut_region_epoch().set_version(version + 1);
        let kv_wb_mut = ctx.kv_wb.as_mut().unwrap();
        write_peer_state(kv_wb_mut, &region, PeerState::Normal, None).unwrap_or_else(|e| {
            panic!(
                "{} failed to rollback merge {:?}: {:?}",
                self.tag, rollback, e
            )
        });

        PEER_ADMIN_CMD_COUNTER_VEC
            .with_label_values(&["rollback_merge", "success"])
            .inc();
        let resp = AdminResponse::default();
        Ok((
            resp,
            ApplyResult::Res(ExecResult::RollbackMerge {
                region,
                commit: rollback.get_commit(),
            }),
        ))
    }

    fn exec_compact_log<W: WriteBatch + WriteBatchVecExt<RocksEngine>>(
        &mut self,
        ctx: &mut ApplyContext<W>,
        req: &AdminRequest,
    ) -> Result<(AdminResponse, ApplyResult)> {
        PEER_ADMIN_CMD_COUNTER_VEC
            .with_label_values(&["compact", "all"])
            .inc();

        let compact_index = req.get_compact_log().get_compact_index();
        let resp = AdminResponse::default();
        let apply_state = &mut ctx.exec_ctx.as_mut().unwrap().apply_state;
        let first_index = peer_storage::first_index(apply_state);
        if compact_index <= first_index {
            debug!(
                "compact index <= first index, no need to compact";
                "region_id" => self.region_id(),
                "peer_id" => self.id(),
                "compact_index" => compact_index,
                "first_index" => first_index,
            );
            return Ok((resp, ApplyResult::None));
        }
        if self.is_merging {
            info!(
                "in merging mode, skip compact";
                "region_id" => self.region_id(),
                "peer_id" => self.id(),
                "compact_index" => compact_index
            );
            return Ok((resp, ApplyResult::None));
        }

        let compact_term = req.get_compact_log().get_compact_term();
        // TODO: add unit tests to cover all the message integrity checks.
        if compact_term == 0 {
            info!(
                "compact term missing, skip";
                "region_id" => self.region_id(),
                "peer_id" => self.id(),
                "command" => ?req.get_compact_log()
            );
            // old format compact log command, safe to ignore.
            return Err(box_err!(
                "command format is outdated, please upgrade leader"
            ));
        }

        // compact failure is safe to be omitted, no need to assert.
        compact_raft_log(&self.tag, apply_state, compact_index, compact_term)?;

        PEER_ADMIN_CMD_COUNTER_VEC
            .with_label_values(&["compact", "success"])
            .inc();

        Ok((
            resp,
            ApplyResult::Res(ExecResult::CompactLog {
                state: apply_state.get_truncated_state().clone(),
                first_index,
            }),
        ))
    }

    fn exec_compute_hash<W: WriteBatch + WriteBatchVecExt<RocksEngine>>(
        &self,
        ctx: &ApplyContext<W>,
        _: &AdminRequest,
    ) -> Result<(AdminResponse, ApplyResult)> {
        let resp = AdminResponse::default();
        Ok((
            resp,
            ApplyResult::Res(ExecResult::ComputeHash {
                region: self.region.clone(),
                index: ctx.exec_ctx.as_ref().unwrap().index,
                // This snapshot may be held for a long time, which may cause too many
                // open files in rocksdb.
                // TODO: figure out another way to do consistency check without snapshot
                // or short life snapshot.
<<<<<<< HEAD
                snap: ctx.engines.kv.snapshot(),
=======
                snap: ctx.engine.snapshot(),
>>>>>>> c8a716fb
            }),
        ))
    }

    fn exec_verify_hash<W: WriteBatch + WriteBatchVecExt<RocksEngine>>(
        &self,
        _: &ApplyContext<W>,
        req: &AdminRequest,
    ) -> Result<(AdminResponse, ApplyResult)> {
        let verify_req = req.get_verify_hash();
        let index = verify_req.get_index();
        let hash = verify_req.get_hash().to_vec();
        let resp = AdminResponse::default();
        Ok((
            resp,
            ApplyResult::Res(ExecResult::VerifyHash { index, hash }),
        ))
    }
}

pub fn get_change_peer_cmd(msg: &RaftCmdRequest) -> Option<&ChangePeerRequest> {
    if !msg.has_admin_request() {
        return None;
    }
    let req = msg.get_admin_request();
    if !req.has_change_peer() {
        return None;
    }

    Some(req.get_change_peer())
}

fn check_sst_for_ingestion(sst: &SstMeta, region: &Region) -> Result<()> {
    let uuid = sst.get_uuid();
    if let Err(e) = UuidBuilder::from_slice(uuid) {
        return Err(box_err!("invalid uuid {:?}: {:?}", uuid, e));
    }

    let cf_name = sst.get_cf_name();
    if cf_name != CF_DEFAULT && cf_name != CF_WRITE {
        return Err(box_err!("invalid cf name {}", cf_name));
    }

    let region_id = sst.get_region_id();
    if region_id != region.get_id() {
        return Err(Error::RegionNotFound(region_id));
    }

    let epoch = sst.get_region_epoch();
    let region_epoch = region.get_region_epoch();
    if epoch.get_conf_ver() != region_epoch.get_conf_ver()
        || epoch.get_version() != region_epoch.get_version()
    {
        let error = format!("{:?} != {:?}", epoch, region_epoch);
        return Err(Error::EpochNotMatch(error, vec![region.clone()]));
    }

    let range = sst.get_range();
    util::check_key_in_region(range.get_start(), region)?;
    util::check_key_in_region(range.get_end(), region)?;

    Ok(())
}

/// Updates the `state` with given `compact_index` and `compact_term`.
///
/// Remember the Raft log is not deleted here.
pub fn compact_raft_log(
    tag: &str,
    state: &mut RaftApplyState,
    compact_index: u64,
    compact_term: u64,
) -> Result<()> {
    debug!("{} compact log entries to prior to {}", tag, compact_index);

    if compact_index <= state.get_truncated_state().get_index() {
        return Err(box_err!("try to truncate compacted entries"));
    } else if compact_index > state.get_applied_index() {
        return Err(box_err!(
            "compact index {} > applied index {}",
            compact_index,
            state.get_applied_index()
        ));
    }

    // we don't actually delete the logs now, we add an async task to do it.

    state.mut_truncated_state().set_index(compact_index);
    state.mut_truncated_state().set_term(compact_term);

    Ok(())
}

pub struct Apply {
    pub region_id: u64,
    pub term: u64,
    pub entries: Vec<Entry>,
    pub last_commit_index: u64,
    pub commit_index: u64,
    pub commit_term: u64,
}

impl Apply {
    pub fn new(
        region_id: u64,
        term: u64,
        entries: Vec<Entry>,
        last_commit_index: u64,
        commit_term: u64,
        commit_index: u64,
    ) -> Apply {
        Apply {
            region_id,
            term,
            entries,
            last_commit_index,
            commit_index,
            commit_term,
        }
    }
}

#[derive(Default, Clone)]
pub struct Registration {
    pub id: u64,
    pub term: u64,
    pub apply_state: RaftApplyState,
    pub applied_index_term: u64,
    pub region: Region,
    pub pending_request_snapshot_count: Arc<AtomicUsize>,
    pub is_merging: bool,
}

impl Registration {
    pub fn new(peer: &Peer) -> Registration {
        Registration {
            id: peer.peer_id(),
            term: peer.term(),
            apply_state: peer.get_store().apply_state().clone(),
            applied_index_term: peer.get_store().applied_index_term(),
            region: peer.region().clone(),
            pending_request_snapshot_count: peer.pending_request_snapshot_count.clone(),
            is_merging: peer.pending_merge_state.is_some(),
        }
    }
}

pub struct Proposal {
    is_conf_change: bool,
    index: u64,
    term: u64,
    pub cb: Callback<RocksEngine>,
}

impl Proposal {
    pub fn new(is_conf_change: bool, index: u64, term: u64, cb: Callback<RocksEngine>) -> Proposal {
        Proposal {
            is_conf_change,
            index,
            term,
            cb,
        }
    }
}

pub struct RegionProposal {
    pub id: u64,
    pub region_id: u64,
    pub props: Vec<Proposal>,
}

impl RegionProposal {
    pub fn new(id: u64, region_id: u64, props: Vec<Proposal>) -> RegionProposal {
        RegionProposal {
            id,
            region_id,
            props,
        }
    }
}

pub struct Destroy {
    region_id: u64,
    async_remove: bool,
}

/// A message that asks the delegate to apply to the given logs and then reply to
/// target mailbox.
#[derive(Default, Debug)]
pub struct CatchUpLogs {
    /// The target region to be notified when given logs are applied.
    pub target_region_id: u64,
    /// Merge request that contains logs to be applied.
    pub merge: CommitMergeRequest,
    /// A flag indicate that all source region's logs are applied.
    ///
    /// This is still necessary although we have a mailbox field already.
    /// Mailbox is used to notify target region, and trigger a round of polling.
    /// But due to the FIFO natural of channel, we need a flag to check if it's
    /// ready when polling.
    pub logs_up_to_date: Arc<AtomicU64>,
}

pub struct GenSnapTask {
    pub(crate) region_id: u64,
    commit_index: u64,
    snap_notifier: SyncSender<RaftSnapshot>,
}

impl GenSnapTask {
    pub fn new(
        region_id: u64,
        commit_index: u64,
        snap_notifier: SyncSender<RaftSnapshot>,
    ) -> GenSnapTask {
        GenSnapTask {
            region_id,
            commit_index,
            snap_notifier,
        }
    }

    pub fn commit_index(&self) -> u64 {
        self.commit_index
    }

    pub fn generate_and_schedule_snapshot(
        self,
<<<<<<< HEAD
        engines: &KvEngines<RocksEngine, RocksEngine>,
=======
        kv_snap: RocksSnapshot,
        last_applied_index_term: u64,
        last_applied_state: RaftApplyState,
>>>>>>> c8a716fb
        region_sched: &Scheduler<RegionTask>,
    ) -> Result<()> {
        let snapshot = RegionTask::Gen {
            region_id: self.region_id,
            notifier: self.snap_notifier,
            last_applied_index_term,
            last_applied_state,
            // This snapshot may be held for a long time, which may cause too many
            // open files in rocksdb.
<<<<<<< HEAD
            // TODO: figure out another way to do raft snapshot with short life rocksdb snapshots.
            raft_snap: RocksSnapshot::new(engines.raft.as_inner().clone()),
            kv_snap: RocksSnapshot::new(engines.kv.as_inner().clone()),
=======
            kv_snap,
>>>>>>> c8a716fb
        };
        box_try!(region_sched.schedule(snapshot));
        Ok(())
    }
}

impl Debug for GenSnapTask {
    fn fmt(&self, f: &mut fmt::Formatter<'_>) -> fmt::Result {
        f.debug_struct("GenSnapTask")
            .field("region_id", &self.region_id)
            .field("commit_index", &self.commit_index)
            .finish()
    }
}

pub enum ChangeCmd {
    RegisterObserver {
        region_id: u64,
        region_epoch: RegionEpoch,
        enabled: Arc<AtomicBool>,
    },
    Snapshot {
        region_id: u64,
        region_epoch: RegionEpoch,
    },
}

pub enum Msg {
    Apply {
        start: Instant,
        apply: Apply,
    },
    Registration(Registration),
    Proposal(RegionProposal),
    LogsUpToDate(CatchUpLogs),
    Noop,
    Destroy(Destroy),
    Snapshot(GenSnapTask),
    Change {
        cmd: ChangeCmd,
        cb: Callback<RocksEngine>,
    },
    #[cfg(any(test, feature = "testexport"))]
    Validate(u64, Box<dyn FnOnce((&ApplyDelegate, bool)) + Send>),
}

impl Msg {
    pub fn apply(apply: Apply) -> Msg {
        Msg::Apply {
            start: Instant::now(),
            apply,
        }
    }

    pub fn register(peer: &Peer) -> Msg {
        Msg::Registration(Registration::new(peer))
    }

    pub fn destroy(region_id: u64, async_remove: bool) -> Msg {
        Msg::Destroy(Destroy {
            region_id,
            async_remove,
        })
    }
}

impl Debug for Msg {
    fn fmt(&self, f: &mut Formatter<'_>) -> fmt::Result {
        match self {
            Msg::Apply { apply, .. } => write!(f, "[region {}] async apply", apply.region_id),
            Msg::Proposal(ref p) => write!(f, "[region {}] {} region proposal", p.region_id, p.id),
            Msg::Registration(ref r) => {
                write!(f, "[region {}] Reg {:?}", r.region.get_id(), r.apply_state)
            }
            Msg::LogsUpToDate(_) => write!(f, "logs are updated"),
            Msg::Noop => write!(f, "noop"),
            Msg::Destroy(ref d) => write!(f, "[region {}] destroy", d.region_id),
            Msg::Snapshot(GenSnapTask { region_id, .. }) => {
                write!(f, "[region {}] requests a snapshot", region_id)
            }
            Msg::Change {
                cmd: ChangeCmd::RegisterObserver { region_id, .. },
                ..
            } => write!(f, "[region {}] registers cmd observer", region_id),
            Msg::Change {
                cmd: ChangeCmd::Snapshot { region_id, .. },
                ..
            } => write!(f, "[region {}] cmd snapshot", region_id),
            #[cfg(any(test, feature = "testexport"))]
            Msg::Validate(region_id, _) => write!(f, "[region {}] validate", region_id),
        }
    }
}

#[derive(Default, Clone, Debug, PartialEq)]
pub struct ApplyMetrics {
    /// an inaccurate difference in region size since last reset.
    pub size_diff_hint: i64,
    /// delete keys' count since last reset.
    pub delete_keys_hint: u64,

    pub written_bytes: u64,
    pub written_keys: u64,
    pub lock_cf_written_bytes: u64,
}

#[derive(Debug)]
pub struct ApplyRes {
    pub region_id: u64,
    pub apply_state: RaftApplyState,
    pub applied_index_term: u64,
    pub exec_res: VecDeque<ExecResult>,
    pub metrics: ApplyMetrics,
}

#[derive(Debug)]
pub enum TaskRes {
    Apply(ApplyRes),
    Destroy {
        // ID of region that has been destroyed.
        region_id: u64,
        // ID of peer that has been destroyed.
        peer_id: u64,
    },
}

pub struct ApplyFsm {
    delegate: ApplyDelegate,
    receiver: Receiver<Msg>,
    mailbox: Option<BasicMailbox<ApplyFsm>>,
}

impl ApplyFsm {
    fn from_peer(peer: &Peer) -> (LooseBoundedSender<Msg>, Box<ApplyFsm>) {
        let reg = Registration::new(peer);
        ApplyFsm::from_registration(reg)
    }

    fn from_registration(reg: Registration) -> (LooseBoundedSender<Msg>, Box<ApplyFsm>) {
        let (tx, rx) = loose_bounded(usize::MAX);
        let delegate = ApplyDelegate::from_registration(reg);
        (
            tx,
            Box::new(ApplyFsm {
                delegate,
                receiver: rx,
                mailbox: None,
            }),
        )
    }

    /// Handles peer registration. When a peer is created, it will register an apply delegate.
    fn handle_registration(&mut self, reg: Registration) {
        info!(
            "re-register to apply delegates";
            "region_id" => self.delegate.region_id(),
            "peer_id" => self.delegate.id(),
            "term" => reg.term
        );
        assert_eq!(self.delegate.id, reg.id);
        self.delegate.term = reg.term;
        self.delegate.clear_all_commands_as_stale();
        self.delegate = ApplyDelegate::from_registration(reg);
    }

    /// Handles apply tasks, and uses the apply delegate to handle the committed entries.
    fn handle_apply<W: WriteBatch + WriteBatchVecExt<RocksEngine>>(
        &mut self,
        apply_ctx: &mut ApplyContext<W>,
        apply: Apply,
    ) {
        if apply_ctx.timer.is_none() {
            apply_ctx.timer = Some(Instant::now_coarse());
        }

        fail_point!("on_handle_apply_1003", self.delegate.id() == 1003, |_| {});
        fail_point!("on_handle_apply", |_| {});

        if apply.entries.is_empty() || self.delegate.pending_remove || self.delegate.stopped {
            return;
        }

        self.delegate.metrics = ApplyMetrics::default();
        self.delegate.term = apply.term;
        let prev_state = (
            self.delegate.apply_state.get_last_commit_index(),
            self.delegate.apply_state.get_commit_index(),
            self.delegate.apply_state.get_commit_term(),
        );
        let cur_state = (
            apply.last_commit_index,
            apply.commit_index,
            apply.commit_term,
        );
        if prev_state.0 > cur_state.0 || prev_state.1 > cur_state.1 || prev_state.2 > cur_state.2 {
            panic!(
                "{} commit state jump backward {:?} -> {:?}",
                self.delegate.tag, prev_state, cur_state
            );
        }
        // The apply state may not be written to disk if entries is empty,
        // which seems OK.
        self.delegate.apply_state.set_last_commit_index(cur_state.0);
        self.delegate.apply_state.set_commit_index(cur_state.1);
        self.delegate.apply_state.set_commit_term(cur_state.2);

        self.delegate
            .handle_raft_committed_entries(apply_ctx, apply.entries);
        if self.delegate.yield_state.is_some() {
            return;
        }
    }

    /// Handles proposals, and appends the commands to the apply delegate.
    fn handle_proposal(&mut self, region_proposal: RegionProposal) {
        let (region_id, peer_id) = (self.delegate.region_id(), self.delegate.id());
        let propose_num = region_proposal.props.len();
        assert_eq!(self.delegate.id, region_proposal.id);
        if self.delegate.stopped {
            for p in region_proposal.props {
                let cmd = PendingCmd::new(p.index, p.term, p.cb);
                notify_stale_command(region_id, peer_id, self.delegate.term, cmd);
            }
            return;
        }
        for p in region_proposal.props {
            let cmd = PendingCmd::new(p.index, p.term, p.cb);
            if p.is_conf_change {
                if let Some(cmd) = self.delegate.pending_cmds.take_conf_change() {
                    // if it loses leadership before conf change is replicated, there may be
                    // a stale pending conf change before next conf change is applied. If it
                    // becomes leader again with the stale pending conf change, will enter
                    // this block, so we notify leadership may have been changed.
                    notify_stale_command(region_id, peer_id, self.delegate.term, cmd);
                }
                self.delegate.pending_cmds.set_conf_change(cmd);
            } else {
                self.delegate.pending_cmds.append_normal(cmd);
            }
        }
        // TODO: observe it in batch.
        APPLY_PROPOSAL.observe(propose_num as f64);
    }

    fn destroy<W: WriteBatch + WriteBatchVecExt<RocksEngine>>(
        &mut self,
        ctx: &mut ApplyContext<W>,
    ) {
        let region_id = self.delegate.region_id();
        if ctx.apply_res.iter().any(|res| res.region_id == region_id) {
            // Flush before destroying to avoid reordering messages.
            ctx.flush();
        }
        fail_point!(
            "before_peer_destroy_1003",
            self.delegate.id() == 1003,
            |_| {}
        );
        info!(
            "remove delegate from apply delegates";
            "region_id" => self.delegate.region_id(),
            "peer_id" => self.delegate.id(),
        );
        self.delegate.destroy(ctx);
    }

    /// Handles peer destroy. When a peer is destroyed, the corresponding apply delegate should be removed too.
    fn handle_destroy<W: WriteBatch + WriteBatchVecExt<RocksEngine>>(
        &mut self,
        ctx: &mut ApplyContext<W>,
        d: Destroy,
    ) {
        assert_eq!(d.region_id, self.delegate.region_id());
        if !self.delegate.stopped {
            self.destroy(ctx);
            if d.async_remove {
                ctx.notifier.notify(
                    self.delegate.region_id(),
                    PeerMsg::ApplyRes {
                        res: TaskRes::Destroy {
                            region_id: self.delegate.region_id(),
                            peer_id: self.delegate.id,
                        },
                    },
                );
            }
        }
    }

    fn resume_pending<W: WriteBatch + WriteBatchVecExt<RocksEngine>>(
        &mut self,
        ctx: &mut ApplyContext<W>,
    ) -> bool {
        if let Some(ref state) = self.delegate.wait_merge_state {
            let source_region_id = state.logs_up_to_date.load(Ordering::SeqCst);
            if source_region_id == 0 {
                return false;
            }
            self.delegate.ready_source_region_id = source_region_id;
        }
        self.delegate.wait_merge_state = None;

        let mut state = self.delegate.yield_state.take().unwrap();

        if ctx.timer.is_none() {
            ctx.timer = Some(Instant::now_coarse());
        }
        if !state.pending_entries.is_empty() {
            self.delegate
                .handle_raft_committed_entries(ctx, state.pending_entries);
            if let Some(ref mut s) = self.delegate.yield_state {
                // So the delegate is expected to yield the CPU.
                // It can either be executing another `CommitMerge` in pending_msgs
                // or has been written too much data.
                s.pending_msgs = state.pending_msgs;
                return false;
            }
        }

        if !state.pending_msgs.is_empty() {
            self.handle_tasks(ctx, &mut state.pending_msgs);
        }

        if self.delegate.yield_state.is_some() {
            return false;
        }

        true
    }

    fn logs_up_to_date_for_merge<W: WriteBatch + WriteBatchVecExt<RocksEngine>>(
        &mut self,
        ctx: &mut ApplyContext<W>,
        catch_up_logs: CatchUpLogs,
    ) {
        fail_point!("after_handle_catch_up_logs_for_merge");
        fail_point!(
            "after_handle_catch_up_logs_for_merge_1003",
            self.delegate.id() == 1003,
            |_| {}
        );

        let region_id = self.delegate.region_id();
        info!(
            "source logs are all applied now";
            "region_id" => region_id,
            "peer_id" => self.delegate.id(),
        );
        // The source peer fsm will be destroyed when the target peer executes `on_ready_commit_merge`
        // and sends `merge result` to the source peer fsm.
        self.destroy(ctx);
        catch_up_logs
            .logs_up_to_date
            .store(region_id, Ordering::SeqCst);
        // To trigger the target apply fsm
        if let Some(mailbox) = ctx.router.mailbox(catch_up_logs.target_region_id) {
            let _ = mailbox.force_send(Msg::Noop);
        } else {
            error!(
                "failed to get mailbox, are we shutting down?";
                "region_id" => region_id,
                "peer_id" => self.delegate.id(),
            );
        }
    }

    #[allow(unused_mut)]
    fn handle_snapshot<W: WriteBatch + WriteBatchVecExt<RocksEngine>>(
        &mut self,
        apply_ctx: &mut ApplyContext<W>,
        snap_task: GenSnapTask,
    ) {
        if self.delegate.pending_remove || self.delegate.stopped {
            return;
        }
        let applied_index = self.delegate.apply_state.get_applied_index();
        assert!(snap_task.commit_index() <= applied_index);
        let mut need_sync = apply_ctx
            .apply_res
            .iter()
            .any(|res| res.region_id == self.delegate.region_id())
            && self.delegate.last_sync_apply_index != applied_index;
        (|| fail_point!("apply_on_handle_snapshot_sync", |_| { need_sync = true }))();
        if need_sync {
            if apply_ctx.timer.is_none() {
                apply_ctx.timer = Some(Instant::now_coarse());
            }
<<<<<<< HEAD
            if apply_ctx.kv_wb.is_none() {
                apply_ctx.kv_wb = Some(
                    apply_ctx
                        .engines
                        .kv
                        .write_batch_with_cap(DEFAULT_APPLY_WB_SIZE),
                );
            }
=======
            apply_ctx.prepare_write_batch();
>>>>>>> c8a716fb
            self.delegate.write_apply_state(apply_ctx.kv_wb_mut());
            fail_point!(
                "apply_on_handle_snapshot_1_1",
                self.delegate.id == 1 && self.delegate.region_id() == 1,
                |_| unimplemented!()
            );

            apply_ctx.flush();
            // For now, it's more like last_flush_apply_index.
            // TODO: Update it only when `flush()` returns true.
            self.delegate.last_sync_apply_index = applied_index;
        }

        if let Err(e) = snap_task.generate_and_schedule_snapshot(
            apply_ctx.engine.snapshot(),
            self.delegate.applied_index_term,
            self.delegate.apply_state.clone(),
            &apply_ctx.region_scheduler,
        ) {
            error!(
                "schedule snapshot failed";
                "error" => ?e,
                "region_id" => self.delegate.region_id(),
                "peer_id" => self.delegate.id()
            );
        }
        self.delegate
            .pending_request_snapshot_count
            .fetch_sub(1, Ordering::SeqCst);
        fail_point!(
            "apply_on_handle_snapshot_finish_1_1",
            self.delegate.id == 1 && self.delegate.region_id() == 1,
            |_| unimplemented!()
        );
    }

    fn handle_change<W: WriteBatch + WriteBatchVecExt<RocksEngine>>(
        &mut self,
        apply_ctx: &mut ApplyContext<W>,
        cmd: ChangeCmd,
        cb: Callback<RocksEngine>,
    ) {
        let (region_id, region_epoch, enabled) = match cmd {
            ChangeCmd::RegisterObserver {
                region_id,
                region_epoch,
                enabled,
            } => {
                assert!(!self
                    .delegate
                    .observe_cmd
                    .as_ref()
                    .map_or(false, |e| e.load(Ordering::Relaxed)));
                (region_id, region_epoch, Some(enabled))
            }
            ChangeCmd::Snapshot {
                region_id,
                region_epoch,
            } => (region_id, region_epoch, None),
        };

        assert_eq!(self.delegate.region_id(), region_id);
        let resp = match compare_region_epoch(
            &region_epoch,
            &self.delegate.region,
            false, /* check_conf_ver */
            true,  /* check_ver */
            true,  /* include_region */
        ) {
            Ok(()) => {
                // Commit the writebatch for ensuring the following snapshot can get all previous writes.
                if apply_ctx.kv_wb.is_some() && apply_ctx.kv_wb().count() > 0 {
                    apply_ctx.commit(&mut self.delegate);
                }
                ReadResponse {
                    response: Default::default(),
                    snapshot: Some(RegionSnapshot::<RocksEngine>::from_snapshot(
                        apply_ctx.engine.snapshot().into_sync(),
                        self.delegate.region.clone(),
                    )),
                }
            }
            Err(e) => ReadResponse {
                response: cmd_resp::new_error(e),
                snapshot: None,
            },
        };
        if enabled.is_some() {
            // TODO(cdc): take observe_cmd when enabled is false.
            self.delegate.observe_cmd = enabled;
        }
        cb.invoke_read(resp);
    }

    fn handle_tasks<W: WriteBatch + WriteBatchVecExt<RocksEngine>>(
        &mut self,
        apply_ctx: &mut ApplyContext<W>,
        msgs: &mut Vec<Msg>,
    ) {
        let mut channel_timer = None;
        let mut drainer = msgs.drain(..);
        loop {
            match drainer.next() {
                Some(Msg::Apply { start, apply }) => {
                    if channel_timer.is_none() {
                        channel_timer = Some(start);
                    }
                    self.handle_apply(apply_ctx, apply);
                    if let Some(ref mut state) = self.delegate.yield_state {
                        state.pending_msgs = drainer.collect();
                        break;
                    }
                }
                Some(Msg::Proposal(prop)) => self.handle_proposal(prop),
                Some(Msg::Registration(reg)) => self.handle_registration(reg),
                Some(Msg::Destroy(d)) => self.handle_destroy(apply_ctx, d),
                Some(Msg::LogsUpToDate(cul)) => self.logs_up_to_date_for_merge(apply_ctx, cul),
                Some(Msg::Noop) => {}
                Some(Msg::Snapshot(snap_task)) => self.handle_snapshot(apply_ctx, snap_task),
                Some(Msg::Change { cmd, cb }) => self.handle_change(apply_ctx, cmd, cb),
                #[cfg(any(test, feature = "testexport"))]
                Some(Msg::Validate(_, f)) => f((&self.delegate, apply_ctx.enable_sync_log)),
                None => break,
            }
        }
        if let Some(timer) = channel_timer {
            let elapsed = duration_to_sec(timer.elapsed());
            APPLY_TASK_WAIT_TIME_HISTOGRAM.observe(elapsed);
        }
    }
}

impl Fsm for ApplyFsm {
    type Message = Msg;

    #[inline]
    fn is_stopped(&self) -> bool {
        self.delegate.stopped
    }

    #[inline]
    fn set_mailbox(&mut self, mailbox: Cow<'_, BasicMailbox<Self>>)
    where
        Self: Sized,
    {
        self.mailbox = Some(mailbox.into_owned());
    }

    #[inline]
    fn take_mailbox(&mut self) -> Option<BasicMailbox<Self>>
    where
        Self: Sized,
    {
        self.mailbox.take()
    }
}

impl Drop for ApplyFsm {
    fn drop(&mut self) {
        self.delegate.clear_all_commands_as_stale();
    }
}

pub struct ControlMsg;

pub struct ControlFsm;

impl Fsm for ControlFsm {
    type Message = ControlMsg;

    #[inline]
    fn is_stopped(&self) -> bool {
        true
    }
}

pub struct ApplyPoller<W: WriteBatch + WriteBatchVecExt<RocksEngine>> {
    msg_buf: Vec<Msg>,
    apply_ctx: ApplyContext<W>,
    messages_per_tick: usize,
    cfg_tracker: Tracker<Config>,
}

impl<W: WriteBatch + WriteBatchVecExt<RocksEngine>> PollHandler<ApplyFsm, ControlFsm>
    for ApplyPoller<W>
{
    fn begin(&mut self, _batch_size: usize) {
        if let Some(incoming) = self.cfg_tracker.any_new() {
            match Ord::cmp(&incoming.messages_per_tick, &self.messages_per_tick) {
                CmpOrdering::Greater => {
                    self.msg_buf.reserve(incoming.messages_per_tick);
                    self.messages_per_tick = incoming.messages_per_tick;
                }
                CmpOrdering::Less => {
                    self.msg_buf.shrink_to(incoming.messages_per_tick);
                    self.messages_per_tick = incoming.messages_per_tick;
                }
                _ => {}
            }
            self.apply_ctx.enable_sync_log = incoming.sync_log;
        }
    }

    /// There is no control fsm in apply poller.
    fn handle_control(&mut self, _: &mut ControlFsm) -> Option<usize> {
        unimplemented!()
    }

    fn handle_normal(&mut self, normal: &mut ApplyFsm) -> Option<usize> {
        let mut expected_msg_count = None;
        normal.delegate.written = false;
        if normal.delegate.yield_state.is_some() {
            if normal.delegate.wait_merge_state.is_some() {
                // We need to query the length first, otherwise there is a race
                // condition that new messages are queued after resuming and before
                // query the length.
                expected_msg_count = Some(normal.receiver.len());
            }
            if !normal.resume_pending(&mut self.apply_ctx) {
                return expected_msg_count;
            }
            expected_msg_count = None;
        }
        while self.msg_buf.len() < self.messages_per_tick {
            match normal.receiver.try_recv() {
                Ok(msg) => self.msg_buf.push(msg),
                Err(TryRecvError::Empty) => {
                    expected_msg_count = Some(0);
                    break;
                }
                Err(TryRecvError::Disconnected) => {
                    normal.delegate.stopped = true;
                    expected_msg_count = Some(0);
                    break;
                }
            }
        }
        normal.handle_tasks(&mut self.apply_ctx, &mut self.msg_buf);
        if normal.delegate.wait_merge_state.is_some() {
            // Check it again immediately as catching up logs can be very fast.
            expected_msg_count = Some(0);
        } else if normal.delegate.yield_state.is_some() {
            // Let it continue to run next time.
            expected_msg_count = None;
        }
        expected_msg_count
    }

    fn end(&mut self, fsms: &mut [Box<ApplyFsm>]) {
        let is_synced = self.apply_ctx.flush();
        if is_synced {
            for fsm in fsms {
                fsm.delegate.last_sync_apply_index = fsm.delegate.apply_state.get_applied_index();
            }
        }
    }
}

pub struct Builder<W: WriteBatch + WriteBatchVecExt<RocksEngine>> {
    tag: String,
    cfg: Arc<VersionTrack<Config>>,
    coprocessor_host: CoprocessorHost,
    importer: Arc<SSTImporter>,
    region_scheduler: Scheduler<RegionTask>,
<<<<<<< HEAD
    engines: KvEngines<RocksEngine, RocksEngine>,
=======
    engine: RocksEngine,
>>>>>>> c8a716fb
    sender: Notifier,
    router: ApplyRouter,
    _phantom: PhantomData<W>,
}

impl<W: WriteBatch + WriteBatchVecExt<RocksEngine>> Builder<W> {
    pub fn new<T, C>(
        builder: &RaftPollerBuilder<T, C>,
        sender: Notifier,
        router: ApplyRouter,
    ) -> Builder<W> {
        Builder::<W> {
            tag: format!("[store {}]", builder.store.get_id()),
            cfg: builder.cfg.clone(),
            coprocessor_host: builder.coprocessor_host.clone(),
            importer: builder.importer.clone(),
            region_scheduler: builder.region_scheduler.clone(),
            engine: RocksEngine::from_db(builder.engines.kv.clone()),
            _phantom: PhantomData,
            sender,
            router,
        }
    }
}

impl<W: WriteBatch + WriteBatchVecExt<RocksEngine>> HandlerBuilder<ApplyFsm, ControlFsm>
    for Builder<W>
{
    type Handler = ApplyPoller<W>;

    fn build(&mut self) -> ApplyPoller<W> {
        let cfg = self.cfg.value();
        ApplyPoller::<W> {
            msg_buf: Vec::with_capacity(cfg.messages_per_tick),
            apply_ctx: ApplyContext::new(
                self.tag.clone(),
                self.coprocessor_host.clone(),
                self.importer.clone(),
                self.region_scheduler.clone(),
                self.engine.clone(),
                self.router.clone(),
                self.sender.clone(),
                &cfg,
            ),
            messages_per_tick: cfg.messages_per_tick,
            cfg_tracker: self.cfg.clone().tracker(self.tag.clone()),
        }
    }
}

#[derive(Clone)]
pub struct ApplyRouter {
    pub router: BatchRouter<ApplyFsm, ControlFsm>,
}

impl Deref for ApplyRouter {
    type Target = BatchRouter<ApplyFsm, ControlFsm>;

    fn deref(&self) -> &BatchRouter<ApplyFsm, ControlFsm> {
        &self.router
    }
}

impl DerefMut for ApplyRouter {
    fn deref_mut(&mut self) -> &mut BatchRouter<ApplyFsm, ControlFsm> {
        &mut self.router
    }
}

impl ApplyRouter {
    pub fn schedule_task(&self, region_id: u64, msg: Msg) {
        let reg = match self.try_send(region_id, msg) {
            Either::Left(Ok(())) => return,
            Either::Left(Err(TrySendError::Disconnected(msg))) | Either::Right(msg) => match msg {
                Msg::Registration(reg) => reg,
                Msg::Proposal(props) => {
                    info!(
                        "target region is not found, drop proposals";
                        "region_id" => region_id
                    );
                    for p in props.props {
                        let cmd = PendingCmd::new(p.index, p.term, p.cb);
                        notify_region_removed(props.region_id, props.id, cmd);
                    }
                    return;
                }
                Msg::Apply { .. } | Msg::Destroy(_) | Msg::Noop => {
                    info!(
                        "target region is not found, drop messages";
                        "region_id" => region_id
                    );
                    return;
                }
                Msg::Snapshot(_) => {
                    warn!(
                        "region is removed before taking snapshot, are we shutting down?";
                        "region_id" => region_id
                    );
                    return;
                }
                Msg::LogsUpToDate(cul) => {
                    warn!(
                        "region is removed before merged, are we shutting down?";
                        "region_id" => region_id,
                        "merge" => ?cul.merge,
                    );
                    return;
                }
                Msg::Change {
                    cmd: ChangeCmd::RegisterObserver { region_id, .. },
                    cb,
                }
                | Msg::Change {
                    cmd: ChangeCmd::Snapshot { region_id, .. },
                    cb,
                } => {
                    warn!("target region is not found";
                            "region_id" => region_id);
                    let resp = ReadResponse {
                        response: cmd_resp::new_error(Error::RegionNotFound(region_id)),
                        snapshot: None,
                    };
                    cb.invoke_read(resp);
                    return;
                }
                #[cfg(any(test, feature = "testexport"))]
                Msg::Validate(_, _) => return,
            },
            Either::Left(Err(TrySendError::Full(_))) => unreachable!(),
        };

        // Messages in one region are sent in sequence, so there is no race here.
        // However, this can't be handled inside control fsm, as messages can be
        // queued inside both queue of control fsm and normal fsm, which can reorder
        // messages.
        let (sender, apply_fsm) = ApplyFsm::from_registration(reg);
        let mailbox = BasicMailbox::new(sender, apply_fsm);
        self.register(region_id, mailbox);
    }
}

pub struct ApplyBatchSystem {
    system: BatchSystem<ApplyFsm, ControlFsm>,
}

impl Deref for ApplyBatchSystem {
    type Target = BatchSystem<ApplyFsm, ControlFsm>;

    fn deref(&self) -> &BatchSystem<ApplyFsm, ControlFsm> {
        &self.system
    }
}

impl DerefMut for ApplyBatchSystem {
    fn deref_mut(&mut self) -> &mut BatchSystem<ApplyFsm, ControlFsm> {
        &mut self.system
    }
}

impl ApplyBatchSystem {
    pub fn schedule_all<'a>(&self, peers: impl Iterator<Item = &'a Peer>) {
        let mut mailboxes = Vec::with_capacity(peers.size_hint().0);
        for peer in peers {
            let (tx, fsm) = ApplyFsm::from_peer(peer);
            mailboxes.push((peer.region().get_id(), BasicMailbox::new(tx, fsm)));
        }
        self.router().register_all(mailboxes);
    }
}

pub fn create_apply_batch_system(cfg: &Config) -> (ApplyRouter, ApplyBatchSystem) {
    let (tx, _) = loose_bounded(usize::MAX);
    let (router, system) = batch_system::create_system(
        cfg.apply_pool_size,
        cfg.apply_max_batch_size,
        tx,
        Box::new(ControlFsm),
    );
    (ApplyRouter { router }, ApplyBatchSystem { system })
}

#[cfg(test)]
mod tests {
    use std::cell::RefCell;
    use std::rc::Rc;
    use std::sync::atomic::*;
    use std::sync::*;
    use std::time::*;

    use crate::coprocessor::*;
    use crate::store::msg::WriteResponse;
    use crate::store::peer_storage::RAFT_INIT_LOG_INDEX;
    use crate::store::util::{new_learner_peer, new_peer};
<<<<<<< HEAD
    use engine::rocks;
    use engine::DB;
    use engine_rocks::{Compat, RocksEngine};
    use engine_traits::{KvEngines, Peekable, WriteBatch};
=======
    use engine_rocks::{util::new_engine, RocksEngine, RocksWriteBatch, WRITE_BATCH_MAX_KEYS};
    use engine_traits::{Peekable as PeekableTrait, WriteBatchExt};
>>>>>>> c8a716fb
    use kvproto::metapb::{self, RegionEpoch};
    use kvproto::raft_cmdpb::*;
    use protobuf::Message;
    use tempfile::{Builder, TempDir};
    use uuid::Uuid;

    use crate::store::{Config, RegionTask};
    use test_sst_importer::*;
    use tikv_util::config::VersionTrack;
    use tikv_util::worker::dummy_scheduler;

    use super::*;

<<<<<<< HEAD
    pub fn create_tmp_engine(path: &str) -> (TempDir, KvEngines<RocksEngine, RocksEngine>) {
        let path = Builder::new().prefix(path).tempdir().unwrap();
        let db = Arc::new(
            rocks::util::new_engine(
                path.path().join("db").to_str().unwrap(),
                None,
                ALL_CFS,
                None,
            )
            .unwrap(),
        );
        let raft_db = Arc::new(
            rocks::util::new_engine(path.path().join("raft").to_str().unwrap(), None, &[], None)
                .unwrap(),
        );
        let shared_block_cache = false;
        (
            path,
            KvEngines::new(db.c().clone(), raft_db.c().clone(), shared_block_cache),
        )
=======
    pub fn create_tmp_engine(path: &str) -> (TempDir, RocksEngine) {
        let path = Builder::new().prefix(path).tempdir().unwrap();
        let engine = new_engine(
            path.path().join("db").to_str().unwrap(),
            None,
            ALL_CFS,
            None,
        )
        .unwrap();
        (path, engine)
>>>>>>> c8a716fb
    }

    pub fn create_tmp_importer(path: &str) -> (TempDir, Arc<SSTImporter>) {
        let dir = Builder::new().prefix(path).tempdir().unwrap();
        let importer = Arc::new(SSTImporter::new(dir.path()).unwrap());
        (dir, importer)
    }

    pub fn new_entry(term: u64, index: u64, req: Option<RaftCmdRequest>) -> Entry {
        let mut e = Entry::default();
        e.set_index(index);
        e.set_term(term);
        if let Some(r) = req {
            e.set_data(r.write_to_bytes().unwrap())
        }
        e
    }

    #[test]
    fn test_should_sync_log() {
        // Admin command
        let mut req = RaftCmdRequest::default();
        req.mut_admin_request()
            .set_cmd_type(AdminCmdType::ComputeHash);
        assert_eq!(should_sync_log(&req), true);

        // IngestSst command
        let mut req = Request::default();
        req.set_cmd_type(CmdType::IngestSst);
        req.set_ingest_sst(IngestSstRequest::default());
        let mut cmd = RaftCmdRequest::default();
        cmd.mut_requests().push(req);
<<<<<<< HEAD
        let wb = engines.kv.write_batch();
        assert_eq!(should_write_to_engine(&cmd, wb.count()), true);
=======
        assert_eq!(should_write_to_engine(&cmd), true);
>>>>>>> c8a716fb
        assert_eq!(should_sync_log(&cmd), true);

        // Normal command
        let req = RaftCmdRequest::default();
        assert_eq!(should_sync_log(&req), false);
    }

    #[test]
    fn test_should_write_to_engine() {
        // ComputeHash command
        let mut req = RaftCmdRequest::default();
        req.mut_admin_request()
            .set_cmd_type(AdminCmdType::ComputeHash);
<<<<<<< HEAD
        let wb = engines.kv.write_batch();
        assert_eq!(should_write_to_engine(&req, wb.count()), true);
=======
        assert_eq!(should_write_to_engine(&req), true);
>>>>>>> c8a716fb

        // IngestSst command
        let mut req = Request::default();
        req.set_cmd_type(CmdType::IngestSst);
        req.set_ingest_sst(IngestSstRequest::default());
        let mut cmd = RaftCmdRequest::default();
        cmd.mut_requests().push(req);
<<<<<<< HEAD
        let wb = engines.kv.write_batch();
        assert_eq!(should_write_to_engine(&cmd, wb.count()), true);

        // Write batch keys reach WRITE_BATCH_MAX_KEYS
        let req = RaftCmdRequest::default();
        let mut wb = engines.kv.write_batch();
        for i in 0..WRITE_BATCH_MAX_KEYS {
            let key = format!("key_{}", i);
            wb.put(key.as_bytes(), b"value").unwrap();
        }
        assert_eq!(should_write_to_engine(&req, wb.count()), true);

        // Write batch keys not reach WRITE_BATCH_MAX_KEYS
        let req = RaftCmdRequest::default();
        let mut wb = engines.kv.write_batch();
        for i in 0..WRITE_BATCH_MAX_KEYS - 1 {
            let key = format!("key_{}", i);
            wb.put(key.as_bytes(), b"value").unwrap();
        }
        assert_eq!(should_write_to_engine(&req, wb.count()), false);
=======
        assert_eq!(should_write_to_engine(&cmd), true);
>>>>>>> c8a716fb
    }

    fn validate<F>(router: &ApplyRouter, region_id: u64, validate: F)
    where
        F: FnOnce(&ApplyDelegate) + Send + 'static,
    {
        let (validate_tx, validate_rx) = mpsc::channel();
        router.schedule_task(
            region_id,
            Msg::Validate(
                region_id,
                Box::new(move |(delegate, _): (&ApplyDelegate, _)| {
                    validate(delegate);
                    validate_tx.send(()).unwrap();
                }),
            ),
        );
        validate_rx.recv_timeout(Duration::from_secs(3)).unwrap();
    }

    // Make sure msgs are handled in the same batch.
    fn batch_messages(router: &ApplyRouter, region_id: u64, msgs: Vec<Msg>) {
        let (notify1, wait1) = mpsc::channel();
        let (notify2, wait2) = mpsc::channel();
        router.schedule_task(
            region_id,
            Msg::Validate(
                region_id,
                Box::new(move |_| {
                    notify1.send(()).unwrap();
                    wait2.recv().unwrap();
                }),
            ),
        );
        wait1.recv().unwrap();

        for msg in msgs {
            router.schedule_task(region_id, msg);
        }

        notify2.send(()).unwrap();
    }

    fn fetch_apply_res(receiver: &::std::sync::mpsc::Receiver<PeerMsg<RocksEngine>>) -> ApplyRes {
        match receiver.recv_timeout(Duration::from_secs(3)) {
            Ok(PeerMsg::ApplyRes { res, .. }) => match res {
                TaskRes::Apply(res) => res,
                e => panic!("unexpected res {:?}", e),
            },
            e => panic!("unexpected res {:?}", e),
        }
    }

    #[test]
    fn test_basic_flow() {
        let (tx, rx) = mpsc::channel();
        let sender = Notifier::Sender(tx);
        let (_tmp, engine) = create_tmp_engine("apply-basic");
        let (_dir, importer) = create_tmp_importer("apply-basic");
        let (region_scheduler, snapshot_rx) = dummy_scheduler();
        let cfg = Arc::new(VersionTrack::new(Config::default()));
        let (router, mut system) = create_apply_batch_system(&cfg.value());
        let builder = super::Builder::<RocksWriteBatch> {
            tag: "test-store".to_owned(),
            cfg,
            coprocessor_host: CoprocessorHost::default(),
            importer,
            region_scheduler,
            sender,
            _phantom: PhantomData,
            engine: engine.clone(),
            router: router.clone(),
        };
        system.spawn("test-basic".to_owned(), builder);

        let mut reg = Registration::default();
        reg.id = 1;
        reg.region.set_id(2);
        reg.apply_state.set_applied_index(3);
        reg.term = 4;
        reg.applied_index_term = 5;
        router.schedule_task(2, Msg::Registration(reg.clone()));
        let reg_ = reg.clone();
        validate(&router, 2, move |delegate| {
            assert_eq!(delegate.id, 1);
            assert_eq!(delegate.tag, "[region 2] 1");
            assert_eq!(delegate.region, reg_.region);
            assert!(!delegate.pending_remove);
            assert_eq!(delegate.apply_state, reg_.apply_state);
            assert_eq!(delegate.term, reg_.term);
            assert_eq!(delegate.applied_index_term, reg_.applied_index_term);
        });

        let (resp_tx, resp_rx) = mpsc::channel();
        let p = Proposal::new(
            false,
            1,
            0,
            Callback::Write(Box::new(move |resp: WriteResponse| {
                resp_tx.send(resp.response).unwrap();
            })),
        );
        let region_proposal = RegionProposal::new(1, 1, vec![p]);
        router.schedule_task(1, Msg::Proposal(region_proposal));
        // unregistered region should be ignored and notify failed.
        let resp = resp_rx.recv_timeout(Duration::from_secs(3)).unwrap();
        assert!(resp.get_header().get_error().has_region_not_found());
        assert!(rx.try_recv().is_err());

        let (cc_tx, cc_rx) = mpsc::channel();
        let pops = vec![
            Proposal::new(false, 2, 0, Callback::None),
            Proposal::new(
                true,
                3,
                0,
                Callback::Write(Box::new(move |write: WriteResponse| {
                    cc_tx.send(write.response).unwrap();
                })),
            ),
        ];
        let region_proposal = RegionProposal::new(1, 2, pops);
        router.schedule_task(2, Msg::Proposal(region_proposal));
        validate(&router, 2, move |delegate| {
            assert_eq!(
                delegate.pending_cmds.normals.back().map(|c| c.index),
                Some(2)
            );
            assert_eq!(
                delegate.pending_cmds.conf_change.as_ref().map(|c| c.index),
                Some(3)
            );
        });
        assert!(rx.try_recv().is_err());

        let p = Proposal::new(true, 4, 0, Callback::None);
        let region_proposal = RegionProposal::new(1, 2, vec![p]);
        router.schedule_task(2, Msg::Proposal(region_proposal));
        validate(&router, 2, |delegate| {
            assert_eq!(
                delegate.pending_cmds.conf_change.as_ref().map(|c| c.index),
                Some(4)
            );
        });
        assert!(rx.try_recv().is_err());
        // propose another conf change should mark previous stale.
        let cc_resp = cc_rx.try_recv().unwrap();
        assert!(cc_resp.get_header().get_error().has_stale_command());

        router.schedule_task(
            1,
            Msg::apply(Apply::new(1, 1, vec![new_entry(2, 3, None)], 2, 2, 3)),
        );
        // non registered region should be ignored.
        assert!(rx.recv_timeout(Duration::from_millis(100)).is_err());

        router.schedule_task(2, Msg::apply(Apply::new(2, 11, vec![], 3, 2, 3)));
        // empty entries should be ignored.
        let reg_term = reg.term;
        validate(&router, 2, move |delegate| {
            assert_eq!(delegate.term, reg_term);
        });
        assert!(rx.try_recv().is_err());

        let apply_state_key = keys::apply_state_key(2);
<<<<<<< HEAD
        assert!(engines
            .kv
=======
        assert!(engine
>>>>>>> c8a716fb
            .get_msg_cf::<RaftApplyState>(CF_RAFT, &apply_state_key)
            .unwrap()
            .is_none());
        // Make sure Apply and Snapshot are in the same batch.
        let (tx, _) = mpsc::sync_channel(0);
        batch_messages(
            &router,
            2,
            vec![
                Msg::apply(Apply::new(2, 11, vec![new_entry(5, 4, None)], 3, 5, 4)),
                Msg::Snapshot(GenSnapTask::new(2, 0, tx)),
            ],
        );
        let apply_res = match rx.recv_timeout(Duration::from_secs(3)) {
            Ok(PeerMsg::ApplyRes { res, .. }) => match res {
                TaskRes::Apply(res) => res,
                e => panic!("unexpected apply result: {:?}", e),
            },
            e => panic!("unexpected apply result: {:?}", e),
        };
        let apply_state = match snapshot_rx.recv_timeout(Duration::from_secs(3)) {
            Ok(Some(RegionTask::Gen { kv_snap, .. })) => kv_snap
                .get_msg_cf(CF_RAFT, &apply_state_key)
                .unwrap()
                .unwrap(),
            e => panic!("unexpected apply result: {:?}", e),
        };
        assert_eq!(apply_res.region_id, 2);
        assert_eq!(apply_res.apply_state, apply_state);
        assert_eq!(apply_res.apply_state.get_applied_index(), 4);
        assert!(apply_res.exec_res.is_empty());
        // empty entry will make applied_index step forward and should write apply state to engine.
        assert_eq!(apply_res.metrics.written_keys, 1);
        assert_eq!(apply_res.applied_index_term, 5);
        validate(&router, 2, |delegate| {
            assert_eq!(delegate.term, 11);
            assert_eq!(delegate.applied_index_term, 5);
            assert_eq!(delegate.apply_state.get_applied_index(), 4);
            assert_eq!(
                delegate.apply_state.get_applied_index(),
                delegate.last_sync_apply_index
            );
        });

        router.schedule_task(2, Msg::destroy(2, true));
        let (region_id, peer_id) = match rx.recv_timeout(Duration::from_secs(3)) {
            Ok(PeerMsg::ApplyRes { res, .. }) => match res {
                TaskRes::Destroy { region_id, peer_id } => (region_id, peer_id),
                e => panic!("expected destroy result, but got {:?}", e),
            },
            e => panic!("expected destroy result, but got {:?}", e),
        };
        assert_eq!(peer_id, 1);
        assert_eq!(region_id, 2);

        // Stopped peer should be removed.
        let (resp_tx, resp_rx) = mpsc::channel();
        let p = Proposal::new(
            false,
            1,
            0,
            Callback::Write(Box::new(move |resp: WriteResponse| {
                resp_tx.send(resp.response).unwrap();
            })),
        );
        let region_proposal = RegionProposal::new(1, 2, vec![p]);
        router.schedule_task(2, Msg::Proposal(region_proposal));
        // unregistered region should be ignored and notify failed.
        let resp = resp_rx.recv_timeout(Duration::from_secs(3)).unwrap();
        assert!(
            resp.get_header().get_error().has_region_not_found(),
            "{:?}",
            resp
        );
        assert!(rx.try_recv().is_err());

        system.shutdown();
    }

    struct EntryBuilder {
        entry: Entry,
        req: RaftCmdRequest,
    }

    impl EntryBuilder {
        fn new(index: u64, term: u64) -> EntryBuilder {
            let req = RaftCmdRequest::default();
            let mut entry = Entry::default();
            entry.set_index(index);
            entry.set_term(term);
            EntryBuilder { entry, req }
        }

        fn capture_resp(
            self,
            router: &ApplyRouter,
            id: u64,
            region_id: u64,
            tx: Sender<RaftCmdResponse>,
        ) -> EntryBuilder {
            // TODO: may need to support conf change.
            let prop = Proposal::new(
                false,
                self.entry.get_index(),
                self.entry.get_term(),
                Callback::Write(Box::new(move |resp: WriteResponse| {
                    tx.send(resp.response).unwrap();
                })),
            );
            router.schedule_task(
                region_id,
                Msg::Proposal(RegionProposal::new(id, region_id, vec![prop])),
            );
            self
        }

        fn epoch(mut self, conf_ver: u64, version: u64) -> EntryBuilder {
            let mut epoch = RegionEpoch::default();
            epoch.set_version(version);
            epoch.set_conf_ver(conf_ver);
            self.req.mut_header().set_region_epoch(epoch);
            self
        }

        fn put(self, key: &[u8], value: &[u8]) -> EntryBuilder {
            self.add_put_req(None, key, value)
        }

        fn put_cf(self, cf: &str, key: &[u8], value: &[u8]) -> EntryBuilder {
            self.add_put_req(Some(cf), key, value)
        }

        fn add_put_req(mut self, cf: Option<&str>, key: &[u8], value: &[u8]) -> EntryBuilder {
            let mut cmd = Request::default();
            cmd.set_cmd_type(CmdType::Put);
            if let Some(cf) = cf {
                cmd.mut_put().set_cf(cf.to_owned());
            }
            cmd.mut_put().set_key(key.to_vec());
            cmd.mut_put().set_value(value.to_vec());
            self.req.mut_requests().push(cmd);
            self
        }

        fn delete(self, key: &[u8]) -> EntryBuilder {
            self.add_delete_req(None, key)
        }

        fn delete_cf(self, cf: &str, key: &[u8]) -> EntryBuilder {
            self.add_delete_req(Some(cf), key)
        }

        fn delete_range(self, start_key: &[u8], end_key: &[u8]) -> EntryBuilder {
            self.add_delete_range_req(None, start_key, end_key)
        }

        fn delete_range_cf(self, cf: &str, start_key: &[u8], end_key: &[u8]) -> EntryBuilder {
            self.add_delete_range_req(Some(cf), start_key, end_key)
        }

        fn add_delete_req(mut self, cf: Option<&str>, key: &[u8]) -> EntryBuilder {
            let mut cmd = Request::default();
            cmd.set_cmd_type(CmdType::Delete);
            if let Some(cf) = cf {
                cmd.mut_delete().set_cf(cf.to_owned());
            }
            cmd.mut_delete().set_key(key.to_vec());
            self.req.mut_requests().push(cmd);
            self
        }

        fn add_delete_range_req(
            mut self,
            cf: Option<&str>,
            start_key: &[u8],
            end_key: &[u8],
        ) -> EntryBuilder {
            let mut cmd = Request::default();
            cmd.set_cmd_type(CmdType::DeleteRange);
            if let Some(cf) = cf {
                cmd.mut_delete_range().set_cf(cf.to_owned());
            }
            cmd.mut_delete_range().set_start_key(start_key.to_vec());
            cmd.mut_delete_range().set_end_key(end_key.to_vec());
            self.req.mut_requests().push(cmd);
            self
        }

        fn ingest_sst(mut self, meta: &SstMeta) -> EntryBuilder {
            let mut cmd = Request::default();
            cmd.set_cmd_type(CmdType::IngestSst);
            cmd.mut_ingest_sst().set_sst(meta.clone());
            self.req.mut_requests().push(cmd);
            self
        }

        fn split(mut self, splits: BatchSplitRequest) -> EntryBuilder {
            let mut req = AdminRequest::default();
            req.set_cmd_type(AdminCmdType::BatchSplit);
            req.set_splits(splits);
            self.req.set_admin_request(req);
            self
        }

        fn build(mut self) -> Entry {
            self.entry.set_data(self.req.write_to_bytes().unwrap());
            self.entry
        }
    }

    #[derive(Clone, Default)]
    struct ApplyObserver {
        pre_admin_count: Arc<AtomicUsize>,
        pre_query_count: Arc<AtomicUsize>,
        post_admin_count: Arc<AtomicUsize>,
        post_query_count: Arc<AtomicUsize>,
        cmd_batches: RefCell<Vec<CmdBatch>>,
        cmd_sink: Option<Arc<Mutex<Sender<CmdBatch>>>>,
    }

    impl Coprocessor for ApplyObserver {}

    impl QueryObserver for ApplyObserver {
        fn pre_apply_query(&self, _: &mut ObserverContext<'_>, _: &[Request]) {
            self.pre_query_count.fetch_add(1, Ordering::SeqCst);
        }

        fn post_apply_query(&self, _: &mut ObserverContext<'_>, _: &mut Vec<Response>) {
            self.post_query_count.fetch_add(1, Ordering::SeqCst);
        }
    }

    impl CmdObserver for ApplyObserver {
        fn on_prepare_for_apply(&self, region_id: u64) {
            self.cmd_batches.borrow_mut().push(CmdBatch::new(region_id));
        }

        fn on_apply_cmd(&self, region_id: u64, cmd: Cmd) {
            self.cmd_batches
                .borrow_mut()
                .last_mut()
                .expect("should exist some cmd batch")
                .push(region_id, cmd);
        }

        fn on_flush_apply(&self) {
            if !self.cmd_batches.borrow().is_empty() {
                let batches = self.cmd_batches.replace(Vec::default());
                for b in batches {
                    if let Some(sink) = self.cmd_sink.as_ref() {
                        sink.lock().unwrap().send(b).unwrap();
                    }
                }
            }
        }
    }

    #[test]
    fn test_handle_raft_committed_entries() {
        let (_path, engine) = create_tmp_engine("test-delegate");
        let (import_dir, importer) = create_tmp_importer("test-delegate");
        let obs = ApplyObserver::default();
        let mut host = CoprocessorHost::default();
        host.registry
            .register_query_observer(1, BoxQueryObserver::new(obs.clone()));

        let (tx, rx) = mpsc::channel();
        let (region_scheduler, _) = dummy_scheduler();
        let sender = Notifier::Sender(tx);
        let cfg = Arc::new(VersionTrack::new(Config::default()));
        let (router, mut system) = create_apply_batch_system(&cfg.value());
        let builder = super::Builder::<RocksWriteBatch> {
            tag: "test-store".to_owned(),
            cfg,
            sender,
            region_scheduler,
            _phantom: PhantomData,
            coprocessor_host: host,
            importer: importer.clone(),
            engine: engine.clone(),
            router: router.clone(),
        };
        system.spawn("test-handle-raft".to_owned(), builder);

        let mut reg = Registration::default();
        reg.id = 3;
        reg.region.set_id(1);
        reg.region.mut_peers().push(new_peer(2, 3));
        reg.region.set_end_key(b"k5".to_vec());
        reg.region.mut_region_epoch().set_conf_ver(1);
        reg.region.mut_region_epoch().set_version(3);
        router.schedule_task(1, Msg::Registration(reg));

        let (capture_tx, capture_rx) = mpsc::channel();
        let put_entry = EntryBuilder::new(1, 1)
            .put(b"k1", b"v1")
            .put(b"k2", b"v1")
            .put(b"k3", b"v1")
            .epoch(1, 3)
            .capture_resp(&router, 3, 1, capture_tx.clone())
            .build();
        router.schedule_task(1, Msg::apply(Apply::new(1, 1, vec![put_entry], 0, 1, 1)));
        let resp = capture_rx.recv_timeout(Duration::from_secs(3)).unwrap();
        assert!(!resp.get_header().has_error(), "{:?}", resp);
        assert_eq!(resp.get_responses().len(), 3);
        let dk_k1 = keys::data_key(b"k1");
        let dk_k2 = keys::data_key(b"k2");
        let dk_k3 = keys::data_key(b"k3");
<<<<<<< HEAD
        assert_eq!(engines.kv.get_value(&dk_k1).unwrap().unwrap(), b"v1");
        assert_eq!(engines.kv.get_value(&dk_k2).unwrap().unwrap(), b"v1");
        assert_eq!(engines.kv.get_value(&dk_k3).unwrap().unwrap(), b"v1");
=======
        assert_eq!(engine.get_value(&dk_k1).unwrap().unwrap(), b"v1");
        assert_eq!(engine.get_value(&dk_k2).unwrap().unwrap(), b"v1");
        assert_eq!(engine.get_value(&dk_k3).unwrap().unwrap(), b"v1");
>>>>>>> c8a716fb
        validate(&router, 1, |delegate| {
            assert_eq!(delegate.applied_index_term, 1);
            assert_eq!(delegate.apply_state.get_applied_index(), 1);
        });
        fetch_apply_res(&rx);

        let put_entry = EntryBuilder::new(2, 2)
            .put_cf(CF_LOCK, b"k1", b"v1")
            .epoch(1, 3)
            .build();
        router.schedule_task(1, Msg::apply(Apply::new(1, 2, vec![put_entry], 1, 2, 2)));
        let apply_res = fetch_apply_res(&rx);
        assert_eq!(apply_res.region_id, 1);
        assert_eq!(apply_res.apply_state.get_applied_index(), 2);
        assert_eq!(apply_res.applied_index_term, 2);
        assert!(apply_res.exec_res.is_empty());
        assert!(apply_res.metrics.written_bytes >= 5);
        assert_eq!(apply_res.metrics.written_keys, 2);
        assert_eq!(apply_res.metrics.size_diff_hint, 5);
        assert_eq!(apply_res.metrics.lock_cf_written_bytes, 5);
        assert_eq!(
<<<<<<< HEAD
            engines.kv.get_value_cf(CF_LOCK, &dk_k1).unwrap().unwrap(),
=======
            engine.get_value_cf(CF_LOCK, &dk_k1).unwrap().unwrap(),
>>>>>>> c8a716fb
            b"v1"
        );

        let put_entry = EntryBuilder::new(3, 2)
            .put(b"k2", b"v2")
            .epoch(1, 1)
            .capture_resp(&router, 3, 1, capture_tx.clone())
            .build();
        router.schedule_task(1, Msg::apply(Apply::new(1, 2, vec![put_entry], 2, 2, 3)));
        let resp = capture_rx.recv_timeout(Duration::from_secs(3)).unwrap();
        assert!(resp.get_header().get_error().has_epoch_not_match());
        let apply_res = fetch_apply_res(&rx);
        assert_eq!(apply_res.applied_index_term, 2);
        assert_eq!(apply_res.apply_state.get_applied_index(), 3);

        let put_entry = EntryBuilder::new(4, 2)
            .put(b"k3", b"v3")
            .put(b"k5", b"v5")
            .epoch(1, 3)
            .capture_resp(&router, 3, 1, capture_tx.clone())
            .build();
        router.schedule_task(1, Msg::apply(Apply::new(1, 2, vec![put_entry], 3, 2, 4)));
        let resp = capture_rx.recv_timeout(Duration::from_secs(3)).unwrap();
        assert!(resp.get_header().get_error().has_key_not_in_region());
        let apply_res = fetch_apply_res(&rx);
        assert_eq!(apply_res.applied_index_term, 2);
        assert_eq!(apply_res.apply_state.get_applied_index(), 4);
        // a writebatch should be atomic.
<<<<<<< HEAD
        assert_eq!(engines.kv.get_value(&dk_k3).unwrap().unwrap(), b"v1");
=======
        assert_eq!(engine.get_value(&dk_k3).unwrap().unwrap(), b"v1");
>>>>>>> c8a716fb

        EntryBuilder::new(5, 2)
            .capture_resp(&router, 3, 1, capture_tx.clone())
            .build();
        let put_entry = EntryBuilder::new(5, 3)
            .delete(b"k1")
            .delete_cf(CF_LOCK, b"k1")
            .delete_cf(CF_WRITE, b"k1")
            .epoch(1, 3)
            .capture_resp(&router, 3, 1, capture_tx.clone())
            .build();
        router.schedule_task(1, Msg::apply(Apply::new(1, 3, vec![put_entry], 4, 3, 5)));
        let resp = capture_rx.recv_timeout(Duration::from_secs(3)).unwrap();
        // stale command should be cleared.
        assert!(resp.get_header().get_error().has_stale_command());
        let resp = capture_rx.recv_timeout(Duration::from_secs(3)).unwrap();
        assert!(!resp.get_header().has_error(), "{:?}", resp);
<<<<<<< HEAD
        assert!(engines.kv.get_value(&dk_k1).unwrap().is_none());
=======
        assert!(engine.get_value(&dk_k1).unwrap().is_none());
>>>>>>> c8a716fb
        let apply_res = fetch_apply_res(&rx);
        assert_eq!(apply_res.metrics.lock_cf_written_bytes, 3);
        assert_eq!(apply_res.metrics.delete_keys_hint, 2);
        assert_eq!(apply_res.metrics.size_diff_hint, -9);

        let delete_entry = EntryBuilder::new(6, 3)
            .delete(b"k5")
            .epoch(1, 3)
            .capture_resp(&router, 3, 1, capture_tx.clone())
            .build();
        router.schedule_task(1, Msg::apply(Apply::new(1, 3, vec![delete_entry], 5, 3, 6)));
        let resp = capture_rx.recv_timeout(Duration::from_secs(3)).unwrap();
        assert!(resp.get_header().get_error().has_key_not_in_region());
        fetch_apply_res(&rx);

        let delete_range_entry = EntryBuilder::new(7, 3)
            .delete_range(b"", b"")
            .epoch(1, 3)
            .capture_resp(&router, 3, 1, capture_tx.clone())
            .build();
        router.schedule_task(
            1,
            Msg::apply(Apply::new(1, 3, vec![delete_range_entry], 6, 3, 7)),
        );
        let resp = capture_rx.recv_timeout(Duration::from_secs(3)).unwrap();
        assert!(resp.get_header().get_error().has_key_not_in_region());
<<<<<<< HEAD
        assert_eq!(engines.kv.get_value(&dk_k3).unwrap().unwrap(), b"v1");
=======
        assert_eq!(engine.get_value(&dk_k3).unwrap().unwrap(), b"v1");
>>>>>>> c8a716fb
        fetch_apply_res(&rx);

        let delete_range_entry = EntryBuilder::new(8, 3)
            .delete_range_cf(CF_DEFAULT, b"", b"k5")
            .delete_range_cf(CF_LOCK, b"", b"k5")
            .delete_range_cf(CF_WRITE, b"", b"k5")
            .epoch(1, 3)
            .capture_resp(&router, 3, 1, capture_tx.clone())
            .build();
        router.schedule_task(
            1,
            Msg::apply(Apply::new(1, 3, vec![delete_range_entry], 7, 3, 8)),
        );
        let resp = capture_rx.recv_timeout(Duration::from_secs(3)).unwrap();
        assert!(!resp.get_header().has_error(), "{:?}", resp);
<<<<<<< HEAD
        assert!(engines.kv.get_value(&dk_k1).unwrap().is_none());
        assert!(engines.kv.get_value(&dk_k2).unwrap().is_none());
        assert!(engines.kv.get_value(&dk_k3).unwrap().is_none());
=======
        assert!(engine.get_value(&dk_k1).unwrap().is_none());
        assert!(engine.get_value(&dk_k2).unwrap().is_none());
        assert!(engine.get_value(&dk_k3).unwrap().is_none());
>>>>>>> c8a716fb
        fetch_apply_res(&rx);

        // UploadSST
        let sst_path = import_dir.path().join("test.sst");
        let mut sst_epoch = RegionEpoch::default();
        sst_epoch.set_conf_ver(1);
        sst_epoch.set_version(3);
        let sst_range = (0, 100);
        let (mut meta1, data1) = gen_sst_file(&sst_path, sst_range);
        meta1.set_region_id(1);
        meta1.set_region_epoch(sst_epoch);
        let mut file1 = importer.create(&meta1).unwrap();
        file1.append(&data1).unwrap();
        file1.finish().unwrap();
        let (mut meta2, data2) = gen_sst_file(&sst_path, sst_range);
        meta2.set_region_id(1);
        meta2.mut_region_epoch().set_conf_ver(1);
        meta2.mut_region_epoch().set_version(1234);
        let mut file2 = importer.create(&meta2).unwrap();
        file2.append(&data2).unwrap();
        file2.finish().unwrap();

        // IngestSst
        let put_ok = EntryBuilder::new(9, 3)
            .capture_resp(&router, 3, 1, capture_tx.clone())
            .put(&[sst_range.0], &[sst_range.1])
            .epoch(0, 3)
            .build();
        // Add a put above to test flush before ingestion.
        let ingest_ok = EntryBuilder::new(10, 3)
            .capture_resp(&router, 3, 1, capture_tx.clone())
            .ingest_sst(&meta1)
            .epoch(0, 3)
            .build();
        let ingest_epoch_not_match = EntryBuilder::new(11, 3)
            .capture_resp(&router, 3, 1, capture_tx.clone())
            .ingest_sst(&meta2)
            .epoch(0, 3)
            .build();
        let entries = vec![put_ok, ingest_ok, ingest_epoch_not_match];
        router.schedule_task(1, Msg::apply(Apply::new(1, 3, entries, 8, 3, 11)));
        let resp = capture_rx.recv_timeout(Duration::from_secs(3)).unwrap();
        assert!(!resp.get_header().has_error(), "{:?}", resp);
        let resp = capture_rx.recv_timeout(Duration::from_secs(3)).unwrap();
        assert!(!resp.get_header().has_error(), "{:?}", resp);
<<<<<<< HEAD
        check_db_range(&engines.kv, sst_range);
=======
        check_db_range(&engine, sst_range);
>>>>>>> c8a716fb
        let resp = capture_rx.recv_timeout(Duration::from_secs(3)).unwrap();
        assert!(resp.get_header().has_error());
        let apply_res = fetch_apply_res(&rx);
        assert_eq!(apply_res.applied_index_term, 3);
        assert_eq!(apply_res.apply_state.get_applied_index(), 10);
        // Two continuous writes inside the same region will yield.
        let apply_res = fetch_apply_res(&rx);
        assert_eq!(apply_res.applied_index_term, 3);
        assert_eq!(apply_res.apply_state.get_applied_index(), 11);

        let mut entries = vec![];
        for i in 0..WRITE_BATCH_MAX_KEYS {
            let put_entry = EntryBuilder::new(i as u64 + 12, 3)
                .put(b"k", b"v")
                .epoch(1, 3)
                .capture_resp(&router, 3, 1, capture_tx.clone())
                .build();
            entries.push(put_entry);
        }
        router.schedule_task(
            1,
            Msg::apply(Apply::new(
                1,
                3,
                entries,
                11,
                3,
                WRITE_BATCH_MAX_KEYS as u64 + 11,
            )),
        );
        for _ in 0..WRITE_BATCH_MAX_KEYS {
            capture_rx.recv_timeout(Duration::from_secs(3)).unwrap();
        }
        let index = WRITE_BATCH_MAX_KEYS + 11;
        let apply_res = fetch_apply_res(&rx);
        assert_eq!(apply_res.apply_state.get_applied_index(), index as u64);
        assert_eq!(obs.pre_query_count.load(Ordering::SeqCst), index);
        assert_eq!(obs.post_query_count.load(Ordering::SeqCst), index);

        system.shutdown();
    }

    #[test]
    fn test_cmd_observer() {
        let (_path, engine) = create_tmp_engine("test-delegate");
        let (_import_dir, importer) = create_tmp_importer("test-delegate");
        let mut host = CoprocessorHost::default();
        let mut obs = ApplyObserver::default();
        let (sink, cmdbatch_rx) = mpsc::channel();
        obs.cmd_sink = Some(Arc::new(Mutex::new(sink)));
        host.registry
            .register_cmd_observer(1, BoxCmdObserver::new(obs));

        let (tx, rx) = mpsc::channel();
        let (region_scheduler, _) = dummy_scheduler();
        let sender = Notifier::Sender(tx);
        let cfg = Config::default();
        let (router, mut system) = create_apply_batch_system(&cfg);
        let _phantom = engine.write_batch();
        let builder = super::Builder::<RocksWriteBatch> {
            tag: "test-store".to_owned(),
            cfg: Arc::new(VersionTrack::new(cfg)),
            sender,
            region_scheduler,
            coprocessor_host: host,
            importer,
            engine,
            _phantom: PhantomData,
            router: router.clone(),
        };
        system.spawn("test-handle-raft".to_owned(), builder);

        let mut reg = Registration::default();
        reg.id = 3;
        reg.region.set_id(1);
        reg.region.mut_peers().push(new_peer(2, 3));
        reg.region.set_end_key(b"k5".to_vec());
        reg.region.mut_region_epoch().set_conf_ver(1);
        reg.region.mut_region_epoch().set_version(3);
        let region_epoch = reg.region.get_region_epoch().clone();
        router.schedule_task(1, Msg::Registration(reg));

        let put_entry = EntryBuilder::new(1, 1)
            .put(b"k1", b"v1")
            .put(b"k2", b"v1")
            .put(b"k3", b"v1")
            .epoch(1, 3)
            .build();
        router.schedule_task(1, Msg::apply(Apply::new(1, 1, vec![put_entry], 0, 1, 1)));
        fetch_apply_res(&rx);
        // It must receive nothing because no region registered.
        cmdbatch_rx
            .recv_timeout(Duration::from_millis(100))
            .unwrap_err();
        let (block_tx, block_rx) = mpsc::channel::<()>();
        router.schedule_task(
            1,
            Msg::Validate(
                1,
                Box::new(move |_| {
                    // Block the apply worker
                    block_rx.recv().unwrap();
                }),
            ),
        );
        let put_entry = EntryBuilder::new(2, 2)
            .put(b"k0", b"v0")
            .epoch(1, 3)
            .build();
        router.schedule_task(1, Msg::apply(Apply::new(1, 2, vec![put_entry], 1, 2, 2)));
        // Register cmd observer to region 1.
        let enabled = Arc::new(AtomicBool::new(true));
        router.schedule_task(
            1,
            Msg::Change {
                cmd: ChangeCmd::RegisterObserver {
                    region_id: 1,
                    region_epoch: region_epoch.clone(),
                    enabled: enabled.clone(),
                },
                cb: Callback::Read(Box::new(|resp: ReadResponse<_>| {
                    assert!(!resp.response.get_header().has_error());
                    assert!(resp.snapshot.is_some());
                    let snap = resp.snapshot.unwrap();
                    assert_eq!(snap.get_value(b"k0").unwrap().unwrap(), b"v0");
                })),
            },
        );
        // Unblock the apply worker
        block_tx.send(()).unwrap();
        fetch_apply_res(&rx);
        let (capture_tx, capture_rx) = mpsc::channel();
        let put_entry = EntryBuilder::new(3, 2)
            .put_cf(CF_LOCK, b"k1", b"v1")
            .epoch(1, 3)
            .capture_resp(&router, 3, 1, capture_tx)
            .build();
        router.schedule_task(1, Msg::apply(Apply::new(1, 2, vec![put_entry], 2, 2, 3)));
        fetch_apply_res(&rx);
        let resp = capture_rx.recv_timeout(Duration::from_secs(3)).unwrap();
        assert!(!resp.get_header().has_error(), "{:?}", resp);
        assert_eq!(resp.get_responses().len(), 1);
        let cmd_batch = cmdbatch_rx.recv_timeout(Duration::from_secs(3)).unwrap();
        assert_eq!(resp, cmd_batch.into_iter(1).next().unwrap().response);

        let put_entry1 = EntryBuilder::new(4, 2)
            .put(b"k2", b"v2")
            .epoch(1, 3)
            .build();
        let put_entry2 = EntryBuilder::new(5, 2)
            .put(b"k2", b"v2")
            .epoch(1, 3)
            .build();
        router.schedule_task(
            1,
            Msg::apply(Apply::new(1, 2, vec![put_entry1, put_entry2], 3, 2, 5)),
        );
        let cmd_batch = cmdbatch_rx.recv_timeout(Duration::from_secs(3)).unwrap();
        assert_eq!(2, cmd_batch.len());

        // Stop observer regoin 1.
        enabled.store(false, Ordering::SeqCst);
        let put_entry = EntryBuilder::new(6, 2)
            .put(b"k2", b"v2")
            .epoch(1, 3)
            .build();
        router.schedule_task(1, Msg::apply(Apply::new(1, 2, vec![put_entry], 5, 2, 6)));
        // Must not receive new cmd.
        cmdbatch_rx
            .recv_timeout(Duration::from_millis(100))
            .unwrap_err();

        // Must response a RegionNotFound error.
        router.schedule_task(
            2,
            Msg::Change {
                cmd: ChangeCmd::RegisterObserver {
                    region_id: 2,
                    region_epoch,
                    enabled,
                },
                cb: Callback::Read(Box::new(|resp: ReadResponse<_>| {
                    assert!(resp
                        .response
                        .get_header()
                        .get_error()
                        .has_region_not_found());
                    assert!(resp.snapshot.is_none());
                })),
            },
        );

        system.shutdown();
    }

    #[test]
    fn test_check_sst_for_ingestion() {
        let mut sst = SstMeta::default();
        let mut region = Region::default();

        // Check uuid and cf name
        assert!(check_sst_for_ingestion(&sst, &region).is_err());
        sst.set_uuid(Uuid::new_v4().as_bytes().to_vec());
        sst.set_cf_name(CF_DEFAULT.to_owned());
        check_sst_for_ingestion(&sst, &region).unwrap();
        sst.set_cf_name("test".to_owned());
        assert!(check_sst_for_ingestion(&sst, &region).is_err());
        sst.set_cf_name(CF_WRITE.to_owned());
        check_sst_for_ingestion(&sst, &region).unwrap();

        // Check region id
        region.set_id(1);
        sst.set_region_id(2);
        assert!(check_sst_for_ingestion(&sst, &region).is_err());
        sst.set_region_id(1);
        check_sst_for_ingestion(&sst, &region).unwrap();

        // Check region epoch
        region.mut_region_epoch().set_conf_ver(1);
        assert!(check_sst_for_ingestion(&sst, &region).is_err());
        sst.mut_region_epoch().set_conf_ver(1);
        check_sst_for_ingestion(&sst, &region).unwrap();
        region.mut_region_epoch().set_version(1);
        assert!(check_sst_for_ingestion(&sst, &region).is_err());
        sst.mut_region_epoch().set_version(1);
        check_sst_for_ingestion(&sst, &region).unwrap();

        // Check region range
        region.set_start_key(vec![2]);
        region.set_end_key(vec![8]);
        sst.mut_range().set_start(vec![1]);
        sst.mut_range().set_end(vec![8]);
        assert!(check_sst_for_ingestion(&sst, &region).is_err());
        sst.mut_range().set_start(vec![2]);
        assert!(check_sst_for_ingestion(&sst, &region).is_err());
        sst.mut_range().set_end(vec![7]);
        check_sst_for_ingestion(&sst, &region).unwrap();
    }

    fn new_split_req(key: &[u8], id: u64, children: Vec<u64>) -> SplitRequest {
        let mut req = SplitRequest::default();
        req.set_split_key(key.to_vec());
        req.set_new_region_id(id);
        req.set_new_peer_ids(children);
        req
    }

    struct SplitResultChecker<'a> {
        engine: RocksEngine,
        origin_peers: &'a [metapb::Peer],
        epoch: Rc<RefCell<RegionEpoch>>,
    }

    impl<'a> SplitResultChecker<'a> {
        fn check(&self, start: &[u8], end: &[u8], id: u64, children: &[u64], check_initial: bool) {
            let key = keys::region_state_key(id);
            let state: RegionLocalState = self.engine.get_msg_cf(CF_RAFT, &key).unwrap().unwrap();
            assert_eq!(state.get_state(), PeerState::Normal);
            assert_eq!(state.get_region().get_id(), id);
            assert_eq!(state.get_region().get_start_key(), start);
            assert_eq!(state.get_region().get_end_key(), end);
            let expect_peers: Vec<_> = self
                .origin_peers
                .iter()
                .zip(children)
                .map(|(p, new_id)| {
                    let mut new_peer = metapb::Peer::clone(p);
                    new_peer.set_id(*new_id);
                    new_peer
                })
                .collect();
            assert_eq!(state.get_region().get_peers(), expect_peers.as_slice());
            assert!(!state.has_merge_state(), "{:?}", state);
            let epoch = self.epoch.borrow();
            assert_eq!(*state.get_region().get_region_epoch(), *epoch);
            if !check_initial {
                return;
            }
            let key = keys::apply_state_key(id);
            let initial_state: RaftApplyState =
                self.engine.get_msg_cf(CF_RAFT, &key).unwrap().unwrap();
            assert_eq!(initial_state.get_applied_index(), RAFT_INIT_LOG_INDEX);
            assert_eq!(
                initial_state.get_truncated_state().get_index(),
                RAFT_INIT_LOG_INDEX
            );
            assert_eq!(
                initial_state.get_truncated_state().get_term(),
                RAFT_INIT_LOG_INDEX
            );
        }
    }

    fn error_msg(resp: &RaftCmdResponse) -> &str {
        resp.get_header().get_error().get_message()
    }

    #[test]
    fn test_split() {
        let (_path, engine) = create_tmp_engine("test-delegate");
        let (_import_dir, importer) = create_tmp_importer("test-delegate");
        let mut reg = Registration::default();
        reg.id = 3;
        reg.term = 1;
        reg.region.set_id(1);
        reg.region.set_end_key(b"k5".to_vec());
        reg.region.mut_region_epoch().set_version(3);
        let region_epoch = reg.region.get_region_epoch().clone();
        let peers = vec![new_peer(2, 3), new_peer(4, 5), new_learner_peer(6, 7)];
        reg.region.set_peers(peers.clone().into());
        let (tx, _rx) = mpsc::channel();
        let sender = Notifier::Sender(tx);
        let mut host = CoprocessorHost::default();
        let mut obs = ApplyObserver::default();
        let (sink, cmdbatch_rx) = mpsc::channel();
        obs.cmd_sink = Some(Arc::new(Mutex::new(sink)));
        host.registry
            .register_cmd_observer(1, BoxCmdObserver::new(obs));
        let (region_scheduler, _) = dummy_scheduler();
        let cfg = Arc::new(VersionTrack::new(Config::default()));
        let (router, mut system) = create_apply_batch_system(&cfg.value());
        let builder = super::Builder::<RocksWriteBatch> {
            tag: "test-store".to_owned(),
            cfg,
            sender,
            importer,
            region_scheduler,
            _phantom: PhantomData,
            coprocessor_host: host,
            engine: engine.clone(),
            router: router.clone(),
        };
        system.spawn("test-split".to_owned(), builder);

        router.schedule_task(1, Msg::Registration(reg.clone()));
        let enabled = Arc::new(AtomicBool::new(true));
        router.schedule_task(
            1,
            Msg::Change {
                cmd: ChangeCmd::RegisterObserver {
                    region_id: 1,
                    region_epoch: region_epoch.clone(),
                    enabled: enabled.clone(),
                },
                cb: Callback::Read(Box::new(|resp: ReadResponse<_>| {
                    assert!(!resp.response.get_header().has_error(), "{:?}", resp);
                    assert!(resp.snapshot.is_some());
                })),
            },
        );

        let mut index_id = 1;
        let (capture_tx, capture_rx) = mpsc::channel();
        let epoch = Rc::new(RefCell::new(reg.region.get_region_epoch().to_owned()));
        let epoch_ = epoch.clone();
        let mut exec_split = |router: &ApplyRouter, reqs| {
            let epoch = epoch_.borrow();
            let split = EntryBuilder::new(index_id, 1)
                .split(reqs)
                .epoch(epoch.get_conf_ver(), epoch.get_version())
                .capture_resp(router, 3, 1, capture_tx.clone())
                .build();
            router.schedule_task(
                1,
                Msg::apply(Apply::new(1, 1, vec![split], index_id - 1, 1, index_id)),
            );
            index_id += 1;
            capture_rx.recv_timeout(Duration::from_secs(3)).unwrap()
        };

        let mut splits = BatchSplitRequest::default();
        splits.set_right_derive(true);
        splits.mut_requests().push(new_split_req(b"k1", 8, vec![]));
        let resp = exec_split(&router, splits.clone());
        // 3 followers are required.
        assert!(error_msg(&resp).contains("id count"), "{:?}", resp);
        cmdbatch_rx.recv_timeout(Duration::from_secs(3)).unwrap();

        splits.mut_requests().clear();
        let resp = exec_split(&router, splits.clone());
        // Empty requests should be rejected.
        assert!(error_msg(&resp).contains("missing"), "{:?}", resp);

        splits
            .mut_requests()
            .push(new_split_req(b"k6", 8, vec![9, 10, 11]));
        let resp = exec_split(&router, splits.clone());
        // Out of range keys should be rejected.
        assert!(
            resp.get_header().get_error().has_key_not_in_region(),
            "{:?}",
            resp
        );

        splits
            .mut_requests()
            .push(new_split_req(b"", 8, vec![9, 10, 11]));
        let resp = exec_split(&router, splits.clone());
        // Empty key should be rejected.
        assert!(error_msg(&resp).contains("missing"), "{:?}", resp);

        splits.mut_requests().clear();
        splits
            .mut_requests()
            .push(new_split_req(b"k2", 8, vec![9, 10, 11]));
        splits
            .mut_requests()
            .push(new_split_req(b"k1", 8, vec![9, 10, 11]));
        let resp = exec_split(&router, splits.clone());
        // keys should be in ascend order.
        assert!(error_msg(&resp).contains("invalid"), "{:?}", resp);

        splits.mut_requests().clear();
        splits
            .mut_requests()
            .push(new_split_req(b"k1", 8, vec![9, 10, 11]));
        splits
            .mut_requests()
            .push(new_split_req(b"k2", 8, vec![9, 10]));
        let resp = exec_split(&router, splits.clone());
        // All requests should be checked.
        assert!(error_msg(&resp).contains("id count"), "{:?}", resp);
        let checker = SplitResultChecker {
<<<<<<< HEAD
            db: engines.kv.as_inner(),
=======
            engine,
>>>>>>> c8a716fb
            origin_peers: &peers,
            epoch: epoch.clone(),
        };

        splits.mut_requests().clear();
        splits
            .mut_requests()
            .push(new_split_req(b"k1", 8, vec![9, 10, 11]));
        let resp = exec_split(&router, splits.clone());
        // Split should succeed.
        assert!(!resp.get_header().has_error(), "{:?}", resp);
        let mut new_version = epoch.borrow().get_version() + 1;
        epoch.borrow_mut().set_version(new_version);
        checker.check(b"", b"k1", 8, &[9, 10, 11], true);
        checker.check(b"k1", b"k5", 1, &[3, 5, 7], false);

        splits.mut_requests().clear();
        splits
            .mut_requests()
            .push(new_split_req(b"k4", 12, vec![13, 14, 15]));
        splits.set_right_derive(false);
        let resp = exec_split(&router, splits.clone());
        // Right derive should be respected.
        assert!(!resp.get_header().has_error(), "{:?}", resp);
        new_version = epoch.borrow().get_version() + 1;
        epoch.borrow_mut().set_version(new_version);
        checker.check(b"k4", b"k5", 12, &[13, 14, 15], true);
        checker.check(b"k1", b"k4", 1, &[3, 5, 7], false);

        splits.mut_requests().clear();
        splits
            .mut_requests()
            .push(new_split_req(b"k2", 16, vec![17, 18, 19]));
        splits
            .mut_requests()
            .push(new_split_req(b"k3", 20, vec![21, 22, 23]));
        splits.set_right_derive(true);
        let resp = exec_split(&router, splits.clone());
        // Right derive should be respected.
        assert!(!resp.get_header().has_error(), "{:?}", resp);
        new_version = epoch.borrow().get_version() + 2;
        epoch.borrow_mut().set_version(new_version);
        checker.check(b"k1", b"k2", 16, &[17, 18, 19], true);
        checker.check(b"k2", b"k3", 20, &[21, 22, 23], true);
        checker.check(b"k3", b"k4", 1, &[3, 5, 7], false);

        splits.mut_requests().clear();
        splits
            .mut_requests()
            .push(new_split_req(b"k31", 24, vec![25, 26, 27]));
        splits
            .mut_requests()
            .push(new_split_req(b"k32", 28, vec![29, 30, 31]));
        splits.set_right_derive(false);
        let resp = exec_split(&router, splits);
        // Right derive should be respected.
        assert!(!resp.get_header().has_error(), "{:?}", resp);
        new_version = epoch.borrow().get_version() + 2;
        epoch.borrow_mut().set_version(new_version);
        checker.check(b"k3", b"k31", 1, &[3, 5, 7], false);
        checker.check(b"k31", b"k32", 24, &[25, 26, 27], true);
        checker.check(b"k32", b"k4", 28, &[29, 30, 31], true);

        let (tx, rx) = mpsc::channel();
        enabled.store(false, Ordering::SeqCst);
        router.schedule_task(
            1,
            Msg::Change {
                cmd: ChangeCmd::RegisterObserver {
                    region_id: 1,
                    region_epoch,
                    enabled: Arc::new(AtomicBool::new(true)),
                },
                cb: Callback::Read(Box::new(move |resp: ReadResponse<_>| {
                    assert!(
                        resp.response.get_header().get_error().has_epoch_not_match(),
                        "{:?}",
                        resp
                    );
                    assert!(resp.snapshot.is_none());
                    tx.send(()).unwrap();
                })),
            },
        );
        rx.recv_timeout(Duration::from_millis(500)).unwrap();

        system.shutdown();
    }

    #[test]
    fn pending_cmd_leak() {
        let res = panic_hook::recover_safe(|| {
            let _cmd = PendingCmd::new(1, 1, Callback::None);
        });
        res.unwrap_err();
    }

    #[test]
    fn pending_cmd_leak_dtor_not_abort() {
        let res = panic_hook::recover_safe(|| {
            let _cmd = PendingCmd::new(1, 1, Callback::None);
            panic!("Don't abort");
            // It would abort and fail if there was a double-panic in PendingCmd dtor.
        });
        res.unwrap_err();
    }
}<|MERGE_RESOLUTION|>--- conflicted
+++ resolved
@@ -15,16 +15,8 @@
 
 use batch_system::{BasicMailbox, BatchRouter, BatchSystem, Fsm, HandlerBuilder, PollHandler};
 use crossbeam::channel::{TryRecvError, TrySendError};
-<<<<<<< HEAD
-use engine_rocks::{RocksEngine, RocksSnapshot, RocksWriteBatch};
-use engine_traits::{
-    KvEngine, KvEngines, MiscExt, Mutable, Peekable, WriteBatch, WriteBatchExt, WriteOptions,
-=======
 use engine_rocks::{RocksEngine, RocksSnapshot};
-use engine_traits::{
-    KvEngine, MiscExt, Peekable, Snapshot as SnapshotTrait, WriteBatch, WriteBatchVecExt,
->>>>>>> c8a716fb
-};
+use engine_traits::{KvEngine, MiscExt, Peekable, Snapshot, WriteBatch, WriteBatchVecExt};
 use engine_traits::{ALL_CFS, CF_DEFAULT, CF_LOCK, CF_RAFT, CF_WRITE};
 use kvproto::import_sstpb::SstMeta;
 use kvproto::metapb::{Peer as PeerMeta, Region, RegionEpoch};
@@ -290,11 +282,7 @@
     region_scheduler: Scheduler<RegionTask>,
     router: ApplyRouter,
     notifier: Notifier,
-<<<<<<< HEAD
-    engines: KvEngines<RocksEngine, RocksEngine>,
-=======
     engine: RocksEngine,
->>>>>>> c8a716fb
     cbs: MustConsumeVec<ApplyCallback>,
     apply_res: Vec<ApplyRes>,
     exec_ctx: Option<ExecContext>,
@@ -320,11 +308,7 @@
         host: CoprocessorHost,
         importer: Arc<SSTImporter>,
         region_scheduler: Scheduler<RegionTask>,
-<<<<<<< HEAD
-        engines: KvEngines<RocksEngine, RocksEngine>,
-=======
         engine: RocksEngine,
->>>>>>> c8a716fb
         router: ApplyRouter,
         notifier: Notifier,
         cfg: &Config,
@@ -358,16 +342,7 @@
     /// `prepare_for` -> `commit` [-> `commit` ...] -> `finish_for`.
     /// After all delegates are handled, `write_to_db` method should be called.
     pub fn prepare_for(&mut self, delegate: &mut ApplyDelegate) {
-<<<<<<< HEAD
-        if self.kv_wb.is_none() {
-            let kb_wb = self.engines.kv.write_batch_with_cap(DEFAULT_APPLY_WB_SIZE);
-            self.kv_wb = Some(kb_wb);
-            self.kv_wb_last_bytes = 0;
-            self.kv_wb_last_keys = 0;
-        }
-=======
         self.prepare_write_batch();
->>>>>>> c8a716fb
         self.cbs.push(ApplyCallback::new(delegate.region.clone()));
         self.last_applied_index = delegate.apply_state.get_applied_index();
 
@@ -426,14 +401,8 @@
         if self.kv_wb.as_ref().map_or(false, |wb| !wb.is_empty()) {
             let mut write_opts = engine_traits::WriteOptions::new();
             write_opts.set_sync(need_sync);
-<<<<<<< HEAD
-            self.engines
-                .kv
-                .write_opt(self.kv_wb(), &write_opts)
-=======
             self.kv_wb()
                 .write_to_engine(&self.engine, &write_opts)
->>>>>>> c8a716fb
                 .unwrap_or_else(|e| {
                     panic!("failed to write to engine: {:?}", e);
                 });
@@ -441,12 +410,8 @@
             let data_size = self.kv_wb().data_size();
             if data_size > APPLY_WB_SHRINK_SIZE {
                 // Control the memory usage for the WriteBatch.
-<<<<<<< HEAD
-                let kv_wb = self.engines.kv.write_batch_with_cap(DEFAULT_APPLY_WB_SIZE);
-=======
                 let kv_wb =
                     W::write_batch_vec(&self.engine, WRITE_BATCH_LIMIT, DEFAULT_APPLY_WB_SIZE);
->>>>>>> c8a716fb
                 self.kv_wb = Some(kv_wb);
             } else {
                 // Clear data, reuse the WriteBatch, this can reduce memory allocations and deallocations.
@@ -1393,12 +1358,7 @@
         // Use delete_files_in_range to drop as many sst files as possible, this
         // is a way to reclaim disk space quickly after drop a table/index.
         if !notify_only {
-<<<<<<< HEAD
-            ctx.engines
-                .kv
-=======
             engine
->>>>>>> c8a716fb
                 .delete_files_in_range_cf(cf, &start_key, &end_key, /* include_end */ false)
                 .unwrap_or_else(|e| {
                     panic!(
@@ -1411,12 +1371,7 @@
                 });
 
             // Delete all remaining keys.
-<<<<<<< HEAD
-            ctx.engines
-                .kv
-=======
             engine
->>>>>>> c8a716fb
                 .delete_all_in_range_cf(cf, &start_key, &end_key, use_delete_range)
                 .unwrap_or_else(|e| {
                     panic!(
@@ -1459,21 +1414,11 @@
             return Err(e);
         }
 
-<<<<<<< HEAD
-        ctx.importer
-            .ingest(sst, &ctx.engines.kv)
-            .unwrap_or_else(|e| {
-                // If this failed, it means that the file is corrupted or something
-                // is wrong with the engine, but we can do nothing about that.
-                panic!("{} ingest {:?}: {:?}", self.tag, sst, e);
-            });
-=======
         importer.ingest(sst, engine).unwrap_or_else(|e| {
             // If this failed, it means that the file is corrupted or something
             // is wrong with the engine, but we can do nothing about that.
             panic!("{} ingest {:?}: {:?}", self.tag, sst, e);
         });
->>>>>>> c8a716fb
 
         ssts.push(sst.clone());
         Ok(Response::default())
@@ -1961,11 +1906,7 @@
         self.ready_source_region_id = 0;
 
         let region_state_key = keys::region_state_key(source_region_id);
-<<<<<<< HEAD
-        let state: RegionLocalState = match ctx.engines.kv.get_msg_cf(CF_RAFT, &region_state_key) {
-=======
         let state: RegionLocalState = match ctx.engine.get_msg_cf(CF_RAFT, &region_state_key) {
->>>>>>> c8a716fb
             Ok(Some(s)) => s,
             e => panic!(
                 "{} failed to get regions state of {:?}: {:?}",
@@ -2041,11 +1982,7 @@
             .with_label_values(&["rollback_merge", "all"])
             .inc();
         let region_state_key = keys::region_state_key(self.region_id());
-<<<<<<< HEAD
-        let state: RegionLocalState = match ctx.engines.kv.get_msg_cf(CF_RAFT, &region_state_key) {
-=======
         let state: RegionLocalState = match ctx.engine.get_msg_cf(CF_RAFT, &region_state_key) {
->>>>>>> c8a716fb
             Ok(Some(s)) => s,
             e => panic!("{} failed to get regions state: {:?}", self.tag, e),
         };
@@ -2161,11 +2098,7 @@
                 // open files in rocksdb.
                 // TODO: figure out another way to do consistency check without snapshot
                 // or short life snapshot.
-<<<<<<< HEAD
-                snap: ctx.engines.kv.snapshot(),
-=======
                 snap: ctx.engine.snapshot(),
->>>>>>> c8a716fb
             }),
         ))
     }
@@ -2394,13 +2327,9 @@
 
     pub fn generate_and_schedule_snapshot(
         self,
-<<<<<<< HEAD
-        engines: &KvEngines<RocksEngine, RocksEngine>,
-=======
         kv_snap: RocksSnapshot,
         last_applied_index_term: u64,
         last_applied_state: RaftApplyState,
->>>>>>> c8a716fb
         region_sched: &Scheduler<RegionTask>,
     ) -> Result<()> {
         let snapshot = RegionTask::Gen {
@@ -2410,13 +2339,7 @@
             last_applied_state,
             // This snapshot may be held for a long time, which may cause too many
             // open files in rocksdb.
-<<<<<<< HEAD
-            // TODO: figure out another way to do raft snapshot with short life rocksdb snapshots.
-            raft_snap: RocksSnapshot::new(engines.raft.as_inner().clone()),
-            kv_snap: RocksSnapshot::new(engines.kv.as_inner().clone()),
-=======
             kv_snap,
->>>>>>> c8a716fb
         };
         box_try!(region_sched.schedule(snapshot));
         Ok(())
@@ -2804,18 +2727,7 @@
             if apply_ctx.timer.is_none() {
                 apply_ctx.timer = Some(Instant::now_coarse());
             }
-<<<<<<< HEAD
-            if apply_ctx.kv_wb.is_none() {
-                apply_ctx.kv_wb = Some(
-                    apply_ctx
-                        .engines
-                        .kv
-                        .write_batch_with_cap(DEFAULT_APPLY_WB_SIZE),
-                );
-            }
-=======
             apply_ctx.prepare_write_batch();
->>>>>>> c8a716fb
             self.delegate.write_apply_state(apply_ctx.kv_wb_mut());
             fail_point!(
                 "apply_on_handle_snapshot_1_1",
@@ -3080,11 +2992,7 @@
     coprocessor_host: CoprocessorHost,
     importer: Arc<SSTImporter>,
     region_scheduler: Scheduler<RegionTask>,
-<<<<<<< HEAD
-    engines: KvEngines<RocksEngine, RocksEngine>,
-=======
     engine: RocksEngine,
->>>>>>> c8a716fb
     sender: Notifier,
     router: ApplyRouter,
     _phantom: PhantomData<W>,
@@ -3102,7 +3010,7 @@
             coprocessor_host: builder.coprocessor_host.clone(),
             importer: builder.importer.clone(),
             region_scheduler: builder.region_scheduler.clone(),
-            engine: RocksEngine::from_db(builder.engines.kv.clone()),
+            engine: builder.engines.kv.clone(),
             _phantom: PhantomData,
             sender,
             router,
@@ -3278,15 +3186,8 @@
     use crate::store::msg::WriteResponse;
     use crate::store::peer_storage::RAFT_INIT_LOG_INDEX;
     use crate::store::util::{new_learner_peer, new_peer};
-<<<<<<< HEAD
-    use engine::rocks;
-    use engine::DB;
-    use engine_rocks::{Compat, RocksEngine};
-    use engine_traits::{KvEngines, Peekable, WriteBatch};
-=======
     use engine_rocks::{util::new_engine, RocksEngine, RocksWriteBatch, WRITE_BATCH_MAX_KEYS};
     use engine_traits::{Peekable as PeekableTrait, WriteBatchExt};
->>>>>>> c8a716fb
     use kvproto::metapb::{self, RegionEpoch};
     use kvproto::raft_cmdpb::*;
     use protobuf::Message;
@@ -3300,28 +3201,6 @@
 
     use super::*;
 
-<<<<<<< HEAD
-    pub fn create_tmp_engine(path: &str) -> (TempDir, KvEngines<RocksEngine, RocksEngine>) {
-        let path = Builder::new().prefix(path).tempdir().unwrap();
-        let db = Arc::new(
-            rocks::util::new_engine(
-                path.path().join("db").to_str().unwrap(),
-                None,
-                ALL_CFS,
-                None,
-            )
-            .unwrap(),
-        );
-        let raft_db = Arc::new(
-            rocks::util::new_engine(path.path().join("raft").to_str().unwrap(), None, &[], None)
-                .unwrap(),
-        );
-        let shared_block_cache = false;
-        (
-            path,
-            KvEngines::new(db.c().clone(), raft_db.c().clone(), shared_block_cache),
-        )
-=======
     pub fn create_tmp_engine(path: &str) -> (TempDir, RocksEngine) {
         let path = Builder::new().prefix(path).tempdir().unwrap();
         let engine = new_engine(
@@ -3332,7 +3211,6 @@
         )
         .unwrap();
         (path, engine)
->>>>>>> c8a716fb
     }
 
     pub fn create_tmp_importer(path: &str) -> (TempDir, Arc<SSTImporter>) {
@@ -3365,12 +3243,7 @@
         req.set_ingest_sst(IngestSstRequest::default());
         let mut cmd = RaftCmdRequest::default();
         cmd.mut_requests().push(req);
-<<<<<<< HEAD
-        let wb = engines.kv.write_batch();
-        assert_eq!(should_write_to_engine(&cmd, wb.count()), true);
-=======
         assert_eq!(should_write_to_engine(&cmd), true);
->>>>>>> c8a716fb
         assert_eq!(should_sync_log(&cmd), true);
 
         // Normal command
@@ -3384,12 +3257,7 @@
         let mut req = RaftCmdRequest::default();
         req.mut_admin_request()
             .set_cmd_type(AdminCmdType::ComputeHash);
-<<<<<<< HEAD
-        let wb = engines.kv.write_batch();
-        assert_eq!(should_write_to_engine(&req, wb.count()), true);
-=======
         assert_eq!(should_write_to_engine(&req), true);
->>>>>>> c8a716fb
 
         // IngestSst command
         let mut req = Request::default();
@@ -3397,30 +3265,7 @@
         req.set_ingest_sst(IngestSstRequest::default());
         let mut cmd = RaftCmdRequest::default();
         cmd.mut_requests().push(req);
-<<<<<<< HEAD
-        let wb = engines.kv.write_batch();
-        assert_eq!(should_write_to_engine(&cmd, wb.count()), true);
-
-        // Write batch keys reach WRITE_BATCH_MAX_KEYS
-        let req = RaftCmdRequest::default();
-        let mut wb = engines.kv.write_batch();
-        for i in 0..WRITE_BATCH_MAX_KEYS {
-            let key = format!("key_{}", i);
-            wb.put(key.as_bytes(), b"value").unwrap();
-        }
-        assert_eq!(should_write_to_engine(&req, wb.count()), true);
-
-        // Write batch keys not reach WRITE_BATCH_MAX_KEYS
-        let req = RaftCmdRequest::default();
-        let mut wb = engines.kv.write_batch();
-        for i in 0..WRITE_BATCH_MAX_KEYS - 1 {
-            let key = format!("key_{}", i);
-            wb.put(key.as_bytes(), b"value").unwrap();
-        }
-        assert_eq!(should_write_to_engine(&req, wb.count()), false);
-=======
         assert_eq!(should_write_to_engine(&cmd), true);
->>>>>>> c8a716fb
     }
 
     fn validate<F>(router: &ApplyRouter, region_id: u64, validate: F)
@@ -3586,12 +3431,7 @@
         assert!(rx.try_recv().is_err());
 
         let apply_state_key = keys::apply_state_key(2);
-<<<<<<< HEAD
-        assert!(engines
-            .kv
-=======
         assert!(engine
->>>>>>> c8a716fb
             .get_msg_cf::<RaftApplyState>(CF_RAFT, &apply_state_key)
             .unwrap()
             .is_none());
@@ -3900,15 +3740,9 @@
         let dk_k1 = keys::data_key(b"k1");
         let dk_k2 = keys::data_key(b"k2");
         let dk_k3 = keys::data_key(b"k3");
-<<<<<<< HEAD
-        assert_eq!(engines.kv.get_value(&dk_k1).unwrap().unwrap(), b"v1");
-        assert_eq!(engines.kv.get_value(&dk_k2).unwrap().unwrap(), b"v1");
-        assert_eq!(engines.kv.get_value(&dk_k3).unwrap().unwrap(), b"v1");
-=======
         assert_eq!(engine.get_value(&dk_k1).unwrap().unwrap(), b"v1");
         assert_eq!(engine.get_value(&dk_k2).unwrap().unwrap(), b"v1");
         assert_eq!(engine.get_value(&dk_k3).unwrap().unwrap(), b"v1");
->>>>>>> c8a716fb
         validate(&router, 1, |delegate| {
             assert_eq!(delegate.applied_index_term, 1);
             assert_eq!(delegate.apply_state.get_applied_index(), 1);
@@ -3930,11 +3764,7 @@
         assert_eq!(apply_res.metrics.size_diff_hint, 5);
         assert_eq!(apply_res.metrics.lock_cf_written_bytes, 5);
         assert_eq!(
-<<<<<<< HEAD
-            engines.kv.get_value_cf(CF_LOCK, &dk_k1).unwrap().unwrap(),
-=======
             engine.get_value_cf(CF_LOCK, &dk_k1).unwrap().unwrap(),
->>>>>>> c8a716fb
             b"v1"
         );
 
@@ -3963,11 +3793,7 @@
         assert_eq!(apply_res.applied_index_term, 2);
         assert_eq!(apply_res.apply_state.get_applied_index(), 4);
         // a writebatch should be atomic.
-<<<<<<< HEAD
-        assert_eq!(engines.kv.get_value(&dk_k3).unwrap().unwrap(), b"v1");
-=======
         assert_eq!(engine.get_value(&dk_k3).unwrap().unwrap(), b"v1");
->>>>>>> c8a716fb
 
         EntryBuilder::new(5, 2)
             .capture_resp(&router, 3, 1, capture_tx.clone())
@@ -3985,11 +3811,7 @@
         assert!(resp.get_header().get_error().has_stale_command());
         let resp = capture_rx.recv_timeout(Duration::from_secs(3)).unwrap();
         assert!(!resp.get_header().has_error(), "{:?}", resp);
-<<<<<<< HEAD
-        assert!(engines.kv.get_value(&dk_k1).unwrap().is_none());
-=======
         assert!(engine.get_value(&dk_k1).unwrap().is_none());
->>>>>>> c8a716fb
         let apply_res = fetch_apply_res(&rx);
         assert_eq!(apply_res.metrics.lock_cf_written_bytes, 3);
         assert_eq!(apply_res.metrics.delete_keys_hint, 2);
@@ -4016,11 +3838,7 @@
         );
         let resp = capture_rx.recv_timeout(Duration::from_secs(3)).unwrap();
         assert!(resp.get_header().get_error().has_key_not_in_region());
-<<<<<<< HEAD
-        assert_eq!(engines.kv.get_value(&dk_k3).unwrap().unwrap(), b"v1");
-=======
         assert_eq!(engine.get_value(&dk_k3).unwrap().unwrap(), b"v1");
->>>>>>> c8a716fb
         fetch_apply_res(&rx);
 
         let delete_range_entry = EntryBuilder::new(8, 3)
@@ -4036,15 +3854,9 @@
         );
         let resp = capture_rx.recv_timeout(Duration::from_secs(3)).unwrap();
         assert!(!resp.get_header().has_error(), "{:?}", resp);
-<<<<<<< HEAD
-        assert!(engines.kv.get_value(&dk_k1).unwrap().is_none());
-        assert!(engines.kv.get_value(&dk_k2).unwrap().is_none());
-        assert!(engines.kv.get_value(&dk_k3).unwrap().is_none());
-=======
         assert!(engine.get_value(&dk_k1).unwrap().is_none());
         assert!(engine.get_value(&dk_k2).unwrap().is_none());
         assert!(engine.get_value(&dk_k3).unwrap().is_none());
->>>>>>> c8a716fb
         fetch_apply_res(&rx);
 
         // UploadSST
@@ -4090,11 +3902,7 @@
         assert!(!resp.get_header().has_error(), "{:?}", resp);
         let resp = capture_rx.recv_timeout(Duration::from_secs(3)).unwrap();
         assert!(!resp.get_header().has_error(), "{:?}", resp);
-<<<<<<< HEAD
-        check_db_range(&engines.kv, sst_range);
-=======
         check_db_range(&engine, sst_range);
->>>>>>> c8a716fb
         let resp = capture_rx.recv_timeout(Duration::from_secs(3)).unwrap();
         assert!(resp.get_header().has_error());
         let apply_res = fetch_apply_res(&rx);
@@ -4518,11 +4326,7 @@
         // All requests should be checked.
         assert!(error_msg(&resp).contains("id count"), "{:?}", resp);
         let checker = SplitResultChecker {
-<<<<<<< HEAD
-            db: engines.kv.as_inner(),
-=======
             engine,
->>>>>>> c8a716fb
             origin_peers: &peers,
             epoch: epoch.clone(),
         };
