// Copyright 2017 TiKV Project Authors. Licensed under Apache-2.0.

use std::borrow::Cow;
use std::cmp::{Ord, Ordering as CmpOrdering};
use std::collections::VecDeque;
use std::fmt::{self, Debug, Formatter};
use std::marker::PhantomData;
use std::ops::{Deref, DerefMut};
use std::sync::atomic::{AtomicBool, AtomicU64, AtomicUsize, Ordering};
#[cfg(test)]
use std::sync::mpsc::Sender;
use std::sync::mpsc::SyncSender;
use std::sync::{Arc, Mutex};
use std::time::Duration;
use std::vec::Drain;
use std::{cmp, usize};

use batch_system::{BasicMailbox, BatchRouter, BatchSystem, Fsm, HandlerBuilder, PollHandler};
use crossbeam::channel::{TryRecvError, TrySendError};
use engine_rocks::{PerfContext, PerfLevel};
use engine_traits::{KvEngine, Snapshot, WriteBatch, WriteBatchVecExt};
use engine_traits::{ALL_CFS, CF_DEFAULT, CF_LOCK, CF_RAFT, CF_WRITE};
use error_code::ErrorCodeExt;
use kvproto::import_sstpb::SstMeta;
use kvproto::kvrpcpb::ExtraOp as TxnExtraOp;
<<<<<<< HEAD
use kvproto::metapb::{PeerRole, Region, RegionEpoch};
=======
use kvproto::metapb::{Peer as PeerMeta, PeerRole, Region, RegionEpoch};
>>>>>>> 261394d9
use kvproto::raft_cmdpb::{
    AdminCmdType, AdminRequest, AdminResponse, ChangePeerRequest, ChangePeerV2Request, CmdType,
    CommitMergeRequest, RaftCmdRequest, RaftCmdResponse, Request, Response,
};
use kvproto::raft_serverpb::{
    MergeState, PeerState, RaftApplyState, RaftTruncatedState, RegionLocalState,
};
<<<<<<< HEAD
use raft::eraftpb::{
    ConfChange, ConfChangeType, ConfChangeV2, Entry, EntryType, Snapshot as RaftSnapshot,
};
use raft_proto::ConfChangeI;
=======
use raft::eraftpb::{ConfChange, ConfChangeType, Entry, EntryType, Snapshot as RaftSnapshot};
use raft_engine::RaftEngine;
use sst_importer::SSTImporter;
use tikv_util::collections::{HashMap, HashMapEntry, HashSet};
use tikv_util::config::{Tracker, VersionTrack};
use tikv_util::mpsc::{loose_bounded, LooseBoundedSender, Receiver};
use tikv_util::time::{duration_to_sec, Instant};
use tikv_util::worker::Scheduler;
use tikv_util::{escape, Either, MustConsumeVec};
use time::Timespec;
use txn_types::TxnExtra;
>>>>>>> 261394d9
use uuid::Builder as UuidBuilder;

use crate::coprocessor::{Cmd, CoprocessorHost};
use crate::store::fsm::{RaftPollerBuilder, RaftRouter};
use crate::store::metrics::*;
use crate::store::msg::{Callback, PeerMsg, ReadResponse, SignificantMsg};
use crate::store::peer::Peer;
use crate::store::peer_storage::{
    self, write_initial_apply_state, write_peer_state, ENTRY_MEM_SIZE,
};
<<<<<<< HEAD
use crate::store::util::{check_region_epoch, compare_region_epoch};
use crate::store::util::{ChangePeerI, ConfChangeKind, KeysInfoFormatter, PerfContextStatistics};

use crate::observe_perf_context_type;
use crate::report_perf_context;

use crate::store::{cmd_resp, util, Config, RegionSnapshot};
use crate::{Error, Result};
use sst_importer::SSTImporter;
use tikv_util::collections::{HashMap, HashMapEntry, HashSet};
use tikv_util::config::{Tracker, VersionTrack};
use tikv_util::escape;
use tikv_util::mpsc::{loose_bounded, LooseBoundedSender, Receiver};
use tikv_util::time::{duration_to_sec, Instant};
use tikv_util::worker::Scheduler;
use tikv_util::Either;
use tikv_util::MustConsumeVec;
use txn_types::TxnExtra;
=======
use crate::store::util::{
    check_region_epoch, compare_region_epoch, is_learner, KeysInfoFormatter, PerfContextStatistics,
};
use crate::store::{cmd_resp, util, Config, RegionSnapshot, RegionTask};
use crate::{observe_perf_context_type, report_perf_context, Error, Result};
>>>>>>> 261394d9

use super::metrics::*;

const DEFAULT_APPLY_WB_SIZE: usize = 4 * 1024;
const WRITE_BATCH_LIMIT: usize = 16;
const APPLY_WB_SHRINK_SIZE: usize = 1024 * 1024;
const SHRINK_PENDING_CMD_QUEUE_CAP: usize = 64;

pub struct PendingCmd<S>
where
    S: Snapshot,
{
    pub index: u64,
    pub term: u64,
    pub cb: Option<Callback<S>>,
    pub txn_extra: TxnExtra,
}

impl<S> PendingCmd<S>
where
    S: Snapshot,
{
    fn new(index: u64, term: u64, cb: Callback<S>, txn_extra: TxnExtra) -> PendingCmd<S> {
        PendingCmd {
            index,
            term,
            txn_extra,
            cb: Some(cb),
        }
    }
}

impl<S> Drop for PendingCmd<S>
where
    S: Snapshot,
{
    fn drop(&mut self) {
        if self.cb.is_some() {
            safe_panic!(
                "callback of pending command at [index: {}, term: {}] is leak",
                self.index,
                self.term
            );
        }
    }
}

impl<S> Debug for PendingCmd<S>
where
    S: Snapshot,
{
    fn fmt(&self, f: &mut Formatter<'_>) -> fmt::Result {
        write!(
            f,
            "PendingCmd [index: {}, term: {}, has_cb: {}]",
            self.index,
            self.term,
            self.cb.is_some()
        )
    }
}

/// Commands waiting to be committed and applied.
#[derive(Debug)]
pub struct PendingCmdQueue<S>
where
    S: Snapshot,
{
    normals: VecDeque<PendingCmd<S>>,
    conf_change: Option<PendingCmd<S>>,
}

impl<S> PendingCmdQueue<S>
where
    S: Snapshot,
{
    fn new() -> PendingCmdQueue<S> {
        PendingCmdQueue {
            normals: VecDeque::new(),
            conf_change: None,
        }
    }

    fn pop_normal(&mut self, index: u64, term: u64) -> Option<PendingCmd<S>> {
        self.normals.pop_front().and_then(|cmd| {
            if self.normals.capacity() > SHRINK_PENDING_CMD_QUEUE_CAP
                && self.normals.len() < SHRINK_PENDING_CMD_QUEUE_CAP
            {
                self.normals.shrink_to_fit();
            }
            if (cmd.term, cmd.index) > (term, index) {
                self.normals.push_front(cmd);
                return None;
            }
            Some(cmd)
        })
    }

    fn append_normal(&mut self, cmd: PendingCmd<S>) {
        self.normals.push_back(cmd);
    }

    fn take_conf_change(&mut self) -> Option<PendingCmd<S>> {
        // conf change will not be affected when changing between follower and leader,
        // so there is no need to check term.
        self.conf_change.take()
    }

    // TODO: seems we don't need to separate conf change from normal entries.
    fn set_conf_change(&mut self, cmd: PendingCmd<S>) {
        self.conf_change = Some(cmd);
    }
}

#[derive(Default, Debug)]
pub struct ChangePeer {
    pub index: u64,
    // The proposed ConfChangeV2 or (legacy) ConfChange
    // ConfChange (if it is) will convert to ConfChangeV2
    pub conf_change: ConfChangeV2,
    // The change peer requests come along with ConfChangeV2
    // or (legacy) ConfChange, for ConfChange, it only contains
    // one element
    pub changes: Vec<ChangePeerRequest>,
    pub region: Region,
}

#[derive(Debug)]
pub struct Range {
    pub cf: String,
    pub start_key: Vec<u8>,
    pub end_key: Vec<u8>,
}

impl Range {
    fn new(cf: String, start_key: Vec<u8>, end_key: Vec<u8>) -> Range {
        Range {
            cf,
            start_key,
            end_key,
        }
    }
}

#[derive(Debug)]
pub enum ExecResult<S> {
    ChangePeer(ChangePeer),
    CompactLog {
        state: RaftTruncatedState,
        first_index: u64,
    },
    SplitRegion {
        regions: Vec<Region>,
        derived: Region,
        new_split_regions: HashMap<u64, NewSplitPeer>,
    },
    PrepareMerge {
        region: Region,
        state: MergeState,
    },
    CommitMerge {
        region: Region,
        source: Region,
    },
    RollbackMerge {
        region: Region,
        commit: u64,
    },
    ComputeHash {
        region: Region,
        index: u64,
        snap: S,
    },
    VerifyHash {
        index: u64,
        hash: Vec<u8>,
    },
    DeleteRange {
        ranges: Vec<Range>,
    },
    IngestSst {
        ssts: Vec<SstMeta>,
    },
}

/// The possible returned value when applying logs.
pub enum ApplyResult<S> {
    None,
    Yield,
    /// Additional result that needs to be sent back to raftstore.
    Res(ExecResult<S>),
    /// It is unable to apply the `CommitMerge` until the source peer
    /// has applied to the required position and sets the atomic boolean
    /// to true.
    WaitMergeSource(Arc<AtomicU64>),
}

struct ExecContext {
    apply_state: RaftApplyState,
    index: u64,
    term: u64,
}

impl ExecContext {
    pub fn new(apply_state: RaftApplyState, index: u64, term: u64) -> ExecContext {
        ExecContext {
            apply_state,
            index,
            term,
        }
    }
}

struct ApplyCallback<EK>
where
    EK: KvEngine,
{
    region: Region,
    cbs: Vec<(Option<Callback<EK::Snapshot>>, Cmd)>,
}

impl<EK> ApplyCallback<EK>
where
    EK: KvEngine,
{
    fn new(region: Region) -> Self {
        let cbs = vec![];
        ApplyCallback { region, cbs }
    }

    fn invoke_all(self, host: &CoprocessorHost<EK>) {
        for (cb, mut cmd) in self.cbs {
            host.post_apply(&self.region, &mut cmd);
            if let Some(cb) = cb {
                cb.invoke_with_response(cmd.response)
            };
        }
    }

    fn push(&mut self, cb: Option<Callback<EK::Snapshot>>, cmd: Cmd) {
        self.cbs.push((cb, cmd));
    }
}

pub enum Notifier<EK, ER>
where
    EK: KvEngine,
    ER: RaftEngine,
{
    Router(RaftRouter<EK, ER>),
    #[cfg(test)]
    Sender(Sender<PeerMsg<EK>>),
}

impl<EK, ER> Clone for Notifier<EK, ER>
where
    EK: KvEngine,
    ER: RaftEngine,
{
    fn clone(&self) -> Self {
        match self {
            Notifier::Router(v) => Notifier::Router(v.clone()),
            #[cfg(test)]
            Notifier::Sender(v) => Notifier::Sender(v.clone()),
        }
    }
}

impl<EK, ER> Notifier<EK, ER>
where
    EK: KvEngine,
    ER: RaftEngine,
{
    fn notify(&self, region_id: u64, msg: PeerMsg<EK>) {
        match *self {
            Notifier::Router(ref r) => {
                r.force_send(region_id, msg).unwrap();
            }
            #[cfg(test)]
            Notifier::Sender(ref s) => s.send(msg).unwrap(),
        }
    }
}

struct ApplyContext<EK, ER, W>
where
    EK: KvEngine,
    ER: RaftEngine,
    W: WriteBatch + WriteBatchVecExt<EK>,
{
    tag: String,
    timer: Option<Instant>,
    host: CoprocessorHost<EK>,
    importer: Arc<SSTImporter>,
    region_scheduler: Scheduler<RegionTask<EK::Snapshot>>,
    router: ApplyRouter<EK>,
    notifier: Notifier<EK, ER>,
    engine: EK,
    cbs: MustConsumeVec<ApplyCallback<EK>>,
    apply_res: Vec<ApplyRes<EK::Snapshot>>,
    exec_ctx: Option<ExecContext>,

    kv_wb: Option<W>,
    kv_wb_last_bytes: u64,
    kv_wb_last_keys: u64,

    last_applied_index: u64,
    committed_count: usize,

    // Indicates that WAL can be synchronized when data is written to KV engine.
    enable_sync_log: bool,
    // Whether synchronize WAL is preferred.
    sync_log_hint: bool,
    // Whether to use the delete range API instead of deleting one by one.
    use_delete_range: bool,

    perf_context_statistics: PerfContextStatistics,

    yield_duration: Duration,

    store_id: u64,
    /// region_id -> (peer_id, is_splitting)
    /// Used for handling race between splitting and creating new peer.
    /// An uninitialized peer can be replaced to the one from splitting iff they are exactly the same peer.
    pending_create_peers: Arc<Mutex<HashMap<u64, (u64, bool)>>>,
    // TxnExtra collected from applied cmds.
    txn_extras: MustConsumeVec<TxnExtra>,
}

impl<EK, ER, W> ApplyContext<EK, ER, W>
where
    EK: KvEngine,
    ER: RaftEngine,
    W: WriteBatch + WriteBatchVecExt<EK>,
{
    pub fn new(
        tag: String,
        host: CoprocessorHost<EK>,
        importer: Arc<SSTImporter>,
        region_scheduler: Scheduler<RegionTask<EK::Snapshot>>,
        engine: EK,
        router: ApplyRouter<EK>,
        notifier: Notifier<EK, ER>,
        cfg: &Config,
        store_id: u64,
        pending_create_peers: Arc<Mutex<HashMap<u64, (u64, bool)>>>,
    ) -> ApplyContext<EK, ER, W> {
        ApplyContext {
            tag,
            timer: None,
            host,
            importer,
            region_scheduler,
            engine,
            router,
            notifier,
            kv_wb: None,
            cbs: MustConsumeVec::new("callback of apply context"),
            apply_res: vec![],
            kv_wb_last_bytes: 0,
            kv_wb_last_keys: 0,
            last_applied_index: 0,
            committed_count: 0,
            enable_sync_log: cfg.sync_log,
            sync_log_hint: false,
            exec_ctx: None,
            use_delete_range: cfg.use_delete_range,
            perf_context_statistics: PerfContextStatistics::new(cfg.perf_level),
            yield_duration: cfg.apply_yield_duration.0,
            store_id,
            pending_create_peers,
            txn_extras: MustConsumeVec::new("extra data from txn"),
        }
    }

    /// Prepares for applying entries for `delegate`.
    ///
    /// A general apply progress for a delegate is:
    /// `prepare_for` -> `commit` [-> `commit` ...] -> `finish_for`.
    /// After all delegates are handled, `write_to_db` method should be called.
    pub fn prepare_for(&mut self, delegate: &mut ApplyDelegate<EK>) {
        self.prepare_write_batch();
        self.cbs.push(ApplyCallback::new(delegate.region.clone()));
        self.last_applied_index = delegate.apply_state.get_applied_index();

        if let Some(observe_cmd) = &delegate.observe_cmd {
            let region_id = delegate.region_id();
            if observe_cmd.enabled.load(Ordering::Acquire) {
                self.host.prepare_for_apply(observe_cmd.id, region_id);
            } else {
                info!("region is no longer observerd";
                    "region_id" => region_id);
                delegate.observe_cmd.take();
            }
        }
    }

    /// Prepares WriteBatch.
    ///
    /// If `enable_multi_batch_write` was set true, we create `RocksWriteBatchVec`.
    /// Otherwise create `RocksWriteBatch`.
    pub fn prepare_write_batch(&mut self) {
        if self.kv_wb.is_none() {
            let kv_wb = W::write_batch_vec(&self.engine, WRITE_BATCH_LIMIT, DEFAULT_APPLY_WB_SIZE);
            self.kv_wb = Some(kv_wb);
            self.kv_wb_last_bytes = 0;
            self.kv_wb_last_keys = 0;
        }
    }

    /// Commits all changes have done for delegate. `persistent` indicates whether
    /// write the changes into rocksdb.
    ///
    /// This call is valid only when it's between a `prepare_for` and `finish_for`.
    pub fn commit(&mut self, delegate: &mut ApplyDelegate<EK>) {
        if self.last_applied_index < delegate.apply_state.get_applied_index() {
            delegate.write_apply_state(self.kv_wb.as_mut().unwrap());
        }
        // last_applied_index doesn't need to be updated, set persistent to true will
        // force it call `prepare_for` automatically.
        self.commit_opt(delegate, true);
    }

    fn commit_opt(&mut self, delegate: &mut ApplyDelegate<EK>, persistent: bool) {
        delegate.update_metrics(self);
        if persistent {
            self.write_to_db();
            self.prepare_for(delegate);
        }
        self.kv_wb_last_bytes = self.kv_wb().data_size() as u64;
        self.kv_wb_last_keys = self.kv_wb().count() as u64;
    }

    /// Writes all the changes into RocksDB.
    /// If it returns true, all pending writes are persisted in engines.
    pub fn write_to_db(&mut self) -> bool {
        let need_sync = self.enable_sync_log && self.sync_log_hint;
        if self.kv_wb.as_ref().map_or(false, |wb| !wb.is_empty()) {
            let mut write_opts = engine_traits::WriteOptions::new();
            write_opts.set_sync(need_sync);
            self.kv_wb()
                .write_to_engine(&self.engine, &write_opts)
                .unwrap_or_else(|e| {
                    panic!("failed to write to engine: {:?}", e);
                });
            report_perf_context!(
                self.perf_context_statistics,
                APPLY_PERF_CONTEXT_TIME_HISTOGRAM_STATIC
            );
            self.sync_log_hint = false;
            let data_size = self.kv_wb().data_size();
            if data_size > APPLY_WB_SHRINK_SIZE {
                // Control the memory usage for the WriteBatch.
                let kv_wb =
                    W::write_batch_vec(&self.engine, WRITE_BATCH_LIMIT, DEFAULT_APPLY_WB_SIZE);
                self.kv_wb = Some(kv_wb);
            } else {
                // Clear data, reuse the WriteBatch, this can reduce memory allocations and deallocations.
                self.kv_wb_mut().clear();
            }
            self.kv_wb_last_bytes = 0;
            self.kv_wb_last_keys = 0;
        }
        // Call it before invoking callback for preventing Commit is executed before Prewrite is observed.
        self.host
            .on_flush_apply(std::mem::take(&mut self.txn_extras), self.engine.clone());

        for cbs in self.cbs.drain(..) {
            cbs.invoke_all(&self.host);
        }
        need_sync
    }

    /// Finishes `Apply`s for the delegate.
    pub fn finish_for(
        &mut self,
        delegate: &mut ApplyDelegate<EK>,
        results: VecDeque<ExecResult<EK::Snapshot>>,
    ) {
        if !delegate.pending_remove {
            delegate.write_apply_state(self.kv_wb.as_mut().unwrap());
        }
        self.commit_opt(delegate, false);
        self.apply_res.push(ApplyRes {
            region_id: delegate.region_id(),
            apply_state: delegate.apply_state.clone(),
            exec_res: results,
            metrics: delegate.metrics.clone(),
            applied_index_term: delegate.applied_index_term,
        });
    }

    pub fn delta_bytes(&self) -> u64 {
        self.kv_wb().data_size() as u64 - self.kv_wb_last_bytes
    }

    pub fn delta_keys(&self) -> u64 {
        self.kv_wb().count() as u64 - self.kv_wb_last_keys
    }

    #[inline]
    pub fn kv_wb(&self) -> &W {
        self.kv_wb.as_ref().unwrap()
    }

    #[inline]
    pub fn kv_wb_mut(&mut self) -> &mut W {
        self.kv_wb.as_mut().unwrap()
    }

    /// Flush all pending writes to engines.
    /// If it returns true, all pending writes are persisted in engines.
    pub fn flush(&mut self) -> bool {
        // TODO: this check is too hacky, need to be more verbose and less buggy.
        let t = match self.timer.take() {
            Some(t) => t,
            None => return false,
        };

        // Write to engine
        // raftstore.sync-log = true means we need prevent data loss when power failure.
        // take raft log gc for example, we write kv WAL first, then write raft WAL,
        // if power failure happen, raft WAL may synced to disk, but kv WAL may not.
        // so we use sync-log flag here.
        let is_synced = self.write_to_db();

        if !self.apply_res.is_empty() {
            for res in self.apply_res.drain(..) {
                self.notifier.notify(
                    res.region_id,
                    PeerMsg::ApplyRes {
                        res: TaskRes::Apply(res),
                    },
                );
            }
        }

        let elapsed = t.elapsed();
        STORE_APPLY_LOG_HISTOGRAM.observe(duration_to_sec(elapsed) as f64);

        slow_log!(
            elapsed,
            "{} handle ready {} committed entries",
            self.tag,
            self.committed_count
        );
        self.committed_count = 0;
        is_synced
    }
}

/// Calls the callback of `cmd` when the Region is removed.
fn notify_region_removed(region_id: u64, peer_id: u64, mut cmd: PendingCmd<impl Snapshot>) {
    debug!(
        "region is removed, notify commands";
        "region_id" => region_id,
        "peer_id" => peer_id,
        "index" => cmd.index,
        "term" => cmd.term
    );
    notify_req_region_removed(region_id, cmd.cb.take().unwrap());
}

pub fn notify_req_region_removed(region_id: u64, cb: Callback<impl Snapshot>) {
    let region_not_found = Error::RegionNotFound(region_id);
    let resp = cmd_resp::new_error(region_not_found);
    cb.invoke_with_response(resp);
}

/// Calls the callback of `cmd` when it can not be processed further.
fn notify_stale_command(
    region_id: u64,
    peer_id: u64,
    term: u64,
    mut cmd: PendingCmd<impl Snapshot>,
) {
    info!(
        "command is stale, skip";
        "region_id" => region_id,
        "peer_id" => peer_id,
        "index" => cmd.index,
        "term" => cmd.term
    );
    notify_stale_req(term, cmd.cb.take().unwrap());
}

pub fn notify_stale_req(term: u64, cb: Callback<impl Snapshot>) {
    let resp = cmd_resp::err_resp(Error::StaleCommand, term);
    cb.invoke_with_response(resp);
}

/// Checks if a write is needed to be issued before handling the command.
fn should_write_to_engine(cmd: &RaftCmdRequest) -> bool {
    if cmd.has_admin_request() {
        match cmd.get_admin_request().get_cmd_type() {
            // ComputeHash require an up to date snapshot.
            AdminCmdType::ComputeHash |
            // Merge needs to get the latest apply index.
            AdminCmdType::CommitMerge |
            AdminCmdType::RollbackMerge => return true,
            _ => {}
        }
    }

    // Some commands may modify keys covered by the current write batch, so we
    // must write the current write batch to the engine first.
    for req in cmd.get_requests() {
        if req.has_delete_range() {
            return true;
        }
        if req.has_ingest_sst() {
            return true;
        }
    }

    false
}

/// Checks if a write is needed to be issued after handling the command.
fn should_sync_log(cmd: &RaftCmdRequest) -> bool {
    if cmd.has_admin_request() {
        return true;
    }

    for req in cmd.get_requests() {
        // After ingest sst, sst files are deleted quickly. As a result,
        // ingest sst command can not be handled again and must be synced.
        // See more in Cleanup worker.
        if req.has_ingest_sst() {
            return true;
        }
    }

    false
}

/// A struct that stores the state related to Merge.
///
/// When executing a `CommitMerge`, the source peer may have not applied
/// to the required index, so the target peer has to abort current execution
/// and wait for it asynchronously.
///
/// When rolling the stack, all states required to recover are stored in
/// this struct.
/// TODO: check whether generator/coroutine is a good choice in this case.
struct WaitSourceMergeState {
    /// A flag that indicates whether the source peer has applied to the required
    /// index. If the source peer is ready, this flag should be set to the region id
    /// of source peer.
    logs_up_to_date: Arc<AtomicU64>,
}

struct YieldState<EK>
where
    EK: KvEngine,
{
    /// All of the entries that need to continue to be applied after
    /// the source peer has applied its logs.
    pending_entries: Vec<Entry>,
    /// All of messages that need to continue to be handled after
    /// the source peer has applied its logs and pending entries
    /// are all handled.
    pending_msgs: Vec<Msg<EK>>,
}

impl<EK> Debug for YieldState<EK>
where
    EK: KvEngine,
{
    fn fmt(&self, f: &mut fmt::Formatter<'_>) -> fmt::Result {
        f.debug_struct("YieldState")
            .field("pending_entries", &self.pending_entries.len())
            .field("pending_msgs", &self.pending_msgs.len())
            .finish()
    }
}

impl Debug for WaitSourceMergeState {
    fn fmt(&self, f: &mut fmt::Formatter<'_>) -> fmt::Result {
        f.debug_struct("WaitSourceMergeState")
            .field("logs_up_to_date", &self.logs_up_to_date)
            .finish()
    }
}

#[derive(Debug, Clone)]
pub struct NewSplitPeer {
    pub peer_id: u64,
    // `None` => success,
    // `Some(s)` => fail due to `s`.
    pub result: Option<String>,
}

/// The apply delegate of a Region which is responsible for handling committed
/// raft log entries of a Region.
///
/// `Apply` is a term of Raft, which means executing the actual commands.
/// In Raft, once some log entries are committed, for every peer of the Raft
/// group will apply the logs one by one. For write commands, it does write or
/// delete to local engine; for admin commands, it does some meta change of the
/// Raft group.
///
/// `Delegate` is just a structure to congregate all apply related fields of a
/// Region. The apply worker receives all the apply tasks of different Regions
/// located at this store, and it will get the corresponding apply delegate to
/// handle the apply task to make the code logic more clear.
#[derive(Debug)]
pub struct ApplyDelegate<EK>
where
    EK: KvEngine,
{
    /// The ID of the peer.
    id: u64,
    /// The term of the Region.
    term: u64,
    /// The Region information of the peer.
    region: Region,
    /// Peer_tag, "[region region_id] peer_id".
    tag: String,

    /// If the delegate should be stopped from polling.
    /// A delegate can be stopped in conf change, merge or requested by destroy message.
    stopped: bool,
    /// The start time of the current round to execute commands.
    handle_start: Option<Instant>,
    /// Set to true when removing itself because of `ConfChangeType::RemoveNode`, and then
    /// any following committed logs in same Ready should be applied failed.
    pending_remove: bool,

    /// The commands waiting to be committed and applied
    pending_cmds: PendingCmdQueue<EK::Snapshot>,
    /// The counter of pending request snapshots. See more in `Peer`.
    pending_request_snapshot_count: Arc<AtomicUsize>,

    /// Indicates the peer is in merging, if that compact log won't be performed.
    is_merging: bool,
    /// Records the epoch version after the last merge.
    last_merge_version: u64,
    yield_state: Option<YieldState<EK>>,
    /// A temporary state that keeps track of the progress of the source peer state when
    /// CommitMerge is unable to be executed.
    wait_merge_state: Option<WaitSourceMergeState>,
    // ID of last region that reports ready.
    ready_source_region_id: u64,

    /// TiKV writes apply_state to KV RocksDB, in one write batch together with kv data.
    ///
    /// If we write it to Raft RocksDB, apply_state and kv data (Put, Delete) are in
    /// separate WAL file. When power failure, for current raft log, apply_index may synced
    /// to file, but KV data may not synced to file, so we will lose data.
    apply_state: RaftApplyState,
    /// The term of the raft log at applied index.
    applied_index_term: u64,
    /// The latest synced apply index.
    last_sync_apply_index: u64,

    /// Info about cmd observer.
    observe_cmd: Option<ObserveCmd>,

    /// The local metrics, and it will be flushed periodically.
    metrics: ApplyMetrics,
}

impl<EK> ApplyDelegate<EK>
where
    EK: KvEngine,
{
    fn from_registration(reg: Registration) -> ApplyDelegate<EK> {
        ApplyDelegate {
            id: reg.id,
            tag: format!("[region {}] {}", reg.region.get_id(), reg.id),
            region: reg.region,
            pending_remove: false,
            last_sync_apply_index: reg.apply_state.get_applied_index(),
            apply_state: reg.apply_state,
            applied_index_term: reg.applied_index_term,
            term: reg.term,
            stopped: false,
            handle_start: None,
            ready_source_region_id: 0,
            yield_state: None,
            wait_merge_state: None,
            is_merging: reg.is_merging,
            pending_cmds: PendingCmdQueue::new(),
            metrics: Default::default(),
            last_merge_version: 0,
            pending_request_snapshot_count: reg.pending_request_snapshot_count,
            observe_cmd: None,
        }
    }

    pub fn region_id(&self) -> u64 {
        self.region.get_id()
    }

    pub fn id(&self) -> u64 {
        self.id
    }

    /// Handles all the committed_entries, namely, applies the committed entries.
    fn handle_raft_committed_entries<W: WriteBatch + WriteBatchVecExt<EK>, ER: RaftEngine>(
        &mut self,
        apply_ctx: &mut ApplyContext<EK, ER, W>,
        mut committed_entries_drainer: Drain<Entry>,
    ) {
        if committed_entries_drainer.len() == 0 {
            return;
        }
        apply_ctx.prepare_for(self);
        // If we send multiple ConfChange commands, only first one will be proposed correctly,
        // others will be saved as a normal entry with no data, so we must re-propose these
        // commands again.
        apply_ctx.committed_count += committed_entries_drainer.len();
        let mut results = VecDeque::new();
        while let Some(entry) = committed_entries_drainer.next() {
            if self.pending_remove {
                // This peer is about to be destroyed, skip everything.
                break;
            }

            let expect_index = self.apply_state.get_applied_index() + 1;
            if expect_index != entry.get_index() {
                panic!(
                    "{} expect index {}, but got {}",
                    self.tag,
                    expect_index,
                    entry.get_index()
                );
            }

            let res = match entry.get_entry_type() {
                EntryType::EntryNormal => self.handle_raft_entry_normal(apply_ctx, &entry),
                t => self.handle_raft_entry_conf_change(apply_ctx, &entry, t),
            };

            match res {
                ApplyResult::None => {}
                ApplyResult::Res(res) => results.push_back(res),
                ApplyResult::Yield | ApplyResult::WaitMergeSource(_) => {
                    // Both cancel and merge will yield current processing.
                    apply_ctx.committed_count -= committed_entries_drainer.len() + 1;
                    let mut pending_entries =
                        Vec::with_capacity(committed_entries_drainer.len() + 1);
                    // Note that current entry is skipped when yield.
                    pending_entries.push(entry);
                    pending_entries.extend(committed_entries_drainer);
                    apply_ctx.finish_for(self, results);
                    self.yield_state = Some(YieldState {
                        pending_entries,
                        pending_msgs: Vec::default(),
                    });
                    if let ApplyResult::WaitMergeSource(logs_up_to_date) = res {
                        self.wait_merge_state = Some(WaitSourceMergeState { logs_up_to_date });
                    }
                    return;
                }
            }
        }

        apply_ctx.finish_for(self, results);

        if self.pending_remove {
            self.destroy(apply_ctx);
        }
    }

    fn update_metrics<W: WriteBatch + WriteBatchVecExt<EK>, ER: RaftEngine>(
        &mut self,
        apply_ctx: &ApplyContext<EK, ER, W>,
    ) {
        self.metrics.written_bytes += apply_ctx.delta_bytes();
        self.metrics.written_keys += apply_ctx.delta_keys();
    }

    fn write_apply_state<W: WriteBatch + WriteBatchVecExt<EK>>(&self, wb: &mut W) {
        wb.put_msg_cf(
            CF_RAFT,
            &keys::apply_state_key(self.region.get_id()),
            &self.apply_state,
        )
        .unwrap_or_else(|e| {
            panic!(
                "{} failed to save apply state to write batch, error: {:?}",
                self.tag, e
            );
        });
    }

    fn handle_raft_entry_normal<W: WriteBatch + WriteBatchVecExt<EK>, ER: RaftEngine>(
        &mut self,
        apply_ctx: &mut ApplyContext<EK, ER, W>,
        entry: &Entry,
    ) -> ApplyResult<EK::Snapshot> {
        fail_point!("yield_apply_1000", self.region_id() == 1000, |_| {
            ApplyResult::Yield
        });

        let index = entry.get_index();
        let term = entry.get_term();
        let data = entry.get_data();

        if !data.is_empty() {
            let cmd = util::parse_data_at(data, index, &self.tag);

            if should_write_to_engine(&cmd) || apply_ctx.kv_wb().should_write_to_engine() {
                apply_ctx.commit(self);
                if let Some(start) = self.handle_start.as_ref() {
                    if start.elapsed() >= apply_ctx.yield_duration {
                        return ApplyResult::Yield;
                    }
                }
            }

            return self.process_raft_cmd(apply_ctx, index, term, cmd);
        }
        // TOOD(cdc): should we observe empty cmd, aka leader change?

        self.apply_state.set_applied_index(index);
        self.applied_index_term = term;
        assert!(term > 0);

        // 1. When a peer become leader, it will send an empty entry.
        // 2. When a leader tries to read index during transferring leader,
        //    it will also propose an empty entry. But that entry will not contain
        //    any associated callback. So no need to clear callback.
        while let Some(mut cmd) = self.pending_cmds.pop_normal(std::u64::MAX, term - 1) {
            apply_ctx.cbs.last_mut().unwrap().push(
                cmd.cb.take(),
                Cmd::new(
                    cmd.index,
                    RaftCmdRequest::default(),
                    cmd_resp::err_resp(Error::StaleCommand, term),
                ),
            );
        }
        ApplyResult::None
    }

    fn handle_raft_entry_conf_change<W: WriteBatch + WriteBatchVecExt<EK>, ER: RaftEngine>(
        &mut self,
        apply_ctx: &mut ApplyContext<EK, ER, W>,
        entry: &Entry,
<<<<<<< HEAD
        entry_type: EntryType,
    ) -> ApplyResult<E::Snapshot> {
=======
    ) -> ApplyResult<EK::Snapshot> {
>>>>>>> 261394d9
        // Although conf change can't yield in normal case, it is convenient to
        // simulate yield before applying a conf change log.
        fail_point!("yield_apply_conf_change_3", self.id() == 3, |_| {
            ApplyResult::Yield
        });
        let (index, term) = (entry.get_index(), entry.get_term());
        let (conf_change, cmd) = match entry_type {
            EntryType::EntryConfChange => {
                let conf_change: ConfChange =
                    util::parse_data_at(entry.get_data(), index, &self.tag);
                let mut cmd: RaftCmdRequest =
                    util::parse_data_at(conf_change.get_context(), index, &self.tag);
                {
                    // Covert ChangePeerRequest to ChangePeerV2Request
                    let req = cmd.mut_admin_request();
                    assert!(req.has_change_peer());
                    let mut cp_v2 = ChangePeerV2Request::default();
                    cp_v2.set_changes(vec![req.take_change_peer()].into());
                    req.set_change_peer_v2(cp_v2);
                }
                (conf_change.into_v2(), cmd)
            }
            EntryType::EntryConfChangeV2 => {
                let conf_change: ConfChangeV2 =
                    util::parse_data_at(entry.get_data(), index, &self.tag);
                let cmd = util::parse_data_at(conf_change.get_context(), index, &self.tag);
                (conf_change, cmd)
            }
            _ => unreachable!(),
        };
        match self.process_raft_cmd(apply_ctx, index, term, cmd) {
            ApplyResult::None => {
                // If failed, tell Raft that the `ConfChange` was aborted.
                ApplyResult::Res(ExecResult::ChangePeer(Default::default()))
            }
            ApplyResult::Res(mut res) => {
                if let ExecResult::ChangePeer(ref mut cp) = res {
                    cp.conf_change = conf_change;
                } else {
                    panic!(
                        "{} unexpected result {:?} for conf change {:?} at {}",
                        self.tag, res, conf_change, index
                    );
                }
                ApplyResult::Res(res)
            }
            ApplyResult::Yield | ApplyResult::WaitMergeSource(_) => unreachable!(),
        }
    }

    fn find_pending(
        &mut self,
        index: u64,
        term: u64,
        is_conf_change: bool,
    ) -> (Option<Callback<EK::Snapshot>>, TxnExtra) {
        let (region_id, peer_id) = (self.region_id(), self.id());
        if is_conf_change {
            if let Some(mut cmd) = self.pending_cmds.take_conf_change() {
                if cmd.index == index && cmd.term == term {
                    return (
                        Some(cmd.cb.take().unwrap()),
                        std::mem::take(&mut cmd.txn_extra),
                    );
                } else {
                    notify_stale_command(region_id, peer_id, self.term, cmd);
                }
            }
            return (None, TxnExtra::default());
        }
        while let Some(mut head) = self.pending_cmds.pop_normal(index, term) {
            if head.term == term {
                if head.index == index {
                    return (
                        Some(head.cb.take().unwrap()),
                        std::mem::take(&mut head.txn_extra),
                    );
                } else {
                    panic!(
                        "{} unexpected callback at term {}, found index {}, expected {}",
                        self.tag, term, head.index, index
                    );
                }
            } else {
                // Because of the lack of original RaftCmdRequest, we skip calling
                // coprocessor here.
                notify_stale_command(region_id, peer_id, self.term, head);
            }
        }
        (None, TxnExtra::default())
    }

    fn process_raft_cmd<W: WriteBatch + WriteBatchVecExt<EK>, ER: RaftEngine>(
        &mut self,
        apply_ctx: &mut ApplyContext<EK, ER, W>,
        index: u64,
        term: u64,
        cmd: RaftCmdRequest,
    ) -> ApplyResult<EK::Snapshot> {
        if index == 0 {
            panic!(
                "{} processing raft command needs a none zero index",
                self.tag
            );
        }

        // Set sync log hint if the cmd requires so.
        apply_ctx.sync_log_hint |= should_sync_log(&cmd);

        apply_ctx.host.pre_apply(&self.region, &cmd);
        let (mut resp, exec_result) = self.apply_raft_cmd(apply_ctx, index, term, &cmd);
        if let ApplyResult::WaitMergeSource(_) = exec_result {
            return exec_result;
        }

        debug!(
            "applied command";
            "region_id" => self.region_id(),
            "peer_id" => self.id(),
            "index" => index
        );

        // TODO: if we have exec_result, maybe we should return this callback too. Outer
        // store will call it after handing exec result.
        cmd_resp::bind_term(&mut resp, self.term);
<<<<<<< HEAD
        let (cmd_cb, txn_extra) = self.find_pending(index, term, is_conf_change_cmd(&cmd));
=======
        let cmd = Cmd::new(index, cmd, resp);
        let (cmd_cb, txn_extra) = self.find_pending(index, term, is_conf_change);
>>>>>>> 261394d9
        if let Some(observe_cmd) = self.observe_cmd.as_ref() {
            apply_ctx.txn_extras.push(txn_extra);
            apply_ctx
                .host
                .on_apply_cmd(observe_cmd.id, self.region_id(), cmd.clone());
        }

        apply_ctx.cbs.last_mut().unwrap().push(cmd_cb, cmd);

        exec_result
    }

    /// Applies raft command.
    ///
    /// An apply operation can fail in the following situations:
    ///   1. it encounters an error that will occur on all stores, it can continue
    /// applying next entry safely, like epoch not match for example;
    ///   2. it encounters an error that may not occur on all stores, in this case
    /// we should try to apply the entry again or panic. Considering that this
    /// usually due to disk operation fail, which is rare, so just panic is ok.
    fn apply_raft_cmd<W: WriteBatch + WriteBatchVecExt<EK>, ER: RaftEngine>(
        &mut self,
        ctx: &mut ApplyContext<EK, ER, W>,
        index: u64,
        term: u64,
        req: &RaftCmdRequest,
    ) -> (RaftCmdResponse, ApplyResult<EK::Snapshot>) {
        // if pending remove, apply should be aborted already.
        assert!(!self.pending_remove);

        ctx.exec_ctx = Some(self.new_ctx(index, term));
        ctx.kv_wb_mut().set_save_point();
        let (resp, exec_result) = match self.exec_raft_cmd(ctx, &req) {
            Ok(a) => {
                ctx.kv_wb_mut().pop_save_point().unwrap();
                a
            }
            Err(e) => {
                // clear dirty values.
                ctx.kv_wb_mut().rollback_to_save_point().unwrap();
                match e {
                    Error::EpochNotMatch(..) => debug!(
                        "epoch not match";
                        "region_id" => self.region_id(),
                        "peer_id" => self.id(),
                        "err" => ?e
                    ),
                    _ => error!(
                        "execute raft command";
                        "region_id" => self.region_id(),
                        "peer_id" => self.id(),
                        "err" => ?e,
                        "error_code" => %e.error_code(),
                    ),
                }
                (cmd_resp::new_error(e), ApplyResult::None)
            }
        };
        if let ApplyResult::WaitMergeSource(_) = exec_result {
            return (resp, exec_result);
        }

        let mut exec_ctx = ctx.exec_ctx.take().unwrap();
        exec_ctx.apply_state.set_applied_index(index);

        self.apply_state = exec_ctx.apply_state;
        self.applied_index_term = term;

        if let ApplyResult::Res(ref exec_result) = exec_result {
            match *exec_result {
                ExecResult::ChangePeer(ref cp) => {
                    self.region = cp.region.clone();
                }
                ExecResult::ComputeHash { .. }
                | ExecResult::VerifyHash { .. }
                | ExecResult::CompactLog { .. }
                | ExecResult::DeleteRange { .. }
                | ExecResult::IngestSst { .. } => {}
                ExecResult::SplitRegion { ref derived, .. } => {
                    self.region = derived.clone();
                    self.metrics.size_diff_hint = 0;
                    self.metrics.delete_keys_hint = 0;
                }
                ExecResult::PrepareMerge { ref region, .. } => {
                    self.region = region.clone();
                    self.is_merging = true;
                }
                ExecResult::CommitMerge { ref region, .. } => {
                    self.region = region.clone();
                    self.last_merge_version = region.get_region_epoch().get_version();
                }
                ExecResult::RollbackMerge { ref region, .. } => {
                    self.region = region.clone();
                    self.is_merging = false;
                }
            }
        }

        (resp, exec_result)
    }

    fn destroy<W: WriteBatch + WriteBatchVecExt<EK>, ER: RaftEngine>(
        &mut self,
        apply_ctx: &mut ApplyContext<EK, ER, W>,
    ) {
        self.stopped = true;
        apply_ctx.router.close(self.region_id());
        for cmd in self.pending_cmds.normals.drain(..) {
            notify_region_removed(self.region.get_id(), self.id, cmd);
        }
        if let Some(cmd) = self.pending_cmds.conf_change.take() {
            notify_region_removed(self.region.get_id(), self.id, cmd);
        }
    }

    fn clear_all_commands_as_stale(&mut self) {
        let (region_id, peer_id) = (self.region_id(), self.id());
        for cmd in self.pending_cmds.normals.drain(..) {
            notify_stale_command(region_id, peer_id, self.term, cmd);
        }
        if let Some(cmd) = self.pending_cmds.conf_change.take() {
            notify_stale_command(region_id, peer_id, self.term, cmd);
        }
    }

    fn new_ctx(&self, index: u64, term: u64) -> ExecContext {
        ExecContext::new(self.apply_state.clone(), index, term)
    }
}

impl<EK> ApplyDelegate<EK>
where
    EK: KvEngine,
{
    // Only errors that will also occur on all other stores should be returned.
    fn exec_raft_cmd<W: WriteBatch + WriteBatchVecExt<EK>, ER: RaftEngine>(
        &mut self,
        ctx: &mut ApplyContext<EK, ER, W>,
        req: &RaftCmdRequest,
    ) -> Result<(RaftCmdResponse, ApplyResult<EK::Snapshot>)> {
        // Include region for epoch not match after merge may cause key not in range.
        let include_region =
            req.get_header().get_region_epoch().get_version() >= self.last_merge_version;
        check_region_epoch(req, &self.region, include_region)?;
        if req.has_admin_request() {
            self.exec_admin_cmd(ctx, req)
        } else {
            self.exec_write_cmd(ctx, req)
        }
    }

    fn exec_admin_cmd<W: WriteBatch + WriteBatchVecExt<EK>, ER: RaftEngine>(
        &mut self,
        ctx: &mut ApplyContext<EK, ER, W>,
        req: &RaftCmdRequest,
    ) -> Result<(RaftCmdResponse, ApplyResult<EK::Snapshot>)> {
        let request = req.get_admin_request();
        let cmd_type = request.get_cmd_type();
        if cmd_type != AdminCmdType::CompactLog && cmd_type != AdminCmdType::CommitMerge {
            info!(
                "execute admin command";
                "region_id" => self.region_id(),
                "peer_id" => self.id(),
                "term" => ctx.exec_ctx.as_ref().unwrap().term,
                "index" => ctx.exec_ctx.as_ref().unwrap().index,
                "command" => ?request
            );
        }

        let (mut response, exec_result) = match cmd_type {
<<<<<<< HEAD
            AdminCmdType::ChangePeer | AdminCmdType::ChangePeerV2 => {
                self.exec_change_peer(ctx, request)
            }
=======
            AdminCmdType::ChangePeer => self.exec_change_peer(ctx, request),
            AdminCmdType::ChangePeerV2 => panic!("unsupported admin command type"),
>>>>>>> 261394d9
            AdminCmdType::Split => self.exec_split(ctx, request),
            AdminCmdType::BatchSplit => self.exec_batch_split(ctx, request),
            AdminCmdType::CompactLog => self.exec_compact_log(ctx, request),
            AdminCmdType::TransferLeader => Err(box_err!("transfer leader won't exec")),
            AdminCmdType::ComputeHash => self.exec_compute_hash(ctx, request),
            AdminCmdType::VerifyHash => self.exec_verify_hash(ctx, request),
            // TODO: is it backward compatible to add new cmd_type?
            AdminCmdType::PrepareMerge => self.exec_prepare_merge(ctx, request),
            AdminCmdType::CommitMerge => self.exec_commit_merge(ctx, request),
            AdminCmdType::RollbackMerge => self.exec_rollback_merge(ctx, request),
            AdminCmdType::InvalidAdmin => Err(box_err!("unsupported admin command type")),
        }?;
        response.set_cmd_type(cmd_type);

        let mut resp = RaftCmdResponse::default();
        if !req.get_header().get_uuid().is_empty() {
            let uuid = req.get_header().get_uuid().to_vec();
            resp.mut_header().set_uuid(uuid);
        }
        resp.set_admin_response(response);
        Ok((resp, exec_result))
    }

    fn exec_write_cmd<W: WriteBatch + WriteBatchVecExt<EK>, ER: RaftEngine>(
        &mut self,
        ctx: &mut ApplyContext<EK, ER, W>,
        req: &RaftCmdRequest,
    ) -> Result<(RaftCmdResponse, ApplyResult<EK::Snapshot>)> {
        fail_point!(
            "on_apply_write_cmd",
            cfg!(release) || self.id() == 3,
            |_| {
                unimplemented!();
            }
        );

        let requests = req.get_requests();
        let mut responses = Vec::with_capacity(requests.len());

        let mut ranges = vec![];
        let mut ssts = vec![];
        for req in requests {
            let cmd_type = req.get_cmd_type();
            let mut resp = match cmd_type {
                CmdType::Put => self.handle_put(ctx.kv_wb_mut(), req),
                CmdType::Delete => self.handle_delete(ctx.kv_wb_mut(), req),
                CmdType::DeleteRange => {
                    self.handle_delete_range(&ctx.engine, req, &mut ranges, ctx.use_delete_range)
                }
                CmdType::IngestSst => {
                    self.handle_ingest_sst(&ctx.importer, &ctx.engine, req, &mut ssts)
                }
                // Readonly commands are handled in raftstore directly.
                // Don't panic here in case there are old entries need to be applied.
                // It's also safe to skip them here, because a restart must have happened,
                // hence there is no callback to be called.
                CmdType::Snap | CmdType::Get => {
                    warn!(
                        "skip readonly command";
                        "region_id" => self.region_id(),
                        "peer_id" => self.id(),
                        "command" => ?req
                    );
                    continue;
                }
                CmdType::Prewrite | CmdType::Invalid | CmdType::ReadIndex => {
                    Err(box_err!("invalid cmd type, message maybe corrupted"))
                }
            }?;

            resp.set_cmd_type(cmd_type);

            responses.push(resp);
        }

        let mut resp = RaftCmdResponse::default();
        if !req.get_header().get_uuid().is_empty() {
            let uuid = req.get_header().get_uuid().to_vec();
            resp.mut_header().set_uuid(uuid);
        }
        resp.set_responses(responses.into());

        assert!(ranges.is_empty() || ssts.is_empty());
        let exec_res = if !ranges.is_empty() {
            ApplyResult::Res(ExecResult::DeleteRange { ranges })
        } else if !ssts.is_empty() {
            ApplyResult::Res(ExecResult::IngestSst { ssts })
        } else {
            ApplyResult::None
        };

        Ok((resp, exec_res))
    }
}

// Write commands related.
impl<EK> ApplyDelegate<EK>
where
    EK: KvEngine,
{
    fn handle_put<W: WriteBatch>(&mut self, wb: &mut W, req: &Request) -> Result<Response> {
        let (key, value) = (req.get_put().get_key(), req.get_put().get_value());
        // region key range has no data prefix, so we must use origin key to check.
        util::check_key_in_region(key, &self.region)?;

        let resp = Response::default();
        let key = keys::data_key(key);
        self.metrics.size_diff_hint += key.len() as i64;
        self.metrics.size_diff_hint += value.len() as i64;
        if !req.get_put().get_cf().is_empty() {
            let cf = req.get_put().get_cf();
            // TODO: don't allow write preseved cfs.
            if cf == CF_LOCK {
                self.metrics.lock_cf_written_bytes += key.len() as u64;
                self.metrics.lock_cf_written_bytes += value.len() as u64;
            }
            // TODO: check whether cf exists or not.
            wb.put_cf(cf, &key, value).unwrap_or_else(|e| {
                panic!(
                    "{} failed to write ({}, {}) to cf {}: {:?}",
                    self.tag,
                    hex::encode_upper(&key),
                    escape(value),
                    cf,
                    e
                )
            });
        } else {
            wb.put(&key, value).unwrap_or_else(|e| {
                panic!(
                    "{} failed to write ({}, {}): {:?}",
                    self.tag,
                    hex::encode_upper(&key),
                    escape(value),
                    e
                );
            });
        }
        Ok(resp)
    }

    fn handle_delete<W: WriteBatch>(&mut self, wb: &mut W, req: &Request) -> Result<Response> {
        let key = req.get_delete().get_key();
        // region key range has no data prefix, so we must use origin key to check.
        util::check_key_in_region(key, &self.region)?;

        let key = keys::data_key(key);
        // since size_diff_hint is not accurate, so we just skip calculate the value size.
        self.metrics.size_diff_hint -= key.len() as i64;
        let resp = Response::default();
        if !req.get_delete().get_cf().is_empty() {
            let cf = req.get_delete().get_cf();
            // TODO: check whether cf exists or not.
            wb.delete_cf(cf, &key).unwrap_or_else(|e| {
                panic!(
                    "{} failed to delete {}: {}",
                    self.tag,
                    hex::encode_upper(&key),
                    e
                )
            });

            if cf == CF_LOCK {
                // delete is a kind of write for RocksDB.
                self.metrics.lock_cf_written_bytes += key.len() as u64;
            } else {
                self.metrics.delete_keys_hint += 1;
            }
        } else {
            wb.delete(&key).unwrap_or_else(|e| {
                panic!(
                    "{} failed to delete {}: {}",
                    self.tag,
                    hex::encode_upper(&key),
                    e
                )
            });
            self.metrics.delete_keys_hint += 1;
        }

        Ok(resp)
    }

    fn handle_delete_range(
        &mut self,
        engine: &EK,
        req: &Request,
        ranges: &mut Vec<Range>,
        use_delete_range: bool,
    ) -> Result<Response> {
        let s_key = req.get_delete_range().get_start_key();
        let e_key = req.get_delete_range().get_end_key();
        let notify_only = req.get_delete_range().get_notify_only();
        if !e_key.is_empty() && s_key >= e_key {
            return Err(box_err!(
                "invalid delete range command, start_key: {:?}, end_key: {:?}",
                s_key,
                e_key
            ));
        }
        // region key range has no data prefix, so we must use origin key to check.
        util::check_key_in_region(s_key, &self.region)?;
        let end_key = keys::data_end_key(e_key);
        let region_end_key = keys::data_end_key(self.region.get_end_key());
        if end_key > region_end_key {
            return Err(Error::KeyNotInRegion(e_key.to_vec(), self.region.clone()));
        }

        let resp = Response::default();
        let mut cf = req.get_delete_range().get_cf();
        if cf.is_empty() {
            cf = CF_DEFAULT;
        }
        if ALL_CFS.iter().find(|x| **x == cf).is_none() {
            return Err(box_err!("invalid delete range command, cf: {:?}", cf));
        }

        let start_key = keys::data_key(s_key);
        // Use delete_files_in_range to drop as many sst files as possible, this
        // is a way to reclaim disk space quickly after drop a table/index.
        if !notify_only {
            engine
                .delete_files_in_range_cf(cf, &start_key, &end_key, /* include_end */ false)
                .unwrap_or_else(|e| {
                    panic!(
                        "{} failed to delete files in range [{}, {}): {:?}",
                        self.tag,
                        hex::encode_upper(&start_key),
                        hex::encode_upper(&end_key),
                        e
                    )
                });

            // Delete all remaining keys.
            engine
                .delete_all_in_range_cf(cf, &start_key, &end_key, use_delete_range)
                .unwrap_or_else(|e| {
                    panic!(
                        "{} failed to delete all in range [{}, {}), cf: {}, err: {:?}",
                        self.tag,
                        hex::encode_upper(&start_key),
                        hex::encode_upper(&end_key),
                        cf,
                        e
                    );
                });
        }

        // TODO: Should this be executed when `notify_only` is set?
        ranges.push(Range::new(cf.to_owned(), start_key, end_key));

        Ok(resp)
    }

    fn handle_ingest_sst(
        &mut self,
        importer: &Arc<SSTImporter>,
        engine: &EK,
        req: &Request,
        ssts: &mut Vec<SstMeta>,
    ) -> Result<Response> {
        let sst = req.get_ingest_sst().get_sst();

        if let Err(e) = check_sst_for_ingestion(sst, &self.region) {
            error!(
                 "ingest fail";
                 "region_id" => self.region_id(),
                 "peer_id" => self.id(),
                 "sst" => ?sst,
                 "region" => ?&self.region,
                 "err" => ?e,
                "error_code" => %e.error_code(),
            );
            // This file is not valid, we can delete it here.
            let _ = importer.delete(sst);
            return Err(e);
        }

        importer.ingest(sst, engine).unwrap_or_else(|e| {
            // If this failed, it means that the file is corrupted or something
            // is wrong with the engine, but we can do nothing about that.
            panic!("{} ingest {:?}: {:?}", self.tag, sst, e);
        });

        ssts.push(sst.clone());
        Ok(Response::default())
    }
}

mod confchange_cmd_metric {
    use super::*;

    fn write_metric(cct: ConfChangeType, kind: &str) {
        let metric = match cct {
            ConfChangeType::AddNode => "add_peer",
            ConfChangeType::RemoveNode => "remove_peer",
            ConfChangeType::AddLearnerNode => "add_learner",
        };
        PEER_ADMIN_CMD_COUNTER_VEC
            .with_label_values(&[metric, kind])
            .inc();
    }

    pub fn inc_all(cct: ConfChangeType) {
        write_metric(cct, "all")
    }

    pub fn inc_success(cct: ConfChangeType) {
        write_metric(cct, "success")
    }
}

// Admin commands related.
impl<EK> ApplyDelegate<EK>
where
    EK: KvEngine,
{
    fn exec_change_peer<W: WriteBatch + WriteBatchVecExt<EK>, ER: RaftEngine>(
        &mut self,
        ctx: &mut ApplyContext<EK, ER, W>,
        request: &AdminRequest,
<<<<<<< HEAD
    ) -> Result<(AdminResponse, ApplyResult<E::Snapshot>)> {
=======
    ) -> Result<(AdminResponse, ApplyResult<EK::Snapshot>)> {
        let request = request.get_change_peer();
        let peer = request.get_peer();
        let store_id = peer.get_store_id();
        let change_type = request.get_change_type();
        let mut region = self.region.clone();

>>>>>>> 261394d9
        fail_point!(
            "apply_on_conf_change_1_3_1",
            (self.id == 1 || self.id == 3) && self.region_id() == 1,
            |_| panic!("should not use return")
        );
        fail_point!(
            "apply_on_conf_change_3_1",
            self.id == 3 && self.region_id() == 1,
            |_| panic!("should not use return")
        );
        fail_point!(
            "apply_on_conf_change_all_1",
            self.region_id() == 1,
            |_| panic!("should not use return")
        );

        // It is okay to ignore ChangePeerRequest here, because we convert
        // ChangePeerRequest to ChangePeerV2Request at `handle_raft_entry_conf_change`
        let changes = request.get_change_peer_v2().get_change_peers();
        info!(
            "exec ConfChange";
            "region_id" => self.region_id(),
            "peer_id" => self.id(),
            "kind" => ?ConfChangeKind::confchange_kind(changes.len()),
            "epoch" => ?self.region.get_region_epoch(),
        );

        let region = match ConfChangeKind::confchange_kind(changes.len()) {
            ConfChangeKind::LeaveJoint => self.apply_leave_joint()?,
            kind => self.apply_conf_change(kind, changes)?,
        };

        let state = if self.pending_remove {
            PeerState::Tombstone
        } else {
            PeerState::Normal
        };

        if let Err(e) = write_peer_state(ctx.kv_wb_mut(), &region, state, None) {
            panic!("{} failed to update region state: {:?}", self.tag, e);
        }

        let mut resp = AdminResponse::default();
        resp.mut_change_peer().set_region(region.clone());
        Ok((
            resp,
            ApplyResult::Res(ExecResult::ChangePeer(ChangePeer {
                index: ctx.exec_ctx.as_ref().unwrap().index,
                conf_change: Default::default(),
                changes: changes.to_vec(),
                region,
            })),
        ))
    }

    fn apply_conf_change(
        &mut self,
        kind: ConfChangeKind,
        changes: &[ChangePeerRequest],
    ) -> Result<Region> {
        let mut region = self.region.clone();
        for cp in changes.iter() {
            let (change_type, peer) = (cp.get_change_type(), cp.get_peer());
            let store_id = peer.get_store_id();
            {
                let add_node_fp = || {
                    fail_point!(
                        "apply_on_add_node_1_2",
                        change_type == ConfChangeType::AddNode
                            && self.id == 2
                            && self.region_id() == 1,
                        |_| {}
                    )
                };
<<<<<<< HEAD
                add_node_fp();
            }
            confchange_cmd_metric::inc_all(change_type);
            match (util::find_peer_mut(&mut region, store_id), change_type) {
                (None, ConfChangeType::AddNode) => {
                    let mut peer = peer.clone();
                    match kind {
                        ConfChangeKind::Simple => peer.set_role(PeerRole::Voter),
                        ConfChangeKind::EnterJoint => peer.set_role(PeerRole::IncomingVoter),
                        _ => unreachable!(),
=======
                add_ndoe_fp();

                PEER_ADMIN_CMD_COUNTER_VEC
                    .with_label_values(&["add_peer", "all"])
                    .inc();

                let mut exists = false;
                if let Some(p) = util::find_peer_mut(&mut region, store_id) {
                    exists = true;
                    if !is_learner(p) || p.get_id() != peer.get_id() {
                        error!(
                            "can't add duplicated peer";
                            "region_id" => self.region_id(),
                            "peer_id" => self.id(),
                            "peer" => ?peer,
                            "region" => ?&self.region
                        );
                        return Err(box_err!(
                            "can't add duplicated peer {:?} to region {:?}",
                            peer,
                            self.region
                        ));
                    } else {
                        p.set_role(PeerRole::Voter);
>>>>>>> 261394d9
                    }
                    region.mut_peers().push(peer);
                }
                (None, ConfChangeType::AddLearnerNode) => {
                    let mut peer = peer.clone();
                    peer.set_role(PeerRole::Learner);
                    region.mut_peers().push(peer);
                }
                (None, ConfChangeType::RemoveNode) => {
                    error!(
                        "remove missing peer";
                        "region_id" => self.region_id(),
                        "peer_id" => self.id(),
                        "peer" => ?peer,
                        "region" => ?&self.region,
                    );
                    return Err(box_err!(
                        "remove missing peer {:?} from region {:?}",
                        peer,
                        self.region
                    ));
                }
                (Some(exist_peer), cct) => match (exist_peer.get_role(), cct) {
                    (PeerRole::IncomingVoter, _) | (PeerRole::DemotingVoter, _) => {
                        error!(
                            "can't apply confchange because configuration is still in joint state";
                            "region_id" => self.region_id(),
                            "peer_id" => self.id(),
                            "peer" => ?peer,
                            "region" => ?&self.region
                        );
                        return Err(box_err!(
                            "can't apply confchange {:?} to peer {:?} from region {:?}",
                            cct,
                            peer,
                            self.region
                        ));
                    }
                    // Add node
                    (_, ConfChangeType::AddNode) | (_, ConfChangeType::AddLearnerNode) => {
                        let (role, exist_id, incoming_id) =
                            (exist_peer.get_role(), exist_peer.get_id(), peer.get_id());

                        if exist_id != incoming_id // Add peer with different id to the same store
                            // The peer is already the requested role
                            || (role, cct) == (PeerRole::Voter, ConfChangeType::AddNode)
                            || (role, cct) == (PeerRole::Learner, ConfChangeType::AddLearnerNode)
                        {
                            error!(
                                "can't add duplicated peer";
                                "region_id" => self.region_id(),
                                "peer_id" => self.id(),
                                "peer" => ?peer,
                                "exist peer" => ?exist_peer,
                                "confchnage type" => ?cct,
                                "region" => ?&self.region
                            );
                            return Err(box_err!(
                                "can't add duplicated peer {:?} to region {:?}, duplicated with exist peer {:?}",
                                peer,
                                self.region,
                                exist_peer
                            ));
                        }
                        match (role, cct) {
                            (PeerRole::Voter, ConfChangeType::AddLearnerNode) => match kind {
                                ConfChangeKind::Simple => exist_peer.set_role(PeerRole::Learner),
                                ConfChangeKind::EnterJoint => {
                                    exist_peer.set_role(PeerRole::DemotingVoter)
                                }
                                _ => unreachable!(),
                            },
                            (PeerRole::Learner, ConfChangeType::AddNode) => match kind {
                                ConfChangeKind::Simple => exist_peer.set_role(PeerRole::Voter),
                                ConfChangeKind::EnterJoint => {
                                    exist_peer.set_role(PeerRole::IncomingVoter)
                                }
                                _ => unreachable!(),
                            },
                            _ => unreachable!(),
                        }
                    }
                    // Remove node
                    (role, ConfChangeType::RemoveNode) => {
                        if kind == ConfChangeKind::EnterJoint && role == PeerRole::Voter {
                            error!(
                                "can't remove voter directly";
                                "region_id" => self.region_id(),
                                "peer_id" => self.id(),
                                "peer" => ?peer,
                                "region" => ?&self.region
                            );
                            return Err(box_err!(
                                "can not remove voter {:?} directly from region {:?}",
                                peer,
                                self.region
                            ));
                        }
                        match util::remove_peer(&mut region, store_id) {
                            Some(p) => {
                                if &p != peer {
                                    error!(
                                        "ignore remove unmatched peer";
                                        "region_id" => self.region_id(),
                                        "peer_id" => self.id(),
                                        "expect_peer" => ?peer,
                                        "get_peeer" => ?p
                                    );
                                    return Err(box_err!(
                                        "remove unmatched peer: expect: {:?}, get {:?}, ignore",
                                        peer,
                                        p
                                    ));
                                }
                                if self.id == peer.get_id() {
                                    // Remove ourself, we will destroy all region data later.
                                    // So we need not to apply following logs.
                                    self.stopped = true;
                                    self.pending_remove = true;
                                }
                            }
                            None => unreachable!(),
                        }
                    }
                },
            }
            confchange_cmd_metric::inc_success(change_type);
        }
        let conf_ver = region.get_region_epoch().get_conf_ver() + changes.len() as u64;
        region.mut_region_epoch().set_conf_ver(conf_ver);
        info!(
            "conf change successfully";
            "region_id" => self.region_id(),
            "peer_id" => self.id(),
            "changes" => ?changes,
            "original region" => ?&self.region,
            "current region" => ?&region,
        );
        Ok(region)
    }

    fn apply_leave_joint(&self) -> Result<Region> {
        let mut region = self.region.clone();
        let mut change_num = 0;
        for peer in region.mut_peers().iter_mut() {
            change_num += 1;
            match peer.get_role() {
                PeerRole::IncomingVoter => peer.set_role(PeerRole::Voter),
                PeerRole::DemotingVoter => peer.set_role(PeerRole::Learner),
                _ => change_num -= 1,
            }
        }
        let conf_ver = region.get_region_epoch().get_conf_ver() + change_num;
        region.mut_region_epoch().set_conf_ver(conf_ver);
        info!(
            "leave joint state successfully";
            "region_id" => self.region_id(),
            "peer_id" => self.id(),
            "region" => ?&region,
        );
        Ok(region)
    }

    fn exec_split<W: WriteBatch + WriteBatchVecExt<EK>, ER: RaftEngine>(
        &mut self,
        ctx: &mut ApplyContext<EK, ER, W>,
        req: &AdminRequest,
    ) -> Result<(AdminResponse, ApplyResult<EK::Snapshot>)> {
        info!(
            "split is deprecated, redirect to use batch split";
            "region_id" => self.region_id(),
            "peer_id" => self.id(),
        );
        let split = req.get_split().to_owned();
        let mut admin_req = AdminRequest::default();
        admin_req
            .mut_splits()
            .set_right_derive(split.get_right_derive());
        admin_req.mut_splits().mut_requests().push(split);
        // This method is executed only when there are unapplied entries after being restarted.
        // So there will be no callback, it's OK to return a response that does not matched
        // with its request.
        self.exec_batch_split(ctx, &admin_req)
    }

    fn exec_batch_split<W: WriteBatch + WriteBatchVecExt<EK>, ER: RaftEngine>(
        &mut self,
        ctx: &mut ApplyContext<EK, ER, W>,
        req: &AdminRequest,
    ) -> Result<(AdminResponse, ApplyResult<EK::Snapshot>)> {
        fail_point!(
            "apply_before_split_1_3",
            self.id == 3 && self.region_id() == 1,
            |_| { unreachable!() }
        );

        PEER_ADMIN_CMD_COUNTER.batch_split.all.inc();

        let split_reqs = req.get_splits();
        let right_derive = split_reqs.get_right_derive();
        if split_reqs.get_requests().is_empty() {
            return Err(box_err!("missing split requests"));
        }
        let mut derived = self.region.clone();
        let new_region_cnt = split_reqs.get_requests().len();
        let mut regions = Vec::with_capacity(new_region_cnt + 1);
        let mut keys: VecDeque<Vec<u8>> = VecDeque::with_capacity(new_region_cnt + 1);
        for req in split_reqs.get_requests() {
            let split_key = req.get_split_key();
            if split_key.is_empty() {
                return Err(box_err!("missing split key"));
            }
            if split_key
                <= keys
                    .back()
                    .map_or_else(|| derived.get_start_key(), Vec::as_slice)
            {
                return Err(box_err!("invalid split request: {:?}", split_reqs));
            }
            if req.get_new_peer_ids().len() != derived.get_peers().len() {
                return Err(box_err!(
                    "invalid new peer id count, need {:?}, but got {:?}",
                    derived.get_peers(),
                    req.get_new_peer_ids()
                ));
            }
            keys.push_back(split_key.to_vec());
        }

        util::check_key_in_region(keys.back().unwrap(), &self.region)?;

        info!(
            "split region";
            "region_id" => self.region_id(),
            "peer_id" => self.id(),
            "region" => ?derived,
            "keys" => %KeysInfoFormatter(keys.iter()),
        );
        let new_version = derived.get_region_epoch().get_version() + new_region_cnt as u64;
        derived.mut_region_epoch().set_version(new_version);
        // Note that the split requests only contain ids for new regions, so we need
        // to handle new regions and old region separately.
        if right_derive {
            // So the range of new regions is [old_start_key, split_key1, ..., last_split_key].
            keys.push_front(derived.get_start_key().to_vec());
        } else {
            // So the range of new regions is [split_key1, ..., last_split_key, old_end_key].
            keys.push_back(derived.get_end_key().to_vec());
            derived.set_end_key(keys.front().unwrap().to_vec());
            regions.push(derived.clone());
        }

        let mut new_split_regions: HashMap<u64, NewSplitPeer> = HashMap::default();
        for req in split_reqs.get_requests() {
            let mut new_region = Region::default();
            new_region.set_id(req.get_new_region_id());
            new_region.set_region_epoch(derived.get_region_epoch().to_owned());
            new_region.set_start_key(keys.pop_front().unwrap());
            new_region.set_end_key(keys.front().unwrap().to_vec());
            new_region.set_peers(derived.get_peers().to_vec().into());
            for (peer, peer_id) in new_region
                .mut_peers()
                .iter_mut()
                .zip(req.get_new_peer_ids())
            {
                peer.set_id(*peer_id);
            }
            new_split_regions.insert(
                new_region.get_id(),
                NewSplitPeer {
                    peer_id: util::find_peer(&new_region, ctx.store_id).unwrap().get_id(),
                    result: None,
                },
            );
            regions.push(new_region);
        }

        if right_derive {
            derived.set_start_key(keys.pop_front().unwrap());
            regions.push(derived.clone());
        }

        let mut replace_regions = HashSet::default();
        {
            let mut pending_create_peers = ctx.pending_create_peers.lock().unwrap();
            for (region_id, new_split_peer) in new_split_regions.iter_mut() {
                match pending_create_peers.entry(*region_id) {
                    HashMapEntry::Occupied(mut v) => {
                        if *v.get() != (new_split_peer.peer_id, false) {
                            new_split_peer.result =
                                Some(format!("status {:?} is not expected", v.get()));
                        } else {
                            replace_regions.insert(*region_id);
                            v.insert((new_split_peer.peer_id, true));
                        }
                    }
                    HashMapEntry::Vacant(v) => {
                        v.insert((new_split_peer.peer_id, true));
                    }
                }
            }
        }

        // region_id -> peer_id
        let mut already_exist_regions = Vec::new();
        for (region_id, new_split_peer) in new_split_regions.iter_mut() {
            let region_state_key = keys::region_state_key(*region_id);
            match ctx
                .engine
                .get_msg_cf::<RegionLocalState>(CF_RAFT, &region_state_key)
            {
                Ok(None) => (),
                Ok(Some(state)) => {
                    if replace_regions.get(region_id).is_some() {
                        // This peer must be the first one on local store. So if this peer is created on the other side,
                        // it means no `RegionLocalState` in kv engine.
                        panic!("{} failed to replace region {} peer {} because state {:?} alread exist in kv engine",
                            self.tag, region_id, new_split_peer.peer_id, state);
                    }
                    already_exist_regions.push((*region_id, new_split_peer.peer_id));
                    new_split_peer.result = Some(format!("state {:?} exist in kv engine", state));
                }
                e => panic!(
                    "{} failed to get regions state of {}: {:?}",
                    self.tag, region_id, e
                ),
            }
        }

        if !already_exist_regions.is_empty() {
            let mut pending_create_peers = ctx.pending_create_peers.lock().unwrap();
            for (region_id, peer_id) in &already_exist_regions {
                assert_eq!(
                    pending_create_peers.remove(region_id),
                    Some((*peer_id, true))
                );
            }
        }

        let kv_wb_mut = ctx.kv_wb.as_mut().unwrap();
        for new_region in &regions {
            if new_region.get_id() == derived.get_id() {
                continue;
            }
            let new_split_peer = new_split_regions.get(&new_region.get_id()).unwrap();
            if let Some(ref r) = new_split_peer.result {
                warn!(
                    "new region from splitting already exists";
                    "new_region_id" => new_region.get_id(),
                    "new_peer_id" => new_split_peer.peer_id,
                    "reason" => r,
                    "region_id" => self.region_id(),
                    "peer_id" => self.id(),
                );
                continue;
            }
            write_peer_state(kv_wb_mut, new_region, PeerState::Normal, None)
                .and_then(|_| write_initial_apply_state(kv_wb_mut, new_region.get_id()))
                .unwrap_or_else(|e| {
                    panic!(
                        "{} fails to save split region {:?}: {:?}",
                        self.tag, new_region, e
                    )
                });
        }
        write_peer_state(kv_wb_mut, &derived, PeerState::Normal, None).unwrap_or_else(|e| {
            panic!("{} fails to update region {:?}: {:?}", self.tag, derived, e)
        });
        let mut resp = AdminResponse::default();
        resp.mut_splits().set_regions(regions.clone().into());
        PEER_ADMIN_CMD_COUNTER.batch_split.success.inc();

        fail_point!(
            "apply_after_split_1_3",
            self.id == 3 && self.region_id() == 1,
            |_| { unreachable!() }
        );

        Ok((
            resp,
            ApplyResult::Res(ExecResult::SplitRegion {
                regions,
                derived,
                new_split_regions,
            }),
        ))
    }

    fn exec_prepare_merge<W: WriteBatch + WriteBatchVecExt<EK>, ER: RaftEngine>(
        &mut self,
        ctx: &mut ApplyContext<EK, ER, W>,
        req: &AdminRequest,
    ) -> Result<(AdminResponse, ApplyResult<EK::Snapshot>)> {
        fail_point!("apply_before_prepare_merge");

        PEER_ADMIN_CMD_COUNTER.prepare_merge.all.inc();

        let prepare_merge = req.get_prepare_merge();
        let index = prepare_merge.get_min_index();
        let exec_ctx = ctx.exec_ctx.as_ref().unwrap();
        let first_index = peer_storage::first_index(&exec_ctx.apply_state);
        if index < first_index {
            // We filter `CompactLog` command before.
            panic!(
                "{} first index {} > min_index {}, skip pre merge",
                self.tag, first_index, index
            );
        }
        let mut region = self.region.clone();
        let region_version = region.get_region_epoch().get_version() + 1;
        region.mut_region_epoch().set_version(region_version);
        // In theory conf version should not be increased when executing prepare_merge.
        // However, we don't want to do conf change after prepare_merge is committed.
        // This can also be done by iterating all proposal to find if prepare_merge is
        // proposed before proposing conf change, but it make things complicated.
        // Another way is make conf change also check region version, but this is not
        // backward compatible.
        let conf_version = region.get_region_epoch().get_conf_ver() + 1;
        region.mut_region_epoch().set_conf_ver(conf_version);
        let mut merging_state = MergeState::default();
        merging_state.set_min_index(index);
        merging_state.set_target(prepare_merge.get_target().to_owned());
        merging_state.set_commit(exec_ctx.index);
        write_peer_state(
            ctx.kv_wb.as_mut().unwrap(),
            &region,
            PeerState::Merging,
            Some(merging_state.clone()),
        )
        .unwrap_or_else(|e| {
            panic!(
                "{} failed to save merging state {:?} for region {:?}: {:?}",
                self.tag, merging_state, region, e
            )
        });
        fail_point!("apply_after_prepare_merge");
        PEER_ADMIN_CMD_COUNTER.prepare_merge.success.inc();

        Ok((
            AdminResponse::default(),
            ApplyResult::Res(ExecResult::PrepareMerge {
                region,
                state: merging_state,
            }),
        ))
    }

    // The target peer should send missing log entries to the source peer.
    //
    // So, the merge process order would be:
    // 1.   `exec_commit_merge` in target apply fsm and send `CatchUpLogs` to source peer fsm
    // 2.   `on_catch_up_logs_for_merge` in source peer fsm
    // 3.   if the source peer has already executed the corresponding `on_ready_prepare_merge`, set pending_remove and jump to step 6
    // 4.   ... (raft append and apply logs)
    // 5.   `on_ready_prepare_merge` in source peer fsm and set pending_remove (means source region has finished applying all logs)
    // 6.   `logs_up_to_date_for_merge` in source apply fsm (destroy its apply fsm and send Noop to trigger the target apply fsm)
    // 7.   resume `exec_commit_merge` in target apply fsm
    // 8.   `on_ready_commit_merge` in target peer fsm and send `MergeResult` to source peer fsm
    // 9.   `on_merge_result` in source peer fsm (destroy itself)
    fn exec_commit_merge<W: WriteBatch + WriteBatchVecExt<EK>, ER: RaftEngine>(
        &mut self,
        ctx: &mut ApplyContext<EK, ER, W>,
        req: &AdminRequest,
    ) -> Result<(AdminResponse, ApplyResult<EK::Snapshot>)> {
        {
            let apply_before_commit_merge = || {
                fail_point!(
                    "apply_before_commit_merge_except_1_4",
                    self.region_id() == 1 && self.id != 4,
                    |_| {}
                );
            };
            apply_before_commit_merge();
        }

        PEER_ADMIN_CMD_COUNTER.commit_merge.all.inc();

        let merge = req.get_commit_merge();
        let source_region = merge.get_source();
        let source_region_id = source_region.get_id();

        // No matter whether the source peer has applied to the required index,
        // it's a race to write apply state in both source delegate and target
        // delegate. So asking the source delegate to stop first.
        if self.ready_source_region_id != source_region_id {
            if self.ready_source_region_id != 0 {
                panic!(
                    "{} unexpected ready source region {}, expecting {}",
                    self.tag, self.ready_source_region_id, source_region_id
                );
            }
            info!(
                "asking delegate to stop";
                "region_id" => self.region_id(),
                "peer_id" => self.id(),
                "source_region_id" => source_region_id
            );
            fail_point!("before_handle_catch_up_logs_for_merge");
            // Sends message to the source peer fsm and pause `exec_commit_merge` process
            let logs_up_to_date = Arc::new(AtomicU64::new(0));
            let msg = SignificantMsg::CatchUpLogs(CatchUpLogs {
                target_region_id: self.region_id(),
                merge: merge.to_owned(),
                logs_up_to_date: logs_up_to_date.clone(),
            });
            ctx.notifier
                .notify(source_region_id, PeerMsg::SignificantMsg(msg));
            return Ok((
                AdminResponse::default(),
                ApplyResult::WaitMergeSource(logs_up_to_date),
            ));
        }

        info!(
            "execute CommitMerge";
            "region_id" => self.region_id(),
            "peer_id" => self.id(),
            "commit" => merge.get_commit(),
            "entries" => merge.get_entries().len(),
            "term" => ctx.exec_ctx.as_ref().unwrap().term,
            "index" => ctx.exec_ctx.as_ref().unwrap().index,
            "source_region" => ?source_region
        );

        self.ready_source_region_id = 0;

        let region_state_key = keys::region_state_key(source_region_id);
        let state: RegionLocalState = match ctx.engine.get_msg_cf(CF_RAFT, &region_state_key) {
            Ok(Some(s)) => s,
            e => panic!(
                "{} failed to get regions state of {:?}: {:?}",
                self.tag, source_region, e
            ),
        };
        if state.get_state() != PeerState::Merging {
            panic!(
                "{} unexpected state of merging region {:?}",
                self.tag, state
            );
        }
        let exist_region = state.get_region().to_owned();
        if *source_region != exist_region {
            panic!(
                "{} source_region {:?} not match exist region {:?}",
                self.tag, source_region, exist_region
            );
        }
        let mut region = self.region.clone();
        // Use a max value so that pd can ensure overlapped region has a priority.
        let version = cmp::max(
            source_region.get_region_epoch().get_version(),
            region.get_region_epoch().get_version(),
        ) + 1;
        region.mut_region_epoch().set_version(version);
        if keys::enc_end_key(&region) == keys::enc_start_key(source_region) {
            region.set_end_key(source_region.get_end_key().to_vec());
        } else {
            region.set_start_key(source_region.get_start_key().to_vec());
        }
        let kv_wb_mut = ctx.kv_wb.as_mut().unwrap();
        write_peer_state(kv_wb_mut, &region, PeerState::Normal, None)
            .and_then(|_| {
                // TODO: maybe all information needs to be filled?
                let mut merging_state = MergeState::default();
                merging_state.set_target(self.region.clone());
                write_peer_state(
                    kv_wb_mut,
                    source_region,
                    PeerState::Tombstone,
                    Some(merging_state),
                )
            })
            .unwrap_or_else(|e| {
                panic!(
                    "{} failed to save merge region {:?}: {:?}",
                    self.tag, region, e
                )
            });

        PEER_ADMIN_CMD_COUNTER.commit_merge.success.inc();

        let resp = AdminResponse::default();
        Ok((
            resp,
            ApplyResult::Res(ExecResult::CommitMerge {
                region,
                source: source_region.to_owned(),
            }),
        ))
    }

    fn exec_rollback_merge<W: WriteBatch + WriteBatchVecExt<EK>, ER: RaftEngine>(
        &mut self,
        ctx: &mut ApplyContext<EK, ER, W>,
        req: &AdminRequest,
    ) -> Result<(AdminResponse, ApplyResult<EK::Snapshot>)> {
        PEER_ADMIN_CMD_COUNTER.rollback_merge.all.inc();
        let region_state_key = keys::region_state_key(self.region_id());
        let state: RegionLocalState = match ctx.engine.get_msg_cf(CF_RAFT, &region_state_key) {
            Ok(Some(s)) => s,
            e => panic!("{} failed to get regions state: {:?}", self.tag, e),
        };
        assert_eq!(state.get_state(), PeerState::Merging, "{}", self.tag);
        let rollback = req.get_rollback_merge();
        assert_eq!(
            state.get_merge_state().get_commit(),
            rollback.get_commit(),
            "{}",
            self.tag
        );
        let mut region = self.region.clone();
        let version = region.get_region_epoch().get_version();
        // Update version to avoid duplicated rollback requests.
        region.mut_region_epoch().set_version(version + 1);
        let kv_wb_mut = ctx.kv_wb.as_mut().unwrap();
        write_peer_state(kv_wb_mut, &region, PeerState::Normal, None).unwrap_or_else(|e| {
            panic!(
                "{} failed to rollback merge {:?}: {:?}",
                self.tag, rollback, e
            )
        });

        PEER_ADMIN_CMD_COUNTER.rollback_merge.success.inc();
        let resp = AdminResponse::default();
        Ok((
            resp,
            ApplyResult::Res(ExecResult::RollbackMerge {
                region,
                commit: rollback.get_commit(),
            }),
        ))
    }

    fn exec_compact_log<W: WriteBatch + WriteBatchVecExt<EK>, ER: RaftEngine>(
        &mut self,
        ctx: &mut ApplyContext<EK, ER, W>,
        req: &AdminRequest,
    ) -> Result<(AdminResponse, ApplyResult<EK::Snapshot>)> {
        PEER_ADMIN_CMD_COUNTER.compact.all.inc();

        let compact_index = req.get_compact_log().get_compact_index();
        let resp = AdminResponse::default();
        let apply_state = &mut ctx.exec_ctx.as_mut().unwrap().apply_state;
        let first_index = peer_storage::first_index(apply_state);
        if compact_index <= first_index {
            debug!(
                "compact index <= first index, no need to compact";
                "region_id" => self.region_id(),
                "peer_id" => self.id(),
                "compact_index" => compact_index,
                "first_index" => first_index,
            );
            return Ok((resp, ApplyResult::None));
        }
        if self.is_merging {
            info!(
                "in merging mode, skip compact";
                "region_id" => self.region_id(),
                "peer_id" => self.id(),
                "compact_index" => compact_index
            );
            return Ok((resp, ApplyResult::None));
        }

        let compact_term = req.get_compact_log().get_compact_term();
        // TODO: add unit tests to cover all the message integrity checks.
        if compact_term == 0 {
            info!(
                "compact term missing, skip";
                "region_id" => self.region_id(),
                "peer_id" => self.id(),
                "command" => ?req.get_compact_log()
            );
            // old format compact log command, safe to ignore.
            return Err(box_err!(
                "command format is outdated, please upgrade leader"
            ));
        }

        // compact failure is safe to be omitted, no need to assert.
        compact_raft_log(&self.tag, apply_state, compact_index, compact_term)?;

        PEER_ADMIN_CMD_COUNTER.compact.success.inc();

        Ok((
            resp,
            ApplyResult::Res(ExecResult::CompactLog {
                state: apply_state.get_truncated_state().clone(),
                first_index,
            }),
        ))
    }

    fn exec_compute_hash<W: WriteBatch + WriteBatchVecExt<EK>, ER: RaftEngine>(
        &self,
        ctx: &ApplyContext<EK, ER, W>,
        _: &AdminRequest,
    ) -> Result<(AdminResponse, ApplyResult<EK::Snapshot>)> {
        let resp = AdminResponse::default();
        Ok((
            resp,
            ApplyResult::Res(ExecResult::ComputeHash {
                region: self.region.clone(),
                index: ctx.exec_ctx.as_ref().unwrap().index,
                // This snapshot may be held for a long time, which may cause too many
                // open files in rocksdb.
                // TODO: figure out another way to do consistency check without snapshot
                // or short life snapshot.
                snap: ctx.engine.snapshot(),
            }),
        ))
    }

    fn exec_verify_hash<W: WriteBatch + WriteBatchVecExt<EK>, ER: RaftEngine>(
        &self,
        _: &ApplyContext<EK, ER, W>,
        req: &AdminRequest,
    ) -> Result<(AdminResponse, ApplyResult<EK::Snapshot>)> {
        let verify_req = req.get_verify_hash();
        let index = verify_req.get_index();
        let hash = verify_req.get_hash().to_vec();
        let resp = AdminResponse::default();
        Ok((
            resp,
            ApplyResult::Res(ExecResult::VerifyHash { index, hash }),
        ))
    }
}

pub fn is_conf_change_cmd(msg: &RaftCmdRequest) -> bool {
    if !msg.has_admin_request() {
        return false;
    }
    let req = msg.get_admin_request();
    req.has_change_peer() || req.has_change_peer_v2()
}

fn check_sst_for_ingestion(sst: &SstMeta, region: &Region) -> Result<()> {
    let uuid = sst.get_uuid();
    if let Err(e) = UuidBuilder::from_slice(uuid) {
        return Err(box_err!("invalid uuid {:?}: {:?}", uuid, e));
    }

    let cf_name = sst.get_cf_name();
    if cf_name != CF_DEFAULT && cf_name != CF_WRITE {
        return Err(box_err!("invalid cf name {}", cf_name));
    }

    let region_id = sst.get_region_id();
    if region_id != region.get_id() {
        return Err(Error::RegionNotFound(region_id));
    }

    let epoch = sst.get_region_epoch();
    let region_epoch = region.get_region_epoch();
    if epoch.get_conf_ver() != region_epoch.get_conf_ver()
        || epoch.get_version() != region_epoch.get_version()
    {
        let error = format!("{:?} != {:?}", epoch, region_epoch);
        return Err(Error::EpochNotMatch(error, vec![region.clone()]));
    }

    let range = sst.get_range();
    util::check_key_in_region(range.get_start(), region)?;
    util::check_key_in_region(range.get_end(), region)?;

    Ok(())
}

/// Updates the `state` with given `compact_index` and `compact_term`.
///
/// Remember the Raft log is not deleted here.
pub fn compact_raft_log(
    tag: &str,
    state: &mut RaftApplyState,
    compact_index: u64,
    compact_term: u64,
) -> Result<()> {
    debug!("{} compact log entries to prior to {}", tag, compact_index);

    if compact_index <= state.get_truncated_state().get_index() {
        return Err(box_err!("try to truncate compacted entries"));
    } else if compact_index > state.get_applied_index() {
        return Err(box_err!(
            "compact index {} > applied index {}",
            compact_index,
            state.get_applied_index()
        ));
    }

    // we don't actually delete the logs now, we add an async task to do it.

    state.mut_truncated_state().set_index(compact_index);
    state.mut_truncated_state().set_term(compact_term);

    Ok(())
}

pub struct Apply<S>
where
    S: Snapshot,
{
    pub peer_id: u64,
    pub region_id: u64,
    pub term: u64,
    pub entries: Vec<Entry>,
    pub last_committed_index: u64,
    pub committed_index: u64,
    pub committed_term: u64,
    pub cbs: Vec<Proposal<S>>,
    entries_mem_size: i64,
    entries_count: i64,
}

impl<S: Snapshot> Apply<S> {
    pub(crate) fn new(
        peer_id: u64,
        region_id: u64,
        term: u64,
        entries: Vec<Entry>,
        last_committed_index: u64,
        committed_index: u64,
        committed_term: u64,
        cbs: Vec<Proposal<S>>,
    ) -> Apply<S> {
        let entries_mem_size =
            (ENTRY_MEM_SIZE * entries.capacity()) as i64 + get_entries_mem_size(&entries);
        APPLY_PENDING_BYTES_GAUGE.add(entries_mem_size);
        let entries_count = entries.len() as i64;
        APPLY_PENDING_ENTRIES_GAUGE.add(entries_count);
        Apply {
            peer_id,
            region_id,
            term,
            entries,
            last_committed_index,
            committed_index,
            committed_term,
            cbs,
            entries_mem_size,
            entries_count,
        }
    }
}

impl<S: Snapshot> Drop for Apply<S> {
    fn drop(&mut self) {
        APPLY_PENDING_BYTES_GAUGE.sub(self.entries_mem_size);
        APPLY_PENDING_ENTRIES_GAUGE.sub(self.entries_count);
    }
}

fn get_entries_mem_size(entries: &[Entry]) -> i64 {
    if entries.is_empty() {
        return 0;
    }
    let data_size: i64 = entries
        .iter()
        .map(|e| (e.data.capacity() + e.context.capacity()) as i64)
        .sum();
    data_size
}

#[derive(Default, Clone)]
pub struct Registration {
    pub id: u64,
    pub term: u64,
    pub apply_state: RaftApplyState,
    pub applied_index_term: u64,
    pub region: Region,
    pub pending_request_snapshot_count: Arc<AtomicUsize>,
    pub is_merging: bool,
}

impl Registration {
    pub fn new<EK: KvEngine, ER: RaftEngine>(peer: &Peer<EK, ER>) -> Registration {
        Registration {
            id: peer.peer_id(),
            term: peer.term(),
            apply_state: peer.get_store().apply_state().clone(),
            applied_index_term: peer.get_store().applied_index_term(),
            region: peer.region().clone(),
            pending_request_snapshot_count: peer.pending_request_snapshot_count.clone(),
            is_merging: peer.pending_merge_state.is_some(),
        }
    }
}

pub struct Proposal<S>
where
    S: Snapshot,
{
    pub is_conf_change: bool,
    pub index: u64,
    pub term: u64,
    pub cb: Callback<S>,
    /// `renew_lease_time` contains the last time when a peer starts to renew lease.
    pub renew_lease_time: Option<Timespec>,
    pub txn_extra: TxnExtra,
}

pub struct Destroy {
    region_id: u64,
    async_remove: bool,
    merge_from_snapshot: bool,
}

/// A message that asks the delegate to apply to the given logs and then reply to
/// target mailbox.
#[derive(Default, Debug)]
pub struct CatchUpLogs {
    /// The target region to be notified when given logs are applied.
    pub target_region_id: u64,
    /// Merge request that contains logs to be applied.
    pub merge: CommitMergeRequest,
    /// A flag indicate that all source region's logs are applied.
    ///
    /// This is still necessary although we have a mailbox field already.
    /// Mailbox is used to notify target region, and trigger a round of polling.
    /// But due to the FIFO natural of channel, we need a flag to check if it's
    /// ready when polling.
    pub logs_up_to_date: Arc<AtomicU64>,
}

pub struct GenSnapTask {
    pub(crate) region_id: u64,
    commit_index: u64,
    snap_notifier: SyncSender<RaftSnapshot>,
}

impl GenSnapTask {
    pub fn new(
        region_id: u64,
        commit_index: u64,
        snap_notifier: SyncSender<RaftSnapshot>,
    ) -> GenSnapTask {
        GenSnapTask {
            region_id,
            commit_index,
            snap_notifier,
        }
    }

    pub fn commit_index(&self) -> u64 {
        self.commit_index
    }

    pub fn generate_and_schedule_snapshot<EK>(
        self,
        kv_snap: EK::Snapshot,
        last_applied_index_term: u64,
        last_applied_state: RaftApplyState,
        region_sched: &Scheduler<RegionTask<EK::Snapshot>>,
    ) -> Result<()>
    where
        EK: KvEngine,
    {
        let snapshot = RegionTask::Gen {
            region_id: self.region_id,
            notifier: self.snap_notifier,
            last_applied_index_term,
            last_applied_state,
            // This snapshot may be held for a long time, which may cause too many
            // open files in rocksdb.
            kv_snap,
        };
        box_try!(region_sched.schedule(snapshot));
        Ok(())
    }
}

impl Debug for GenSnapTask {
    fn fmt(&self, f: &mut fmt::Formatter<'_>) -> fmt::Result {
        f.debug_struct("GenSnapTask")
            .field("region_id", &self.region_id)
            .field("commit_index", &self.commit_index)
            .finish()
    }
}

static OBSERVE_ID_ALLOC: AtomicUsize = AtomicUsize::new(0);

/// A unique identifier for checking stale observed commands.
#[derive(Clone, Copy, Debug, Eq, PartialEq, Ord, PartialOrd, Hash)]
pub struct ObserveID(usize);

impl ObserveID {
    pub fn new() -> ObserveID {
        ObserveID(OBSERVE_ID_ALLOC.fetch_add(1, Ordering::SeqCst))
    }
}

struct ObserveCmd {
    id: ObserveID,
    enabled: Arc<AtomicBool>,
}

impl Debug for ObserveCmd {
    fn fmt(&self, f: &mut Formatter<'_>) -> fmt::Result {
        f.debug_struct("ObserveCmd").field("id", &self.id).finish()
    }
}

#[derive(Debug)]
pub enum ChangeCmd {
    RegisterObserver {
        observe_id: ObserveID,
        region_id: u64,
        enabled: Arc<AtomicBool>,
    },
    Snapshot {
        observe_id: ObserveID,
        region_id: u64,
    },
}

pub enum Msg<EK>
where
    EK: KvEngine,
{
    Apply {
        start: Instant,
        apply: Apply<EK::Snapshot>,
    },
    Registration(Registration),
    LogsUpToDate(CatchUpLogs),
    Noop,
    Destroy(Destroy),
    Snapshot(GenSnapTask),
    Change {
        cmd: ChangeCmd,
        region_epoch: RegionEpoch,
        cb: Callback<EK::Snapshot>,
    },
    #[cfg(any(test, feature = "testexport"))]
    #[allow(clippy::type_complexity)]
    Validate(u64, Box<dyn FnOnce((*const u8, bool)) + Send>),
}

impl<EK> Msg<EK>
where
    EK: KvEngine,
{
    pub fn apply(apply: Apply<EK::Snapshot>) -> Msg<EK> {
        Msg::Apply {
            start: Instant::now(),
            apply,
        }
    }

    pub fn register<ER: RaftEngine>(peer: &Peer<EK, ER>) -> Msg<EK> {
        Msg::Registration(Registration::new(peer))
    }

    pub fn destroy(region_id: u64, async_remove: bool, merge_from_snapshot: bool) -> Msg<EK> {
        Msg::Destroy(Destroy {
            region_id,
            async_remove,
            merge_from_snapshot,
        })
    }
}

impl<EK> Debug for Msg<EK>
where
    EK: KvEngine,
{
    fn fmt(&self, f: &mut Formatter<'_>) -> fmt::Result {
        match self {
            Msg::Apply { apply, .. } => write!(f, "[region {}] async apply", apply.region_id),
            Msg::Registration(ref r) => {
                write!(f, "[region {}] Reg {:?}", r.region.get_id(), r.apply_state)
            }
            Msg::LogsUpToDate(_) => write!(f, "logs are updated"),
            Msg::Noop => write!(f, "noop"),
            Msg::Destroy(ref d) => write!(f, "[region {}] destroy", d.region_id),
            Msg::Snapshot(GenSnapTask { region_id, .. }) => {
                write!(f, "[region {}] requests a snapshot", region_id)
            }
            Msg::Change {
                cmd: ChangeCmd::RegisterObserver { region_id, .. },
                ..
            } => write!(f, "[region {}] registers cmd observer", region_id),
            Msg::Change {
                cmd: ChangeCmd::Snapshot { region_id, .. },
                ..
            } => write!(f, "[region {}] cmd snapshot", region_id),
            #[cfg(any(test, feature = "testexport"))]
            Msg::Validate(region_id, _) => write!(f, "[region {}] validate", region_id),
        }
    }
}

#[derive(Default, Clone, Debug, PartialEq)]
pub struct ApplyMetrics {
    /// an inaccurate difference in region size since last reset.
    pub size_diff_hint: i64,
    /// delete keys' count since last reset.
    pub delete_keys_hint: u64,

    pub written_bytes: u64,
    pub written_keys: u64,
    pub lock_cf_written_bytes: u64,
}

#[derive(Debug)]
pub struct ApplyRes<S>
where
    S: Snapshot,
{
    pub region_id: u64,
    pub apply_state: RaftApplyState,
    pub applied_index_term: u64,
    pub exec_res: VecDeque<ExecResult<S>>,
    pub metrics: ApplyMetrics,
}

#[derive(Debug)]
pub enum TaskRes<S>
where
    S: Snapshot,
{
    Apply(ApplyRes<S>),
    Destroy {
        // ID of region that has been destroyed.
        region_id: u64,
        // ID of peer that has been destroyed.
        peer_id: u64,
        // Whether destroy request is from its target region's snapshot
        merge_from_snapshot: bool,
    },
}

pub struct ApplyFsm<EK>
where
    EK: KvEngine,
{
    delegate: ApplyDelegate<EK>,
    receiver: Receiver<Msg<EK>>,
    mailbox: Option<BasicMailbox<ApplyFsm<EK>>>,
}

impl<EK> ApplyFsm<EK>
where
    EK: KvEngine,
{
    fn from_peer<ER: RaftEngine>(
        peer: &Peer<EK, ER>,
    ) -> (LooseBoundedSender<Msg<EK>>, Box<ApplyFsm<EK>>) {
        let reg = Registration::new(peer);
        ApplyFsm::from_registration(reg)
    }

    fn from_registration(reg: Registration) -> (LooseBoundedSender<Msg<EK>>, Box<ApplyFsm<EK>>) {
        let (tx, rx) = loose_bounded(usize::MAX);
        let delegate = ApplyDelegate::from_registration(reg);
        (
            tx,
            Box::new(ApplyFsm {
                delegate,
                receiver: rx,
                mailbox: None,
            }),
        )
    }

    /// Handles peer registration. When a peer is created, it will register an apply delegate.
    fn handle_registration(&mut self, reg: Registration) {
        info!(
            "re-register to apply delegates";
            "region_id" => self.delegate.region_id(),
            "peer_id" => self.delegate.id(),
            "term" => reg.term
        );
        assert_eq!(self.delegate.id, reg.id);
        self.delegate.term = reg.term;
        self.delegate.clear_all_commands_as_stale();
        self.delegate = ApplyDelegate::from_registration(reg);
    }

    /// Handles apply tasks, and uses the apply delegate to handle the committed entries.
    fn handle_apply<W: WriteBatch + WriteBatchVecExt<EK>, ER: RaftEngine>(
        &mut self,
        apply_ctx: &mut ApplyContext<EK, ER, W>,
        mut apply: Apply<EK::Snapshot>,
    ) {
        if apply_ctx.timer.is_none() {
            apply_ctx.timer = Some(Instant::now_coarse());
        }

        fail_point!("on_handle_apply_1003", self.delegate.id() == 1003, |_| {});
        fail_point!("on_handle_apply_2", self.delegate.id() == 2, |_| {});
        fail_point!("on_handle_apply", |_| {});

        if apply.entries.is_empty() || self.delegate.pending_remove || self.delegate.stopped {
            return;
        }

        self.delegate.metrics = ApplyMetrics::default();
        self.delegate.term = apply.term;
        let prev_state = (
            self.delegate.apply_state.get_last_commit_index(),
            self.delegate.apply_state.get_commit_index(),
            self.delegate.apply_state.get_commit_term(),
        );
        let cur_state = (
            apply.last_committed_index,
            apply.committed_index,
            apply.committed_term,
        );
        if prev_state.0 > cur_state.0 || prev_state.1 > cur_state.1 || prev_state.2 > cur_state.2 {
            panic!(
                "{} commit state jump backward {:?} -> {:?}",
                self.delegate.tag, prev_state, cur_state
            );
        }
        // The apply state may not be written to disk if entries is empty,
        // which seems OK.
        self.delegate.apply_state.set_last_commit_index(cur_state.0);
        self.delegate.apply_state.set_commit_index(cur_state.1);
        self.delegate.apply_state.set_commit_term(cur_state.2);

        self.append_proposal(apply.cbs.drain(..));
        self.delegate
            .handle_raft_committed_entries(apply_ctx, apply.entries.drain(..));
        fail_point!("post_handle_apply_1003", self.delegate.id() == 1003, |_| {});
        if self.delegate.yield_state.is_some() {
            return;
        }
    }

    /// Handles proposals, and appends the commands to the apply delegate.
    fn append_proposal(&mut self, props_drainer: Drain<Proposal<EK::Snapshot>>) {
        let (region_id, peer_id) = (self.delegate.region_id(), self.delegate.id());
        let propose_num = props_drainer.len();
        if self.delegate.stopped {
            for p in props_drainer {
                let cmd = PendingCmd::<EK::Snapshot>::new(p.index, p.term, p.cb, p.txn_extra);
                notify_stale_command(region_id, peer_id, self.delegate.term, cmd);
            }
            return;
        }
        for p in props_drainer {
            let cmd = PendingCmd::new(p.index, p.term, p.cb, p.txn_extra);
            if p.is_conf_change {
                if let Some(cmd) = self.delegate.pending_cmds.take_conf_change() {
                    // if it loses leadership before conf change is replicated, there may be
                    // a stale pending conf change before next conf change is applied. If it
                    // becomes leader again with the stale pending conf change, will enter
                    // this block, so we notify leadership may have been changed.
                    notify_stale_command(region_id, peer_id, self.delegate.term, cmd);
                }
                self.delegate.pending_cmds.set_conf_change(cmd);
            } else {
                self.delegate.pending_cmds.append_normal(cmd);
            }
        }
        // TODO: observe it in batch.
        APPLY_PROPOSAL.observe(propose_num as f64);
    }

    fn destroy<W: WriteBatch + WriteBatchVecExt<EK>, ER: RaftEngine>(
        &mut self,
        ctx: &mut ApplyContext<EK, ER, W>,
    ) {
        let region_id = self.delegate.region_id();
        if ctx.apply_res.iter().any(|res| res.region_id == region_id) {
            // Flush before destroying to avoid reordering messages.
            ctx.flush();
        }
        fail_point!(
            "before_peer_destroy_1003",
            self.delegate.id() == 1003,
            |_| {}
        );
        info!(
            "remove delegate from apply delegates";
            "region_id" => self.delegate.region_id(),
            "peer_id" => self.delegate.id(),
        );
        self.delegate.destroy(ctx);
    }

    /// Handles peer destroy. When a peer is destroyed, the corresponding apply delegate should be removed too.
    fn handle_destroy<W: WriteBatch + WriteBatchVecExt<EK>, ER: RaftEngine>(
        &mut self,
        ctx: &mut ApplyContext<EK, ER, W>,
        d: Destroy,
    ) {
        assert_eq!(d.region_id, self.delegate.region_id());
        if d.merge_from_snapshot {
            assert_eq!(self.delegate.stopped, false);
        }
        if !self.delegate.stopped {
            self.destroy(ctx);
            if d.async_remove {
                ctx.notifier.notify(
                    self.delegate.region_id(),
                    PeerMsg::ApplyRes {
                        res: TaskRes::Destroy {
                            region_id: self.delegate.region_id(),
                            peer_id: self.delegate.id,
                            merge_from_snapshot: d.merge_from_snapshot,
                        },
                    },
                );
            }
        }
    }

    fn resume_pending<W: WriteBatch + WriteBatchVecExt<EK>, ER: RaftEngine>(
        &mut self,
        ctx: &mut ApplyContext<EK, ER, W>,
    ) {
        if let Some(ref state) = self.delegate.wait_merge_state {
            let source_region_id = state.logs_up_to_date.load(Ordering::SeqCst);
            if source_region_id == 0 {
                return;
            }
            self.delegate.ready_source_region_id = source_region_id;
        }
        self.delegate.wait_merge_state = None;

        let mut state = self.delegate.yield_state.take().unwrap();

        if ctx.timer.is_none() {
            ctx.timer = Some(Instant::now_coarse());
        }
        if !state.pending_entries.is_empty() {
            self.delegate
                .handle_raft_committed_entries(ctx, state.pending_entries.drain(..));
            if let Some(ref mut s) = self.delegate.yield_state {
                // So the delegate is expected to yield the CPU.
                // It can either be executing another `CommitMerge` in pending_msgs
                // or has been written too much data.
                s.pending_msgs = state.pending_msgs;
                return;
            }
        }

        if !state.pending_msgs.is_empty() {
            self.handle_tasks(ctx, &mut state.pending_msgs);
        }
    }

    fn logs_up_to_date_for_merge<W: WriteBatch + WriteBatchVecExt<EK>, ER: RaftEngine>(
        &mut self,
        ctx: &mut ApplyContext<EK, ER, W>,
        catch_up_logs: CatchUpLogs,
    ) {
        fail_point!("after_handle_catch_up_logs_for_merge");
        fail_point!(
            "after_handle_catch_up_logs_for_merge_1003",
            self.delegate.id() == 1003,
            |_| {}
        );

        let region_id = self.delegate.region_id();
        info!(
            "source logs are all applied now";
            "region_id" => region_id,
            "peer_id" => self.delegate.id(),
        );
        // The source peer fsm will be destroyed when the target peer executes `on_ready_commit_merge`
        // and sends `merge result` to the source peer fsm.
        self.destroy(ctx);
        catch_up_logs
            .logs_up_to_date
            .store(region_id, Ordering::SeqCst);
        // To trigger the target apply fsm
        if let Some(mailbox) = ctx.router.mailbox(catch_up_logs.target_region_id) {
            let _ = mailbox.force_send(Msg::Noop);
        } else {
            error!(
                "failed to get mailbox, are we shutting down?";
                "region_id" => region_id,
                "peer_id" => self.delegate.id(),
            );
        }
    }

    #[allow(unused_mut)]
    fn handle_snapshot<W: WriteBatch + WriteBatchVecExt<EK>, ER: RaftEngine>(
        &mut self,
        apply_ctx: &mut ApplyContext<EK, ER, W>,
        snap_task: GenSnapTask,
    ) {
        if self.delegate.pending_remove || self.delegate.stopped {
            return;
        }
        let applied_index = self.delegate.apply_state.get_applied_index();
        assert!(snap_task.commit_index() <= applied_index);
        let mut need_sync = apply_ctx
            .apply_res
            .iter()
            .any(|res| res.region_id == self.delegate.region_id())
            && self.delegate.last_sync_apply_index != applied_index;
        (|| fail_point!("apply_on_handle_snapshot_sync", |_| { need_sync = true }))();
        if need_sync {
            if apply_ctx.timer.is_none() {
                apply_ctx.timer = Some(Instant::now_coarse());
            }
            apply_ctx.prepare_write_batch();
            self.delegate.write_apply_state(apply_ctx.kv_wb_mut());
            fail_point!(
                "apply_on_handle_snapshot_1_1",
                self.delegate.id == 1 && self.delegate.region_id() == 1,
                |_| unimplemented!()
            );

            apply_ctx.flush();
            // For now, it's more like last_flush_apply_index.
            // TODO: Update it only when `flush()` returns true.
            self.delegate.last_sync_apply_index = applied_index;
        }

        if let Err(e) = snap_task.generate_and_schedule_snapshot::<EK>(
            apply_ctx.engine.snapshot(),
            self.delegate.applied_index_term,
            self.delegate.apply_state.clone(),
            &apply_ctx.region_scheduler,
        ) {
            error!(
                "schedule snapshot failed";
                "error" => ?e,
                "region_id" => self.delegate.region_id(),
                "peer_id" => self.delegate.id()
            );
        }
        self.delegate
            .pending_request_snapshot_count
            .fetch_sub(1, Ordering::SeqCst);
        fail_point!(
            "apply_on_handle_snapshot_finish_1_1",
            self.delegate.id == 1 && self.delegate.region_id() == 1,
            |_| unimplemented!()
        );
    }

    fn handle_change<W: WriteBatch + WriteBatchVecExt<EK>, ER: RaftEngine>(
        &mut self,
        apply_ctx: &mut ApplyContext<EK, ER, W>,
        cmd: ChangeCmd,
        region_epoch: RegionEpoch,
        cb: Callback<EK::Snapshot>,
    ) {
        let (observe_id, region_id, enabled) = match cmd {
            ChangeCmd::RegisterObserver {
                observe_id,
                region_id,
                enabled,
            } => (observe_id, region_id, Some(enabled)),
            ChangeCmd::Snapshot {
                observe_id,
                region_id,
            } => (observe_id, region_id, None),
        };
        if let Some(observe_cmd) = self.delegate.observe_cmd.as_mut() {
            if observe_cmd.id > observe_id {
                notify_stale_req(self.delegate.term, cb);
                return;
            }
        }

        assert_eq!(self.delegate.region_id(), region_id);
        let resp = match compare_region_epoch(
            &region_epoch,
            &self.delegate.region,
            false, /* check_conf_ver */
            true,  /* check_ver */
            true,  /* include_region */
        ) {
            Ok(()) => {
                // Commit the writebatch for ensuring the following snapshot can get all previous writes.
                if apply_ctx.kv_wb.is_some() && apply_ctx.kv_wb().count() > 0 {
                    apply_ctx.commit(&mut self.delegate);
                }
                ReadResponse {
                    response: Default::default(),
                    snapshot: Some(RegionSnapshot::from_snapshot(
                        Arc::new(apply_ctx.engine.snapshot()),
                        Arc::new(self.delegate.region.clone()),
                    )),
                    txn_extra_op: TxnExtraOp::Noop,
                }
            }
            Err(e) => {
                // Return error if epoch not match
                cb.invoke_read(ReadResponse {
                    response: cmd_resp::new_error(e),
                    snapshot: None,
                    txn_extra_op: TxnExtraOp::Noop,
                });
                return;
            }
        };
        if let Some(enabled) = enabled {
            assert!(
                !self
                    .delegate
                    .observe_cmd
                    .as_ref()
                    .map_or(false, |o| o.enabled.load(Ordering::SeqCst)),
                "{} observer already exists {:?} {:?}",
                self.delegate.tag,
                self.delegate.observe_cmd,
                observe_id
            );
            // TODO(cdc): take observe_cmd when enabled is false.
            self.delegate.observe_cmd = Some(ObserveCmd {
                id: observe_id,
                enabled,
            });
        }

        cb.invoke_read(resp);
    }

    fn handle_tasks<W: WriteBatch + WriteBatchVecExt<EK>, ER: RaftEngine>(
        &mut self,
        apply_ctx: &mut ApplyContext<EK, ER, W>,
        msgs: &mut Vec<Msg<EK>>,
    ) {
        let mut channel_timer = None;
        let mut drainer = msgs.drain(..);
        loop {
            match drainer.next() {
                Some(Msg::Apply { start, apply }) => {
                    if channel_timer.is_none() {
                        channel_timer = Some(start);
                    }
                    self.handle_apply(apply_ctx, apply);
                    if let Some(ref mut state) = self.delegate.yield_state {
                        state.pending_msgs = drainer.collect();
                        break;
                    }
                }
                Some(Msg::Registration(reg)) => self.handle_registration(reg),
                Some(Msg::Destroy(d)) => self.handle_destroy(apply_ctx, d),
                Some(Msg::LogsUpToDate(cul)) => self.logs_up_to_date_for_merge(apply_ctx, cul),
                Some(Msg::Noop) => {}
                Some(Msg::Snapshot(snap_task)) => self.handle_snapshot(apply_ctx, snap_task),
                Some(Msg::Change {
                    cmd,
                    region_epoch,
                    cb,
                }) => self.handle_change(apply_ctx, cmd, region_epoch, cb),
                #[cfg(any(test, feature = "testexport"))]
                Some(Msg::Validate(_, f)) => {
                    let delegate: *const u8 = unsafe { std::mem::transmute(&self.delegate) };
                    f((delegate, apply_ctx.enable_sync_log))
                }
                None => break,
            }
        }
        if let Some(timer) = channel_timer {
            let elapsed = duration_to_sec(timer.elapsed());
            APPLY_TASK_WAIT_TIME_HISTOGRAM.observe(elapsed);
        }
    }
}

impl<EK> Fsm for ApplyFsm<EK>
where
    EK: KvEngine,
{
    type Message = Msg<EK>;

    #[inline]
    fn is_stopped(&self) -> bool {
        self.delegate.stopped
    }

    #[inline]
    fn set_mailbox(&mut self, mailbox: Cow<'_, BasicMailbox<Self>>)
    where
        Self: Sized,
    {
        self.mailbox = Some(mailbox.into_owned());
    }

    #[inline]
    fn take_mailbox(&mut self) -> Option<BasicMailbox<Self>>
    where
        Self: Sized,
    {
        self.mailbox.take()
    }
}

impl<EK> Drop for ApplyFsm<EK>
where
    EK: KvEngine,
{
    fn drop(&mut self) {
        self.delegate.clear_all_commands_as_stale();
    }
}

pub struct ControlMsg;

pub struct ControlFsm;

impl Fsm for ControlFsm {
    type Message = ControlMsg;

    #[inline]
    fn is_stopped(&self) -> bool {
        true
    }
}

pub struct ApplyPoller<EK, ER, W>
where
    EK: KvEngine,
    ER: RaftEngine,
    W: WriteBatch + WriteBatchVecExt<EK>,
{
    msg_buf: Vec<Msg<EK>>,
    apply_ctx: ApplyContext<EK, ER, W>,
    messages_per_tick: usize,
    cfg_tracker: Tracker<Config>,
}

impl<EK, ER, W> PollHandler<ApplyFsm<EK>, ControlFsm> for ApplyPoller<EK, ER, W>
where
    EK: KvEngine,
    ER: RaftEngine,
    W: WriteBatch + WriteBatchVecExt<EK>,
{
    fn begin(&mut self, _batch_size: usize) {
        if let Some(incoming) = self.cfg_tracker.any_new() {
            match Ord::cmp(&incoming.messages_per_tick, &self.messages_per_tick) {
                CmpOrdering::Greater => {
                    self.msg_buf.reserve(incoming.messages_per_tick);
                    self.messages_per_tick = incoming.messages_per_tick;
                }
                CmpOrdering::Less => {
                    self.msg_buf.shrink_to(incoming.messages_per_tick);
                    self.messages_per_tick = incoming.messages_per_tick;
                }
                _ => {}
            }
            self.apply_ctx.enable_sync_log = incoming.sync_log;
        }
        self.apply_ctx.perf_context_statistics.start();
    }

    /// There is no control fsm in apply poller.
    fn handle_control(&mut self, _: &mut ControlFsm) -> Option<usize> {
        unimplemented!()
    }

    fn handle_normal(&mut self, normal: &mut ApplyFsm<EK>) -> Option<usize> {
        let mut expected_msg_count = None;
        normal.delegate.handle_start = Some(Instant::now_coarse());
        if normal.delegate.yield_state.is_some() {
            if normal.delegate.wait_merge_state.is_some() {
                // We need to query the length first, otherwise there is a race
                // condition that new messages are queued after resuming and before
                // query the length.
                expected_msg_count = Some(normal.receiver.len());
            }
            normal.resume_pending(&mut self.apply_ctx);
            if normal.delegate.wait_merge_state.is_some() {
                // Yield due to applying CommitMerge, this fsm can be released if its
                // channel msg count equals to expected_msg_count because it will receive
                // a new message if its source region has applied all needed logs.
                return expected_msg_count;
            } else if normal.delegate.yield_state.is_some() {
                // Yield due to other reasons, this fsm must not be released because
                // it's possible that no new message will be sent to itself.
                // The remaining messages will be handled in next rounds.
                return None;
            }
            expected_msg_count = None;
        }
        while self.msg_buf.len() < self.messages_per_tick {
            match normal.receiver.try_recv() {
                Ok(msg) => self.msg_buf.push(msg),
                Err(TryRecvError::Empty) => {
                    expected_msg_count = Some(0);
                    break;
                }
                Err(TryRecvError::Disconnected) => {
                    normal.delegate.stopped = true;
                    expected_msg_count = Some(0);
                    break;
                }
            }
        }
        normal.handle_tasks(&mut self.apply_ctx, &mut self.msg_buf);
        if normal.delegate.wait_merge_state.is_some() {
            // Check it again immediately as catching up logs can be very fast.
            expected_msg_count = Some(0);
        } else if normal.delegate.yield_state.is_some() {
            // Let it continue to run next time.
            expected_msg_count = None;
        }
        expected_msg_count
    }

    fn end(&mut self, fsms: &mut [Box<ApplyFsm<EK>>]) {
        let is_synced = self.apply_ctx.flush();
        if is_synced {
            for fsm in fsms {
                fsm.delegate.last_sync_apply_index = fsm.delegate.apply_state.get_applied_index();
            }
        }
    }
}

pub struct Builder<EK: KvEngine, ER: RaftEngine, W: WriteBatch + WriteBatchVecExt<EK>> {
    tag: String,
    cfg: Arc<VersionTrack<Config>>,
    coprocessor_host: CoprocessorHost<EK>,
    importer: Arc<SSTImporter>,
    region_scheduler: Scheduler<RegionTask<<EK as KvEngine>::Snapshot>>,
    engine: EK,
    sender: Notifier<EK, ER>,
    router: ApplyRouter<EK>,
    _phantom: PhantomData<W>,
    store_id: u64,
    pending_create_peers: Arc<Mutex<HashMap<u64, (u64, bool)>>>,
}

impl<EK: KvEngine, ER: RaftEngine, W> Builder<EK, ER, W>
where
    W: WriteBatch + WriteBatchVecExt<EK>,
{
    pub fn new<T, C>(
        builder: &RaftPollerBuilder<EK, ER, T, C>,
        sender: Notifier<EK, ER>,
        router: ApplyRouter<EK>,
    ) -> Builder<EK, ER, W> {
        Builder {
            tag: format!("[store {}]", builder.store.get_id()),
            cfg: builder.cfg.clone(),
            coprocessor_host: builder.coprocessor_host.clone(),
            importer: builder.importer.clone(),
            region_scheduler: builder.region_scheduler.clone(),
            engine: builder.engines.kv.clone(),
            _phantom: PhantomData,
            sender,
            router,
            store_id: builder.store.get_id(),
            pending_create_peers: builder.pending_create_peers.clone(),
        }
    }
}

impl<EK, ER, W> HandlerBuilder<ApplyFsm<EK>, ControlFsm> for Builder<EK, ER, W>
where
    EK: KvEngine,
    ER: RaftEngine,
    W: WriteBatch + WriteBatchVecExt<EK>,
{
    type Handler = ApplyPoller<EK, ER, W>;

    fn build(&mut self) -> ApplyPoller<EK, ER, W> {
        let cfg = self.cfg.value();
        ApplyPoller {
            msg_buf: Vec::with_capacity(cfg.messages_per_tick),
            apply_ctx: ApplyContext::new(
                self.tag.clone(),
                self.coprocessor_host.clone(),
                self.importer.clone(),
                self.region_scheduler.clone(),
                self.engine.clone(),
                self.router.clone(),
                self.sender.clone(),
                &cfg,
                self.store_id,
                self.pending_create_peers.clone(),
            ),
            messages_per_tick: cfg.messages_per_tick,
            cfg_tracker: self.cfg.clone().tracker(self.tag.clone()),
        }
    }
}

#[derive(Clone)]
pub struct ApplyRouter<EK>
where
    EK: KvEngine,
{
    pub router: BatchRouter<ApplyFsm<EK>, ControlFsm>,
}

impl<EK> Deref for ApplyRouter<EK>
where
    EK: KvEngine,
{
    type Target = BatchRouter<ApplyFsm<EK>, ControlFsm>;

    fn deref(&self) -> &BatchRouter<ApplyFsm<EK>, ControlFsm> {
        &self.router
    }
}

impl<EK> DerefMut for ApplyRouter<EK>
where
    EK: KvEngine,
{
    fn deref_mut(&mut self) -> &mut BatchRouter<ApplyFsm<EK>, ControlFsm> {
        &mut self.router
    }
}

impl<EK> ApplyRouter<EK>
where
    EK: KvEngine,
{
    pub fn schedule_task(&self, region_id: u64, msg: Msg<EK>) {
        let reg = match self.try_send(region_id, msg) {
            Either::Left(Ok(())) => return,
            Either::Left(Err(TrySendError::Disconnected(msg))) | Either::Right(msg) => match msg {
                Msg::Registration(reg) => reg,
                Msg::Apply { mut apply, .. } => {
                    info!(
                        "target region is not found, drop proposals";
                        "region_id" => region_id
                    );
                    for p in apply.cbs.drain(..) {
                        let cmd =
                            PendingCmd::<EK::Snapshot>::new(p.index, p.term, p.cb, p.txn_extra);
                        notify_region_removed(apply.region_id, apply.peer_id, cmd);
                    }
                    return;
                }
                Msg::Destroy(_) | Msg::Noop => {
                    info!(
                        "target region is not found, drop messages";
                        "region_id" => region_id
                    );
                    return;
                }
                Msg::Snapshot(_) => {
                    warn!(
                        "region is removed before taking snapshot, are we shutting down?";
                        "region_id" => region_id
                    );
                    return;
                }
                Msg::LogsUpToDate(cul) => {
                    warn!(
                        "region is removed before merged, are we shutting down?";
                        "region_id" => region_id,
                        "merge" => ?cul.merge,
                    );
                    return;
                }
                Msg::Change {
                    cmd: ChangeCmd::RegisterObserver { region_id, .. },
                    cb,
                    ..
                }
                | Msg::Change {
                    cmd: ChangeCmd::Snapshot { region_id, .. },
                    cb,
                    ..
                } => {
                    warn!("target region is not found";
                            "region_id" => region_id);
                    let resp = ReadResponse {
                        response: cmd_resp::new_error(Error::RegionNotFound(region_id)),
                        snapshot: None,
                        txn_extra_op: TxnExtraOp::Noop,
                    };
                    cb.invoke_read(resp);
                    return;
                }
                #[cfg(any(test, feature = "testexport"))]
                Msg::Validate(_, _) => return,
            },
            Either::Left(Err(TrySendError::Full(_))) => unreachable!(),
        };

        // Messages in one region are sent in sequence, so there is no race here.
        // However, this can't be handled inside control fsm, as messages can be
        // queued inside both queue of control fsm and normal fsm, which can reorder
        // messages.
        let (sender, apply_fsm) = ApplyFsm::from_registration(reg);
        let mailbox = BasicMailbox::new(sender, apply_fsm);
        self.register(region_id, mailbox);
    }
}

pub struct ApplyBatchSystem<EK: KvEngine> {
    system: BatchSystem<ApplyFsm<EK>, ControlFsm>,
}

impl<EK: KvEngine> Deref for ApplyBatchSystem<EK> {
    type Target = BatchSystem<ApplyFsm<EK>, ControlFsm>;

    fn deref(&self) -> &BatchSystem<ApplyFsm<EK>, ControlFsm> {
        &self.system
    }
}

impl<EK: KvEngine> DerefMut for ApplyBatchSystem<EK> {
    fn deref_mut(&mut self) -> &mut BatchSystem<ApplyFsm<EK>, ControlFsm> {
        &mut self.system
    }
}

impl<EK: KvEngine> ApplyBatchSystem<EK> {
    pub fn schedule_all<'a, ER: RaftEngine>(&self, peers: impl Iterator<Item = &'a Peer<EK, ER>>) {
        let mut mailboxes = Vec::with_capacity(peers.size_hint().0);
        for peer in peers {
            let (tx, fsm) = ApplyFsm::from_peer(peer);
            mailboxes.push((peer.region().get_id(), BasicMailbox::new(tx, fsm)));
        }
        self.router().register_all(mailboxes);
    }
}

pub fn create_apply_batch_system<EK: KvEngine>(
    cfg: &Config,
) -> (ApplyRouter<EK>, ApplyBatchSystem<EK>) {
    let (tx, _) = loose_bounded(usize::MAX);
    let (router, system) =
        batch_system::create_system(&cfg.apply_batch_system, tx, Box::new(ControlFsm));
    (ApplyRouter { router }, ApplyBatchSystem { system })
}

#[cfg(test)]
mod tests {
    use std::cell::RefCell;
    use std::rc::Rc;
    use std::sync::atomic::*;
    use std::sync::*;
    use std::thread;
    use std::time::*;

    use crate::coprocessor::*;
    use crate::store::msg::WriteResponse;
    use crate::store::peer_storage::RAFT_INIT_LOG_INDEX;
    use crate::store::util::{new_learner_peer, new_peer};
    use engine_rocks::{util::new_engine, RocksEngine, RocksSnapshot, RocksWriteBatch};
    use engine_traits::{Peekable as PeekableTrait, WriteBatchExt};
    use kvproto::metapb::{self, RegionEpoch};
    use kvproto::raft_cmdpb::*;
    use protobuf::Message;
    use tempfile::{Builder, TempDir};
    use uuid::Uuid;

    use crate::store::{Config, RegionTask};
    use test_sst_importer::*;
    use tikv_util::config::VersionTrack;
    use tikv_util::worker::dummy_scheduler;

    use super::*;

    pub fn create_tmp_engine(path: &str) -> (TempDir, RocksEngine) {
        let path = Builder::new().prefix(path).tempdir().unwrap();
        let engine = new_engine(
            path.path().join("db").to_str().unwrap(),
            None,
            ALL_CFS,
            None,
        )
        .unwrap();
        (path, engine)
    }

    pub fn create_tmp_importer(path: &str) -> (TempDir, Arc<SSTImporter>) {
        let dir = Builder::new().prefix(path).tempdir().unwrap();
        let importer = Arc::new(SSTImporter::new(dir.path(), None).unwrap());
        (dir, importer)
    }

    pub fn new_entry(term: u64, index: u64, set_data: bool) -> Entry {
        let mut e = Entry::default();
        e.set_index(index);
        e.set_term(term);
        if set_data {
            let mut cmd = Request::default();
            cmd.set_cmd_type(CmdType::Put);
            cmd.mut_put().set_key(b"key".to_vec());
            cmd.mut_put().set_value(b"value".to_vec());
            let mut req = RaftCmdRequest::default();
            req.mut_requests().push(cmd);
            e.set_data(req.write_to_bytes().unwrap())
        }
        e
    }

    #[test]
    fn test_should_sync_log() {
        // Admin command
        let mut req = RaftCmdRequest::default();
        req.mut_admin_request()
            .set_cmd_type(AdminCmdType::ComputeHash);
        assert_eq!(should_sync_log(&req), true);

        // IngestSst command
        let mut req = Request::default();
        req.set_cmd_type(CmdType::IngestSst);
        req.set_ingest_sst(IngestSstRequest::default());
        let mut cmd = RaftCmdRequest::default();
        cmd.mut_requests().push(req);
        assert_eq!(should_write_to_engine(&cmd), true);
        assert_eq!(should_sync_log(&cmd), true);

        // Normal command
        let req = RaftCmdRequest::default();
        assert_eq!(should_sync_log(&req), false);
    }

    #[test]
    fn test_should_write_to_engine() {
        // ComputeHash command
        let mut req = RaftCmdRequest::default();
        req.mut_admin_request()
            .set_cmd_type(AdminCmdType::ComputeHash);
        assert_eq!(should_write_to_engine(&req), true);

        // IngestSst command
        let mut req = Request::default();
        req.set_cmd_type(CmdType::IngestSst);
        req.set_ingest_sst(IngestSstRequest::default());
        let mut cmd = RaftCmdRequest::default();
        cmd.mut_requests().push(req);
        assert_eq!(should_write_to_engine(&cmd), true);
    }

    fn validate<F>(router: &ApplyRouter<RocksEngine>, region_id: u64, validate: F)
    where
        F: FnOnce(&ApplyDelegate<RocksEngine>) + Send + 'static,
    {
        let (validate_tx, validate_rx) = mpsc::channel();
        router.schedule_task(
            region_id,
            Msg::Validate(
                region_id,
                Box::new(move |(delegate, _): (*const u8, _)| {
                    let delegate = unsafe { &*(delegate as *const ApplyDelegate<RocksEngine>) };
                    validate(delegate);
                    validate_tx.send(()).unwrap();
                }),
            ),
        );
        validate_rx.recv_timeout(Duration::from_secs(3)).unwrap();
    }

    // Make sure msgs are handled in the same batch.
    fn batch_messages(
        router: &ApplyRouter<RocksEngine>,
        region_id: u64,
        msgs: Vec<Msg<RocksEngine>>,
    ) {
        let (notify1, wait1) = mpsc::channel();
        let (notify2, wait2) = mpsc::channel();
        router.schedule_task(
            region_id,
            Msg::Validate(
                region_id,
                Box::new(move |_| {
                    notify1.send(()).unwrap();
                    wait2.recv().unwrap();
                }),
            ),
        );
        wait1.recv().unwrap();

        for msg in msgs {
            router.schedule_task(region_id, msg);
        }

        notify2.send(()).unwrap();
    }

    fn fetch_apply_res(
        receiver: &::std::sync::mpsc::Receiver<PeerMsg<RocksEngine>>,
    ) -> ApplyRes<RocksSnapshot> {
        match receiver.recv_timeout(Duration::from_secs(3)) {
            Ok(PeerMsg::ApplyRes { res, .. }) => match res {
                TaskRes::Apply(res) => res,
                e => panic!("unexpected res {:?}", e),
            },
            e => panic!("unexpected res {:?}", e),
        }
    }

    fn proposal<S: Snapshot>(
        is_conf_change: bool,
        index: u64,
        term: u64,
        cb: Callback<S>,
    ) -> Proposal<S> {
        Proposal {
            is_conf_change,
            index,
            term,
            cb,
            renew_lease_time: None,
            txn_extra: TxnExtra::default(),
        }
    }

    fn apply<S: Snapshot>(
        peer_id: u64,
        region_id: u64,
        term: u64,
        entries: Vec<Entry>,
        last_committed_index: u64,
        committed_term: u64,
        committed_index: u64,
        cbs: Vec<Proposal<S>>,
    ) -> Apply<S> {
        Apply::new(
            peer_id,
            region_id,
            term,
            entries,
            last_committed_index,
            committed_index,
            committed_term,
            cbs,
        )
    }

    #[test]
    fn test_basic_flow() {
        let (tx, rx) = mpsc::channel();
        let sender: Notifier<RocksEngine, RocksEngine> = Notifier::Sender(tx);
        let (_tmp, engine) = create_tmp_engine("apply-basic");
        let (_dir, importer) = create_tmp_importer("apply-basic");
        let (region_scheduler, snapshot_rx) = dummy_scheduler();
        let cfg = Arc::new(VersionTrack::new(Config::default()));
        let (router, mut system) = create_apply_batch_system(&cfg.value());
        let pending_create_peers = Arc::new(Mutex::new(HashMap::default()));
        let builder = super::Builder::<_, _, RocksWriteBatch> {
            tag: "test-store".to_owned(),
            cfg,
            coprocessor_host: CoprocessorHost::<RocksEngine>::default(),
            importer,
            region_scheduler,
            sender,
            engine,
            router: router.clone(),
            _phantom: Default::default(),
            store_id: 1,
            pending_create_peers,
        };
        system.spawn("test-basic".to_owned(), builder);

        let mut reg = Registration::default();
        reg.id = 1;
        reg.region.set_id(2);
        reg.apply_state.set_applied_index(3);
        reg.term = 4;
        reg.applied_index_term = 5;
        router.schedule_task(2, Msg::Registration(reg.clone()));
        validate(&router, 2, move |delegate| {
            assert_eq!(delegate.id, 1);
            assert_eq!(delegate.tag, "[region 2] 1");
            assert_eq!(delegate.region, reg.region);
            assert!(!delegate.pending_remove);
            assert_eq!(delegate.apply_state, reg.apply_state);
            assert_eq!(delegate.term, reg.term);
            assert_eq!(delegate.applied_index_term, reg.applied_index_term);
        });

        let (resp_tx, resp_rx) = mpsc::channel();
        let p = proposal(
            false,
            1,
            0,
            Callback::Write(Box::new(move |resp: WriteResponse| {
                resp_tx.send(resp.response).unwrap();
            })),
        );
        router.schedule_task(
            1,
            Msg::apply(apply(
                1,
                1,
                0,
                vec![new_entry(0, 1, true)],
                1,
                0,
                1,
                vec![p],
            )),
        );
        // unregistered region should be ignored and notify failed.
        let resp = resp_rx.recv_timeout(Duration::from_secs(3)).unwrap();
        assert!(resp.get_header().get_error().has_region_not_found());
        assert!(rx.try_recv().is_err());

        let (cc_tx, cc_rx) = mpsc::channel();
        let pops = vec![
            proposal(
                false,
                4,
                4,
                Callback::Write(Box::new(move |write: WriteResponse| {
                    cc_tx.send(write.response).unwrap();
                })),
            ),
            proposal(false, 4, 5, Callback::None),
        ];
        router.schedule_task(
            2,
            Msg::apply(apply(1, 2, 11, vec![new_entry(5, 4, true)], 3, 5, 4, pops)),
        );
        // proposal with not commit entry should be ignore
        validate(&router, 2, move |delegate| {
            assert_eq!(delegate.term, 11);
        });
        let cc_resp = cc_rx.try_recv().unwrap();
        assert!(cc_resp.get_header().get_error().has_stale_command());
        assert!(rx.recv_timeout(Duration::from_secs(3)).is_ok());

        // Make sure Apply and Snapshot are in the same batch.
        let (snap_tx, _) = mpsc::sync_channel(0);
        batch_messages(
            &router,
            2,
            vec![
                Msg::apply(apply(
                    1,
                    2,
                    11,
                    vec![new_entry(5, 5, false)],
                    5,
                    5,
                    5,
                    vec![],
                )),
                Msg::Snapshot(GenSnapTask::new(2, 0, snap_tx)),
            ],
        );
        let apply_res = match rx.recv_timeout(Duration::from_secs(3)) {
            Ok(PeerMsg::ApplyRes { res, .. }) => match res {
                TaskRes::Apply(res) => res,
                e => panic!("unexpected apply result: {:?}", e),
            },
            e => panic!("unexpected apply result: {:?}", e),
        };
        let apply_state_key = keys::apply_state_key(2);
        let apply_state = match snapshot_rx.recv_timeout(Duration::from_secs(3)) {
            Ok(Some(RegionTask::Gen { kv_snap, .. })) => kv_snap
                .get_msg_cf(CF_RAFT, &apply_state_key)
                .unwrap()
                .unwrap(),
            e => panic!("unexpected apply result: {:?}", e),
        };
        assert_eq!(apply_res.region_id, 2);
        assert_eq!(apply_res.apply_state, apply_state);
        assert_eq!(apply_res.apply_state.get_applied_index(), 5);
        assert!(apply_res.exec_res.is_empty());
        // empty entry will make applied_index step forward and should write apply state to engine.
        assert_eq!(apply_res.metrics.written_keys, 1);
        assert_eq!(apply_res.applied_index_term, 5);
        validate(&router, 2, |delegate| {
            assert_eq!(delegate.term, 11);
            assert_eq!(delegate.applied_index_term, 5);
            assert_eq!(delegate.apply_state.get_applied_index(), 5);
            assert_eq!(
                delegate.apply_state.get_applied_index(),
                delegate.last_sync_apply_index
            );
        });

        router.schedule_task(2, Msg::destroy(2, true, false));
        let (region_id, peer_id) = match rx.recv_timeout(Duration::from_secs(3)) {
            Ok(PeerMsg::ApplyRes { res, .. }) => match res {
                TaskRes::Destroy {
                    region_id, peer_id, ..
                } => (region_id, peer_id),
                e => panic!("expected destroy result, but got {:?}", e),
            },
            e => panic!("expected destroy result, but got {:?}", e),
        };
        assert_eq!(peer_id, 1);
        assert_eq!(region_id, 2);

        // Stopped peer should be removed.
        let (resp_tx, resp_rx) = mpsc::channel();
        let p = proposal(
            false,
            1,
            0,
            Callback::Write(Box::new(move |resp: WriteResponse| {
                resp_tx.send(resp.response).unwrap();
            })),
        );
        router.schedule_task(
            2,
            Msg::apply(apply(
                1,
                1,
                0,
                vec![new_entry(0, 1, true)],
                1,
                0,
                1,
                vec![p],
            )),
        );
        // unregistered region should be ignored and notify failed.
        let resp = resp_rx.recv_timeout(Duration::from_secs(3)).unwrap();
        assert!(
            resp.get_header().get_error().has_region_not_found(),
            "{:?}",
            resp
        );
        assert!(rx.try_recv().is_err());

        system.shutdown();
    }

    fn cb<S: Snapshot>(idx: u64, term: u64, tx: Sender<RaftCmdResponse>) -> Proposal<S> {
        proposal(
            false,
            idx,
            term,
            Callback::Write(Box::new(move |resp: WriteResponse| {
                tx.send(resp.response).unwrap();
            })),
        )
    }

    struct EntryBuilder {
        entry: Entry,
        req: RaftCmdRequest,
    }

    impl EntryBuilder {
        fn new(index: u64, term: u64) -> EntryBuilder {
            let req = RaftCmdRequest::default();
            let mut entry = Entry::default();
            entry.set_index(index);
            entry.set_term(term);
            EntryBuilder { entry, req }
        }

        fn epoch(mut self, conf_ver: u64, version: u64) -> EntryBuilder {
            let mut epoch = RegionEpoch::default();
            epoch.set_version(version);
            epoch.set_conf_ver(conf_ver);
            self.req.mut_header().set_region_epoch(epoch);
            self
        }

        fn put(self, key: &[u8], value: &[u8]) -> EntryBuilder {
            self.add_put_req(None, key, value)
        }

        fn put_cf(self, cf: &str, key: &[u8], value: &[u8]) -> EntryBuilder {
            self.add_put_req(Some(cf), key, value)
        }

        fn add_put_req(mut self, cf: Option<&str>, key: &[u8], value: &[u8]) -> EntryBuilder {
            let mut cmd = Request::default();
            cmd.set_cmd_type(CmdType::Put);
            if let Some(cf) = cf {
                cmd.mut_put().set_cf(cf.to_owned());
            }
            cmd.mut_put().set_key(key.to_vec());
            cmd.mut_put().set_value(value.to_vec());
            self.req.mut_requests().push(cmd);
            self
        }

        fn delete(self, key: &[u8]) -> EntryBuilder {
            self.add_delete_req(None, key)
        }

        fn delete_cf(self, cf: &str, key: &[u8]) -> EntryBuilder {
            self.add_delete_req(Some(cf), key)
        }

        fn delete_range(self, start_key: &[u8], end_key: &[u8]) -> EntryBuilder {
            self.add_delete_range_req(None, start_key, end_key)
        }

        fn delete_range_cf(self, cf: &str, start_key: &[u8], end_key: &[u8]) -> EntryBuilder {
            self.add_delete_range_req(Some(cf), start_key, end_key)
        }

        fn add_delete_req(mut self, cf: Option<&str>, key: &[u8]) -> EntryBuilder {
            let mut cmd = Request::default();
            cmd.set_cmd_type(CmdType::Delete);
            if let Some(cf) = cf {
                cmd.mut_delete().set_cf(cf.to_owned());
            }
            cmd.mut_delete().set_key(key.to_vec());
            self.req.mut_requests().push(cmd);
            self
        }

        fn add_delete_range_req(
            mut self,
            cf: Option<&str>,
            start_key: &[u8],
            end_key: &[u8],
        ) -> EntryBuilder {
            let mut cmd = Request::default();
            cmd.set_cmd_type(CmdType::DeleteRange);
            if let Some(cf) = cf {
                cmd.mut_delete_range().set_cf(cf.to_owned());
            }
            cmd.mut_delete_range().set_start_key(start_key.to_vec());
            cmd.mut_delete_range().set_end_key(end_key.to_vec());
            self.req.mut_requests().push(cmd);
            self
        }

        fn ingest_sst(mut self, meta: &SstMeta) -> EntryBuilder {
            let mut cmd = Request::default();
            cmd.set_cmd_type(CmdType::IngestSst);
            cmd.mut_ingest_sst().set_sst(meta.clone());
            self.req.mut_requests().push(cmd);
            self
        }

        fn split(mut self, splits: BatchSplitRequest) -> EntryBuilder {
            let mut req = AdminRequest::default();
            req.set_cmd_type(AdminCmdType::BatchSplit);
            req.set_splits(splits);
            self.req.set_admin_request(req);
            self
        }

        fn build(mut self) -> Entry {
            self.entry.set_data(self.req.write_to_bytes().unwrap());
            self.entry
        }
    }

    #[derive(Clone, Default)]
    struct ApplyObserver {
        pre_admin_count: Arc<AtomicUsize>,
        pre_query_count: Arc<AtomicUsize>,
        post_admin_count: Arc<AtomicUsize>,
        post_query_count: Arc<AtomicUsize>,
        cmd_batches: RefCell<Vec<CmdBatch>>,
        cmd_sink: Option<Arc<Mutex<Sender<CmdBatch>>>>,
    }

    impl Coprocessor for ApplyObserver {}

    impl QueryObserver for ApplyObserver {
        fn pre_apply_query(&self, _: &mut ObserverContext<'_>, _: &[Request]) {
            self.pre_query_count.fetch_add(1, Ordering::SeqCst);
        }

        fn post_apply_query(&self, _: &mut ObserverContext<'_>, _: &mut Cmd) {
            self.post_query_count.fetch_add(1, Ordering::SeqCst);
        }
    }

    impl CmdObserver<RocksEngine> for ApplyObserver {
        fn on_prepare_for_apply(&self, observe_id: ObserveID, region_id: u64) {
            self.cmd_batches
                .borrow_mut()
                .push(CmdBatch::new(observe_id, region_id));
        }

        fn on_apply_cmd(&self, observe_id: ObserveID, region_id: u64, cmd: Cmd) {
            self.cmd_batches
                .borrow_mut()
                .last_mut()
                .expect("should exist some cmd batch")
                .push(observe_id, region_id, cmd);
        }

        fn on_flush_apply(&self, _: Vec<TxnExtra>, _: RocksEngine) {
            if !self.cmd_batches.borrow().is_empty() {
                let batches = self.cmd_batches.replace(Vec::default());
                for b in batches {
                    if let Some(sink) = self.cmd_sink.as_ref() {
                        sink.lock().unwrap().send(b).unwrap();
                    }
                }
            }
        }
    }

    #[test]
    fn test_handle_raft_committed_entries() {
        let (_path, engine) = create_tmp_engine("test-delegate");
        let (import_dir, importer) = create_tmp_importer("test-delegate");
        let obs = ApplyObserver::default();
        let mut host = CoprocessorHost::<RocksEngine>::default();
        host.registry
            .register_query_observer(1, BoxQueryObserver::new(obs.clone()));

        let (tx, rx) = mpsc::channel();
        let (region_scheduler, _) = dummy_scheduler();
        let sender: Notifier<RocksEngine, RocksEngine> = Notifier::Sender(tx);
        let cfg = Arc::new(VersionTrack::new(Config::default()));
        let (router, mut system) = create_apply_batch_system(&cfg.value());
        let pending_create_peers = Arc::new(Mutex::new(HashMap::default()));
        let builder = super::Builder::<_, _, RocksWriteBatch> {
            tag: "test-store".to_owned(),
            cfg,
            sender,
            region_scheduler,
            coprocessor_host: host,
            importer: importer.clone(),
            engine: engine.clone(),
            router: router.clone(),
            _phantom: Default::default(),
            store_id: 1,
            pending_create_peers,
        };
        system.spawn("test-handle-raft".to_owned(), builder);

        let peer_id = 3;
        let mut reg = Registration::default();
        reg.id = peer_id;
        reg.region.set_id(1);
        reg.region.mut_peers().push(new_peer(2, 3));
        reg.region.set_end_key(b"k5".to_vec());
        reg.region.mut_region_epoch().set_conf_ver(1);
        reg.region.mut_region_epoch().set_version(3);
        router.schedule_task(1, Msg::Registration(reg));

        let (capture_tx, capture_rx) = mpsc::channel();
        let put_entry = EntryBuilder::new(1, 1)
            .put(b"k1", b"v1")
            .put(b"k2", b"v1")
            .put(b"k3", b"v1")
            .epoch(1, 3)
            .build();
        router.schedule_task(
            1,
            Msg::apply(apply(
                peer_id,
                1,
                1,
                vec![put_entry],
                0,
                1,
                1,
                vec![cb(1, 1, capture_tx.clone())],
            )),
        );
        let resp = capture_rx.recv_timeout(Duration::from_secs(3)).unwrap();
        assert!(!resp.get_header().has_error(), "{:?}", resp);
        assert_eq!(resp.get_responses().len(), 3);
        let dk_k1 = keys::data_key(b"k1");
        let dk_k2 = keys::data_key(b"k2");
        let dk_k3 = keys::data_key(b"k3");
        assert_eq!(engine.get_value(&dk_k1).unwrap().unwrap(), b"v1");
        assert_eq!(engine.get_value(&dk_k2).unwrap().unwrap(), b"v1");
        assert_eq!(engine.get_value(&dk_k3).unwrap().unwrap(), b"v1");
        validate(&router, 1, |delegate| {
            assert_eq!(delegate.applied_index_term, 1);
            assert_eq!(delegate.apply_state.get_applied_index(), 1);
        });
        fetch_apply_res(&rx);

        let put_entry = EntryBuilder::new(2, 2)
            .put_cf(CF_LOCK, b"k1", b"v1")
            .epoch(1, 3)
            .build();
        router.schedule_task(
            1,
            Msg::apply(apply(peer_id, 1, 2, vec![put_entry], 1, 2, 2, vec![])),
        );
        let apply_res = fetch_apply_res(&rx);
        assert_eq!(apply_res.region_id, 1);
        assert_eq!(apply_res.apply_state.get_applied_index(), 2);
        assert_eq!(apply_res.applied_index_term, 2);
        assert!(apply_res.exec_res.is_empty());
        assert!(apply_res.metrics.written_bytes >= 5);
        assert_eq!(apply_res.metrics.written_keys, 2);
        assert_eq!(apply_res.metrics.size_diff_hint, 5);
        assert_eq!(apply_res.metrics.lock_cf_written_bytes, 5);
        assert_eq!(
            engine.get_value_cf(CF_LOCK, &dk_k1).unwrap().unwrap(),
            b"v1"
        );

        let put_entry = EntryBuilder::new(3, 2)
            .put(b"k2", b"v2")
            .epoch(1, 1)
            .build();
        router.schedule_task(
            1,
            Msg::apply(apply(
                peer_id,
                1,
                2,
                vec![put_entry],
                2,
                2,
                3,
                vec![cb(3, 2, capture_tx.clone())],
            )),
        );
        let resp = capture_rx.recv_timeout(Duration::from_secs(3)).unwrap();
        assert!(resp.get_header().get_error().has_epoch_not_match());
        let apply_res = fetch_apply_res(&rx);
        assert_eq!(apply_res.applied_index_term, 2);
        assert_eq!(apply_res.apply_state.get_applied_index(), 3);

        let put_entry = EntryBuilder::new(4, 2)
            .put(b"k3", b"v3")
            .put(b"k5", b"v5")
            .epoch(1, 3)
            .build();
        router.schedule_task(
            1,
            Msg::apply(apply(
                peer_id,
                1,
                2,
                vec![put_entry],
                3,
                2,
                4,
                vec![cb(4, 2, capture_tx.clone())],
            )),
        );
        let resp = capture_rx.recv_timeout(Duration::from_secs(3)).unwrap();
        assert!(resp.get_header().get_error().has_key_not_in_region());
        let apply_res = fetch_apply_res(&rx);
        assert_eq!(apply_res.applied_index_term, 2);
        assert_eq!(apply_res.apply_state.get_applied_index(), 4);
        // a writebatch should be atomic.
        assert_eq!(engine.get_value(&dk_k3).unwrap().unwrap(), b"v1");

        let put_entry = EntryBuilder::new(5, 3)
            .delete(b"k1")
            .delete_cf(CF_LOCK, b"k1")
            .delete_cf(CF_WRITE, b"k1")
            .epoch(1, 3)
            .build();
        router.schedule_task(
            1,
            Msg::apply(apply(
                peer_id,
                1,
                3,
                vec![put_entry],
                4,
                3,
                5,
                vec![cb(5, 2, capture_tx.clone()), cb(5, 3, capture_tx.clone())],
            )),
        );
        let resp = capture_rx.recv_timeout(Duration::from_secs(3)).unwrap();
        // stale command should be cleared.
        assert!(resp.get_header().get_error().has_stale_command());
        let resp = capture_rx.recv_timeout(Duration::from_secs(3)).unwrap();
        assert!(!resp.get_header().has_error(), "{:?}", resp);
        assert!(engine.get_value(&dk_k1).unwrap().is_none());
        let apply_res = fetch_apply_res(&rx);
        assert_eq!(apply_res.metrics.lock_cf_written_bytes, 3);
        assert_eq!(apply_res.metrics.delete_keys_hint, 2);
        assert_eq!(apply_res.metrics.size_diff_hint, -9);

        let delete_entry = EntryBuilder::new(6, 3).delete(b"k5").epoch(1, 3).build();
        router.schedule_task(
            1,
            Msg::apply(apply(
                peer_id,
                1,
                3,
                vec![delete_entry],
                5,
                3,
                6,
                vec![cb(6, 3, capture_tx.clone())],
            )),
        );
        let resp = capture_rx.recv_timeout(Duration::from_secs(3)).unwrap();
        assert!(resp.get_header().get_error().has_key_not_in_region());
        fetch_apply_res(&rx);

        let delete_range_entry = EntryBuilder::new(7, 3)
            .delete_range(b"", b"")
            .epoch(1, 3)
            .build();
        router.schedule_task(
            1,
            Msg::apply(apply(
                peer_id,
                1,
                3,
                vec![delete_range_entry],
                6,
                3,
                7,
                vec![cb(7, 3, capture_tx.clone())],
            )),
        );
        let resp = capture_rx.recv_timeout(Duration::from_secs(3)).unwrap();
        assert!(resp.get_header().get_error().has_key_not_in_region());
        assert_eq!(engine.get_value(&dk_k3).unwrap().unwrap(), b"v1");
        fetch_apply_res(&rx);

        let delete_range_entry = EntryBuilder::new(8, 3)
            .delete_range_cf(CF_DEFAULT, b"", b"k5")
            .delete_range_cf(CF_LOCK, b"", b"k5")
            .delete_range_cf(CF_WRITE, b"", b"k5")
            .epoch(1, 3)
            .build();
        router.schedule_task(
            1,
            Msg::apply(apply(
                peer_id,
                1,
                3,
                vec![delete_range_entry],
                7,
                3,
                8,
                vec![cb(8, 3, capture_tx.clone())],
            )),
        );
        let resp = capture_rx.recv_timeout(Duration::from_secs(3)).unwrap();
        assert!(!resp.get_header().has_error(), "{:?}", resp);
        assert!(engine.get_value(&dk_k1).unwrap().is_none());
        assert!(engine.get_value(&dk_k2).unwrap().is_none());
        assert!(engine.get_value(&dk_k3).unwrap().is_none());
        fetch_apply_res(&rx);

        // UploadSST
        let sst_path = import_dir.path().join("test.sst");
        let mut sst_epoch = RegionEpoch::default();
        sst_epoch.set_conf_ver(1);
        sst_epoch.set_version(3);
        let sst_range = (0, 100);
        let (mut meta1, data1) = gen_sst_file(&sst_path, sst_range);
        meta1.set_region_id(1);
        meta1.set_region_epoch(sst_epoch);
        let mut file1 = importer.create(&meta1).unwrap();
        file1.append(&data1).unwrap();
        file1.finish().unwrap();
        let (mut meta2, data2) = gen_sst_file(&sst_path, sst_range);
        meta2.set_region_id(1);
        meta2.mut_region_epoch().set_conf_ver(1);
        meta2.mut_region_epoch().set_version(1234);
        let mut file2 = importer.create(&meta2).unwrap();
        file2.append(&data2).unwrap();
        file2.finish().unwrap();

        // IngestSst
        let put_ok = EntryBuilder::new(9, 3)
            .put(&[sst_range.0], &[sst_range.1])
            .epoch(0, 3)
            .build();
        // Add a put above to test flush before ingestion.
        let capture_tx_clone = capture_tx.clone();
        let ingest_ok = EntryBuilder::new(10, 3)
            .ingest_sst(&meta1)
            .epoch(0, 3)
            .build();
        let ingest_epoch_not_match = EntryBuilder::new(11, 3)
            .ingest_sst(&meta2)
            .epoch(0, 3)
            .build();
        let entries = vec![put_ok, ingest_ok, ingest_epoch_not_match];
        router.schedule_task(
            1,
            Msg::apply(apply(
                peer_id,
                1,
                3,
                entries,
                8,
                3,
                11,
                vec![
                    cb(9, 3, capture_tx.clone()),
                    proposal(
                        false,
                        10,
                        3,
                        Callback::Write(Box::new(move |resp: WriteResponse| {
                            // Sleep until yield timeout.
                            thread::sleep(Duration::from_millis(500));
                            capture_tx_clone.send(resp.response).unwrap();
                        })),
                    ),
                    cb(11, 3, capture_tx.clone()),
                ],
            )),
        );
        let resp = capture_rx.recv_timeout(Duration::from_secs(3)).unwrap();
        assert!(!resp.get_header().has_error(), "{:?}", resp);
        let resp = capture_rx.recv_timeout(Duration::from_secs(3)).unwrap();
        assert!(!resp.get_header().has_error(), "{:?}", resp);
        check_db_range(&engine, sst_range);
        let resp = capture_rx.recv_timeout(Duration::from_secs(3)).unwrap();
        assert!(resp.get_header().has_error());
        let apply_res = fetch_apply_res(&rx);
        assert_eq!(apply_res.applied_index_term, 3);
        assert_eq!(apply_res.apply_state.get_applied_index(), 10);
        // The region will yield after timeout.
        let apply_res = fetch_apply_res(&rx);
        assert_eq!(apply_res.applied_index_term, 3);
        assert_eq!(apply_res.apply_state.get_applied_index(), 11);

        let write_batch_max_keys = <RocksEngine as WriteBatchExt>::WRITE_BATCH_MAX_KEYS;

        let mut props = vec![];
        let mut entries = vec![];
        for i in 0..write_batch_max_keys {
            let put_entry = EntryBuilder::new(i as u64 + 12, 3)
                .put(b"k", b"v")
                .epoch(1, 3)
                .build();
            entries.push(put_entry);
            props.push(cb(i as u64 + 12, 3, capture_tx.clone()));
        }
        router.schedule_task(
            1,
            Msg::apply(apply(
                peer_id,
                1,
                3,
                entries,
                11,
                3,
                write_batch_max_keys as u64 + 11,
                props,
            )),
        );
        for _ in 0..write_batch_max_keys {
            capture_rx.recv_timeout(Duration::from_secs(3)).unwrap();
        }
        let index = write_batch_max_keys + 11;
        let apply_res = fetch_apply_res(&rx);
        assert_eq!(apply_res.apply_state.get_applied_index(), index as u64);
        assert_eq!(obs.pre_query_count.load(Ordering::SeqCst), index);
        assert_eq!(obs.post_query_count.load(Ordering::SeqCst), index);

        system.shutdown();
    }

    #[test]
    fn test_cmd_observer() {
        let (_path, engine) = create_tmp_engine("test-delegate");
        let (_import_dir, importer) = create_tmp_importer("test-delegate");
        let mut host = CoprocessorHost::<RocksEngine>::default();
        let mut obs = ApplyObserver::default();
        let (sink, cmdbatch_rx) = mpsc::channel();
        obs.cmd_sink = Some(Arc::new(Mutex::new(sink)));
        host.registry
            .register_cmd_observer(1, BoxCmdObserver::new(obs));

        let (tx, rx) = mpsc::channel();
        let (region_scheduler, _) = dummy_scheduler();
        let sender = Notifier::<_, RocksEngine>::Sender(tx);
        let cfg = Config::default();
        let (router, mut system) = create_apply_batch_system(&cfg);
        let pending_create_peers = Arc::new(Mutex::new(HashMap::default()));
        let builder = super::Builder::<_, _, RocksWriteBatch> {
            tag: "test-store".to_owned(),
            cfg: Arc::new(VersionTrack::new(cfg)),
            sender,
            region_scheduler,
            coprocessor_host: host,
            importer,
            engine,
            router: router.clone(),
            _phantom: Default::default(),
            store_id: 1,
            pending_create_peers,
        };
        system.spawn("test-handle-raft".to_owned(), builder);

        let peer_id = 3;
        let mut reg = Registration::default();
        reg.id = peer_id;
        reg.region.set_id(1);
        reg.region.mut_peers().push(new_peer(2, 3));
        reg.region.set_end_key(b"k5".to_vec());
        reg.region.mut_region_epoch().set_conf_ver(1);
        reg.region.mut_region_epoch().set_version(3);
        let region_epoch = reg.region.get_region_epoch().clone();
        router.schedule_task(1, Msg::Registration(reg));

        let put_entry = EntryBuilder::new(1, 1)
            .put(b"k1", b"v1")
            .put(b"k2", b"v1")
            .put(b"k3", b"v1")
            .epoch(1, 3)
            .build();
        router.schedule_task(
            1,
            Msg::apply(apply(peer_id, 1, 1, vec![put_entry], 0, 1, 1, vec![])),
        );
        fetch_apply_res(&rx);
        // It must receive nothing because no region registered.
        cmdbatch_rx
            .recv_timeout(Duration::from_millis(100))
            .unwrap_err();
        let (block_tx, block_rx) = mpsc::channel::<()>();
        router.schedule_task(
            1,
            Msg::Validate(
                1,
                Box::new(move |_| {
                    // Block the apply worker
                    block_rx.recv().unwrap();
                }),
            ),
        );
        let put_entry = EntryBuilder::new(2, 2)
            .put(b"k0", b"v0")
            .epoch(1, 3)
            .build();
        router.schedule_task(
            1,
            Msg::apply(apply(peer_id, 1, 2, vec![put_entry], 1, 2, 2, vec![])),
        );
        // Register cmd observer to region 1.
        let enabled = Arc::new(AtomicBool::new(true));
        let observe_id = ObserveID::new();
        router.schedule_task(
            1,
            Msg::Change {
                region_epoch: region_epoch.clone(),
                cmd: ChangeCmd::RegisterObserver {
                    observe_id,
                    region_id: 1,
                    enabled: enabled.clone(),
                },
                cb: Callback::Read(Box::new(|resp: ReadResponse<RocksSnapshot>| {
                    assert!(!resp.response.get_header().has_error());
                    assert!(resp.snapshot.is_some());
                    let snap = resp.snapshot.unwrap();
                    assert_eq!(snap.get_value(b"k0").unwrap().unwrap(), b"v0");
                })),
            },
        );
        // Unblock the apply worker
        block_tx.send(()).unwrap();
        fetch_apply_res(&rx);
        let (capture_tx, capture_rx) = mpsc::channel();
        let put_entry = EntryBuilder::new(3, 2)
            .put_cf(CF_LOCK, b"k1", b"v1")
            .epoch(1, 3)
            .build();
        router.schedule_task(
            1,
            Msg::apply(apply(
                peer_id,
                1,
                2,
                vec![put_entry],
                2,
                2,
                3,
                vec![cb(3, 2, capture_tx)],
            )),
        );
        fetch_apply_res(&rx);
        let resp = capture_rx.recv_timeout(Duration::from_secs(3)).unwrap();
        assert!(!resp.get_header().has_error(), "{:?}", resp);
        assert_eq!(resp.get_responses().len(), 1);
        let cmd_batch = cmdbatch_rx.recv_timeout(Duration::from_secs(3)).unwrap();
        assert_eq!(resp, cmd_batch.into_iter(1).next().unwrap().response);

        let put_entry1 = EntryBuilder::new(4, 2)
            .put(b"k2", b"v2")
            .epoch(1, 3)
            .build();
        let put_entry2 = EntryBuilder::new(5, 2)
            .put(b"k2", b"v2")
            .epoch(1, 3)
            .build();
        router.schedule_task(
            1,
            Msg::apply(apply(
                peer_id,
                1,
                2,
                vec![put_entry1, put_entry2],
                3,
                2,
                5,
                vec![],
            )),
        );
        let cmd_batch = cmdbatch_rx.recv_timeout(Duration::from_secs(3)).unwrap();
        assert_eq!(2, cmd_batch.len());

        // Stop observer regoin 1.
        enabled.store(false, Ordering::SeqCst);
        let put_entry = EntryBuilder::new(6, 2)
            .put(b"k2", b"v2")
            .epoch(1, 3)
            .build();
        router.schedule_task(
            1,
            Msg::apply(apply(peer_id, 1, 2, vec![put_entry], 5, 2, 6, vec![])),
        );
        // Must not receive new cmd.
        cmdbatch_rx
            .recv_timeout(Duration::from_millis(100))
            .unwrap_err();

        // Must response a RegionNotFound error.
        router.schedule_task(
            2,
            Msg::Change {
                region_epoch,
                cmd: ChangeCmd::RegisterObserver {
                    observe_id,
                    region_id: 2,
                    enabled,
                },
                cb: Callback::Read(Box::new(|resp: ReadResponse<_>| {
                    assert!(resp
                        .response
                        .get_header()
                        .get_error()
                        .has_region_not_found());
                    assert!(resp.snapshot.is_none());
                })),
            },
        );

        system.shutdown();
    }

    #[test]
    fn test_check_sst_for_ingestion() {
        let mut sst = SstMeta::default();
        let mut region = Region::default();

        // Check uuid and cf name
        assert!(check_sst_for_ingestion(&sst, &region).is_err());
        sst.set_uuid(Uuid::new_v4().as_bytes().to_vec());
        sst.set_cf_name(CF_DEFAULT.to_owned());
        check_sst_for_ingestion(&sst, &region).unwrap();
        sst.set_cf_name("test".to_owned());
        assert!(check_sst_for_ingestion(&sst, &region).is_err());
        sst.set_cf_name(CF_WRITE.to_owned());
        check_sst_for_ingestion(&sst, &region).unwrap();

        // Check region id
        region.set_id(1);
        sst.set_region_id(2);
        assert!(check_sst_for_ingestion(&sst, &region).is_err());
        sst.set_region_id(1);
        check_sst_for_ingestion(&sst, &region).unwrap();

        // Check region epoch
        region.mut_region_epoch().set_conf_ver(1);
        assert!(check_sst_for_ingestion(&sst, &region).is_err());
        sst.mut_region_epoch().set_conf_ver(1);
        check_sst_for_ingestion(&sst, &region).unwrap();
        region.mut_region_epoch().set_version(1);
        assert!(check_sst_for_ingestion(&sst, &region).is_err());
        sst.mut_region_epoch().set_version(1);
        check_sst_for_ingestion(&sst, &region).unwrap();

        // Check region range
        region.set_start_key(vec![2]);
        region.set_end_key(vec![8]);
        sst.mut_range().set_start(vec![1]);
        sst.mut_range().set_end(vec![8]);
        assert!(check_sst_for_ingestion(&sst, &region).is_err());
        sst.mut_range().set_start(vec![2]);
        assert!(check_sst_for_ingestion(&sst, &region).is_err());
        sst.mut_range().set_end(vec![7]);
        check_sst_for_ingestion(&sst, &region).unwrap();
    }

    fn new_split_req(key: &[u8], id: u64, children: Vec<u64>) -> SplitRequest {
        let mut req = SplitRequest::default();
        req.set_split_key(key.to_vec());
        req.set_new_region_id(id);
        req.set_new_peer_ids(children);
        req
    }

    struct SplitResultChecker<'a> {
        engine: RocksEngine,
        origin_peers: &'a [metapb::Peer],
        epoch: Rc<RefCell<RegionEpoch>>,
    }

    impl<'a> SplitResultChecker<'a> {
        fn check(&self, start: &[u8], end: &[u8], id: u64, children: &[u64], check_initial: bool) {
            let key = keys::region_state_key(id);
            let state: RegionLocalState = self.engine.get_msg_cf(CF_RAFT, &key).unwrap().unwrap();
            assert_eq!(state.get_state(), PeerState::Normal);
            assert_eq!(state.get_region().get_id(), id);
            assert_eq!(state.get_region().get_start_key(), start);
            assert_eq!(state.get_region().get_end_key(), end);
            let expect_peers: Vec<_> = self
                .origin_peers
                .iter()
                .zip(children)
                .map(|(p, new_id)| {
                    let mut new_peer = metapb::Peer::clone(p);
                    new_peer.set_id(*new_id);
                    new_peer
                })
                .collect();
            assert_eq!(state.get_region().get_peers(), expect_peers.as_slice());
            assert!(!state.has_merge_state(), "{:?}", state);
            let epoch = self.epoch.borrow();
            assert_eq!(*state.get_region().get_region_epoch(), *epoch);
            if !check_initial {
                return;
            }
            let key = keys::apply_state_key(id);
            let initial_state: RaftApplyState =
                self.engine.get_msg_cf(CF_RAFT, &key).unwrap().unwrap();
            assert_eq!(initial_state.get_applied_index(), RAFT_INIT_LOG_INDEX);
            assert_eq!(
                initial_state.get_truncated_state().get_index(),
                RAFT_INIT_LOG_INDEX
            );
            assert_eq!(
                initial_state.get_truncated_state().get_term(),
                RAFT_INIT_LOG_INDEX
            );
        }
    }

    fn error_msg(resp: &RaftCmdResponse) -> &str {
        resp.get_header().get_error().get_message()
    }

    #[test]
    fn test_split() {
        let (_path, engine) = create_tmp_engine("test-delegate");
        let (_import_dir, importer) = create_tmp_importer("test-delegate");
        let peer_id = 3;
        let mut reg = Registration::default();
        reg.id = peer_id;
        reg.term = 1;
        reg.region.set_id(1);
        reg.region.set_end_key(b"k5".to_vec());
        reg.region.mut_region_epoch().set_version(3);
        let region_epoch = reg.region.get_region_epoch().clone();
        let peers = vec![new_peer(2, 3), new_peer(4, 5), new_learner_peer(6, 7)];
        reg.region.set_peers(peers.clone().into());
        let (tx, _rx) = mpsc::channel();
        let sender: Notifier<RocksEngine, RocksEngine> = Notifier::Sender(tx);
        let mut host = CoprocessorHost::<RocksEngine>::default();
        let mut obs = ApplyObserver::default();
        let (sink, cmdbatch_rx) = mpsc::channel();
        obs.cmd_sink = Some(Arc::new(Mutex::new(sink)));
        host.registry
            .register_cmd_observer(1, BoxCmdObserver::new(obs));
        let (region_scheduler, _) = dummy_scheduler();
        let cfg = Arc::new(VersionTrack::new(Config::default()));
        let (router, mut system) = create_apply_batch_system(&cfg.value());
        let pending_create_peers = Arc::new(Mutex::new(HashMap::default()));
        let builder = super::Builder::<_, _, RocksWriteBatch> {
            tag: "test-store".to_owned(),
            cfg,
            sender,
            importer,
            region_scheduler,
            coprocessor_host: host,
            engine: engine.clone(),
            router: router.clone(),
            _phantom: Default::default(),
            store_id: 2,
            pending_create_peers,
        };
        system.spawn("test-split".to_owned(), builder);

        router.schedule_task(1, Msg::Registration(reg.clone()));
        let enabled = Arc::new(AtomicBool::new(true));
        let observe_id = ObserveID::new();
        router.schedule_task(
            1,
            Msg::Change {
                region_epoch: region_epoch.clone(),
                cmd: ChangeCmd::RegisterObserver {
                    observe_id,
                    region_id: 1,
                    enabled: enabled.clone(),
                },
                cb: Callback::Read(Box::new(|resp: ReadResponse<_>| {
                    assert!(!resp.response.get_header().has_error(), "{:?}", resp);
                    assert!(resp.snapshot.is_some());
                })),
            },
        );

        let mut index_id = 1;
        let (capture_tx, capture_rx) = mpsc::channel();
        let epoch = Rc::new(RefCell::new(reg.region.get_region_epoch().to_owned()));
        let epoch_ = epoch.clone();
        let mut exec_split = |router: &ApplyRouter<RocksEngine>, reqs| {
            let epoch = epoch_.borrow();
            let split = EntryBuilder::new(index_id, 1)
                .split(reqs)
                .epoch(epoch.get_conf_ver(), epoch.get_version())
                .build();
            router.schedule_task(
                1,
                Msg::apply(apply(
                    peer_id,
                    1,
                    1,
                    vec![split],
                    index_id - 1,
                    1,
                    index_id,
                    vec![cb(index_id, 1, capture_tx.clone())],
                )),
            );
            index_id += 1;
            capture_rx.recv_timeout(Duration::from_secs(3)).unwrap()
        };

        let mut splits = BatchSplitRequest::default();
        splits.set_right_derive(true);
        splits.mut_requests().push(new_split_req(b"k1", 8, vec![]));
        let resp = exec_split(&router, splits.clone());
        // 3 followers are required.
        assert!(error_msg(&resp).contains("id count"), "{:?}", resp);
        cmdbatch_rx.recv_timeout(Duration::from_secs(3)).unwrap();

        splits.mut_requests().clear();
        let resp = exec_split(&router, splits.clone());
        // Empty requests should be rejected.
        assert!(error_msg(&resp).contains("missing"), "{:?}", resp);

        splits
            .mut_requests()
            .push(new_split_req(b"k6", 8, vec![9, 10, 11]));
        let resp = exec_split(&router, splits.clone());
        // Out of range keys should be rejected.
        assert!(
            resp.get_header().get_error().has_key_not_in_region(),
            "{:?}",
            resp
        );

        splits
            .mut_requests()
            .push(new_split_req(b"", 8, vec![9, 10, 11]));
        let resp = exec_split(&router, splits.clone());
        // Empty key should be rejected.
        assert!(error_msg(&resp).contains("missing"), "{:?}", resp);

        splits.mut_requests().clear();
        splits
            .mut_requests()
            .push(new_split_req(b"k2", 8, vec![9, 10, 11]));
        splits
            .mut_requests()
            .push(new_split_req(b"k1", 8, vec![9, 10, 11]));
        let resp = exec_split(&router, splits.clone());
        // keys should be in ascend order.
        assert!(error_msg(&resp).contains("invalid"), "{:?}", resp);

        splits.mut_requests().clear();
        splits
            .mut_requests()
            .push(new_split_req(b"k1", 8, vec![9, 10, 11]));
        splits
            .mut_requests()
            .push(new_split_req(b"k2", 8, vec![9, 10]));
        let resp = exec_split(&router, splits.clone());
        // All requests should be checked.
        assert!(error_msg(&resp).contains("id count"), "{:?}", resp);
        let checker = SplitResultChecker {
            engine,
            origin_peers: &peers,
            epoch: epoch.clone(),
        };

        splits.mut_requests().clear();
        splits
            .mut_requests()
            .push(new_split_req(b"k1", 8, vec![9, 10, 11]));
        let resp = exec_split(&router, splits.clone());
        // Split should succeed.
        assert!(!resp.get_header().has_error(), "{:?}", resp);
        let mut new_version = epoch.borrow().get_version() + 1;
        epoch.borrow_mut().set_version(new_version);
        checker.check(b"", b"k1", 8, &[9, 10, 11], true);
        checker.check(b"k1", b"k5", 1, &[3, 5, 7], false);

        splits.mut_requests().clear();
        splits
            .mut_requests()
            .push(new_split_req(b"k4", 12, vec![13, 14, 15]));
        splits.set_right_derive(false);
        let resp = exec_split(&router, splits.clone());
        // Right derive should be respected.
        assert!(!resp.get_header().has_error(), "{:?}", resp);
        new_version = epoch.borrow().get_version() + 1;
        epoch.borrow_mut().set_version(new_version);
        checker.check(b"k4", b"k5", 12, &[13, 14, 15], true);
        checker.check(b"k1", b"k4", 1, &[3, 5, 7], false);

        splits.mut_requests().clear();
        splits
            .mut_requests()
            .push(new_split_req(b"k2", 16, vec![17, 18, 19]));
        splits
            .mut_requests()
            .push(new_split_req(b"k3", 20, vec![21, 22, 23]));
        splits.set_right_derive(true);
        let resp = exec_split(&router, splits.clone());
        // Right derive should be respected.
        assert!(!resp.get_header().has_error(), "{:?}", resp);
        new_version = epoch.borrow().get_version() + 2;
        epoch.borrow_mut().set_version(new_version);
        checker.check(b"k1", b"k2", 16, &[17, 18, 19], true);
        checker.check(b"k2", b"k3", 20, &[21, 22, 23], true);
        checker.check(b"k3", b"k4", 1, &[3, 5, 7], false);

        splits.mut_requests().clear();
        splits
            .mut_requests()
            .push(new_split_req(b"k31", 24, vec![25, 26, 27]));
        splits
            .mut_requests()
            .push(new_split_req(b"k32", 28, vec![29, 30, 31]));
        splits.set_right_derive(false);
        let resp = exec_split(&router, splits);
        // Right derive should be respected.
        assert!(!resp.get_header().has_error(), "{:?}", resp);
        new_version = epoch.borrow().get_version() + 2;
        epoch.borrow_mut().set_version(new_version);
        checker.check(b"k3", b"k31", 1, &[3, 5, 7], false);
        checker.check(b"k31", b"k32", 24, &[25, 26, 27], true);
        checker.check(b"k32", b"k4", 28, &[29, 30, 31], true);

        let (tx, rx) = mpsc::channel();
        enabled.store(false, Ordering::SeqCst);
        router.schedule_task(
            1,
            Msg::Change {
                region_epoch,
                cmd: ChangeCmd::RegisterObserver {
                    observe_id,
                    region_id: 1,
                    enabled: Arc::new(AtomicBool::new(true)),
                },
                cb: Callback::Read(Box::new(move |resp: ReadResponse<_>| {
                    assert!(
                        resp.response.get_header().get_error().has_epoch_not_match(),
                        "{:?}",
                        resp
                    );
                    assert!(resp.snapshot.is_none());
                    tx.send(()).unwrap();
                })),
            },
        );
        rx.recv_timeout(Duration::from_millis(500)).unwrap();

        system.shutdown();
    }

    #[test]
    fn pending_cmd_leak() {
        let res = panic_hook::recover_safe(|| {
            let _cmd = PendingCmd::<RocksSnapshot>::new(1, 1, Callback::None, TxnExtra::default());
        });
        res.unwrap_err();
    }

    #[test]
    fn pending_cmd_leak_dtor_not_abort() {
        let res = panic_hook::recover_safe(|| {
            let _cmd = PendingCmd::<RocksSnapshot>::new(1, 1, Callback::None, TxnExtra::default());
            panic!("Don't abort");
            // It would abort and fail if there was a double-panic in PendingCmd dtor.
        });
        res.unwrap_err();
    }
}<|MERGE_RESOLUTION|>--- conflicted
+++ resolved
@@ -23,11 +23,7 @@
 use error_code::ErrorCodeExt;
 use kvproto::import_sstpb::SstMeta;
 use kvproto::kvrpcpb::ExtraOp as TxnExtraOp;
-<<<<<<< HEAD
 use kvproto::metapb::{PeerRole, Region, RegionEpoch};
-=======
-use kvproto::metapb::{Peer as PeerMeta, PeerRole, Region, RegionEpoch};
->>>>>>> 261394d9
 use kvproto::raft_cmdpb::{
     AdminCmdType, AdminRequest, AdminResponse, ChangePeerRequest, ChangePeerV2Request, CmdType,
     CommitMergeRequest, RaftCmdRequest, RaftCmdResponse, Request, Response,
@@ -35,14 +31,11 @@
 use kvproto::raft_serverpb::{
     MergeState, PeerState, RaftApplyState, RaftTruncatedState, RegionLocalState,
 };
-<<<<<<< HEAD
 use raft::eraftpb::{
     ConfChange, ConfChangeType, ConfChangeV2, Entry, EntryType, Snapshot as RaftSnapshot,
 };
+use raft_engine::RaftEngine;
 use raft_proto::ConfChangeI;
-=======
-use raft::eraftpb::{ConfChange, ConfChangeType, Entry, EntryType, Snapshot as RaftSnapshot};
-use raft_engine::RaftEngine;
 use sst_importer::SSTImporter;
 use tikv_util::collections::{HashMap, HashMapEntry, HashSet};
 use tikv_util::config::{Tracker, VersionTrack};
@@ -52,7 +45,6 @@
 use tikv_util::{escape, Either, MustConsumeVec};
 use time::Timespec;
 use txn_types::TxnExtra;
->>>>>>> 261394d9
 use uuid::Builder as UuidBuilder;
 
 use crate::coprocessor::{Cmd, CoprocessorHost};
@@ -63,32 +55,12 @@
 use crate::store::peer_storage::{
     self, write_initial_apply_state, write_peer_state, ENTRY_MEM_SIZE,
 };
-<<<<<<< HEAD
-use crate::store::util::{check_region_epoch, compare_region_epoch};
-use crate::store::util::{ChangePeerI, ConfChangeKind, KeysInfoFormatter, PerfContextStatistics};
-
-use crate::observe_perf_context_type;
-use crate::report_perf_context;
-
-use crate::store::{cmd_resp, util, Config, RegionSnapshot};
-use crate::{Error, Result};
-use sst_importer::SSTImporter;
-use tikv_util::collections::{HashMap, HashMapEntry, HashSet};
-use tikv_util::config::{Tracker, VersionTrack};
-use tikv_util::escape;
-use tikv_util::mpsc::{loose_bounded, LooseBoundedSender, Receiver};
-use tikv_util::time::{duration_to_sec, Instant};
-use tikv_util::worker::Scheduler;
-use tikv_util::Either;
-use tikv_util::MustConsumeVec;
-use txn_types::TxnExtra;
-=======
 use crate::store::util::{
-    check_region_epoch, compare_region_epoch, is_learner, KeysInfoFormatter, PerfContextStatistics,
+    check_region_epoch, compare_region_epoch, ChangePeerI, ConfChangeKind, KeysInfoFormatter,
+    PerfContextStatistics,
 };
 use crate::store::{cmd_resp, util, Config, RegionSnapshot, RegionTask};
 use crate::{observe_perf_context_type, report_perf_context, Error, Result};
->>>>>>> 261394d9
 
 use super::metrics::*;
 
@@ -1031,12 +1003,8 @@
         &mut self,
         apply_ctx: &mut ApplyContext<EK, ER, W>,
         entry: &Entry,
-<<<<<<< HEAD
         entry_type: EntryType,
-    ) -> ApplyResult<E::Snapshot> {
-=======
     ) -> ApplyResult<EK::Snapshot> {
->>>>>>> 261394d9
         // Although conf change can't yield in normal case, it is convenient to
         // simulate yield before applying a conf change log.
         fail_point!("yield_apply_conf_change_3", self.id() == 3, |_| {
@@ -1162,12 +1130,8 @@
         // TODO: if we have exec_result, maybe we should return this callback too. Outer
         // store will call it after handing exec result.
         cmd_resp::bind_term(&mut resp, self.term);
-<<<<<<< HEAD
         let (cmd_cb, txn_extra) = self.find_pending(index, term, is_conf_change_cmd(&cmd));
-=======
         let cmd = Cmd::new(index, cmd, resp);
-        let (cmd_cb, txn_extra) = self.find_pending(index, term, is_conf_change);
->>>>>>> 261394d9
         if let Some(observe_cmd) = self.observe_cmd.as_ref() {
             apply_ctx.txn_extras.push(txn_extra);
             apply_ctx
@@ -1338,14 +1302,9 @@
         }
 
         let (mut response, exec_result) = match cmd_type {
-<<<<<<< HEAD
             AdminCmdType::ChangePeer | AdminCmdType::ChangePeerV2 => {
                 self.exec_change_peer(ctx, request)
             }
-=======
-            AdminCmdType::ChangePeer => self.exec_change_peer(ctx, request),
-            AdminCmdType::ChangePeerV2 => panic!("unsupported admin command type"),
->>>>>>> 261394d9
             AdminCmdType::Split => self.exec_split(ctx, request),
             AdminCmdType::BatchSplit => self.exec_batch_split(ctx, request),
             AdminCmdType::CompactLog => self.exec_compact_log(ctx, request),
@@ -1667,17 +1626,7 @@
         &mut self,
         ctx: &mut ApplyContext<EK, ER, W>,
         request: &AdminRequest,
-<<<<<<< HEAD
-    ) -> Result<(AdminResponse, ApplyResult<E::Snapshot>)> {
-=======
     ) -> Result<(AdminResponse, ApplyResult<EK::Snapshot>)> {
-        let request = request.get_change_peer();
-        let peer = request.get_peer();
-        let store_id = peer.get_store_id();
-        let change_type = request.get_change_type();
-        let mut region = self.region.clone();
-
->>>>>>> 261394d9
         fail_point!(
             "apply_on_conf_change_1_3_1",
             (self.id == 1 || self.id == 3) && self.region_id() == 1,
@@ -1752,7 +1701,6 @@
                         |_| {}
                     )
                 };
-<<<<<<< HEAD
                 add_node_fp();
             }
             confchange_cmd_metric::inc_all(change_type);
@@ -1763,32 +1711,6 @@
                         ConfChangeKind::Simple => peer.set_role(PeerRole::Voter),
                         ConfChangeKind::EnterJoint => peer.set_role(PeerRole::IncomingVoter),
                         _ => unreachable!(),
-=======
-                add_ndoe_fp();
-
-                PEER_ADMIN_CMD_COUNTER_VEC
-                    .with_label_values(&["add_peer", "all"])
-                    .inc();
-
-                let mut exists = false;
-                if let Some(p) = util::find_peer_mut(&mut region, store_id) {
-                    exists = true;
-                    if !is_learner(p) || p.get_id() != peer.get_id() {
-                        error!(
-                            "can't add duplicated peer";
-                            "region_id" => self.region_id(),
-                            "peer_id" => self.id(),
-                            "peer" => ?peer,
-                            "region" => ?&self.region
-                        );
-                        return Err(box_err!(
-                            "can't add duplicated peer {:?} to region {:?}",
-                            peer,
-                            self.region
-                        ));
-                    } else {
-                        p.set_role(PeerRole::Voter);
->>>>>>> 261394d9
                     }
                     region.mut_peers().push(peer);
                 }
