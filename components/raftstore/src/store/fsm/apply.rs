--- conflicted
+++ resolved
@@ -2779,37 +2779,23 @@
         region_epoch: RegionEpoch,
         cb: Callback<RocksEngine>,
     ) {
-<<<<<<< HEAD
-        let (region_id, enabled) = match cmd {
-            ChangeCmd::RegisterObserver { region_id, enabled } => {
-=======
-        let (observe_id, region_id, region_epoch, enabled) = match cmd {
+        let (observe_id, region_id, enabled) = match cmd {
             ChangeCmd::RegisterObserver {
                 observe_id,
                 region_id,
-                region_epoch,
                 enabled,
             } => {
->>>>>>> ac398e27
                 assert!(!self
                     .delegate
                     .observe_cmd
                     .as_ref()
-<<<<<<< HEAD
-                    .map_or(false, |e| e.load(Ordering::Relaxed)));
-                (region_id, Some(enabled))
-            }
-            ChangeCmd::Snapshot { region_id } => (region_id, None),
-=======
                     .map_or(false, |o| o.enabled.load(Ordering::SeqCst)));
-                (observe_id, region_id, region_epoch, Some(enabled))
+                (observe_id, region_id, Some(enabled))
             }
             ChangeCmd::Snapshot {
                 observe_id,
                 region_id,
-                region_epoch,
-            } => (observe_id, region_id, region_epoch, None),
->>>>>>> ac398e27
+            } => (observe_id, region_id, None),
         };
 
         assert_eq!(self.delegate.region_id(), region_id);
