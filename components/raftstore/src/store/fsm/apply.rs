--- conflicted
+++ resolved
@@ -471,19 +471,9 @@
     /// `prepare_for` -> `commit` [-> `commit` ...] -> `finish_for`.
     /// After all delegates are handled, `write_to_db` method should be called.
     pub fn prepare_for(&mut self, delegate: &mut ApplyDelegate<EK>) {
-<<<<<<< HEAD
-        self.cbs.push(ApplyCallback::new(delegate.region.clone()));
-
-        self.host.prepare_for_apply(
-            &delegate.observe_info.cdc_id,
-            &delegate.observe_info.rts_id,
-            delegate.region_id(),
-        );
-=======
         self.last_applied_index = delegate.apply_state.get_applied_index();
         self.applied_batch
             .push_batch(&delegate.observe_info, delegate.region.clone());
->>>>>>> 2e8b1623
     }
 
     /// Commits all changes have done for delegate. `persistent` indicates whether
