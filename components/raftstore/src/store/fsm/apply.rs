--- conflicted
+++ resolved
@@ -2932,16 +2932,10 @@
                 }
                 ReadResponse {
                     response: Default::default(),
-<<<<<<< HEAD
-                    snapshot: Some(RegionSnapshot::<E>::from_snapshot(
-                        apply_ctx.engine.snapshot().into_sync(),
-                        Arc::new(self.delegate.region.clone()),
-                        Timespec::new(0, 0),
-=======
                     snapshot: Some(RegionSnapshot::<E::Snapshot>::from_snapshot(
                         Arc::new(apply_ctx.engine.snapshot()),
                         self.delegate.region.clone(),
->>>>>>> 6c1f28f0
+                        Timespec::new(0, 0),
                     )),
                 }
             }
