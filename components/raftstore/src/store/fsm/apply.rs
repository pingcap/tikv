--- conflicted
+++ resolved
@@ -1409,8 +1409,6 @@
         let exec_res = if !ranges.is_empty() {
             ApplyResult::Res(ExecResult::DeleteRange { ranges })
         } else if !ssts.is_empty() {
-<<<<<<< HEAD
-=======
             #[cfg(feature = "failpoints")]
             {
                 let mut dont_delete_ingested_sst_fp = || {
@@ -1421,7 +1419,6 @@
                 dont_delete_ingested_sst_fp();
             }
             ctx.delete_ssts.append(&mut ssts.clone());
->>>>>>> b2fad976
             ApplyResult::Res(ExecResult::IngestSst { ssts })
         } else {
             ApplyResult::None
