--- conflicted
+++ resolved
@@ -56,12 +56,9 @@
 use time::Timespec;
 use uuid::Builder as UuidBuilder;
 
-<<<<<<< HEAD
-=======
 use crate::coprocessor::{
     Cmd, CmdBatch, CmdObserveInfo, CoprocessorHost, ObserveHandle, ObserveLevel,
 };
->>>>>>> 4869f2c3
 use crate::store::fsm::RaftPollerBuilder;
 use crate::store::memory::*;
 use crate::store::metrics::*;
@@ -75,15 +72,7 @@
     ConfChangeKind, KeysInfoFormatter,
 };
 use crate::store::{cmd_resp, util, Config, RegionSnapshot, RegionTask};
-<<<<<<< HEAD
-use crate::{bytes_capacity, Error, Result};
-use crate::{
-    coprocessor::{Cmd, CoprocessorHost, ObserveHandle},
-    store::QueryStats,
-};
-=======
-use crate::{Error, Result};
->>>>>>> 4869f2c3
+use crate::{store::QueryStats,Error, Result};
 
 use super::metrics::*;
 
@@ -1457,13 +1446,9 @@
                     self.handle_delete(ctx.kv_wb_mut(), req)
                 }
                 CmdType::DeleteRange => {
-<<<<<<< HEAD
-                    assert!(ctx.kv_wb.is_empty());
                     self.metrics
                         .written_query_stats
                         .add_query_num(QueryKind::DeleteRange, 1);
-=======
->>>>>>> 4869f2c3
                     self.handle_delete_range(&ctx.engine, req, &mut ranges, ctx.use_delete_range)
                 }
                 CmdType::IngestSst => self.handle_ingest_sst(ctx, req, &mut ssts),
