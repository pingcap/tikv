--- conflicted
+++ resolved
@@ -3577,18 +3577,14 @@
     EK: KvEngine,
 {
     fn drop(&mut self) {
-<<<<<<< HEAD
         if tikv_util::thread_group::is_shutdown().unwrap_or(false) {
             self.delegate.clear_all_commands_silently()
         } else {
             self.delegate.clear_all_commands_as_stale();
         }
-=======
-        self.delegate.clear_all_commands_as_stale();
         let mut event = TraceEvent::default();
         self.delegate.update_memory_trace(&mut event);
         MEMTRACE_APPLYS.trace(event);
->>>>>>> 8188bb84
     }
 }
 
