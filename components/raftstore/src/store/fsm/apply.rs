--- conflicted
+++ resolved
@@ -17,7 +17,6 @@
 
 use batch_system::{BasicMailbox, BatchRouter, BatchSystem, Fsm, HandlerBuilder, PollHandler};
 use crossbeam::channel::{TryRecvError, TrySendError};
-use raft_engine::RaftEngine;
 use engine_rocks::{PerfContext, PerfLevel};
 use engine_traits::{KvEngine, Snapshot, WriteBatch, WriteBatchVecExt};
 use engine_traits::{ALL_CFS, CF_DEFAULT, CF_LOCK, CF_RAFT, CF_WRITE};
@@ -303,29 +302,17 @@
 pub enum Notifier<EK, ER>
 where
     EK: KvEngine,
-<<<<<<< HEAD
-    ER: RaftEngine,
-{
-    Router(RaftRouter<EK, ER>),
-    #[cfg(test)]
-    Sender(Sender<PeerMsg<EK, ER>>),
-=======
     ER: KvEngine,
 {
     Router(RaftRouter<EK, ER>),
     #[cfg(test)]
     Sender(Sender<PeerMsg<EK>>),
->>>>>>> c8b4fa09
 }
 
 impl<EK, ER> Clone for Notifier<EK, ER>
 where
     EK: KvEngine,
-<<<<<<< HEAD
-    ER: RaftEngine,
-=======
     ER: KvEngine,
->>>>>>> c8b4fa09
 {
     fn clone(&self) -> Self {
         match self {
@@ -339,15 +326,9 @@
 impl<EK, ER> Notifier<EK, ER>
 where
     EK: KvEngine,
-<<<<<<< HEAD
-    ER: RaftEngine,
-{
-    fn notify(&self, region_id: u64, msg: PeerMsg<EK, ER>) {
-=======
     ER: KvEngine,
 {
     fn notify(&self, region_id: u64, msg: PeerMsg<EK>) {
->>>>>>> c8b4fa09
         match *self {
             Notifier::Router(ref r) => {
                 r.force_send(region_id, msg).unwrap();
@@ -2502,11 +2483,7 @@
 }
 
 impl Registration {
-<<<<<<< HEAD
-    pub fn new(peer: &Peer<impl KvEngine, impl RaftEngine>) -> Registration {
-=======
     pub fn new<EK: KvEngine, ER: KvEngine>(peer: &Peer<EK, ER>) -> Registration {
->>>>>>> c8b4fa09
         Registration {
             id: peer.peer_id(),
             term: peer.term(),
@@ -2681,11 +2658,7 @@
         }
     }
 
-<<<<<<< HEAD
-    pub fn register(peer: &Peer<E, impl RaftEngine>) -> Msg<E> {
-=======
     pub fn register<ER: KvEngine>(peer: &Peer<EK, ER>) -> Msg<EK> {
->>>>>>> c8b4fa09
         Msg::Registration(Registration::new(peer))
     }
 
@@ -3362,15 +3335,6 @@
     pending_create_peers: Arc<Mutex<HashMap<u64, (u64, bool)>>>,
 }
 
-<<<<<<< HEAD
-impl<W: WriteBatch + WriteBatchVecExt<RocksEngine>> Builder<W> {
-    pub fn new<T, C, R: RaftEngine>(
-        builder: &RaftPollerBuilder<T, C, R>,
-        sender: Notifier<RocksEngine>,
-        router: ApplyRouter<RocksEngine>,
-    ) -> Builder<W> {
-        Builder::<W> {
-=======
 impl<EK: KvEngine, ER: KvEngine, W> Builder<EK, ER, W>
 where
     W: WriteBatch + WriteBatchVecExt<EK>,
@@ -3381,7 +3345,6 @@
         router: ApplyRouter<EK, ER>,
     ) -> Builder<EK, ER, W> {
         Builder {
->>>>>>> c8b4fa09
             tag: format!("[store {}]", builder.store.get_id()),
             cfg: builder.cfg.clone(),
             coprocessor_host: builder.coprocessor_host.clone(),
