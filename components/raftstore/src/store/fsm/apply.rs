// Copyright 2017 TiKV Project Authors. Licensed under Apache-2.0.

use std::borrow::Cow;
use std::cmp::{Ord, Ordering as CmpOrdering};
use std::collections::Bound::{Excluded, Included, Unbounded};
use std::collections::{BTreeMap, VecDeque};
use std::fmt::{self, Debug, Formatter};
use std::marker::PhantomData;
use std::ops::{Deref, DerefMut};
use std::sync::atomic::{AtomicBool, AtomicU64, AtomicUsize, Ordering};
#[cfg(test)]
use std::sync::mpsc::Sender;
use std::sync::mpsc::SyncSender;
use std::sync::{Arc, Mutex};
use std::time::Duration;
use std::vec::Drain;
use std::{cmp, usize};

use batch_system::{BasicMailbox, BatchRouter, BatchSystem, Fsm, HandlerBuilder, PollHandler};
use collections::{HashMap, HashMapEntry, HashSet};
use crossbeam::channel::{TryRecvError, TrySendError};
use engine_traits::PerfContext;
use engine_traits::PerfContextKind;
use engine_traits::{
    DeleteStrategy, KvEngine, RaftEngine, Range as EngineRange, Snapshot, WriteBatch,
};
use engine_traits::{ALL_CFS, CF_DEFAULT, CF_LOCK, CF_RAFT, CF_WRITE};
use kvproto::import_sstpb::SstMeta;
use kvproto::kvrpcpb::ExtraOp as TxnExtraOp;
use kvproto::metapb::{PeerRole, Region, RegionEpoch};
use kvproto::raft_cmdpb::{
    AdminCmdType, AdminRequest, AdminResponse, ChangePeerRequest, CmdType, CommitMergeRequest,
    RaftCmdRequest, RaftCmdResponse, Request, Response,
};
use kvproto::raft_serverpb::{
    MergeState, PeerState, RaftApplyState, RaftTruncatedState, RegionLocalState,
};
use raft::eraftpb::{
    ConfChange, ConfChangeType, ConfChangeV2, Entry, EntryType, Snapshot as RaftSnapshot,
};
use raft_proto::ConfChangeI;
use sst_importer::SSTImporter;
use tikv_util::config::{Tracker, VersionTrack};
use tikv_util::mpsc::{loose_bounded, LooseBoundedSender, Receiver};
use tikv_util::time::{duration_to_sec, Instant};
use tikv_util::worker::Scheduler;
use tikv_util::{Either, MustConsumeVec};
use time::Timespec;
use uuid::Builder as UuidBuilder;

use crate::coprocessor::{Cmd, CoprocessorHost};
use crate::store::fsm::RaftPollerBuilder;
use crate::store::metrics::*;
use crate::store::msg::{Callback, PeerMsg, ReadResponse, SignificantMsg};
use crate::store::peer::Peer;
use crate::store::peer_storage::{
    self, write_initial_apply_state, write_peer_state, ENTRY_MEM_SIZE,
};
use crate::store::util::{
    check_region_epoch, compare_region_epoch, is_learner, ChangePeerI, ConfChangeKind,
    KeysInfoFormatter, ADMIN_CMD_EPOCH_MAP,
};
use crate::store::{cmd_resp, util, Config, RegionSnapshot, RegionTask};
use crate::{Error, Result};

use super::metrics::*;

const DEFAULT_APPLY_WB_SIZE: usize = 4 * 1024;
const APPLY_WB_SHRINK_SIZE: usize = 1024 * 1024;
const SHRINK_PENDING_CMD_QUEUE_CAP: usize = 64;

pub struct PendingCmd<S>
where
    S: Snapshot,
{
    pub index: u64,
    pub term: u64,
    pub cb: Option<Callback<S>>,
}

impl<S> PendingCmd<S>
where
    S: Snapshot,
{
    fn new(index: u64, term: u64, cb: Callback<S>) -> PendingCmd<S> {
        PendingCmd {
            index,
            term,
            cb: Some(cb),
        }
    }
}

impl<S> Drop for PendingCmd<S>
where
    S: Snapshot,
{
    fn drop(&mut self) {
        if self.cb.is_some() {
            safe_panic!(
                "callback of pending command at [index: {}, term: {}] is leak",
                self.index,
                self.term
            );
        }
    }
}

impl<S> Debug for PendingCmd<S>
where
    S: Snapshot,
{
    fn fmt(&self, f: &mut Formatter<'_>) -> fmt::Result {
        write!(
            f,
            "PendingCmd [index: {}, term: {}, has_cb: {}]",
            self.index,
            self.term,
            self.cb.is_some()
        )
    }
}

/// Commands waiting to be committed and applied.
#[derive(Debug)]
pub struct PendingCmdQueue<S>
where
    S: Snapshot,
{
    normals: VecDeque<PendingCmd<S>>,
    conf_change: Option<PendingCmd<S>>,
}

impl<S> PendingCmdQueue<S>
where
    S: Snapshot,
{
    fn new() -> PendingCmdQueue<S> {
        PendingCmdQueue {
            normals: VecDeque::new(),
            conf_change: None,
        }
    }

    fn pop_normal(&mut self, index: u64, term: u64) -> Option<PendingCmd<S>> {
        self.normals.pop_front().and_then(|cmd| {
            if self.normals.capacity() > SHRINK_PENDING_CMD_QUEUE_CAP
                && self.normals.len() < SHRINK_PENDING_CMD_QUEUE_CAP
            {
                self.normals.shrink_to_fit();
            }
            if (cmd.term, cmd.index) > (term, index) {
                self.normals.push_front(cmd);
                return None;
            }
            Some(cmd)
        })
    }

    fn append_normal(&mut self, cmd: PendingCmd<S>) {
        self.normals.push_back(cmd);
    }

    fn take_conf_change(&mut self) -> Option<PendingCmd<S>> {
        // conf change will not be affected when changing between follower and leader,
        // so there is no need to check term.
        self.conf_change.take()
    }

    // TODO: seems we don't need to separate conf change from normal entries.
    fn set_conf_change(&mut self, cmd: PendingCmd<S>) {
        self.conf_change = Some(cmd);
    }
}

#[derive(Default, Debug)]
pub struct ChangePeer {
    pub index: u64,
    // The proposed ConfChangeV2 or (legacy) ConfChange
    // ConfChange (if it is) will convert to ConfChangeV2
    pub conf_change: ConfChangeV2,
    // The change peer requests come along with ConfChangeV2
    // or (legacy) ConfChange, for ConfChange, it only contains
    // one element
    pub changes: Vec<ChangePeerRequest>,
    pub region: Region,
}

pub struct Range {
    pub cf: String,
    pub start_key: Vec<u8>,
    pub end_key: Vec<u8>,
}

impl Debug for Range {
    fn fmt(&self, f: &mut Formatter) -> fmt::Result {
        write!(
            f,
            "{{ cf: {:?}, start_key: {:?}, end_key: {:?} }}",
            self.cf,
            log_wrappers::Value::key(&self.start_key),
            log_wrappers::Value::key(&self.end_key)
        )
    }
}

impl Range {
    fn new(cf: String, start_key: Vec<u8>, end_key: Vec<u8>) -> Range {
        Range {
            cf,
            start_key,
            end_key,
        }
    }
}

#[derive(Debug)]
pub enum ExecResult<S> {
    ChangePeer(ChangePeer),
    CompactLog {
        state: RaftTruncatedState,
        first_index: u64,
    },
    SplitRegion {
        regions: Vec<Region>,
        derived: Region,
        new_split_regions: HashMap<u64, NewSplitPeer>,
    },
    PrepareMerge {
        region: Region,
        state: MergeState,
    },
    CommitMerge {
        region: Region,
        source: Region,
    },
    RollbackMerge {
        region: Region,
        commit: u64,
    },
    ComputeHash {
        region: Region,
        index: u64,
        context: Vec<u8>,
        snap: S,
    },
    VerifyHash {
        index: u64,
        context: Vec<u8>,
        hash: Vec<u8>,
    },
    DeleteRange {
        ranges: Vec<Range>,
    },
    IngestSst {
        ssts: Vec<SstMeta>,
    },
}

/// The possible returned value when applying logs.
pub enum ApplyResult<S> {
    None,
    Yield,
    /// Additional result that needs to be sent back to raftstore.
    Res(ExecResult<S>),
    /// It is unable to apply the `CommitMerge` until the source peer
    /// has applied to the required position and sets the atomic boolean
    /// to true.
    WaitMergeSource(Arc<AtomicU64>),
}

struct ExecContext {
    apply_state: RaftApplyState,
    index: u64,
    term: u64,
}

impl ExecContext {
    pub fn new(apply_state: RaftApplyState, index: u64, term: u64) -> ExecContext {
        ExecContext {
            apply_state,
            index,
            term,
        }
    }
}

struct ApplyCallback<EK>
where
    EK: KvEngine,
{
    region: Region,
    cbs: Vec<(Option<Callback<EK::Snapshot>>, Cmd)>,
}

impl<EK> ApplyCallback<EK>
where
    EK: KvEngine,
{
    fn new(region: Region) -> Self {
        let cbs = vec![];
        ApplyCallback { region, cbs }
    }

    fn invoke_all(self, host: &CoprocessorHost<EK>) {
        for (cb, mut cmd) in self.cbs {
            host.post_apply(&self.region, &mut cmd);
            if let Some(cb) = cb {
                cb.invoke_with_response(cmd.response)
            };
        }
    }

    fn push(&mut self, cb: Option<Callback<EK::Snapshot>>, cmd: Cmd) {
        self.cbs.push((cb, cmd));
    }
}

pub trait Notifier<EK: KvEngine>: Send {
    fn notify(&self, apply_res: Vec<ApplyRes<EK::Snapshot>>);
    fn notify_one(&self, region_id: u64, msg: PeerMsg<EK>);
    fn clone_box(&self) -> Box<dyn Notifier<EK>>;
}

struct ApplyContext<EK, W>
where
    EK: KvEngine,
    W: WriteBatch<EK>,
{
    tag: String,
    timer: Option<Instant>,
    host: CoprocessorHost<EK>,
    importer: Arc<SSTImporter>,
    region_scheduler: Scheduler<RegionTask<EK::Snapshot>>,
    router: ApplyRouter<EK>,
    notifier: Box<dyn Notifier<EK>>,
    engine: EK,
    cbs: MustConsumeVec<ApplyCallback<EK>>,
    apply_res: Vec<ApplyRes<EK::Snapshot>>,
    exec_ctx: Option<ExecContext>,

    kv_wb: W,
    kv_wb_last_bytes: u64,
    kv_wb_last_keys: u64,

    committed_count: usize,

    // Whether synchronize WAL is preferred.
    sync_log_hint: bool,
    // Whether to use the delete range API instead of deleting one by one.
    use_delete_range: bool,

    perf_context: EK::PerfContext,

    yield_duration: Duration,

    store_id: u64,
    /// region_id -> (peer_id, is_splitting)
    /// Used for handling race between splitting and creating new peer.
    /// An uninitialized peer can be replaced to the one from splitting iff they are exactly the same peer.
    pending_create_peers: Arc<Mutex<HashMap<u64, (u64, bool)>>>,
<<<<<<< HEAD
    ssts: HashMap<String, Vec<SstMeta>>,
    pending_ingest_ranges: BTreeMap<Vec<u8>, Vec<u8>>,
=======

    /// We must delete the ingested file before calling `callback` so that any ingest-request reaching this
    /// peer could see this update if leader had changed. We must also delete them after the applied-index
    /// has been persisted to kvdb because this entry may replay because of panic or power-off, which
    /// happened before `WriteBatch::write` and after `SSTImporter::delete`. We shall make sure that
    /// this entry will never apply again at first, then we can delete the ssts files.
    delete_ssts: Vec<SstMeta>,
>>>>>>> 3a4b8bbf
}

impl<EK, W> ApplyContext<EK, W>
where
    EK: KvEngine,
    W: WriteBatch<EK>,
{
    pub fn new(
        tag: String,
        host: CoprocessorHost<EK>,
        importer: Arc<SSTImporter>,
        region_scheduler: Scheduler<RegionTask<EK::Snapshot>>,
        engine: EK,
        router: ApplyRouter<EK>,
        notifier: Box<dyn Notifier<EK>>,
        cfg: &Config,
        store_id: u64,
        pending_create_peers: Arc<Mutex<HashMap<u64, (u64, bool)>>>,
    ) -> ApplyContext<EK, W> {
        // If `enable_multi_batch_write` was set true, we create `RocksWriteBatchVec`.
        // Otherwise create `RocksWriteBatch`.
        let kv_wb = W::with_capacity(&engine, DEFAULT_APPLY_WB_SIZE);

        ApplyContext {
            tag,
            timer: None,
            host,
            importer,
            region_scheduler,
            engine: engine.clone(),
            router,
            notifier,
            kv_wb,
            cbs: MustConsumeVec::new("callback of apply context"),
            apply_res: vec![],
            kv_wb_last_bytes: 0,
            kv_wb_last_keys: 0,
            committed_count: 0,
            sync_log_hint: false,
            exec_ctx: None,
            use_delete_range: cfg.use_delete_range,
            perf_context: engine.get_perf_context(cfg.perf_level, PerfContextKind::RaftstoreApply),
            yield_duration: cfg.apply_yield_duration.0,
            delete_ssts: vec![],
            store_id,
            pending_create_peers,
            ssts: Default::default(),
            pending_ingest_ranges: BTreeMap::default(),
        }
    }

    /// Prepares for applying entries for `delegate`.
    ///
    /// A general apply progress for a delegate is:
    /// `prepare_for` -> `commit` [-> `commit` ...] -> `finish_for`.
    /// After all delegates are handled, `write_to_db` method should be called.
    pub fn prepare_for(&mut self, delegate: &mut ApplyDelegate<EK>) {
        self.cbs.push(ApplyCallback::new(delegate.region.clone()));

        if let Some(observe_cmd) = &delegate.observe_cmd {
            let region_id = delegate.region_id();
            if observe_cmd.enabled.load(Ordering::Acquire) {
                self.host.prepare_for_apply(observe_cmd.id, region_id);
            } else {
                info!("region is no longer observerd";
                    "region_id" => region_id);
                delegate.observe_cmd.take();
            }
        }
    }

    /// Commits all changes have done for delegate. `persistent` indicates whether
    /// write the changes into rocksdb.
    ///
    /// This call is valid only when it's between a `prepare_for` and `finish_for`.
    pub fn commit(&mut self, delegate: &mut ApplyDelegate<EK>) {
        if delegate.last_sync_apply_index < delegate.apply_state.get_applied_index() {
            delegate.write_apply_state(self.kv_wb_mut());
        }
        self.commit_opt(delegate, true);
        delegate.last_sync_apply_index = delegate.apply_state.get_applied_index();
    }

    fn commit_opt(&mut self, delegate: &mut ApplyDelegate<EK>, persistent: bool) {
        delegate.update_metrics(self);
        if persistent {
            self.write_to_db();
            self.prepare_for(delegate);
        }
        self.kv_wb_last_bytes = self.kv_wb().data_size() as u64;
        self.kv_wb_last_keys = self.kv_wb().count() as u64;
    }

    /// Writes all the changes into RocksDB.
    /// If it returns true, all pending writes are persisted in engines.
    pub fn write_to_db(&mut self) -> bool {
        let need_sync = self.sync_log_hint;
        if !self.ssts.is_empty() {
            self.flush_ingest();
        }
        if !self.kv_wb_mut().is_empty() {
            let mut write_opts = engine_traits::WriteOptions::new();
            write_opts.set_sync(need_sync);
            self.kv_wb().write_opt(&write_opts).unwrap_or_else(|e| {
                panic!("failed to write to engine: {:?}", e);
            });
            self.perf_context.report_metrics();
            self.sync_log_hint = false;
            let data_size = self.kv_wb().data_size();
            if data_size > APPLY_WB_SHRINK_SIZE {
                // Control the memory usage for the WriteBatch. Whether it's `RocksWriteBatch` or
                // `RocksWriteBatchVec` depends on the `enable_multi_batch_write` configuration.
                self.kv_wb = W::with_capacity(&self.engine, DEFAULT_APPLY_WB_SIZE);
            } else {
                // Clear data, reuse the WriteBatch, this can reduce memory allocations and deallocations.
                self.kv_wb_mut().clear();
            }
            self.kv_wb_last_bytes = 0;
            self.kv_wb_last_keys = 0;
        }
        if !self.delete_ssts.is_empty() {
            let tag = self.tag.clone();
            for sst in self.delete_ssts.drain(..) {
                self.importer.delete(&sst).unwrap_or_else(|e| {
                    panic!("{} cleanup ingested file {:?}: {:?}", tag, sst, e);
                });
            }
        }
        // Call it before invoking callback for preventing Commit is executed before Prewrite is observed.
        self.host.on_flush_apply(self.engine.clone());

        for cbs in self.cbs.drain(..) {
            cbs.invoke_all(&self.host);
        }
        need_sync
    }

    /// Writes all the changes into RocksDB.
    /// If it returns true, all pending writes are persisted in engines.
    fn flush_ingest(&mut self) {
        for (cf, ssts) in self.ssts.iter() {
            self.importer
                .ingest(cf.as_str(), ssts, &self.engine)
                .unwrap_or_else(|e| {
                    // If this failed, it means that the file is corrupted or something
                    // is wrong with the engine, but we can do nothing about that.
                    panic!("{} check {:?}: {:?}", self.tag, ssts, e);
                });
        }
        self.ssts.clear();
        self.pending_ingest_ranges.clear();
    }

    /// Finishes `Apply`s for the delegate.
    pub fn finish_for(
        &mut self,
        delegate: &mut ApplyDelegate<EK>,
        results: VecDeque<ExecResult<EK::Snapshot>>,
    ) {
        if !delegate.pending_remove {
            delegate.write_apply_state(self.kv_wb_mut());
        }
        self.commit_opt(delegate, false);
        self.apply_res.push(ApplyRes {
            region_id: delegate.region_id(),
            apply_state: delegate.apply_state.clone(),
            exec_res: results,
            metrics: delegate.metrics.clone(),
            applied_index_term: delegate.applied_index_term,
        });
    }

    pub fn delta_bytes(&self) -> u64 {
        self.kv_wb().data_size() as u64 - self.kv_wb_last_bytes
    }

    pub fn delta_keys(&self) -> u64 {
        self.kv_wb().count() as u64 - self.kv_wb_last_keys
    }

    #[inline]
    pub fn kv_wb(&self) -> &W {
        &self.kv_wb
    }

    #[inline]
    pub fn kv_wb_mut(&mut self) -> &mut W {
        &mut self.kv_wb
    }

    /// Flush all pending writes to engines.
    /// If it returns true, all pending writes are persisted in engines.
    pub fn flush(&mut self) {
        // TODO: this check is too hacky, need to be more verbose and less buggy.
        let t = match self.timer.take() {
            Some(t) => t,
            None => return,
        };

        // Write to engine
        // raftstore.sync-log = true means we need prevent data loss when power failure.
        // take raft log gc for example, we write kv WAL first, then write raft WAL,
        // if power failure happen, raft WAL may synced to disk, but kv WAL may not.
        // so we use sync-log flag here.
        self.write_to_db();

        if !self.apply_res.is_empty() {
            let apply_res = std::mem::replace(&mut self.apply_res, vec![]);
            self.notifier.notify(apply_res);
        }

        let elapsed = t.elapsed();
        STORE_APPLY_LOG_HISTOGRAM.observe(duration_to_sec(elapsed) as f64);

        slow_log!(
            elapsed,
            "{} handle ready {} committed entries",
            self.tag,
            self.committed_count
        );
        self.committed_count = 0;
    }

    fn is_ingest_overlap(&self, start_key: &[u8], end_key: &[u8]) -> bool {
        if self.pending_ingest_ranges.is_empty() {
            return false;
        }
        let sub_range = self
            .pending_ingest_ranges
            .range((Unbounded, Excluded(start_key.to_vec())));
        let s_key = start_key.to_vec();
        if let Some((_, e_key)) = sub_range.last() {
            if e_key.cmp(&s_key) == CmpOrdering::Greater {
                return true;
            }
        }

        // find the rest ranges that overlap with [start_key, end_key)
        self.pending_ingest_ranges
            .range((Included(s_key), Excluded(end_key.to_vec())))
            .last()
            .is_some()
    }
}

/// Calls the callback of `cmd` when the Region is removed.
fn notify_region_removed(region_id: u64, peer_id: u64, mut cmd: PendingCmd<impl Snapshot>) {
    debug!(
        "region is removed, notify commands";
        "region_id" => region_id,
        "peer_id" => peer_id,
        "index" => cmd.index,
        "term" => cmd.term
    );
    notify_req_region_removed(region_id, cmd.cb.take().unwrap());
}

pub fn notify_req_region_removed(region_id: u64, cb: Callback<impl Snapshot>) {
    let region_not_found = Error::RegionNotFound(region_id);
    let resp = cmd_resp::new_error(region_not_found);
    cb.invoke_with_response(resp);
}

/// Calls the callback of `cmd` when it can not be processed further.
fn notify_stale_command(
    region_id: u64,
    peer_id: u64,
    term: u64,
    mut cmd: PendingCmd<impl Snapshot>,
) {
    info!(
        "command is stale, skip";
        "region_id" => region_id,
        "peer_id" => peer_id,
        "index" => cmd.index,
        "term" => cmd.term
    );
    notify_stale_req(term, cmd.cb.take().unwrap());
}

pub fn notify_stale_req(term: u64, cb: Callback<impl Snapshot>) {
    let resp = cmd_resp::err_resp(Error::StaleCommand, term);
    cb.invoke_with_response(resp);
}

/// Checks if a write is needed to be issued before handling the command.
fn should_write_to_engine(cmd: &RaftCmdRequest) -> bool {
    if cmd.has_admin_request() {
        match cmd.get_admin_request().get_cmd_type() {
            // ComputeHash require an up to date snapshot.
            AdminCmdType::ComputeHash |
            // Merge needs to get the latest apply index.
            AdminCmdType::CommitMerge |
            AdminCmdType::RollbackMerge => return true,
            _ => {}
        }
    }

    // Some commands may modify keys covered by the current write batch, so we
    // must write the current write batch to the engine first.
    for req in cmd.get_requests() {
        if req.has_delete_range() {
            return true;
        }
        if req.has_ingest_sst() {
            return true;
        }
    }

    false
}

/// Checks if a write is needed to be issued after handling the command.
fn should_sync_log(cmd: &RaftCmdRequest) -> bool {
    if cmd.has_admin_request() {
        if cmd.get_admin_request().get_cmd_type() == AdminCmdType::CompactLog {
            // We do not need to sync WAL before compact log, because this request will send a msg to
            // raft_gc_log thread to delete the entries before this index instead of deleting them in
            // apply thread directly.
            return false;
        }
        return true;
    }

    for req in cmd.get_requests() {
        // After ingest sst, sst files are deleted quickly. As a result,
        // ingest sst command can not be handled again and must be synced.
        // See more in Cleanup worker.
        if req.has_ingest_sst() {
            return true;
        }
    }

    false
}

/// A struct that stores the state related to Merge.
///
/// When executing a `CommitMerge`, the source peer may have not applied
/// to the required index, so the target peer has to abort current execution
/// and wait for it asynchronously.
///
/// When rolling the stack, all states required to recover are stored in
/// this struct.
/// TODO: check whether generator/coroutine is a good choice in this case.
struct WaitSourceMergeState {
    /// A flag that indicates whether the source peer has applied to the required
    /// index. If the source peer is ready, this flag should be set to the region id
    /// of source peer.
    logs_up_to_date: Arc<AtomicU64>,
}

struct YieldState<EK>
where
    EK: KvEngine,
{
    /// All of the entries that need to continue to be applied after
    /// the source peer has applied its logs.
    pending_entries: Vec<Entry>,
    /// All of messages that need to continue to be handled after
    /// the source peer has applied its logs and pending entries
    /// are all handled.
    pending_msgs: Vec<Msg<EK>>,
}

impl<EK> Debug for YieldState<EK>
where
    EK: KvEngine,
{
    fn fmt(&self, f: &mut fmt::Formatter<'_>) -> fmt::Result {
        f.debug_struct("YieldState")
            .field("pending_entries", &self.pending_entries.len())
            .field("pending_msgs", &self.pending_msgs.len())
            .finish()
    }
}

impl Debug for WaitSourceMergeState {
    fn fmt(&self, f: &mut fmt::Formatter<'_>) -> fmt::Result {
        f.debug_struct("WaitSourceMergeState")
            .field("logs_up_to_date", &self.logs_up_to_date)
            .finish()
    }
}

#[derive(Debug, Clone)]
pub struct NewSplitPeer {
    pub peer_id: u64,
    // `None` => success,
    // `Some(s)` => fail due to `s`.
    pub result: Option<String>,
}

/// The apply delegate of a Region which is responsible for handling committed
/// raft log entries of a Region.
///
/// `Apply` is a term of Raft, which means executing the actual commands.
/// In Raft, once some log entries are committed, for every peer of the Raft
/// group will apply the logs one by one. For write commands, it does write or
/// delete to local engine; for admin commands, it does some meta change of the
/// Raft group.
///
/// `Delegate` is just a structure to congregate all apply related fields of a
/// Region. The apply worker receives all the apply tasks of different Regions
/// located at this store, and it will get the corresponding apply delegate to
/// handle the apply task to make the code logic more clear.
#[derive(Debug)]
pub struct ApplyDelegate<EK>
where
    EK: KvEngine,
{
    /// The ID of the peer.
    id: u64,
    /// The term of the Region.
    term: u64,
    /// The Region information of the peer.
    region: Region,
    /// Peer_tag, "[region region_id] peer_id".
    tag: String,

    /// If the delegate should be stopped from polling.
    /// A delegate can be stopped in conf change, merge or requested by destroy message.
    stopped: bool,
    /// The start time of the current round to execute commands.
    handle_start: Option<Instant>,
    /// Set to true when removing itself because of `ConfChangeType::RemoveNode`, and then
    /// any following committed logs in same Ready should be applied failed.
    pending_remove: bool,

    /// The commands waiting to be committed and applied
    pending_cmds: PendingCmdQueue<EK::Snapshot>,
    /// The counter of pending request snapshots. See more in `Peer`.
    pending_request_snapshot_count: Arc<AtomicUsize>,

    /// Indicates the peer is in merging, if that compact log won't be performed.
    is_merging: bool,
    /// Records the epoch version after the last merge.
    last_merge_version: u64,
    yield_state: Option<YieldState<EK>>,
    /// A temporary state that keeps track of the progress of the source peer state when
    /// CommitMerge is unable to be executed.
    wait_merge_state: Option<WaitSourceMergeState>,
    // ID of last region that reports ready.
    ready_source_region_id: u64,

    /// TiKV writes apply_state to KV RocksDB, in one write batch together with kv data.
    ///
    /// If we write it to Raft RocksDB, apply_state and kv data (Put, Delete) are in
    /// separate WAL file. When power failure, for current raft log, apply_index may synced
    /// to file, but KV data may not synced to file, so we will lose data.
    apply_state: RaftApplyState,
    /// The term of the raft log at applied index.
    applied_index_term: u64,

    /// The latest apply index which has been written to KvEngine
    last_sync_apply_index: u64,

    /// Info about cmd observer.
    observe_cmd: Option<ObserveCmd>,

    /// The local metrics, and it will be flushed periodically.
    metrics: ApplyMetrics,
}

impl<EK> ApplyDelegate<EK>
where
    EK: KvEngine,
{
    fn from_registration(reg: Registration) -> ApplyDelegate<EK> {
        ApplyDelegate {
            id: reg.id,
            tag: format!("[region {}] {}", reg.region.get_id(), reg.id),
            region: reg.region,
            pending_remove: false,
            last_sync_apply_index: reg.apply_state.get_applied_index(),
            apply_state: reg.apply_state,
            applied_index_term: reg.applied_index_term,
            term: reg.term,
            stopped: false,
            handle_start: None,
            ready_source_region_id: 0,
            yield_state: None,
            wait_merge_state: None,
            is_merging: reg.is_merging,
            pending_cmds: PendingCmdQueue::new(),
            metrics: Default::default(),
            last_merge_version: 0,
            pending_request_snapshot_count: reg.pending_request_snapshot_count,
            observe_cmd: None,
        }
    }

    pub fn region_id(&self) -> u64 {
        self.region.get_id()
    }

    pub fn id(&self) -> u64 {
        self.id
    }

    /// Handles all the committed_entries, namely, applies the committed entries.
    fn handle_raft_committed_entries<W: WriteBatch<EK>>(
        &mut self,
        apply_ctx: &mut ApplyContext<EK, W>,
        mut committed_entries_drainer: Drain<Entry>,
    ) {
        if committed_entries_drainer.len() == 0 {
            return;
        }
        apply_ctx.prepare_for(self);
        // If we send multiple ConfChange commands, only first one will be proposed correctly,
        // others will be saved as a normal entry with no data, so we must re-propose these
        // commands again.
        apply_ctx.committed_count += committed_entries_drainer.len();
        let mut results = VecDeque::new();
        while let Some(entry) = committed_entries_drainer.next() {
            if self.pending_remove {
                // This peer is about to be destroyed, skip everything.
                break;
            }

            let expect_index = self.apply_state.get_applied_index() + 1;
            if expect_index != entry.get_index() {
                panic!(
                    "{} expect index {}, but got {}",
                    self.tag,
                    expect_index,
                    entry.get_index()
                );
            }

            // NOTE: before v5.0, `EntryType::EntryConfChangeV2` entry is handled by `unimplemented!()`,
            // which can break compatibility (i.e. old version tikv running on data written by new version tikv),
            // but PD will reject old version tikv join the cluster, so this should not happen.
            let res = match entry.get_entry_type() {
                EntryType::EntryNormal => self.handle_raft_entry_normal(apply_ctx, &entry),
                EntryType::EntryConfChange | EntryType::EntryConfChangeV2 => {
                    self.handle_raft_entry_conf_change(apply_ctx, &entry)
                }
            };

            match res {
                ApplyResult::None => {}
                ApplyResult::Res(res) => results.push_back(res),
                ApplyResult::Yield | ApplyResult::WaitMergeSource(_) => {
                    // Both cancel and merge will yield current processing.
                    apply_ctx.committed_count -= committed_entries_drainer.len() + 1;
                    let mut pending_entries =
                        Vec::with_capacity(committed_entries_drainer.len() + 1);
                    // Note that current entry is skipped when yield.
                    pending_entries.push(entry);
                    pending_entries.extend(committed_entries_drainer);
                    apply_ctx.finish_for(self, results);
                    self.yield_state = Some(YieldState {
                        pending_entries,
                        pending_msgs: Vec::default(),
                    });
                    if let ApplyResult::WaitMergeSource(logs_up_to_date) = res {
                        self.wait_merge_state = Some(WaitSourceMergeState { logs_up_to_date });
                    }
                    return;
                }
            }
        }

        apply_ctx.finish_for(self, results);

        if self.pending_remove {
            self.destroy(apply_ctx);
        }
    }

    fn update_metrics<W: WriteBatch<EK>>(&mut self, apply_ctx: &ApplyContext<EK, W>) {
        self.metrics.written_bytes += apply_ctx.delta_bytes();
        self.metrics.written_keys += apply_ctx.delta_keys();
    }

    fn write_apply_state<W: WriteBatch<EK>>(&self, wb: &mut W) {
        wb.put_msg_cf(
            CF_RAFT,
            &keys::apply_state_key(self.region.get_id()),
            &self.apply_state,
        )
        .unwrap_or_else(|e| {
            panic!(
                "{} failed to save apply state to write batch, error: {:?}",
                self.tag, e
            );
        });
    }

    fn handle_raft_entry_normal<W: WriteBatch<EK>>(
        &mut self,
        apply_ctx: &mut ApplyContext<EK, W>,
        entry: &Entry,
    ) -> ApplyResult<EK::Snapshot> {
        fail_point!("yield_apply_1000", self.region_id() == 1000, |_| {
            ApplyResult::Yield
        });

        let index = entry.get_index();
        let term = entry.get_term();
        let data = entry.get_data();

        if !data.is_empty() {
            let cmd = util::parse_data_at(data, index, &self.tag);

            let has_unsync_data =
                self.last_sync_apply_index != self.apply_state.get_applied_index();
            if (has_unsync_data && should_write_to_engine(&cmd))
                || apply_ctx.kv_wb().should_write_to_engine()
            {
                apply_ctx.commit(self);
                if let Some(start) = self.handle_start.as_ref() {
                    if start.elapsed() >= apply_ctx.yield_duration {
                        return ApplyResult::Yield;
                    }
                }
            }

            return self.process_raft_cmd(apply_ctx, index, term, cmd);
        }
        // TOOD(cdc): should we observe empty cmd, aka leader change?

        self.apply_state.set_applied_index(index);
        self.applied_index_term = term;
        assert!(term > 0);

        // 1. When a peer become leader, it will send an empty entry.
        // 2. When a leader tries to read index during transferring leader,
        //    it will also propose an empty entry. But that entry will not contain
        //    any associated callback. So no need to clear callback.
        while let Some(mut cmd) = self.pending_cmds.pop_normal(std::u64::MAX, term - 1) {
            apply_ctx.cbs.last_mut().unwrap().push(
                cmd.cb.take(),
                Cmd::new(
                    cmd.index,
                    RaftCmdRequest::default(),
                    cmd_resp::err_resp(Error::StaleCommand, term),
                ),
            );
        }
        ApplyResult::None
    }

    fn handle_raft_entry_conf_change<W: WriteBatch<EK>>(
        &mut self,
        apply_ctx: &mut ApplyContext<EK, W>,
        entry: &Entry,
    ) -> ApplyResult<EK::Snapshot> {
        // Although conf change can't yield in normal case, it is convenient to
        // simulate yield before applying a conf change log.
        fail_point!("yield_apply_conf_change_3", self.id() == 3, |_| {
            ApplyResult::Yield
        });
        let (index, term) = (entry.get_index(), entry.get_term());
        let conf_change: ConfChangeV2 = match entry.get_entry_type() {
            EntryType::EntryConfChange => {
                let conf_change: ConfChange =
                    util::parse_data_at(entry.get_data(), index, &self.tag);
                conf_change.into_v2()
            }
            EntryType::EntryConfChangeV2 => util::parse_data_at(entry.get_data(), index, &self.tag),
            _ => unreachable!(),
        };
        let cmd = util::parse_data_at(conf_change.get_context(), index, &self.tag);
        match self.process_raft_cmd(apply_ctx, index, term, cmd) {
            ApplyResult::None => {
                // If failed, tell Raft that the `ConfChange` was aborted.
                ApplyResult::Res(ExecResult::ChangePeer(Default::default()))
            }
            ApplyResult::Res(mut res) => {
                if let ExecResult::ChangePeer(ref mut cp) = res {
                    cp.conf_change = conf_change;
                } else {
                    panic!(
                        "{} unexpected result {:?} for conf change {:?} at {}",
                        self.tag, res, conf_change, index
                    );
                }
                ApplyResult::Res(res)
            }
            ApplyResult::Yield | ApplyResult::WaitMergeSource(_) => unreachable!(),
        }
    }

    fn find_pending(
        &mut self,
        index: u64,
        term: u64,
        is_conf_change: bool,
    ) -> Option<Callback<EK::Snapshot>> {
        let (region_id, peer_id) = (self.region_id(), self.id());
        if is_conf_change {
            if let Some(mut cmd) = self.pending_cmds.take_conf_change() {
                if cmd.index == index && cmd.term == term {
                    return Some(cmd.cb.take().unwrap());
                } else {
                    notify_stale_command(region_id, peer_id, self.term, cmd);
                }
            }
            return None;
        }
        while let Some(mut head) = self.pending_cmds.pop_normal(index, term) {
            if head.term == term {
                if head.index == index {
                    return Some(head.cb.take().unwrap());
                } else {
                    panic!(
                        "{} unexpected callback at term {}, found index {}, expected {}",
                        self.tag, term, head.index, index
                    );
                }
            } else {
                // Because of the lack of original RaftCmdRequest, we skip calling
                // coprocessor here.
                notify_stale_command(region_id, peer_id, self.term, head);
            }
        }
        None
    }

    fn process_raft_cmd<W: WriteBatch<EK>>(
        &mut self,
        apply_ctx: &mut ApplyContext<EK, W>,
        index: u64,
        term: u64,
        cmd: RaftCmdRequest,
    ) -> ApplyResult<EK::Snapshot> {
        if index == 0 {
            panic!(
                "{} processing raft command needs a none zero index",
                self.tag
            );
        }

        // Set sync log hint if the cmd requires so.
        apply_ctx.sync_log_hint |= should_sync_log(&cmd);

        apply_ctx.host.pre_apply(&self.region, &cmd);
        let (mut resp, exec_result) = self.apply_raft_cmd(apply_ctx, index, term, &cmd);
        if let ApplyResult::WaitMergeSource(_) = exec_result {
            return exec_result;
        }

        debug!(
            "applied command";
            "region_id" => self.region_id(),
            "peer_id" => self.id(),
            "index" => index
        );

        // TODO: if we have exec_result, maybe we should return this callback too. Outer
        // store will call it after handing exec result.
        cmd_resp::bind_term(&mut resp, self.term);
        let cmd_cb = self.find_pending(index, term, is_conf_change_cmd(&cmd));
        let cmd = Cmd::new(index, cmd, resp);
        if let Some(observe_cmd) = self.observe_cmd.as_ref() {
            apply_ctx
                .host
                .on_apply_cmd(observe_cmd.id, self.region_id(), cmd.clone());
        }

        apply_ctx.cbs.last_mut().unwrap().push(cmd_cb, cmd);

        exec_result
    }

    /// Applies raft command.
    ///
    /// An apply operation can fail in the following situations:
    ///   1. it encounters an error that will occur on all stores, it can continue
    /// applying next entry safely, like epoch not match for example;
    ///   2. it encounters an error that may not occur on all stores, in this case
    /// we should try to apply the entry again or panic. Considering that this
    /// usually due to disk operation fail, which is rare, so just panic is ok.
    fn apply_raft_cmd<W: WriteBatch<EK>>(
        &mut self,
        ctx: &mut ApplyContext<EK, W>,
        index: u64,
        term: u64,
        req: &RaftCmdRequest,
    ) -> (RaftCmdResponse, ApplyResult<EK::Snapshot>) {
        // if pending remove, apply should be aborted already.
        assert!(!self.pending_remove);

        ctx.exec_ctx = Some(self.new_ctx(index, term));
        ctx.kv_wb_mut().set_save_point();
        let mut origin_epoch = None;
        let (resp, exec_result) = match self.exec_raft_cmd(ctx, &req) {
            Ok(a) => {
                ctx.kv_wb_mut().pop_save_point().unwrap();
                if req.has_admin_request() {
                    origin_epoch = Some(self.region.get_region_epoch().clone());
                }
                a
            }
            Err(e) => {
                // clear dirty values.
                ctx.kv_wb_mut().rollback_to_save_point().unwrap();
                match e {
                    Error::EpochNotMatch(..) => debug!(
                        "epoch not match";
                        "region_id" => self.region_id(),
                        "peer_id" => self.id(),
                        "err" => ?e
                    ),
                    _ => error!(?e;
                        "execute raft command";
                        "region_id" => self.region_id(),
                        "peer_id" => self.id(),
                    ),
                }
                (cmd_resp::new_error(e), ApplyResult::None)
            }
        };
        if let ApplyResult::WaitMergeSource(_) = exec_result {
            return (resp, exec_result);
        }

        let mut exec_ctx = ctx.exec_ctx.take().unwrap();
        exec_ctx.apply_state.set_applied_index(index);

        self.apply_state = exec_ctx.apply_state;
        self.applied_index_term = term;

        if let ApplyResult::Res(ref exec_result) = exec_result {
            match *exec_result {
                ExecResult::ChangePeer(ref cp) => {
                    self.region = cp.region.clone();
                }
                ExecResult::ComputeHash { .. }
                | ExecResult::VerifyHash { .. }
                | ExecResult::CompactLog { .. }
                | ExecResult::DeleteRange { .. }
                | ExecResult::IngestSst { .. } => {}
                ExecResult::SplitRegion { ref derived, .. } => {
                    self.region = derived.clone();
                    self.metrics.size_diff_hint = 0;
                    self.metrics.delete_keys_hint = 0;
                }
                ExecResult::PrepareMerge { ref region, .. } => {
                    self.region = region.clone();
                    self.is_merging = true;
                }
                ExecResult::CommitMerge { ref region, .. } => {
                    self.region = region.clone();
                    self.last_merge_version = region.get_region_epoch().get_version();
                }
                ExecResult::RollbackMerge { ref region, .. } => {
                    self.region = region.clone();
                    self.is_merging = false;
                }
            }
        }
        if let Some(epoch) = origin_epoch {
            let cmd_type = req.get_admin_request().get_cmd_type();
            let epoch_state = *ADMIN_CMD_EPOCH_MAP.get(&cmd_type).unwrap();
            // The chenge-epoch behavior **MUST BE** equal to the settings in `ADMIN_CMD_EPOCH_MAP`
            if (epoch_state.change_ver
                && epoch.get_version() == self.region.get_region_epoch().get_version())
                || (epoch_state.change_conf_ver
                    && epoch.get_conf_ver() == self.region.get_region_epoch().get_conf_ver())
            {
                panic!("{} apply admin cmd {:?} but epoch change is not expected, epoch state {:?}, before {:?}, after {:?}",
                        self.tag, req, epoch_state, epoch, self.region.get_region_epoch());
            }
        }

        (resp, exec_result)
    }

    fn destroy<W: WriteBatch<EK>>(&mut self, apply_ctx: &mut ApplyContext<EK, W>) {
        self.stopped = true;
        apply_ctx.router.close(self.region_id());
        for cmd in self.pending_cmds.normals.drain(..) {
            notify_region_removed(self.region.get_id(), self.id, cmd);
        }
        if let Some(cmd) = self.pending_cmds.conf_change.take() {
            notify_region_removed(self.region.get_id(), self.id, cmd);
        }
    }

    fn clear_all_commands_as_stale(&mut self) {
        let (region_id, peer_id) = (self.region_id(), self.id());
        for cmd in self.pending_cmds.normals.drain(..) {
            notify_stale_command(region_id, peer_id, self.term, cmd);
        }
        if let Some(cmd) = self.pending_cmds.conf_change.take() {
            notify_stale_command(region_id, peer_id, self.term, cmd);
        }
    }

    fn new_ctx(&self, index: u64, term: u64) -> ExecContext {
        ExecContext::new(self.apply_state.clone(), index, term)
    }
}

impl<EK> ApplyDelegate<EK>
where
    EK: KvEngine,
{
    // Only errors that will also occur on all other stores should be returned.
    fn exec_raft_cmd<W: WriteBatch<EK>>(
        &mut self,
        ctx: &mut ApplyContext<EK, W>,
        req: &RaftCmdRequest,
    ) -> Result<(RaftCmdResponse, ApplyResult<EK::Snapshot>)> {
        // Include region for epoch not match after merge may cause key not in range.
        let include_region =
            req.get_header().get_region_epoch().get_version() >= self.last_merge_version;
        check_region_epoch(req, &self.region, include_region)?;
        if req.has_admin_request() {
            self.exec_admin_cmd(ctx, req)
        } else {
            self.exec_write_cmd(ctx, req)
        }
    }

    fn exec_admin_cmd<W: WriteBatch<EK>>(
        &mut self,
        ctx: &mut ApplyContext<EK, W>,
        req: &RaftCmdRequest,
    ) -> Result<(RaftCmdResponse, ApplyResult<EK::Snapshot>)> {
        let request = req.get_admin_request();
        let cmd_type = request.get_cmd_type();
        if cmd_type != AdminCmdType::CompactLog && cmd_type != AdminCmdType::CommitMerge {
            info!(
                "execute admin command";
                "region_id" => self.region_id(),
                "peer_id" => self.id(),
                "term" => ctx.exec_ctx.as_ref().unwrap().term,
                "index" => ctx.exec_ctx.as_ref().unwrap().index,
                "command" => ?request,
            );
        }

        let (mut response, exec_result) = match cmd_type {
            AdminCmdType::ChangePeer => self.exec_change_peer(ctx, request),
            AdminCmdType::ChangePeerV2 => self.exec_change_peer_v2(ctx, request),
            AdminCmdType::Split => self.exec_split(ctx, request),
            AdminCmdType::BatchSplit => self.exec_batch_split(ctx, request),
            AdminCmdType::CompactLog => self.exec_compact_log(ctx, request),
            AdminCmdType::TransferLeader => Err(box_err!("transfer leader won't exec")),
            AdminCmdType::ComputeHash => self.exec_compute_hash(ctx, request),
            AdminCmdType::VerifyHash => self.exec_verify_hash(ctx, request),
            // TODO: is it backward compatible to add new cmd_type?
            AdminCmdType::PrepareMerge => self.exec_prepare_merge(ctx, request),
            AdminCmdType::CommitMerge => self.exec_commit_merge(ctx, request),
            AdminCmdType::RollbackMerge => self.exec_rollback_merge(ctx, request),
            AdminCmdType::InvalidAdmin => Err(box_err!("unsupported admin command type")),
        }?;
        response.set_cmd_type(cmd_type);

        let mut resp = RaftCmdResponse::default();
        if !req.get_header().get_uuid().is_empty() {
            let uuid = req.get_header().get_uuid().to_vec();
            resp.mut_header().set_uuid(uuid);
        }
        resp.set_admin_response(response);
        Ok((resp, exec_result))
    }

    fn exec_write_cmd<W: WriteBatch<EK>>(
        &mut self,
        ctx: &mut ApplyContext<EK, W>,
        req: &RaftCmdRequest,
    ) -> Result<(RaftCmdResponse, ApplyResult<EK::Snapshot>)> {
        fail_point!(
            "on_apply_write_cmd",
            cfg!(release) || self.id() == 3,
            |_| {
                unimplemented!();
            }
        );

        let requests = req.get_requests();
        let mut responses = Vec::with_capacity(requests.len());

        let mut ranges = vec![];
        let mut ssts = vec![];
        for req in requests {
            let cmd_type = req.get_cmd_type();
            let mut resp = match cmd_type {
                CmdType::Put => self.handle_put(ctx.kv_wb_mut(), req),
                CmdType::Delete => self.handle_delete(ctx.kv_wb_mut(), req),
                CmdType::DeleteRange => {
                    assert!(ctx.kv_wb.is_empty());
                    self.handle_delete_range(&ctx.engine, req, &mut ranges, ctx.use_delete_range)
                }
                CmdType::IngestSst => {
                    assert!(ctx.kv_wb.is_empty());
                    self.handle_ingest_sst(&ctx.importer, &ctx.engine, req, &mut ssts)
                }
                // Readonly commands are handled in raftstore directly.
                // Don't panic here in case there are old entries need to be applied.
                // It's also safe to skip them here, because a restart must have happened,
                // hence there is no callback to be called.
                CmdType::Snap | CmdType::Get => {
                    warn!(
                        "skip readonly command";
                        "region_id" => self.region_id(),
                        "peer_id" => self.id(),
                        "command" => ?req,
                    );
                    continue;
                }
                CmdType::Prewrite | CmdType::Invalid | CmdType::ReadIndex => {
                    Err(box_err!("invalid cmd type, message maybe corrupted"))
                }
            }?;

            resp.set_cmd_type(cmd_type);

            responses.push(resp);
        }
        if !ssts.is_empty() {
            if ctx.is_ingest_overlap(self.region.get_start_key(), self.region.get_end_key()) {
                ctx.flush_ingest();
            }
            ctx.pending_ingest_ranges.insert(
                self.region.get_start_key().to_vec(),
                self.region.get_end_key().to_vec(),
            );
            for s in ssts.iter() {
                let cf = s.get_cf_name().to_string();
                if let Some(metas) = ctx.ssts.get_mut(&cf) {
                    metas.push(s.clone());
                } else {
                    ctx.ssts.insert(cf, vec![s.clone()]);
                }
            }
        }

        let mut resp = RaftCmdResponse::default();
        if !req.get_header().get_uuid().is_empty() {
            let uuid = req.get_header().get_uuid().to_vec();
            resp.mut_header().set_uuid(uuid);
        }
        resp.set_responses(responses.into());

        assert!(ranges.is_empty() || ssts.is_empty());
        let exec_res = if !ranges.is_empty() {
            ApplyResult::Res(ExecResult::DeleteRange { ranges })
        } else if !ssts.is_empty() {
            ctx.delete_ssts.append(&mut ssts.clone());
            ApplyResult::Res(ExecResult::IngestSst { ssts })
        } else {
            ApplyResult::None
        };

        Ok((resp, exec_res))
    }
}

// Write commands related.
impl<EK> ApplyDelegate<EK>
where
    EK: KvEngine,
{
    fn handle_put<W: WriteBatch<EK>>(&mut self, wb: &mut W, req: &Request) -> Result<Response> {
        let (key, value) = (req.get_put().get_key(), req.get_put().get_value());
        // region key range has no data prefix, so we must use origin key to check.
        util::check_key_in_region(key, &self.region)?;

        let resp = Response::default();
        let key = keys::data_key(key);
        self.metrics.size_diff_hint += key.len() as i64;
        self.metrics.size_diff_hint += value.len() as i64;
        if !req.get_put().get_cf().is_empty() {
            let cf = req.get_put().get_cf();
            // TODO: don't allow write preseved cfs.
            if cf == CF_LOCK {
                self.metrics.lock_cf_written_bytes += key.len() as u64;
                self.metrics.lock_cf_written_bytes += value.len() as u64;
            }
            // TODO: check whether cf exists or not.
            wb.put_cf(cf, &key, value).unwrap_or_else(|e| {
                panic!(
                    "{} failed to write ({}, {}) to cf {}: {:?}",
                    self.tag,
                    log_wrappers::Value::key(&key),
                    log_wrappers::Value::value(&value),
                    cf,
                    e
                )
            });
        } else {
            wb.put(&key, value).unwrap_or_else(|e| {
                panic!(
                    "{} failed to write ({}, {}): {:?}",
                    self.tag,
                    log_wrappers::Value::key(&key),
                    log_wrappers::Value::value(&value),
                    e
                );
            });
        }
        Ok(resp)
    }

    fn handle_delete<W: WriteBatch<EK>>(&mut self, wb: &mut W, req: &Request) -> Result<Response> {
        let key = req.get_delete().get_key();
        // region key range has no data prefix, so we must use origin key to check.
        util::check_key_in_region(key, &self.region)?;

        let key = keys::data_key(key);
        // since size_diff_hint is not accurate, so we just skip calculate the value size.
        self.metrics.size_diff_hint -= key.len() as i64;
        let resp = Response::default();
        if !req.get_delete().get_cf().is_empty() {
            let cf = req.get_delete().get_cf();
            // TODO: check whether cf exists or not.
            wb.delete_cf(cf, &key).unwrap_or_else(|e| {
                panic!(
                    "{} failed to delete {}: {}",
                    self.tag,
                    log_wrappers::Value::key(&key),
                    e
                )
            });

            if cf == CF_LOCK {
                // delete is a kind of write for RocksDB.
                self.metrics.lock_cf_written_bytes += key.len() as u64;
            } else {
                self.metrics.delete_keys_hint += 1;
            }
        } else {
            wb.delete(&key).unwrap_or_else(|e| {
                panic!(
                    "{} failed to delete {}: {}",
                    self.tag,
                    log_wrappers::Value::key(&key),
                    e
                )
            });
            self.metrics.delete_keys_hint += 1;
        }

        Ok(resp)
    }

    fn handle_delete_range(
        &mut self,
        engine: &EK,
        req: &Request,
        ranges: &mut Vec<Range>,
        use_delete_range: bool,
    ) -> Result<Response> {
        let s_key = req.get_delete_range().get_start_key();
        let e_key = req.get_delete_range().get_end_key();
        let notify_only = req.get_delete_range().get_notify_only();
        if !e_key.is_empty() && s_key >= e_key {
            return Err(box_err!(
                "invalid delete range command, start_key: {:?}, end_key: {:?}",
                s_key,
                e_key
            ));
        }
        // region key range has no data prefix, so we must use origin key to check.
        util::check_key_in_region(s_key, &self.region)?;
        let end_key = keys::data_end_key(e_key);
        let region_end_key = keys::data_end_key(self.region.get_end_key());
        if end_key > region_end_key {
            return Err(Error::KeyNotInRegion(e_key.to_vec(), self.region.clone()));
        }

        let resp = Response::default();
        let mut cf = req.get_delete_range().get_cf();
        if cf.is_empty() {
            cf = CF_DEFAULT;
        }
        if ALL_CFS.iter().find(|x| **x == cf).is_none() {
            return Err(box_err!("invalid delete range command, cf: {:?}", cf));
        }

        let start_key = keys::data_key(s_key);
        // Use delete_files_in_range to drop as many sst files as possible, this
        // is a way to reclaim disk space quickly after drop a table/index.
        if !notify_only {
            let range = vec![EngineRange::new(&start_key, &end_key)];
            let fail_f = |e: engine_traits::Error, strategy: DeleteStrategy| {
                panic!(
                    "{} failed to delete {:?} in ranges [{}, {}): {:?}",
                    self.tag,
                    strategy,
                    &log_wrappers::Value::key(&start_key),
                    &log_wrappers::Value::key(&end_key),
                    e
                )
            };
            engine
                .delete_ranges_cf(cf, DeleteStrategy::DeleteFiles, &range)
                .unwrap_or_else(|e| fail_f(e, DeleteStrategy::DeleteFiles));

            let strategy = if use_delete_range {
                DeleteStrategy::DeleteByRange
            } else {
                DeleteStrategy::DeleteByKey
            };
            // Delete all remaining keys.
            engine
                .delete_ranges_cf(cf, strategy.clone(), &range)
                .unwrap_or_else(move |e| fail_f(e, strategy));
            engine
                .delete_ranges_cf(cf, DeleteStrategy::DeleteBlobs, &range)
                .unwrap_or_else(move |e| fail_f(e, DeleteStrategy::DeleteBlobs));
        }

        // TODO: Should this be executed when `notify_only` is set?
        ranges.push(Range::new(cf.to_owned(), start_key, end_key));

        Ok(resp)
    }

    fn handle_ingest_sst(
        &mut self,
        importer: &Arc<SSTImporter>,
        engine: &EK,
        req: &Request,
        ssts: &mut Vec<SstMeta>,
    ) -> Result<Response> {
        let sst = req.get_ingest_sst().get_sst();

        if let Err(e) = check_sst_for_ingestion(sst, &self.region) {
            error!(?e;
                 "ingest fail";
                 "region_id" => self.region_id(),
                 "peer_id" => self.id(),
                 "sst" => ?sst,
                 "region" => ?&self.region,
            );
            // This file is not valid, we can delete it here.
            let _ = importer.delete(sst);
            return Err(e);
        }

        importer.check(sst, engine).unwrap_or_else(|e| {
            // If this failed, it means that the file is corrupted or something
            // is wrong with the engine, but we can do nothing about that.
            panic!("{} check {:?}: {:?}", self.tag, sst, e);
        });

        ssts.push(sst.clone());
        Ok(Response::default())
    }
}

mod confchange_cmd_metric {
    use super::*;

    fn write_metric(cct: ConfChangeType, kind: &str) {
        let metric = match cct {
            ConfChangeType::AddNode => "add_peer",
            ConfChangeType::RemoveNode => "remove_peer",
            ConfChangeType::AddLearnerNode => "add_learner",
        };
        PEER_ADMIN_CMD_COUNTER_VEC
            .with_label_values(&[metric, kind])
            .inc();
    }

    pub fn inc_all(cct: ConfChangeType) {
        write_metric(cct, "all")
    }

    pub fn inc_success(cct: ConfChangeType) {
        write_metric(cct, "success")
    }
}

// Admin commands related.
impl<EK> ApplyDelegate<EK>
where
    EK: KvEngine,
{
    fn exec_change_peer<W: WriteBatch<EK>>(
        &mut self,
        ctx: &mut ApplyContext<EK, W>,
        request: &AdminRequest,
    ) -> Result<(AdminResponse, ApplyResult<EK::Snapshot>)> {
        assert!(request.has_change_peer());
        let request = request.get_change_peer();
        let peer = request.get_peer();
        let store_id = peer.get_store_id();
        let change_type = request.get_change_type();
        let mut region = self.region.clone();

        fail_point!(
            "apply_on_conf_change_1_3_1",
            (self.id == 1 || self.id == 3) && self.region_id() == 1,
            |_| panic!("should not use return")
        );
        fail_point!(
            "apply_on_conf_change_3_1",
            self.id == 3 && self.region_id() == 1,
            |_| panic!("should not use return")
        );
        fail_point!(
            "apply_on_conf_change_all_1",
            self.region_id() == 1,
            |_| panic!("should not use return")
        );
        info!(
            "exec ConfChange";
            "region_id" => self.region_id(),
            "peer_id" => self.id(),
            "type" => util::conf_change_type_str(change_type),
            "epoch" => ?region.get_region_epoch(),
        );

        // TODO: we should need more check, like peer validation, duplicated id, etc.
        let conf_ver = region.get_region_epoch().get_conf_ver() + 1;
        region.mut_region_epoch().set_conf_ver(conf_ver);

        match change_type {
            ConfChangeType::AddNode => {
                let add_ndoe_fp = || {
                    fail_point!(
                        "apply_on_add_node_1_2",
                        self.id == 2 && self.region_id() == 1,
                        |_| {}
                    )
                };
                add_ndoe_fp();

                PEER_ADMIN_CMD_COUNTER_VEC
                    .with_label_values(&["add_peer", "all"])
                    .inc();

                let mut exists = false;
                if let Some(p) = util::find_peer_mut(&mut region, store_id) {
                    exists = true;
                    if !is_learner(p) || p.get_id() != peer.get_id() {
                        error!(
                            "can't add duplicated peer";
                            "region_id" => self.region_id(),
                            "peer_id" => self.id(),
                            "peer" => ?peer,
                            "region" => ?&self.region
                        );
                        return Err(box_err!(
                            "can't add duplicated peer {:?} to region {:?}",
                            peer,
                            self.region
                        ));
                    } else {
                        p.set_role(PeerRole::Voter);
                    }
                }
                if !exists {
                    // TODO: Do we allow adding peer in same node?
                    region.mut_peers().push(peer.clone());
                }

                PEER_ADMIN_CMD_COUNTER_VEC
                    .with_label_values(&["add_peer", "success"])
                    .inc();
                info!(
                    "add peer successfully";
                    "region_id" => self.region_id(),
                    "peer_id" => self.id(),
                    "peer" => ?peer,
                    "region" => ?&self.region
                );
            }
            ConfChangeType::RemoveNode => {
                PEER_ADMIN_CMD_COUNTER_VEC
                    .with_label_values(&["remove_peer", "all"])
                    .inc();

                if let Some(p) = util::remove_peer(&mut region, store_id) {
                    // Considering `is_learner` flag in `Peer` here is by design.
                    if &p != peer {
                        error!(
                            "ignore remove unmatched peer";
                            "region_id" => self.region_id(),
                            "peer_id" => self.id(),
                            "expect_peer" => ?peer,
                            "get_peeer" => ?p
                        );
                        return Err(box_err!(
                            "remove unmatched peer: expect: {:?}, get {:?}, ignore",
                            peer,
                            p
                        ));
                    }
                    if self.id == peer.get_id() {
                        // Remove ourself, we will destroy all region data later.
                        // So we need not to apply following logs.
                        self.stopped = true;
                        self.pending_remove = true;
                    }
                } else {
                    error!(
                        "remove missing peer";
                        "region_id" => self.region_id(),
                        "peer_id" => self.id(),
                        "peer" => ?peer,
                        "region" => ?&self.region
                    );
                    return Err(box_err!(
                        "remove missing peer {:?} from region {:?}",
                        peer,
                        self.region
                    ));
                }

                PEER_ADMIN_CMD_COUNTER_VEC
                    .with_label_values(&["remove_peer", "success"])
                    .inc();
                info!(
                    "remove peer successfully";
                    "region_id" => self.region_id(),
                    "peer_id" => self.id(),
                    "peer" => ?peer,
                    "region" => ?&self.region
                );
            }
            ConfChangeType::AddLearnerNode => {
                PEER_ADMIN_CMD_COUNTER_VEC
                    .with_label_values(&["add_learner", "all"])
                    .inc();

                if util::find_peer(&region, store_id).is_some() {
                    error!(
                        "can't add duplicated learner";
                        "region_id" => self.region_id(),
                        "peer_id" => self.id(),
                        "peer" => ?peer,
                        "region" => ?&self.region
                    );
                    return Err(box_err!(
                        "can't add duplicated learner {:?} to region {:?}",
                        peer,
                        self.region
                    ));
                }
                region.mut_peers().push(peer.clone());

                PEER_ADMIN_CMD_COUNTER_VEC
                    .with_label_values(&["add_learner", "success"])
                    .inc();
                info!(
                    "add learner successfully";
                    "region_id" => self.region_id(),
                    "peer_id" => self.id(),
                    "peer" => ?peer,
                    "region" => ?&self.region
                );
            }
        }

        let state = if self.pending_remove {
            PeerState::Tombstone
        } else {
            PeerState::Normal
        };
        if let Err(e) = write_peer_state(ctx.kv_wb_mut(), &region, state, None) {
            panic!("{} failed to update region state: {:?}", self.tag, e);
        }

        let mut resp = AdminResponse::default();
        resp.mut_change_peer().set_region(region.clone());

        Ok((
            resp,
            ApplyResult::Res(ExecResult::ChangePeer(ChangePeer {
                index: ctx.exec_ctx.as_ref().unwrap().index,
                conf_change: Default::default(),
                changes: vec![request.clone()],
                region,
            })),
        ))
    }

    fn exec_change_peer_v2<W: WriteBatch<EK>>(
        &mut self,
        ctx: &mut ApplyContext<EK, W>,
        request: &AdminRequest,
    ) -> Result<(AdminResponse, ApplyResult<EK::Snapshot>)> {
        assert!(request.has_change_peer_v2());
        let changes = request.get_change_peer_v2().get_change_peers().to_vec();

        info!(
            "exec ConfChangeV2";
            "region_id" => self.region_id(),
            "peer_id" => self.id(),
            "kind" => ?ConfChangeKind::confchange_kind(changes.len()),
            "epoch" => ?self.region.get_region_epoch(),
        );

        let region = match ConfChangeKind::confchange_kind(changes.len()) {
            ConfChangeKind::LeaveJoint => self.apply_leave_joint()?,
            kind => self.apply_conf_change(kind, changes.as_slice())?,
        };

        let state = if self.pending_remove {
            PeerState::Tombstone
        } else {
            PeerState::Normal
        };

        if let Err(e) = write_peer_state(ctx.kv_wb_mut(), &region, state, None) {
            panic!("{} failed to update region state: {:?}", self.tag, e);
        }

        let mut resp = AdminResponse::default();
        resp.mut_change_peer().set_region(region.clone());
        Ok((
            resp,
            ApplyResult::Res(ExecResult::ChangePeer(ChangePeer {
                index: ctx.exec_ctx.as_ref().unwrap().index,
                conf_change: Default::default(),
                changes,
                region,
            })),
        ))
    }

    fn apply_conf_change(
        &mut self,
        kind: ConfChangeKind,
        changes: &[ChangePeerRequest],
    ) -> Result<Region> {
        let mut region = self.region.clone();
        for cp in changes.iter() {
            let (change_type, peer) = (cp.get_change_type(), cp.get_peer());
            let store_id = peer.get_store_id();

            confchange_cmd_metric::inc_all(change_type);

            if let Some(exist_peer) = util::find_peer(&region, store_id) {
                let r = exist_peer.get_role();
                if r == PeerRole::IncomingVoter || r == PeerRole::DemotingVoter {
                    panic!(
                        "{} can't apply confchange because configuration is still in joint state, confchange: {:?}, region: {:?}",
                        self.tag, cp, self.region
                    );
                }
            }
            match (util::find_peer_mut(&mut region, store_id), change_type) {
                (None, ConfChangeType::AddNode) => {
                    let mut peer = peer.clone();
                    match kind {
                        ConfChangeKind::Simple => peer.set_role(PeerRole::Voter),
                        ConfChangeKind::EnterJoint => peer.set_role(PeerRole::IncomingVoter),
                        _ => unreachable!(),
                    }
                    region.mut_peers().push(peer);
                }
                (None, ConfChangeType::AddLearnerNode) => {
                    let mut peer = peer.clone();
                    peer.set_role(PeerRole::Learner);
                    region.mut_peers().push(peer);
                }
                (None, ConfChangeType::RemoveNode) => {
                    error!(
                        "remove missing peer";
                        "region_id" => self.region_id(),
                        "peer_id" => self.id(),
                        "peer" => ?peer,
                        "region" => ?&self.region,
                    );
                    return Err(box_err!(
                        "remove missing peer {:?} from region {:?}",
                        peer,
                        self.region
                    ));
                }
                // Add node
                (Some(exist_peer), ConfChangeType::AddNode)
                | (Some(exist_peer), ConfChangeType::AddLearnerNode) => {
                    let (role, exist_id, incoming_id) =
                        (exist_peer.get_role(), exist_peer.get_id(), peer.get_id());

                    if exist_id != incoming_id // Add peer with different id to the same store
                            // The peer is already the requested role
                            || (role, change_type) == (PeerRole::Voter, ConfChangeType::AddNode)
                            || (role, change_type) == (PeerRole::Learner, ConfChangeType::AddLearnerNode)
                    {
                        error!(
                            "can't add duplicated peer";
                            "region_id" => self.region_id(),
                            "peer_id" => self.id(),
                            "peer" => ?peer,
                            "exist peer" => ?exist_peer,
                            "confchnage type" => ?change_type,
                            "region" => ?&self.region
                        );
                        return Err(box_err!(
                                "can't add duplicated peer {:?} to region {:?}, duplicated with exist peer {:?}",
                                peer,
                                self.region,
                                exist_peer
                            ));
                    }
                    match (role, change_type) {
                        (PeerRole::Voter, ConfChangeType::AddLearnerNode) => match kind {
                            ConfChangeKind::Simple => exist_peer.set_role(PeerRole::Learner),
                            ConfChangeKind::EnterJoint => {
                                exist_peer.set_role(PeerRole::DemotingVoter)
                            }
                            _ => unreachable!(),
                        },
                        (PeerRole::Learner, ConfChangeType::AddNode) => match kind {
                            ConfChangeKind::Simple => exist_peer.set_role(PeerRole::Voter),
                            ConfChangeKind::EnterJoint => {
                                exist_peer.set_role(PeerRole::IncomingVoter)
                            }
                            _ => unreachable!(),
                        },
                        _ => unreachable!(),
                    }
                }
                // Remove node
                (Some(exist_peer), ConfChangeType::RemoveNode) => {
                    if kind == ConfChangeKind::EnterJoint
                        && exist_peer.get_role() == PeerRole::Voter
                    {
                        error!(
                            "can't remove voter directly";
                            "region_id" => self.region_id(),
                            "peer_id" => self.id(),
                            "peer" => ?peer,
                            "region" => ?&self.region
                        );
                        return Err(box_err!(
                            "can not remove voter {:?} directly from region {:?}",
                            peer,
                            self.region
                        ));
                    }
                    match util::remove_peer(&mut region, store_id) {
                        Some(p) => {
                            if &p != peer {
                                error!(
                                    "ignore remove unmatched peer";
                                    "region_id" => self.region_id(),
                                    "peer_id" => self.id(),
                                    "expect_peer" => ?peer,
                                    "get_peeer" => ?p
                                );
                                return Err(box_err!(
                                    "remove unmatched peer: expect: {:?}, get {:?}, ignore",
                                    peer,
                                    p
                                ));
                            }
                            if self.id == peer.get_id() {
                                // Remove ourself, we will destroy all region data later.
                                // So we need not to apply following logs.
                                self.stopped = true;
                                self.pending_remove = true;
                            }
                        }
                        None => unreachable!(),
                    }
                }
            }
            confchange_cmd_metric::inc_success(change_type);
        }
        let conf_ver = region.get_region_epoch().get_conf_ver() + changes.len() as u64;
        region.mut_region_epoch().set_conf_ver(conf_ver);
        info!(
            "conf change successfully";
            "region_id" => self.region_id(),
            "peer_id" => self.id(),
            "changes" => ?changes,
            "original region" => ?&self.region,
            "current region" => ?&region,
        );
        Ok(region)
    }

    fn apply_leave_joint(&self) -> Result<Region> {
        let mut region = self.region.clone();
        let mut change_num = 0;
        for peer in region.mut_peers().iter_mut() {
            match peer.get_role() {
                PeerRole::IncomingVoter => peer.set_role(PeerRole::Voter),
                PeerRole::DemotingVoter => peer.set_role(PeerRole::Learner),
                _ => continue,
            }
            change_num += 1;
        }
        if change_num == 0 {
            panic!(
                "{} can't leave a non-joint config, region: {:?}",
                self.tag, self.region
            );
        }
        let conf_ver = region.get_region_epoch().get_conf_ver() + change_num;
        region.mut_region_epoch().set_conf_ver(conf_ver);
        info!(
            "leave joint state successfully";
            "region_id" => self.region_id(),
            "peer_id" => self.id(),
            "region" => ?&region,
        );
        Ok(region)
    }

    fn exec_split<W: WriteBatch<EK>>(
        &mut self,
        ctx: &mut ApplyContext<EK, W>,
        req: &AdminRequest,
    ) -> Result<(AdminResponse, ApplyResult<EK::Snapshot>)> {
        info!(
            "split is deprecated, redirect to use batch split";
            "region_id" => self.region_id(),
            "peer_id" => self.id(),
        );
        let split = req.get_split().to_owned();
        let mut admin_req = AdminRequest::default();
        admin_req
            .mut_splits()
            .set_right_derive(split.get_right_derive());
        admin_req.mut_splits().mut_requests().push(split);
        // This method is executed only when there are unapplied entries after being restarted.
        // So there will be no callback, it's OK to return a response that does not matched
        // with its request.
        self.exec_batch_split(ctx, &admin_req)
    }

    fn exec_batch_split<W: WriteBatch<EK>>(
        &mut self,
        ctx: &mut ApplyContext<EK, W>,
        req: &AdminRequest,
    ) -> Result<(AdminResponse, ApplyResult<EK::Snapshot>)> {
        fail_point!("apply_before_split");
        fail_point!(
            "apply_before_split_1_3",
            self.id == 3 && self.region_id() == 1,
            |_| { unreachable!() }
        );

        PEER_ADMIN_CMD_COUNTER.batch_split.all.inc();

        let split_reqs = req.get_splits();
        let right_derive = split_reqs.get_right_derive();
        if split_reqs.get_requests().is_empty() {
            return Err(box_err!("missing split requests"));
        }
        let mut derived = self.region.clone();
        let new_region_cnt = split_reqs.get_requests().len();
        let mut regions = Vec::with_capacity(new_region_cnt + 1);
        let mut keys: VecDeque<Vec<u8>> = VecDeque::with_capacity(new_region_cnt + 1);
        for req in split_reqs.get_requests() {
            let split_key = req.get_split_key();
            if split_key.is_empty() {
                return Err(box_err!("missing split key"));
            }
            if split_key
                <= keys
                    .back()
                    .map_or_else(|| derived.get_start_key(), Vec::as_slice)
            {
                return Err(box_err!("invalid split request: {:?}", split_reqs));
            }
            if req.get_new_peer_ids().len() != derived.get_peers().len() {
                return Err(box_err!(
                    "invalid new peer id count, need {:?}, but got {:?}",
                    derived.get_peers(),
                    req.get_new_peer_ids()
                ));
            }
            keys.push_back(split_key.to_vec());
        }

        util::check_key_in_region(keys.back().unwrap(), &self.region)?;

        info!(
            "split region";
            "region_id" => self.region_id(),
            "peer_id" => self.id(),
            "region" => ?derived,
            "keys" => %KeysInfoFormatter(keys.iter()),
        );
        let new_version = derived.get_region_epoch().get_version() + new_region_cnt as u64;
        derived.mut_region_epoch().set_version(new_version);
        // Note that the split requests only contain ids for new regions, so we need
        // to handle new regions and old region separately.
        if right_derive {
            // So the range of new regions is [old_start_key, split_key1, ..., last_split_key].
            keys.push_front(derived.get_start_key().to_vec());
        } else {
            // So the range of new regions is [split_key1, ..., last_split_key, old_end_key].
            keys.push_back(derived.get_end_key().to_vec());
            derived.set_end_key(keys.front().unwrap().to_vec());
            regions.push(derived.clone());
        }

        let mut new_split_regions: HashMap<u64, NewSplitPeer> = HashMap::default();
        for req in split_reqs.get_requests() {
            let mut new_region = Region::default();
            new_region.set_id(req.get_new_region_id());
            new_region.set_region_epoch(derived.get_region_epoch().to_owned());
            new_region.set_start_key(keys.pop_front().unwrap());
            new_region.set_end_key(keys.front().unwrap().to_vec());
            new_region.set_peers(derived.get_peers().to_vec().into());
            for (peer, peer_id) in new_region
                .mut_peers()
                .iter_mut()
                .zip(req.get_new_peer_ids())
            {
                peer.set_id(*peer_id);
            }
            new_split_regions.insert(
                new_region.get_id(),
                NewSplitPeer {
                    peer_id: util::find_peer(&new_region, ctx.store_id).unwrap().get_id(),
                    result: None,
                },
            );
            regions.push(new_region);
        }

        if right_derive {
            derived.set_start_key(keys.pop_front().unwrap());
            regions.push(derived.clone());
        }

        let mut replace_regions = HashSet::default();
        {
            let mut pending_create_peers = ctx.pending_create_peers.lock().unwrap();
            for (region_id, new_split_peer) in new_split_regions.iter_mut() {
                match pending_create_peers.entry(*region_id) {
                    HashMapEntry::Occupied(mut v) => {
                        if *v.get() != (new_split_peer.peer_id, false) {
                            new_split_peer.result =
                                Some(format!("status {:?} is not expected", v.get()));
                        } else {
                            replace_regions.insert(*region_id);
                            v.insert((new_split_peer.peer_id, true));
                        }
                    }
                    HashMapEntry::Vacant(v) => {
                        v.insert((new_split_peer.peer_id, true));
                    }
                }
            }
        }

        // region_id -> peer_id
        let mut already_exist_regions = Vec::new();
        for (region_id, new_split_peer) in new_split_regions.iter_mut() {
            let region_state_key = keys::region_state_key(*region_id);
            match ctx
                .engine
                .get_msg_cf::<RegionLocalState>(CF_RAFT, &region_state_key)
            {
                Ok(None) => (),
                Ok(Some(state)) => {
                    if replace_regions.get(region_id).is_some() {
                        // This peer must be the first one on local store. So if this peer is created on the other side,
                        // it means no `RegionLocalState` in kv engine.
                        panic!("{} failed to replace region {} peer {} because state {:?} alread exist in kv engine",
                            self.tag, region_id, new_split_peer.peer_id, state);
                    }
                    already_exist_regions.push((*region_id, new_split_peer.peer_id));
                    new_split_peer.result = Some(format!("state {:?} exist in kv engine", state));
                }
                e => panic!(
                    "{} failed to get regions state of {}: {:?}",
                    self.tag, region_id, e
                ),
            }
        }

        if !already_exist_regions.is_empty() {
            let mut pending_create_peers = ctx.pending_create_peers.lock().unwrap();
            for (region_id, peer_id) in &already_exist_regions {
                assert_eq!(
                    pending_create_peers.remove(region_id),
                    Some((*peer_id, true))
                );
            }
        }

        let kv_wb_mut = ctx.kv_wb_mut();
        for new_region in &regions {
            if new_region.get_id() == derived.get_id() {
                continue;
            }
            let new_split_peer = new_split_regions.get(&new_region.get_id()).unwrap();
            if let Some(ref r) = new_split_peer.result {
                warn!(
                    "new region from splitting already exists";
                    "new_region_id" => new_region.get_id(),
                    "new_peer_id" => new_split_peer.peer_id,
                    "reason" => r,
                    "region_id" => self.region_id(),
                    "peer_id" => self.id(),
                );
                continue;
            }
            write_peer_state(kv_wb_mut, new_region, PeerState::Normal, None)
                .and_then(|_| write_initial_apply_state(kv_wb_mut, new_region.get_id()))
                .unwrap_or_else(|e| {
                    panic!(
                        "{} fails to save split region {:?}: {:?}",
                        self.tag, new_region, e
                    )
                });
        }
        write_peer_state(kv_wb_mut, &derived, PeerState::Normal, None).unwrap_or_else(|e| {
            panic!("{} fails to update region {:?}: {:?}", self.tag, derived, e)
        });
        let mut resp = AdminResponse::default();
        resp.mut_splits().set_regions(regions.clone().into());
        PEER_ADMIN_CMD_COUNTER.batch_split.success.inc();

        fail_point!(
            "apply_after_split_1_3",
            self.id == 3 && self.region_id() == 1,
            |_| { unreachable!() }
        );

        Ok((
            resp,
            ApplyResult::Res(ExecResult::SplitRegion {
                regions,
                derived,
                new_split_regions,
            }),
        ))
    }

    fn exec_prepare_merge<W: WriteBatch<EK>>(
        &mut self,
        ctx: &mut ApplyContext<EK, W>,
        req: &AdminRequest,
    ) -> Result<(AdminResponse, ApplyResult<EK::Snapshot>)> {
        fail_point!("apply_before_prepare_merge");

        PEER_ADMIN_CMD_COUNTER.prepare_merge.all.inc();

        let prepare_merge = req.get_prepare_merge();
        let index = prepare_merge.get_min_index();
        let exec_ctx = ctx.exec_ctx.as_ref().unwrap();
        let first_index = peer_storage::first_index(&exec_ctx.apply_state);
        if index < first_index {
            // We filter `CompactLog` command before.
            panic!(
                "{} first index {} > min_index {}, skip pre merge",
                self.tag, first_index, index
            );
        }
        let mut region = self.region.clone();
        let region_version = region.get_region_epoch().get_version() + 1;
        region.mut_region_epoch().set_version(region_version);
        // In theory conf version should not be increased when executing prepare_merge.
        // However, we don't want to do conf change after prepare_merge is committed.
        // This can also be done by iterating all proposal to find if prepare_merge is
        // proposed before proposing conf change, but it make things complicated.
        // Another way is make conf change also check region version, but this is not
        // backward compatible.
        let conf_version = region.get_region_epoch().get_conf_ver() + 1;
        region.mut_region_epoch().set_conf_ver(conf_version);
        let mut merging_state = MergeState::default();
        merging_state.set_min_index(index);
        merging_state.set_target(prepare_merge.get_target().to_owned());
        merging_state.set_commit(exec_ctx.index);
        write_peer_state(
            ctx.kv_wb_mut(),
            &region,
            PeerState::Merging,
            Some(merging_state.clone()),
        )
        .unwrap_or_else(|e| {
            panic!(
                "{} failed to save merging state {:?} for region {:?}: {:?}",
                self.tag, merging_state, region, e
            )
        });
        fail_point!("apply_after_prepare_merge");
        PEER_ADMIN_CMD_COUNTER.prepare_merge.success.inc();

        Ok((
            AdminResponse::default(),
            ApplyResult::Res(ExecResult::PrepareMerge {
                region,
                state: merging_state,
            }),
        ))
    }

    // The target peer should send missing log entries to the source peer.
    //
    // So, the merge process order would be:
    // 1.   `exec_commit_merge` in target apply fsm and send `CatchUpLogs` to source peer fsm
    // 2.   `on_catch_up_logs_for_merge` in source peer fsm
    // 3.   if the source peer has already executed the corresponding `on_ready_prepare_merge`, set pending_remove and jump to step 6
    // 4.   ... (raft append and apply logs)
    // 5.   `on_ready_prepare_merge` in source peer fsm and set pending_remove (means source region has finished applying all logs)
    // 6.   `logs_up_to_date_for_merge` in source apply fsm (destroy its apply fsm and send Noop to trigger the target apply fsm)
    // 7.   resume `exec_commit_merge` in target apply fsm
    // 8.   `on_ready_commit_merge` in target peer fsm and send `MergeResult` to source peer fsm
    // 9.   `on_merge_result` in source peer fsm (destroy itself)
    fn exec_commit_merge<W: WriteBatch<EK>>(
        &mut self,
        ctx: &mut ApplyContext<EK, W>,
        req: &AdminRequest,
    ) -> Result<(AdminResponse, ApplyResult<EK::Snapshot>)> {
        {
            fail_point!("apply_before_commit_merge");
            let apply_before_commit_merge = || {
                fail_point!(
                    "apply_before_commit_merge_except_1_4",
                    self.region_id() == 1 && self.id != 4,
                    |_| {}
                );
            };
            apply_before_commit_merge();
        }

        PEER_ADMIN_CMD_COUNTER.commit_merge.all.inc();

        let merge = req.get_commit_merge();
        let source_region = merge.get_source();
        let source_region_id = source_region.get_id();

        // No matter whether the source peer has applied to the required index,
        // it's a race to write apply state in both source delegate and target
        // delegate. So asking the source delegate to stop first.
        if self.ready_source_region_id != source_region_id {
            if self.ready_source_region_id != 0 {
                panic!(
                    "{} unexpected ready source region {}, expecting {}",
                    self.tag, self.ready_source_region_id, source_region_id
                );
            }
            info!(
                "asking delegate to stop";
                "region_id" => self.region_id(),
                "peer_id" => self.id(),
                "source_region_id" => source_region_id
            );
            fail_point!("before_handle_catch_up_logs_for_merge");
            // Sends message to the source peer fsm and pause `exec_commit_merge` process
            let logs_up_to_date = Arc::new(AtomicU64::new(0));
            let msg = SignificantMsg::CatchUpLogs(CatchUpLogs {
                target_region_id: self.region_id(),
                merge: merge.to_owned(),
                logs_up_to_date: logs_up_to_date.clone(),
            });
            ctx.notifier
                .notify_one(source_region_id, PeerMsg::SignificantMsg(msg));
            return Ok((
                AdminResponse::default(),
                ApplyResult::WaitMergeSource(logs_up_to_date),
            ));
        }

        info!(
            "execute CommitMerge";
            "region_id" => self.region_id(),
            "peer_id" => self.id(),
            "commit" => merge.get_commit(),
            "entries" => merge.get_entries().len(),
            "term" => ctx.exec_ctx.as_ref().unwrap().term,
            "index" => ctx.exec_ctx.as_ref().unwrap().index,
            "source_region" => ?source_region
        );

        self.ready_source_region_id = 0;

        let region_state_key = keys::region_state_key(source_region_id);
        let state: RegionLocalState = match ctx.engine.get_msg_cf(CF_RAFT, &region_state_key) {
            Ok(Some(s)) => s,
            e => panic!(
                "{} failed to get regions state of {:?}: {:?}",
                self.tag, source_region, e
            ),
        };
        if state.get_state() != PeerState::Merging {
            panic!(
                "{} unexpected state of merging region {:?}",
                self.tag, state
            );
        }
        let exist_region = state.get_region().to_owned();
        if *source_region != exist_region {
            panic!(
                "{} source_region {:?} not match exist region {:?}",
                self.tag, source_region, exist_region
            );
        }
        let mut region = self.region.clone();
        // Use a max value so that pd can ensure overlapped region has a priority.
        let version = cmp::max(
            source_region.get_region_epoch().get_version(),
            region.get_region_epoch().get_version(),
        ) + 1;
        region.mut_region_epoch().set_version(version);
        if keys::enc_end_key(&region) == keys::enc_start_key(source_region) {
            region.set_end_key(source_region.get_end_key().to_vec());
        } else {
            region.set_start_key(source_region.get_start_key().to_vec());
        }
        let kv_wb_mut = ctx.kv_wb_mut();
        write_peer_state(kv_wb_mut, &region, PeerState::Normal, None)
            .and_then(|_| {
                // TODO: maybe all information needs to be filled?
                let mut merging_state = MergeState::default();
                merging_state.set_target(self.region.clone());
                write_peer_state(
                    kv_wb_mut,
                    source_region,
                    PeerState::Tombstone,
                    Some(merging_state),
                )
            })
            .unwrap_or_else(|e| {
                panic!(
                    "{} failed to save merge region {:?}: {:?}",
                    self.tag, region, e
                )
            });

        PEER_ADMIN_CMD_COUNTER.commit_merge.success.inc();

        let resp = AdminResponse::default();
        Ok((
            resp,
            ApplyResult::Res(ExecResult::CommitMerge {
                region,
                source: source_region.to_owned(),
            }),
        ))
    }

    fn exec_rollback_merge<W: WriteBatch<EK>>(
        &mut self,
        ctx: &mut ApplyContext<EK, W>,
        req: &AdminRequest,
    ) -> Result<(AdminResponse, ApplyResult<EK::Snapshot>)> {
        fail_point!("apply_before_rollback_merge");

        PEER_ADMIN_CMD_COUNTER.rollback_merge.all.inc();
        let region_state_key = keys::region_state_key(self.region_id());
        let state: RegionLocalState = match ctx.engine.get_msg_cf(CF_RAFT, &region_state_key) {
            Ok(Some(s)) => s,
            e => panic!("{} failed to get regions state: {:?}", self.tag, e),
        };
        assert_eq!(state.get_state(), PeerState::Merging, "{}", self.tag);
        let rollback = req.get_rollback_merge();
        assert_eq!(
            state.get_merge_state().get_commit(),
            rollback.get_commit(),
            "{}",
            self.tag
        );
        let mut region = self.region.clone();
        let version = region.get_region_epoch().get_version();
        // Update version to avoid duplicated rollback requests.
        region.mut_region_epoch().set_version(version + 1);
        write_peer_state(ctx.kv_wb_mut(), &region, PeerState::Normal, None).unwrap_or_else(|e| {
            panic!(
                "{} failed to rollback merge {:?}: {:?}",
                self.tag, rollback, e
            )
        });

        PEER_ADMIN_CMD_COUNTER.rollback_merge.success.inc();
        let resp = AdminResponse::default();
        Ok((
            resp,
            ApplyResult::Res(ExecResult::RollbackMerge {
                region,
                commit: rollback.get_commit(),
            }),
        ))
    }

    fn exec_compact_log<W: WriteBatch<EK>>(
        &mut self,
        ctx: &mut ApplyContext<EK, W>,
        req: &AdminRequest,
    ) -> Result<(AdminResponse, ApplyResult<EK::Snapshot>)> {
        PEER_ADMIN_CMD_COUNTER.compact.all.inc();

        let compact_index = req.get_compact_log().get_compact_index();
        let resp = AdminResponse::default();
        let apply_state = &mut ctx.exec_ctx.as_mut().unwrap().apply_state;
        let first_index = peer_storage::first_index(apply_state);
        if compact_index <= first_index {
            debug!(
                "compact index <= first index, no need to compact";
                "region_id" => self.region_id(),
                "peer_id" => self.id(),
                "compact_index" => compact_index,
                "first_index" => first_index,
            );
            return Ok((resp, ApplyResult::None));
        }
        if self.is_merging {
            info!(
                "in merging mode, skip compact";
                "region_id" => self.region_id(),
                "peer_id" => self.id(),
                "compact_index" => compact_index
            );
            return Ok((resp, ApplyResult::None));
        }

        let compact_term = req.get_compact_log().get_compact_term();
        // TODO: add unit tests to cover all the message integrity checks.
        if compact_term == 0 {
            info!(
                "compact term missing, skip";
                "region_id" => self.region_id(),
                "peer_id" => self.id(),
                "command" => ?req.get_compact_log()
            );
            // old format compact log command, safe to ignore.
            return Err(box_err!(
                "command format is outdated, please upgrade leader"
            ));
        }

        // compact failure is safe to be omitted, no need to assert.
        compact_raft_log(&self.tag, apply_state, compact_index, compact_term)?;

        PEER_ADMIN_CMD_COUNTER.compact.success.inc();

        Ok((
            resp,
            ApplyResult::Res(ExecResult::CompactLog {
                state: apply_state.get_truncated_state().clone(),
                first_index,
            }),
        ))
    }

    fn exec_compute_hash<W: WriteBatch<EK>>(
        &self,
        ctx: &ApplyContext<EK, W>,
        req: &AdminRequest,
    ) -> Result<(AdminResponse, ApplyResult<EK::Snapshot>)> {
        let resp = AdminResponse::default();
        Ok((
            resp,
            ApplyResult::Res(ExecResult::ComputeHash {
                region: self.region.clone(),
                index: ctx.exec_ctx.as_ref().unwrap().index,
                context: req.get_compute_hash().get_context().to_vec(),
                // This snapshot may be held for a long time, which may cause too many
                // open files in rocksdb.
                // TODO: figure out another way to do consistency check without snapshot
                // or short life snapshot.
                snap: ctx.engine.snapshot(),
            }),
        ))
    }

    fn exec_verify_hash<W: WriteBatch<EK>>(
        &self,
        _: &ApplyContext<EK, W>,
        req: &AdminRequest,
    ) -> Result<(AdminResponse, ApplyResult<EK::Snapshot>)> {
        let verify_req = req.get_verify_hash();
        let index = verify_req.get_index();
        let context = verify_req.get_context().to_vec();
        let hash = verify_req.get_hash().to_vec();
        let resp = AdminResponse::default();
        Ok((
            resp,
            ApplyResult::Res(ExecResult::VerifyHash {
                index,
                context,
                hash,
            }),
        ))
    }
}

pub fn is_conf_change_cmd(msg: &RaftCmdRequest) -> bool {
    if !msg.has_admin_request() {
        return false;
    }
    let req = msg.get_admin_request();
    req.has_change_peer() || req.has_change_peer_v2()
}

fn check_sst_for_ingestion(sst: &SstMeta, region: &Region) -> Result<()> {
    let uuid = sst.get_uuid();
    if let Err(e) = UuidBuilder::from_slice(uuid) {
        return Err(box_err!("invalid uuid {:?}: {:?}", uuid, e));
    }

    let cf_name = sst.get_cf_name();
    if cf_name != CF_DEFAULT && cf_name != CF_WRITE {
        return Err(box_err!("invalid cf name {}", cf_name));
    }

    let region_id = sst.get_region_id();
    if region_id != region.get_id() {
        return Err(Error::RegionNotFound(region_id));
    }

    let epoch = sst.get_region_epoch();
    let region_epoch = region.get_region_epoch();
    if epoch.get_conf_ver() != region_epoch.get_conf_ver()
        || epoch.get_version() != region_epoch.get_version()
    {
        let error = format!("{:?} != {:?}", epoch, region_epoch);
        return Err(Error::EpochNotMatch(error, vec![region.clone()]));
    }

    let range = sst.get_range();
    util::check_key_in_region(range.get_start(), region)?;
    util::check_key_in_region(range.get_end(), region)?;

    Ok(())
}

/// Updates the `state` with given `compact_index` and `compact_term`.
///
/// Remember the Raft log is not deleted here.
pub fn compact_raft_log(
    tag: &str,
    state: &mut RaftApplyState,
    compact_index: u64,
    compact_term: u64,
) -> Result<()> {
    debug!("{} compact log entries to prior to {}", tag, compact_index);

    if compact_index <= state.get_truncated_state().get_index() {
        return Err(box_err!("try to truncate compacted entries"));
    } else if compact_index > state.get_applied_index() {
        return Err(box_err!(
            "compact index {} > applied index {}",
            compact_index,
            state.get_applied_index()
        ));
    }

    // we don't actually delete the logs now, we add an async task to do it.

    state.mut_truncated_state().set_index(compact_index);
    state.mut_truncated_state().set_term(compact_term);

    Ok(())
}

pub struct Apply<S>
where
    S: Snapshot,
{
    pub peer_id: u64,
    pub region_id: u64,
    pub term: u64,
    pub entries: Vec<Entry>,
    pub cbs: Vec<Proposal<S>>,
    entries_mem_size: i64,
    entries_count: i64,
}

impl<S: Snapshot> Apply<S> {
    pub(crate) fn new(
        peer_id: u64,
        region_id: u64,
        term: u64,
        entries: Vec<Entry>,
        cbs: Vec<Proposal<S>>,
    ) -> Apply<S> {
        let entries_mem_size =
            (ENTRY_MEM_SIZE * entries.capacity()) as i64 + get_entries_mem_size(&entries);
        APPLY_PENDING_BYTES_GAUGE.add(entries_mem_size);
        let entries_count = entries.len() as i64;
        APPLY_PENDING_ENTRIES_GAUGE.add(entries_count);
        Apply {
            peer_id,
            region_id,
            term,
            entries,
            cbs,
            entries_mem_size,
            entries_count,
        }
    }
}

impl<S: Snapshot> Drop for Apply<S> {
    fn drop(&mut self) {
        APPLY_PENDING_BYTES_GAUGE.sub(self.entries_mem_size);
        APPLY_PENDING_ENTRIES_GAUGE.sub(self.entries_count);
    }
}

fn get_entries_mem_size(entries: &[Entry]) -> i64 {
    if entries.is_empty() {
        return 0;
    }
    let data_size: i64 = entries
        .iter()
        .map(|e| (e.data.capacity() + e.context.capacity()) as i64)
        .sum();
    data_size
}

#[derive(Default, Clone)]
pub struct Registration {
    pub id: u64,
    pub term: u64,
    pub apply_state: RaftApplyState,
    pub applied_index_term: u64,
    pub region: Region,
    pub pending_request_snapshot_count: Arc<AtomicUsize>,
    pub is_merging: bool,
}

impl Registration {
    pub fn new<EK: KvEngine, ER: RaftEngine>(peer: &Peer<EK, ER>) -> Registration {
        Registration {
            id: peer.peer_id(),
            term: peer.term(),
            apply_state: peer.get_store().apply_state().clone(),
            applied_index_term: peer.get_store().applied_index_term(),
            region: peer.region().clone(),
            pending_request_snapshot_count: peer.pending_request_snapshot_count.clone(),
            is_merging: peer.pending_merge_state.is_some(),
        }
    }
}

pub struct Proposal<S>
where
    S: Snapshot,
{
    pub is_conf_change: bool,
    pub index: u64,
    pub term: u64,
    pub cb: Callback<S>,
    /// `renew_lease_time` contains the last time when a peer starts to renew lease.
    pub renew_lease_time: Option<Timespec>,
    pub must_pass_epoch_check: bool,
}

pub struct Destroy {
    region_id: u64,
    merge_from_snapshot: bool,
}

/// A message that asks the delegate to apply to the given logs and then reply to
/// target mailbox.
#[derive(Default, Debug)]
pub struct CatchUpLogs {
    /// The target region to be notified when given logs are applied.
    pub target_region_id: u64,
    /// Merge request that contains logs to be applied.
    pub merge: CommitMergeRequest,
    /// A flag indicate that all source region's logs are applied.
    ///
    /// This is still necessary although we have a mailbox field already.
    /// Mailbox is used to notify target region, and trigger a round of polling.
    /// But due to the FIFO natural of channel, we need a flag to check if it's
    /// ready when polling.
    pub logs_up_to_date: Arc<AtomicU64>,
}

pub struct GenSnapTask {
    pub(crate) region_id: u64,
    snap_notifier: SyncSender<RaftSnapshot>,
    // indicates whether the snapshot is triggered due to load balance
    for_balance: bool,
}

impl GenSnapTask {
    pub fn new(region_id: u64, snap_notifier: SyncSender<RaftSnapshot>) -> GenSnapTask {
        GenSnapTask {
            region_id,
            snap_notifier,
            for_balance: false,
        }
    }

    pub fn set_for_balance(&mut self) {
        self.for_balance = true;
    }

    pub fn generate_and_schedule_snapshot<EK>(
        self,
        kv_snap: EK::Snapshot,
        last_applied_index_term: u64,
        last_applied_state: RaftApplyState,
        region_sched: &Scheduler<RegionTask<EK::Snapshot>>,
    ) -> Result<()>
    where
        EK: KvEngine,
    {
        let snapshot = RegionTask::Gen {
            region_id: self.region_id,
            notifier: self.snap_notifier,
            for_balance: self.for_balance,
            last_applied_index_term,
            last_applied_state,
            // This snapshot may be held for a long time, which may cause too many
            // open files in rocksdb.
            kv_snap,
        };
        box_try!(region_sched.schedule(snapshot));
        Ok(())
    }
}

impl Debug for GenSnapTask {
    fn fmt(&self, f: &mut fmt::Formatter<'_>) -> fmt::Result {
        f.debug_struct("GenSnapTask")
            .field("region_id", &self.region_id)
            .finish()
    }
}

static OBSERVE_ID_ALLOC: AtomicUsize = AtomicUsize::new(0);

/// A unique identifier for checking stale observed commands.
#[derive(Clone, Copy, Debug, Eq, PartialEq, Ord, PartialOrd, Hash)]
pub struct ObserveID(usize);

impl ObserveID {
    pub fn new() -> ObserveID {
        ObserveID(OBSERVE_ID_ALLOC.fetch_add(1, Ordering::SeqCst))
    }
}

struct ObserveCmd {
    id: ObserveID,
    enabled: Arc<AtomicBool>,
}

impl Debug for ObserveCmd {
    fn fmt(&self, f: &mut Formatter<'_>) -> fmt::Result {
        f.debug_struct("ObserveCmd").field("id", &self.id).finish()
    }
}

#[derive(Debug)]
pub enum ChangeCmd {
    RegisterObserver {
        observe_id: ObserveID,
        region_id: u64,
        enabled: Arc<AtomicBool>,
    },
    Snapshot {
        observe_id: ObserveID,
        region_id: u64,
    },
}

pub enum Msg<EK>
where
    EK: KvEngine,
{
    Apply {
        start: Instant,
        apply: Apply<EK::Snapshot>,
    },
    Registration(Registration),
    LogsUpToDate(CatchUpLogs),
    Noop,
    Destroy(Destroy),
    Snapshot(GenSnapTask),
    Change {
        cmd: ChangeCmd,
        region_epoch: RegionEpoch,
        cb: Callback<EK::Snapshot>,
    },
    #[cfg(any(test, feature = "testexport"))]
    #[allow(clippy::type_complexity)]
    Validate(u64, Box<dyn FnOnce(*const u8) + Send>),
}

impl<EK> Msg<EK>
where
    EK: KvEngine,
{
    pub fn apply(apply: Apply<EK::Snapshot>) -> Msg<EK> {
        Msg::Apply {
            start: Instant::now(),
            apply,
        }
    }

    pub fn register<ER: RaftEngine>(peer: &Peer<EK, ER>) -> Msg<EK> {
        Msg::Registration(Registration::new(peer))
    }

    pub fn destroy(region_id: u64, merge_from_snapshot: bool) -> Msg<EK> {
        Msg::Destroy(Destroy {
            region_id,
            merge_from_snapshot,
        })
    }
}

impl<EK> Debug for Msg<EK>
where
    EK: KvEngine,
{
    fn fmt(&self, f: &mut Formatter<'_>) -> fmt::Result {
        match self {
            Msg::Apply { apply, .. } => write!(f, "[region {}] async apply", apply.region_id),
            Msg::Registration(ref r) => {
                write!(f, "[region {}] Reg {:?}", r.region.get_id(), r.apply_state)
            }
            Msg::LogsUpToDate(_) => write!(f, "logs are updated"),
            Msg::Noop => write!(f, "noop"),
            Msg::Destroy(ref d) => write!(f, "[region {}] destroy", d.region_id),
            Msg::Snapshot(GenSnapTask { region_id, .. }) => {
                write!(f, "[region {}] requests a snapshot", region_id)
            }
            Msg::Change {
                cmd: ChangeCmd::RegisterObserver { region_id, .. },
                ..
            } => write!(f, "[region {}] registers cmd observer", region_id),
            Msg::Change {
                cmd: ChangeCmd::Snapshot { region_id, .. },
                ..
            } => write!(f, "[region {}] cmd snapshot", region_id),
            #[cfg(any(test, feature = "testexport"))]
            Msg::Validate(region_id, _) => write!(f, "[region {}] validate", region_id),
        }
    }
}

#[derive(Default, Clone, Debug, PartialEq)]
pub struct ApplyMetrics {
    /// an inaccurate difference in region size since last reset.
    pub size_diff_hint: i64,
    /// delete keys' count since last reset.
    pub delete_keys_hint: u64,

    pub written_bytes: u64,
    pub written_keys: u64,
    pub lock_cf_written_bytes: u64,
}

#[derive(Debug)]
pub struct ApplyRes<S>
where
    S: Snapshot,
{
    pub region_id: u64,
    pub apply_state: RaftApplyState,
    pub applied_index_term: u64,
    pub exec_res: VecDeque<ExecResult<S>>,
    pub metrics: ApplyMetrics,
}

#[derive(Debug)]
pub enum TaskRes<S>
where
    S: Snapshot,
{
    Apply(ApplyRes<S>),
    Destroy {
        // ID of region that has been destroyed.
        region_id: u64,
        // ID of peer that has been destroyed.
        peer_id: u64,
        // Whether destroy request is from its target region's snapshot
        merge_from_snapshot: bool,
    },
}

pub struct ApplyFsm<EK>
where
    EK: KvEngine,
{
    delegate: ApplyDelegate<EK>,
    receiver: Receiver<Msg<EK>>,
    mailbox: Option<BasicMailbox<ApplyFsm<EK>>>,
}

impl<EK> ApplyFsm<EK>
where
    EK: KvEngine,
{
    fn from_peer<ER: RaftEngine>(
        peer: &Peer<EK, ER>,
    ) -> (LooseBoundedSender<Msg<EK>>, Box<ApplyFsm<EK>>) {
        let reg = Registration::new(peer);
        ApplyFsm::from_registration(reg)
    }

    fn from_registration(reg: Registration) -> (LooseBoundedSender<Msg<EK>>, Box<ApplyFsm<EK>>) {
        let (tx, rx) = loose_bounded(usize::MAX);
        let delegate = ApplyDelegate::from_registration(reg);
        (
            tx,
            Box::new(ApplyFsm {
                delegate,
                receiver: rx,
                mailbox: None,
            }),
        )
    }

    /// Handles peer registration. When a peer is created, it will register an apply delegate.
    fn handle_registration(&mut self, reg: Registration) {
        info!(
            "re-register to apply delegates";
            "region_id" => self.delegate.region_id(),
            "peer_id" => self.delegate.id(),
            "term" => reg.term
        );
        assert_eq!(self.delegate.id, reg.id);
        self.delegate.term = reg.term;
        self.delegate.clear_all_commands_as_stale();
        self.delegate = ApplyDelegate::from_registration(reg);
    }

    /// Handles apply tasks, and uses the apply delegate to handle the committed entries.
    fn handle_apply<W: WriteBatch<EK>>(
        &mut self,
        apply_ctx: &mut ApplyContext<EK, W>,
        mut apply: Apply<EK::Snapshot>,
    ) {
        if apply_ctx.timer.is_none() {
            apply_ctx.timer = Some(Instant::now_coarse());
        }

        fail_point!("on_handle_apply_1003", self.delegate.id() == 1003, |_| {});
        fail_point!("on_handle_apply_2", self.delegate.id() == 2, |_| {});
        fail_point!("on_handle_apply", |_| {});

        if apply.entries.is_empty() || self.delegate.pending_remove || self.delegate.stopped {
            return;
        }

        self.delegate.metrics = ApplyMetrics::default();
        self.delegate.term = apply.term;
        if let Some(entry) = apply.entries.last() {
            let prev_state = (
                self.delegate.apply_state.get_commit_index(),
                self.delegate.apply_state.get_commit_term(),
            );
            let cur_state = (entry.get_index(), entry.get_term());
            if prev_state.0 > cur_state.0 || prev_state.1 > cur_state.1 {
                panic!(
                    "{} commit state jump backward {:?} -> {:?}",
                    self.delegate.tag, prev_state, cur_state
                );
            }
            self.delegate.apply_state.set_commit_index(cur_state.0);
            self.delegate.apply_state.set_commit_term(cur_state.1);
        }

        self.append_proposal(apply.cbs.drain(..));
        self.delegate
            .handle_raft_committed_entries(apply_ctx, apply.entries.drain(..));
        fail_point!("post_handle_apply_1003", self.delegate.id() == 1003, |_| {});
    }

    /// Handles proposals, and appends the commands to the apply delegate.
    fn append_proposal(&mut self, props_drainer: Drain<Proposal<EK::Snapshot>>) {
        let (region_id, peer_id) = (self.delegate.region_id(), self.delegate.id());
        let propose_num = props_drainer.len();
        if self.delegate.stopped {
            for p in props_drainer {
                let cmd = PendingCmd::<EK::Snapshot>::new(p.index, p.term, p.cb);
                notify_stale_command(region_id, peer_id, self.delegate.term, cmd);
            }
            return;
        }
        for p in props_drainer {
            let cmd = PendingCmd::new(p.index, p.term, p.cb);
            if p.is_conf_change {
                if let Some(cmd) = self.delegate.pending_cmds.take_conf_change() {
                    // if it loses leadership before conf change is replicated, there may be
                    // a stale pending conf change before next conf change is applied. If it
                    // becomes leader again with the stale pending conf change, will enter
                    // this block, so we notify leadership may have been changed.
                    notify_stale_command(region_id, peer_id, self.delegate.term, cmd);
                }
                self.delegate.pending_cmds.set_conf_change(cmd);
            } else {
                self.delegate.pending_cmds.append_normal(cmd);
            }
        }
        // TODO: observe it in batch.
        APPLY_PROPOSAL.observe(propose_num as f64);
    }

    fn destroy<W: WriteBatch<EK>>(&mut self, ctx: &mut ApplyContext<EK, W>) {
        let region_id = self.delegate.region_id();
        if ctx.apply_res.iter().any(|res| res.region_id == region_id) {
            // Flush before destroying to avoid reordering messages.
            ctx.flush();
        }
        fail_point!(
            "before_peer_destroy_1003",
            self.delegate.id() == 1003,
            |_| {}
        );
        info!(
            "remove delegate from apply delegates";
            "region_id" => self.delegate.region_id(),
            "peer_id" => self.delegate.id(),
        );
        self.delegate.destroy(ctx);
    }

    /// Handles peer destroy. When a peer is destroyed, the corresponding apply delegate should be removed too.
    fn handle_destroy<W: WriteBatch<EK>>(&mut self, ctx: &mut ApplyContext<EK, W>, d: Destroy) {
        assert_eq!(d.region_id, self.delegate.region_id());
        if d.merge_from_snapshot {
            assert_eq!(self.delegate.stopped, false);
        }
        if !self.delegate.stopped {
            self.destroy(ctx);
            ctx.notifier.notify_one(
                self.delegate.region_id(),
                PeerMsg::ApplyRes {
                    res: TaskRes::Destroy {
                        region_id: self.delegate.region_id(),
                        peer_id: self.delegate.id,
                        merge_from_snapshot: d.merge_from_snapshot,
                    },
                },
            );
        }
    }

    fn resume_pending<W: WriteBatch<EK>>(&mut self, ctx: &mut ApplyContext<EK, W>) {
        if let Some(ref state) = self.delegate.wait_merge_state {
            let source_region_id = state.logs_up_to_date.load(Ordering::SeqCst);
            if source_region_id == 0 {
                return;
            }
            self.delegate.ready_source_region_id = source_region_id;
        }
        self.delegate.wait_merge_state = None;

        let mut state = self.delegate.yield_state.take().unwrap();

        if ctx.timer.is_none() {
            ctx.timer = Some(Instant::now_coarse());
        }
        if !state.pending_entries.is_empty() {
            self.delegate
                .handle_raft_committed_entries(ctx, state.pending_entries.drain(..));
            if let Some(ref mut s) = self.delegate.yield_state {
                // So the delegate is expected to yield the CPU.
                // It can either be executing another `CommitMerge` in pending_msgs
                // or has been written too much data.
                s.pending_msgs = state.pending_msgs;
                return;
            }
        }

        if !state.pending_msgs.is_empty() {
            self.handle_tasks(ctx, &mut state.pending_msgs);
        }
    }

    fn logs_up_to_date_for_merge<W: WriteBatch<EK>>(
        &mut self,
        ctx: &mut ApplyContext<EK, W>,
        catch_up_logs: CatchUpLogs,
    ) {
        fail_point!("after_handle_catch_up_logs_for_merge");
        fail_point!(
            "after_handle_catch_up_logs_for_merge_1003",
            self.delegate.id() == 1003,
            |_| {}
        );

        let region_id = self.delegate.region_id();
        info!(
            "source logs are all applied now";
            "region_id" => region_id,
            "peer_id" => self.delegate.id(),
        );
        // The source peer fsm will be destroyed when the target peer executes `on_ready_commit_merge`
        // and sends `merge result` to the source peer fsm.
        self.destroy(ctx);
        catch_up_logs
            .logs_up_to_date
            .store(region_id, Ordering::SeqCst);
        // To trigger the target apply fsm
        if let Some(mailbox) = ctx.router.mailbox(catch_up_logs.target_region_id) {
            let _ = mailbox.force_send(Msg::Noop);
        } else {
            error!(
                "failed to get mailbox, are we shutting down?";
                "region_id" => region_id,
                "peer_id" => self.delegate.id(),
            );
        }
    }

    #[allow(unused_mut)]
    fn handle_snapshot<W: WriteBatch<EK>>(
        &mut self,
        apply_ctx: &mut ApplyContext<EK, W>,
        snap_task: GenSnapTask,
    ) {
        if self.delegate.pending_remove || self.delegate.stopped {
            return;
        }
        let applied_index = self.delegate.apply_state.get_applied_index();
        let mut need_sync = apply_ctx
            .apply_res
            .iter()
            .any(|res| res.region_id == self.delegate.region_id())
            && self.delegate.last_sync_apply_index != applied_index;
        (|| fail_point!("apply_on_handle_snapshot_sync", |_| { need_sync = true }))();
        if need_sync {
            if apply_ctx.timer.is_none() {
                apply_ctx.timer = Some(Instant::now_coarse());
            }
            self.delegate.write_apply_state(apply_ctx.kv_wb_mut());
            fail_point!(
                "apply_on_handle_snapshot_1_1",
                self.delegate.id == 1 && self.delegate.region_id() == 1,
                |_| unimplemented!()
            );

            apply_ctx.flush();
            // For now, it's more like last_flush_apply_index.
            self.delegate.last_sync_apply_index = applied_index;
        }

        if let Err(e) = snap_task.generate_and_schedule_snapshot::<EK>(
            apply_ctx.engine.snapshot(),
            self.delegate.applied_index_term,
            self.delegate.apply_state.clone(),
            &apply_ctx.region_scheduler,
        ) {
            error!(
                "schedule snapshot failed";
                "error" => ?e,
                "region_id" => self.delegate.region_id(),
                "peer_id" => self.delegate.id()
            );
        }
        self.delegate
            .pending_request_snapshot_count
            .fetch_sub(1, Ordering::SeqCst);
        fail_point!(
            "apply_on_handle_snapshot_finish_1_1",
            self.delegate.id == 1 && self.delegate.region_id() == 1,
            |_| unimplemented!()
        );
    }

    fn handle_change<W: WriteBatch<EK>>(
        &mut self,
        apply_ctx: &mut ApplyContext<EK, W>,
        cmd: ChangeCmd,
        region_epoch: RegionEpoch,
        cb: Callback<EK::Snapshot>,
    ) {
        let (observe_id, region_id, enabled) = match cmd {
            ChangeCmd::RegisterObserver {
                observe_id,
                region_id,
                enabled,
            } => (observe_id, region_id, Some(enabled)),
            ChangeCmd::Snapshot {
                observe_id,
                region_id,
            } => (observe_id, region_id, None),
        };
        if let Some(observe_cmd) = self.delegate.observe_cmd.as_mut() {
            if observe_cmd.id > observe_id {
                notify_stale_req(self.delegate.term, cb);
                return;
            }
        }

        assert_eq!(self.delegate.region_id(), region_id);
        let resp = match compare_region_epoch(
            &region_epoch,
            &self.delegate.region,
            false, /* check_conf_ver */
            true,  /* check_ver */
            true,  /* include_region */
        ) {
            Ok(()) => {
                // Commit the writebatch for ensuring the following snapshot can get all previous writes.
                if !apply_ctx.ssts.is_empty() {
                    apply_ctx.flush_ingest();
                }
                if apply_ctx.kv_wb().count() > 0 {
                    apply_ctx.commit(&mut self.delegate);
                }
                ReadResponse {
                    response: Default::default(),
                    snapshot: Some(RegionSnapshot::from_snapshot(
                        Arc::new(apply_ctx.engine.snapshot()),
                        Arc::new(self.delegate.region.clone()),
                    )),
                    txn_extra_op: TxnExtraOp::Noop,
                }
            }
            Err(e) => {
                // Return error if epoch not match
                cb.invoke_read(ReadResponse {
                    response: cmd_resp::new_error(e),
                    snapshot: None,
                    txn_extra_op: TxnExtraOp::Noop,
                });
                return;
            }
        };
        if let Some(enabled) = enabled {
            assert!(
                !self
                    .delegate
                    .observe_cmd
                    .as_ref()
                    .map_or(false, |o| o.enabled.load(Ordering::SeqCst)),
                "{} observer already exists {:?} {:?}",
                self.delegate.tag,
                self.delegate.observe_cmd,
                observe_id
            );
            // TODO(cdc): take observe_cmd when enabled is false.
            self.delegate.observe_cmd = Some(ObserveCmd {
                id: observe_id,
                enabled,
            });
        }

        cb.invoke_read(resp);
    }

    fn handle_tasks<W: WriteBatch<EK>>(
        &mut self,
        apply_ctx: &mut ApplyContext<EK, W>,
        msgs: &mut Vec<Msg<EK>>,
    ) {
        let mut channel_timer = None;
        let mut drainer = msgs.drain(..);
        loop {
            match drainer.next() {
                Some(Msg::Apply { start, apply }) => {
                    if channel_timer.is_none() {
                        channel_timer = Some(start);
                    }
                    self.handle_apply(apply_ctx, apply);
                    if let Some(ref mut state) = self.delegate.yield_state {
                        state.pending_msgs = drainer.collect();
                        break;
                    }
                }
                Some(Msg::Registration(reg)) => self.handle_registration(reg),
                Some(Msg::Destroy(d)) => self.handle_destroy(apply_ctx, d),
                Some(Msg::LogsUpToDate(cul)) => self.logs_up_to_date_for_merge(apply_ctx, cul),
                Some(Msg::Noop) => {}
                Some(Msg::Snapshot(snap_task)) => self.handle_snapshot(apply_ctx, snap_task),
                Some(Msg::Change {
                    cmd,
                    region_epoch,
                    cb,
                }) => self.handle_change(apply_ctx, cmd, region_epoch, cb),
                #[cfg(any(test, feature = "testexport"))]
                Some(Msg::Validate(_, f)) => {
                    let delegate: *const u8 = unsafe { std::mem::transmute(&self.delegate) };
                    f(delegate)
                }
                None => break,
            }
        }
        if let Some(timer) = channel_timer {
            let elapsed = duration_to_sec(timer.elapsed());
            APPLY_TASK_WAIT_TIME_HISTOGRAM.observe(elapsed);
        }
    }
}

impl<EK> Fsm for ApplyFsm<EK>
where
    EK: KvEngine,
{
    type Message = Msg<EK>;

    #[inline]
    fn is_stopped(&self) -> bool {
        self.delegate.stopped
    }

    #[inline]
    fn set_mailbox(&mut self, mailbox: Cow<'_, BasicMailbox<Self>>)
    where
        Self: Sized,
    {
        self.mailbox = Some(mailbox.into_owned());
    }

    #[inline]
    fn take_mailbox(&mut self) -> Option<BasicMailbox<Self>>
    where
        Self: Sized,
    {
        self.mailbox.take()
    }
}

impl<EK> Drop for ApplyFsm<EK>
where
    EK: KvEngine,
{
    fn drop(&mut self) {
        self.delegate.clear_all_commands_as_stale();
    }
}

pub struct ControlMsg;

pub struct ControlFsm;

impl Fsm for ControlFsm {
    type Message = ControlMsg;

    #[inline]
    fn is_stopped(&self) -> bool {
        true
    }
}

pub struct ApplyPoller<EK, W>
where
    EK: KvEngine,
    W: WriteBatch<EK>,
{
    msg_buf: Vec<Msg<EK>>,
    apply_ctx: ApplyContext<EK, W>,
    messages_per_tick: usize,
    cfg_tracker: Tracker<Config>,
}

impl<EK, W> PollHandler<ApplyFsm<EK>, ControlFsm> for ApplyPoller<EK, W>
where
    EK: KvEngine,
    W: WriteBatch<EK>,
{
    fn begin(&mut self, _batch_size: usize) {
        if let Some(incoming) = self.cfg_tracker.any_new() {
            match Ord::cmp(&incoming.messages_per_tick, &self.messages_per_tick) {
                CmpOrdering::Greater => {
                    self.msg_buf.reserve(incoming.messages_per_tick);
                    self.messages_per_tick = incoming.messages_per_tick;
                }
                CmpOrdering::Less => {
                    self.msg_buf.shrink_to(incoming.messages_per_tick);
                    self.messages_per_tick = incoming.messages_per_tick;
                }
                _ => {}
            }
        }
        self.apply_ctx.perf_context.start_observe();
    }

    /// There is no control fsm in apply poller.
    fn handle_control(&mut self, _: &mut ControlFsm) -> Option<usize> {
        unimplemented!()
    }

    fn handle_normal(&mut self, normal: &mut ApplyFsm<EK>) -> Option<usize> {
        let mut expected_msg_count = None;
        normal.delegate.handle_start = Some(Instant::now_coarse());
        if normal.delegate.yield_state.is_some() {
            if normal.delegate.wait_merge_state.is_some() {
                // We need to query the length first, otherwise there is a race
                // condition that new messages are queued after resuming and before
                // query the length.
                expected_msg_count = Some(normal.receiver.len());
            }
            normal.resume_pending(&mut self.apply_ctx);
            if normal.delegate.wait_merge_state.is_some() {
                // Yield due to applying CommitMerge, this fsm can be released if its
                // channel msg count equals to expected_msg_count because it will receive
                // a new message if its source region has applied all needed logs.
                return expected_msg_count;
            } else if normal.delegate.yield_state.is_some() {
                // Yield due to other reasons, this fsm must not be released because
                // it's possible that no new message will be sent to itself.
                // The remaining messages will be handled in next rounds.
                return None;
            }
            expected_msg_count = None;
        }
        fail_point!("before_handle_normal_3", normal.delegate.id() == 3, |_| {
            None
        });
        fail_point!(
            "before_handle_normal_1003",
            normal.delegate.id() == 1003,
            |_| { None }
        );
        while self.msg_buf.len() < self.messages_per_tick {
            match normal.receiver.try_recv() {
                Ok(msg) => self.msg_buf.push(msg),
                Err(TryRecvError::Empty) => {
                    expected_msg_count = Some(0);
                    break;
                }
                Err(TryRecvError::Disconnected) => {
                    normal.delegate.stopped = true;
                    expected_msg_count = Some(0);
                    break;
                }
            }
        }
        normal.handle_tasks(&mut self.apply_ctx, &mut self.msg_buf);
        if normal.delegate.wait_merge_state.is_some() {
            // Check it again immediately as catching up logs can be very fast.
            expected_msg_count = Some(0);
        } else if normal.delegate.yield_state.is_some() {
            // Let it continue to run next time.
            expected_msg_count = None;
        }
        expected_msg_count
    }

    fn end(&mut self, fsms: &mut [Box<ApplyFsm<EK>>]) {
        self.apply_ctx.flush();
        for fsm in fsms {
            fsm.delegate.last_sync_apply_index = fsm.delegate.apply_state.get_applied_index();
        }
    }
}

pub struct Builder<EK: KvEngine, W: WriteBatch<EK>> {
    tag: String,
    cfg: Arc<VersionTrack<Config>>,
    coprocessor_host: CoprocessorHost<EK>,
    importer: Arc<SSTImporter>,
    region_scheduler: Scheduler<RegionTask<<EK as KvEngine>::Snapshot>>,
    engine: EK,
    sender: Box<dyn Notifier<EK>>,
    router: ApplyRouter<EK>,
    _phantom: PhantomData<W>,
    store_id: u64,
    pending_create_peers: Arc<Mutex<HashMap<u64, (u64, bool)>>>,
}

impl<EK: KvEngine, W> Builder<EK, W>
where
    W: WriteBatch<EK>,
{
    pub fn new<T, ER: RaftEngine>(
        builder: &RaftPollerBuilder<EK, ER, T>,
        sender: Box<dyn Notifier<EK>>,
        router: ApplyRouter<EK>,
    ) -> Builder<EK, W> {
        Builder {
            tag: format!("[store {}]", builder.store.get_id()),
            cfg: builder.cfg.clone(),
            coprocessor_host: builder.coprocessor_host.clone(),
            importer: builder.importer.clone(),
            region_scheduler: builder.region_scheduler.clone(),
            engine: builder.engines.kv.clone(),
            _phantom: PhantomData,
            sender,
            router,
            store_id: builder.store.get_id(),
            pending_create_peers: builder.pending_create_peers.clone(),
        }
    }
}

impl<EK, W> HandlerBuilder<ApplyFsm<EK>, ControlFsm> for Builder<EK, W>
where
    EK: KvEngine,
    W: WriteBatch<EK>,
{
    type Handler = ApplyPoller<EK, W>;

    fn build(&mut self) -> ApplyPoller<EK, W> {
        let cfg = self.cfg.value();
        ApplyPoller {
            msg_buf: Vec::with_capacity(cfg.messages_per_tick),
            apply_ctx: ApplyContext::new(
                self.tag.clone(),
                self.coprocessor_host.clone(),
                self.importer.clone(),
                self.region_scheduler.clone(),
                self.engine.clone(),
                self.router.clone(),
                self.sender.clone_box(),
                &cfg,
                self.store_id,
                self.pending_create_peers.clone(),
            ),
            messages_per_tick: cfg.messages_per_tick,
            cfg_tracker: self.cfg.clone().tracker(self.tag.clone()),
        }
    }
}

#[derive(Clone)]
pub struct ApplyRouter<EK>
where
    EK: KvEngine,
{
    pub router: BatchRouter<ApplyFsm<EK>, ControlFsm>,
}

impl<EK> Deref for ApplyRouter<EK>
where
    EK: KvEngine,
{
    type Target = BatchRouter<ApplyFsm<EK>, ControlFsm>;

    fn deref(&self) -> &BatchRouter<ApplyFsm<EK>, ControlFsm> {
        &self.router
    }
}

impl<EK> DerefMut for ApplyRouter<EK>
where
    EK: KvEngine,
{
    fn deref_mut(&mut self) -> &mut BatchRouter<ApplyFsm<EK>, ControlFsm> {
        &mut self.router
    }
}

impl<EK> ApplyRouter<EK>
where
    EK: KvEngine,
{
    pub fn schedule_task(&self, region_id: u64, msg: Msg<EK>) {
        let reg = match self.try_send(region_id, msg) {
            Either::Left(Ok(())) => return,
            Either::Left(Err(TrySendError::Disconnected(msg))) | Either::Right(msg) => match msg {
                Msg::Registration(reg) => reg,
                Msg::Apply { mut apply, .. } => {
                    info!(
                        "target region is not found, drop proposals";
                        "region_id" => region_id
                    );
                    for p in apply.cbs.drain(..) {
                        let cmd = PendingCmd::<EK::Snapshot>::new(p.index, p.term, p.cb);
                        notify_region_removed(apply.region_id, apply.peer_id, cmd);
                    }
                    return;
                }
                Msg::Destroy(_) | Msg::Noop => {
                    info!(
                        "target region is not found, drop messages";
                        "region_id" => region_id
                    );
                    return;
                }
                Msg::Snapshot(_) => {
                    warn!(
                        "region is removed before taking snapshot, are we shutting down?";
                        "region_id" => region_id
                    );
                    return;
                }
                Msg::LogsUpToDate(cul) => {
                    warn!(
                        "region is removed before merged, are we shutting down?";
                        "region_id" => region_id,
                        "merge" => ?cul.merge,
                    );
                    return;
                }
                Msg::Change {
                    cmd: ChangeCmd::RegisterObserver { region_id, .. },
                    cb,
                    ..
                }
                | Msg::Change {
                    cmd: ChangeCmd::Snapshot { region_id, .. },
                    cb,
                    ..
                } => {
                    warn!("target region is not found";
                            "region_id" => region_id);
                    let resp = ReadResponse {
                        response: cmd_resp::new_error(Error::RegionNotFound(region_id)),
                        snapshot: None,
                        txn_extra_op: TxnExtraOp::Noop,
                    };
                    cb.invoke_read(resp);
                    return;
                }
                #[cfg(any(test, feature = "testexport"))]
                Msg::Validate(_, _) => return,
            },
            Either::Left(Err(TrySendError::Full(_))) => unreachable!(),
        };

        // Messages in one region are sent in sequence, so there is no race here.
        // However, this can't be handled inside control fsm, as messages can be
        // queued inside both queue of control fsm and normal fsm, which can reorder
        // messages.
        let (sender, apply_fsm) = ApplyFsm::from_registration(reg);
        let mailbox = BasicMailbox::new(sender, apply_fsm);
        self.register(region_id, mailbox);
    }
}

pub struct ApplyBatchSystem<EK: KvEngine> {
    system: BatchSystem<ApplyFsm<EK>, ControlFsm>,
}

impl<EK: KvEngine> Deref for ApplyBatchSystem<EK> {
    type Target = BatchSystem<ApplyFsm<EK>, ControlFsm>;

    fn deref(&self) -> &BatchSystem<ApplyFsm<EK>, ControlFsm> {
        &self.system
    }
}

impl<EK: KvEngine> DerefMut for ApplyBatchSystem<EK> {
    fn deref_mut(&mut self) -> &mut BatchSystem<ApplyFsm<EK>, ControlFsm> {
        &mut self.system
    }
}

impl<EK: KvEngine> ApplyBatchSystem<EK> {
    pub fn schedule_all<'a, ER: RaftEngine>(&self, peers: impl Iterator<Item = &'a Peer<EK, ER>>) {
        let mut mailboxes = Vec::with_capacity(peers.size_hint().0);
        for peer in peers {
            let (tx, fsm) = ApplyFsm::from_peer(peer);
            mailboxes.push((peer.region().get_id(), BasicMailbox::new(tx, fsm)));
        }
        self.router().register_all(mailboxes);
    }
}

pub fn create_apply_batch_system<EK: KvEngine>(
    cfg: &Config,
) -> (ApplyRouter<EK>, ApplyBatchSystem<EK>) {
    let (tx, _) = loose_bounded(usize::MAX);
    let (router, system) =
        batch_system::create_system(&cfg.apply_batch_system, tx, Box::new(ControlFsm));
    (ApplyRouter { router }, ApplyBatchSystem { system })
}

#[cfg(test)]
mod tests {
    use std::cell::RefCell;
    use std::rc::Rc;
    use std::sync::atomic::*;
    use std::sync::*;
    use std::thread;
    use std::time::*;

    use crate::coprocessor::*;
    use crate::store::msg::WriteResponse;
    use crate::store::peer_storage::RAFT_INIT_LOG_INDEX;
    use crate::store::util::{new_learner_peer, new_peer};
    use engine_test::kv::{new_engine, KvTestEngine, KvTestSnapshot, KvTestWriteBatch};
    use engine_traits::{Peekable as PeekableTrait, WriteBatchExt};
    use kvproto::metapb::{self, RegionEpoch};
    use kvproto::raft_cmdpb::*;
    use protobuf::Message;
    use tempfile::{Builder, TempDir};
    use uuid::Uuid;

    use crate::store::{Config, RegionTask};
    use test_sst_importer::*;
    use tikv_util::config::VersionTrack;
    use tikv_util::worker::dummy_scheduler;

    use super::*;

    pub fn create_tmp_engine(path: &str) -> (TempDir, KvTestEngine) {
        let path = Builder::new().prefix(path).tempdir().unwrap();
        let engine = new_engine(
            path.path().join("db").to_str().unwrap(),
            None,
            ALL_CFS,
            None,
        )
        .unwrap();
        (path, engine)
    }

    pub fn create_tmp_importer(path: &str) -> (TempDir, Arc<SSTImporter>) {
        let dir = Builder::new().prefix(path).tempdir().unwrap();
        let importer = Arc::new(SSTImporter::new(dir.path(), None).unwrap());
        (dir, importer)
    }

    pub fn new_entry(term: u64, index: u64, set_data: bool) -> Entry {
        let mut e = Entry::default();
        e.set_index(index);
        e.set_term(term);
        if set_data {
            let mut cmd = Request::default();
            cmd.set_cmd_type(CmdType::Put);
            cmd.mut_put().set_key(b"key".to_vec());
            cmd.mut_put().set_value(b"value".to_vec());
            let mut req = RaftCmdRequest::default();
            req.mut_requests().push(cmd);
            e.set_data(req.write_to_bytes().unwrap())
        }
        e
    }

    #[derive(Clone)]
    pub struct TestNotifier<EK: KvEngine> {
        tx: Sender<PeerMsg<EK>>,
    }

    impl<EK: KvEngine> Notifier<EK> for TestNotifier<EK> {
        fn notify(&self, apply_res: Vec<ApplyRes<EK::Snapshot>>) {
            for r in apply_res {
                let res = TaskRes::Apply(r);
                let _ = self.tx.send(PeerMsg::ApplyRes { res });
            }
        }
        fn notify_one(&self, _: u64, msg: PeerMsg<EK>) {
            let _ = self.tx.send(msg);
        }
        fn clone_box(&self) -> Box<dyn Notifier<EK>> {
            Box::new(self.clone())
        }
    }

    #[test]
    fn test_should_sync_log() {
        // Admin command
        let mut req = RaftCmdRequest::default();
        req.mut_admin_request()
            .set_cmd_type(AdminCmdType::ComputeHash);
        assert_eq!(should_sync_log(&req), true);

        // IngestSst command
        let mut req = Request::default();
        req.set_cmd_type(CmdType::IngestSst);
        req.set_ingest_sst(IngestSstRequest::default());
        let mut cmd = RaftCmdRequest::default();
        cmd.mut_requests().push(req);
        assert_eq!(should_write_to_engine(&cmd), true);
        assert_eq!(should_sync_log(&cmd), true);

        // Normal command
        let req = RaftCmdRequest::default();
        assert_eq!(should_sync_log(&req), false);
    }

    #[test]
    fn test_should_write_to_engine() {
        // ComputeHash command
        let mut req = RaftCmdRequest::default();
        req.mut_admin_request()
            .set_cmd_type(AdminCmdType::ComputeHash);
        assert_eq!(should_write_to_engine(&req), true);

        // IngestSst command
        let mut req = Request::default();
        req.set_cmd_type(CmdType::IngestSst);
        req.set_ingest_sst(IngestSstRequest::default());
        let mut cmd = RaftCmdRequest::default();
        cmd.mut_requests().push(req);
        assert_eq!(should_write_to_engine(&cmd), true);
    }

    fn validate<F, E>(router: &ApplyRouter<E>, region_id: u64, validate: F)
    where
        F: FnOnce(&ApplyDelegate<E>) + Send + 'static,
        E: KvEngine,
    {
        let (validate_tx, validate_rx) = mpsc::channel();
        router.schedule_task(
            region_id,
            Msg::Validate(
                region_id,
                Box::new(move |delegate: *const u8| {
                    let delegate = unsafe { &*(delegate as *const ApplyDelegate<E>) };
                    validate(delegate);
                    validate_tx.send(()).unwrap();
                }),
            ),
        );
        validate_rx.recv_timeout(Duration::from_secs(3)).unwrap();
    }

    // Make sure msgs are handled in the same batch.
    fn batch_messages<E>(router: &ApplyRouter<E>, region_id: u64, msgs: Vec<Msg<E>>)
    where
        E: KvEngine,
    {
        let (notify1, wait1) = mpsc::channel();
        let (notify2, wait2) = mpsc::channel();
        router.schedule_task(
            region_id,
            Msg::Validate(
                region_id,
                Box::new(move |_| {
                    notify1.send(()).unwrap();
                    wait2.recv().unwrap();
                }),
            ),
        );
        wait1.recv().unwrap();

        for msg in msgs {
            router.schedule_task(region_id, msg);
        }

        notify2.send(()).unwrap();
    }

    fn fetch_apply_res<E>(
        receiver: &::std::sync::mpsc::Receiver<PeerMsg<E>>,
    ) -> ApplyRes<E::Snapshot>
    where
        E: KvEngine,
    {
        match receiver.recv_timeout(Duration::from_secs(3)) {
            Ok(PeerMsg::ApplyRes {
                res: TaskRes::Apply(res),
                ..
            }) => res,
            e => panic!("unexpected res {:?}", e),
        }
    }

    fn proposal<S: Snapshot>(
        is_conf_change: bool,
        index: u64,
        term: u64,
        cb: Callback<S>,
    ) -> Proposal<S> {
        Proposal {
            is_conf_change,
            index,
            term,
            cb,
            renew_lease_time: None,
            must_pass_epoch_check: false,
        }
    }

    fn apply<S: Snapshot>(
        peer_id: u64,
        region_id: u64,
        term: u64,
        entries: Vec<Entry>,
        cbs: Vec<Proposal<S>>,
    ) -> Apply<S> {
        Apply::new(peer_id, region_id, term, entries, cbs)
    }

    #[test]
    fn test_basic_flow() {
        let (tx, rx) = mpsc::channel();
        let sender = Box::new(TestNotifier { tx });
        let (_tmp, engine) = create_tmp_engine("apply-basic");
        let (_dir, importer) = create_tmp_importer("apply-basic");
        let (region_scheduler, mut snapshot_rx) = dummy_scheduler();
        let cfg = Arc::new(VersionTrack::new(Config::default()));
        let (router, mut system) = create_apply_batch_system(&cfg.value());
        let pending_create_peers = Arc::new(Mutex::new(HashMap::default()));
        let builder = super::Builder::<KvTestEngine, KvTestWriteBatch> {
            tag: "test-store".to_owned(),
            cfg,
            coprocessor_host: CoprocessorHost::<KvTestEngine>::default(),
            importer,
            region_scheduler,
            sender,
            engine,
            router: router.clone(),
            _phantom: Default::default(),
            store_id: 1,
            pending_create_peers,
        };
        system.spawn("test-basic".to_owned(), builder);

        let mut reg = Registration {
            id: 1,
            term: 4,
            applied_index_term: 5,
            ..Default::default()
        };
        reg.region.set_id(2);
        reg.apply_state.set_applied_index(3);
        router.schedule_task(2, Msg::Registration(reg.clone()));
        validate(&router, 2, move |delegate| {
            assert_eq!(delegate.id, 1);
            assert_eq!(delegate.tag, "[region 2] 1");
            assert_eq!(delegate.region, reg.region);
            assert!(!delegate.pending_remove);
            assert_eq!(delegate.apply_state, reg.apply_state);
            assert_eq!(delegate.term, reg.term);
            assert_eq!(delegate.applied_index_term, reg.applied_index_term);
        });

        let (resp_tx, resp_rx) = mpsc::channel();
        let p = proposal(
            false,
            1,
            0,
            Callback::write(Box::new(move |resp: WriteResponse| {
                resp_tx.send(resp.response).unwrap();
            })),
        );
        router.schedule_task(
            1,
            Msg::apply(apply(1, 1, 0, vec![new_entry(0, 1, true)], vec![p])),
        );
        // unregistered region should be ignored and notify failed.
        let resp = resp_rx.recv_timeout(Duration::from_secs(3)).unwrap();
        assert!(resp.get_header().get_error().has_region_not_found());
        assert!(rx.try_recv().is_err());

        let (cc_tx, cc_rx) = mpsc::channel();
        let pops = vec![
            proposal(
                false,
                4,
                4,
                Callback::write(Box::new(move |write: WriteResponse| {
                    cc_tx.send(write.response).unwrap();
                })),
            ),
            proposal(false, 4, 5, Callback::None),
        ];
        router.schedule_task(
            2,
            Msg::apply(apply(1, 2, 11, vec![new_entry(5, 4, true)], pops)),
        );
        // proposal with not commit entry should be ignore
        validate(&router, 2, move |delegate| {
            assert_eq!(delegate.term, 11);
        });
        let cc_resp = cc_rx.try_recv().unwrap();
        assert!(cc_resp.get_header().get_error().has_stale_command());
        assert!(rx.recv_timeout(Duration::from_secs(3)).is_ok());

        // Make sure Apply and Snapshot are in the same batch.
        let (snap_tx, _) = mpsc::sync_channel(0);
        batch_messages(
            &router,
            2,
            vec![
                Msg::apply(apply(1, 2, 11, vec![new_entry(5, 5, false)], vec![])),
                Msg::Snapshot(GenSnapTask::new(2, snap_tx)),
            ],
        );
        let apply_res = match rx.recv_timeout(Duration::from_secs(3)) {
            Ok(PeerMsg::ApplyRes {
                res: TaskRes::Apply(res),
                ..
            }) => res,
            e => panic!("unexpected apply result: {:?}", e),
        };
        let apply_state_key = keys::apply_state_key(2);
        let apply_state = match snapshot_rx.recv_timeout(Duration::from_secs(3)) {
            Ok(Some(RegionTask::Gen { kv_snap, .. })) => kv_snap
                .get_msg_cf(CF_RAFT, &apply_state_key)
                .unwrap()
                .unwrap(),
            e => panic!("unexpected apply result: {:?}", e),
        };
        assert_eq!(apply_res.region_id, 2);
        assert_eq!(apply_res.apply_state, apply_state);
        assert_eq!(apply_res.apply_state.get_applied_index(), 5);
        assert!(apply_res.exec_res.is_empty());
        // empty entry will make applied_index step forward and should write apply state to engine.
        assert_eq!(apply_res.metrics.written_keys, 1);
        assert_eq!(apply_res.applied_index_term, 5);
        validate(&router, 2, |delegate| {
            assert_eq!(delegate.term, 11);
            assert_eq!(delegate.applied_index_term, 5);
            assert_eq!(delegate.apply_state.get_applied_index(), 5);
            assert_eq!(
                delegate.apply_state.get_applied_index(),
                delegate.last_sync_apply_index
            );
        });

        router.schedule_task(2, Msg::destroy(2, false));
        let (region_id, peer_id) = match rx.recv_timeout(Duration::from_secs(3)) {
            Ok(PeerMsg::ApplyRes {
                res: TaskRes::Destroy {
                    region_id, peer_id, ..
                },
                ..
            }) => (region_id, peer_id),
            e => panic!("expected destroy result, but got {:?}", e),
        };
        assert_eq!(peer_id, 1);
        assert_eq!(region_id, 2);

        // Stopped peer should be removed.
        let (resp_tx, resp_rx) = mpsc::channel();
        let p = proposal(
            false,
            1,
            0,
            Callback::write(Box::new(move |resp: WriteResponse| {
                resp_tx.send(resp.response).unwrap();
            })),
        );
        router.schedule_task(
            2,
            Msg::apply(apply(1, 1, 0, vec![new_entry(0, 1, true)], vec![p])),
        );
        // unregistered region should be ignored and notify failed.
        let resp = resp_rx.recv_timeout(Duration::from_secs(3)).unwrap();
        assert!(
            resp.get_header().get_error().has_region_not_found(),
            "{:?}",
            resp
        );
        assert!(rx.try_recv().is_err());

        system.shutdown();
    }

    fn cb<S: Snapshot>(idx: u64, term: u64, tx: Sender<RaftCmdResponse>) -> Proposal<S> {
        proposal(
            false,
            idx,
            term,
            Callback::write(Box::new(move |resp: WriteResponse| {
                tx.send(resp.response).unwrap();
            })),
        )
    }

    struct EntryBuilder {
        entry: Entry,
        req: RaftCmdRequest,
    }

    impl EntryBuilder {
        fn new(index: u64, term: u64) -> EntryBuilder {
            let req = RaftCmdRequest::default();
            let mut entry = Entry::default();
            entry.set_index(index);
            entry.set_term(term);
            EntryBuilder { entry, req }
        }

        fn epoch(mut self, conf_ver: u64, version: u64) -> EntryBuilder {
            let mut epoch = RegionEpoch::default();
            epoch.set_version(version);
            epoch.set_conf_ver(conf_ver);
            self.req.mut_header().set_region_epoch(epoch);
            self
        }

        fn put(self, key: &[u8], value: &[u8]) -> EntryBuilder {
            self.add_put_req(None, key, value)
        }

        fn put_cf(self, cf: &str, key: &[u8], value: &[u8]) -> EntryBuilder {
            self.add_put_req(Some(cf), key, value)
        }

        fn add_put_req(mut self, cf: Option<&str>, key: &[u8], value: &[u8]) -> EntryBuilder {
            let mut cmd = Request::default();
            cmd.set_cmd_type(CmdType::Put);
            if let Some(cf) = cf {
                cmd.mut_put().set_cf(cf.to_owned());
            }
            cmd.mut_put().set_key(key.to_vec());
            cmd.mut_put().set_value(value.to_vec());
            self.req.mut_requests().push(cmd);
            self
        }

        fn delete(self, key: &[u8]) -> EntryBuilder {
            self.add_delete_req(None, key)
        }

        fn delete_cf(self, cf: &str, key: &[u8]) -> EntryBuilder {
            self.add_delete_req(Some(cf), key)
        }

        fn delete_range(self, start_key: &[u8], end_key: &[u8]) -> EntryBuilder {
            self.add_delete_range_req(None, start_key, end_key)
        }

        fn delete_range_cf(self, cf: &str, start_key: &[u8], end_key: &[u8]) -> EntryBuilder {
            self.add_delete_range_req(Some(cf), start_key, end_key)
        }

        fn add_delete_req(mut self, cf: Option<&str>, key: &[u8]) -> EntryBuilder {
            let mut cmd = Request::default();
            cmd.set_cmd_type(CmdType::Delete);
            if let Some(cf) = cf {
                cmd.mut_delete().set_cf(cf.to_owned());
            }
            cmd.mut_delete().set_key(key.to_vec());
            self.req.mut_requests().push(cmd);
            self
        }

        fn add_delete_range_req(
            mut self,
            cf: Option<&str>,
            start_key: &[u8],
            end_key: &[u8],
        ) -> EntryBuilder {
            let mut cmd = Request::default();
            cmd.set_cmd_type(CmdType::DeleteRange);
            if let Some(cf) = cf {
                cmd.mut_delete_range().set_cf(cf.to_owned());
            }
            cmd.mut_delete_range().set_start_key(start_key.to_vec());
            cmd.mut_delete_range().set_end_key(end_key.to_vec());
            self.req.mut_requests().push(cmd);
            self
        }

        fn ingest_sst(mut self, meta: &SstMeta) -> EntryBuilder {
            let mut cmd = Request::default();
            cmd.set_cmd_type(CmdType::IngestSst);
            cmd.mut_ingest_sst().set_sst(meta.clone());
            self.req.mut_requests().push(cmd);
            self
        }

        fn split(mut self, splits: BatchSplitRequest) -> EntryBuilder {
            let mut req = AdminRequest::default();
            req.set_cmd_type(AdminCmdType::BatchSplit);
            req.set_splits(splits);
            self.req.set_admin_request(req);
            self
        }

        fn build(mut self) -> Entry {
            self.entry.set_data(self.req.write_to_bytes().unwrap());
            self.entry
        }
    }

    #[derive(Clone, Default)]
    struct ApplyObserver {
        pre_admin_count: Arc<AtomicUsize>,
        pre_query_count: Arc<AtomicUsize>,
        post_admin_count: Arc<AtomicUsize>,
        post_query_count: Arc<AtomicUsize>,
        cmd_batches: RefCell<Vec<CmdBatch>>,
        cmd_sink: Option<Arc<Mutex<Sender<CmdBatch>>>>,
    }

    impl Coprocessor for ApplyObserver {}

    impl QueryObserver for ApplyObserver {
        fn pre_apply_query(&self, _: &mut ObserverContext<'_>, _: &[Request]) {
            self.pre_query_count.fetch_add(1, Ordering::SeqCst);
        }

        fn post_apply_query(&self, _: &mut ObserverContext<'_>, _: &mut Cmd) {
            self.post_query_count.fetch_add(1, Ordering::SeqCst);
        }
    }

    impl<E> CmdObserver<E> for ApplyObserver
    where
        E: KvEngine,
    {
        fn on_prepare_for_apply(&self, observe_id: ObserveID, region_id: u64) {
            self.cmd_batches
                .borrow_mut()
                .push(CmdBatch::new(observe_id, region_id));
        }

        fn on_apply_cmd(&self, observe_id: ObserveID, region_id: u64, cmd: Cmd) {
            self.cmd_batches
                .borrow_mut()
                .last_mut()
                .expect("should exist some cmd batch")
                .push(observe_id, region_id, cmd);
        }

        fn on_flush_apply(&self, _: E) {
            if !self.cmd_batches.borrow().is_empty() {
                let batches = self.cmd_batches.replace(Vec::default());
                for b in batches {
                    if let Some(sink) = self.cmd_sink.as_ref() {
                        sink.lock().unwrap().send(b).unwrap();
                    }
                }
            }
        }
    }

    #[test]
    fn test_handle_raft_committed_entries() {
        let (_path, engine) = create_tmp_engine("test-delegate");
        let (import_dir, importer) = create_tmp_importer("test-delegate");
        let obs = ApplyObserver::default();
        let mut host = CoprocessorHost::<KvTestEngine>::default();
        host.registry
            .register_query_observer(1, BoxQueryObserver::new(obs.clone()));

        let (tx, rx) = mpsc::channel();
        let (region_scheduler, _) = dummy_scheduler();
        let sender = Box::new(TestNotifier { tx });
        let cfg = Arc::new(VersionTrack::new(Config::default()));
        let (router, mut system) = create_apply_batch_system(&cfg.value());
        let pending_create_peers = Arc::new(Mutex::new(HashMap::default()));
        let builder = super::Builder::<KvTestEngine, KvTestWriteBatch> {
            tag: "test-store".to_owned(),
            cfg,
            sender,
            region_scheduler,
            coprocessor_host: host,
            importer: importer.clone(),
            engine: engine.clone(),
            router: router.clone(),
            _phantom: Default::default(),
            store_id: 1,
            pending_create_peers,
        };
        system.spawn("test-handle-raft".to_owned(), builder);

        let peer_id = 3;
        let mut reg = Registration {
            id: peer_id,
            ..Default::default()
        };
        reg.region.set_id(1);
        reg.region.mut_peers().push(new_peer(2, 3));
        reg.region.set_end_key(b"k5".to_vec());
        reg.region.mut_region_epoch().set_conf_ver(1);
        reg.region.mut_region_epoch().set_version(3);
        router.schedule_task(1, Msg::Registration(reg));

        let (capture_tx, capture_rx) = mpsc::channel();
        let put_entry = EntryBuilder::new(1, 1)
            .put(b"k1", b"v1")
            .put(b"k2", b"v1")
            .put(b"k3", b"v1")
            .epoch(1, 3)
            .build();
        router.schedule_task(
            1,
            Msg::apply(apply(
                peer_id,
                1,
                1,
                vec![put_entry],
                vec![cb(1, 1, capture_tx.clone())],
            )),
        );
        let resp = capture_rx.recv_timeout(Duration::from_secs(3)).unwrap();
        assert!(!resp.get_header().has_error(), "{:?}", resp);
        assert_eq!(resp.get_responses().len(), 3);
        let dk_k1 = keys::data_key(b"k1");
        let dk_k2 = keys::data_key(b"k2");
        let dk_k3 = keys::data_key(b"k3");
        assert_eq!(engine.get_value(&dk_k1).unwrap().unwrap(), b"v1");
        assert_eq!(engine.get_value(&dk_k2).unwrap().unwrap(), b"v1");
        assert_eq!(engine.get_value(&dk_k3).unwrap().unwrap(), b"v1");
        validate(&router, 1, |delegate| {
            assert_eq!(delegate.applied_index_term, 1);
            assert_eq!(delegate.apply_state.get_applied_index(), 1);
        });
        fetch_apply_res(&rx);

        let put_entry = EntryBuilder::new(2, 2)
            .put_cf(CF_LOCK, b"k1", b"v1")
            .epoch(1, 3)
            .build();
        router.schedule_task(1, Msg::apply(apply(peer_id, 1, 2, vec![put_entry], vec![])));
        let apply_res = fetch_apply_res(&rx);
        assert_eq!(apply_res.region_id, 1);
        assert_eq!(apply_res.apply_state.get_applied_index(), 2);
        assert_eq!(apply_res.applied_index_term, 2);
        assert!(apply_res.exec_res.is_empty());
        assert!(apply_res.metrics.written_bytes >= 5);
        assert_eq!(apply_res.metrics.written_keys, 2);
        assert_eq!(apply_res.metrics.size_diff_hint, 5);
        assert_eq!(apply_res.metrics.lock_cf_written_bytes, 5);
        assert_eq!(
            engine.get_value_cf(CF_LOCK, &dk_k1).unwrap().unwrap(),
            b"v1"
        );

        let put_entry = EntryBuilder::new(3, 2)
            .put(b"k2", b"v2")
            .epoch(1, 1)
            .build();
        router.schedule_task(
            1,
            Msg::apply(apply(
                peer_id,
                1,
                2,
                vec![put_entry],
                vec![cb(3, 2, capture_tx.clone())],
            )),
        );
        let resp = capture_rx.recv_timeout(Duration::from_secs(3)).unwrap();
        assert!(resp.get_header().get_error().has_epoch_not_match());
        let apply_res = fetch_apply_res(&rx);
        assert_eq!(apply_res.applied_index_term, 2);
        assert_eq!(apply_res.apply_state.get_applied_index(), 3);

        let put_entry = EntryBuilder::new(4, 2)
            .put(b"k3", b"v3")
            .put(b"k5", b"v5")
            .epoch(1, 3)
            .build();
        router.schedule_task(
            1,
            Msg::apply(apply(
                peer_id,
                1,
                2,
                vec![put_entry],
                vec![cb(4, 2, capture_tx.clone())],
            )),
        );
        let resp = capture_rx.recv_timeout(Duration::from_secs(3)).unwrap();
        assert!(resp.get_header().get_error().has_key_not_in_region());
        let apply_res = fetch_apply_res(&rx);
        assert_eq!(apply_res.applied_index_term, 2);
        assert_eq!(apply_res.apply_state.get_applied_index(), 4);
        // a writebatch should be atomic.
        assert_eq!(engine.get_value(&dk_k3).unwrap().unwrap(), b"v1");

        let put_entry = EntryBuilder::new(5, 3)
            .delete(b"k1")
            .delete_cf(CF_LOCK, b"k1")
            .delete_cf(CF_WRITE, b"k1")
            .epoch(1, 3)
            .build();
        router.schedule_task(
            1,
            Msg::apply(apply(
                peer_id,
                1,
                3,
                vec![put_entry],
                vec![cb(5, 2, capture_tx.clone()), cb(5, 3, capture_tx.clone())],
            )),
        );
        let resp = capture_rx.recv_timeout(Duration::from_secs(3)).unwrap();
        // stale command should be cleared.
        assert!(resp.get_header().get_error().has_stale_command());
        let resp = capture_rx.recv_timeout(Duration::from_secs(3)).unwrap();
        assert!(!resp.get_header().has_error(), "{:?}", resp);
        assert!(engine.get_value(&dk_k1).unwrap().is_none());
        let apply_res = fetch_apply_res(&rx);
        assert_eq!(apply_res.metrics.lock_cf_written_bytes, 3);
        assert_eq!(apply_res.metrics.delete_keys_hint, 2);
        assert_eq!(apply_res.metrics.size_diff_hint, -9);

        let delete_entry = EntryBuilder::new(6, 3).delete(b"k5").epoch(1, 3).build();
        router.schedule_task(
            1,
            Msg::apply(apply(
                peer_id,
                1,
                3,
                vec![delete_entry],
                vec![cb(6, 3, capture_tx.clone())],
            )),
        );
        let resp = capture_rx.recv_timeout(Duration::from_secs(3)).unwrap();
        assert!(resp.get_header().get_error().has_key_not_in_region());
        fetch_apply_res(&rx);

        let delete_range_entry = EntryBuilder::new(7, 3)
            .delete_range(b"", b"")
            .epoch(1, 3)
            .build();
        router.schedule_task(
            1,
            Msg::apply(apply(
                peer_id,
                1,
                3,
                vec![delete_range_entry],
                vec![cb(7, 3, capture_tx.clone())],
            )),
        );
        let resp = capture_rx.recv_timeout(Duration::from_secs(3)).unwrap();
        assert!(resp.get_header().get_error().has_key_not_in_region());
        assert_eq!(engine.get_value(&dk_k3).unwrap().unwrap(), b"v1");
        fetch_apply_res(&rx);

        let delete_range_entry = EntryBuilder::new(8, 3)
            .delete_range_cf(CF_DEFAULT, b"", b"k5")
            .delete_range_cf(CF_LOCK, b"", b"k5")
            .delete_range_cf(CF_WRITE, b"", b"k5")
            .epoch(1, 3)
            .build();
        router.schedule_task(
            1,
            Msg::apply(apply(
                peer_id,
                1,
                3,
                vec![delete_range_entry],
                vec![cb(8, 3, capture_tx.clone())],
            )),
        );
        let resp = capture_rx.recv_timeout(Duration::from_secs(3)).unwrap();
        assert!(!resp.get_header().has_error(), "{:?}", resp);
        assert!(engine.get_value(&dk_k1).unwrap().is_none());
        assert!(engine.get_value(&dk_k2).unwrap().is_none());
        assert!(engine.get_value(&dk_k3).unwrap().is_none());
        fetch_apply_res(&rx);

        // UploadSST
        let sst_path = import_dir.path().join("test.sst");
        let mut sst_epoch = RegionEpoch::default();
        sst_epoch.set_conf_ver(1);
        sst_epoch.set_version(3);
        let sst_range = (0, 100);
        let (mut meta1, data1) = gen_sst_file(&sst_path, sst_range);
        meta1.set_region_id(1);
        meta1.set_region_epoch(sst_epoch);
        let mut file1 = importer.create(&meta1).unwrap();
        file1.append(&data1).unwrap();
        file1.finish().unwrap();
        let (mut meta2, data2) = gen_sst_file(&sst_path, sst_range);
        meta2.set_region_id(1);
        meta2.mut_region_epoch().set_conf_ver(1);
        meta2.mut_region_epoch().set_version(1234);
        let mut file2 = importer.create(&meta2).unwrap();
        file2.append(&data2).unwrap();
        file2.finish().unwrap();

        // IngestSst
        let put_ok = EntryBuilder::new(9, 3)
            .put(&[sst_range.0], &[sst_range.1])
            .epoch(0, 3)
            .build();
        // Add a put above to test flush before ingestion.
        let capture_tx_clone = capture_tx.clone();
        let ingest_ok = EntryBuilder::new(10, 3)
            .ingest_sst(&meta1)
            .epoch(0, 3)
            .build();
        let ingest_epoch_not_match = EntryBuilder::new(11, 3)
            .ingest_sst(&meta2)
            .epoch(0, 3)
            .build();
        let entries = vec![put_ok, ingest_ok, ingest_epoch_not_match];
        router.schedule_task(
            1,
            Msg::apply(apply(
                peer_id,
                1,
                3,
                entries,
                vec![
                    cb(9, 3, capture_tx.clone()),
                    proposal(
                        false,
                        10,
                        3,
                        Callback::write(Box::new(move |resp: WriteResponse| {
                            // Sleep until yield timeout.
                            thread::sleep(Duration::from_millis(500));
                            capture_tx_clone.send(resp.response).unwrap();
                        })),
                    ),
                    cb(11, 3, capture_tx.clone()),
                ],
            )),
        );
        let resp = capture_rx.recv_timeout(Duration::from_secs(3)).unwrap();
        assert!(!resp.get_header().has_error(), "{:?}", resp);
        let resp = capture_rx.recv_timeout(Duration::from_secs(3)).unwrap();
        assert!(!resp.get_header().has_error(), "{:?}", resp);
        check_db_range(&engine, sst_range);
        let resp = capture_rx.recv_timeout(Duration::from_secs(3)).unwrap();
        assert!(resp.get_header().has_error());
        let apply_res = fetch_apply_res(&rx);
        assert_eq!(apply_res.applied_index_term, 3);
        assert_eq!(apply_res.apply_state.get_applied_index(), 10);
        // The region will yield after timeout.
        let apply_res = fetch_apply_res(&rx);
        assert_eq!(apply_res.applied_index_term, 3);
        assert_eq!(apply_res.apply_state.get_applied_index(), 11);

        let write_batch_max_keys = <KvTestEngine as WriteBatchExt>::WRITE_BATCH_MAX_KEYS;

        let mut props = vec![];
        let mut entries = vec![];
        for i in 0..write_batch_max_keys {
            let put_entry = EntryBuilder::new(i as u64 + 12, 3)
                .put(b"k", b"v")
                .epoch(1, 3)
                .build();
            entries.push(put_entry);
            props.push(cb(i as u64 + 12, 3, capture_tx.clone()));
        }
        router.schedule_task(1, Msg::apply(apply(peer_id, 1, 3, entries, props)));
        for _ in 0..write_batch_max_keys {
            capture_rx.recv_timeout(Duration::from_secs(3)).unwrap();
        }
        let index = write_batch_max_keys + 11;
        let apply_res = fetch_apply_res(&rx);
        assert_eq!(apply_res.apply_state.get_applied_index(), index as u64);
        assert_eq!(obs.pre_query_count.load(Ordering::SeqCst), index);
        assert_eq!(obs.post_query_count.load(Ordering::SeqCst), index);

        system.shutdown();
    }

    #[test]
    fn test_cmd_observer() {
        let (_path, engine) = create_tmp_engine("test-delegate");
        let (_import_dir, importer) = create_tmp_importer("test-delegate");
        let mut host = CoprocessorHost::<KvTestEngine>::default();
        let mut obs = ApplyObserver::default();
        let (sink, cmdbatch_rx) = mpsc::channel();
        obs.cmd_sink = Some(Arc::new(Mutex::new(sink)));
        host.registry
            .register_cmd_observer(1, BoxCmdObserver::new(obs));

        let (tx, rx) = mpsc::channel();
        let (region_scheduler, _) = dummy_scheduler();
        let sender = Box::new(TestNotifier { tx });
        let cfg = Config::default();
        let (router, mut system) = create_apply_batch_system(&cfg);
        let pending_create_peers = Arc::new(Mutex::new(HashMap::default()));
        let builder = super::Builder::<KvTestEngine, KvTestWriteBatch> {
            tag: "test-store".to_owned(),
            cfg: Arc::new(VersionTrack::new(cfg)),
            sender,
            region_scheduler,
            coprocessor_host: host,
            importer,
            engine,
            router: router.clone(),
            _phantom: Default::default(),
            store_id: 1,
            pending_create_peers,
        };
        system.spawn("test-handle-raft".to_owned(), builder);

        let peer_id = 3;
        let mut reg = Registration {
            id: peer_id,
            ..Default::default()
        };
        reg.region.set_id(1);
        reg.region.mut_peers().push(new_peer(2, 3));
        reg.region.set_end_key(b"k5".to_vec());
        reg.region.mut_region_epoch().set_conf_ver(1);
        reg.region.mut_region_epoch().set_version(3);
        let region_epoch = reg.region.get_region_epoch().clone();
        router.schedule_task(1, Msg::Registration(reg));

        let put_entry = EntryBuilder::new(1, 1)
            .put(b"k1", b"v1")
            .put(b"k2", b"v1")
            .put(b"k3", b"v1")
            .epoch(1, 3)
            .build();
        router.schedule_task(1, Msg::apply(apply(peer_id, 1, 1, vec![put_entry], vec![])));
        fetch_apply_res(&rx);
        // It must receive nothing because no region registered.
        cmdbatch_rx
            .recv_timeout(Duration::from_millis(100))
            .unwrap_err();
        let (block_tx, block_rx) = mpsc::channel::<()>();
        router.schedule_task(
            1,
            Msg::Validate(
                1,
                Box::new(move |_| {
                    // Block the apply worker
                    block_rx.recv().unwrap();
                }),
            ),
        );
        let put_entry = EntryBuilder::new(2, 2)
            .put(b"k0", b"v0")
            .epoch(1, 3)
            .build();
        router.schedule_task(1, Msg::apply(apply(peer_id, 1, 2, vec![put_entry], vec![])));
        // Register cmd observer to region 1.
        let enabled = Arc::new(AtomicBool::new(true));
        let observe_id = ObserveID::new();
        router.schedule_task(
            1,
            Msg::Change {
                region_epoch: region_epoch.clone(),
                cmd: ChangeCmd::RegisterObserver {
                    observe_id,
                    region_id: 1,
                    enabled: enabled.clone(),
                },
                cb: Callback::Read(Box::new(|resp: ReadResponse<KvTestSnapshot>| {
                    assert!(!resp.response.get_header().has_error());
                    assert!(resp.snapshot.is_some());
                    let snap = resp.snapshot.unwrap();
                    assert_eq!(snap.get_value(b"k0").unwrap().unwrap(), b"v0");
                })),
            },
        );
        // Unblock the apply worker
        block_tx.send(()).unwrap();
        fetch_apply_res(&rx);
        let (capture_tx, capture_rx) = mpsc::channel();
        let put_entry = EntryBuilder::new(3, 2)
            .put_cf(CF_LOCK, b"k1", b"v1")
            .epoch(1, 3)
            .build();
        router.schedule_task(
            1,
            Msg::apply(apply(
                peer_id,
                1,
                2,
                vec![put_entry],
                vec![cb(3, 2, capture_tx)],
            )),
        );
        fetch_apply_res(&rx);
        let resp = capture_rx.recv_timeout(Duration::from_secs(3)).unwrap();
        assert!(!resp.get_header().has_error(), "{:?}", resp);
        assert_eq!(resp.get_responses().len(), 1);
        let cmd_batch = cmdbatch_rx.recv_timeout(Duration::from_secs(3)).unwrap();
        assert_eq!(resp, cmd_batch.into_iter(1).next().unwrap().response);

        let put_entry1 = EntryBuilder::new(4, 2)
            .put(b"k2", b"v2")
            .epoch(1, 3)
            .build();
        let put_entry2 = EntryBuilder::new(5, 2)
            .put(b"k2", b"v2")
            .epoch(1, 3)
            .build();
        router.schedule_task(
            1,
            Msg::apply(apply(peer_id, 1, 2, vec![put_entry1, put_entry2], vec![])),
        );
        let cmd_batch = cmdbatch_rx.recv_timeout(Duration::from_secs(3)).unwrap();
        assert_eq!(2, cmd_batch.len());

        // Stop observer regoin 1.
        enabled.store(false, Ordering::SeqCst);
        let put_entry = EntryBuilder::new(6, 2)
            .put(b"k2", b"v2")
            .epoch(1, 3)
            .build();
        router.schedule_task(1, Msg::apply(apply(peer_id, 1, 2, vec![put_entry], vec![])));
        // Must not receive new cmd.
        cmdbatch_rx
            .recv_timeout(Duration::from_millis(100))
            .unwrap_err();

        // Must response a RegionNotFound error.
        router.schedule_task(
            2,
            Msg::Change {
                region_epoch,
                cmd: ChangeCmd::RegisterObserver {
                    observe_id,
                    region_id: 2,
                    enabled,
                },
                cb: Callback::Read(Box::new(|resp: ReadResponse<_>| {
                    assert!(resp
                        .response
                        .get_header()
                        .get_error()
                        .has_region_not_found());
                    assert!(resp.snapshot.is_none());
                })),
            },
        );

        system.shutdown();
    }

    #[test]
    fn test_check_sst_for_ingestion() {
        let mut sst = SstMeta::default();
        let mut region = Region::default();

        // Check uuid and cf name
        assert!(check_sst_for_ingestion(&sst, &region).is_err());
        sst.set_uuid(Uuid::new_v4().as_bytes().to_vec());
        sst.set_cf_name(CF_DEFAULT.to_owned());
        check_sst_for_ingestion(&sst, &region).unwrap();
        sst.set_cf_name("test".to_owned());
        assert!(check_sst_for_ingestion(&sst, &region).is_err());
        sst.set_cf_name(CF_WRITE.to_owned());
        check_sst_for_ingestion(&sst, &region).unwrap();

        // Check region id
        region.set_id(1);
        sst.set_region_id(2);
        assert!(check_sst_for_ingestion(&sst, &region).is_err());
        sst.set_region_id(1);
        check_sst_for_ingestion(&sst, &region).unwrap();

        // Check region epoch
        region.mut_region_epoch().set_conf_ver(1);
        assert!(check_sst_for_ingestion(&sst, &region).is_err());
        sst.mut_region_epoch().set_conf_ver(1);
        check_sst_for_ingestion(&sst, &region).unwrap();
        region.mut_region_epoch().set_version(1);
        assert!(check_sst_for_ingestion(&sst, &region).is_err());
        sst.mut_region_epoch().set_version(1);
        check_sst_for_ingestion(&sst, &region).unwrap();

        // Check region range
        region.set_start_key(vec![2]);
        region.set_end_key(vec![8]);
        sst.mut_range().set_start(vec![1]);
        sst.mut_range().set_end(vec![8]);
        assert!(check_sst_for_ingestion(&sst, &region).is_err());
        sst.mut_range().set_start(vec![2]);
        assert!(check_sst_for_ingestion(&sst, &region).is_err());
        sst.mut_range().set_end(vec![7]);
        check_sst_for_ingestion(&sst, &region).unwrap();
    }

    fn new_split_req(key: &[u8], id: u64, children: Vec<u64>) -> SplitRequest {
        let mut req = SplitRequest::default();
        req.set_split_key(key.to_vec());
        req.set_new_region_id(id);
        req.set_new_peer_ids(children);
        req
    }

    struct SplitResultChecker<'a, E>
    where
        E: KvEngine,
    {
        engine: E,
        origin_peers: &'a [metapb::Peer],
        epoch: Rc<RefCell<RegionEpoch>>,
    }

    impl<'a, E> SplitResultChecker<'a, E>
    where
        E: KvEngine,
    {
        fn check(&self, start: &[u8], end: &[u8], id: u64, children: &[u64], check_initial: bool) {
            let key = keys::region_state_key(id);
            let state: RegionLocalState = self.engine.get_msg_cf(CF_RAFT, &key).unwrap().unwrap();
            assert_eq!(state.get_state(), PeerState::Normal);
            assert_eq!(state.get_region().get_id(), id);
            assert_eq!(state.get_region().get_start_key(), start);
            assert_eq!(state.get_region().get_end_key(), end);
            let expect_peers: Vec<_> = self
                .origin_peers
                .iter()
                .zip(children)
                .map(|(p, new_id)| {
                    let mut new_peer = metapb::Peer::clone(p);
                    new_peer.set_id(*new_id);
                    new_peer
                })
                .collect();
            assert_eq!(state.get_region().get_peers(), expect_peers.as_slice());
            assert!(!state.has_merge_state(), "{:?}", state);
            let epoch = self.epoch.borrow();
            assert_eq!(*state.get_region().get_region_epoch(), *epoch);
            if !check_initial {
                return;
            }
            let key = keys::apply_state_key(id);
            let initial_state: RaftApplyState =
                self.engine.get_msg_cf(CF_RAFT, &key).unwrap().unwrap();
            assert_eq!(initial_state.get_applied_index(), RAFT_INIT_LOG_INDEX);
            assert_eq!(
                initial_state.get_truncated_state().get_index(),
                RAFT_INIT_LOG_INDEX
            );
            assert_eq!(
                initial_state.get_truncated_state().get_term(),
                RAFT_INIT_LOG_INDEX
            );
        }
    }

    fn error_msg(resp: &RaftCmdResponse) -> &str {
        resp.get_header().get_error().get_message()
    }

    #[test]
    fn test_split() {
        let (_path, engine) = create_tmp_engine("test-delegate");
        let (_import_dir, importer) = create_tmp_importer("test-delegate");
        let peer_id = 3;
        let mut reg = Registration {
            id: peer_id,
            term: 1,
            ..Default::default()
        };
        reg.region.set_id(1);
        reg.region.set_end_key(b"k5".to_vec());
        reg.region.mut_region_epoch().set_version(3);
        let region_epoch = reg.region.get_region_epoch().clone();
        let peers = vec![new_peer(2, 3), new_peer(4, 5), new_learner_peer(6, 7)];
        reg.region.set_peers(peers.clone().into());
        let (tx, _rx) = mpsc::channel();
        let sender = Box::new(TestNotifier { tx });
        let mut host = CoprocessorHost::<KvTestEngine>::default();
        let mut obs = ApplyObserver::default();
        let (sink, cmdbatch_rx) = mpsc::channel();
        obs.cmd_sink = Some(Arc::new(Mutex::new(sink)));
        host.registry
            .register_cmd_observer(1, BoxCmdObserver::new(obs));
        let (region_scheduler, _) = dummy_scheduler();
        let cfg = Arc::new(VersionTrack::new(Config::default()));
        let (router, mut system) = create_apply_batch_system(&cfg.value());
        let pending_create_peers = Arc::new(Mutex::new(HashMap::default()));
        let builder = super::Builder::<KvTestEngine, KvTestWriteBatch> {
            tag: "test-store".to_owned(),
            cfg,
            sender,
            importer,
            region_scheduler,
            coprocessor_host: host,
            engine: engine.clone(),
            router: router.clone(),
            _phantom: Default::default(),
            store_id: 2,
            pending_create_peers,
        };
        system.spawn("test-split".to_owned(), builder);

        router.schedule_task(1, Msg::Registration(reg.clone()));
        let enabled = Arc::new(AtomicBool::new(true));
        let observe_id = ObserveID::new();
        router.schedule_task(
            1,
            Msg::Change {
                region_epoch: region_epoch.clone(),
                cmd: ChangeCmd::RegisterObserver {
                    observe_id,
                    region_id: 1,
                    enabled: enabled.clone(),
                },
                cb: Callback::Read(Box::new(|resp: ReadResponse<_>| {
                    assert!(!resp.response.get_header().has_error(), "{:?}", resp);
                    assert!(resp.snapshot.is_some());
                })),
            },
        );

        let mut index_id = 1;
        let (capture_tx, capture_rx) = mpsc::channel();
        let epoch = Rc::new(RefCell::new(reg.region.get_region_epoch().to_owned()));
        let epoch_ = epoch.clone();
        let mut exec_split = |router: &ApplyRouter<KvTestEngine>, reqs| {
            let epoch = epoch_.borrow();
            let split = EntryBuilder::new(index_id, 1)
                .split(reqs)
                .epoch(epoch.get_conf_ver(), epoch.get_version())
                .build();
            router.schedule_task(
                1,
                Msg::apply(apply(
                    peer_id,
                    1,
                    1,
                    vec![split],
                    vec![cb(index_id, 1, capture_tx.clone())],
                )),
            );
            index_id += 1;
            capture_rx.recv_timeout(Duration::from_secs(3)).unwrap()
        };

        let mut splits = BatchSplitRequest::default();
        splits.set_right_derive(true);
        splits.mut_requests().push(new_split_req(b"k1", 8, vec![]));
        let resp = exec_split(&router, splits.clone());
        // 3 followers are required.
        assert!(error_msg(&resp).contains("id count"), "{:?}", resp);
        cmdbatch_rx.recv_timeout(Duration::from_secs(3)).unwrap();

        splits.mut_requests().clear();
        let resp = exec_split(&router, splits.clone());
        // Empty requests should be rejected.
        assert!(error_msg(&resp).contains("missing"), "{:?}", resp);

        splits
            .mut_requests()
            .push(new_split_req(b"k6", 8, vec![9, 10, 11]));
        let resp = exec_split(&router, splits.clone());
        // Out of range keys should be rejected.
        assert!(
            resp.get_header().get_error().has_key_not_in_region(),
            "{:?}",
            resp
        );

        splits
            .mut_requests()
            .push(new_split_req(b"", 8, vec![9, 10, 11]));
        let resp = exec_split(&router, splits.clone());
        // Empty key should be rejected.
        assert!(error_msg(&resp).contains("missing"), "{:?}", resp);

        splits.mut_requests().clear();
        splits
            .mut_requests()
            .push(new_split_req(b"k2", 8, vec![9, 10, 11]));
        splits
            .mut_requests()
            .push(new_split_req(b"k1", 8, vec![9, 10, 11]));
        let resp = exec_split(&router, splits.clone());
        // keys should be in ascend order.
        assert!(error_msg(&resp).contains("invalid"), "{:?}", resp);

        splits.mut_requests().clear();
        splits
            .mut_requests()
            .push(new_split_req(b"k1", 8, vec![9, 10, 11]));
        splits
            .mut_requests()
            .push(new_split_req(b"k2", 8, vec![9, 10]));
        let resp = exec_split(&router, splits.clone());
        // All requests should be checked.
        assert!(error_msg(&resp).contains("id count"), "{:?}", resp);
        let checker = SplitResultChecker {
            engine,
            origin_peers: &peers,
            epoch: epoch.clone(),
        };

        splits.mut_requests().clear();
        splits
            .mut_requests()
            .push(new_split_req(b"k1", 8, vec![9, 10, 11]));
        let resp = exec_split(&router, splits.clone());
        // Split should succeed.
        assert!(!resp.get_header().has_error(), "{:?}", resp);
        let mut new_version = epoch.borrow().get_version() + 1;
        epoch.borrow_mut().set_version(new_version);
        checker.check(b"", b"k1", 8, &[9, 10, 11], true);
        checker.check(b"k1", b"k5", 1, &[3, 5, 7], false);

        splits.mut_requests().clear();
        splits
            .mut_requests()
            .push(new_split_req(b"k4", 12, vec![13, 14, 15]));
        splits.set_right_derive(false);
        let resp = exec_split(&router, splits.clone());
        // Right derive should be respected.
        assert!(!resp.get_header().has_error(), "{:?}", resp);
        new_version = epoch.borrow().get_version() + 1;
        epoch.borrow_mut().set_version(new_version);
        checker.check(b"k4", b"k5", 12, &[13, 14, 15], true);
        checker.check(b"k1", b"k4", 1, &[3, 5, 7], false);

        splits.mut_requests().clear();
        splits
            .mut_requests()
            .push(new_split_req(b"k2", 16, vec![17, 18, 19]));
        splits
            .mut_requests()
            .push(new_split_req(b"k3", 20, vec![21, 22, 23]));
        splits.set_right_derive(true);
        let resp = exec_split(&router, splits.clone());
        // Right derive should be respected.
        assert!(!resp.get_header().has_error(), "{:?}", resp);
        new_version = epoch.borrow().get_version() + 2;
        epoch.borrow_mut().set_version(new_version);
        checker.check(b"k1", b"k2", 16, &[17, 18, 19], true);
        checker.check(b"k2", b"k3", 20, &[21, 22, 23], true);
        checker.check(b"k3", b"k4", 1, &[3, 5, 7], false);

        splits.mut_requests().clear();
        splits
            .mut_requests()
            .push(new_split_req(b"k31", 24, vec![25, 26, 27]));
        splits
            .mut_requests()
            .push(new_split_req(b"k32", 28, vec![29, 30, 31]));
        splits.set_right_derive(false);
        let resp = exec_split(&router, splits);
        // Right derive should be respected.
        assert!(!resp.get_header().has_error(), "{:?}", resp);
        new_version = epoch.borrow().get_version() + 2;
        epoch.borrow_mut().set_version(new_version);
        checker.check(b"k3", b"k31", 1, &[3, 5, 7], false);
        checker.check(b"k31", b"k32", 24, &[25, 26, 27], true);
        checker.check(b"k32", b"k4", 28, &[29, 30, 31], true);

        let (tx, rx) = mpsc::channel();
        enabled.store(false, Ordering::SeqCst);
        router.schedule_task(
            1,
            Msg::Change {
                region_epoch,
                cmd: ChangeCmd::RegisterObserver {
                    observe_id,
                    region_id: 1,
                    enabled: Arc::new(AtomicBool::new(true)),
                },
                cb: Callback::Read(Box::new(move |resp: ReadResponse<_>| {
                    assert!(
                        resp.response.get_header().get_error().has_epoch_not_match(),
                        "{:?}",
                        resp
                    );
                    assert!(resp.snapshot.is_none());
                    tx.send(()).unwrap();
                })),
            },
        );
        rx.recv_timeout(Duration::from_millis(500)).unwrap();

        system.shutdown();
    }

    #[test]
    fn pending_cmd_leak() {
        let res = panic_hook::recover_safe(|| {
            let _cmd = PendingCmd::<KvTestSnapshot>::new(1, 1, Callback::None);
        });
        res.unwrap_err();
    }

    #[test]
    fn pending_cmd_leak_dtor_not_abort() {
        let res = panic_hook::recover_safe(|| {
            let _cmd = PendingCmd::<KvTestSnapshot>::new(1, 1, Callback::None);
            panic!("Don't abort");
            // It would abort and fail if there was a double-panic in PendingCmd dtor.
        });
        res.unwrap_err();
    }

    #[test]
    fn test_batch_ingest() {
        let (_path, engine) = create_tmp_engine("test-delegate");
        let (import_dir, importer) = create_tmp_importer("test-delegate");
        let coprocessor_host = CoprocessorHost::<KvTestEngine>::default();
        let (tx, _) = mpsc::channel();
        let (region_scheduler, _) = dummy_scheduler();
        let sender = Box::new(TestNotifier { tx });
        let mut cfg = Config::default();
        cfg.apply_batch_system.pool_size = 1;
        let cfg = Arc::new(VersionTrack::new(cfg));
        let (router, mut system) = create_apply_batch_system(&cfg.value());
        let pending_create_peers = Arc::new(Mutex::new(HashMap::default()));
        let builder = super::Builder::<KvTestEngine, KvTestWriteBatch> {
            tag: "test-store".to_owned(),
            cfg,
            sender,
            region_scheduler,
            coprocessor_host,
            importer: importer.clone(),
            engine: engine.clone(),
            router: router.clone(),
            _phantom: Default::default(),
            store_id: 1,
            pending_create_peers,
        };
        system.spawn("test-handle-raft".to_owned(), builder);
        let regions = &[
            (1, 3, b"k1", b"k4"),
            (2, 5, b"k4", b"k6"),
            (7, 9, b"k7", b"k9"),
        ];

        for &(region_id, peer_id, start_key, end_key) in regions {
            let mut reg = Registration::default();
            reg.id = peer_id;
            reg.region.set_id(region_id);
            reg.region.mut_peers().push(new_peer(1, peer_id));
            reg.region.set_start_key(start_key.to_vec());
            reg.region.set_end_key(end_key.to_vec());
            reg.region.mut_region_epoch().set_conf_ver(1);
            reg.region.mut_region_epoch().set_version(3);
            router.schedule_task(region_id, Msg::Registration(reg));
        }

        let (block_tx, block_rv) = mpsc::channel();
        let (batch_tx, batch_rv) = mpsc::channel();
        let put_entry = EntryBuilder::new(1, 1)
            .put(b"k7", b"k7")
            .epoch(1, 3)
            .build();
        router.schedule_task(
            7,
            Msg::apply(apply(
                9,
                7,
                1,
                vec![put_entry],
                vec![proposal(
                    false,
                    1,
                    1,
                    Callback::write(Box::new(move |_| {
                        batch_tx.send(()).unwrap();
                        block_rv.recv().unwrap();
                    })),
                )],
            )),
        );
        let _ = batch_rv.recv().unwrap();
        let (capture_tx, capture_rx) = mpsc::channel();
        for &(region_id, peer_id, start_key, _) in &regions[0..2] {
            let sst_path = import_dir.path().join(format!("{}-{}", region_id, peer_id));
            let mut sst_epoch = RegionEpoch::default();
            sst_epoch.set_conf_ver(1);
            sst_epoch.set_version(3);
            let (mut meta, data1) = gen_sst_file_by_db(&sst_path, &[start_key.to_vec()], None);
            meta.set_region_id(region_id);
            meta.set_region_epoch(sst_epoch);
            let mut file = importer.create(&meta).unwrap();
            file.append(&data1).unwrap();
            file.finish().unwrap();
            let ingest = EntryBuilder::new(1, 1)
                .ingest_sst(&meta)
                .epoch(1, 3)
                .build();
            let entries = vec![ingest];
            let capture_tx_clone = capture_tx.clone();
            router.schedule_task(
                region_id,
                Msg::apply(apply(
                    peer_id,
                    region_id,
                    1,
                    entries,
                    vec![proposal(
                        false,
                        1,
                        1,
                        Callback::write(Box::new(move |resp: WriteResponse| {
                            capture_tx_clone.send(resp.response).unwrap();
                        })),
                    )],
                )),
            );
        }
        block_tx.send(()).unwrap();
        let resp = capture_rx.recv_timeout(Duration::from_secs(3)).unwrap();
        assert!(!resp.get_header().has_error(), "{:?}", resp);
        let resp = capture_rx.recv_timeout(Duration::from_secs(3)).unwrap();
        assert!(!resp.get_header().has_error(), "{:?}", resp);

        for &(_, _, start_key, _) in regions {
            let k = keys::data_key(start_key);
            assert_eq!(engine.get_value(&k).unwrap().unwrap(), start_key);
        }
    }
}<|MERGE_RESOLUTION|>--- conflicted
+++ resolved
@@ -359,10 +359,8 @@
     /// Used for handling race between splitting and creating new peer.
     /// An uninitialized peer can be replaced to the one from splitting iff they are exactly the same peer.
     pending_create_peers: Arc<Mutex<HashMap<u64, (u64, bool)>>>,
-<<<<<<< HEAD
     ssts: HashMap<String, Vec<SstMeta>>,
     pending_ingest_ranges: BTreeMap<Vec<u8>, Vec<u8>>,
-=======
 
     /// We must delete the ingested file before calling `callback` so that any ingest-request reaching this
     /// peer could see this update if leader had changed. We must also delete them after the applied-index
@@ -370,7 +368,6 @@
     /// happened before `WriteBatch::write` and after `SSTImporter::delete`. We shall make sure that
     /// this entry will never apply again at first, then we can delete the ssts files.
     delete_ssts: Vec<SstMeta>,
->>>>>>> 3a4b8bbf
 }
 
 impl<EK, W> ApplyContext<EK, W>
