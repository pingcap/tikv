--- conflicted
+++ resolved
@@ -55,14 +55,8 @@
 use time::Timespec;
 use uuid::Builder as UuidBuilder;
 
-<<<<<<< HEAD
 use super::batch_strategy::BatchStrategy;
 use crate::coprocessor::{Cmd, CoprocessorHost, ObserveHandle};
-=======
-use crate::coprocessor::{
-    Cmd, CmdBatch, CmdObserveInfo, CoprocessorHost, ObserveHandle, ObserveLevel,
-};
->>>>>>> 4869f2c3
 use crate::store::fsm::RaftPollerBuilder;
 use crate::store::memory::*;
 use crate::store::metrics::*;
@@ -418,13 +412,10 @@
     /// Whether to yield high-latency operation to low-priority handler.
     yield_high_latency_operation: bool,
 
-<<<<<<< HEAD
     batch_strategy: BatchStrategy,
     last_process_wait_time: f64,
-=======
     /// The ssts waiting to be ingested in `write_to_db`.
     pending_ssts: Vec<SstMeta>,
->>>>>>> 4869f2c3
 }
 
 impl<EK, W> ApplyContext<EK, W>
@@ -475,12 +466,9 @@
             pending_create_peers,
             priority,
             yield_high_latency_operation: cfg.apply_batch_system.low_priority_pool_size > 0,
-<<<<<<< HEAD
             batch_strategy,
             last_process_wait_time: 0.0,
-=======
             pending_ssts: vec![],
->>>>>>> 4869f2c3
         }
     }
 
@@ -3407,15 +3395,8 @@
                 |_| unimplemented!()
             );
 
-<<<<<<< HEAD
-            apply_ctx.commit(&mut self.delegate);
-            // For now, it's more like last_flush_apply_index.
-            // TODO: Update it only when `flush()` returns true.
-            self.delegate.last_sync_apply_index = applied_index;
-=======
             apply_ctx.flush();
             self.delegate.last_flush_applied_index = applied_index;
->>>>>>> 4869f2c3
         }
 
         if let Err(e) = snap_task.generate_and_schedule_snapshot::<EK>(
@@ -3740,15 +3721,9 @@
     }
 
     fn end(&mut self, fsms: &mut [Box<ApplyFsm<EK>>]) {
-<<<<<<< HEAD
-        let is_synced = self.apply_ctx.flush();
-        for fsm in fsms {
-            fsm.delegate.last_sync_apply_index = fsm.delegate.apply_state.get_applied_index();
-=======
         self.apply_ctx.flush();
         for fsm in fsms {
             fsm.delegate.last_flush_applied_index = fsm.delegate.apply_state.get_applied_index();
->>>>>>> 4869f2c3
         }
         if let Some(e) = self.trace_event.take() {
             MEMTRACE_APPLYS.trace(e);
