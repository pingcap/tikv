--- conflicted
+++ resolved
@@ -2863,25 +2863,13 @@
         }
         if !self.delegate.stopped {
             self.destroy(ctx);
-<<<<<<< HEAD
-            if d.async_remove {
-                ctx.notifier.notify_one(
-                    self.delegate.region_id(),
-                    PeerMsg::ApplyRes {
-                        res: TaskRes::Destroy {
-                            region_id: self.delegate.region_id(),
-                            peer_id: self.delegate.id,
-                            merge_from_snapshot: d.merge_from_snapshot,
-                        },
-=======
-            ctx.notifier.notify(
+            ctx.notifier.notify_one(
                 self.delegate.region_id(),
                 PeerMsg::ApplyRes {
                     res: TaskRes::Destroy {
                         region_id: self.delegate.region_id(),
                         peer_id: self.delegate.id,
                         merge_from_snapshot: d.merge_from_snapshot,
->>>>>>> c4b7e8fa
                     },
                 },
             );
