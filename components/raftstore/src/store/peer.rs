--- conflicted
+++ resolved
@@ -1036,10 +1036,7 @@
             + self.check_stale_peers.heap_size()
             + self.want_rollback_merge_peers.heap_size()
             + self.pending_messages.len() * mem::size_of::<raft::eraftpb::Message>()
-<<<<<<< HEAD
-=======
             + mem::size_of_val(self.pending_request_snapshot_count.as_ref())
->>>>>>> 691679e6
     }
 
     fn add_ready_metric(&self, ready: &Ready, metrics: &mut RaftReadyMetrics) {
