// Copyright 2016 TiKV Project Authors. Licensed under Apache-2.0.

use std::cell::RefCell;
use std::collections::VecDeque;
use std::sync::atomic::{AtomicUsize, Ordering};
use std::sync::{atomic, Arc, Mutex};
use std::time::{Duration, Instant};
use std::{cmp, mem, u64, usize};

use crossbeam::atomic::AtomicCell;
use engine_rocks::{RocksEngine, RocksSnapshot};
use engine_traits::{KvEngine, KvEngines, Peekable, Snapshot, WriteBatchExt, WriteOptions};
use kvproto::kvrpcpb::ExtraOp as TxnExtraOp;
use kvproto::metapb;
use kvproto::pdpb::PeerStats;
use kvproto::raft_cmdpb::{
    self, AdminCmdType, AdminResponse, CmdType, CommitMergeRequest, RaftCmdRequest,
    RaftCmdResponse, ReadIndexResponse, Request, Response, TransferLeaderRequest,
    TransferLeaderResponse,
};
use kvproto::raft_serverpb::{
    ExtraMessage, ExtraMessageType, MergeState, PeerState, RaftApplyState, RaftMessage,
};
use kvproto::replication_modepb::{
    DrAutoSyncState, RegionReplicationState, RegionReplicationStatus, ReplicationMode,
};
use protobuf::Message;
use raft::eraftpb::{self, ConfChangeType, EntryType, MessageType};
use raft::{
    self, Progress, ProgressState, RawNode, Ready, SnapshotStatus, StateRole, INVALID_INDEX,
    NO_LIMIT,
};
use smallvec::SmallVec;
use time::Timespec;
use txn_types::TxnExtra;
use uuid::Uuid;

use crate::coprocessor::{CoprocessorHost, RegionChangeEvent};
use crate::store::fsm::apply::CatchUpLogs;
use crate::store::fsm::store::PollContext;
use crate::store::fsm::{apply, Apply, ApplyMetrics, ApplyTask, GroupState, Proposal};
use crate::store::worker::{ReadDelegate, ReadProgress, RegionTask};
use crate::store::{
    Callback, Config, GlobalReplicationState, PdTask, ReadResponse, RegionSnapshot,
};
use crate::{Error, Result};
use pd_client::INVALID_ID;
use tikv_util::collections::{HashMap, HashSet};
use tikv_util::time::Instant as UtilInstant;
use tikv_util::time::{duration_to_sec, monotonic_raw_now};
use tikv_util::worker::Scheduler;

use super::cmd_resp;
use super::local_metrics::{RaftMessageMetrics, RaftReadyMetrics};
use super::metrics::*;
use super::peer_storage::{
    write_peer_state, ApplySnapResult, CheckApplyingSnapStatus, InvokeContext, PeerStorage,
};
use super::read_queue::{ReadIndexQueue, ReadIndexRequest};
use super::transport::Transport;
use super::util::{self, check_region_epoch, is_initial_msg, Lease, LeaseState};
use super::DestroyPeerJob;

const SHRINK_CACHE_CAPACITY: usize = 64;
const MIN_BCAST_WAKE_UP_INTERVAL: u64 = 1_000; // 1s

/// The returned states of the peer after checking whether it is stale
#[derive(Debug, PartialEq, Eq)]
pub enum StaleState {
    Valid,
    ToValidate,
    LeaderMissing,
}

struct ProposalQueue<S>
where
    S: Snapshot,
{
    queue: VecDeque<Proposal<S>>,
}

impl<S: Snapshot> ProposalQueue<S> {
    fn new() -> ProposalQueue<S> {
        ProposalQueue {
            queue: VecDeque::new(),
        }
    }

    fn find_propose_time(&self, index: u64, term: u64) -> Option<Timespec> {
        for p in self.queue.iter() {
            if p.index == index && p.term == term {
                return Some(p.renew_lease_time.unwrap());
            }
        }
        None
    }

    // Return all proposals that before (and included) the proposal
    // at the given term and index
    fn take(&mut self, index: u64, term: u64) -> Vec<Proposal<S>> {
        let mut propos = Vec::new();
        while let Some(p) = self.queue.pop_front() {
            // Comparing the term first then the index, because the term is
            // increasing among all log entries and the index is increasing
            // inside a given term
            if (p.term, p.index) > (term, index) {
                self.queue.push_front(p);
                break;
            }
            if !p.cb.is_none() {
                propos.push(p);
            }
        }
        propos
    }

    fn push(&mut self, p: Proposal<S>) {
        self.queue.push_back(p);
    }

    fn gc(&mut self) {
        if self.queue.capacity() > SHRINK_CACHE_CAPACITY && self.queue.len() < SHRINK_CACHE_CAPACITY
        {
            self.queue.shrink_to_fit();
        }
    }
}

bitflags! {
    // TODO: maybe declare it as protobuf struct is better.
    /// A bitmap contains some useful flags when dealing with `eraftpb::Entry`.
    pub struct ProposalContext: u8 {
        const SYNC_LOG       = 0b0000_0001;
        const SPLIT          = 0b0000_0010;
        const PREPARE_MERGE  = 0b0000_0100;
    }
}

impl ProposalContext {
    /// Converts itself to a vector.
    pub fn to_vec(self) -> Vec<u8> {
        if self.is_empty() {
            return vec![];
        }
        let ctx = self.bits();
        vec![ctx]
    }

    /// Initializes a `ProposalContext` from a byte slice.
    pub fn from_bytes(ctx: &[u8]) -> ProposalContext {
        if ctx.is_empty() {
            ProposalContext::empty()
        } else if ctx.len() == 1 {
            ProposalContext::from_bits_truncate(ctx[0])
        } else {
            panic!("invalid ProposalContext {:?}", ctx);
        }
    }
}

/// `ConsistencyState` is used for consistency check.
pub struct ConsistencyState {
    pub last_check_time: Instant,
    // (computed_result_or_to_be_verified, index, hash)
    pub index: u64,
    pub hash: Vec<u8>,
}

/// Statistics about raft peer.
#[derive(Default, Clone)]
pub struct PeerStat {
    pub written_bytes: u64,
    pub written_keys: u64,
}

#[derive(Default, Debug, Clone, Copy)]
pub struct CheckTickResult {
    leader: bool,
    up_to_date: bool,
}

pub struct Peer {
    /// The ID of the Region which this Peer belongs to.
    region_id: u64,
    // TODO: remove it once panic!() support slog fields.
    /// Peer_tag, "[region <region_id>] <peer_id>"
    pub tag: String,
    /// The Peer meta information.
    pub peer: metapb::Peer,

    /// The Raft state machine of this Peer.
    pub raft_group: RawNode<PeerStorage<RocksEngine, RocksEngine>>,
    /// The cache of meta information for Region's other Peers.
    peer_cache: RefCell<HashMap<u64, metapb::Peer>>,
    /// Record the last instant of each peer's heartbeat response.
    pub peer_heartbeats: HashMap<u64, Instant>,

    proposals: ProposalQueue<RocksSnapshot>,
    leader_missing_time: Option<Instant>,
    leader_lease: Lease,
    pending_reads: ReadIndexQueue,

    /// If it fails to send messages to leader.
    pub leader_unreachable: bool,
    /// Indicates whether the peer should be woken up.
    pub should_wake_up: bool,
    /// Whether this peer is destroyed asynchronously.
    /// If it's true,
    /// 1. when merging, its data in storeMeta will be removed early by the target peer.
    /// 2. all read requests must be rejected.
    pub pending_remove: bool,
    /// If a snapshot is being applied asynchronously, messages should not be sent.
    pending_messages: Vec<eraftpb::Message>,

    /// Record the instants of peers being added into the configuration.
    /// Remove them after they are not pending any more.
    pub peers_start_pending_time: Vec<(u64, Instant)>,
    /// A inaccurate cache about which peer is marked as down.
    down_peer_ids: Vec<u64>,

    /// An inaccurate difference in region size since last reset.
    /// It is used to decide whether split check is needed.
    pub size_diff_hint: u64,
    /// The count of deleted keys since last reset.
    delete_keys_hint: u64,
    /// An inaccurate difference in region size after compaction.
    /// It is used to trigger check split to update approximate size and keys after space reclamation
    /// of deleted entries.
    pub compaction_declined_bytes: u64,
    /// Approximate size of the region.
    pub approximate_size: Option<u64>,
    /// Approximate keys of the region.
    pub approximate_keys: Option<u64>,

    /// The state for consistency check.
    pub consistency_state: ConsistencyState,

    /// The counter records pending snapshot requests.
    pub pending_request_snapshot_count: Arc<AtomicUsize>,
    /// The index of last scheduled committed raft log.
    pub last_applying_idx: u64,
    /// The index of last compacted raft log. It is used for the next compact log task.
    pub last_compacted_idx: u64,
    /// The index of the latest urgent proposal index.
    last_urgent_proposal_idx: u64,
    /// The index of the latest committed split command.
    last_committed_split_idx: u64,
    /// Approximate size of logs that is applied but not compacted yet.
    pub raft_log_size_hint: u64,

    /// The index of the latest proposed prepare merge command.
    last_proposed_prepare_merge_idx: u64,
    /// The index of the latest committed prepare merge command.
    last_committed_prepare_merge_idx: u64,
    /// The merge related state. It indicates this Peer is in merging.
    pub pending_merge_state: Option<MergeState>,
    /// The rollback merge proposal can be proposed only when the number
    /// of peers is greater than the majority of all peers.
    /// There are more details in the annotation above
    /// `test_node_merge_write_data_to_source_region_after_merging`
    /// The peers who want to rollback merge
    pub want_rollback_merge_peers: HashSet<u64>,
    /// source region is catching up logs for merge
    pub catch_up_logs: Option<CatchUpLogs>,

    /// Write Statistics for PD to schedule hot spot.
    pub peer_stat: PeerStat,

    /// Time of the last attempt to wake up inactive leader.
    pub bcast_wake_up_time: Option<UtilInstant>,
    /// Current replication mode version.
    pub replication_mode_version: u64,
    /// The required replication state at current version.
    pub dr_auto_sync_state: DrAutoSyncState,
    /// A flag that caches sync state. It's set to true when required replication
    /// state is reached for current region.
    pub replication_sync: bool,

    /// The known newest conf version and its corresponding peer list
    /// Send to these peers to check whether itself is stale.
    pub check_stale_conf_ver: u64,
    pub check_stale_peers: Vec<metapb::Peer>,
<<<<<<< HEAD
    /// Whether this peer is created by replication and is the first
    /// one of this region on local store.
    pub local_first_replicate: bool,
=======

    pub txn_extra_op: Arc<AtomicCell<TxnExtraOp>>,
>>>>>>> db1da7b1
}

impl Peer {
    pub fn new(
        store_id: u64,
        cfg: &Config,
        sched: Scheduler<RegionTask<RocksSnapshot>>,
        engines: KvEngines<RocksEngine, RocksEngine>,
        region: &metapb::Region,
        peer: metapb::Peer,
    ) -> Result<Peer> {
        if peer.get_id() == raft::INVALID_ID {
            return Err(box_err!("invalid peer id"));
        }

        let tag = format!("[region {}] {}", region.get_id(), peer.get_id());

        let ps = PeerStorage::new(engines, region, sched, peer.get_id(), tag.clone())?;

        let applied_index = ps.applied_index();

        let raft_cfg = raft::Config {
            id: peer.get_id(),
            election_tick: cfg.raft_election_timeout_ticks,
            heartbeat_tick: cfg.raft_heartbeat_ticks,
            min_election_tick: cfg.raft_min_election_timeout_ticks,
            max_election_tick: cfg.raft_max_election_timeout_ticks,
            max_size_per_msg: cfg.raft_max_size_per_msg.0,
            max_inflight_msgs: cfg.raft_max_inflight_msgs,
            applied: applied_index,
            check_quorum: true,
            skip_bcast_commit: true,
            pre_vote: cfg.prevote,
            ..Default::default()
        };

        let logger = slog_global::get_global().new(slog::o!("region_id" => region.get_id()));
        let raft_group = RawNode::new(&raft_cfg, ps, &logger)?;
        let mut peer = Peer {
            peer,
            region_id: region.get_id(),
            raft_group,
            proposals: ProposalQueue::<RocksSnapshot>::new(),
            pending_reads: Default::default(),
            peer_cache: RefCell::new(HashMap::default()),
            peer_heartbeats: HashMap::default(),
            peers_start_pending_time: vec![],
            down_peer_ids: vec![],
            size_diff_hint: 0,
            delete_keys_hint: 0,
            approximate_size: None,
            approximate_keys: None,
            compaction_declined_bytes: 0,
            leader_unreachable: false,
            pending_remove: false,
            should_wake_up: false,
            pending_merge_state: None,
            want_rollback_merge_peers: HashSet::default(),
            pending_request_snapshot_count: Arc::new(AtomicUsize::new(0)),
            last_proposed_prepare_merge_idx: 0,
            last_committed_prepare_merge_idx: 0,
            leader_missing_time: Some(Instant::now()),
            tag,
            last_applying_idx: applied_index,
            last_compacted_idx: 0,
            last_urgent_proposal_idx: u64::MAX,
            last_committed_split_idx: 0,
            consistency_state: ConsistencyState {
                last_check_time: Instant::now(),
                index: INVALID_INDEX,
                hash: vec![],
            },
            raft_log_size_hint: 0,
            leader_lease: Lease::new(cfg.raft_store_max_leader_lease()),
            pending_messages: vec![],
            peer_stat: PeerStat::default(),
            catch_up_logs: None,
            bcast_wake_up_time: None,
            replication_mode_version: 0,
            dr_auto_sync_state: DrAutoSyncState::Async,
            replication_sync: false,
            check_stale_conf_ver: 0,
            check_stale_peers: vec![],
<<<<<<< HEAD
            local_first_replicate: false,
=======
            txn_extra_op: Arc::new(AtomicCell::new(TxnExtraOp::Noop)),
>>>>>>> db1da7b1
        };

        // If this region has only one peer and I am the one, campaign directly.
        if region.get_peers().len() == 1 && region.get_peers()[0].get_store_id() == store_id {
            peer.raft_group.campaign()?;
        }

        Ok(peer)
    }

    /// Sets commit group to the peer.
    pub fn init_replication_mode(&mut self, state: &mut GlobalReplicationState) {
        debug!("init commit group"; "state" => ?state, "region_id" => self.region_id, "peer_id" => self.peer.id);
        if self.is_initialized() {
            let version = state.status().get_dr_auto_sync().state_id;
            let gb = state.calculate_commit_group(version, self.get_store().region().get_peers());
            self.raft_group.raft.assign_commit_groups(gb);
        }
        self.replication_sync = false;
        if state.status().get_mode() == ReplicationMode::Majority {
            self.raft_group.raft.enable_group_commit(false);
            self.replication_mode_version = 0;
            self.dr_auto_sync_state = DrAutoSyncState::Async;
            return;
        }
        self.replication_mode_version = state.status().get_dr_auto_sync().state_id;
        let enable = state.status().get_dr_auto_sync().get_state() != DrAutoSyncState::Async;
        self.raft_group.raft.enable_group_commit(enable);
        self.dr_auto_sync_state = state.status().get_dr_auto_sync().get_state();
    }

    /// Updates replication mode.
    pub fn switch_replication_mode(&mut self, state: &Mutex<GlobalReplicationState>) {
        self.replication_sync = false;
        let mut guard = state.lock().unwrap();
        let enable_group_commit = if guard.status().get_mode() == ReplicationMode::Majority {
            self.replication_mode_version = 0;
            self.dr_auto_sync_state = DrAutoSyncState::Async;
            false
        } else {
            self.dr_auto_sync_state = guard.status().get_dr_auto_sync().get_state();
            self.replication_mode_version = guard.status().get_dr_auto_sync().state_id;
            guard.status().get_dr_auto_sync().get_state() != DrAutoSyncState::Async
        };
        if enable_group_commit {
            let ids = mem::replace(
                guard.calculate_commit_group(
                    self.replication_mode_version,
                    self.region().get_peers(),
                ),
                Vec::with_capacity(self.region().get_peers().len()),
            );
            drop(guard);
            self.raft_group.raft.clear_commit_group();
            self.raft_group.raft.assign_commit_groups(&ids);
        } else {
            drop(guard);
        }
        self.raft_group
            .raft
            .enable_group_commit(enable_group_commit);
        info!("switch replication mode"; "version" => self.replication_mode_version, "region_id" => self.region_id, "peer_id" => self.peer.id);
    }

    /// Register self to apply_scheduler so that the peer is then usable.
    /// Also trigger `RegionChangeEvent::Create` here.
    pub fn activate<T, C>(&self, ctx: &PollContext<T, C>) {
        ctx.apply_router
            .schedule_task(self.region_id, ApplyTask::register(self));

        ctx.coprocessor_host.on_region_changed(
            self.region(),
            RegionChangeEvent::Create,
            self.get_role(),
        );
    }

    #[inline]
    fn next_proposal_index(&self) -> u64 {
        self.raft_group.raft.raft_log.last_index() + 1
    }

    #[inline]
    pub fn get_index_term(&self, idx: u64) -> u64 {
        match self.raft_group.raft.raft_log.term(idx) {
            Ok(t) => t,
            Err(e) => panic!("{} fail to load term for {}: {:?}", self.tag, idx, e),
        }
    }

    #[inline]
    pub fn maybe_append_merge_entries(&mut self, merge: &CommitMergeRequest) -> Option<u64> {
        let mut entries = merge.get_entries();
        if entries.is_empty() {
            // Though the entries is empty, it is possible that one source peer has caught up the logs
            // but commit index is not updated. If Other source peers are already destroyed, so the raft
            // group will not make any progress, namely the source peer can not get the latest commit index anymore.
            // Here update the commit index to let source apply rest uncommitted entries.
            return if merge.get_commit() > self.raft_group.raft.raft_log.committed {
                self.raft_group.raft.raft_log.commit_to(merge.get_commit());
                Some(merge.get_commit())
            } else {
                None
            };
        }
        let first = entries.first().unwrap();
        // make sure message should be with index not smaller than committed
        let mut log_idx = first.get_index() - 1;
        debug!(
            "append merge entries";
            "log_index" => log_idx,
            "merge_commit" => merge.get_commit(),
            "commit_index" => self.raft_group.raft.raft_log.committed,
        );
        if log_idx < self.raft_group.raft.raft_log.committed {
            // There are maybe some logs not included in CommitMergeRequest's entries, like CompactLog,
            // so the commit index may exceed the last index of the entires from CommitMergeRequest.
            // If that, no need to append
            if self.raft_group.raft.raft_log.committed - log_idx > entries.len() as u64 {
                return None;
            }
            entries = &entries[(self.raft_group.raft.raft_log.committed - log_idx) as usize..];
            log_idx = self.raft_group.raft.raft_log.committed;
        }
        let log_term = self.get_index_term(log_idx);

        self.raft_group
            .raft
            .raft_log
            .maybe_append(log_idx, log_term, merge.get_commit(), entries)
            .map(|(_, last_index)| last_index)
    }

    /// Tries to destroy itself. Returns a job (if needed) to do more cleaning tasks.
    pub fn maybe_destroy(&mut self) -> Option<DestroyPeerJob> {
        if self.pending_remove {
            info!(
                "is being destroyed, skip";
                "region_id" => self.region_id,
                "peer_id" => self.peer.get_id(),
            );
            return None;
        }
        // If initialized is false, it implicitly means apply fsm does not exist now.
        let initialized = self.get_store().is_initialized();
        // If async_remove is true, it means peer fsm needs to be removed after its
        // corresponding apply fsm was removed.
        // If it is false, it means either apply fsm does not exist or there is no task
        // in apply fsm so it's ok to remove peer fsm immediately.
        let async_remove = if self.is_applying_snapshot() {
            if !self.mut_store().cancel_applying_snap() {
                info!(
                    "stale peer is applying snapshot, will destroy next time";
                    "region_id" => self.region_id,
                    "peer_id" => self.peer.get_id(),
                );
                return None;
            }
            // There is no tasks in apply/local read worker.
            false
        } else {
            initialized
        };
        self.pending_remove = true;

        Some(DestroyPeerJob {
            async_remove,
            initialized,
            region_id: self.region_id,
            peer: self.peer.clone(),
        })
    }

    /// Does the real destroy task which includes:
    /// 1. Set the region to tombstone;
    /// 2. Clear data;
    /// 3. Notify all pending requests.
    pub fn destroy<T, C>(&mut self, ctx: &PollContext<T, C>, keep_data: bool) -> Result<()> {
        fail_point!("raft_store_skip_destroy_peer", |_| Ok(()));
        let t = Instant::now();

        let region = self.region().clone();
        info!(
            "begin to destroy";
            "region_id" => self.region_id,
            "peer_id" => self.peer.get_id(),
        );

        // Set Tombstone state explicitly
        let mut kv_wb = ctx.engines.kv.write_batch();
        let mut raft_wb = ctx.engines.raft.write_batch();
        self.mut_store().clear_meta(&mut kv_wb, &mut raft_wb)?;
        write_peer_state(
            &mut kv_wb,
            &region,
            PeerState::Tombstone,
            self.pending_merge_state.clone(),
        )?;
        // write kv rocksdb first in case of restart happen between two write
        let mut write_opts = WriteOptions::new();
        write_opts.set_sync(ctx.cfg.sync_log);
        ctx.engines.kv.write_opt(&kv_wb, &write_opts)?;
        ctx.engines.raft.write_opt(&raft_wb, &write_opts)?;

        if self.get_store().is_initialized() && !keep_data {
            // If we meet panic when deleting data and raft log, the dirty data
            // will be cleared by a newer snapshot applying or restart.
            if let Err(e) = self.get_store().clear_data() {
                error!(
                    "failed to schedule clear data task";
                    "region_id" => self.region_id,
                    "peer_id" => self.peer.get_id(),
                    "err" => ?e,
                );
            }
        }

        self.pending_reads.clear_all(Some(region.get_id()));

        for Proposal { cb, .. } in self.proposals.queue.drain(..) {
            apply::notify_req_region_removed(region.get_id(), cb);
        }

        info!(
            "peer destroy itself";
            "region_id" => self.region_id,
            "peer_id" => self.peer.get_id(),
            "takes" => ?t.elapsed(),
        );

        Ok(())
    }

    #[inline]
    pub fn is_initialized(&self) -> bool {
        self.get_store().is_initialized()
    }

    #[inline]
    pub fn region(&self) -> &metapb::Region {
        self.get_store().region()
    }

    /// Check whether the peer can be hibernated.
    ///
    /// This should be used with `check_after_tick` to get a correct conclusion.
    pub fn check_before_tick(&self, cfg: &Config) -> CheckTickResult {
        let mut res = CheckTickResult::default();
        if !self.is_leader() {
            return res;
        }
        res.leader = true;
        if self.raft_group.raft.election_elapsed + 1 < cfg.raft_election_timeout_ticks {
            return res;
        }
        let status = self.raft_group.status();
        let last_index = self.raft_group.raft.raft_log.last_index();
        for (id, pr) in status.progress.unwrap().iter() {
            // Only recent active peer is considered, so that an isolated follower
            // won't waste leader's resource.
            if *id == self.peer.get_id() || !pr.recent_active {
                continue;
            }
            // Keep replicating data to active followers.
            if pr.matched != last_index {
                return res;
            }
        }
        if self.raft_group.raft.pending_read_count() > 0 {
            return res;
        }
        if self.raft_group.raft.lead_transferee.is_some() {
            return res;
        }
        // Unapplied entries can change the configuration of the group.
        if self.get_store().applied_index() < last_index {
            return res;
        }
        if self.replication_mode_need_catch_up() {
            return res;
        }
        res.up_to_date = true;
        res
    }

    pub fn check_after_tick(&self, state: GroupState, res: CheckTickResult) -> bool {
        if res.leader {
            res.up_to_date && self.is_leader()
        } else {
            // If follower keeps receiving data from leader, then it's safe to stop
            // ticking, as leader will make sure it has the latest logs.
            // Checking term to make sure campaign has finished and the leader starts
            // doing its job, it's not required but a safe options.
            state != GroupState::Chaos
                && self.raft_group.raft.leader_id != raft::INVALID_ID
                && self.raft_group.raft.raft_log.last_term() == self.raft_group.raft.term
                && !self.has_unresolved_reads()
                // If it becomes leader, the stats is not valid anymore.
                && !self.is_leader()
        }
    }

    /// Pings if followers are still connected.
    ///
    /// Leader needs to know exact progress of followers, and
    /// followers just need to know whether leader is still alive.
    pub fn ping(&mut self) {
        if self.is_leader() {
            self.raft_group.ping();
        }
    }

    /// Set the region of a peer.
    ///
    /// This will update the region of the peer, caller must ensure the region
    /// has been preserved in a durable device.
    pub fn set_region(
        &mut self,
        host: &CoprocessorHost<RocksEngine>,
        reader: &mut ReadDelegate,
        region: metapb::Region,
    ) {
        if self.region().get_region_epoch().get_version() < region.get_region_epoch().get_version()
        {
            // Epoch version changed, disable read on the localreader for this region.
            self.leader_lease.expire_remote_lease();
        }
        self.mut_store().set_region(region.clone());
        let progress = ReadProgress::region(region);
        // Always update read delegate's region to avoid stale region info after a follower
        // becoming a leader.
        self.maybe_update_read_progress(reader, progress);

        if !self.pending_remove {
            host.on_region_changed(self.region(), RegionChangeEvent::Update, self.get_role());
        }
    }

    #[inline]
    pub fn peer_id(&self) -> u64 {
        self.peer.get_id()
    }

    #[inline]
    pub fn leader_id(&self) -> u64 {
        self.raft_group.raft.leader_id
    }

    #[inline]
    pub fn is_leader(&self) -> bool {
        self.raft_group.raft.state == StateRole::Leader
    }

    #[inline]
    pub fn get_role(&self) -> StateRole {
        self.raft_group.raft.state
    }

    #[inline]
    pub fn get_store(&self) -> &PeerStorage<RocksEngine, RocksEngine> {
        self.raft_group.store()
    }

    #[inline]
    pub fn mut_store(&mut self) -> &mut PeerStorage<RocksEngine, RocksEngine> {
        self.raft_group.mut_store()
    }

    #[inline]
    pub fn is_applying_snapshot(&self) -> bool {
        self.get_store().is_applying_snapshot()
    }

    /// Returns `true` if the raft group has replicated a snapshot but not committed it yet.
    #[inline]
    pub fn has_pending_snapshot(&self) -> bool {
        self.get_pending_snapshot().is_some()
    }

    #[inline]
    pub fn get_pending_snapshot(&self) -> Option<&eraftpb::Snapshot> {
        self.raft_group.snap()
    }

    fn add_ready_metric(&self, ready: &Ready, metrics: &mut RaftReadyMetrics) {
        metrics.message += ready.messages.len() as u64;
        metrics.commit += ready
            .committed_entries
            .as_ref()
            .map_or(0, |v| v.len() as u64);
        metrics.append += ready.entries().len() as u64;

        if !ready.snapshot().is_empty() {
            metrics.snapshot += 1;
        }
    }

    #[inline]
    fn send<T, I>(&mut self, trans: &mut T, msgs: I, metrics: &mut RaftMessageMetrics)
    where
        T: Transport,
        I: IntoIterator<Item = eraftpb::Message>,
    {
        for msg in msgs {
            let msg_type = msg.get_msg_type();
            match msg_type {
                MessageType::MsgAppend => metrics.append += 1,
                MessageType::MsgAppendResponse => {
                    if msg.get_request_snapshot() != raft::INVALID_INDEX {
                        metrics.request_snapshot += 1;
                    }
                    metrics.append_resp += 1;
                }
                MessageType::MsgRequestPreVote => metrics.prevote += 1,
                MessageType::MsgRequestPreVoteResponse => metrics.prevote_resp += 1,
                MessageType::MsgRequestVote => metrics.vote += 1,
                MessageType::MsgRequestVoteResponse => metrics.vote_resp += 1,
                MessageType::MsgSnapshot => metrics.snapshot += 1,
                MessageType::MsgHeartbeat => metrics.heartbeat += 1,
                MessageType::MsgHeartbeatResponse => metrics.heartbeat_resp += 1,
                MessageType::MsgTransferLeader => metrics.transfer_leader += 1,
                MessageType::MsgReadIndex => metrics.read_index += 1,
                MessageType::MsgReadIndexResp => metrics.read_index_resp += 1,
                MessageType::MsgTimeoutNow => {
                    // After a leader transfer procedure is triggered, the lease for
                    // the old leader may be expired earlier than usual, since a new leader
                    // may be elected and the old leader doesn't step down due to
                    // network partition from the new leader.
                    // For lease safety during leader transfer, transit `leader_lease`
                    // to suspect.
                    self.leader_lease.suspect(monotonic_raw_now());

                    metrics.timeout_now += 1;
                }
                // We do not care about these message types for metrics.
                // Explicitly declare them so when we add new message types we are forced to
                // decide.
                MessageType::MsgHup
                | MessageType::MsgBeat
                | MessageType::MsgPropose
                | MessageType::MsgUnreachable
                | MessageType::MsgSnapStatus
                | MessageType::MsgCheckQuorum => {}
            }
            self.send_raft_message(msg, trans);
        }
    }

    /// Steps the raft message.
    pub fn step<T, C>(
        &mut self,
        ctx: &mut PollContext<T, C>,
        mut m: eraftpb::Message,
    ) -> Result<()> {
        fail_point!(
            "step_message_3_1",
            self.peer.get_store_id() == 3 && self.region_id == 1,
            |_| Ok(())
        );
        if self.is_leader() && m.get_from() != INVALID_ID {
            self.peer_heartbeats.insert(m.get_from(), Instant::now());
            // As the leader we know we are not missing.
            self.leader_missing_time.take();
        } else if m.get_from() == self.leader_id() {
            // As another role know we're not missing.
            self.leader_missing_time.take();
        }
        // Here we hold up MsgReadIndex. If current peer has valid lease, then we could handle the
        // request directly, rather than send a heartbeat to check quorum.
        let msg_type = m.get_msg_type();
        let committed = self.raft_group.raft.raft_log.committed;
        let expected_term = self.raft_group.raft.raft_log.term(committed).unwrap_or(0);
        if msg_type == MessageType::MsgReadIndex && expected_term == self.raft_group.raft.term {
            // If the leader hasn't committed any entries in its term, it can't response read only
            // requests. Please also take a look at raft-rs.
            let state = self.inspect_lease();
            if let LeaseState::Valid = state {
                let mut resp = eraftpb::Message::default();
                resp.set_msg_type(MessageType::MsgReadIndexResp);
                resp.term = self.term();
                resp.to = m.from;
                resp.index = self.get_store().committed_index();
                resp.set_entries(m.take_entries());

                self.pending_messages.push(resp);
                return Ok(());
            }
            self.should_wake_up = state == LeaseState::Expired;
        }
        if msg_type == MessageType::MsgTransferLeader {
            self.execute_transfer_leader(ctx, &m);
            return Ok(());
        }

        self.raft_group.step(m)?;
        Ok(())
    }

    /// Checks and updates `peer_heartbeats` for the peer.
    pub fn check_peers(&mut self) {
        if !self.is_leader() {
            self.peer_heartbeats.clear();
            self.peers_start_pending_time.clear();
            return;
        }

        if self.peer_heartbeats.len() == self.region().get_peers().len() {
            return;
        }

        // Insert heartbeats in case that some peers never response heartbeats.
        let region = self.raft_group.store().region();
        for peer in region.get_peers() {
            self.peer_heartbeats
                .entry(peer.get_id())
                .or_insert_with(Instant::now);
        }
    }

    /// Collects all down peers.
    pub fn collect_down_peers(&mut self, max_duration: Duration) -> Vec<PeerStats> {
        let mut down_peers = Vec::new();
        let mut down_peer_ids = Vec::new();
        for p in self.region().get_peers() {
            if p.get_id() == self.peer.get_id() {
                continue;
            }
            if let Some(instant) = self.peer_heartbeats.get(&p.get_id()) {
                if instant.elapsed() >= max_duration {
                    let mut stats = PeerStats::default();
                    stats.set_peer(p.clone());
                    stats.set_down_seconds(instant.elapsed().as_secs());
                    down_peers.push(stats);
                    down_peer_ids.push(p.get_id());
                }
            }
        }
        self.down_peer_ids = down_peer_ids;
        down_peers
    }

    /// Collects all pending peers and update `peers_start_pending_time`.
    pub fn collect_pending_peers<T, C>(&mut self, ctx: &PollContext<T, C>) -> Vec<metapb::Peer> {
        let mut pending_peers = Vec::with_capacity(self.region().get_peers().len());
        let status = self.raft_group.status();
        let truncated_idx = self.get_store().truncated_index();

        if status.progress.is_none() {
            return pending_peers;
        }

        let progresses = status.progress.unwrap().iter();
        for (&id, progress) in progresses {
            if id == self.peer.get_id() {
                continue;
            }
            // The `matched` is 0 only in these two cases:
            // 1. Current leader hasn't communicated with this peer.
            // 2. This peer does not exist yet(maybe it is created but not initialized)
            //
            // The correctness of region merge depends on the fact that all target peers must exist during merging.
            // (PD rely on `pending_peers` to check whether all target peers exist)
            //
            // So if the `matched` is 0, it must be a pending peer.
            // It can be ensured because `truncated_index` must be greater than `RAFT_INIT_LOG_INDEX`(5).
            if progress.matched < truncated_idx {
                if let Some(p) = self.get_peer_from_cache(id) {
                    pending_peers.push(p);
                    if !self
                        .peers_start_pending_time
                        .iter()
                        .any(|&(pid, _)| pid == id)
                    {
                        let now = Instant::now();
                        self.peers_start_pending_time.push((id, now));
                        debug!(
                            "peer start pending";
                            "region_id" => self.region_id,
                            "peer_id" => self.peer.get_id(),
                            "time" => ?now,
                        );
                    }
                } else {
                    if ctx.cfg.dev_assert {
                        panic!("{} failed to get peer {} from cache", self.tag, id);
                    }
                    error!(
                        "failed to get peer from cache";
                        "region_id" => self.region_id,
                        "peer_id" => self.peer.get_id(),
                        "get_peer_id" => id,
                    );
                }
            }
        }
        pending_peers
    }

    /// Returns `true` if any peer recover from connectivity problem.
    ///
    /// A peer can become pending or down if it has not responded for a
    /// long time. If it becomes normal again, PD need to be notified.
    pub fn any_new_peer_catch_up(&mut self, peer_id: u64) -> bool {
        if self.peers_start_pending_time.is_empty() && self.down_peer_ids.is_empty() {
            return false;
        }
        if !self.is_leader() {
            self.down_peer_ids = vec![];
            self.peers_start_pending_time = vec![];
            return false;
        }
        for i in 0..self.peers_start_pending_time.len() {
            if self.peers_start_pending_time[i].0 != peer_id {
                continue;
            }
            let truncated_idx = self.raft_group.store().truncated_index();
            if let Some(progress) = self.raft_group.raft.prs().get(peer_id) {
                if progress.matched >= truncated_idx {
                    let (_, pending_after) = self.peers_start_pending_time.swap_remove(i);
                    let elapsed = duration_to_sec(pending_after.elapsed());
                    debug!(
                        "peer has caught up logs";
                        "region_id" => self.region_id,
                        "peer_id" => self.peer.get_id(),
                        "takes" => elapsed,
                    );
                    return true;
                }
            }
        }
        if self.down_peer_ids.contains(&peer_id) {
            return true;
        }
        false
    }

    pub fn check_stale_state<T, C>(&mut self, ctx: &mut PollContext<T, C>) -> StaleState {
        if self.is_leader() {
            // Leaders always have valid state.
            //
            // We update the leader_missing_time in the `fn step`. However one peer region
            // does not send any raft messages, so we have to check and update it before
            // reporting stale states.
            self.leader_missing_time = None;
            return StaleState::Valid;
        }
        let naive_peer = !self.is_initialized() || !self.raft_group.raft.promotable();
        // Updates the `leader_missing_time` according to the current state.
        //
        // If we are checking this it means we suspect the leader might be missing.
        // Mark down the time when we are called, so we can check later if it's been longer than it
        // should be.
        match self.leader_missing_time {
            None => {
                self.leader_missing_time = Instant::now().into();
                StaleState::Valid
            }
            Some(instant) if instant.elapsed() >= ctx.cfg.max_leader_missing_duration.0 => {
                // Resets the `leader_missing_time` to avoid sending the same tasks to
                // PD worker continuously during the leader missing timeout.
                self.leader_missing_time = Instant::now().into();
                StaleState::ToValidate
            }
            Some(instant)
                if instant.elapsed() >= ctx.cfg.abnormal_leader_missing_duration.0
                    && !naive_peer =>
            {
                // A peer is considered as in the leader missing state
                // if it's initialized but is isolated from its leader or
                // something bad happens that the raft group can not elect a leader.
                StaleState::LeaderMissing
            }
            _ => StaleState::Valid,
        }
    }

    fn on_role_changed<T, C>(&mut self, ctx: &mut PollContext<T, C>, ready: &Ready) {
        // Update leader lease when the Raft state changes.
        if let Some(ss) = ready.ss() {
            match ss.raft_state {
                StateRole::Leader => {
                    // The local read can only be performed after a new leader has applied
                    // the first empty entry on its term. After that the lease expiring time
                    // should be updated to
                    //   send_to_quorum_ts + max_lease
                    // as the comments in `Lease` explain.
                    // It is recommended to update the lease expiring time right after
                    // this peer becomes leader because it's more convenient to do it here and
                    // it has no impact on the correctness.
                    let progress_term = ReadProgress::term(self.term());
                    self.maybe_renew_leader_lease(monotonic_raw_now(), ctx, Some(progress_term));
                    debug!(
                        "becomes leader with lease";
                        "region_id" => self.region_id,
                        "peer_id" => self.peer.get_id(),
                        "lease" => ?self.leader_lease,
                    );
                    // If the predecessor reads index during transferring leader and receives
                    // quorum's heartbeat response after that, it may wait for applying to
                    // current term to apply the read. So broadcast eagerly to avoid unexpected
                    // latency.
                    //
                    // TODO: Maybe the predecessor should just drop all the read requests directly?
                    // All the requests need to be redirected in the end anyway and executing
                    // prewrites or commits will be just a waste.
                    self.last_urgent_proposal_idx = self.raft_group.raft.raft_log.last_index();
                    self.raft_group.skip_bcast_commit(false);
                }
                StateRole::Follower => {
                    self.leader_lease.expire();
                }
                _ => {}
            }
            ctx.coprocessor_host
                .on_role_change(self.region(), ss.raft_state);
        }
    }

    #[inline]
    pub fn ready_to_handle_pending_snap(&self) -> bool {
        // If apply worker is still working, written apply state may be overwritten
        // by apply worker. So we have to wait here.
        // Please note that committed_index can't be used here. When applying a snapshot,
        // a stale heartbeat can make the leader think follower has already applied
        // the snapshot, and send remaining log entries, which may increase committed_index.
        // TODO: add more test
        self.last_applying_idx == self.get_store().applied_index()
            // Requesting snapshots also triggers apply workers to write
            // apply states even if there is no pending committed entry.
            // TODO: Instead of sharing the counter, we should apply snapshots
            //       in apply workers.
            && self.pending_request_snapshot_count.load(Ordering::SeqCst) == 0
    }

    #[inline]
    fn ready_to_handle_read(&self) -> bool {
        // TODO: It may cause read index to wait a long time.

        // There may be some values that are not applied by this leader yet but the old leader,
        // if applied_index_term isn't equal to current term.
        self.get_store().applied_index_term() == self.term()
            // There may be stale read if the old leader splits really slow,
            // the new region may already elected a new leader while
            // the old leader still think it owns the split range.
            && !self.is_splitting()
            // There may be stale read if a target leader is in another store and
            // applied commit merge, written new values, but the sibling peer in
            // this store does not apply commit merge, so the leader is not ready
            // to read, until the merge is rollbacked.
            && !self.is_merging()
    }

    fn ready_to_handle_unsafe_replica_read(&self, read_index: u64) -> bool {
        // Wait until the follower applies all values before the read. There is still a
        // problem if the leader applies fewer values than the follower, the follower read
        // could get a newer value, and after that, the leader may read a stale value,
        // which violates linearizability.
        self.get_store().applied_index() >= read_index
            && !self.is_splitting()
            && !self.is_merging()
            // a peer which is applying snapshot will clean up its data and ingest a snapshot file,
            // during between the two operations a replica read could read empty data.
            && !self.is_applying_snapshot()
    }

    #[inline]
    fn is_splitting(&self) -> bool {
        self.last_committed_split_idx > self.get_store().applied_index()
    }

    #[inline]
    fn is_merging(&self) -> bool {
        self.last_committed_prepare_merge_idx > self.get_store().applied_index()
            || self.pending_merge_state.is_some()
    }

    // Checks merge strictly, it checks whether there is any ongoing merge by
    // tracking last proposed prepare merge.
    // TODO: There is a false positives, proposed prepare merge may never be
    //       committed.
    fn is_merging_strict(&self) -> bool {
        self.last_proposed_prepare_merge_idx > self.get_store().applied_index() || self.is_merging()
    }

    // Check if this peer can handle request_snapshot.
    pub fn ready_to_handle_request_snapshot(&mut self, request_index: u64) -> bool {
        let reject_reason = if !self.is_leader() {
            // Only leader can handle request snapshot.
            "not_leader"
        } else if self.get_store().applied_index_term() != self.term()
            || self.get_store().applied_index() < request_index
        {
            // Reject if there are any unapplied raft log.
            // We don't want to handle request snapshot if there is any ongoing
            // merge, because it is going to be destroyed. This check prevents
            // handling request snapshot after leadership being transferred.
            "stale_apply"
        } else if self.is_merging_strict() || self.is_splitting() {
            // Reject if it is merging or splitting.
            // `is_merging_strict` also checks last proposed prepare merge, it
            // prevents handling request snapshot while a prepare merge going
            // to be committed.
            "split_merge"
        } else {
            return true;
        };

        info!("can not handle request snapshot";
            "reason" => reject_reason,
            "region_id" => self.region().get_id(),
            "peer_id" => self.peer_id(),
            "request_index" => request_index);
        false
    }

    /// Whether a log can be applied before writing raft batch.
    ///
    /// If TiKV crashes, it's possible apply index > commit index. If logs are still
    /// available in other nodes, it's possible to be recovered. But for singleton, logs are
    /// only available on single node, logs are gone forever.
    ///
    /// Note we can't just check singleton. Because conf change takes effect on apply, so even
    /// there are two nodes, previous logs can still be committed by leader alone. Those logs
    /// can't be applied early. After introducing joint consensus, the node number can be
    /// undetermined. So here check whether log is persisted on disk instead.
    ///
    /// Only apply existing logs has another benefit that we don't need to deal with snapshots
    /// that are older than apply index as apply index <= last index <= index of snapshot.
    pub fn can_early_apply(&self, term: u64, index: u64) -> bool {
        self.get_store().last_index() >= index && self.get_store().last_term() >= term
    }

    /// Checks if leader needs to keep sending logs for follower.
    ///
    /// In DrAutoSync mode, if leader goes to sleep before the region is sync,
    /// PD may wait longer time to reach sync state.
    pub fn replication_mode_need_catch_up(&self) -> bool {
        self.replication_mode_version > 0
            && self.dr_auto_sync_state != DrAutoSyncState::Async
            && !self.replication_sync
    }

    pub fn handle_raft_ready_append<T: Transport, C>(
        &mut self,
        ctx: &mut PollContext<T, C>,
    ) -> Option<(Ready, InvokeContext)> {
        if self.pending_remove {
            return None;
        }
        match self.mut_store().check_applying_snap() {
            CheckApplyingSnapStatus::Applying => {
                // If we continue to handle all the messages, it may cause too many messages because
                // leader will send all the remaining messages to this follower, which can lead
                // to full message queue under high load.
                debug!(
                    "still applying snapshot, skip further handling";
                    "region_id" => self.region_id,
                    "peer_id" => self.peer.get_id(),
                );
                return None;
            }
            CheckApplyingSnapStatus::Success => {
                self.post_pending_read_index_on_replica(ctx);
            }
            CheckApplyingSnapStatus::Idle => {}
        }

        if !self.pending_messages.is_empty() {
            fail_point!("raft_before_follower_send");
            let messages = mem::replace(&mut self.pending_messages, vec![]);
            ctx.need_flush_trans = true;
            self.send(&mut ctx.trans, messages, &mut ctx.raft_metrics.message);
        }
        let mut destroy_regions = vec![];
        if self.get_pending_snapshot().is_some() {
            if !self.ready_to_handle_pending_snap() {
                let count = self.pending_request_snapshot_count.load(Ordering::SeqCst);
                debug!(
                    "not ready to apply snapshot";
                    "region_id" => self.region_id,
                    "peer_id" => self.peer.get_id(),
                    "apply_index" => self.get_store().applied_index(),
                    "last_applying_index" => self.last_applying_idx,
                    "pending_request_snapshot_count" => count,
                );
                return None;
            }

            let meta = ctx.store_meta.lock().unwrap();
            // For merge process, the stale source peer is destroyed asynchronously when applying
            // snapshot or creating new peer. So here checks whether there is any overlap, if so,
            // wait and do not handle raft ready.
            if let Some(wait_destroy_regions) = meta.atomic_snap_regions.get(&self.region_id) {
                for (source_region_id, is_ready) in wait_destroy_regions {
                    if !is_ready {
                        info!(
                            "snapshot range overlaps, wait source destroy finish";
                            "region_id" => self.region_id,
                            "peer_id" => self.peer.get_id(),
                            "apply_index" => self.get_store().applied_index(),
                            "last_applying_index" => self.last_applying_idx,
                            "overlap_region_id" => source_region_id,
                        );
                        return None;
                    }
                    destroy_regions.push(meta.regions[source_region_id].clone());
                }
            }
        }

        if !self
            .raft_group
            .has_ready_since(Some(self.last_applying_idx))
        {
            // Generating snapshot task won't set ready for raft group.
            if let Some(gen_task) = self.mut_store().take_gen_snap_task() {
                self.pending_request_snapshot_count
                    .fetch_add(1, Ordering::SeqCst);
                ctx.apply_router
                    .schedule_task(self.region_id, ApplyTask::Snapshot(gen_task));
            }
            return None;
        }

        let before_handle_raft_ready_1003 = || {
            fail_point!(
                "before_handle_raft_ready_1003",
                self.peer.get_id() == 1003 && self.is_leader(),
                |_| {}
            );
        };
        before_handle_raft_ready_1003();

        fail_point!(
            "before_handle_snapshot_ready_3",
            self.peer.get_id() == 3 && self.get_pending_snapshot().is_some(),
            |_| None
        );

        debug!(
            "handle raft ready";
            "region_id" => self.region_id,
            "peer_id" => self.peer.get_id(),
        );

        let mut ready = self.raft_group.ready_since(self.last_applying_idx);

        self.on_role_changed(ctx, &ready);

        self.add_ready_metric(&ready, &mut ctx.raft_metrics.ready);

        if !ready.committed_entries.as_ref().map_or(true, Vec::is_empty) {
            // We must renew current_time because this value may be created a long time ago.
            // If we do not renew it, this time may be smaller than propose_time of a command,
            // which was proposed in another thread while this thread receives its AppendEntriesResponse
            //  and is ready to calculate its commit-log-duration.
            ctx.current_time.replace(monotonic_raw_now());
        }

        if self.is_leader() {
            if let Some(hs) = ready.hs() {
                // Correctness depends on the fact that the leader lease must be suspected before
                // other followers know the `PrepareMerge` log is committed, i.e. sends msg to others.
                // Because other followers may complete the merge process, if so, the source region's
                // leader may get a stale data.
                //
                // Check the committed entries.
                // TODO: It can change to not rely on the `committed_entries` must have the latest committed entry
                // and become O(1) by maintaining these not-committed admin requests that changes epoch.
                if hs.get_commit() > self.get_store().committed_index() {
                    assert_eq!(
                        ready
                            .committed_entries
                            .as_ref()
                            .unwrap()
                            .last()
                            .unwrap()
                            .index,
                        hs.get_commit()
                    );
                    let mut split_to_be_updated = true;
                    let mut merge_to_be_updated = true;
                    for entry in ready.committed_entries.as_ref().unwrap().iter().rev() {
                        // We care about split/merge commands that are committed in the current term.
                        if entry.term == self.term() && (split_to_be_updated || merge_to_be_updated)
                        {
                            let ctx = ProposalContext::from_bytes(&entry.context);
                            if split_to_be_updated && ctx.contains(ProposalContext::SPLIT) {
                                // We don't need to suspect its lease because peers of new region that
                                // in other store do not start election before theirs election timeout
                                // which is longer than the max leader lease.
                                // It's safe to read local within its current lease, however, it's not
                                // safe to renew its lease.
                                self.last_committed_split_idx = entry.index;
                                split_to_be_updated = false;
                            } else if merge_to_be_updated
                                && ctx.contains(ProposalContext::PREPARE_MERGE)
                            {
                                // We committed prepare merge, to prevent unsafe read index,
                                // we must record its index.
                                self.last_committed_prepare_merge_idx = entry.get_index();
                                // After prepare_merge is committed, the leader can not know
                                // when the target region merges majority of this region, also
                                // it can not know when the target region writes new values.
                                // To prevent unsafe local read, we suspect its leader lease.
                                self.leader_lease.suspect(monotonic_raw_now());
                                merge_to_be_updated = false;
                            }
                        }
                    }
                }
            }
            // The leader can write to disk and replicate to the followers concurrently
            // For more details, check raft thesis 10.2.1.
            fail_point!("raft_before_leader_send");
            let msgs = ready.messages.drain(..);
            ctx.need_flush_trans = true;
            self.send(&mut ctx.trans, msgs, &mut ctx.raft_metrics.message);
        }

        let invoke_ctx = match self
            .mut_store()
            .handle_raft_ready(ctx, &ready, destroy_regions)
        {
            Ok(r) => r,
            Err(e) => {
                // We may have written something to writebatch and it can't be reverted, so has
                // to panic here.
                panic!("{} failed to handle raft ready: {:?}", self.tag, e)
            }
        };

        Some((ready, invoke_ctx))
    }

    pub fn post_raft_ready_append<T: Transport, C>(
        &mut self,
        ctx: &mut PollContext<T, C>,
        ready: &mut Ready,
        invoke_ctx: InvokeContext,
    ) -> Option<ApplySnapResult> {
        if invoke_ctx.has_snapshot() {
            // When apply snapshot, there is no log applied and not compacted yet.
            self.raft_log_size_hint = 0;
        }

        let apply_snap_result = self.mut_store().post_ready(invoke_ctx);
        if apply_snap_result.is_some() && self.peer.get_is_learner() {
            // The peer may change from learner to voter after snapshot applied.
            let peer = self
                .region()
                .get_peers()
                .iter()
                .find(|p| p.get_id() == self.peer.get_id())
                .unwrap()
                .clone();
            if peer != self.peer {
                info!(
                    "meta changed in applying snapshot";
                    "region_id" => self.region_id,
                    "peer_id" => self.peer.get_id(),
                    "before" => ?self.peer,
                    "after" => ?peer,
                );
                self.peer = peer;
            };
        }

        if !self.is_leader() {
            fail_point!("raft_before_follower_send");
            if self.is_applying_snapshot() {
                self.pending_messages = mem::replace(&mut ready.messages, vec![]);
            } else {
                self.send(
                    &mut ctx.trans,
                    ready.messages.drain(..),
                    &mut ctx.raft_metrics.message,
                );
                ctx.need_flush_trans = true;
            }
        }

        if apply_snap_result.is_some() {
            self.activate(ctx);
            let mut meta = ctx.store_meta.lock().unwrap();
            meta.readers
                .insert(self.region_id, ReadDelegate::from_peer(self));
        }

        apply_snap_result
    }

    pub fn handle_raft_ready_apply<T, C>(
        &mut self,
        ctx: &mut PollContext<T, C>,
        ready: &mut Ready,
        invoke_ctx: &InvokeContext,
    ) {
        // Call `handle_raft_committed_entries` directly here may lead to inconsistency.
        // In some cases, there will be some pending committed entries when applying a
        // snapshot. If we call `handle_raft_committed_entries` directly, these updates
        // will be written to disk. Because we apply snapshot asynchronously, so these
        // updates will soon be removed. But the soft state of raft is still be updated
        // in memory. Hence when handle ready next time, these updates won't be included
        // in `ready.committed_entries` again, which will lead to inconsistency.
        if ready.snapshot().is_empty() {
            debug_assert!(!invoke_ctx.has_snapshot() && !self.get_store().is_applying_snapshot());
            let committed_entries = ready.committed_entries.take().unwrap();
            // leader needs to update lease and last committed split index.
            let mut lease_to_be_updated = self.is_leader();
            for entry in committed_entries.iter().rev() {
                // raft meta is very small, can be ignored.
                self.raft_log_size_hint += entry.get_data().len() as u64;
                if lease_to_be_updated {
                    let propose_time = self
                        .proposals
                        .find_propose_time(entry.get_index(), entry.get_term());
                    if let Some(propose_time) = propose_time {
                        ctx.raft_metrics.commit_log.observe(duration_to_sec(
                            (ctx.current_time.unwrap() - propose_time).to_std().unwrap(),
                        ));
                        self.maybe_renew_leader_lease(propose_time, ctx, None);
                        lease_to_be_updated = false;
                    }
                }

                fail_point!(
                    "leader_commit_prepare_merge",
                    {
                        let ctx = ProposalContext::from_bytes(&entry.context);
                        self.is_leader()
                            && entry.term == self.term()
                            && ctx.contains(ProposalContext::PREPARE_MERGE)
                    },
                    |_| {}
                );

                fail_point!(
                    "before_send_rollback_merge_1003",
                    if self.peer_id() != 1003 {
                        false
                    } else {
                        let index = entry.get_index();
                        let data = entry.get_data();
                        if data.is_empty() || entry.get_entry_type() != EntryType::EntryNormal {
                            false
                        } else {
                            let cmd: RaftCmdRequest = util::parse_data_at(data, index, &self.tag);
                            cmd.has_admin_request()
                                && cmd.get_admin_request().get_cmd_type()
                                    == AdminCmdType::RollbackMerge
                        }
                    },
                    |_| {}
                );
            }
            if !committed_entries.is_empty() {
                self.last_applying_idx = committed_entries.last().unwrap().get_index();
                if self.last_applying_idx >= self.last_urgent_proposal_idx {
                    // Urgent requests are flushed, make it lazy again.
                    self.raft_group.skip_bcast_commit(true);
                    self.last_urgent_proposal_idx = u64::MAX;
                }
                let committed_index = self.raft_group.raft.raft_log.committed;
                let term = self.raft_group.raft.raft_log.term(committed_index).unwrap();
                let cbs = self.proposals.take(committed_index, term);
                let apply = Apply::new(
                    self.peer_id(),
                    self.region_id,
                    self.term(),
                    committed_entries,
                    self.get_store().committed_index(),
                    committed_index,
                    term,
                    cbs,
                );
                ctx.apply_router
                    .schedule_task(self.region_id, ApplyTask::apply(apply));
            }
            fail_point!("after_send_to_apply_1003", self.peer_id() == 1003, |_| {});
            // Check whether there is a pending generate snapshot task, the task
            // needs to be sent to the apply system.
            // Always sending snapshot task behind apply task, so it gets latest
            // snapshot.
            if let Some(gen_task) = self.mut_store().take_gen_snap_task() {
                self.pending_request_snapshot_count
                    .fetch_add(1, Ordering::SeqCst);
                ctx.apply_router
                    .schedule_task(self.region_id, ApplyTask::Snapshot(gen_task));
            }
        }

        self.apply_reads(ctx, ready);
    }

    pub fn handle_raft_ready_advance(&mut self, ready: Ready) {
        if !ready.snapshot().is_empty() {
            // Snapshot's metadata has been applied.
            self.last_applying_idx = self.get_store().truncated_index();
            self.raft_group.advance_append(ready);
            // Because we only handle raft ready when not applying snapshot, so following
            // line won't be called twice for the same snapshot.
            self.raft_group.advance_apply(self.last_applying_idx);
        } else {
            self.raft_group.advance_append(ready);
        }
        self.proposals.gc();
    }

    fn response_read<T, C>(
        &self,
        read: &mut ReadIndexRequest,
        ctx: &mut PollContext<T, C>,
        replica_read: bool,
    ) {
        debug!(
            "handle reads with a read index";
            "request_id" => ?read.id,
            "region_id" => self.region_id,
            "peer_id" => self.peer.get_id(),
        );
        RAFT_READ_INDEX_PENDING_COUNT.sub(read.cmds.len() as i64);
        for (req, cb, mut read_index) in read.cmds.drain(..) {
            if !replica_read {
                if read_index.is_none() {
                    // Actually, the read_index is none if and only if it's the first one in read.cmds.
                    // Starting from the second, all the following ones' read_index is not none.
                    read_index = read.read_index;
                }
                cb.invoke_read(self.handle_read(ctx, req, true, read_index));
                continue;
            }
            if req.get_header().get_replica_read() {
                // We should check epoch since the range could be changed.
                cb.invoke_read(self.handle_read(ctx, req, true, read.read_index));
            } else {
                // The request could be proposed when the peer was leader.
                // TODO: figure out that it's necessary to notify stale or not.
                let term = self.term();
                apply::notify_stale_req(term, cb);
            }
        }
    }

    /// Responses to the ready read index request on the replica, the replica is not a leader.
    fn post_pending_read_index_on_replica<T, C>(&mut self, ctx: &mut PollContext<T, C>) {
        while let Some(mut read) = self.pending_reads.pop_front() {
            assert!(read.read_index.is_some());
            let is_read_index_request = read.cmds.len() == 1
                && read.cmds[0].0.get_requests().len() == 1
                && read.cmds[0].0.get_requests()[0].get_cmd_type() == CmdType::ReadIndex;

            if is_read_index_request {
                self.response_read(&mut read, ctx, false);
            } else if self.ready_to_handle_unsafe_replica_read(read.read_index.unwrap()) {
                self.response_read(&mut read, ctx, true);
            } else {
                // TODO: `ReadIndex` requests could be blocked.
                self.pending_reads.push_front(read);
                break;
            }
        }
    }

    fn apply_reads<T, C>(&mut self, ctx: &mut PollContext<T, C>, ready: &Ready) {
        let mut propose_time = None;
        let states = ready.read_states().iter().map(|state| {
            let uuid = Uuid::from_slice(state.request_ctx.as_slice()).unwrap();
            (uuid, state.index)
        });
        // The follower may lost `ReadIndexResp`, so the pending_reads does not
        // guarantee the orders are consistent with read_states. `advance` will
        // update the `read_index` of read request that before this successful
        // `ready`.
        if !self.is_leader() {
            // NOTE: there could still be some pending reads proposed by the peer when it was
            // leader. They will be cleared in `clear_uncommitted_on_role_change` later in
            // the function.
            self.pending_reads.advance_replica_reads(states);
            self.post_pending_read_index_on_replica(ctx);
        } else {
            self.pending_reads.advance_leader_reads(states);
            propose_time = self.pending_reads.last_ready().map(|r| r.renew_lease_time);
            if self.ready_to_handle_read() {
                while let Some(mut read) = self.pending_reads.pop_front() {
                    self.response_read(&mut read, ctx, false);
                }
            }
        }

        // Note that only after handle read_states can we identify what requests are
        // actually stale.
        if ready.ss().is_some() {
            let term = self.term();
            // all uncommitted reads will be dropped silently in raft.
            self.pending_reads.clear_uncommitted_on_role_change(term);
        }

        if let Some(propose_time) = propose_time {
            // `propose_time` is a placeholder, here cares about `Suspect` only,
            // and if it is in `Suspect` phase, the actual timestamp is useless.
            if self.leader_lease.inspect(Some(propose_time)) == LeaseState::Suspect {
                return;
            }
            self.maybe_renew_leader_lease(propose_time, ctx, None);
        }
    }

    pub fn post_apply<T, C>(
        &mut self,
        ctx: &mut PollContext<T, C>,
        apply_state: RaftApplyState,
        applied_index_term: u64,
        apply_metrics: &ApplyMetrics,
    ) -> bool {
        let mut has_ready = false;

        if self.is_applying_snapshot() {
            panic!("{} should not applying snapshot.", self.tag);
        }

        self.raft_group
            .advance_apply(apply_state.get_applied_index());

        let progress_to_be_updated = self.mut_store().applied_index_term() != applied_index_term;
        self.mut_store().set_applied_state(apply_state);
        self.mut_store().set_applied_term(applied_index_term);

        self.peer_stat.written_keys += apply_metrics.written_keys;
        self.peer_stat.written_bytes += apply_metrics.written_bytes;
        self.delete_keys_hint += apply_metrics.delete_keys_hint;
        let diff = self.size_diff_hint as i64 + apply_metrics.size_diff_hint;
        self.size_diff_hint = cmp::max(diff, 0) as u64;

        if self.has_pending_snapshot() && self.ready_to_handle_pending_snap() {
            has_ready = true;
        }
        if !self.is_leader() {
            self.post_pending_read_index_on_replica(ctx)
        } else if self.ready_to_handle_read() {
            while let Some(mut read) = self.pending_reads.pop_front() {
                self.response_read(&mut read, ctx, false);
            }
        }
        self.pending_reads.gc();

        // Only leaders need to update applied_index_term.
        if progress_to_be_updated && self.is_leader() {
            let progress = ReadProgress::applied_index_term(applied_index_term);
            let mut meta = ctx.store_meta.lock().unwrap();
            let reader = meta.readers.get_mut(&self.region_id).unwrap();
            self.maybe_update_read_progress(reader, progress);
        }
        has_ready
    }

    pub fn post_split(&mut self) {
        // Reset delete_keys_hint and size_diff_hint.
        self.delete_keys_hint = 0;
        self.size_diff_hint = 0;
    }

    /// Try to renew leader lease.
    fn maybe_renew_leader_lease<T, C>(
        &mut self,
        ts: Timespec,
        ctx: &mut PollContext<T, C>,
        progress: Option<ReadProgress>,
    ) {
        // A nonleader peer should never has leader lease.
        let read_progress = if !self.is_leader() {
            None
        } else if self.is_splitting() {
            // A splitting leader should not renew its lease.
            // Because we split regions asynchronous, the leader may read stale results
            // if splitting runs slow on the leader.
            debug!(
                "prevents renew lease while splitting";
                "region_id" => self.region_id,
                "peer_id" => self.peer.get_id(),
            );
            None
        } else if self.is_merging() {
            // A merging leader should not renew its lease.
            // Because we merge regions asynchronous, the leader may read stale results
            // if commit merge runs slow on sibling peers.
            debug!(
                "prevents renew lease while merging";
                "region_id" => self.region_id,
                "peer_id" => self.peer.get_id(),
            );
            None
        } else {
            self.leader_lease.renew(ts);
            let term = self.term();
            if let Some(remote_lease) = self.leader_lease.maybe_new_remote_lease(term) {
                Some(ReadProgress::leader_lease(remote_lease))
            } else {
                None
            }
        };
        if let Some(progress) = progress {
            let mut meta = ctx.store_meta.lock().unwrap();
            let reader = meta.readers.get_mut(&self.region_id).unwrap();
            self.maybe_update_read_progress(reader, progress);
        }
        if let Some(progress) = read_progress {
            let mut meta = ctx.store_meta.lock().unwrap();
            let reader = meta.readers.get_mut(&self.region_id).unwrap();
            self.maybe_update_read_progress(reader, progress);
        }
    }

    fn maybe_update_read_progress(&self, reader: &mut ReadDelegate, progress: ReadProgress) {
        if self.pending_remove {
            return;
        }
        debug!(
            "update read progress";
            "region_id" => self.region_id,
            "peer_id" => self.peer.get_id(),
            "progress" => ?progress,
        );
        reader.update(progress);
    }

    pub fn maybe_campaign(&mut self, parent_is_leader: bool) -> bool {
        if self.region().get_peers().len() <= 1 {
            // The peer campaigned when it was created, no need to do it again.
            return false;
        }

        if !parent_is_leader {
            return false;
        }

        // If last peer is the leader of the region before split, it's intuitional for
        // it to become the leader of new split region.
        let _ = self.raft_group.campaign();
        true
    }

    /// Propose a request.
    ///
    /// Return true means the request has been proposed successfully.
    pub fn propose<T: Transport, C>(
        &mut self,
        ctx: &mut PollContext<T, C>,
        cb: Callback<RocksSnapshot>,
        req: RaftCmdRequest,
        mut err_resp: RaftCmdResponse,
        txn_extra: TxnExtra,
    ) -> bool {
        if self.pending_remove {
            return false;
        }

        ctx.raft_metrics.propose.all += 1;

        let mut is_conf_change = false;
        let is_urgent = is_request_urgent(&req);

        let policy = self.inspect(&req);
        let res = match policy {
            Ok(RequestPolicy::ReadLocal) => {
                self.read_local(ctx, req, cb);
                return false;
            }
            Ok(RequestPolicy::ReadIndex) => return self.read_index(ctx, req, err_resp, cb),
            Ok(RequestPolicy::ProposeNormal) => self.propose_normal(ctx, req),
            Ok(RequestPolicy::ProposeTransferLeader) => {
                return self.propose_transfer_leader(ctx, req, cb);
            }
            Ok(RequestPolicy::ProposeConfChange) => {
                is_conf_change = true;
                self.propose_conf_change(ctx, &req)
            }
            Err(e) => Err(e),
        };

        match res {
            Err(e) => {
                cmd_resp::bind_error(&mut err_resp, e);
                cb.invoke_with_response(err_resp);
                false
            }
            Ok(idx) => {
                if is_urgent {
                    self.last_urgent_proposal_idx = idx;
                    // Eager flush to make urgent proposal be applied on all nodes as soon as
                    // possible.
                    self.raft_group.skip_bcast_commit(false);
                }
                self.should_wake_up = true;
                let p = Proposal {
                    is_conf_change,
                    index: idx,
                    term: self.term(),
                    cb,
                    txn_extra,
                    renew_lease_time: None,
                };
                self.post_propose(ctx, p);
                true
            }
        }
    }

    fn post_propose<T, C>(
        &mut self,
        poll_ctx: &mut PollContext<T, C>,
        mut p: Proposal<RocksSnapshot>,
    ) {
        // Try to renew leader lease on every consistent read/write request.
        if poll_ctx.current_time.is_none() {
            poll_ctx.current_time = Some(monotonic_raw_now());
        }
        p.renew_lease_time = poll_ctx.current_time;

        self.proposals.push(p);
    }

    /// Validate the `ConfChange` request and check whether it's safe to
    /// propose the specified conf change request.
    /// It's safe iff at least the quorum of the Raft group is still healthy
    /// right after that conf change is applied.
    /// Define the total number of nodes in current Raft cluster to be `total`.
    /// To ensure the above safety, if the cmd is
    /// 1. A `AddNode` request
    ///    Then at least '(total + 1)/2 + 1' nodes need to be up to date for now.
    /// 2. A `RemoveNode` request
    ///    Then at least '(total - 1)/2 + 1' other nodes (the node about to be removed is excluded)
    ///    need to be up to date for now. If 'allow_remove_leader' is false then
    ///    the peer to be removed should not be the leader.
    fn check_conf_change<T, C>(
        &mut self,
        ctx: &mut PollContext<T, C>,
        cmd: &RaftCmdRequest,
    ) -> Result<()> {
        let change_peer = apply::get_change_peer_cmd(cmd).unwrap();
        let change_type = change_peer.get_change_type();
        let peer = change_peer.get_peer();

        // Check the request itself is valid or not.
        match (change_type, peer.get_is_learner()) {
            (ConfChangeType::AddNode, true) | (ConfChangeType::AddLearnerNode, false) => {
                warn!(
                    "invalid conf change request";
                    "region_id" => self.region_id,
                    "peer_id" => self.peer.get_id(),
                    "request" => ?change_peer,
                );
                return Err(box_err!("{} invalid conf change request", self.tag));
            }
            _ => {}
        }

        if change_type == ConfChangeType::RemoveNode
            && !ctx.cfg.allow_remove_leader
            && peer.get_id() == self.peer_id()
        {
            warn!(
                "rejects remove leader request";
                "region_id" => self.region_id,
                "peer_id" => self.peer.get_id(),
                "request" => ?change_peer,
            );
            return Err(box_err!("{} ignore remove leader", self.tag));
        }

        let (total, mut progress) = {
            let status = self.raft_group.status();
            let total = status.progress.unwrap().voter_ids().len();
            if total == 1 {
                // It's always safe if there is only one node in the cluster.
                return Ok(());
            }
            (total, status.progress.unwrap().clone())
        };

        match change_type {
            ConfChangeType::AddNode => {
                if let Err(raft::Error::NotExists(_, _)) = progress.promote_learner(peer.get_id()) {
                    let _ = progress.insert_voter(peer.get_id(), Progress::new(0, 0));
                }
            }
            ConfChangeType::RemoveNode => {
                progress.remove(peer.get_id())?;
            }
            ConfChangeType::AddLearnerNode => {
                return Ok(());
            }
        }
        let promoted_commit_index = progress.maximal_committed_index().0;
        if promoted_commit_index >= self.get_store().truncated_index() {
            return Ok(());
        }

        PEER_ADMIN_CMD_COUNTER_VEC
            .with_label_values(&["conf_change", "reject_unsafe"])
            .inc();

        info!(
            "rejects unsafe conf change request";
            "region_id" => self.region_id,
            "peer_id" => self.peer.get_id(),
            "request" => ?change_peer,
            "total" => total,
            "after" => progress.voter_ids().len(),
            "truncated_index" => self.get_store().truncated_index(),
            "promoted_commit_index" => promoted_commit_index,
        );
        // Waking it up to replicate logs to candidate.
        self.should_wake_up = true;
        Err(box_err!(
            "unsafe to perform conf change {:?}, total {}, truncated index {}, promoted commit index {}",
            change_peer,
            total,
            self.get_store().truncated_index(),
            promoted_commit_index
        ))
    }

    fn transfer_leader(&mut self, peer: &metapb::Peer) {
        info!(
            "transfer leader";
            "region_id" => self.region_id,
            "peer_id" => self.peer.get_id(),
            "peer" => ?peer,
        );

        self.raft_group.transfer_leader(peer.get_id());
    }

    fn pre_transfer_leader(&mut self, peer: &metapb::Peer) -> bool {
        // Checks if safe to transfer leader.
        if self.raft_group.raft.has_pending_conf() {
            info!(
                "reject transfer leader due to pending conf change";
                "region_id" => self.region_id,
                "peer_id" => self.peer.get_id(),
                "peer" => ?peer,
            );
            return false;
        }

        // Broadcast heartbeat to make sure followers commit the entries immediately.
        // It's only necessary to ping the target peer, but ping all for simplicity.
        self.raft_group.ping();
        let mut msg = eraftpb::Message::new();
        msg.set_to(peer.get_id());
        msg.set_msg_type(eraftpb::MessageType::MsgTransferLeader);
        msg.set_from(self.peer_id());
        // log term here represents the term of last log. For leader, the term of last
        // log is always its current term. Not just set term because raft library forbids
        // setting it for MsgTransferLeader messages.
        msg.set_log_term(self.term());
        self.raft_group.raft.msgs.push(msg);
        true
    }

    fn ready_to_transfer_leader<T, C>(
        &self,
        ctx: &mut PollContext<T, C>,
        mut index: u64,
        peer: &metapb::Peer,
    ) -> Option<&'static str> {
        let peer_id = peer.get_id();
        let status = self.raft_group.status();
        let progress = status.progress.unwrap();

        if !progress.voter_ids().contains(&peer_id) {
            return Some("non voter");
        }

        for (id, progress) in progress.voters() {
            if progress.state == ProgressState::Snapshot {
                return Some("pending snapshot");
            }
            if *id == peer_id && index == 0 {
                // index will be zero if it's sent from an instance without
                // pre-transfer-leader feature. Set it to matched to make it
                // possible to transfer leader to an older version. It may be
                // useful during rolling restart.
                index = progress.matched;
            }
        }

        if self.raft_group.raft.has_pending_conf()
            || self.raft_group.raft.pending_conf_index > index
        {
            return Some("pending conf change");
        }

        let last_index = self.get_store().last_index();
        if last_index >= index + ctx.cfg.leader_transfer_max_log_lag {
            return Some("log gap");
        }
        None
    }

    fn read_local<T, C>(
        &mut self,
        ctx: &mut PollContext<T, C>,
        req: RaftCmdRequest,
        cb: Callback<RocksSnapshot>,
    ) {
        ctx.raft_metrics.propose.local_read += 1;
        cb.invoke_read(self.handle_read(ctx, req, false, Some(self.get_store().committed_index())))
    }

    fn pre_read_index(&self) -> Result<()> {
        fail_point!(
            "before_propose_readindex",
            |s| if s.map_or(true, |s| s.parse().unwrap_or(true)) {
                Ok(())
            } else {
                Err(box_err!(
                    "{} can not read due to injected failure",
                    self.tag
                ))
            }
        );

        // See more in ready_to_handle_read().
        if self.is_splitting() {
            return Err(box_err!("{} can not read index due to split", self.tag));
        }
        if self.is_merging() {
            return Err(box_err!("{} can not read index due to merge", self.tag));
        }
        Ok(())
    }

    pub fn has_unresolved_reads(&self) -> bool {
        self.pending_reads.has_unresolved()
    }

    /// `ReadIndex` requests could be lost in network, so on followers commands could queue in
    /// `pending_reads` forever. Sending a new `ReadIndex` periodically can resolve this.
    pub fn retry_pending_reads(&mut self, cfg: &Config) {
        if self.is_leader()
            || !self.pending_reads.check_needs_retry(cfg)
            || self.pre_read_index().is_err()
        {
            return;
        }

        let read = self.pending_reads.back_mut().unwrap();
        debug_assert!(read.read_index.is_none());
        self.raft_group.read_index(read.id.as_bytes().to_vec());
        debug!(
            "request to get a read index";
            "request_id" => ?read.id,
            "region_id" => self.region_id,
            "peer_id" => self.peer.get_id(),
        );
    }

    // Returns a boolean to indicate whether the `read` is proposed or not.
    // For these cases it won't be proposed:
    // 1. The region is in merging or splitting;
    // 2. The message is stale and dropped by the Raft group internally;
    // 3. There is already a read request proposed in the current lease;
    fn read_index<T: Transport, C>(
        &mut self,
        poll_ctx: &mut PollContext<T, C>,
        req: RaftCmdRequest,
        mut err_resp: RaftCmdResponse,
        cb: Callback<RocksSnapshot>,
    ) -> bool {
        if let Err(e) = self.pre_read_index() {
            debug!(
                "prevents unsafe read index";
                "region_id" => self.region_id,
                "peer_id" => self.peer.get_id(),
                "err" => ?e,
            );
            poll_ctx.raft_metrics.propose.unsafe_read_index += 1;
            cmd_resp::bind_error(&mut err_resp, e);
            cb.invoke_with_response(err_resp);
            self.should_wake_up = true;
            return false;
        }

        let renew_lease_time = monotonic_raw_now();
        if self.is_leader() {
            match self.inspect_lease() {
                // Here combine the new read request with the previous one even if the lease expired is
                // ok because in this case, the previous read index must be sent out with a valid
                // lease instead of a suspect lease. So there must no pending transfer-leader proposals
                // before or after the previous read index, and the lease can be renewed when get
                // heartbeat responses.
                LeaseState::Valid | LeaseState::Expired => {
                    let committed_index = self.get_store().committed_index();
                    if let Some(read) = self.pending_reads.back_mut() {
                        let max_lease = poll_ctx.cfg.raft_store_max_leader_lease();
                        if read.renew_lease_time + max_lease > renew_lease_time {
                            read.push_command(req, cb, committed_index);
                            return false;
                        }
                    }
                }
                // If the current lease is suspect, new read requests can't be appended into
                // `pending_reads` because if the leader is transferred, the latest read could
                // be dirty.
                _ => {}
            }
        }

        // When a replica cannot detect any leader, `MsgReadIndex` will be dropped, which would
        // cause a long time waiting for a read response. Then we should return an error directly
        // in this situation.
        if !self.is_leader() && self.leader_id() == INVALID_ID {
            cmd_resp::bind_error(
                &mut err_resp,
                box_err!("{} can not read index due to no leader", self.tag),
            );
            poll_ctx.raft_metrics.invalid_proposal.read_index_no_leader += 1;
            // The leader may be hibernated, send a message for trying to awaken the leader.
            if poll_ctx.cfg.hibernate_regions
                && (self.bcast_wake_up_time.is_none()
                    || self.bcast_wake_up_time.as_ref().unwrap().elapsed()
                        >= Duration::from_millis(MIN_BCAST_WAKE_UP_INTERVAL))
            {
                self.bcast_wake_up_message(poll_ctx);
                self.bcast_wake_up_time = Some(UtilInstant::now_coarse());
            }
            self.should_wake_up = true;
            cb.invoke_with_response(err_resp);
            return false;
        }

        // Should we call pre_propose here?
        let last_pending_read_count = self.raft_group.raft.pending_read_count();
        let last_ready_read_count = self.raft_group.raft.ready_read_count();

        poll_ctx.raft_metrics.propose.read_index += 1;

        self.bcast_wake_up_time = None;
        let id = Uuid::new_v4();
        self.raft_group.read_index(id.as_bytes().to_vec());

        let pending_read_count = self.raft_group.raft.pending_read_count();
        let ready_read_count = self.raft_group.raft.ready_read_count();

        if pending_read_count == last_pending_read_count
            && ready_read_count == last_ready_read_count
            && self.is_leader()
        {
            // The message gets dropped silently, can't be handled anymore.
            apply::notify_stale_req(self.term(), cb);
            return false;
        }

        let read = ReadIndexRequest::with_command(id, req, cb, renew_lease_time);
        self.pending_reads.push_back(read, self.is_leader());
        self.should_wake_up = true;

        debug!(
            "request to get a read index";
            "request_id" => ?id,
            "region_id" => self.region_id,
            "peer_id" => self.peer.get_id(),
            "is_leader" => self.is_leader(),
        );

        // TimeoutNow has been sent out, so we need to propose explicitly to
        // update leader lease.
        if self.leader_lease.inspect(Some(renew_lease_time)) == LeaseState::Suspect {
            let req = RaftCmdRequest::default();
            if let Ok(index) = self.propose_normal(poll_ctx, req) {
                let p = Proposal {
                    is_conf_change: false,
                    index,
                    term: self.term(),
                    cb: Callback::None,
                    txn_extra: TxnExtra::default(),
                    renew_lease_time: Some(renew_lease_time),
                };
                self.post_propose(poll_ctx, p);
            }
        }

        true
    }

    /// Returns (minimal matched, minimal committed_index)
    ///
    /// For now, it is only used in merge.
    pub fn get_min_progress(&self) -> Result<(u64, u64)> {
        let (mut min_m, mut min_c) = (None, None);
        if let Some(progress) = self.raft_group.status().progress {
            for (id, pr) in progress.iter() {
                // Reject merge if there is any pending request snapshot,
                // because a target region may merge a source region which is in
                // an invalid state.
                if pr.state == ProgressState::Snapshot
                    || pr.pending_request_snapshot != INVALID_INDEX
                {
                    return Err(box_err!(
                        "there is a pending snapshot peer {} [{:?}], skip merge",
                        id,
                        pr
                    ));
                }
                if min_m.unwrap_or(u64::MAX) > pr.matched {
                    min_m = Some(pr.matched);
                }
                if min_c.unwrap_or(u64::MAX) > pr.committed_index {
                    min_c = Some(pr.committed_index);
                }
            }
        }
        Ok((min_m.unwrap_or(0), min_c.unwrap_or(0)))
    }

    fn pre_propose_prepare_merge<T, C>(
        &self,
        ctx: &mut PollContext<T, C>,
        req: &mut RaftCmdRequest,
    ) -> Result<()> {
        let last_index = self.raft_group.raft.raft_log.last_index();
        let (min_matched, min_committed) = self.get_min_progress()?;
        if min_matched == 0
            || min_committed == 0
            || last_index - min_matched > ctx.cfg.merge_max_log_gap
            || last_index - min_committed > ctx.cfg.merge_max_log_gap * 2
        {
            return Err(box_err!(
                "log gap from matched: {} or committed: {} to last index: {} is too large, skip merge",
                min_matched,
                min_committed,
                last_index
            ));
        }
        assert!(min_matched >= min_committed);
        let mut entry_size = 0;
        for entry in self
            .raft_group
            .raft
            .raft_log
            .entries(min_committed + 1, NO_LIMIT)?
        {
            // commit merge only contains entries start from min_matched + 1
            if entry.index > min_matched {
                entry_size += entry.get_data().len();
            }
            if entry.get_entry_type() == EntryType::EntryConfChange {
                return Err(box_err!(
                    "{} log gap contains conf change, skip merging.",
                    self.tag
                ));
            }
            if entry.get_data().is_empty() {
                continue;
            }
            let cmd: RaftCmdRequest =
                util::parse_data_at(entry.get_data(), entry.get_index(), &self.tag);
            if !cmd.has_admin_request() {
                continue;
            }
            let cmd_type = cmd.get_admin_request().get_cmd_type();
            match cmd_type {
                AdminCmdType::TransferLeader
                | AdminCmdType::ComputeHash
                | AdminCmdType::VerifyHash
                | AdminCmdType::InvalidAdmin => continue,
                _ => {}
            }
            // Any command that can change epoch or log gap should be rejected.
            return Err(box_err!(
                "log gap contains admin request {:?}, skip merging.",
                cmd_type
            ));
        }
        if entry_size as f64 > ctx.cfg.raft_entry_max_size.0 as f64 * 0.9 {
            return Err(box_err!(
                "log gap size exceed entry size limit, skip merging."
            ));
        }
        req.mut_admin_request()
            .mut_prepare_merge()
            .set_min_index(min_matched + 1);
        Ok(())
    }

    fn pre_propose<T, C>(
        &self,
        poll_ctx: &mut PollContext<T, C>,
        req: &mut RaftCmdRequest,
    ) -> Result<ProposalContext> {
        poll_ctx.coprocessor_host.pre_propose(self.region(), req)?;
        let mut ctx = ProposalContext::empty();

        if get_sync_log_from_request(req) {
            ctx.insert(ProposalContext::SYNC_LOG);
        }

        if !req.has_admin_request() {
            return Ok(ctx);
        }

        match req.get_admin_request().get_cmd_type() {
            AdminCmdType::Split | AdminCmdType::BatchSplit => ctx.insert(ProposalContext::SPLIT),
            _ => {}
        }

        if req.get_admin_request().has_prepare_merge() {
            self.pre_propose_prepare_merge(poll_ctx, req)?;
            ctx.insert(ProposalContext::PREPARE_MERGE);
        }

        Ok(ctx)
    }

    fn propose_normal<T, C>(
        &mut self,
        poll_ctx: &mut PollContext<T, C>,
        mut req: RaftCmdRequest,
    ) -> Result<u64> {
        if self.pending_merge_state.is_some()
            && req.get_admin_request().get_cmd_type() != AdminCmdType::RollbackMerge
        {
            return Err(box_err!(
                "{} peer in merging mode, can't do proposal.",
                self.tag
            ));
        }

        poll_ctx.raft_metrics.propose.normal += 1;

        // TODO: validate request for unexpected changes.
        let ctx = match self.pre_propose(poll_ctx, &mut req) {
            Ok(ctx) => ctx,
            Err(e) => {
                warn!(
                    "skip proposal";
                    "region_id" => self.region_id,
                    "peer_id" => self.peer.get_id(),
                    "err" => ?e,
                );
                return Err(e);
            }
        };
        let data = req.write_to_bytes()?;

        // TODO: use local histogram metrics
        PEER_PROPOSE_LOG_SIZE_HISTOGRAM.observe(data.len() as f64);

        if data.len() as u64 > poll_ctx.cfg.raft_entry_max_size.0 {
            error!(
                "entry is too large";
                "region_id" => self.region_id,
                "peer_id" => self.peer.get_id(),
                "size" => data.len(),
            );
            return Err(Error::RaftEntryTooLarge(self.region_id, data.len() as u64));
        }

        let propose_index = self.next_proposal_index();
        self.raft_group.propose(ctx.to_vec(), data)?;
        if self.next_proposal_index() == propose_index {
            // The message is dropped silently, this usually due to leader absence
            // or transferring leader. Both cases can be considered as NotLeader error.
            return Err(Error::NotLeader(self.region_id, None));
        }

        if ctx.contains(ProposalContext::PREPARE_MERGE) {
            self.last_proposed_prepare_merge_idx = propose_index;
        }

        Ok(propose_index)
    }

    fn execute_transfer_leader<T, C>(
        &mut self,
        ctx: &mut PollContext<T, C>,
        msg: &eraftpb::Message,
    ) {
        // log_term is set by original leader, represents the term last log is written
        // in, which should be equal to the original leader's term.
        if msg.get_log_term() != self.term() {
            return;
        }

        if self.is_leader() {
            let from = match self.get_peer_from_cache(msg.get_from()) {
                Some(p) => p,
                None => return,
            };
            match self.ready_to_transfer_leader(ctx, msg.get_index(), &from) {
                Some(reason) => {
                    info!(
                        "reject to transfer leader";
                        "region_id" => self.region_id,
                        "peer_id" => self.peer.get_id(),
                        "to" => ?from,
                        "reason" => reason,
                        "index" => msg.get_index(),
                        "last_index" => self.get_store().last_index(),
                    );
                }
                None => {
                    self.transfer_leader(&from);
                    self.should_wake_up = true;
                }
            }
            return;
        }

        if self.is_applying_snapshot()
            || self.has_pending_snapshot()
            || msg.get_from() != self.leader_id()
        {
            info!(
                "reject transferring leader";
                "region_id" =>self.region_id,
                "peer_id" => self.peer.get_id(),
                "from" => msg.get_from(),
            );
            return;
        }

        let mut msg = eraftpb::Message::new();
        msg.set_from(self.peer_id());
        msg.set_to(self.leader_id());
        msg.set_msg_type(eraftpb::MessageType::MsgTransferLeader);
        msg.set_index(self.get_store().applied_index());
        msg.set_log_term(self.term());
        self.raft_group.raft.msgs.push(msg);
    }

    /// Return true to if the transfer leader request is accepted.
    ///
    /// When transferring leadership begins, leader sends a pre-transfer
    /// to target follower first to ensures it's ready to become leader.
    /// After that the real transfer leader process begin.
    ///
    /// 1. pre_transfer_leader on leader:
    ///     Leader will send a MsgTransferLeader to follower.
    /// 2. execute_transfer_leader on follower
    ///     If follower passes all necessary checks, it will reply an
    ///     ACK with type MsgTransferLeader and its promised persistent index.
    /// 3. execute_transfer_leader on leader:
    ///     Leader checks if it's appropriate to transfer leadership. If it
    ///     does, it calls raft transfer_leader API to do the remaining work.
    ///
    /// See also: tikv/rfcs#37.
    fn propose_transfer_leader<T, C>(
        &mut self,
        ctx: &mut PollContext<T, C>,
        req: RaftCmdRequest,
        cb: Callback<RocksSnapshot>,
    ) -> bool {
        ctx.raft_metrics.propose.transfer_leader += 1;

        let transfer_leader = get_transfer_leader_cmd(&req).unwrap();
        let peer = transfer_leader.get_peer();

        let transferred = self.pre_transfer_leader(peer);

        // transfer leader command doesn't need to replicate log and apply, so we
        // return immediately. Note that this command may fail, we can view it just as an advice
        cb.invoke_with_response(make_transfer_leader_response());

        transferred
    }

    // Fails in such cases:
    // 1. A pending conf change has not been applied yet;
    // 2. Removing the leader is not allowed in the configuration;
    // 3. The conf change makes the raft group not healthy;
    // 4. The conf change is dropped by raft group internally.
    fn propose_conf_change<T, C>(
        &mut self,
        ctx: &mut PollContext<T, C>,
        req: &RaftCmdRequest,
    ) -> Result<u64> {
        if self.pending_merge_state.is_some() {
            return Err(box_err!(
                "{} peer in merging mode, can't do proposal.",
                self.tag
            ));
        }
        if self.raft_group.raft.pending_conf_index > self.get_store().applied_index() {
            info!(
                "there is a pending conf change, try later";
                "region_id" => self.region_id,
                "peer_id" => self.peer.get_id(),
            );
            return Err(box_err!(
                "{} there is a pending conf change, try later",
                self.tag
            ));
        }

        self.check_conf_change(ctx, req)?;

        ctx.raft_metrics.propose.conf_change += 1;

        let data = req.write_to_bytes()?;

        // TODO: use local histogram metrics
        PEER_PROPOSE_LOG_SIZE_HISTOGRAM.observe(data.len() as f64);

        let change_peer = apply::get_change_peer_cmd(req).unwrap();
        let mut cc = eraftpb::ConfChange::default();
        cc.set_change_type(change_peer.get_change_type());
        cc.set_node_id(change_peer.get_peer().get_id());
        cc.set_context(data);

        info!(
            "propose conf change peer";
            "region_id" => self.region_id,
            "peer_id" => self.peer.get_id(),
            "change_type" => ?cc.get_change_type(),
            "change_peer" => cc.get_node_id(),
        );

        let propose_index = self.next_proposal_index();
        self.raft_group
            .propose_conf_change(ProposalContext::SYNC_LOG.to_vec(), cc)?;
        if self.next_proposal_index() == propose_index {
            // The message is dropped silently, this usually due to leader absence
            // or transferring leader. Both cases can be considered as NotLeader error.
            return Err(Error::NotLeader(self.region_id, None));
        }

        Ok(propose_index)
    }

    fn handle_read<T, C>(
        &self,
        ctx: &mut PollContext<T, C>,
        req: RaftCmdRequest,
        check_epoch: bool,
        read_index: Option<u64>,
    ) -> ReadResponse<RocksSnapshot> {
        let mut resp = ReadExecutor::new(
            ctx.engines.kv.clone(),
            check_epoch,
            false, /* we don't need snapshot time */
        )
        .execute(&req, self.region(), read_index);
        resp.txn_extra_op = self.txn_extra_op.load();

        cmd_resp::bind_term(&mut resp.response, self.term());
        resp
    }

    pub fn term(&self) -> u64 {
        self.raft_group.raft.term
    }

    pub fn stop(&mut self) {
        self.mut_store().cancel_applying_snap();
        self.pending_reads.clear_all(None);
    }

    pub fn maybe_add_want_rollback_merge_peer(&mut self, peer_id: u64, extra_msg: &ExtraMessage) {
        if !self.is_leader() {
            return;
        }
        if let Some(ref state) = self.pending_merge_state {
            if state.get_commit() == extra_msg.get_premerge_commit() {
                self.add_want_rollback_merge_peer(peer_id);
            }
        }
    }

    pub fn add_want_rollback_merge_peer(&mut self, peer_id: u64) {
        assert!(self.pending_merge_state.is_some());
        self.want_rollback_merge_peers.insert(peer_id);
    }
}

impl Peer {
    pub fn insert_peer_cache(&mut self, peer: metapb::Peer) {
        self.peer_cache.borrow_mut().insert(peer.get_id(), peer);
    }

    pub fn remove_peer_from_cache(&mut self, peer_id: u64) {
        self.peer_cache.borrow_mut().remove(&peer_id);
    }

    pub fn get_peer_from_cache(&self, peer_id: u64) -> Option<metapb::Peer> {
        if peer_id == 0 {
            return None;
        }
        fail_point!("stale_peer_cache_2", peer_id == 2, |_| None);
        if let Some(peer) = self.peer_cache.borrow().get(&peer_id) {
            return Some(peer.clone());
        }

        // Try to find in region, if found, set in cache.
        for peer in self.region().get_peers() {
            if peer.get_id() == peer_id {
                self.peer_cache.borrow_mut().insert(peer_id, peer.clone());
                return Some(peer.clone());
            }
        }

        None
    }

    fn region_replication_status(&mut self) -> Option<RegionReplicationStatus> {
        if self.replication_mode_version == 0 {
            return None;
        }
        let mut status = RegionReplicationStatus::default();
        status.state_id = self.replication_mode_version;
        let state = if !self.replication_sync {
            if self.dr_auto_sync_state != DrAutoSyncState::Async {
                let res = self.raft_group.raft.check_group_commit_consistent();
                if Some(true) != res {
                    let mut buffer: SmallVec<[(u64, u64, u64); 5]> = SmallVec::new();
                    if self.get_store().applied_index_term() >= self.term() {
                        for (id, p) in self.raft_group.raft.prs().voters() {
                            buffer.push((*id, p.commit_group_id, p.matched));
                        }
                    };
                    info!(
                        "still not reach integrity over label";
                        "status" => ?res,
                        "region_id" => self.region_id,
                        "peer_id" => self.peer.id,
                        "progress" => ?buffer
                    );
                } else {
                    self.replication_sync = true;
                }
                match res {
                    Some(true) => RegionReplicationState::IntegrityOverLabel,
                    Some(false) => RegionReplicationState::SimpleMajority,
                    None => RegionReplicationState::Unknown,
                }
            } else {
                RegionReplicationState::SimpleMajority
            }
        } else {
            RegionReplicationState::IntegrityOverLabel
        };
        status.set_state(state);
        Some(status)
    }

    pub fn heartbeat_pd<T, C>(&mut self, ctx: &PollContext<T, C>) {
        let task = PdTask::Heartbeat {
            term: self.term(),
            region: self.region().clone(),
            peer: self.peer.clone(),
            down_peers: self.collect_down_peers(ctx.cfg.max_peer_down_duration.0),
            pending_peers: self.collect_pending_peers(ctx),
            written_bytes: self.peer_stat.written_bytes,
            written_keys: self.peer_stat.written_keys,
            approximate_size: self.approximate_size,
            approximate_keys: self.approximate_keys,
            replication_status: self.region_replication_status(),
        };
        if let Err(e) = ctx.pd_scheduler.schedule(task) {
            error!(
                "failed to notify pd";
                "region_id" => self.region_id,
                "peer_id" => self.peer.get_id(),
                "err" => ?e,
            );
        }
    }

    fn send_raft_message<T: Transport>(&mut self, msg: eraftpb::Message, trans: &mut T) {
        let mut send_msg = RaftMessage::default();
        send_msg.set_region_id(self.region_id);
        // set current epoch
        send_msg.set_region_epoch(self.region().get_region_epoch().clone());

        let from_peer = self.peer.clone();
        let to_peer = match self.get_peer_from_cache(msg.get_to()) {
            Some(p) => p,
            None => {
                warn!(
                    "failed to look up recipient peer";
                    "region_id" => self.region_id,
                    "peer_id" => self.peer.get_id(),
                    "to_peer" => msg.get_to(),
                );
                return;
            }
        };

        let to_peer_id = to_peer.get_id();
        let to_store_id = to_peer.get_store_id();
        let msg_type = msg.get_msg_type();
        debug!(
            "send raft msg";
            "region_id" => self.region_id,
            "peer_id" => self.peer.get_id(),
            "msg_type" => ?msg_type,
            "msg_size" => msg.compute_size(),
            "from" => from_peer.get_id(),
            "to" => to_peer_id,
        );

        send_msg.set_from_peer(from_peer);
        send_msg.set_to_peer(to_peer);

        // There could be two cases:
        // 1. Target peer already exists but has not established communication with leader yet
        // 2. Target peer is added newly due to member change or region split, but it's not
        //    created yet
        // For both cases the region start key and end key are attached in RequestVote and
        // Heartbeat message for the store of that peer to check whether to create a new peer
        // when receiving these messages, or just to wait for a pending region split to perform
        // later.
        if self.get_store().is_initialized() && is_initial_msg(&msg) {
            let region = self.region();
            send_msg.set_start_key(region.get_start_key().to_vec());
            send_msg.set_end_key(region.get_end_key().to_vec());
        }
        send_msg.set_message(msg);

        if let Err(e) = trans.send(send_msg) {
            warn!(
                "failed to send msg to other peer";
                "region_id" => self.region_id,
                "peer_id" => self.peer.get_id(),
                "target_peer_id" => to_peer_id,
                "target_store_id" => to_store_id,
                "err" => ?e,
            );
            if to_peer_id == self.leader_id() {
                self.leader_unreachable = true;
            }
            // unreachable store
            self.raft_group.report_unreachable(to_peer_id);
            if msg_type == eraftpb::MessageType::MsgSnapshot {
                self.raft_group
                    .report_snapshot(to_peer_id, SnapshotStatus::Failure);
            }
        }
    }

    pub fn bcast_wake_up_message<T: Transport, C>(&self, ctx: &mut PollContext<T, C>) {
        for peer in self.region().get_peers() {
            if peer.get_id() == self.peer_id() {
                continue;
            }
            let mut send_msg = RaftMessage::default();
            send_msg.set_region_id(self.region_id);
            send_msg.set_from_peer(self.peer.clone());
            send_msg.set_region_epoch(self.region().get_region_epoch().clone());
            send_msg.set_to_peer(peer.clone());
            let extra_msg = send_msg.mut_extra_msg();
            extra_msg.set_type(ExtraMessageType::MsgRegionWakeUp);
            if let Err(e) = ctx.trans.send(send_msg) {
                error!(
                    "failed to send wake up message";
                    "region_id" => self.region_id,
                    "peer_id" => self.peer.get_id(),
                    "target_peer_id" => peer.get_id(),
                    "target_store_id" => peer.get_store_id(),
                    "err" => ?e,
                );
            } else {
                ctx.need_flush_trans = true;
            }
        }
    }

    pub fn bcast_check_stale_peer_message<T: Transport, C>(&mut self, ctx: &mut PollContext<T, C>) {
        if self.check_stale_conf_ver < self.region().get_region_epoch().get_conf_ver() {
            self.check_stale_conf_ver = self.region().get_region_epoch().get_conf_ver();
            self.check_stale_peers = self.region().get_peers().to_vec();
        }
        for peer in &self.check_stale_peers {
            if peer.get_id() == self.peer_id() {
                continue;
            }
            let mut send_msg = RaftMessage::default();
            send_msg.set_region_id(self.region_id);
            send_msg.set_from_peer(self.peer.clone());
            send_msg.set_region_epoch(self.region().get_region_epoch().clone());
            send_msg.set_to_peer(peer.clone());
            let extra_msg = send_msg.mut_extra_msg();
            extra_msg.set_type(ExtraMessageType::MsgCheckStalePeer);
            if let Err(e) = ctx.trans.send(send_msg) {
                error!(
                    "failed to send check stale peer message";
                    "region_id" => self.region_id,
                    "peer_id" => self.peer.get_id(),
                    "target_peer_id" => peer.get_id(),
                    "target_store_id" => peer.get_store_id(),
                    "err" => ?e,
                );
            } else {
                ctx.need_flush_trans = true;
            }
        }
    }

    pub fn on_check_stale_peer_response(
        &mut self,
        check_conf_ver: u64,
        check_peers: Vec<metapb::Peer>,
    ) {
        if self.check_stale_conf_ver < check_conf_ver {
            self.check_stale_conf_ver = check_conf_ver;
            self.check_stale_peers = check_peers;
        }
    }

    pub fn send_want_rollback_merge<T: Transport, C>(
        &self,
        premerge_commit: u64,
        ctx: &mut PollContext<T, C>,
    ) {
        let mut send_msg = RaftMessage::default();
        send_msg.set_region_id(self.region_id);
        send_msg.set_from_peer(self.peer.clone());
        send_msg.set_region_epoch(self.region().get_region_epoch().clone());
        let to_peer = match self.get_peer_from_cache(self.leader_id()) {
            Some(p) => p,
            None => {
                warn!(
                    "failed to look up recipient peer";
                    "region_id" => self.region_id,
                    "peer_id" => self.peer.get_id(),
                    "to_peer" => self.leader_id(),
                );
                return;
            }
        };
        send_msg.set_to_peer(to_peer.clone());
        let extra_msg = send_msg.mut_extra_msg();
        extra_msg.set_type(ExtraMessageType::MsgWantRollbackMerge);
        extra_msg.set_premerge_commit(premerge_commit);
        if let Err(e) = ctx.trans.send(send_msg) {
            error!(
                "failed to send want rollback merge message";
                "region_id" => self.region_id,
                "peer_id" => self.peer.get_id(),
                "target_peer_id" => to_peer.get_id(),
                "target_store_id" => to_peer.get_store_id(),
                "err" => ?e
            );
        } else {
            ctx.need_flush_trans = true;
        }
    }
}

/// `RequestPolicy` decides how we handle a request.
#[derive(Clone, PartialEq, Debug)]
pub enum RequestPolicy {
    // Handle the read request directly without dispatch.
    ReadLocal,
    // Handle the read request via raft's SafeReadIndex mechanism.
    ReadIndex,
    ProposeNormal,
    ProposeTransferLeader,
    ProposeConfChange,
}

/// `RequestInspector` makes `RequestPolicy` for requests.
pub trait RequestInspector {
    /// Has the current term been applied?
    fn has_applied_to_current_term(&mut self) -> bool;
    /// Inspects its lease.
    fn inspect_lease(&mut self) -> LeaseState;

    /// Inspect a request, return a policy that tells us how to
    /// handle the request.
    fn inspect(&mut self, req: &RaftCmdRequest) -> Result<RequestPolicy> {
        if req.has_admin_request() {
            if apply::get_change_peer_cmd(req).is_some() {
                return Ok(RequestPolicy::ProposeConfChange);
            }
            if get_transfer_leader_cmd(req).is_some() {
                return Ok(RequestPolicy::ProposeTransferLeader);
            }
            return Ok(RequestPolicy::ProposeNormal);
        }

        let mut has_read = false;
        let mut has_write = false;
        for r in req.get_requests() {
            match r.get_cmd_type() {
                CmdType::Get | CmdType::Snap | CmdType::ReadIndex => has_read = true,
                CmdType::Delete | CmdType::Put | CmdType::DeleteRange | CmdType::IngestSst => {
                    has_write = true
                }
                CmdType::Prewrite | CmdType::Invalid => {
                    return Err(box_err!(
                        "invalid cmd type {:?}, message maybe corrupted",
                        r.get_cmd_type()
                    ));
                }
            }

            if has_read && has_write {
                return Err(box_err!("read and write can't be mixed in one batch"));
            }
        }

        if has_write {
            return Ok(RequestPolicy::ProposeNormal);
        }

        if req.get_header().get_read_quorum() {
            return Ok(RequestPolicy::ReadIndex);
        }

        // If applied index's term is differ from current raft's term, leader transfer
        // must happened, if read locally, we may read old value.
        if !self.has_applied_to_current_term() {
            return Ok(RequestPolicy::ReadIndex);
        }

        // Local read should be performed, if and only if leader is in lease.
        // None for now.
        match self.inspect_lease() {
            LeaseState::Valid => Ok(RequestPolicy::ReadLocal),
            LeaseState::Expired | LeaseState::Suspect => {
                // Perform a consistent read to Raft quorum and try to renew the leader lease.
                Ok(RequestPolicy::ReadIndex)
            }
        }
    }
}

impl RequestInspector for Peer {
    fn has_applied_to_current_term(&mut self) -> bool {
        self.get_store().applied_index_term() == self.term()
    }

    fn inspect_lease(&mut self) -> LeaseState {
        if !self.raft_group.raft.in_lease() {
            return LeaseState::Suspect;
        }
        // None means now.
        let state = self.leader_lease.inspect(None);
        if LeaseState::Expired == state {
            debug!(
                "leader lease is expired";
                "region_id" => self.region_id,
                "peer_id" => self.peer.get_id(),
                "lease" => ?self.leader_lease,
            );
            // The lease is expired, call `expire` explicitly.
            self.leader_lease.expire();
        }
        state
    }
}

#[derive(Debug)]
pub struct ReadExecutor<E: KvEngine> {
    check_epoch: bool,
    engine: E,
    snapshot: Option<Arc<E::Snapshot>>,
    snapshot_time: Option<Timespec>,
    need_snapshot_time: bool,
}

impl<E> ReadExecutor<E>
where
    E: KvEngine,
{
    pub fn new(engine: E, check_epoch: bool, need_snapshot_time: bool) -> Self {
        ReadExecutor {
            check_epoch,
            engine,
            snapshot: None,
            snapshot_time: None,
            need_snapshot_time,
        }
    }

    #[inline]
    pub fn snapshot_time(&mut self) -> Option<Timespec> {
        self.maybe_update_snapshot();
        self.snapshot_time
    }

    #[inline]
    fn maybe_update_snapshot(&mut self) {
        if self.snapshot.is_some() {
            return;
        }
        self.snapshot = Some(Arc::new(self.engine.snapshot()));
        // Reading current timespec after snapshot, in case we do not
        // expire lease in time.
        atomic::fence(atomic::Ordering::Release);
        if self.need_snapshot_time {
            self.snapshot_time = Some(monotonic_raw_now());
        }
    }

    fn do_get(&self, req: &Request, region: &metapb::Region) -> Result<Response> {
        // TODO: the get_get looks weird, maybe we should figure out a better name later.
        let key = req.get_get().get_key();
        // region key range has no data prefix, so we must use origin key to check.
        util::check_key_in_region(key, region)?;

        let mut resp = Response::default();
        let snapshot = self.snapshot.as_ref().unwrap();
        let res = if !req.get_get().get_cf().is_empty() {
            let cf = req.get_get().get_cf();
            // TODO: check whether cf exists or not.
            snapshot
                .get_value_cf(cf, &keys::data_key(key))
                .unwrap_or_else(|e| {
                    panic!(
                        "[region {}] failed to get {} with cf {}: {:?}",
                        region.get_id(),
                        hex::encode_upper(key),
                        cf,
                        e
                    )
                })
        } else {
            snapshot
                .get_value(&keys::data_key(key))
                .unwrap_or_else(|e| {
                    panic!(
                        "[region {}] failed to get {}: {:?}",
                        region.get_id(),
                        hex::encode_upper(key),
                        e
                    )
                })
        };
        if let Some(res) = res {
            resp.mut_get().set_value(res.to_vec());
        }

        Ok(resp)
    }

    pub fn execute(
        &mut self,
        msg: &RaftCmdRequest,
        region: &metapb::Region,
        read_index: Option<u64>,
    ) -> ReadResponse<E::Snapshot> {
        if self.check_epoch {
            if let Err(e) = check_region_epoch(msg, region, true) {
                debug!(
                    "epoch not match";
                    "region_id" => region.get_id(),
                    "err" => ?e,
                );
                return ReadResponse {
                    response: cmd_resp::new_error(e),
                    snapshot: None,
                    txn_extra_op: TxnExtraOp::Noop,
                };
            }
        }
        self.maybe_update_snapshot();
        let mut need_snapshot = false;
        let requests = msg.get_requests();
        let mut responses = Vec::with_capacity(requests.len());
        for req in requests {
            let cmd_type = req.get_cmd_type();
            let mut resp = match cmd_type {
                CmdType::Get => match self.do_get(req, region) {
                    Ok(resp) => resp,
                    Err(e) => {
                        error!(
                            "failed to execute get command";
                            "region_id" => region.get_id(),
                            "err" => ?e,
                        );
                        return ReadResponse {
                            response: cmd_resp::new_error(e),
                            snapshot: None,
                            txn_extra_op: TxnExtraOp::Noop,
                        };
                    }
                },
                CmdType::Snap => {
                    need_snapshot = true;
                    raft_cmdpb::Response::default()
                }
                CmdType::ReadIndex => {
                    let mut resp = raft_cmdpb::Response::default();
                    if let Some(read_index) = read_index {
                        let mut res = ReadIndexResponse::default();
                        res.set_read_index(read_index);
                        resp.set_read_index(res);
                    } else {
                        panic!("[region {}] can not get readindex", region.get_id(),);
                    }
                    resp
                }
                CmdType::Prewrite
                | CmdType::Put
                | CmdType::Delete
                | CmdType::DeleteRange
                | CmdType::IngestSst
                | CmdType::Invalid => unreachable!(),
            };
            resp.set_cmd_type(cmd_type);
            responses.push(resp);
        }

        let mut response = RaftCmdResponse::default();
        response.set_responses(responses.into());
        let snapshot = if need_snapshot {
            Some(RegionSnapshot::from_snapshot(
                self.snapshot.clone().unwrap(),
                region.to_owned(),
            ))
        } else {
            None
        };
        ReadResponse {
            response,
            snapshot,
            txn_extra_op: TxnExtraOp::Noop,
        }
    }
}

fn get_transfer_leader_cmd(msg: &RaftCmdRequest) -> Option<&TransferLeaderRequest> {
    if !msg.has_admin_request() {
        return None;
    }
    let req = msg.get_admin_request();
    if !req.has_transfer_leader() {
        return None;
    }

    Some(req.get_transfer_leader())
}

fn get_sync_log_from_request(msg: &RaftCmdRequest) -> bool {
    if msg.has_admin_request() {
        let req = msg.get_admin_request();
        return match req.get_cmd_type() {
            AdminCmdType::ChangePeer
            | AdminCmdType::Split
            | AdminCmdType::BatchSplit
            | AdminCmdType::PrepareMerge
            | AdminCmdType::CommitMerge
            | AdminCmdType::RollbackMerge => true,
            _ => false,
        };
    }

    msg.get_header().get_sync_log()
}

/// We enable follower lazy commit to get a better performance.
/// But it may not be appropriate for some requests. This function
/// checks whether the request should be committed on all followers
/// as soon as possible.
fn is_request_urgent(req: &RaftCmdRequest) -> bool {
    if !req.has_admin_request() {
        return false;
    }

    match req.get_admin_request().get_cmd_type() {
        AdminCmdType::Split
        | AdminCmdType::BatchSplit
        | AdminCmdType::ChangePeer
        | AdminCmdType::ComputeHash
        | AdminCmdType::VerifyHash
        | AdminCmdType::PrepareMerge
        | AdminCmdType::CommitMerge
        | AdminCmdType::RollbackMerge => true,
        _ => false,
    }
}

fn make_transfer_leader_response() -> RaftCmdResponse {
    let mut response = AdminResponse::default();
    response.set_cmd_type(AdminCmdType::TransferLeader);
    response.set_transfer_leader(TransferLeaderResponse::default());
    let mut resp = RaftCmdResponse::default();
    resp.set_admin_response(response);
    resp
}

#[cfg(test)]
mod tests {
    #[cfg(feature = "protobuf-codec")]
    use protobuf::ProtobufEnum;

    use super::*;

    #[test]
    fn test_sync_log() {
        let white_list = [
            AdminCmdType::InvalidAdmin,
            AdminCmdType::CompactLog,
            AdminCmdType::TransferLeader,
            AdminCmdType::ComputeHash,
            AdminCmdType::VerifyHash,
        ];
        for tp in AdminCmdType::values() {
            let mut msg = RaftCmdRequest::default();
            msg.mut_admin_request().set_cmd_type(*tp);
            assert_eq!(
                get_sync_log_from_request(&msg),
                !white_list.contains(tp),
                "{:?}",
                tp
            );
        }
    }

    #[test]
    fn test_urgent() {
        let urgent_types = [
            AdminCmdType::Split,
            AdminCmdType::BatchSplit,
            AdminCmdType::ChangePeer,
            AdminCmdType::ComputeHash,
            AdminCmdType::VerifyHash,
            AdminCmdType::PrepareMerge,
            AdminCmdType::CommitMerge,
            AdminCmdType::RollbackMerge,
        ];
        for tp in AdminCmdType::values() {
            let mut req = RaftCmdRequest::default();
            req.mut_admin_request().set_cmd_type(*tp);
            assert_eq!(
                is_request_urgent(&req),
                urgent_types.contains(tp),
                "{:?}",
                tp
            );
        }
        assert!(!is_request_urgent(&RaftCmdRequest::default()));
    }

    #[test]
    fn test_entry_context() {
        let tbl: Vec<&[ProposalContext]> = vec![
            &[ProposalContext::SPLIT],
            &[ProposalContext::SYNC_LOG],
            &[ProposalContext::PREPARE_MERGE],
            &[ProposalContext::SPLIT, ProposalContext::SYNC_LOG],
            &[ProposalContext::PREPARE_MERGE, ProposalContext::SYNC_LOG],
        ];

        for flags in tbl {
            let mut ctx = ProposalContext::empty();
            for f in flags {
                ctx.insert(*f);
            }

            let ser = ctx.to_vec();
            let de = ProposalContext::from_bytes(&ser);

            for f in flags {
                assert!(de.contains(*f), "{:?}", de);
            }
        }
    }

    #[test]
    fn test_request_inspector() {
        struct DummyInspector {
            applied_to_index_term: bool,
            lease_state: LeaseState,
        }
        impl RequestInspector for DummyInspector {
            fn has_applied_to_current_term(&mut self) -> bool {
                self.applied_to_index_term
            }
            fn inspect_lease(&mut self) -> LeaseState {
                self.lease_state
            }
        }

        let mut table = vec![];

        // Ok(_)
        let mut req = RaftCmdRequest::default();
        let mut admin_req = raft_cmdpb::AdminRequest::default();

        req.set_admin_request(admin_req.clone());
        table.push((req.clone(), RequestPolicy::ProposeNormal));

        admin_req.set_change_peer(raft_cmdpb::ChangePeerRequest::default());
        req.set_admin_request(admin_req.clone());
        table.push((req.clone(), RequestPolicy::ProposeConfChange));
        admin_req.clear_change_peer();

        admin_req.set_transfer_leader(raft_cmdpb::TransferLeaderRequest::default());
        req.set_admin_request(admin_req.clone());
        table.push((req.clone(), RequestPolicy::ProposeTransferLeader));
        admin_req.clear_transfer_leader();
        req.clear_admin_request();

        for (op, policy) in vec![
            (CmdType::Get, RequestPolicy::ReadLocal),
            (CmdType::Snap, RequestPolicy::ReadLocal),
            (CmdType::Put, RequestPolicy::ProposeNormal),
            (CmdType::Delete, RequestPolicy::ProposeNormal),
            (CmdType::DeleteRange, RequestPolicy::ProposeNormal),
            (CmdType::IngestSst, RequestPolicy::ProposeNormal),
        ] {
            let mut request = raft_cmdpb::Request::default();
            request.set_cmd_type(op);
            req.set_requests(vec![request].into());
            table.push((req.clone(), policy));
        }

        for &applied_to_index_term in &[true, false] {
            for &lease_state in &[LeaseState::Expired, LeaseState::Suspect, LeaseState::Valid] {
                for (req, mut policy) in table.clone() {
                    let mut inspector = DummyInspector {
                        applied_to_index_term,
                        lease_state,
                    };
                    // Leader can not read local as long as
                    // it has not applied to its term or it does has a valid lease.
                    if policy == RequestPolicy::ReadLocal
                        && (!applied_to_index_term || LeaseState::Valid != inspector.lease_state)
                    {
                        policy = RequestPolicy::ReadIndex;
                    }
                    assert_eq!(inspector.inspect(&req).unwrap(), policy);
                }
            }
        }

        // Read quorum.
        let mut request = raft_cmdpb::Request::default();
        request.set_cmd_type(CmdType::Snap);
        req.set_requests(vec![request].into());
        req.mut_header().set_read_quorum(true);
        let mut inspector = DummyInspector {
            applied_to_index_term: true,
            lease_state: LeaseState::Valid,
        };
        assert_eq!(inspector.inspect(&req).unwrap(), RequestPolicy::ReadIndex);
        req.clear_header();

        // Err(_)
        let mut err_table = vec![];
        for &op in &[CmdType::Prewrite, CmdType::Invalid] {
            let mut request = raft_cmdpb::Request::default();
            request.set_cmd_type(op);
            req.set_requests(vec![request].into());
            err_table.push(req.clone());
        }
        let mut snap = raft_cmdpb::Request::default();
        snap.set_cmd_type(CmdType::Snap);
        let mut put = raft_cmdpb::Request::default();
        put.set_cmd_type(CmdType::Put);
        req.set_requests(vec![snap, put].into());
        err_table.push(req);

        for req in err_table {
            let mut inspector = DummyInspector {
                applied_to_index_term: true,
                lease_state: LeaseState::Valid,
            };
            assert!(inspector.inspect(&req).is_err());
        }
    }
}<|MERGE_RESOLUTION|>--- conflicted
+++ resolved
@@ -280,14 +280,11 @@
     /// Send to these peers to check whether itself is stale.
     pub check_stale_conf_ver: u64,
     pub check_stale_peers: Vec<metapb::Peer>,
-<<<<<<< HEAD
     /// Whether this peer is created by replication and is the first
     /// one of this region on local store.
     pub local_first_replicate: bool,
-=======
 
     pub txn_extra_op: Arc<AtomicCell<TxnExtraOp>>,
->>>>>>> db1da7b1
 }
 
 impl Peer {
@@ -371,11 +368,8 @@
             replication_sync: false,
             check_stale_conf_ver: 0,
             check_stale_peers: vec![],
-<<<<<<< HEAD
             local_first_replicate: false,
-=======
             txn_extra_op: Arc::new(AtomicCell::new(TxnExtraOp::Noop)),
->>>>>>> db1da7b1
         };
 
         // If this region has only one peer and I am the one, campaign directly.
