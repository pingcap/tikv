// Copyright 2016 TiKV Project Authors. Licensed under Apache-2.0.

use std::cell::RefCell;
use std::collections::VecDeque;
use std::sync::atomic::{AtomicUsize, Ordering};
use std::sync::{atomic, Arc, Mutex};
use std::time::{Duration, Instant};
use std::{cmp, mem, u64, usize};

use engine_rocks::{RocksEngine, RocksSnapshot};
use engine_traits::{KvEngine, KvEngines, Peekable, WriteBatchExt, WriteOptions};
use kvproto::metapb;
use kvproto::pdpb::PeerStats;
use kvproto::raft_cmdpb::{
    self, AdminCmdType, AdminResponse, CmdType, CommitMergeRequest, RaftCmdRequest,
    RaftCmdResponse, ReadIndexResponse, Request, Response, TransferLeaderRequest,
    TransferLeaderResponse,
};
use kvproto::raft_serverpb::{
<<<<<<< HEAD
    ExtraMessageType, MergeState, PeerState, RaftApplyState, RaftMessage,
=======
    ExtraMessage, ExtraMessageType, MergeState, PeerState, RaftApplyState, RaftMessage,
    RaftSnapshotData,
};
use kvproto::replication_modepb::{
    DrAutoSyncState, RegionReplicationState, RegionReplicationStatus, ReplicationMode,
>>>>>>> 58ca498f
};
use protobuf::Message;
use raft::eraftpb::{self, ConfChangeType, EntryType, MessageType};
use raft::{
    self, Progress, ProgressState, RawNode, Ready, SnapshotStatus, StateRole, INVALID_INDEX,
    NO_LIMIT,
};
use smallvec::SmallVec;
use time::Timespec;
use uuid::Uuid;

use crate::coprocessor::{CoprocessorHost, RegionChangeEvent};
use crate::store::fsm::apply::CatchUpLogs;
use crate::store::fsm::store::PollContext;
use crate::store::fsm::{
    apply, Apply, ApplyMetrics, ApplyTask, GroupState, Proposal, RegionProposal,
};
use crate::store::worker::{ReadDelegate, ReadProgress, RegionTask};
use crate::store::{
    Callback, Config, GlobalReplicationState, PdTask, ReadResponse, RegionSnapshot,
};
use crate::{Error, Result};
use pd_client::INVALID_ID;
use tikv_util::collections::{HashMap, HashSet};
use tikv_util::time::Instant as UtilInstant;
use tikv_util::time::{duration_to_sec, monotonic_raw_now};
use tikv_util::worker::Scheduler;

use super::cmd_resp;
use super::local_metrics::{RaftMessageMetrics, RaftReadyMetrics};
use super::metrics::*;
use super::peer_storage::{
    write_peer_state, ApplySnapResult, CheckApplyingSnapStatus, InvokeContext, PeerStorage,
};
use super::read_queue::{ReadIndexQueue, ReadIndexRequest};
use super::transport::Transport;
use super::util::{self, check_region_epoch, is_initial_msg, Lease, LeaseState};
use super::DestroyPeerJob;

const SHRINK_CACHE_CAPACITY: usize = 64;
const MIN_BCAST_WAKE_UP_INTERVAL: u64 = 1_000; // 1s

/// The returned states of the peer after checking whether it is stale
#[derive(Debug, PartialEq, Eq)]
pub enum StaleState {
    Valid,
    ToValidate,
    LeaderMissing,
}

/// Meta information about proposals.
pub struct ProposalMeta {
    pub index: u64,
    pub term: u64,
    /// `renew_lease_time` contains the last time when a peer starts to renew lease.
    pub renew_lease_time: Option<Timespec>,
}

#[derive(Default)]
struct ProposalQueue {
    queue: VecDeque<ProposalMeta>,
}

impl ProposalQueue {
    fn pop(&mut self, term: u64) -> Option<ProposalMeta> {
        self.queue.pop_front().and_then(|meta| {
            if meta.term > term {
                self.queue.push_front(meta);
                return None;
            }
            Some(meta)
        })
    }

    fn push(&mut self, meta: ProposalMeta) {
        self.queue.push_back(meta);
    }

    fn clear(&mut self) {
        self.queue.clear();
    }

    fn gc(&mut self) {
        if self.queue.capacity() > SHRINK_CACHE_CAPACITY && self.queue.len() < SHRINK_CACHE_CAPACITY
        {
            self.queue.shrink_to_fit();
        }
    }
}

bitflags! {
    // TODO: maybe declare it as protobuf struct is better.
    /// A bitmap contains some useful flags when dealing with `eraftpb::Entry`.
    pub struct ProposalContext: u8 {
        const SYNC_LOG       = 0b0000_0001;
        const SPLIT          = 0b0000_0010;
        const PREPARE_MERGE  = 0b0000_0100;
    }
}

impl ProposalContext {
    /// Converts itself to a vector.
    pub fn to_vec(self) -> Vec<u8> {
        if self.is_empty() {
            return vec![];
        }
        let ctx = self.bits();
        vec![ctx]
    }

    /// Initializes a `ProposalContext` from a byte slice.
    pub fn from_bytes(ctx: &[u8]) -> ProposalContext {
        if ctx.is_empty() {
            ProposalContext::empty()
        } else if ctx.len() == 1 {
            ProposalContext::from_bits_truncate(ctx[0])
        } else {
            panic!("invalid ProposalContext {:?}", ctx);
        }
    }
}

/// `ConsistencyState` is used for consistency check.
pub struct ConsistencyState {
    pub last_check_time: Instant,
    // (computed_result_or_to_be_verified, index, hash)
    pub index: u64,
    pub hash: Vec<u8>,
}

/// Statistics about raft peer.
#[derive(Default, Clone)]
pub struct PeerStat {
    pub written_bytes: u64,
    pub written_keys: u64,
}

#[derive(Default, Debug, Clone, Copy)]
pub struct CheckTickResult {
    leader: bool,
    up_to_date: bool,
}

pub struct Peer {
    /// The ID of the Region which this Peer belongs to.
    region_id: u64,
    // TODO: remove it once panic!() support slog fields.
    /// Peer_tag, "[region <region_id>] <peer_id>"
    pub tag: String,
    /// The Peer meta information.
    pub peer: metapb::Peer,

    /// The Raft state machine of this Peer.
    pub raft_group: RawNode<PeerStorage<RocksEngine, RocksEngine>>,
    /// The cache of meta information for Region's other Peers.
    peer_cache: RefCell<HashMap<u64, metapb::Peer>>,
    /// Record the last instant of each peer's heartbeat response.
    pub peer_heartbeats: HashMap<u64, Instant>,

    proposals: ProposalQueue,
    apply_proposals: Vec<Proposal<RocksSnapshot>>,

    leader_missing_time: Option<Instant>,
    leader_lease: Lease,
    pending_reads: ReadIndexQueue,

    /// If it fails to send messages to leader.
    pub leader_unreachable: bool,
    /// Indicates whether the peer should be woken up.
    pub should_wake_up: bool,
    /// Whether this peer is destroyed asynchronously.
    /// If it's true when merging, its data in storeMeta will be removed early by the target peer
    pub pending_remove: bool,
    /// If a snapshot is being applied asynchronously, messages should not be sent.
    pending_messages: Vec<eraftpb::Message>,

    /// Record the instants of peers being added into the configuration.
    /// Remove them after they are not pending any more.
    pub peers_start_pending_time: Vec<(u64, Instant)>,
    /// A inaccurate cache about which peer is marked as down.
    down_peer_ids: Vec<u64>,

    /// An inaccurate difference in region size since last reset.
    /// It is used to decide whether split check is needed.
    pub size_diff_hint: u64,
    /// The count of deleted keys since last reset.
    delete_keys_hint: u64,
    /// An inaccurate difference in region size after compaction.
    /// It is used to trigger check split to update approximate size and keys after space reclamation
    /// of deleted entries.
    pub compaction_declined_bytes: u64,
    /// Approximate size of the region.
    pub approximate_size: Option<u64>,
    /// Approximate keys of the region.
    pub approximate_keys: Option<u64>,

    /// The state for consistency check.
    pub consistency_state: ConsistencyState,

    /// The counter records pending snapshot requests.
    pub pending_request_snapshot_count: Arc<AtomicUsize>,
    /// The index of last scheduled committed raft log.
    pub last_applying_idx: u64,
    /// The index of last compacted raft log. It is used for the next compact log task.
    pub last_compacted_idx: u64,
    /// The index of the latest urgent proposal index.
    last_urgent_proposal_idx: u64,
    /// The index of the latest committed split command.
    last_committed_split_idx: u64,
    /// Approximate size of logs that is applied but not compacted yet.
    pub raft_log_size_hint: u64,

    /// The index of the latest proposed prepare merge command.
    last_proposed_prepare_merge_idx: u64,
    /// The index of the latest committed prepare merge command.
    last_committed_prepare_merge_idx: u64,
    /// The merge related state. It indicates this Peer is in merging.
    pub pending_merge_state: Option<MergeState>,
    /// The rollback merge proposal can be proposed only when the number
    /// of peers is greater than the majority of all peers.
    /// There are more details in the annotation above
    /// `test_node_merge_write_data_to_source_region_after_merging`
    /// The peers who want to rollback merge
    pub want_rollback_merge_peers: HashSet<u64>,
    /// source region is catching up logs for merge
    pub catch_up_logs: Option<CatchUpLogs>,

    /// Write Statistics for PD to schedule hot spot.
    pub peer_stat: PeerStat,

    /// Time of the last attempt to wake up inactive leader.
    pub bcast_wake_up_time: Option<UtilInstant>,
    /// Current replication mode version.
    pub replication_mode_version: u64,
    /// The required replication state at current version.
    pub dr_auto_sync_state: DrAutoSyncState,
    /// A flag that caches sync state. It's set to true when required replication
    /// state is reached for current region.
    pub replication_sync: bool,

    /// The known newest conf version and its corresponding peer list
    /// Send to these peers to check whether itself is stale.
    pub check_stale_conf_ver: u64,
    pub check_stale_peers: Vec<metapb::Peer>,
}

impl Peer {
    pub fn new(
        store_id: u64,
        cfg: &Config,
        sched: Scheduler<RegionTask<RocksSnapshot>>,
        engines: KvEngines<RocksEngine, RocksEngine>,
        region: &metapb::Region,
        peer: metapb::Peer,
    ) -> Result<Peer> {
        if peer.get_id() == raft::INVALID_ID {
            return Err(box_err!("invalid peer id"));
        }

        let tag = format!("[region {}] {}", region.get_id(), peer.get_id());

        let ps = PeerStorage::new(engines, region, sched, peer.get_id(), tag.clone())?;

        let applied_index = ps.applied_index();

        let raft_cfg = raft::Config {
            id: peer.get_id(),
            election_tick: cfg.raft_election_timeout_ticks,
            heartbeat_tick: cfg.raft_heartbeat_ticks,
            min_election_tick: cfg.raft_min_election_timeout_ticks,
            max_election_tick: cfg.raft_max_election_timeout_ticks,
            max_size_per_msg: cfg.raft_max_size_per_msg.0,
            max_inflight_msgs: cfg.raft_max_inflight_msgs,
            applied: applied_index,
            check_quorum: true,
            skip_bcast_commit: true,
            pre_vote: cfg.prevote,
            ..Default::default()
        };

        let logger = slog_global::get_global().new(slog::o!("region_id" => region.get_id()));
        let raft_group = RawNode::new(&raft_cfg, ps, &logger)?;
        let mut peer = Peer {
            peer,
            region_id: region.get_id(),
            raft_group,
            proposals: Default::default(),
            apply_proposals: vec![],
            pending_reads: Default::default(),
            peer_cache: RefCell::new(HashMap::default()),
            peer_heartbeats: HashMap::default(),
            peers_start_pending_time: vec![],
            down_peer_ids: vec![],
            size_diff_hint: 0,
            delete_keys_hint: 0,
            approximate_size: None,
            approximate_keys: None,
            compaction_declined_bytes: 0,
            leader_unreachable: false,
            pending_remove: false,
            should_wake_up: false,
            pending_merge_state: None,
            want_rollback_merge_peers: HashSet::default(),
            pending_request_snapshot_count: Arc::new(AtomicUsize::new(0)),
            last_proposed_prepare_merge_idx: 0,
            last_committed_prepare_merge_idx: 0,
            leader_missing_time: Some(Instant::now()),
            tag,
            last_applying_idx: applied_index,
            last_compacted_idx: 0,
            last_urgent_proposal_idx: u64::MAX,
            last_committed_split_idx: 0,
            consistency_state: ConsistencyState {
                last_check_time: Instant::now(),
                index: INVALID_INDEX,
                hash: vec![],
            },
            raft_log_size_hint: 0,
            leader_lease: Lease::new(cfg.raft_store_max_leader_lease()),
            pending_messages: vec![],
            peer_stat: PeerStat::default(),
            catch_up_logs: None,
            bcast_wake_up_time: None,
            replication_mode_version: 0,
            dr_auto_sync_state: DrAutoSyncState::Async,
            replication_sync: false,
            check_stale_conf_ver: 0,
            check_stale_peers: vec![],
        };

        // If this region has only one peer and I am the one, campaign directly.
        if region.get_peers().len() == 1 && region.get_peers()[0].get_store_id() == store_id {
            peer.raft_group.campaign()?;
        }

        Ok(peer)
    }

    /// Sets commit group to the peer.
    pub fn init_replication_mode(&mut self, state: &mut GlobalReplicationState) {
        debug!("init commit group"; "state" => ?state, "region_id" => self.region_id, "peer_id" => self.peer.id);
        if !self.get_store().region().get_peers().is_empty() {
            let gb = state.calculate_commit_group(self.get_store().region().get_peers());
            self.raft_group.raft.assign_commit_groups(gb);
        }
        self.replication_sync = false;
        if state.status.get_mode() == ReplicationMode::Majority {
            self.raft_group.raft.enable_group_commit(false);
            self.replication_mode_version = 0;
            self.dr_auto_sync_state = DrAutoSyncState::Async;
            return;
        }
        self.replication_mode_version = state.status.get_dr_auto_sync().state_id;
        let enable = state.status.get_dr_auto_sync().get_state() != DrAutoSyncState::Async;
        self.raft_group.raft.enable_group_commit(enable);
        self.dr_auto_sync_state = state.status.get_dr_auto_sync().get_state();
    }

    /// Updates replication mode.
    pub fn switch_replication_mode(&mut self, state: &Mutex<GlobalReplicationState>) {
        self.replication_sync = false;
        let mut guard = state.lock().unwrap();
        let enable_group_commit = if guard.status.get_mode() == ReplicationMode::Majority {
            self.replication_mode_version = 0;
            self.dr_auto_sync_state = DrAutoSyncState::Async;
            false
        } else {
            self.dr_auto_sync_state = guard.status.get_dr_auto_sync().get_state();
            self.replication_mode_version = guard.status.get_dr_auto_sync().state_id;
            guard.status.get_dr_auto_sync().get_state() != DrAutoSyncState::Async
        };
        if enable_group_commit {
            let ids = mem::replace(
                guard.calculate_commit_group(self.region().get_peers()),
                Vec::with_capacity(self.region().get_peers().len()),
            );
            drop(guard);
            self.raft_group.raft.assign_commit_groups(&ids);
        } else {
            drop(guard);
        }
        self.raft_group
            .raft
            .enable_group_commit(enable_group_commit);
        info!("switch replication mode"; "version" => self.replication_mode_version, "region_id" => self.region_id, "peer_id" => self.peer.id);
    }

    /// Register self to apply_scheduler so that the peer is then usable.
    /// Also trigger `RegionChangeEvent::Create` here.
    pub fn activate<T, C>(&self, ctx: &PollContext<T, C>) {
        ctx.apply_router
            .schedule_task(self.region_id, ApplyTask::register(self));

        ctx.coprocessor_host.on_region_changed(
            self.region(),
            RegionChangeEvent::Create,
            self.get_role(),
        );
    }

    #[inline]
    fn next_proposal_index(&self) -> u64 {
        self.raft_group.raft.raft_log.last_index() + 1
    }

    #[inline]
    pub fn get_index_term(&self, idx: u64) -> u64 {
        match self.raft_group.raft.raft_log.term(idx) {
            Ok(t) => t,
            Err(e) => panic!("{} fail to load term for {}: {:?}", self.tag, idx, e),
        }
    }

    #[inline]
    pub fn maybe_append_merge_entries(&mut self, merge: &CommitMergeRequest) -> Option<u64> {
        let mut entries = merge.get_entries();
        if entries.is_empty() {
            // Though the entries is empty, it is possible that one source peer has caught up the logs
            // but commit index is not updated. If Other source peers are already destroyed, so the raft
            // group will not make any progress, namely the source peer can not get the latest commit index anymore.
            // Here update the commit index to let source apply rest uncommitted entries.
            return if merge.get_commit() > self.raft_group.raft.raft_log.committed {
                self.raft_group.raft.raft_log.commit_to(merge.get_commit());
                Some(merge.get_commit())
            } else {
                None
            };
        }
        let first = entries.first().unwrap();
        // make sure message should be with index not smaller than committed
        let mut log_idx = first.get_index() - 1;
        debug!(
            "append merge entries";
            "log_index" => log_idx,
            "merge_commit" => merge.get_commit(),
            "commit_index" => self.raft_group.raft.raft_log.committed,
        );
        if log_idx < self.raft_group.raft.raft_log.committed {
            // There are maybe some logs not included in CommitMergeRequest's entries, like CompactLog,
            // so the commit index may exceed the last index of the entires from CommitMergeRequest.
            // If that, no need to append
            if self.raft_group.raft.raft_log.committed - log_idx > entries.len() as u64 {
                return None;
            }
            entries = &entries[(self.raft_group.raft.raft_log.committed - log_idx) as usize..];
            log_idx = self.raft_group.raft.raft_log.committed;
        }
        let log_term = self.get_index_term(log_idx);

        self.raft_group
            .raft
            .raft_log
            .maybe_append(log_idx, log_term, merge.get_commit(), entries)
            .map(|(_, last_index)| last_index)
    }

    /// Tries to destroy itself. Returns a job (if needed) to do more cleaning tasks.
    pub fn maybe_destroy(&mut self) -> Option<DestroyPeerJob> {
        if self.pending_remove {
            info!(
                "is being destroyed, skip";
                "region_id" => self.region_id,
                "peer_id" => self.peer.get_id(),
            );
            return None;
        }
        // If initialized is false, it implicitly means apply fsm does not exist now.
        let initialized = self.get_store().is_initialized();
        // If async_remove is true, it means peer fsm needs to be removed after its
        // corresponding apply fsm was removed.
        // If it is false, it means either apply fsm does not exist or there is no task
        // in apply fsm so it's ok to remove peer fsm immediately.
        let async_remove = if self.is_applying_snapshot() {
            if !self.mut_store().cancel_applying_snap() {
                info!(
                    "stale peer is applying snapshot, will destroy next time";
                    "region_id" => self.region_id,
                    "peer_id" => self.peer.get_id(),
                );
                return None;
            }
            // There is no tasks in apply/local read worker.
            false
        } else {
            initialized
        };
        self.pending_remove = true;

        Some(DestroyPeerJob {
            async_remove,
            initialized,
            region_id: self.region_id,
            peer: self.peer.clone(),
        })
    }

    /// Does the real destroy task which includes:
    /// 1. Set the region to tombstone;
    /// 2. Clear data;
    /// 3. Notify all pending requests.
    pub fn destroy<T, C>(&mut self, ctx: &PollContext<T, C>, keep_data: bool) -> Result<()> {
        fail_point!("raft_store_skip_destroy_peer", |_| Ok(()));
        let t = Instant::now();

        let region = self.region().clone();
        info!(
            "begin to destroy";
            "region_id" => self.region_id,
            "peer_id" => self.peer.get_id(),
        );

        // Set Tombstone state explicitly
        let mut kv_wb = ctx.engines.kv.write_batch();
        let mut raft_wb = ctx.engines.raft.write_batch();
        self.mut_store().clear_meta(&mut kv_wb, &mut raft_wb)?;
        write_peer_state(
            &mut kv_wb,
            &region,
            PeerState::Tombstone,
            self.pending_merge_state.clone(),
        )?;
        // write kv rocksdb first in case of restart happen between two write
        let mut write_opts = WriteOptions::new();
        write_opts.set_sync(ctx.cfg.sync_log);
        ctx.engines.kv.write_opt(&kv_wb, &write_opts)?;
        ctx.engines.raft.write_opt(&raft_wb, &write_opts)?;

        if self.get_store().is_initialized() && !keep_data {
            // If we meet panic when deleting data and raft log, the dirty data
            // will be cleared by a newer snapshot applying or restart.
            if let Err(e) = self.get_store().clear_data() {
                error!(
                    "failed to schedule clear data task";
                    "region_id" => self.region_id,
                    "peer_id" => self.peer.get_id(),
                    "err" => ?e,
                );
            }
        }

        self.pending_reads.clear_all(Some(region.get_id()));

        for proposal in self.apply_proposals.drain(..) {
            apply::notify_req_region_removed(region.get_id(), proposal.cb);
        }

        info!(
            "peer destroy itself";
            "region_id" => self.region_id,
            "peer_id" => self.peer.get_id(),
            "takes" => ?t.elapsed(),
        );

        Ok(())
    }

    #[inline]
    pub fn is_initialized(&self) -> bool {
        self.get_store().is_initialized()
    }

    #[inline]
    pub fn region(&self) -> &metapb::Region {
        self.get_store().region()
    }

    /// Check whether the peer can be hibernated.
    ///
    /// This should be used with `check_after_tick` to get a correct conclusion.
    pub fn check_before_tick(&self, cfg: &Config) -> CheckTickResult {
        let mut res = CheckTickResult::default();
        if !self.is_leader() {
            return res;
        }
        res.leader = true;
        if self.raft_group.raft.election_elapsed + 1 < cfg.raft_election_timeout_ticks {
            return res;
        }
        let status = self.raft_group.status();
        let last_index = self.raft_group.raft.raft_log.last_index();
        for (id, pr) in status.progress.unwrap().iter() {
            // Only recent active peer is considered, so that an isolated follower
            // won't waste leader's resource.
            if *id == self.peer.get_id() || !pr.recent_active {
                continue;
            }
            // Keep replicating data to active followers.
            if pr.matched != last_index {
                return res;
            }
        }
        if self.raft_group.raft.pending_read_count() > 0 {
            return res;
        }
        if self.raft_group.raft.lead_transferee.is_some() {
            return res;
        }
        // Unapplied entries can change the configuration of the group.
        if self.get_store().applied_index() < last_index {
            return res;
        }
        if self.replication_mode_need_catch_up() {
            return res;
        }
        res.up_to_date = true;
        res
    }

    pub fn check_after_tick(&self, state: GroupState, res: CheckTickResult) -> bool {
        if res.leader {
            res.up_to_date && self.is_leader()
        } else {
            // If follower keeps receiving data from leader, then it's safe to stop
            // ticking, as leader will make sure it has the latest logs.
            // Checking term to make sure campaign has finished and the leader starts
            // doing its job, it's not required but a safe options.
            state != GroupState::Chaos
                && self.raft_group.raft.leader_id != raft::INVALID_ID
                && self.raft_group.raft.raft_log.last_term() == self.raft_group.raft.term
                && !self.has_unresolved_reads()
                // If it becomes leader, the stats is not valid anymore.
                && !self.is_leader()
        }
    }

    /// Pings if followers are still connected.
    ///
    /// Leader needs to know exact progress of followers, and
    /// followers just need to know whether leader is still alive.
    pub fn ping(&mut self) {
        if self.is_leader() {
            self.raft_group.ping();
        }
    }

    /// Set the region of a peer.
    ///
    /// This will update the region of the peer, caller must ensure the region
    /// has been preserved in a durable device.
    pub fn set_region(
        &mut self,
        host: &CoprocessorHost<RocksEngine>,
        reader: &mut ReadDelegate,
        region: metapb::Region,
    ) {
        if self.region().get_region_epoch().get_version() < region.get_region_epoch().get_version()
        {
            // Epoch version changed, disable read on the localreader for this region.
            self.leader_lease.expire_remote_lease();
        }
        self.mut_store().set_region(region.clone());
        let progress = ReadProgress::region(region);
        // Always update read delegate's region to avoid stale region info after a follower
        // becoming a leader.
        self.maybe_update_read_progress(reader, progress);

        if !self.pending_remove {
            host.on_region_changed(self.region(), RegionChangeEvent::Update, self.get_role());
        }
    }

    #[inline]
    pub fn peer_id(&self) -> u64 {
        self.peer.get_id()
    }

    #[inline]
    pub fn leader_id(&self) -> u64 {
        self.raft_group.raft.leader_id
    }

    #[inline]
    pub fn is_leader(&self) -> bool {
        self.raft_group.raft.state == StateRole::Leader
    }

    #[inline]
    pub fn get_role(&self) -> StateRole {
        self.raft_group.raft.state
    }

    #[inline]
    pub fn get_store(&self) -> &PeerStorage<RocksEngine, RocksEngine> {
        self.raft_group.store()
    }

    #[inline]
    pub fn mut_store(&mut self) -> &mut PeerStorage<RocksEngine, RocksEngine> {
        self.raft_group.mut_store()
    }

    #[inline]
    pub fn is_applying_snapshot(&self) -> bool {
        self.get_store().is_applying_snapshot()
    }

    /// Returns `true` if the raft group has replicated a snapshot but not committed it yet.
    #[inline]
    pub fn has_pending_snapshot(&self) -> bool {
        self.get_pending_snapshot().is_some()
    }

    #[inline]
    pub fn get_pending_snapshot(&self) -> Option<&eraftpb::Snapshot> {
        self.raft_group.snap()
    }

    fn add_ready_metric(&self, ready: &Ready, metrics: &mut RaftReadyMetrics) {
        metrics.message += ready.messages.len() as u64;
        metrics.commit += ready
            .committed_entries
            .as_ref()
            .map_or(0, |v| v.len() as u64);
        metrics.append += ready.entries().len() as u64;

        if !raft::is_empty_snap(ready.snapshot()) {
            metrics.snapshot += 1;
        }
    }

    #[inline]
    fn send<T, I>(&mut self, trans: &mut T, msgs: I, metrics: &mut RaftMessageMetrics)
    where
        T: Transport,
        I: IntoIterator<Item = eraftpb::Message>,
    {
        for msg in msgs {
            let msg_type = msg.get_msg_type();
            match msg_type {
                MessageType::MsgAppend => metrics.append += 1,
                MessageType::MsgAppendResponse => {
                    if msg.get_request_snapshot() != raft::INVALID_INDEX {
                        metrics.request_snapshot += 1;
                    }
                    metrics.append_resp += 1;
                }
                MessageType::MsgRequestPreVote => metrics.prevote += 1,
                MessageType::MsgRequestPreVoteResponse => metrics.prevote_resp += 1,
                MessageType::MsgRequestVote => metrics.vote += 1,
                MessageType::MsgRequestVoteResponse => metrics.vote_resp += 1,
                MessageType::MsgSnapshot => metrics.snapshot += 1,
                MessageType::MsgHeartbeat => metrics.heartbeat += 1,
                MessageType::MsgHeartbeatResponse => metrics.heartbeat_resp += 1,
                MessageType::MsgTransferLeader => metrics.transfer_leader += 1,
                MessageType::MsgReadIndex => metrics.read_index += 1,
                MessageType::MsgReadIndexResp => metrics.read_index_resp += 1,
                MessageType::MsgTimeoutNow => {
                    // After a leader transfer procedure is triggered, the lease for
                    // the old leader may be expired earlier than usual, since a new leader
                    // may be elected and the old leader doesn't step down due to
                    // network partition from the new leader.
                    // For lease safety during leader transfer, transit `leader_lease`
                    // to suspect.
                    self.leader_lease.suspect(monotonic_raw_now());

                    metrics.timeout_now += 1;
                }
                // We do not care about these message types for metrics.
                // Explicitly declare them so when we add new message types we are forced to
                // decide.
                MessageType::MsgHup
                | MessageType::MsgBeat
                | MessageType::MsgPropose
                | MessageType::MsgUnreachable
                | MessageType::MsgSnapStatus
                | MessageType::MsgCheckQuorum => {}
            }
            self.send_raft_message(msg, trans);
        }
    }

    /// Steps the raft message.
    pub fn step<T, C>(
        &mut self,
        ctx: &mut PollContext<T, C>,
        mut m: eraftpb::Message,
    ) -> Result<()> {
        fail_point!(
            "step_message_3_1",
            self.peer.get_store_id() == 3 && self.region_id == 1,
            |_| Ok(())
        );
        if self.is_leader() && m.get_from() != INVALID_ID {
            self.peer_heartbeats.insert(m.get_from(), Instant::now());
            // As the leader we know we are not missing.
            self.leader_missing_time.take();
        } else if m.get_from() == self.leader_id() {
            // As another role know we're not missing.
            self.leader_missing_time.take();
        }
        // Here we hold up MsgReadIndex. If current peer has valid lease, then we could handle the
        // request directly, rather than send a heartbeat to check quorum.
        let msg_type = m.get_msg_type();
        let committed = self.raft_group.raft.raft_log.committed;
        let expected_term = self.raft_group.raft.raft_log.term(committed).unwrap_or(0);
        if msg_type == MessageType::MsgReadIndex && expected_term == self.raft_group.raft.term {
            // If the leader hasn't committed any entries in its term, it can't response read only
            // requests. Please also take a look at raft-rs.
            let state = self.inspect_lease();
            if let LeaseState::Valid = state {
                let mut resp = eraftpb::Message::default();
                resp.set_msg_type(MessageType::MsgReadIndexResp);
                resp.term = self.term();
                resp.to = m.from;
                resp.index = self.get_store().committed_index();
                resp.set_entries(m.take_entries());

                self.pending_messages.push(resp);
                return Ok(());
            }
            self.should_wake_up = state == LeaseState::Expired;
        }
        if msg_type == MessageType::MsgTransferLeader {
            self.execute_transfer_leader(ctx, &m);
            return Ok(());
        }

        self.raft_group.step(m)?;
        Ok(())
    }

    /// Checks and updates `peer_heartbeats` for the peer.
    pub fn check_peers(&mut self) {
        if !self.is_leader() {
            self.peer_heartbeats.clear();
            self.peers_start_pending_time.clear();
            return;
        }

        if self.peer_heartbeats.len() == self.region().get_peers().len() {
            return;
        }

        // Insert heartbeats in case that some peers never response heartbeats.
        let region = self.raft_group.store().region();
        for peer in region.get_peers() {
            self.peer_heartbeats
                .entry(peer.get_id())
                .or_insert_with(Instant::now);
        }
    }

    /// Collects all down peers.
    pub fn collect_down_peers(&mut self, max_duration: Duration) -> Vec<PeerStats> {
        let mut down_peers = Vec::new();
        let mut down_peer_ids = Vec::new();
        for p in self.region().get_peers() {
            if p.get_id() == self.peer.get_id() {
                continue;
            }
            if let Some(instant) = self.peer_heartbeats.get(&p.get_id()) {
                if instant.elapsed() >= max_duration {
                    let mut stats = PeerStats::default();
                    stats.set_peer(p.clone());
                    stats.set_down_seconds(instant.elapsed().as_secs());
                    down_peers.push(stats);
                    down_peer_ids.push(p.get_id());
                }
            }
        }
        self.down_peer_ids = down_peer_ids;
        down_peers
    }

    /// Collects all pending peers and update `peers_start_pending_time`.
    pub fn collect_pending_peers(&mut self) -> Vec<metapb::Peer> {
        let mut pending_peers = Vec::with_capacity(self.region().get_peers().len());
        let status = self.raft_group.status();
        let truncated_idx = self.get_store().truncated_index();

        if status.progress.is_none() {
            return pending_peers;
        }

        let progresses = status.progress.unwrap().iter();
        for (&id, progress) in progresses {
            if id == self.peer.get_id() {
                continue;
            }
            if progress.matched < truncated_idx {
                if let Some(p) = self.get_peer_from_cache(id) {
                    pending_peers.push(p);
                    if !self
                        .peers_start_pending_time
                        .iter()
                        .any(|&(pid, _)| pid == id)
                    {
                        let now = Instant::now();
                        self.peers_start_pending_time.push((id, now));
                        debug!(
                            "peer start pending";
                            "region_id" => self.region_id,
                            "peer_id" => self.peer.get_id(),
                            "time" => ?now,
                        );
                    }
                }
            }
        }
        pending_peers
    }

    /// Returns `true` if any peer recover from connectivity problem.
    ///
    /// A peer can become pending or down if it has not responded for a
    /// long time. If it becomes normal again, PD need to be notified.
    pub fn any_new_peer_catch_up(&mut self, peer_id: u64) -> bool {
        if self.peers_start_pending_time.is_empty() && self.down_peer_ids.is_empty() {
            return false;
        }
        if !self.is_leader() {
            self.down_peer_ids = vec![];
            self.peers_start_pending_time = vec![];
            return false;
        }
        for i in 0..self.peers_start_pending_time.len() {
            if self.peers_start_pending_time[i].0 != peer_id {
                continue;
            }
            let truncated_idx = self.raft_group.store().truncated_index();
            if let Some(progress) = self.raft_group.raft.prs().get(peer_id) {
                if progress.matched >= truncated_idx {
                    let (_, pending_after) = self.peers_start_pending_time.swap_remove(i);
                    let elapsed = duration_to_sec(pending_after.elapsed());
                    debug!(
                        "peer has caught up logs";
                        "region_id" => self.region_id,
                        "peer_id" => self.peer.get_id(),
                        "takes" => elapsed,
                    );
                    return true;
                }
            }
        }
        if self.down_peer_ids.contains(&peer_id) {
            return true;
        }
        false
    }

    pub fn check_stale_state<T, C>(&mut self, ctx: &mut PollContext<T, C>) -> StaleState {
        if self.is_leader() {
            // Leaders always have valid state.
            //
            // We update the leader_missing_time in the `fn step`. However one peer region
            // does not send any raft messages, so we have to check and update it before
            // reporting stale states.
            self.leader_missing_time = None;
            return StaleState::Valid;
        }
        let naive_peer = !self.is_initialized() || !self.raft_group.raft.promotable();
        // Updates the `leader_missing_time` according to the current state.
        //
        // If we are checking this it means we suspect the leader might be missing.
        // Mark down the time when we are called, so we can check later if it's been longer than it
        // should be.
        match self.leader_missing_time {
            None => {
                self.leader_missing_time = Instant::now().into();
                StaleState::Valid
            }
            Some(instant) if instant.elapsed() >= ctx.cfg.max_leader_missing_duration.0 => {
                // Resets the `leader_missing_time` to avoid sending the same tasks to
                // PD worker continuously during the leader missing timeout.
                self.leader_missing_time = Instant::now().into();
                StaleState::ToValidate
            }
            Some(instant)
                if instant.elapsed() >= ctx.cfg.abnormal_leader_missing_duration.0
                    && !naive_peer =>
            {
                // A peer is considered as in the leader missing state
                // if it's initialized but is isolated from its leader or
                // something bad happens that the raft group can not elect a leader.
                StaleState::LeaderMissing
            }
            _ => StaleState::Valid,
        }
    }

    fn on_role_changed<T, C>(&mut self, ctx: &mut PollContext<T, C>, ready: &Ready) {
        // Update leader lease when the Raft state changes.
        if let Some(ss) = ready.ss() {
            match ss.raft_state {
                StateRole::Leader => {
                    // The local read can only be performed after a new leader has applied
                    // the first empty entry on its term. After that the lease expiring time
                    // should be updated to
                    //   send_to_quorum_ts + max_lease
                    // as the comments in `Lease` explain.
                    // It is recommended to update the lease expiring time right after
                    // this peer becomes leader because it's more convenient to do it here and
                    // it has no impact on the correctness.
                    let progress_term = ReadProgress::term(self.term());
                    self.maybe_renew_leader_lease(monotonic_raw_now(), ctx, Some(progress_term));
                    debug!(
                        "becomes leader with lease";
                        "region_id" => self.region_id,
                        "peer_id" => self.peer.get_id(),
                        "lease" => ?self.leader_lease,
                    );
                    // If the predecessor reads index during transferring leader and receives
                    // quorum's heartbeat response after that, it may wait for applying to
                    // current term to apply the read. So broadcast eagerly to avoid unexpected
                    // latency.
                    //
                    // TODO: Maybe the predecessor should just drop all the read requests directly?
                    // All the requests need to be redirected in the end anyway and executing
                    // prewrites or commits will be just a waste.
                    self.last_urgent_proposal_idx = self.raft_group.raft.raft_log.last_index();
                    self.raft_group.skip_bcast_commit(false);
                }
                StateRole::Follower => {
                    self.leader_lease.expire();
                }
                _ => {}
            }
            ctx.coprocessor_host
                .on_role_change(self.region(), ss.raft_state);
        }
    }

    #[inline]
    pub fn ready_to_handle_pending_snap(&self) -> bool {
        // If apply worker is still working, written apply state may be overwritten
        // by apply worker. So we have to wait here.
        // Please note that committed_index can't be used here. When applying a snapshot,
        // a stale heartbeat can make the leader think follower has already applied
        // the snapshot, and send remaining log entries, which may increase committed_index.
        // TODO: add more test
        self.last_applying_idx == self.get_store().applied_index()
        // Requesting snapshots also triggers apply workers to write
        // apply states even if there is no pending committed entry.
        // TODO: Instead of sharing the counter, we should apply snapshots
        //       in apply workers.
        && self.pending_request_snapshot_count.load(Ordering::SeqCst) == 0
    }

    #[inline]
    fn ready_to_handle_read(&self) -> bool {
        // TODO: It may cause read index to wait a long time.

        // There may be some values that are not applied by this leader yet but the old leader,
        // if applied_index_term isn't equal to current term.
        self.get_store().applied_index_term() == self.term()
            // There may be stale read if the old leader splits really slow,
            // the new region may already elected a new leader while
            // the old leader still think it owns the split range.
            && !self.is_splitting()
            // There may be stale read if a target leader is in another store and
            // applied commit merge, written new values, but the sibling peer in
            // this store does not apply commit merge, so the leader is not ready
            // to read, until the merge is rollbacked.
            && !self.is_merging()
    }

    fn ready_to_handle_unsafe_replica_read(&self, read_index: u64) -> bool {
        // Wait until the follower applies all values before the read. There is still a
        // problem if the leader applies fewer values than the follower, the follower read
        // could get a newer value, and after that, the leader may read a stale value,
        // which violates linearizability.
        self.get_store().applied_index() >= read_index
            && !self.is_splitting()
            && !self.is_merging()
            // a peer which is applying snapshot will clean up its data and ingest a snapshot file,
            // during between the two operations a replica read could read empty data.
            && !self.is_applying_snapshot()
    }

    #[inline]
    fn is_splitting(&self) -> bool {
        self.last_committed_split_idx > self.get_store().applied_index()
    }

    #[inline]
    fn is_merging(&self) -> bool {
        self.last_committed_prepare_merge_idx > self.get_store().applied_index()
            || self.pending_merge_state.is_some()
    }

    // Checks merge strictly, it checks whether there is any ongoing merge by
    // tracking last proposed prepare merge.
    // TODO: There is a false positives, proposed prepare merge may never be
    //       committed.
    fn is_merging_strict(&self) -> bool {
        self.last_proposed_prepare_merge_idx > self.get_store().applied_index() || self.is_merging()
    }

    // Check if this peer can handle request_snapshot.
    pub fn ready_to_handle_request_snapshot(&mut self, request_index: u64) -> bool {
        let reject_reason = if !self.is_leader() {
            // Only leader can handle request snapshot.
            "not_leader"
        } else if self.get_store().applied_index_term() != self.term()
            || self.get_store().applied_index() < request_index
        {
            // Reject if there are any unapplied raft log.
            // We don't want to handle request snapshot if there is any ongoing
            // merge, because it is going to be destroyed. This check prevents
            // handling request snapshot after leadership being transferred.
            "stale_apply"
        } else if self.is_merging_strict() || self.is_splitting() {
            // Reject if it is merging or splitting.
            // `is_merging_strict` also checks last proposed prepare merge, it
            // prevents handling request snapshot while a prepare merge going
            // to be committed.
            "split_merge"
        } else {
            return true;
        };

        info!("can not handle request snapshot";
            "reason" => reject_reason,
            "region_id" => self.region().get_id(),
            "peer_id" => self.peer_id(),
            "request_index" => request_index);
        false
    }

    /// Whether a log can be applied before writing raft batch.
    ///
    /// If TiKV crashes, it's possible apply index > commit index. If logs are still
    /// available in other nodes, it's possible to be recovered. But for singleton, logs are
    /// only available on single node, logs are gone forever.
    ///
    /// Note we can't just check singleton. Because conf change takes effect on apply, so even
    /// there are two nodes, previous logs can still be committed by leader alone. Those logs
    /// can't be applied early. After introducing joint consensus, the node number can be
    /// undetermined. So here check whether log is persisted on disk instead.
    ///
    /// Only apply existing logs has another benefit that we don't need to deal with snapshots
    /// that are older than apply index as apply index <= last index <= index of snapshot.
    pub fn can_early_apply(&self, term: u64, index: u64) -> bool {
        self.get_store().last_index() >= index && self.get_store().last_term() >= term
    }

    /// Checks if leader needs to keep sending logs for follower.
    ///
    /// In DrAutoSync mode, if leader goes to sleep before the region is sync,
    /// PD may wait longer time to reach sync state.
    pub fn replication_mode_need_catch_up(&self) -> bool {
        self.replication_mode_version > 0
            && self.dr_auto_sync_state != DrAutoSyncState::Async
            && !self.replication_sync
    }

    pub fn take_apply_proposals(&mut self) -> Option<RegionProposal<RocksSnapshot>> {
        if self.apply_proposals.is_empty() {
            return None;
        }

        let proposals = mem::replace(&mut self.apply_proposals, vec![]);
        let region_proposal = RegionProposal::new(self.peer_id(), self.region_id, proposals);
        Some(region_proposal)
    }

    pub fn handle_raft_ready_append<T: Transport, C>(
        &mut self,
        ctx: &mut PollContext<T, C>,
    ) -> Option<(Ready, InvokeContext)> {
        if self.pending_remove {
            return None;
        }
        match self.mut_store().check_applying_snap() {
            CheckApplyingSnapStatus::Applying => {
                // If we continue to handle all the messages, it may cause too many messages because
                // leader will send all the remaining messages to this follower, which can lead
                // to full message queue under high load.
                debug!(
                    "still applying snapshot, skip further handling";
                    "region_id" => self.region_id,
                    "peer_id" => self.peer.get_id(),
                );
                return None;
            }
            CheckApplyingSnapStatus::Success => {
                self.post_pending_read_index_on_replica(ctx);
            }
            CheckApplyingSnapStatus::Idle => {}
        }

        if !self.pending_messages.is_empty() {
            fail_point!("raft_before_follower_send");
            let messages = mem::replace(&mut self.pending_messages, vec![]);
            ctx.need_flush_trans = true;
            self.send(&mut ctx.trans, messages, &mut ctx.raft_metrics.message);
        }
        let mut destroy_regions: Option<Vec<metapb::Region>> = None;
        if self.get_pending_snapshot().is_some() {
            if !self.ready_to_handle_pending_snap() {
                let count = self.pending_request_snapshot_count.load(Ordering::SeqCst);
                debug!(
                    "not ready to apply snapshot";
                    "region_id" => self.region_id,
                    "peer_id" => self.peer.get_id(),
                    "apply_index" => self.get_store().applied_index(),
                    "last_applying_index" => self.last_applying_idx,
                    "pending_request_snapshot_count" => count,
                );
                return None;
            }

            let meta = ctx.store_meta.lock().unwrap();
            // For merge process, when applying snapshot or create new peer the stale source
            // peer is destroyed asynchronously. So here checks whether there is any overlap, if
            // so, wait and do not handle raft ready.
            if let Some(wait_destroy_regions) = meta.atomic_snap_regions.get(&self.region_id) {
                destroy_regions = Some(vec![]);
                for (source_region_id, flag) in wait_destroy_regions {
                    if !flag {
                        info!(
                            "snapshot range overlaps, wait source destroy finish";
                            "region_id" => self.region_id,
                            "peer_id" => self.peer.get_id(),
                            "apply_index" => self.get_store().applied_index(),
                            "last_applying_index" => self.last_applying_idx,
                            "overlap_region_id" => source_region_id,
                        );
                        return None;
                    }
                    destroy_regions
                        .as_mut()
                        .unwrap()
                        .push(meta.regions[&source_region_id].clone());
                }
            }
        }

        if !self
            .raft_group
            .has_ready_since(Some(self.last_applying_idx))
        {
            // Generating snapshot task won't set ready for raft group.
            if let Some(gen_task) = self.mut_store().take_gen_snap_task() {
                self.pending_request_snapshot_count
                    .fetch_add(1, Ordering::SeqCst);
                ctx.apply_router
                    .schedule_task(self.region_id, ApplyTask::Snapshot(gen_task));
            }
            return None;
        }

        let before_handle_raft_ready_1003 = || {
            fail_point!(
                "before_handle_raft_ready_1003",
                self.peer.get_id() == 1003 && self.is_leader(),
                |_| {}
            );
        };
        before_handle_raft_ready_1003();

        fail_point!(
            "before_handle_snapshot_ready_3",
            self.peer.get_id() == 3 && self.get_pending_snapshot().is_some(),
            |_| None
        );

        debug!(
            "handle raft ready";
            "region_id" => self.region_id,
            "peer_id" => self.peer.get_id(),
        );

        let mut ready = self.raft_group.ready_since(self.last_applying_idx);

        self.on_role_changed(ctx, &ready);

        self.add_ready_metric(&ready, &mut ctx.raft_metrics.ready);

        if !ready.committed_entries.as_ref().map_or(true, Vec::is_empty) {
            // We must renew current_time because this value may be created a long time ago.
            // If we do not renew it, this time may be smaller than propose_time of a command,
            // which was proposed in another thread while this thread receives its AppendEntriesResponse
            //  and is ready to calculate its commit-log-duration.
            ctx.current_time.replace(monotonic_raw_now());
        }

        // The leader can write to disk and replicate to the followers concurrently
        // For more details, check raft thesis 10.2.1.
        if self.is_leader() {
            fail_point!("raft_before_leader_send");
            let msgs = ready.messages.drain(..);
            ctx.need_flush_trans = true;
            self.send(&mut ctx.trans, msgs, &mut ctx.raft_metrics.message);
        }

        let invoke_ctx = match self
            .mut_store()
            .handle_raft_ready(ctx, &ready, destroy_regions)
        {
            Ok(r) => r,
            Err(e) => {
                // We may have written something to writebatch and it can't be reverted, so has
                // to panic here.
                panic!("{} failed to handle raft ready: {:?}", self.tag, e)
            }
        };

        Some((ready, invoke_ctx))
    }

    pub fn post_raft_ready_append<T: Transport, C>(
        &mut self,
        ctx: &mut PollContext<T, C>,
        ready: &mut Ready,
        invoke_ctx: InvokeContext,
    ) -> Option<ApplySnapResult> {
        if invoke_ctx.has_snapshot() {
            // When apply snapshot, there is no log applied and not compacted yet.
            self.raft_log_size_hint = 0;
        }

        let apply_snap_result = self.mut_store().post_ready(invoke_ctx);
        if apply_snap_result.is_some() && self.peer.get_is_learner() {
            // The peer may change from learner to voter after snapshot applied.
            let peer = self
                .region()
                .get_peers()
                .iter()
                .find(|p| p.get_id() == self.peer.get_id())
                .unwrap()
                .clone();
            if peer != self.peer {
                info!(
                    "meta changed in applying snapshot";
                    "region_id" => self.region_id,
                    "peer_id" => self.peer.get_id(),
                    "before" => ?self.peer,
                    "after" => ?peer,
                );
                self.peer = peer;
            };
        }

        if !self.is_leader() {
            fail_point!("raft_before_follower_send");
            if self.is_applying_snapshot() {
                self.pending_messages = mem::replace(&mut ready.messages, vec![]);
            } else {
                self.send(
                    &mut ctx.trans,
                    ready.messages.drain(..),
                    &mut ctx.raft_metrics.message,
                );
                ctx.need_flush_trans = true;
            }
        }

        if apply_snap_result.is_some() {
            self.activate(ctx);
            let mut meta = ctx.store_meta.lock().unwrap();
            meta.readers
                .insert(self.region_id, ReadDelegate::from_peer(self));
        }

        apply_snap_result
    }

    pub fn handle_raft_ready_apply<T, C>(
        &mut self,
        ctx: &mut PollContext<T, C>,
        ready: &mut Ready,
        invoke_ctx: &InvokeContext,
    ) {
        // Call `handle_raft_committed_entries` directly here may lead to inconsistency.
        // In some cases, there will be some pending committed entries when applying a
        // snapshot. If we call `handle_raft_committed_entries` directly, these updates
        // will be written to disk. Because we apply snapshot asynchronously, so these
        // updates will soon be removed. But the soft state of raft is still be updated
        // in memory. Hence when handle ready next time, these updates won't be included
        // in `ready.committed_entries` again, which will lead to inconsistency.
        if raft::is_empty_snap(ready.snapshot()) {
            debug_assert!(!invoke_ctx.has_snapshot() && !self.get_store().is_applying_snapshot());
            let committed_entries = ready.committed_entries.take().unwrap();
            // leader needs to update lease and last committed split index.
            let mut lease_to_be_updated = self.is_leader();
            let mut split_to_be_updated = self.is_leader();
            let mut merge_to_be_update = self.is_leader();
            if !lease_to_be_updated {
                // It's not leader anymore, we are safe to clear proposals. If it becomes leader
                // again, the lease should be updated when election is finished, old proposals
                // have no effect.
                self.proposals.clear();
            }
            for entry in committed_entries.iter().rev() {
                // raft meta is very small, can be ignored.
                self.raft_log_size_hint += entry.get_data().len() as u64;
                if lease_to_be_updated {
                    let propose_time = self.find_propose_time(entry.get_index(), entry.get_term());
                    if let Some(propose_time) = propose_time {
                        ctx.raft_metrics.commit_log.observe(duration_to_sec(
                            (ctx.current_time.unwrap() - propose_time).to_std().unwrap(),
                        ));
                        self.maybe_renew_leader_lease(propose_time, ctx, None);
                        lease_to_be_updated = false;
                    }
                }

                // We care about split/merge commands that are committed in the current term.
                if entry.term == self.term() && (split_to_be_updated || merge_to_be_update) {
                    let ctx = ProposalContext::from_bytes(&entry.context);
                    if split_to_be_updated && ctx.contains(ProposalContext::SPLIT) {
                        // We don't need to suspect its lease because peers of new region that
                        // in other store do not start election before theirs election timeout
                        // which is longer than the max leader lease.
                        // It's safe to read local within its current lease, however, it's not
                        // safe to renew its lease.
                        self.last_committed_split_idx = entry.index;
                        split_to_be_updated = false;
                    }
                    if merge_to_be_update && ctx.contains(ProposalContext::PREPARE_MERGE) {
                        // We committed prepare merge, to prevent unsafe read index,
                        // we must record its index.
                        self.last_committed_prepare_merge_idx = entry.get_index();
                        // After prepare_merge is committed, the leader can not know
                        // when the target region merges majority of this region, also
                        // it can not know when the target region writes new values.
                        // To prevent unsafe local read, we suspect its leader lease.
                        self.leader_lease.suspect(monotonic_raw_now());
                        merge_to_be_update = false;
                    }
                }

                fail_point!(
                    "before_send_rollback_merge_1003",
                    if self.peer_id() != 1003 {
                        false
                    } else {
                        let index = entry.get_index();
                        let data = entry.get_data();
                        if data.is_empty() || entry.get_entry_type() != EntryType::EntryNormal {
                            false
                        } else {
                            let cmd: RaftCmdRequest = util::parse_data_at(data, index, &self.tag);
                            cmd.has_admin_request()
                                && cmd.get_admin_request().get_cmd_type()
                                    == AdminCmdType::RollbackMerge
                        }
                    },
                    |_| {}
                );
            }
            if !committed_entries.is_empty() {
                self.last_applying_idx = committed_entries.last().unwrap().get_index();
                if self.last_applying_idx >= self.last_urgent_proposal_idx {
                    // Urgent requests are flushed, make it lazy again.
                    self.raft_group.skip_bcast_commit(true);
                    self.last_urgent_proposal_idx = u64::MAX;
                }
                let committed_index = self.raft_group.raft.raft_log.committed;
                let term = self.raft_group.raft.raft_log.term(committed_index).unwrap();
                let apply = Apply::new(
                    self.region_id,
                    self.term(),
                    committed_entries,
                    self.get_store().committed_index(),
                    term,
                    committed_index,
                );
                ctx.apply_router
                    .schedule_task(self.region_id, ApplyTask::apply(apply));
            }
            fail_point!("after_send_to_apply_1003", self.peer_id() == 1003, |_| {});
            // Check whether there is a pending generate snapshot task, the task
            // needs to be sent to the apply system.
            // Always sending snapshot task behind apply task, so it gets latest
            // snapshot.
            if let Some(gen_task) = self.mut_store().take_gen_snap_task() {
                self.pending_request_snapshot_count
                    .fetch_add(1, Ordering::SeqCst);
                ctx.apply_router
                    .schedule_task(self.region_id, ApplyTask::Snapshot(gen_task));
            }
        }

        self.apply_reads(ctx, ready);
    }

    pub fn handle_raft_ready_advance(&mut self, ready: Ready) {
        if !raft::is_empty_snap(ready.snapshot()) {
            debug_assert!(self.get_store().is_applying_snapshot());
            // Snapshot's metadata has been applied.
            self.last_applying_idx = self.get_store().truncated_index();
            self.raft_group.advance_append(ready);
            // Because we only handle raft ready when not applying snapshot, so following
            // line won't be called twice for the same snapshot.
            self.raft_group.advance_apply(self.last_applying_idx);
        } else {
            self.raft_group.advance_append(ready);
        }
        self.proposals.gc();
    }

    fn response_read<T, C>(
        &self,
        read: &mut ReadIndexRequest,
        ctx: &mut PollContext<T, C>,
        replica_read: bool,
    ) {
        debug!(
            "handle reads with a read index";
            "request_id" => ?read.binary_id(),
            "region_id" => self.region_id,
            "peer_id" => self.peer.get_id(),
        );
        RAFT_READ_INDEX_PENDING_COUNT.sub(read.cmds.len() as i64);
        for (req, cb) in read.cmds.drain(..) {
            if !replica_read {
                cb.invoke_read(self.handle_read(ctx, req, true, read.read_index));
                continue;
            }
            if req.get_header().get_replica_read() {
                // We should check epoch since the range could be changed.
                cb.invoke_read(self.handle_read(ctx, req, true, read.read_index));
            } else {
                // The request could be proposed when the peer was leader.
                // TODO: figure out that it's necessary to notify stale or not.
                let term = self.term();
                apply::notify_stale_req(term, cb);
            }
        }
    }

    /// Responses to the ready read index request on the replica, the replica is not a leader.
    fn post_pending_read_index_on_replica<T, C>(&mut self, ctx: &mut PollContext<T, C>) {
        while let Some(mut read) = self.pending_reads.pop_front() {
            assert!(read.read_index.is_some());
            let is_read_index_request = read.cmds.len() == 1
                && read.cmds[0].0.get_requests().len() == 1
                && read.cmds[0].0.get_requests()[0].get_cmd_type() == CmdType::ReadIndex;

            if is_read_index_request {
                self.response_read(&mut read, ctx, false);
            } else if self.ready_to_handle_unsafe_replica_read(read.read_index.unwrap()) {
                self.response_read(&mut read, ctx, true);
            } else {
                // TODO: `ReadIndex` requests could be blocked.
                self.pending_reads.push_front(read);
                break;
            }
        }
    }

    fn apply_reads<T, C>(&mut self, ctx: &mut PollContext<T, C>, ready: &Ready) {
        let mut propose_time = None;
        let states = ready.read_states().iter().map(|state| {
            let uuid = Uuid::from_slice(state.request_ctx.as_slice()).unwrap();
            (uuid, state.index)
        });
        // The follower may lost `ReadIndexResp`, so the pending_reads does not
        // guarantee the orders are consistent with read_states. `advance` will
        // update the `read_index` of read request that before this successful
        // `ready`.
        if !self.is_leader() {
            // NOTE: there could still be some pending reads proposed by the peer when it was
            // leader. They will be cleared in `clear_uncommitted_on_role_change` later in
            // the function.
            self.pending_reads.advance_replica_reads(states);
            self.post_pending_read_index_on_replica(ctx);
        } else {
            self.pending_reads.advance_leader_reads(states);
            propose_time = self.pending_reads.last_ready().map(|r| r.renew_lease_time);
            if self.ready_to_handle_read() {
                while let Some(mut read) = self.pending_reads.pop_front() {
                    self.response_read(&mut read, ctx, false);
                }
            }
        }

        // Note that only after handle read_states can we identify what requests are
        // actually stale.
        if ready.ss().is_some() {
            let term = self.term();
            // all uncommitted reads will be dropped silently in raft.
            self.pending_reads.clear_uncommitted_on_role_change(term);
        }

        if let Some(propose_time) = propose_time {
            // `propose_time` is a placeholder, here cares about `Suspect` only,
            // and if it is in `Suspect` phase, the actual timestamp is useless.
            if self.leader_lease.inspect(Some(propose_time)) == LeaseState::Suspect {
                return;
            }
            self.maybe_renew_leader_lease(propose_time, ctx, None);
        }
    }

    pub fn post_apply<T, C>(
        &mut self,
        ctx: &mut PollContext<T, C>,
        apply_state: RaftApplyState,
        applied_index_term: u64,
        apply_metrics: &ApplyMetrics,
    ) -> bool {
        let mut has_ready = false;

        if self.is_applying_snapshot() {
            panic!("{} should not applying snapshot.", self.tag);
        }

        self.raft_group
            .advance_apply(apply_state.get_applied_index());

        let progress_to_be_updated = self.mut_store().applied_index_term() != applied_index_term;
        self.mut_store().set_applied_state(apply_state);
        self.mut_store().set_applied_term(applied_index_term);

        self.peer_stat.written_keys += apply_metrics.written_keys;
        self.peer_stat.written_bytes += apply_metrics.written_bytes;
        self.delete_keys_hint += apply_metrics.delete_keys_hint;
        let diff = self.size_diff_hint as i64 + apply_metrics.size_diff_hint;
        self.size_diff_hint = cmp::max(diff, 0) as u64;

        if self.has_pending_snapshot() && self.ready_to_handle_pending_snap() {
            has_ready = true;
        }
        if !self.is_leader() {
            self.post_pending_read_index_on_replica(ctx)
        } else if self.ready_to_handle_read() {
            while let Some(mut read) = self.pending_reads.pop_front() {
                self.response_read(&mut read, ctx, false);
            }
        }
        self.pending_reads.gc();

        // Only leaders need to update applied_index_term.
        if progress_to_be_updated && self.is_leader() {
            let progress = ReadProgress::applied_index_term(applied_index_term);
            let mut meta = ctx.store_meta.lock().unwrap();
            let reader = meta.readers.get_mut(&self.region_id).unwrap();
            self.maybe_update_read_progress(reader, progress);
        }
        has_ready
    }

    pub fn post_split(&mut self) {
        // Reset delete_keys_hint and size_diff_hint.
        self.delete_keys_hint = 0;
        self.size_diff_hint = 0;
    }

    /// Try to renew leader lease.
    fn maybe_renew_leader_lease<T, C>(
        &mut self,
        ts: Timespec,
        ctx: &mut PollContext<T, C>,
        progress: Option<ReadProgress>,
    ) {
        // A nonleader peer should never has leader lease.
        let read_progress = if !self.is_leader() {
            None
        } else if self.is_splitting() {
            // A splitting leader should not renew its lease.
            // Because we split regions asynchronous, the leader may read stale results
            // if splitting runs slow on the leader.
            debug!(
                "prevents renew lease while splitting";
                "region_id" => self.region_id,
                "peer_id" => self.peer.get_id(),
            );
            None
        } else if self.is_merging() {
            // A merging leader should not renew its lease.
            // Because we merge regions asynchronous, the leader may read stale results
            // if commit merge runs slow on sibling peers.
            debug!(
                "prevents renew lease while merging";
                "region_id" => self.region_id,
                "peer_id" => self.peer.get_id(),
            );
            None
        } else {
            self.leader_lease.renew(ts);
            let term = self.term();
            if let Some(remote_lease) = self.leader_lease.maybe_new_remote_lease(term) {
                Some(ReadProgress::leader_lease(remote_lease))
            } else {
                None
            }
        };
        if let Some(progress) = progress {
            let mut meta = ctx.store_meta.lock().unwrap();
            let reader = meta.readers.get_mut(&self.region_id).unwrap();
            self.maybe_update_read_progress(reader, progress);
        }
        if let Some(progress) = read_progress {
            let mut meta = ctx.store_meta.lock().unwrap();
            let reader = meta.readers.get_mut(&self.region_id).unwrap();
            self.maybe_update_read_progress(reader, progress);
        }
    }

    fn maybe_update_read_progress(&self, reader: &mut ReadDelegate, progress: ReadProgress) {
        if self.pending_remove {
            return;
        }
        debug!(
            "update read progress";
            "region_id" => self.region_id,
            "peer_id" => self.peer.get_id(),
            "progress" => ?progress,
        );
        reader.update(progress);
    }

    pub fn maybe_campaign(&mut self, parent_is_leader: bool) -> bool {
        if self.region().get_peers().len() <= 1 {
            // The peer campaigned when it was created, no need to do it again.
            return false;
        }

        if !parent_is_leader {
            return false;
        }

        // If last peer is the leader of the region before split, it's intuitional for
        // it to become the leader of new split region.
        let _ = self.raft_group.campaign();
        true
    }

    fn find_propose_time(&mut self, index: u64, term: u64) -> Option<Timespec> {
        while let Some(meta) = self.proposals.pop(term) {
            if meta.index == index && meta.term == term {
                return Some(meta.renew_lease_time.unwrap());
            }
        }
        None
    }

    /// Propose a request.
    ///
    /// Return true means the request has been proposed successfully.
    pub fn propose<T: Transport, C>(
        &mut self,
        ctx: &mut PollContext<T, C>,
        cb: Callback<RocksSnapshot>,
        req: RaftCmdRequest,
        mut err_resp: RaftCmdResponse,
    ) -> bool {
        if self.pending_remove {
            return false;
        }

        ctx.raft_metrics.propose.all += 1;

        let mut is_conf_change = false;
        let is_urgent = is_request_urgent(&req);

        let policy = self.inspect(&req);
        let res = match policy {
            Ok(RequestPolicy::ReadLocal) => {
                self.read_local(ctx, req, cb);
                return false;
            }
            Ok(RequestPolicy::ReadIndex) => return self.read_index(ctx, req, err_resp, cb),
            Ok(RequestPolicy::ProposeNormal) => self.propose_normal(ctx, req),
            Ok(RequestPolicy::ProposeTransferLeader) => {
                return self.propose_transfer_leader(ctx, req, cb);
            }
            Ok(RequestPolicy::ProposeConfChange) => {
                is_conf_change = true;
                self.propose_conf_change(ctx, &req)
            }
            Err(e) => Err(e),
        };

        match res {
            Err(e) => {
                cmd_resp::bind_error(&mut err_resp, e);
                cb.invoke_with_response(err_resp);
                false
            }
            Ok(idx) => {
                if is_urgent {
                    self.last_urgent_proposal_idx = idx;
                    // Eager flush to make urgent proposal be applied on all nodes as soon as
                    // possible.
                    self.raft_group.skip_bcast_commit(false);
                }
                self.should_wake_up = true;
                let meta = ProposalMeta {
                    index: idx,
                    term: self.term(),
                    renew_lease_time: None,
                };
                self.post_propose(ctx, meta, is_conf_change, cb);
                true
            }
        }
    }

    fn post_propose<T, C>(
        &mut self,
        poll_ctx: &mut PollContext<T, C>,
        mut meta: ProposalMeta,
        is_conf_change: bool,
        cb: Callback<RocksSnapshot>,
    ) {
        // Try to renew leader lease on every consistent read/write request.
        if poll_ctx.current_time.is_none() {
            poll_ctx.current_time = Some(monotonic_raw_now());
        }
        meta.renew_lease_time = poll_ctx.current_time;

        if !cb.is_none() {
            let p = Proposal::new(is_conf_change, meta.index, meta.term, cb);
            self.apply_proposals.push(p);
        }

        self.proposals.push(meta);
    }

    /// Validate the `ConfChange` request and check whether it's safe to
    /// propose the specified conf change request.
    /// It's safe iff at least the quorum of the Raft group is still healthy
    /// right after that conf change is applied.
    /// Define the total number of nodes in current Raft cluster to be `total`.
    /// To ensure the above safety, if the cmd is
    /// 1. A `AddNode` request
    ///    Then at least '(total + 1)/2 + 1' nodes need to be up to date for now.
    /// 2. A `RemoveNode` request
    ///    Then at least '(total - 1)/2 + 1' other nodes (the node about to be removed is excluded)
    ///    need to be up to date for now. If 'allow_remove_leader' is false then
    ///    the peer to be removed should not be the leader.
    fn check_conf_change<T, C>(
        &mut self,
        ctx: &mut PollContext<T, C>,
        cmd: &RaftCmdRequest,
    ) -> Result<()> {
        let change_peer = apply::get_change_peer_cmd(cmd).unwrap();
        let change_type = change_peer.get_change_type();
        let peer = change_peer.get_peer();

        // Check the request itself is valid or not.
        match (change_type, peer.get_is_learner()) {
            (ConfChangeType::AddNode, true) | (ConfChangeType::AddLearnerNode, false) => {
                warn!(
                    "invalid conf change request";
                    "region_id" => self.region_id,
                    "peer_id" => self.peer.get_id(),
                    "request" => ?change_peer,
                );
                return Err(box_err!("{} invalid conf change request", self.tag));
            }
            _ => {}
        }

        if change_type == ConfChangeType::RemoveNode
            && !ctx.cfg.allow_remove_leader
            && peer.get_id() == self.peer_id()
        {
            warn!(
                "rejects remove leader request";
                "region_id" => self.region_id,
                "peer_id" => self.peer.get_id(),
                "request" => ?change_peer,
            );
            return Err(box_err!("{} ignore remove leader", self.tag));
        }

        let (total, mut progress) = {
            let status = self.raft_group.status();
            let total = status.progress.unwrap().voter_ids().len();
            if total == 1 {
                // It's always safe if there is only one node in the cluster.
                return Ok(());
            }
            (total, status.progress.unwrap().clone())
        };

        match change_type {
            ConfChangeType::AddNode => {
                if let Err(raft::Error::NotExists(_, _)) = progress.promote_learner(peer.get_id()) {
                    let _ = progress.insert_voter(peer.get_id(), Progress::new(0, 0));
                }
            }
            ConfChangeType::RemoveNode => {
                progress.remove(peer.get_id())?;
            }
            ConfChangeType::AddLearnerNode => {
                return Ok(());
            }
        }
        let promoted_commit_index = progress.maximal_committed_index().0;
        if promoted_commit_index >= self.get_store().truncated_index() {
            return Ok(());
        }

        PEER_ADMIN_CMD_COUNTER_VEC
            .with_label_values(&["conf_change", "reject_unsafe"])
            .inc();

        info!(
            "rejects unsafe conf change request";
            "region_id" => self.region_id,
            "peer_id" => self.peer.get_id(),
            "request" => ?change_peer,
            "total" => total,
            "after" => progress.voter_ids().len(),
            "truncated_index" => self.get_store().truncated_index(),
            "promoted_commit_index" => promoted_commit_index,
        );
        // Waking it up to replicate logs to candidate.
        self.should_wake_up = true;
        Err(box_err!(
            "unsafe to perform conf change {:?}, total {}, truncated index {}, promoted commit index {}",
            change_peer,
            total,
            self.get_store().truncated_index(),
            promoted_commit_index
        ))
    }

    fn transfer_leader(&mut self, peer: &metapb::Peer) {
        info!(
            "transfer leader";
            "region_id" => self.region_id,
            "peer_id" => self.peer.get_id(),
            "peer" => ?peer,
        );

        self.raft_group.transfer_leader(peer.get_id());
    }

    fn pre_transfer_leader(&mut self, peer: &metapb::Peer) -> bool {
        // Checks if safe to transfer leader.
        if self.raft_group.raft.has_pending_conf() {
            info!(
                "reject transfer leader due to pending conf change";
                "region_id" => self.region_id,
                "peer_id" => self.peer.get_id(),
                "peer" => ?peer,
            );
            return false;
        }

        // Broadcast heartbeat to make sure followers commit the entries immediately.
        // It's only necessary to ping the target peer, but ping all for simplicity.
        self.raft_group.ping();
        let mut msg = eraftpb::Message::new();
        msg.set_to(peer.get_id());
        msg.set_msg_type(eraftpb::MessageType::MsgTransferLeader);
        msg.set_from(self.peer_id());
        // log term here represents the term of last log. For leader, the term of last
        // log is always its current term. Not just set term because raft library forbids
        // setting it for MsgTransferLeader messages.
        msg.set_log_term(self.term());
        self.raft_group.raft.msgs.push(msg);
        true
    }

    fn ready_to_transfer_leader<T, C>(
        &self,
        ctx: &mut PollContext<T, C>,
        mut index: u64,
        peer: &metapb::Peer,
    ) -> Option<&'static str> {
        let peer_id = peer.get_id();
        let status = self.raft_group.status();
        let progress = status.progress.unwrap();

        if !progress.voter_ids().contains(&peer_id) {
            return Some("non voter");
        }

        for (id, progress) in progress.voters() {
            if progress.state == ProgressState::Snapshot {
                return Some("pending snapshot");
            }
            if *id == peer_id && index == 0 {
                // index will be zero if it's sent from an instance without
                // pre-transfer-leader feature. Set it to matched to make it
                // possible to transfer leader to an older version. It may be
                // useful during rolling restart.
                index = progress.matched;
            }
        }

        if self.raft_group.raft.has_pending_conf()
            || self.raft_group.raft.pending_conf_index > index
        {
            return Some("pending conf change");
        }

        let last_index = self.get_store().last_index();
        if last_index >= index + ctx.cfg.leader_transfer_max_log_lag {
            return Some("log gap");
        }
        None
    }

    fn read_local<T, C>(
        &mut self,
        ctx: &mut PollContext<T, C>,
        req: RaftCmdRequest,
        cb: Callback<RocksSnapshot>,
    ) {
        ctx.raft_metrics.propose.local_read += 1;
        cb.invoke_read(self.handle_read(ctx, req, false, Some(self.get_store().committed_index())))
    }

    fn pre_read_index(&self) -> Result<()> {
        fail_point!(
            "before_propose_readindex",
            |s| if s.map_or(true, |s| s.parse().unwrap_or(true)) {
                Ok(())
            } else {
                Err(box_err!(
                    "{} can not read due to injected failure",
                    self.tag
                ))
            }
        );

        // See more in ready_to_handle_read().
        if self.is_splitting() {
            return Err(box_err!("{} can not read index due to split", self.tag));
        }
        if self.is_merging() {
            return Err(box_err!("{} can not read index due to merge", self.tag));
        }
        Ok(())
    }

    pub fn has_unresolved_reads(&self) -> bool {
        self.pending_reads.has_unresolved()
    }

    /// `ReadIndex` requests could be lost in network, so on followers commands could queue in
    /// `pending_reads` forever. Sending a new `ReadIndex` periodically can resolve this.
    pub fn retry_pending_reads(&mut self, cfg: &Config) {
        if self.is_leader()
            || !self.pending_reads.check_needs_retry(cfg)
            || self.pre_read_index().is_err()
        {
            return;
        }

        let read = self.pending_reads.back_mut().unwrap();
        debug_assert!(read.read_index.is_none());
        self.raft_group.read_index(read.id.as_bytes().to_vec());
        debug!(
            "request to get a read index";
            "request_id" => ?read.id,
            "region_id" => self.region_id,
            "peer_id" => self.peer.get_id(),
        );
    }

    // Returns a boolean to indicate whether the `read` is proposed or not.
    // For these cases it won't be proposed:
    // 1. The region is in merging or splitting;
    // 2. The message is stale and dropped by the Raft group internally;
    // 3. There is already a read request proposed in the current lease;
    fn read_index<T: Transport, C>(
        &mut self,
        poll_ctx: &mut PollContext<T, C>,
        req: RaftCmdRequest,
        mut err_resp: RaftCmdResponse,
        cb: Callback<RocksSnapshot>,
    ) -> bool {
        if let Err(e) = self.pre_read_index() {
            debug!(
                "prevents unsafe read index";
                "region_id" => self.region_id,
                "peer_id" => self.peer.get_id(),
                "err" => ?e,
            );
            poll_ctx.raft_metrics.propose.unsafe_read_index += 1;
            cmd_resp::bind_error(&mut err_resp, e);
            cb.invoke_with_response(err_resp);
            self.should_wake_up = true;
            return false;
        }

        let renew_lease_time = monotonic_raw_now();
        if self.is_leader() {
            match self.inspect_lease() {
                // Here combine the new read request with the previous one even if the lease expired is
                // ok because in this case, the previous read index must be sent out with a valid
                // lease instead of a suspect lease. So there must no pending transfer-leader proposals
                // before or after the previous read index, and the lease can be renewed when get
                // heartbeat responses.
                LeaseState::Valid | LeaseState::Expired => {
                    if let Some(read) = self.pending_reads.back_mut() {
                        let max_lease = poll_ctx.cfg.raft_store_max_leader_lease();
                        if read.renew_lease_time + max_lease > renew_lease_time {
                            read.push_command(req, cb);
                            return false;
                        }
                    }
                }
                // If the current lease is suspect, new read requests can't be appended into
                // `pending_reads` because if the leader is transferred, the latest read could
                // be dirty.
                _ => {}
            }
        }

        // When a replica cannot detect any leader, `MsgReadIndex` will be dropped, which would
        // cause a long time waiting for a read response. Then we should return an error directly
        // in this situation.
        if !self.is_leader() && self.leader_id() == INVALID_ID {
            cmd_resp::bind_error(
                &mut err_resp,
                box_err!("{} can not read index due to no leader", self.tag),
            );
            poll_ctx.raft_metrics.invalid_proposal.read_index_no_leader += 1;
            // The leader may be hibernated, send a message for trying to awaken the leader.
            if poll_ctx.cfg.hibernate_regions
                && (self.bcast_wake_up_time.is_none()
                    || self.bcast_wake_up_time.as_ref().unwrap().elapsed()
                        >= Duration::from_millis(MIN_BCAST_WAKE_UP_INTERVAL))
            {
                self.bcast_wake_up_message(poll_ctx);
                self.bcast_wake_up_time = Some(UtilInstant::now_coarse());
            }
            self.should_wake_up = true;
            cb.invoke_with_response(err_resp);
            return false;
        }

        // Should we call pre_propose here?
        let last_pending_read_count = self.raft_group.raft.pending_read_count();
        let last_ready_read_count = self.raft_group.raft.ready_read_count();

        poll_ctx.raft_metrics.propose.read_index += 1;

        self.bcast_wake_up_time = None;
        let id = Uuid::new_v4();
        self.raft_group.read_index(id.as_bytes().to_vec());

        let pending_read_count = self.raft_group.raft.pending_read_count();
        let ready_read_count = self.raft_group.raft.ready_read_count();

        if pending_read_count == last_pending_read_count
            && ready_read_count == last_ready_read_count
            && self.is_leader()
        {
            // The message gets dropped silently, can't be handled anymore.
            apply::notify_stale_req(self.term(), cb);
            return false;
        }

        let read = ReadIndexRequest::with_command(id, req, cb, renew_lease_time);
        self.pending_reads.push_back(read, self.is_leader());
        self.should_wake_up = true;

        debug!(
            "request to get a read index";
            "request_id" => ?id,
            "region_id" => self.region_id,
            "peer_id" => self.peer.get_id(),
            "is_leader" => self.is_leader(),
        );

        // TimeoutNow has been sent out, so we need to propose explicitly to
        // update leader lease.
        if self.leader_lease.inspect(Some(renew_lease_time)) == LeaseState::Suspect {
            let req = RaftCmdRequest::default();
            if let Ok(index) = self.propose_normal(poll_ctx, req) {
                let meta = ProposalMeta {
                    index,
                    term: self.term(),
                    renew_lease_time: Some(renew_lease_time),
                };
                self.post_propose(poll_ctx, meta, false, Callback::None);
            }
        }

        true
    }

    // For now, it is only used in merge.
    pub fn get_min_progress(&self) -> Result<u64> {
        let mut min = None;
        if let Some(progress) = self.raft_group.status().progress {
            for (id, pr) in progress.iter() {
                // Reject merge if there is any pending request snapshot,
                // because a target region may merge a source region which is in
                // an invalid state.
                if pr.state == ProgressState::Snapshot
                    || pr.pending_request_snapshot != INVALID_INDEX
                {
                    return Err(box_err!(
                        "there is a pending snapshot peer {} [{:?}], skip merge",
                        id,
                        pr
                    ));
                }
                if min.is_none() {
                    min = Some(pr.matched);
                }
                if min.unwrap() > pr.matched {
                    min = Some(pr.matched);
                }
            }
        }
        Ok(min.unwrap_or(0))
    }

    fn pre_propose_prepare_merge<T, C>(
        &self,
        ctx: &mut PollContext<T, C>,
        req: &mut RaftCmdRequest,
    ) -> Result<()> {
        let last_index = self.raft_group.raft.raft_log.last_index();
        let min_progress = self.get_min_progress()?;
        let min_index = min_progress + 1;
        if min_progress == 0 || last_index - min_progress > ctx.cfg.merge_max_log_gap {
            return Err(box_err!(
                "log gap ({}, {}] is too large, skip merge",
                min_progress,
                last_index
            ));
        }
        let mut entry_size = 0;
        for entry in self.raft_group.raft.raft_log.entries(min_index, NO_LIMIT)? {
            entry_size += entry.get_data().len();
            if entry.get_entry_type() == EntryType::EntryConfChange {
                return Err(box_err!(
                    "{} log gap contains conf change, skip merging.",
                    self.tag
                ));
            }
            if entry.get_data().is_empty() {
                continue;
            }
            let cmd: RaftCmdRequest =
                util::parse_data_at(entry.get_data(), entry.get_index(), &self.tag);
            if !cmd.has_admin_request() {
                continue;
            }
            let cmd_type = cmd.get_admin_request().get_cmd_type();
            match cmd_type {
                AdminCmdType::TransferLeader
                | AdminCmdType::ComputeHash
                | AdminCmdType::VerifyHash
                | AdminCmdType::InvalidAdmin => continue,
                _ => {}
            }
            // Any command that can change epoch or log gap should be rejected.
            return Err(box_err!(
                "log gap contains admin request {:?}, skip merging.",
                cmd_type
            ));
        }
        if entry_size as f64 > ctx.cfg.raft_entry_max_size.0 as f64 * 0.9 {
            return Err(box_err!(
                "log gap size exceed entry size limit, skip merging."
            ));
        }
        req.mut_admin_request()
            .mut_prepare_merge()
            .set_min_index(min_index);
        Ok(())
    }

    fn pre_propose<T, C>(
        &self,
        poll_ctx: &mut PollContext<T, C>,
        req: &mut RaftCmdRequest,
    ) -> Result<ProposalContext> {
        poll_ctx.coprocessor_host.pre_propose(self.region(), req)?;
        let mut ctx = ProposalContext::empty();

        if get_sync_log_from_request(req) {
            ctx.insert(ProposalContext::SYNC_LOG);
        }

        if !req.has_admin_request() {
            return Ok(ctx);
        }

        match req.get_admin_request().get_cmd_type() {
            AdminCmdType::Split | AdminCmdType::BatchSplit => ctx.insert(ProposalContext::SPLIT),
            _ => {}
        }

        if req.get_admin_request().has_prepare_merge() {
            self.pre_propose_prepare_merge(poll_ctx, req)?;
            ctx.insert(ProposalContext::PREPARE_MERGE);
        }

        Ok(ctx)
    }

    fn propose_normal<T, C>(
        &mut self,
        poll_ctx: &mut PollContext<T, C>,
        mut req: RaftCmdRequest,
    ) -> Result<u64> {
        if self.pending_merge_state.is_some()
            && req.get_admin_request().get_cmd_type() != AdminCmdType::RollbackMerge
        {
            return Err(box_err!(
                "{} peer in merging mode, can't do proposal.",
                self.tag
            ));
        }

        poll_ctx.raft_metrics.propose.normal += 1;

        // TODO: validate request for unexpected changes.
        let ctx = match self.pre_propose(poll_ctx, &mut req) {
            Ok(ctx) => ctx,
            Err(e) => {
                warn!(
                    "skip proposal";
                    "region_id" => self.region_id,
                    "peer_id" => self.peer.get_id(),
                    "err" => ?e,
                );
                return Err(e);
            }
        };
        let data = req.write_to_bytes()?;

        // TODO: use local histogram metrics
        PEER_PROPOSE_LOG_SIZE_HISTOGRAM.observe(data.len() as f64);

        if data.len() as u64 > poll_ctx.cfg.raft_entry_max_size.0 {
            error!(
                "entry is too large";
                "region_id" => self.region_id,
                "peer_id" => self.peer.get_id(),
                "size" => data.len(),
            );
            return Err(Error::RaftEntryTooLarge(self.region_id, data.len() as u64));
        }

        let propose_index = self.next_proposal_index();
        self.raft_group.propose(ctx.to_vec(), data)?;
        if self.next_proposal_index() == propose_index {
            // The message is dropped silently, this usually due to leader absence
            // or transferring leader. Both cases can be considered as NotLeader error.
            return Err(Error::NotLeader(self.region_id, None));
        }

        if ctx.contains(ProposalContext::PREPARE_MERGE) {
            self.last_proposed_prepare_merge_idx = propose_index;
        }

        Ok(propose_index)
    }

    fn execute_transfer_leader<T, C>(
        &mut self,
        ctx: &mut PollContext<T, C>,
        msg: &eraftpb::Message,
    ) {
        // log_term is set by original leader, represents the term last log is written
        // in, which should be equal to the original leader's term.
        if msg.get_log_term() != self.term() {
            return;
        }

        if self.is_leader() {
            let from = match self.get_peer_from_cache(msg.get_from()) {
                Some(p) => p,
                None => return,
            };
            match self.ready_to_transfer_leader(ctx, msg.get_index(), &from) {
                Some(reason) => {
                    info!(
                        "reject to transfer leader";
                        "region_id" => self.region_id,
                        "peer_id" => self.peer.get_id(),
                        "to" => ?from,
                        "reason" => reason,
                        "index" => msg.get_index(),
                        "last_index" => self.get_store().last_index(),
                    );
                }
                None => {
                    self.transfer_leader(&from);
                    self.should_wake_up = true;
                }
            }
            return;
        }

        if self.is_applying_snapshot()
            || self.has_pending_snapshot()
            || msg.get_from() != self.leader_id()
        {
            info!(
                "reject transferring leader";
                "region_id" =>self.region_id,
                "peer_id" => self.peer.get_id(),
                "from" => msg.get_from(),
            );
            return;
        }

        let mut msg = eraftpb::Message::new();
        msg.set_from(self.peer_id());
        msg.set_to(self.leader_id());
        msg.set_msg_type(eraftpb::MessageType::MsgTransferLeader);
        msg.set_index(self.get_store().applied_index());
        msg.set_log_term(self.term());
        self.raft_group.raft.msgs.push(msg);
    }

    /// Return true to if the transfer leader request is accepted.
    ///
    /// When transferring leadership begins, leader sends a pre-transfer
    /// to target follower first to ensures it's ready to become leader.
    /// After that the real transfer leader process begin.
    ///
    /// 1. pre_transfer_leader on leader:
    ///     Leader will send a MsgTransferLeader to follower.
    /// 2. execute_transfer_leader on follower
    ///     If follower passes all necessary checks, it will reply an
    ///     ACK with type MsgTransferLeader and its promised persistent index.
    /// 3. execute_transfer_leader on leader:
    ///     Leader checks if it's appropriate to transfer leadership. If it
    ///     does, it calls raft transfer_leader API to do the remaining work.
    ///
    /// See also: tikv/rfcs#37.
    fn propose_transfer_leader<T, C>(
        &mut self,
        ctx: &mut PollContext<T, C>,
        req: RaftCmdRequest,
        cb: Callback<RocksSnapshot>,
    ) -> bool {
        ctx.raft_metrics.propose.transfer_leader += 1;

        let transfer_leader = get_transfer_leader_cmd(&req).unwrap();
        let peer = transfer_leader.get_peer();

        let transferred = self.pre_transfer_leader(peer);

        // transfer leader command doesn't need to replicate log and apply, so we
        // return immediately. Note that this command may fail, we can view it just as an advice
        cb.invoke_with_response(make_transfer_leader_response());

        transferred
    }

    // Fails in such cases:
    // 1. A pending conf change has not been applied yet;
    // 2. Removing the leader is not allowed in the configuration;
    // 3. The conf change makes the raft group not healthy;
    // 4. The conf change is dropped by raft group internally.
    fn propose_conf_change<T, C>(
        &mut self,
        ctx: &mut PollContext<T, C>,
        req: &RaftCmdRequest,
    ) -> Result<u64> {
        if self.pending_merge_state.is_some() {
            return Err(box_err!(
                "{} peer in merging mode, can't do proposal.",
                self.tag
            ));
        }
        if self.raft_group.raft.pending_conf_index > self.get_store().applied_index() {
            info!(
                "there is a pending conf change, try later";
                "region_id" => self.region_id,
                "peer_id" => self.peer.get_id(),
            );
            return Err(box_err!(
                "{} there is a pending conf change, try later",
                self.tag
            ));
        }

        self.check_conf_change(ctx, req)?;

        ctx.raft_metrics.propose.conf_change += 1;

        let data = req.write_to_bytes()?;

        // TODO: use local histogram metrics
        PEER_PROPOSE_LOG_SIZE_HISTOGRAM.observe(data.len() as f64);

        let change_peer = apply::get_change_peer_cmd(req).unwrap();
        let mut cc = eraftpb::ConfChange::default();
        cc.set_change_type(change_peer.get_change_type());
        cc.set_node_id(change_peer.get_peer().get_id());
        cc.set_context(data);

        info!(
            "propose conf change peer";
            "region_id" => self.region_id,
            "peer_id" => self.peer.get_id(),
            "change_type" => ?cc.get_change_type(),
            "change_peer" => cc.get_node_id(),
        );

        let propose_index = self.next_proposal_index();
        self.raft_group
            .propose_conf_change(ProposalContext::SYNC_LOG.to_vec(), cc)?;
        if self.next_proposal_index() == propose_index {
            // The message is dropped silently, this usually due to leader absence
            // or transferring leader. Both cases can be considered as NotLeader error.
            return Err(Error::NotLeader(self.region_id, None));
        }

        Ok(propose_index)
    }

    fn handle_read<T, C>(
        &self,
        ctx: &mut PollContext<T, C>,
        req: RaftCmdRequest,
        check_epoch: bool,
        read_index: Option<u64>,
    ) -> ReadResponse<RocksSnapshot> {
        let mut resp = ReadExecutor::new(
            ctx.engines.kv.clone(),
            check_epoch,
            false, /* we don't need snapshot time */
        )
        .execute(&req, self.region(), read_index);

        cmd_resp::bind_term(&mut resp.response, self.term());
        resp
    }

    pub fn term(&self) -> u64 {
        self.raft_group.raft.term
    }

    pub fn stop(&mut self) {
        self.mut_store().cancel_applying_snap();
        self.pending_reads.clear_all(None);
    }

    pub fn maybe_add_want_rollback_merge_peer(&mut self, peer_id: u64, extra_msg: &ExtraMessage) {
        if !self.is_leader() {
            return;
        }
        if let Some(ref state) = self.pending_merge_state {
            if state.get_commit() == extra_msg.get_premerge_commit() {
                self.add_want_rollback_merge_peer(peer_id);
            }
        }
    }

    pub fn add_want_rollback_merge_peer(&mut self, peer_id: u64) {
        assert!(self.pending_merge_state.is_some());
        self.want_rollback_merge_peers.insert(peer_id);
    }
}

impl Peer {
    pub fn insert_peer_cache(&mut self, peer: metapb::Peer) {
        self.peer_cache.borrow_mut().insert(peer.get_id(), peer);
    }

    pub fn remove_peer_from_cache(&mut self, peer_id: u64) {
        self.peer_cache.borrow_mut().remove(&peer_id);
    }

    pub fn get_peer_from_cache(&self, peer_id: u64) -> Option<metapb::Peer> {
        if peer_id == 0 {
            return None;
        }
        fail_point!("stale_peer_cache_2", peer_id == 2, |_| None);
        if let Some(peer) = self.peer_cache.borrow().get(&peer_id) {
            return Some(peer.clone());
        }

        // Try to find in region, if found, set in cache.
        for peer in self.region().get_peers() {
            if peer.get_id() == peer_id {
                self.peer_cache.borrow_mut().insert(peer_id, peer.clone());
                return Some(peer.clone());
            }
        }

        None
    }

    fn region_replication_status(&mut self) -> Option<RegionReplicationStatus> {
        if self.replication_mode_version == 0 {
            return None;
        }
        let mut status = RegionReplicationStatus::default();
        status.state_id = self.replication_mode_version;
        let state = if !self.replication_sync {
            if self.dr_auto_sync_state != DrAutoSyncState::Async {
                let res = self.raft_group.raft.check_group_commit_consistent();
                if Some(true) != res {
                    let mut buffer: SmallVec<[(u64, u64, u64); 5]> = SmallVec::new();
                    if self.get_store().applied_index_term() >= self.term() {
                        for (id, p) in self.raft_group.raft.prs().voters() {
                            buffer.push((*id, p.commit_group_id, p.matched));
                        }
                    };
                    info!(
                        "still not reach integrity over label";
                        "status" => ?res,
                        "region_id" => self.region_id,
                        "peer_id" => self.peer.id,
                        "progress" => ?buffer
                    );
                } else {
                    self.replication_sync = true;
                }
                match res {
                    Some(true) => RegionReplicationState::IntegrityOverLabel,
                    Some(false) => RegionReplicationState::SimpleMajority,
                    None => RegionReplicationState::Unknown,
                }
            } else {
                RegionReplicationState::SimpleMajority
            }
        } else {
            RegionReplicationState::IntegrityOverLabel
        };
        status.set_state(state);
        Some(status)
    }

    pub fn heartbeat_pd<T, C>(&mut self, ctx: &PollContext<T, C>) {
        let task = PdTask::Heartbeat {
            term: self.term(),
            region: self.region().clone(),
            peer: self.peer.clone(),
            down_peers: self.collect_down_peers(ctx.cfg.max_peer_down_duration.0),
            pending_peers: self.collect_pending_peers(),
            written_bytes: self.peer_stat.written_bytes,
            written_keys: self.peer_stat.written_keys,
            approximate_size: self.approximate_size,
            approximate_keys: self.approximate_keys,
            replication_status: self.region_replication_status(),
        };
        if let Err(e) = ctx.pd_scheduler.schedule(task) {
            error!(
                "failed to notify pd";
                "region_id" => self.region_id,
                "peer_id" => self.peer.get_id(),
                "err" => ?e,
            );
        }
    }

    fn send_raft_message<T: Transport>(&mut self, msg: eraftpb::Message, trans: &mut T) {
        let mut send_msg = RaftMessage::default();
        send_msg.set_region_id(self.region_id);
        // set current epoch
        send_msg.set_region_epoch(self.region().get_region_epoch().clone());

        let from_peer = self.peer.clone();
        let to_peer = match self.get_peer_from_cache(msg.get_to()) {
            Some(p) => p,
            None => {
                warn!(
                    "failed to look up recipient peer";
                    "region_id" => self.region_id,
                    "peer_id" => self.peer.get_id(),
                    "to_peer" => msg.get_to(),
                );
                return;
            }
        };

        let to_peer_id = to_peer.get_id();
        let to_store_id = to_peer.get_store_id();
        let msg_type = msg.get_msg_type();
        debug!(
            "send raft msg";
            "region_id" => self.region_id,
            "peer_id" => self.peer.get_id(),
            "msg_type" => ?msg_type,
            "msg_size" => msg.compute_size(),
            "from" => from_peer.get_id(),
            "to" => to_peer_id,
        );

        send_msg.set_from_peer(from_peer);
        send_msg.set_to_peer(to_peer);

        // There could be two cases:
        // 1. Target peer already exists but has not established communication with leader yet
        // 2. Target peer is added newly due to member change or region split, but it's not
        //    created yet
        // For both cases the region start key and end key are attached in RequestVote and
        // Heartbeat message for the store of that peer to check whether to create a new peer
        // when receiving these messages, or just to wait for a pending region split to perform
        // later.
        if self.get_store().is_initialized() && is_initial_msg(&msg) {
            let region = self.region();
            send_msg.set_start_key(region.get_start_key().to_vec());
            send_msg.set_end_key(region.get_end_key().to_vec());
        }
        send_msg.set_message(msg);

        if let Err(e) = trans.send(send_msg) {
            warn!(
                "failed to send msg to other peer";
                "region_id" => self.region_id,
                "peer_id" => self.peer.get_id(),
                "target_peer_id" => to_peer_id,
                "target_store_id" => to_store_id,
                "err" => ?e,
            );
            if to_peer_id == self.leader_id() {
                self.leader_unreachable = true;
            }
            // unreachable store
            self.raft_group.report_unreachable(to_peer_id);
            if msg_type == eraftpb::MessageType::MsgSnapshot {
                self.raft_group
                    .report_snapshot(to_peer_id, SnapshotStatus::Failure);
            }
        }
    }

    pub fn bcast_wake_up_message<T: Transport, C>(&self, ctx: &mut PollContext<T, C>) {
        for peer in self.region().get_peers() {
            if peer.get_id() == self.peer_id() {
                continue;
            }
            let mut send_msg = RaftMessage::default();
            send_msg.set_region_id(self.region_id);
            send_msg.set_from_peer(self.peer.clone());
            send_msg.set_region_epoch(self.region().get_region_epoch().clone());
            send_msg.set_to_peer(peer.clone());
            let extra_msg = send_msg.mut_extra_msg();
            extra_msg.set_type(ExtraMessageType::MsgRegionWakeUp);
            if let Err(e) = ctx.trans.send(send_msg) {
                error!(
                    "failed to send wake up message";
                    "region_id" => self.region_id,
                    "peer_id" => self.peer.get_id(),
                    "target_peer_id" => peer.get_id(),
                    "target_store_id" => peer.get_store_id(),
                    "err" => ?e,
                );
            } else {
                ctx.need_flush_trans = true;
            }
        }
    }

    pub fn bcast_check_stale_peer_message<T: Transport, C>(&mut self, ctx: &mut PollContext<T, C>) {
        if self.check_stale_conf_ver < self.region().get_region_epoch().get_conf_ver() {
            self.check_stale_conf_ver = self.region().get_region_epoch().get_conf_ver();
            self.check_stale_peers = self.region().get_peers().to_vec();
        }
        for peer in &self.check_stale_peers {
            if peer.get_id() == self.peer_id() {
                continue;
            }
            let mut send_msg = RaftMessage::default();
            send_msg.set_region_id(self.region_id);
            send_msg.set_from_peer(self.peer.clone());
            send_msg.set_region_epoch(self.region().get_region_epoch().clone());
            send_msg.set_to_peer(peer.clone());
            let extra_msg = send_msg.mut_extra_msg();
            extra_msg.set_type(ExtraMessageType::MsgCheckStalePeer);
            if let Err(e) = ctx.trans.send(send_msg) {
                error!(
                    "failed to send check stale peer message";
                    "region_id" => self.region_id,
                    "peer_id" => self.peer.get_id(),
                    "target_peer_id" => peer.get_id(),
                    "target_store_id" => peer.get_store_id(),
                    "err" => ?e,
                );
            } else {
                ctx.need_flush_trans = true;
            }
        }
    }

    pub fn on_check_stale_peer_response(
        &mut self,
        check_conf_ver: u64,
        check_peers: Vec<metapb::Peer>,
    ) {
        if self.check_stale_conf_ver < check_conf_ver {
            self.check_stale_conf_ver = check_conf_ver;
            self.check_stale_peers = check_peers;
        }
    }

    pub fn send_want_rollback_merge<T: Transport>(&self, premerge_commit: u64, trans: &mut T) {
        let mut send_msg = RaftMessage::default();
        send_msg.set_region_id(self.region_id);
        send_msg.set_from_peer(self.peer.clone());
        send_msg.set_region_epoch(self.region().get_region_epoch().clone());
        let to_peer = match self.get_peer_from_cache(self.leader_id()) {
            Some(p) => p,
            None => {
                warn!(
                    "failed to look up recipient peer";
                    "region_id" => self.region_id,
                    "peer_id" => self.peer.get_id(),
                    "to_peer" => self.leader_id(),
                );
                return;
            }
        };
        send_msg.set_to_peer(to_peer.clone());
        let extra_msg = send_msg.mut_extra_msg();
        extra_msg.set_type(ExtraMessageType::MsgWantRollbackMerge);
        extra_msg.set_premerge_commit(premerge_commit);
        if let Err(e) = trans.send(send_msg) {
            error!(
                "failed to send want rollback merge message";
                "region_id" => self.region_id,
                "peer_id" => self.peer.get_id(),
                "target_peer_id" => to_peer.get_id(),
                "target_store_id" => to_peer.get_store_id(),
                "err" => ?e
            );
        }
    }
}

/// `RequestPolicy` decides how we handle a request.
#[derive(Clone, PartialEq, Debug)]
pub enum RequestPolicy {
    // Handle the read request directly without dispatch.
    ReadLocal,
    // Handle the read request via raft's SafeReadIndex mechanism.
    ReadIndex,
    ProposeNormal,
    ProposeTransferLeader,
    ProposeConfChange,
}

/// `RequestInspector` makes `RequestPolicy` for requests.
pub trait RequestInspector {
    /// Has the current term been applied?
    fn has_applied_to_current_term(&mut self) -> bool;
    /// Inspects its lease.
    fn inspect_lease(&mut self) -> LeaseState;

    /// Inspect a request, return a policy that tells us how to
    /// handle the request.
    fn inspect(&mut self, req: &RaftCmdRequest) -> Result<RequestPolicy> {
        if req.has_admin_request() {
            if apply::get_change_peer_cmd(req).is_some() {
                return Ok(RequestPolicy::ProposeConfChange);
            }
            if get_transfer_leader_cmd(req).is_some() {
                return Ok(RequestPolicy::ProposeTransferLeader);
            }
            return Ok(RequestPolicy::ProposeNormal);
        }

        let mut has_read = false;
        let mut has_write = false;
        for r in req.get_requests() {
            match r.get_cmd_type() {
                CmdType::Get | CmdType::Snap | CmdType::ReadIndex => has_read = true,
                CmdType::Delete | CmdType::Put | CmdType::DeleteRange | CmdType::IngestSst => {
                    has_write = true
                }
                CmdType::Prewrite | CmdType::Invalid => {
                    return Err(box_err!(
                        "invalid cmd type {:?}, message maybe corrupted",
                        r.get_cmd_type()
                    ));
                }
            }

            if has_read && has_write {
                return Err(box_err!("read and write can't be mixed in one batch"));
            }
        }

        if has_write {
            return Ok(RequestPolicy::ProposeNormal);
        }

        if req.get_header().get_read_quorum() {
            return Ok(RequestPolicy::ReadIndex);
        }

        // If applied index's term is differ from current raft's term, leader transfer
        // must happened, if read locally, we may read old value.
        if !self.has_applied_to_current_term() {
            return Ok(RequestPolicy::ReadIndex);
        }

        // Local read should be performed, if and only if leader is in lease.
        // None for now.
        match self.inspect_lease() {
            LeaseState::Valid => Ok(RequestPolicy::ReadLocal),
            LeaseState::Expired | LeaseState::Suspect => {
                // Perform a consistent read to Raft quorum and try to renew the leader lease.
                Ok(RequestPolicy::ReadIndex)
            }
        }
    }
}

impl RequestInspector for Peer {
    fn has_applied_to_current_term(&mut self) -> bool {
        self.get_store().applied_index_term() == self.term()
    }

    fn inspect_lease(&mut self) -> LeaseState {
        if !self.raft_group.raft.in_lease() {
            return LeaseState::Suspect;
        }
        // None means now.
        let state = self.leader_lease.inspect(None);
        if LeaseState::Expired == state {
            debug!(
                "leader lease is expired";
                "region_id" => self.region_id,
                "peer_id" => self.peer.get_id(),
                "lease" => ?self.leader_lease,
            );
            // The lease is expired, call `expire` explicitly.
            self.leader_lease.expire();
        }
        state
    }
}

#[derive(Debug)]
pub struct ReadExecutor<E: KvEngine> {
    check_epoch: bool,
    engine: E,
    snapshot: Option<Arc<E::Snapshot>>,
    snapshot_time: Option<Timespec>,
    need_snapshot_time: bool,
}

impl<E> ReadExecutor<E>
where
    E: KvEngine,
{
    pub fn new(engine: E, check_epoch: bool, need_snapshot_time: bool) -> Self {
        ReadExecutor {
            check_epoch,
            engine,
            snapshot: None,
            snapshot_time: None,
            need_snapshot_time,
        }
    }

    #[inline]
    pub fn snapshot_time(&mut self) -> Option<Timespec> {
        self.maybe_update_snapshot();
        self.snapshot_time
    }

    #[inline]
    fn maybe_update_snapshot(&mut self) {
        if self.snapshot.is_some() {
            return;
        }
        self.snapshot = Some(Arc::new(self.engine.snapshot()));
        // Reading current timespec after snapshot, in case we do not
        // expire lease in time.
        atomic::fence(atomic::Ordering::Release);
        if self.need_snapshot_time {
            self.snapshot_time = Some(monotonic_raw_now());
        }
    }

    fn do_get(&self, req: &Request, region: &metapb::Region) -> Result<Response> {
        // TODO: the get_get looks weird, maybe we should figure out a better name later.
        let key = req.get_get().get_key();
        // region key range has no data prefix, so we must use origin key to check.
        util::check_key_in_region(key, region)?;

        let mut resp = Response::default();
        let snapshot = self.snapshot.as_ref().unwrap();
        let res = if !req.get_get().get_cf().is_empty() {
            let cf = req.get_get().get_cf();
            // TODO: check whether cf exists or not.
            snapshot
                .get_value_cf(cf, &keys::data_key(key))
                .unwrap_or_else(|e| {
                    panic!(
                        "[region {}] failed to get {} with cf {}: {:?}",
                        region.get_id(),
                        hex::encode_upper(key),
                        cf,
                        e
                    )
                })
        } else {
            snapshot
                .get_value(&keys::data_key(key))
                .unwrap_or_else(|e| {
                    panic!(
                        "[region {}] failed to get {}: {:?}",
                        region.get_id(),
                        hex::encode_upper(key),
                        e
                    )
                })
        };
        if let Some(res) = res {
            resp.mut_get().set_value(res.to_vec());
        }

        Ok(resp)
    }

    pub fn execute(
        &mut self,
        msg: &RaftCmdRequest,
        region: &metapb::Region,
        read_index: Option<u64>,
    ) -> ReadResponse<E::Snapshot> {
        if self.check_epoch {
            if let Err(e) = check_region_epoch(msg, region, true) {
                debug!(
                    "epoch not match";
                    "region_id" => region.get_id(),
                    "err" => ?e,
                );
                return ReadResponse {
                    response: cmd_resp::new_error(e),
                    snapshot: None,
                };
            }
        }
        self.maybe_update_snapshot();
        let mut need_snapshot = false;
        let requests = msg.get_requests();
        let mut responses = Vec::with_capacity(requests.len());
        for req in requests {
            let cmd_type = req.get_cmd_type();
            let mut resp = match cmd_type {
                CmdType::Get => match self.do_get(req, region) {
                    Ok(resp) => resp,
                    Err(e) => {
                        error!(
                            "failed to execute get command";
                            "region_id" => region.get_id(),
                            "err" => ?e,
                        );
                        return ReadResponse {
                            response: cmd_resp::new_error(e),
                            snapshot: None,
                        };
                    }
                },
                CmdType::Snap => {
                    need_snapshot = true;
                    raft_cmdpb::Response::default()
                }
                CmdType::ReadIndex => {
                    let mut resp = raft_cmdpb::Response::default();
                    if let Some(read_index) = read_index {
                        let mut res = ReadIndexResponse::default();
                        res.set_read_index(read_index);
                        resp.set_read_index(res);
                    } else {
                        panic!("[region {}] can not get readindex", region.get_id(),);
                    }
                    resp
                }
                CmdType::Prewrite
                | CmdType::Put
                | CmdType::Delete
                | CmdType::DeleteRange
                | CmdType::IngestSst
                | CmdType::Invalid => unreachable!(),
            };
            resp.set_cmd_type(cmd_type);
            responses.push(resp);
        }

        let mut response = RaftCmdResponse::default();
        response.set_responses(responses.into());
        let snapshot = if need_snapshot {
            Some(RegionSnapshot::from_snapshot(
                self.snapshot.clone().unwrap(),
                region.to_owned(),
            ))
        } else {
            None
        };
        ReadResponse { response, snapshot }
    }
}

fn get_transfer_leader_cmd(msg: &RaftCmdRequest) -> Option<&TransferLeaderRequest> {
    if !msg.has_admin_request() {
        return None;
    }
    let req = msg.get_admin_request();
    if !req.has_transfer_leader() {
        return None;
    }

    Some(req.get_transfer_leader())
}

fn get_sync_log_from_request(msg: &RaftCmdRequest) -> bool {
    if msg.has_admin_request() {
        let req = msg.get_admin_request();
        return match req.get_cmd_type() {
            AdminCmdType::ChangePeer
            | AdminCmdType::Split
            | AdminCmdType::BatchSplit
            | AdminCmdType::PrepareMerge
            | AdminCmdType::CommitMerge
            | AdminCmdType::RollbackMerge => true,
            _ => false,
        };
    }

    msg.get_header().get_sync_log()
}

/// We enable follower lazy commit to get a better performance.
/// But it may not be appropriate for some requests. This function
/// checks whether the request should be committed on all followers
/// as soon as possible.
fn is_request_urgent(req: &RaftCmdRequest) -> bool {
    if !req.has_admin_request() {
        return false;
    }

    match req.get_admin_request().get_cmd_type() {
        AdminCmdType::Split
        | AdminCmdType::BatchSplit
        | AdminCmdType::ChangePeer
        | AdminCmdType::ComputeHash
        | AdminCmdType::VerifyHash
        | AdminCmdType::PrepareMerge
        | AdminCmdType::CommitMerge
        | AdminCmdType::RollbackMerge => true,
        _ => false,
    }
}

fn make_transfer_leader_response() -> RaftCmdResponse {
    let mut response = AdminResponse::default();
    response.set_cmd_type(AdminCmdType::TransferLeader);
    response.set_transfer_leader(TransferLeaderResponse::default());
    let mut resp = RaftCmdResponse::default();
    resp.set_admin_response(response);
    resp
}

#[cfg(test)]
mod tests {
    #[cfg(feature = "protobuf-codec")]
    use protobuf::ProtobufEnum;

    use super::*;

    #[test]
    fn test_sync_log() {
        let white_list = [
            AdminCmdType::InvalidAdmin,
            AdminCmdType::CompactLog,
            AdminCmdType::TransferLeader,
            AdminCmdType::ComputeHash,
            AdminCmdType::VerifyHash,
        ];
        for tp in AdminCmdType::values() {
            let mut msg = RaftCmdRequest::default();
            msg.mut_admin_request().set_cmd_type(*tp);
            assert_eq!(
                get_sync_log_from_request(&msg),
                !white_list.contains(tp),
                "{:?}",
                tp
            );
        }
    }

    #[test]
    fn test_urgent() {
        let urgent_types = [
            AdminCmdType::Split,
            AdminCmdType::BatchSplit,
            AdminCmdType::ChangePeer,
            AdminCmdType::ComputeHash,
            AdminCmdType::VerifyHash,
            AdminCmdType::PrepareMerge,
            AdminCmdType::CommitMerge,
            AdminCmdType::RollbackMerge,
        ];
        for tp in AdminCmdType::values() {
            let mut req = RaftCmdRequest::default();
            req.mut_admin_request().set_cmd_type(*tp);
            assert_eq!(
                is_request_urgent(&req),
                urgent_types.contains(tp),
                "{:?}",
                tp
            );
        }
        assert!(!is_request_urgent(&RaftCmdRequest::default()));
    }

    #[test]
    fn test_entry_context() {
        let tbl: Vec<&[ProposalContext]> = vec![
            &[ProposalContext::SPLIT],
            &[ProposalContext::SYNC_LOG],
            &[ProposalContext::PREPARE_MERGE],
            &[ProposalContext::SPLIT, ProposalContext::SYNC_LOG],
            &[ProposalContext::PREPARE_MERGE, ProposalContext::SYNC_LOG],
        ];

        for flags in tbl {
            let mut ctx = ProposalContext::empty();
            for f in flags {
                ctx.insert(*f);
            }

            let ser = ctx.to_vec();
            let de = ProposalContext::from_bytes(&ser);

            for f in flags {
                assert!(de.contains(*f), "{:?}", de);
            }
        }
    }

    #[test]
    fn test_request_inspector() {
        struct DummyInspector {
            applied_to_index_term: bool,
            lease_state: LeaseState,
        }
        impl RequestInspector for DummyInspector {
            fn has_applied_to_current_term(&mut self) -> bool {
                self.applied_to_index_term
            }
            fn inspect_lease(&mut self) -> LeaseState {
                self.lease_state
            }
        }

        let mut table = vec![];

        // Ok(_)
        let mut req = RaftCmdRequest::default();
        let mut admin_req = raft_cmdpb::AdminRequest::default();

        req.set_admin_request(admin_req.clone());
        table.push((req.clone(), RequestPolicy::ProposeNormal));

        admin_req.set_change_peer(raft_cmdpb::ChangePeerRequest::default());
        req.set_admin_request(admin_req.clone());
        table.push((req.clone(), RequestPolicy::ProposeConfChange));
        admin_req.clear_change_peer();

        admin_req.set_transfer_leader(raft_cmdpb::TransferLeaderRequest::default());
        req.set_admin_request(admin_req.clone());
        table.push((req.clone(), RequestPolicy::ProposeTransferLeader));
        admin_req.clear_transfer_leader();
        req.clear_admin_request();

        for (op, policy) in vec![
            (CmdType::Get, RequestPolicy::ReadLocal),
            (CmdType::Snap, RequestPolicy::ReadLocal),
            (CmdType::Put, RequestPolicy::ProposeNormal),
            (CmdType::Delete, RequestPolicy::ProposeNormal),
            (CmdType::DeleteRange, RequestPolicy::ProposeNormal),
            (CmdType::IngestSst, RequestPolicy::ProposeNormal),
        ] {
            let mut request = raft_cmdpb::Request::default();
            request.set_cmd_type(op);
            req.set_requests(vec![request].into());
            table.push((req.clone(), policy));
        }

        for &applied_to_index_term in &[true, false] {
            for &lease_state in &[LeaseState::Expired, LeaseState::Suspect, LeaseState::Valid] {
                for (req, mut policy) in table.clone() {
                    let mut inspector = DummyInspector {
                        applied_to_index_term,
                        lease_state,
                    };
                    // Leader can not read local as long as
                    // it has not applied to its term or it does has a valid lease.
                    if policy == RequestPolicy::ReadLocal
                        && (!applied_to_index_term || LeaseState::Valid != inspector.lease_state)
                    {
                        policy = RequestPolicy::ReadIndex;
                    }
                    assert_eq!(inspector.inspect(&req).unwrap(), policy);
                }
            }
        }

        // Read quorum.
        let mut request = raft_cmdpb::Request::default();
        request.set_cmd_type(CmdType::Snap);
        req.set_requests(vec![request].into());
        req.mut_header().set_read_quorum(true);
        let mut inspector = DummyInspector {
            applied_to_index_term: true,
            lease_state: LeaseState::Valid,
        };
        assert_eq!(inspector.inspect(&req).unwrap(), RequestPolicy::ReadIndex);
        req.clear_header();

        // Err(_)
        let mut err_table = vec![];
        for &op in &[CmdType::Prewrite, CmdType::Invalid] {
            let mut request = raft_cmdpb::Request::default();
            request.set_cmd_type(op);
            req.set_requests(vec![request].into());
            err_table.push(req.clone());
        }
        let mut snap = raft_cmdpb::Request::default();
        snap.set_cmd_type(CmdType::Snap);
        let mut put = raft_cmdpb::Request::default();
        put.set_cmd_type(CmdType::Put);
        req.set_requests(vec![snap, put].into());
        err_table.push(req);

        for req in err_table {
            let mut inspector = DummyInspector {
                applied_to_index_term: true,
                lease_state: LeaseState::Valid,
            };
            assert!(inspector.inspect(&req).is_err());
        }
    }
}<|MERGE_RESOLUTION|>--- conflicted
+++ resolved
@@ -17,15 +17,11 @@
     TransferLeaderResponse,
 };
 use kvproto::raft_serverpb::{
-<<<<<<< HEAD
-    ExtraMessageType, MergeState, PeerState, RaftApplyState, RaftMessage,
-=======
     ExtraMessage, ExtraMessageType, MergeState, PeerState, RaftApplyState, RaftMessage,
     RaftSnapshotData,
 };
 use kvproto::replication_modepb::{
     DrAutoSyncState, RegionReplicationState, RegionReplicationStatus, ReplicationMode,
->>>>>>> 58ca498f
 };
 use protobuf::Message;
 use raft::eraftpb::{self, ConfChangeType, EntryType, MessageType};
