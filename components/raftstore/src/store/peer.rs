--- conflicted
+++ resolved
@@ -49,11 +49,7 @@
 use tikv_util::time::{duration_to_sec, monotonic_raw_now};
 use tikv_util::time::{Instant as UtilInstant, ThreadReadId};
 use tikv_util::worker::Scheduler;
-<<<<<<< HEAD
 use tokio::sync::mpsc::Receiver as FutureReceiver;
-=======
-use tikv_util::Either;
->>>>>>> 21864998
 
 use super::cmd_resp;
 use super::local_metrics::{RaftMessageMetrics, RaftReadyMetrics};
@@ -438,12 +434,9 @@
     pub local_first_replicate: bool,
 
     pub txn_extra_op: Arc<AtomicCell<TxnExtraOp>>,
-<<<<<<< HEAD
     pub apply_router: ApplyRouter<EK>,
-=======
     /// Check whether this proposal can be proposed based on its epoch
     cmd_epoch_checker: CmdEpochChecker<EK::Snapshot>,
->>>>>>> 21864998
 }
 
 impl<EK, ER> Peer<EK, ER>
