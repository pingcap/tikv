// Copyright 2016 TiKV Project Authors. Licensed under Apache-2.0.

use std::cell::RefCell;
use std::collections::VecDeque;
use std::sync::atomic::{AtomicU64, AtomicUsize, Ordering};
use std::sync::{Arc, Mutex};
use std::time::{Duration, Instant};
use std::{cmp, mem, u64, usize};

use bitflags::bitflags;
use crossbeam::atomic::AtomicCell;
use crossbeam::channel::TrySendError;
use engine_traits::{Engines, KvEngine, RaftEngine, Snapshot, WriteBatch, WriteOptions};
use error_code::ErrorCodeExt;
use fail::fail_point;
use kvproto::errorpb;
use kvproto::kvrpcpb::ExtraOp as TxnExtraOp;
use kvproto::metapb::{self, PeerRole};
use kvproto::pdpb::PeerStats;
use kvproto::raft_cmdpb::{
    self, AdminCmdType, AdminResponse, ChangePeerRequest, CmdType, CommitMergeRequest,
    RaftCmdRequest, RaftCmdResponse, TransferLeaderRequest, TransferLeaderResponse,
};
use kvproto::raft_serverpb::{
    ExtraMessage, ExtraMessageType, MergeState, PeerState, RaftApplyState, RaftMessage,
};
use kvproto::replication_modepb::{
    DrAutoSyncState, RegionReplicationState, RegionReplicationStatus, ReplicationMode,
};
use protobuf::Message;
use raft::eraftpb::{self, ConfChangeType, Entry, EntryType, MessageType};
use raft::{
    self, Changer, ProgressState, ProgressTracker, RawNode, Ready, SnapshotStatus, StateRole,
    INVALID_INDEX, NO_LIMIT,
};
use raft_proto::ConfChangeI;
use smallvec::SmallVec;
use time::Timespec;
use uuid::Uuid;

use crate::coprocessor::{CoprocessorHost, RegionChangeEvent};
use crate::errors::RAFTSTORE_IS_BUSY;
use crate::store::fsm::apply::CatchUpLogs;
use crate::store::fsm::store::PollContext;
use crate::store::fsm::{apply, Apply, ApplyMetrics, ApplyTask, CollectedReady, Proposal};
use crate::store::hibernate_state::GroupState;
use crate::store::memory::needs_evict_entry_cache;
use crate::store::msg::RaftCommand;
use crate::store::util::{admin_cmd_epoch_lookup, RegionReadProgress};
use crate::store::worker::{
    HeartbeatTask, QueryStats, ReadDelegate, ReadExecutor, ReadProgress, RegionTask,
};
use crate::store::{
    Callback, Config, GlobalReplicationState, PdTask, ReadIndexContext, ReadResponse,
};
use crate::{Error, Result};
use collections::{HashMap, HashSet};
use pd_client::INVALID_ID;
use tikv_util::codec::number::decode_u64;
use tikv_util::sys::disk;
use tikv_util::time::{duration_to_sec, monotonic_raw_now};
use tikv_util::time::{Instant as UtilInstant, ThreadReadId};
use tikv_util::worker::{FutureScheduler, Scheduler};
use tikv_util::Either;
use tikv_util::{box_err, debug, error, info, warn};
use txn_types::WriteBatchFlags;

use super::cmd_resp;
use super::local_metrics::{RaftMetrics, RaftReadyMetrics, RaftSendMessageMetrics};
use super::metrics::*;
use super::peer_storage::{
    write_peer_state, CheckApplyingSnapStatus, HandleReadyResult, PeerStorage,
};
use super::read_queue::{ReadIndexQueue, ReadIndexRequest};
use super::transport::Transport;
use super::util::{
    self, check_region_epoch, is_initial_msg, AdminCmdEpochState, ChangePeerI, ConfChangeKind,
    Lease, LeaseState, NORMAL_REQ_CHECK_CONF_VER, NORMAL_REQ_CHECK_VER,
};
use super::DestroyPeerJob;

const SHRINK_CACHE_CAPACITY: usize = 64;
const MIN_BCAST_WAKE_UP_INTERVAL: u64 = 1_000; // 1s
const REGION_READ_PROGRESS_CAP: usize = 128;
const MAX_COMMITTED_SIZE_PER_READY: u64 = 16 * 1024 * 1024;

/// The returned states of the peer after checking whether it is stale
#[derive(Debug, PartialEq, Eq)]
pub enum StaleState {
    Valid,
    ToValidate,
    LeaderMissing,
}

#[derive(Debug)]
struct ProposalQueue<S>
where
    S: Snapshot,
{
    tag: String,
    queue: VecDeque<Proposal<S>>,
}

impl<S: Snapshot> ProposalQueue<S> {
    fn new(tag: String) -> ProposalQueue<S> {
        ProposalQueue {
            tag,
            queue: VecDeque::new(),
        }
    }

    fn find_scheduled_ts(&self, index: u64) -> Option<(u64, Instant)> {
        let map = |p: &Proposal<_>| (p.index);
        let idx = self.queue.binary_search_by_key(&index, map);
        if let Ok(i) = idx {
            self.queue[i]
                .cb
                .get_scheduled_ts()
                .map(|ts| (self.queue[i].term, ts))
        } else {
            None
        }
    }

    fn find_propose_time(&self, term: u64, index: u64) -> Option<Timespec> {
        self.queue
            .binary_search_by_key(&(term, index), |p: &Proposal<_>| (p.term, p.index))
            .ok()
            .map(|i| self.queue[i].propose_time)
            .flatten()
    }

    // Find proposal in front or at the given term and index
    fn pop(&mut self, term: u64, index: u64) -> Option<Proposal<S>> {
        self.queue.pop_front().and_then(|p| {
            // Comparing the term first then the index, because the term is
            // increasing among all log entries and the index is increasing
            // inside a given term
            if (p.term, p.index) > (term, index) {
                self.queue.push_front(p);
                return None;
            }
            Some(p)
        })
    }

    /// Find proposal at the given term and index and notify stale proposals
    /// in front that term and index
    fn find_proposal(&mut self, term: u64, index: u64, current_term: u64) -> Option<Proposal<S>> {
        while let Some(p) = self.pop(term, index) {
            if p.term == term {
                if p.index == index {
                    return if p.cb.is_none() { None } else { Some(p) };
                } else {
                    panic!(
                        "{} unexpected callback at term {}, found index {}, expected {}",
                        self.tag, term, p.index, index
                    );
                }
            } else {
                apply::notify_stale_req(current_term, p.cb);
            }
        }
        None
    }

    fn push(&mut self, p: Proposal<S>) {
        if let Some(f) = self.queue.back() {
            // The term must be increasing among all log entries and the index
            // must be increasing inside a given term
            assert!((p.term, p.index) > (f.term, f.index));
        }
        self.queue.push_back(p);
    }

    fn is_empty(&self) -> bool {
        self.queue.is_empty()
    }

    fn gc(&mut self) {
        if self.queue.capacity() > SHRINK_CACHE_CAPACITY && self.queue.len() < SHRINK_CACHE_CAPACITY
        {
            self.queue.shrink_to_fit();
        }
    }
}

bitflags! {
    // TODO: maybe declare it as protobuf struct is better.
    /// A bitmap contains some useful flags when dealing with `eraftpb::Entry`.
    pub struct ProposalContext: u8 {
        const SYNC_LOG       = 0b0000_0001;
        const SPLIT          = 0b0000_0010;
        const PREPARE_MERGE  = 0b0000_0100;
    }
}

impl ProposalContext {
    /// Converts itself to a vector.
    pub fn to_vec(self) -> Vec<u8> {
        if self.is_empty() {
            return vec![];
        }
        let ctx = self.bits();
        vec![ctx]
    }

    /// Initializes a `ProposalContext` from a byte slice.
    pub fn from_bytes(ctx: &[u8]) -> ProposalContext {
        if ctx.is_empty() {
            ProposalContext::empty()
        } else if ctx.len() == 1 {
            ProposalContext::from_bits_truncate(ctx[0])
        } else {
            panic!("invalid ProposalContext {:?}", ctx);
        }
    }
}

/// `ConsistencyState` is used for consistency check.
pub struct ConsistencyState {
    pub last_check_time: Instant,
    // (computed_result_or_to_be_verified, index, hash)
    pub index: u64,
    pub context: Vec<u8>,
    pub hash: Vec<u8>,
}

/// Statistics about raft peer.
#[derive(Default, Clone)]
pub struct PeerStat {
    pub written_bytes: u64,
    pub written_keys: u64,
    pub written_query_stats: QueryStats,
}

#[derive(Default, Debug, Clone, Copy)]
pub struct CheckTickResult {
    leader: bool,
    up_to_date: bool,
    reason: &'static str,
}

pub struct ProposedAdminCmd<S: Snapshot> {
    cmd_type: AdminCmdType,
    epoch_state: AdminCmdEpochState,
    index: u64,
    cbs: Vec<Callback<S>>,
}

impl<S: Snapshot> ProposedAdminCmd<S> {
    fn new(
        cmd_type: AdminCmdType,
        epoch_state: AdminCmdEpochState,
        index: u64,
    ) -> ProposedAdminCmd<S> {
        ProposedAdminCmd {
            cmd_type,
            epoch_state,
            index,
            cbs: Vec::new(),
        }
    }
}

struct CmdEpochChecker<S: Snapshot> {
    // Although it's a deque, because of the characteristics of the settings from `admin_cmd_epoch_lookup`,
    // the max size of admin cmd is 2, i.e. split/merge and change peer.
    proposed_admin_cmd: VecDeque<ProposedAdminCmd<S>>,
    term: u64,
}

impl<S: Snapshot> Default for CmdEpochChecker<S> {
    fn default() -> CmdEpochChecker<S> {
        CmdEpochChecker {
            proposed_admin_cmd: VecDeque::new(),
            term: 0,
        }
    }
}

impl<S: Snapshot> CmdEpochChecker<S> {
    fn maybe_update_term(&mut self, term: u64) {
        assert!(term >= self.term);
        if term > self.term {
            self.term = term;
            for cmd in self.proposed_admin_cmd.drain(..) {
                for cb in cmd.cbs {
                    apply::notify_stale_req(term, cb);
                }
            }
        }
    }

    /// Check if the proposal can be proposed on the basis of its epoch and previous proposed admin cmds.
    ///
    /// Returns None if passing the epoch check, otherwise returns a index which is the last
    /// admin cmd index conflicted with this proposal.
    pub fn propose_check_epoch(&mut self, req: &RaftCmdRequest, term: u64) -> Option<u64> {
        self.maybe_update_term(term);
        let (check_ver, check_conf_ver) = if !req.has_admin_request() {
            (NORMAL_REQ_CHECK_VER, NORMAL_REQ_CHECK_CONF_VER)
        } else {
            let cmd_type = req.get_admin_request().get_cmd_type();
            let epoch_state = admin_cmd_epoch_lookup(cmd_type);
            (epoch_state.check_ver, epoch_state.check_conf_ver)
        };
        self.last_conflict_index(check_ver, check_conf_ver)
    }

    pub fn post_propose(&mut self, cmd_type: AdminCmdType, index: u64, term: u64) {
        self.maybe_update_term(term);
        let epoch_state = admin_cmd_epoch_lookup(cmd_type);
        assert!(
            self.last_conflict_index(epoch_state.check_ver, epoch_state.check_conf_ver)
                .is_none()
        );

        if epoch_state.change_conf_ver || epoch_state.change_ver {
            if let Some(cmd) = self.proposed_admin_cmd.back() {
                assert!(cmd.index < index);
            }
            self.proposed_admin_cmd
                .push_back(ProposedAdminCmd::new(cmd_type, epoch_state, index));
        }
    }

    fn last_conflict_index(&self, check_ver: bool, check_conf_ver: bool) -> Option<u64> {
        self.proposed_admin_cmd
            .iter()
            .rev()
            .find(|cmd| {
                (check_ver && cmd.epoch_state.change_ver)
                    || (check_conf_ver && cmd.epoch_state.change_conf_ver)
            })
            .map(|cmd| cmd.index)
    }

    /// Returns the last proposed admin cmd index.
    ///
    /// Note that the cmd of this type must change epoch otherwise it can not be
    /// recorded to `proposed_admin_cmd`.
    pub fn last_cmd_index(&mut self, cmd_type: AdminCmdType) -> Option<u64> {
        self.proposed_admin_cmd
            .iter()
            .rev()
            .find(|cmd| cmd.cmd_type == cmd_type)
            .map(|cmd| cmd.index)
    }

    pub fn advance_apply(&mut self, index: u64, term: u64, region: &metapb::Region) {
        self.maybe_update_term(term);
        while !self.proposed_admin_cmd.is_empty() {
            let cmd = self.proposed_admin_cmd.front_mut().unwrap();
            if cmd.index <= index {
                for cb in cmd.cbs.drain(..) {
                    let mut resp = cmd_resp::new_error(Error::EpochNotMatch(
                        format!(
                            "current epoch of region {} is {:?}",
                            region.get_id(),
                            region.get_region_epoch(),
                        ),
                        vec![region.to_owned()],
                    ));
                    cmd_resp::bind_term(&mut resp, term);
                    cb.invoke_with_response(resp);
                }
            } else {
                break;
            }
            self.proposed_admin_cmd.pop_front();
        }
    }

    pub fn attach_to_conflict_cmd(&mut self, index: u64, cb: Callback<S>) {
        if let Some(cmd) = self
            .proposed_admin_cmd
            .iter_mut()
            .rev()
            .find(|cmd| cmd.index == index)
        {
            cmd.cbs.push(cb);
        } else {
            panic!(
                "index {} can not found in proposed_admin_cmd, callback {:?}",
                index, cb
            );
        }
    }
}

impl<S: Snapshot> Drop for CmdEpochChecker<S> {
    fn drop(&mut self) {
        if tikv_util::thread_group::is_shutdown(!cfg!(test)) {
            for mut state in self.proposed_admin_cmd.drain(..) {
                state.cbs.clear();
            }
        } else {
            for state in self.proposed_admin_cmd.drain(..) {
                for cb in state.cbs {
                    apply::notify_stale_req(self.term, cb);
                }
            }
        }
    }
}

#[derive(PartialEq, Debug)]
pub struct SnapshotContext {
    /// (The number of ready which has a snapshot, Whether this snapshot is scheduled)
    pub ready_status: (u64, bool),
    /// The message should be sent after snapshot is applied.
    pub msgs: Vec<RaftMessage>,
    pub persist_res: Option<PersistSnapshotResult>,
}

#[derive(PartialEq, Debug)]
pub struct PersistSnapshotResult {
    /// prev_region is the region before snapshot applied.
    pub prev_region: metapb::Region,
    pub region: metapb::Region,
    pub destroy_regions: Vec<metapb::Region>,
}

pub struct Peer<EK, ER>
where
    EK: KvEngine,
    ER: RaftEngine,
{
    /// The ID of the Region which this Peer belongs to.
    region_id: u64,
    // TODO: remove it once panic!() support slog fields.
    /// Peer_tag, "[region <region_id>] <peer_id>"
    pub tag: String,
    /// The Peer meta information.
    pub peer: metapb::Peer,

    /// The Raft state machine of this Peer.
    pub raft_group: RawNode<PeerStorage<EK, ER>>,
    /// The cache of meta information for Region's other Peers.
    peer_cache: RefCell<HashMap<u64, metapb::Peer>>,
    /// Record the last instant of each peer's heartbeat response.
    pub peer_heartbeats: HashMap<u64, Instant>,

    proposals: ProposalQueue<EK::Snapshot>,
    leader_missing_time: Option<Instant>,
    leader_lease: Lease,
    pending_reads: ReadIndexQueue<EK::Snapshot>,

    /// If it fails to send messages to leader.
    pub leader_unreachable: bool,
    /// Indicates whether the peer should be woken up.
    pub should_wake_up: bool,
    /// Whether this peer is destroyed asynchronously.
    /// If it's true,
    /// 1. when merging, its data in storeMeta will be removed early by the target peer.
    /// 2. all read requests must be rejected.
    pub pending_remove: bool,

    /// Record the instants of peers being added into the configuration.
    /// Remove them after they are not pending any more.
    pub peers_start_pending_time: Vec<(u64, Instant)>,
    /// A inaccurate cache about which peer is marked as down.
    down_peer_ids: Vec<u64>,

    /// An inaccurate difference in region size since last reset.
    /// It is used to decide whether split check is needed.
    pub size_diff_hint: u64,
    /// The count of deleted keys since last reset.
    delete_keys_hint: u64,
    /// An inaccurate difference in region size after compaction.
    /// It is used to trigger check split to update approximate size and keys after space reclamation
    /// of deleted entries.
    pub compaction_declined_bytes: u64,
    /// Approximate size of the region.
    pub approximate_size: u64,
    /// Approximate keys of the region.
    pub approximate_keys: u64,
    /// Whether this region has calculated region size by split-check thread. If we just splitted
    ///  the region or ingested one file which may be overlapped with the existed data, the
    /// `approximate_size` is not very accurate.
    pub has_calculated_region_size: bool,

    /// The state for consistency check.
    pub consistency_state: ConsistencyState,

    /// The counter records pending snapshot requests.
    pub pending_request_snapshot_count: Arc<AtomicUsize>,
    /// The index of last scheduled committed raft log.
    pub last_applying_idx: u64,
    /// The index of last compacted raft log. It is used for the next compact log task.
    pub last_compacted_idx: u64,
    /// The index of the latest urgent proposal index.
    last_urgent_proposal_idx: u64,
    /// The index of the latest committed split command.
    last_committed_split_idx: u64,
    /// Approximate size of logs that is applied but not compacted yet.
    pub raft_log_size_hint: u64,

    /// The index of the latest proposed prepare merge command.
    last_proposed_prepare_merge_idx: u64,
    /// The index of the latest committed prepare merge command.
    last_committed_prepare_merge_idx: u64,
    /// The merge related state. It indicates this Peer is in merging.
    pub pending_merge_state: Option<MergeState>,
    /// The rollback merge proposal can be proposed only when the number
    /// of peers is greater than the majority of all peers.
    /// There are more details in the annotation above
    /// `test_node_merge_write_data_to_source_region_after_merging`
    /// The peers who want to rollback merge.
    pub want_rollback_merge_peers: HashSet<u64>,
    /// Source region is catching up logs for merge.
    pub catch_up_logs: Option<CatchUpLogs>,

    /// Write Statistics for PD to schedule hot spot.
    pub peer_stat: PeerStat,

    /// Time of the last attempt to wake up inactive leader.
    pub bcast_wake_up_time: Option<UtilInstant>,
    /// Current replication mode version.
    pub replication_mode_version: u64,
    /// The required replication state at current version.
    pub dr_auto_sync_state: DrAutoSyncState,
    /// A flag that caches sync state. It's set to true when required replication
    /// state is reached for current region.
    pub replication_sync: bool,

    /// The known newest conf version and its corresponding peer list
    /// Send to these peers to check whether itself is stale.
    pub check_stale_conf_ver: u64,
    pub check_stale_peers: Vec<metapb::Peer>,
    /// Whether this peer is created by replication and is the first
    /// one of this region on local store.
    pub local_first_replicate: bool,

    pub txn_extra_op: Arc<AtomicCell<TxnExtraOp>>,

    /// The max timestamp recorded in the concurrency manager is only updated at leader.
    /// So if a peer becomes leader from a follower, the max timestamp can be outdated.
    /// We need to update the max timestamp with a latest timestamp from PD before this
    /// peer can work.
    /// From the least significant to the most, 1 bit marks whether the timestamp is
    /// updated, 31 bits for the current epoch version, 32 bits for the current term.
    /// The version and term are stored to prevent stale UpdateMaxTimestamp task from
    /// marking the lowest bit.
    pub max_ts_sync_status: Arc<AtomicU64>,

    /// Check whether this proposal can be proposed based on its epoch.
    cmd_epoch_checker: CmdEpochChecker<EK::Snapshot>,

    pub read_progress: Arc<RegionReadProgress>,

    /// unpersisted readies: (ready number, the max number of following ready
    /// whose data to be persisted is empty, msgs).
    unpersisted_readies: VecDeque<(u64, u64, Vec<Vec<RaftMessage>>)>,
    /// The message count in `unpersisted_readies` for memory caculation.
    unpersisted_message_count: usize,
    persisted_number: u64,
    snap_ctx: Option<SnapshotContext>,
    /// The choose id of async writer thread.
    async_writer_id: usize,
}

impl<EK, ER> Peer<EK, ER>
where
    EK: KvEngine,
    ER: RaftEngine,
{
    pub fn new(
        store_id: u64,
        cfg: &Config,
        sched: Scheduler<RegionTask<EK::Snapshot>>,
        engines: Engines<EK, ER>,
        region: &metapb::Region,
        peer: metapb::Peer,
    ) -> Result<Peer<EK, ER>> {
        if peer.get_id() == raft::INVALID_ID {
            return Err(box_err!("invalid peer id"));
        }

        let tag = format!("[region {}] {}", region.get_id(), peer.get_id());

        let ps = PeerStorage::new(engines, region, sched, peer.get_id(), tag.clone())?;

        let applied_index = ps.applied_index();

        let raft_cfg = raft::Config {
            id: peer.get_id(),
            election_tick: cfg.raft_election_timeout_ticks,
            heartbeat_tick: cfg.raft_heartbeat_ticks,
            min_election_tick: cfg.raft_min_election_timeout_ticks,
            max_election_tick: cfg.raft_max_election_timeout_ticks,
            max_size_per_msg: cfg.raft_max_size_per_msg.0,
            max_inflight_msgs: cfg.raft_max_inflight_msgs,
            applied: applied_index,
            check_quorum: true,
            skip_bcast_commit: true,
            pre_vote: cfg.prevote,
            max_committed_size_per_ready: MAX_COMMITTED_SIZE_PER_READY,
            ..Default::default()
        };

        let logger = slog_global::get_global().new(slog::o!("region_id" => region.get_id()));
        let raft_group = RawNode::new(&raft_cfg, ps, &logger)?;
        let mut peer = Peer {
            peer,
            region_id: region.get_id(),
            raft_group,
            proposals: ProposalQueue::new(tag.clone()),
            pending_reads: Default::default(),
            peer_cache: RefCell::new(HashMap::default()),
            peer_heartbeats: HashMap::default(),
            peers_start_pending_time: vec![],
            down_peer_ids: vec![],
            size_diff_hint: 0,
            delete_keys_hint: 0,
            approximate_size: 0,
            approximate_keys: 0,
            has_calculated_region_size: false,
            compaction_declined_bytes: 0,
            leader_unreachable: false,
            pending_remove: false,
            should_wake_up: false,
            pending_merge_state: None,
            want_rollback_merge_peers: HashSet::default(),
            pending_request_snapshot_count: Arc::new(AtomicUsize::new(0)),
            last_proposed_prepare_merge_idx: 0,
            last_committed_prepare_merge_idx: 0,
            leader_missing_time: Some(Instant::now()),
            tag: tag.clone(),
            last_applying_idx: applied_index,
            last_compacted_idx: 0,
            last_urgent_proposal_idx: u64::MAX,
            last_committed_split_idx: 0,
            consistency_state: ConsistencyState {
                last_check_time: Instant::now(),
                index: INVALID_INDEX,
                context: vec![],
                hash: vec![],
            },
            raft_log_size_hint: 0,
            leader_lease: Lease::new(cfg.raft_store_max_leader_lease()),
            peer_stat: PeerStat::default(),
            catch_up_logs: None,
            bcast_wake_up_time: None,
            replication_mode_version: 0,
            dr_auto_sync_state: DrAutoSyncState::Async,
            replication_sync: false,
            check_stale_conf_ver: 0,
            check_stale_peers: vec![],
            local_first_replicate: false,
            txn_extra_op: Arc::new(AtomicCell::new(TxnExtraOp::Noop)),
            max_ts_sync_status: Arc::new(AtomicU64::new(0)),
            cmd_epoch_checker: Default::default(),
            read_progress: Arc::new(RegionReadProgress::new(
                region,
                applied_index,
                REGION_READ_PROGRESS_CAP,
                tag,
            )),
            unpersisted_readies: VecDeque::default(),
            unpersisted_message_count: 0,
            persisted_number: 0,
            snap_ctx: None,
            async_writer_id: seahash::hash(region.get_id().as_ne_bytes()) as usize
                % cfg.store_io_pool_size,
        };

        // If this region has only one peer and I am the one, campaign directly.
        if region.get_peers().len() == 1 && region.get_peers()[0].get_store_id() == store_id {
            peer.raft_group.campaign()?;
        }

        Ok(peer)
    }

    /// Sets commit group to the peer.
    pub fn init_replication_mode(&mut self, state: &mut GlobalReplicationState) {
        debug!("init commit group"; "state" => ?state, "region_id" => self.region_id, "peer_id" => self.peer.id);
        if self.is_initialized() {
            let version = state.status().get_dr_auto_sync().state_id;
            let gb = state.calculate_commit_group(version, self.get_store().region().get_peers());
            self.raft_group.raft.assign_commit_groups(gb);
        }
        self.replication_sync = false;
        if state.status().get_mode() == ReplicationMode::Majority {
            self.raft_group.raft.enable_group_commit(false);
            self.replication_mode_version = 0;
            self.dr_auto_sync_state = DrAutoSyncState::Async;
            return;
        }
        self.replication_mode_version = state.status().get_dr_auto_sync().state_id;
        let enable = state.status().get_dr_auto_sync().get_state() != DrAutoSyncState::Async;
        self.raft_group.raft.enable_group_commit(enable);
        self.dr_auto_sync_state = state.status().get_dr_auto_sync().get_state();
    }

    /// Updates replication mode.
    pub fn switch_replication_mode(&mut self, state: &Mutex<GlobalReplicationState>) {
        self.replication_sync = false;
        let mut guard = state.lock().unwrap();
        let enable_group_commit = if guard.status().get_mode() == ReplicationMode::Majority {
            self.replication_mode_version = 0;
            self.dr_auto_sync_state = DrAutoSyncState::Async;
            false
        } else {
            self.dr_auto_sync_state = guard.status().get_dr_auto_sync().get_state();
            self.replication_mode_version = guard.status().get_dr_auto_sync().state_id;
            guard.status().get_dr_auto_sync().get_state() != DrAutoSyncState::Async
        };
        if enable_group_commit {
            let ids = mem::replace(
                guard.calculate_commit_group(
                    self.replication_mode_version,
                    self.region().get_peers(),
                ),
                Vec::with_capacity(self.region().get_peers().len()),
            );
            drop(guard);
            self.raft_group.raft.clear_commit_group();
            self.raft_group.raft.assign_commit_groups(&ids);
        } else {
            drop(guard);
        }
        self.raft_group
            .raft
            .enable_group_commit(enable_group_commit);
        info!("switch replication mode"; "version" => self.replication_mode_version, "region_id" => self.region_id, "peer_id" => self.peer.id);
    }

    /// Register self to apply_scheduler so that the peer is then usable.
    /// Also trigger `RegionChangeEvent::Create` here.
    pub fn activate<T>(&self, ctx: &PollContext<EK, ER, T>) {
        ctx.apply_router
            .schedule_task(self.region_id, ApplyTask::register(self));

        ctx.coprocessor_host.on_region_changed(
            self.region(),
            RegionChangeEvent::Create,
            self.get_role(),
        );
    }

    #[inline]
    fn next_proposal_index(&self) -> u64 {
        self.raft_group.raft.raft_log.last_index() + 1
    }

    #[inline]
    pub fn get_index_term(&self, idx: u64) -> u64 {
        match self.raft_group.raft.raft_log.term(idx) {
            Ok(t) => t,
            Err(e) => panic!("{} fail to load term for {}: {:?}", self.tag, idx, e),
        }
    }

    pub fn maybe_append_merge_entries(&mut self, merge: &CommitMergeRequest) -> Option<u64> {
        let mut entries = merge.get_entries();
        if entries.is_empty() {
            // Though the entries is empty, it is possible that one source peer has caught up the logs
            // but commit index is not updated. If other source peers are already destroyed, so the raft
            // group will not make any progress, namely the source peer can not get the latest commit index anymore.
            // Here update the commit index to let source apply rest uncommitted entries.
            return if merge.get_commit() > self.raft_group.raft.raft_log.committed {
                self.raft_group.raft.raft_log.commit_to(merge.get_commit());
                Some(merge.get_commit())
            } else {
                None
            };
        }
        let first = entries.first().unwrap();
        // make sure message should be with index not smaller than committed
        let mut log_idx = first.get_index() - 1;
        debug!(
            "append merge entries";
            "log_index" => log_idx,
            "merge_commit" => merge.get_commit(),
            "commit_index" => self.raft_group.raft.raft_log.committed,
        );
        if log_idx < self.raft_group.raft.raft_log.committed {
            // There are maybe some logs not included in CommitMergeRequest's entries, like CompactLog,
            // so the commit index may exceed the last index of the entires from CommitMergeRequest.
            // If that, no need to append
            if self.raft_group.raft.raft_log.committed - log_idx > entries.len() as u64 {
                return None;
            }
            entries = &entries[(self.raft_group.raft.raft_log.committed - log_idx) as usize..];
            log_idx = self.raft_group.raft.raft_log.committed;
        }
        let log_term = self.get_index_term(log_idx);

        self.raft_group
            .raft
            .raft_log
            .maybe_append(log_idx, log_term, merge.get_commit(), entries)
            .map(|(_, last_index)| last_index)
    }

    /// Tries to destroy itself. Returns a job (if needed) to do more cleaning tasks.
    pub fn maybe_destroy<T>(&mut self, ctx: &PollContext<EK, ER, T>) -> Option<DestroyPeerJob> {
        if self.pending_remove {
            info!(
                "is being destroyed, skip";
                "region_id" => self.region_id,
                "peer_id" => self.peer.get_id(),
            );
            return None;
        }
        {
            let meta = ctx.store_meta.lock().unwrap();
            if meta.atomic_snap_regions.contains_key(&self.region_id) {
                info!(
                    "stale peer is applying atomic snapshot, will destroy next time";
                    "region_id" => self.region_id,
                    "peer_id" => self.peer.get_id(),
                );
                return None;
            }
        }

        if self.is_applying_snapshot() && !self.mut_store().cancel_applying_snap() {
            info!(
                "stale peer is applying snapshot, will destroy next time";
                "region_id" => self.region_id,
                "peer_id" => self.peer.get_id(),
            );
            return None;
        }

        self.pending_remove = true;

        Some(DestroyPeerJob {
            initialized: self.get_store().is_initialized(),
            region_id: self.region_id,
            peer: self.peer.clone(),
        })
    }

    /// Does the real destroy task which includes:
    /// 1. Set the region to tombstone;
    /// 2. Clear data;
    /// 3. Notify all pending requests.
    pub fn destroy<T>(&mut self, ctx: &PollContext<EK, ER, T>, keep_data: bool) -> Result<()> {
        fail_point!("raft_store_skip_destroy_peer", |_| Ok(()));
        let t = Instant::now();

        let region = self.region().clone();
        info!(
            "begin to destroy";
            "region_id" => self.region_id,
            "peer_id" => self.peer.get_id(),
        );

        // Set Tombstone state explicitly
        let mut kv_wb = ctx.engines.kv.write_batch();
        let mut raft_wb = ctx.engines.raft.log_batch(1024);
        self.mut_store().clear_meta(&mut kv_wb, &mut raft_wb)?;
        write_peer_state(
            &mut kv_wb,
            &region,
            PeerState::Tombstone,
            self.pending_merge_state.clone(),
        )?;
        // write kv rocksdb first in case of restart happen between two write
        let mut write_opts = WriteOptions::new();
        write_opts.set_sync(true);
        kv_wb.write_opt(&write_opts)?;
        ctx.engines.raft.consume(&mut raft_wb, true)?;

        if self.get_store().is_initialized() && !keep_data {
            // If we meet panic when deleting data and raft log, the dirty data
            // will be cleared by a newer snapshot applying or restart.
            if let Err(e) = self.get_store().clear_data() {
                error!(?e;
                    "failed to schedule clear data task";
                    "region_id" => self.region_id,
                    "peer_id" => self.peer.get_id(),
                );
            }
        }

        self.pending_reads.clear_all(Some(region.get_id()));

        for Proposal { cb, .. } in self.proposals.queue.drain(..) {
            apply::notify_req_region_removed(region.get_id(), cb);
        }

        info!(
            "peer destroy itself";
            "region_id" => self.region_id,
            "peer_id" => self.peer.get_id(),
            "takes" => ?t.elapsed(),
        );

        Ok(())
    }

    #[inline]
    pub fn is_initialized(&self) -> bool {
        self.get_store().is_initialized()
    }

    #[inline]
    pub fn region(&self) -> &metapb::Region {
        self.get_store().region()
    }

    /// Check whether the peer can be hibernated.
    ///
    /// This should be used with `check_after_tick` to get a correct conclusion.
    pub fn check_before_tick(&self, cfg: &Config) -> CheckTickResult {
        let mut res = CheckTickResult::default();
        if !self.is_leader() {
            return res;
        }
        res.leader = true;
        if self.raft_group.raft.election_elapsed + 1 < cfg.raft_election_timeout_ticks {
            return res;
        }
        let status = self.raft_group.status();
        let last_index = self.raft_group.raft.raft_log.last_index();
        for (id, pr) in status.progress.unwrap().iter() {
            // Even a recent inactive node is also considered. If we put leader into sleep,
            // followers or learners may not sync its logs for a long time and become unavailable.
            // We choose availability instead of performance in this case.
            if *id == self.peer.get_id() {
                continue;
            }
            if pr.matched != last_index {
                res.reason = "replication";
                return res;
            }
        }
        if self.raft_group.raft.pending_read_count() > 0 {
            res.reason = "pending read";
            return res;
        }
        if self.raft_group.raft.lead_transferee.is_some() {
            res.reason = "transfer leader";
            return res;
        }
        // Unapplied entries can change the configuration of the group.
        if self.get_store().applied_index() < last_index {
            res.reason = "unapplied";
            return res;
        }
        if self.replication_mode_need_catch_up() {
            res.reason = "replication mode";
            return res;
        }
        res.up_to_date = true;
        res
    }

    pub fn check_after_tick(&self, state: GroupState, res: CheckTickResult) -> bool {
        if res.leader {
            if res.up_to_date {
                self.is_leader()
            } else {
                if !res.reason.is_empty() {
                    debug!("rejecting sleeping"; "reason" => res.reason, "region_id" => self.region_id, "peer_id" => self.peer_id());
                }
                false
            }
        } else {
            // If follower keeps receiving data from leader, then it's safe to stop
            // ticking, as leader will make sure it has the latest logs.
            // Checking term to make sure campaign has finished and the leader starts
            // doing its job, it's not required but a safe options.
            state != GroupState::Chaos
                && self.has_valid_leader()
                && self.raft_group.raft.raft_log.last_term() == self.raft_group.raft.term
                && !self.has_unresolved_reads()
                // If it becomes leader, the stats is not valid anymore.
                && !self.is_leader()
        }
    }

    #[inline]
    pub fn has_valid_leader(&self) -> bool {
        if self.raft_group.raft.leader_id == raft::INVALID_ID {
            return false;
        }
        for p in self.region().get_peers() {
            if p.get_id() == self.raft_group.raft.leader_id && p.get_role() != PeerRole::Learner {
                return true;
            }
        }
        false
    }

    /// Pings if followers are still connected.
    ///
    /// Leader needs to know exact progress of followers, and
    /// followers just need to know whether leader is still alive.
    pub fn ping(&mut self) {
        if self.is_leader() {
            self.raft_group.ping();
        }
    }

    pub fn has_uncommitted_log(&self) -> bool {
        self.raft_group.raft.raft_log.committed < self.raft_group.raft.raft_log.last_index()
    }

    /// Set the region of a peer.
    ///
    /// This will update the region of the peer, caller must ensure the region
    /// has been preserved in a durable device.
    pub fn set_region(
        &mut self,
        host: &CoprocessorHost<impl KvEngine>,
        reader: &mut ReadDelegate,
        region: metapb::Region,
    ) {
        if self.region().get_region_epoch().get_version() < region.get_region_epoch().get_version()
        {
            // Epoch version changed, disable read on the localreader for this region.
            self.leader_lease.expire_remote_lease();
        }
        self.mut_store().set_region(region.clone());
        let progress = ReadProgress::region(region);
        // Always update read delegate's region to avoid stale region info after a follower
        // becoming a leader.
        self.maybe_update_read_progress(reader, progress);

        // Update leader info
        self.read_progress
            .update_leader_info(self.leader_id(), self.term(), self.region());

        if !self.pending_remove {
            host.on_region_changed(self.region(), RegionChangeEvent::Update, self.get_role());
        }
    }

    #[inline]
    pub fn peer_id(&self) -> u64 {
        self.peer.get_id()
    }

    #[inline]
    pub fn leader_id(&self) -> u64 {
        self.raft_group.raft.leader_id
    }

    #[inline]
    pub fn is_leader(&self) -> bool {
        self.raft_group.raft.state == StateRole::Leader
    }

    #[inline]
    pub fn get_role(&self) -> StateRole {
        self.raft_group.raft.state
    }

    #[inline]
    pub fn get_store(&self) -> &PeerStorage<EK, ER> {
        self.raft_group.store()
    }

    #[inline]
    pub fn mut_store(&mut self) -> &mut PeerStorage<EK, ER> {
        self.raft_group.mut_store()
    }

    #[inline]
    pub fn is_applying_snapshot(&self) -> bool {
        self.get_store().is_applying_snapshot()
    }

    #[inline]
    pub fn is_applying_snapshot_strictly(&self) -> bool {
        self.snap_ctx.is_some() || self.get_store().is_applying_snapshot()
    }

    /// Returns `true` if the raft group has replicated a snapshot but not committed it yet.
    #[inline]
    pub fn has_pending_snapshot(&self) -> bool {
        self.get_pending_snapshot().is_some()
    }

    #[inline]
    pub fn get_pending_snapshot(&self) -> Option<&eraftpb::Snapshot> {
        self.raft_group.snap()
    }

    fn add_ready_metric(&self, ready: &Ready, metrics: &mut RaftReadyMetrics) {
        metrics.message += ready.messages().len() as u64;
        metrics.commit += ready.committed_entries().len() as u64;
        metrics.append += ready.entries().len() as u64;

        if !ready.snapshot().is_empty() {
            metrics.snapshot += 1;
        }
    }

    #[inline]
    pub fn in_joint_state(&self) -> bool {
        self.region().get_peers().iter().any(|p| {
            p.get_role() == PeerRole::IncomingVoter || p.get_role() == PeerRole::DemotingVoter
        })
    }

    #[inline]
    fn send_raft_msg<T: Transport>(
        &mut self,
        trans: &mut T,
        msgs: Vec<RaftMessage>,
        metrics: &mut RaftSendMessageMetrics,
    ) {
        for msg in msgs {
<<<<<<< HEAD
            let msg_type = msg.get_message().get_msg_type();
=======
            let msg_type = msg.get_msg_type();
>>>>>>> b22450b5
            if msg_type == MessageType::MsgTimeoutNow && self.is_leader() {
                // After a leader transfer procedure is triggered, the lease for
                // the old leader may be expired earlier than usual, since a new leader
                // may be elected and the old leader doesn't step down due to
                // network partition from the new leader.
                // For lease safety during leader transfer, transit `leader_lease`
                // to suspect.
                self.leader_lease.suspect(monotonic_raw_now());
<<<<<<< HEAD
            }

            let to_peer_id = msg.get_to_peer().get_id();
            let to_store_id = msg.get_to_peer().get_store_id();
            if let Err(e) = trans.send(msg) {
                // We use metrics to observe failure on production.
                debug!(
                    "failed to send msg to other peer";
                    "region_id" => self.region_id,
                    "peer_id" => self.peer.get_id(),
                    "target_peer_id" => to_peer_id,
                    "target_store_id" => to_store_id,
                    "err" => ?e,
                    "error_code" => %e.error_code(),
                );
                if to_peer_id == self.leader_id() {
                    self.leader_unreachable = true;
                }
                // unreachable store
                self.raft_group.report_unreachable(to_peer_id);
                if msg_type == eraftpb::MessageType::MsgSnapshot {
                    self.raft_group
                        .report_snapshot(to_peer_id, SnapshotStatus::Failure);
                }
                metrics.add(msg_type, false);
            } else {
                metrics.add(msg_type, true);
            }
        }
    }

    #[inline]
    fn switch_to_raft_msg(&mut self, msgs: Vec<eraftpb::Message>) -> Vec<RaftMessage> {
        let mut raft_msgs = Vec::with_capacity(msgs.len());
        for msg in msgs {
            if let Some(m) = self.fill_raft_message(msg) {
                raft_msgs.push(m);
=======
>>>>>>> b22450b5
            }
            let b = self.send_raft_message(msg, trans);
            metrics.add(msg_type, b);
        }
        raft_msgs
    }

    /// Steps the raft message.
    pub fn step<T>(
        &mut self,
        ctx: &mut PollContext<EK, ER, T>,
        mut m: eraftpb::Message,
    ) -> Result<()> {
        fail_point!(
            "step_message_3_1",
            self.peer.get_store_id() == 3 && self.region_id == 1,
            |_| Ok(())
        );
        if self.is_leader() && m.get_from() != INVALID_ID {
            self.peer_heartbeats.insert(m.get_from(), Instant::now());
            // As the leader we know we are not missing.
            self.leader_missing_time.take();
        } else if m.get_from() == self.leader_id() {
            // As another role know we're not missing.
            self.leader_missing_time.take();
        }
        let msg_type = m.get_msg_type();
        if msg_type == MessageType::MsgReadIndex {
            fail_point!("on_step_read_index_msg");
            ctx.coprocessor_host.on_step_read_index(&mut m);
            // Must use the commit index of `PeerStorage` instead of the commit index
            // in raft-rs which may be greater than the former one.
            // For more details, see the annotations above `on_leader_commit_idx_changed`.
            let index = self.get_store().commit_index();
            // Check if the log term of this index is equal to current term, if so,
            // this index can be used to reply the read index request if the leader holds
            // the lease. Please also take a look at raft-rs.
            if self.get_store().term(index).unwrap() == self.term() {
                let state = self.inspect_lease();
                if let LeaseState::Valid = state {
                    // If current peer has valid lease, then we could handle the
                    // request directly, rather than send a heartbeat to check quorum.
                    let mut resp = eraftpb::Message::default();
                    resp.set_msg_type(MessageType::MsgReadIndexResp);
                    resp.term = self.term();
                    resp.to = m.from;

                    resp.index = index;
                    resp.set_entries(m.take_entries());

                    self.raft_group.raft.msgs.push(resp);
                    return Ok(());
                }
                self.should_wake_up = state == LeaseState::Expired;
            }
        } else if msg_type == MessageType::MsgTransferLeader {
            self.execute_transfer_leader(ctx, &m);
            return Ok(());
        }

        let from_id = m.get_from();
        let has_snap_task = self.get_store().has_gen_snap_task();
        let pre_commit_index = self.raft_group.raft.raft_log.committed;
        self.raft_group.step(m)?;
        self.report_know_commit_duration(pre_commit_index, &mut ctx.raft_metrics);

        let mut for_balance = false;
        if !has_snap_task && self.get_store().has_gen_snap_task() {
            if let Some(progress) = self.raft_group.status().progress {
                if let Some(pr) = progress.get(from_id) {
                    // When a peer is uninitialized (e.g. created by load balance),
                    // the last index of the peer is 0 which makes the matched index to be 0.
                    if pr.matched == 0 {
                        for_balance = true;
                    }
                }
            }
        }
        if for_balance {
            if let Some(gen_task) = self.mut_store().mut_gen_snap_task() {
                gen_task.set_for_balance();
            }
        }
        Ok(())
    }

    fn report_know_persist_duration(&self, pre_persist_index: u64, metrics: &mut RaftMetrics) {
        if !metrics.waterfall_metrics {
            return;
        }
        let mut now = None;
        for index in pre_persist_index + 1..=self.raft_group.raft.raft_log.persisted {
            if let Some((term, scheduled_ts)) = self.proposals.find_scheduled_ts(index) {
                if self
                    .get_store()
                    .term(index)
                    .map(|t| t == term)
                    .unwrap_or(false)
                {
                    if now.is_none() {
                        now = Some(Instant::now());
                    }
                    metrics
                        .know_persist
                        .observe(duration_to_sec(now.unwrap() - scheduled_ts));
                }
            }
        }
    }

    fn report_know_commit_duration(&self, pre_commit_index: u64, metrics: &mut RaftMetrics) {
        if !metrics.waterfall_metrics {
            return;
        }
        let mut now = None;
        for index in pre_commit_index + 1..=self.raft_group.raft.raft_log.committed {
            if let Some((term, scheduled_ts)) = self.proposals.find_scheduled_ts(index) {
                if self
                    .get_store()
                    .term(index)
                    .map(|t| t == term)
                    .unwrap_or(false)
                {
                    if now.is_none() {
                        now = Some(Instant::now());
                    }
                    if index <= self.raft_group.raft.raft_log.persisted {
                        metrics
                            .know_commit
                            .observe(duration_to_sec(now.unwrap() - scheduled_ts));
                    } else {
                        metrics
                            .know_commit_not_persist
                            .observe(duration_to_sec(now.unwrap() - scheduled_ts));
                    }
                }
            }
        }
    }

    /// Checks and updates `peer_heartbeats` for the peer.
    pub fn check_peers(&mut self) {
        if !self.is_leader() {
            self.peer_heartbeats.clear();
            self.peers_start_pending_time.clear();
            return;
        }

        if self.peer_heartbeats.len() == self.region().get_peers().len() {
            return;
        }

        // Insert heartbeats in case that some peers never response heartbeats.
        let region = self.raft_group.store().region();
        for peer in region.get_peers() {
            self.peer_heartbeats
                .entry(peer.get_id())
                .or_insert_with(Instant::now);
        }
    }

    /// Collects all down peers.
    pub fn collect_down_peers(&mut self, max_duration: Duration) -> Vec<PeerStats> {
        let mut down_peers = Vec::new();
        let mut down_peer_ids = Vec::new();
        for p in self.region().get_peers() {
            if p.get_id() == self.peer.get_id() {
                continue;
            }
            if let Some(instant) = self.peer_heartbeats.get(&p.get_id()) {
                if instant.elapsed() >= max_duration {
                    let mut stats = PeerStats::default();
                    stats.set_peer(p.clone());
                    stats.set_down_seconds(instant.elapsed().as_secs());
                    down_peers.push(stats);
                    down_peer_ids.push(p.get_id());
                }
            }
        }
        self.down_peer_ids = down_peer_ids;
        down_peers
    }

    /// Collects all pending peers and update `peers_start_pending_time`.
    pub fn collect_pending_peers<T>(&mut self, ctx: &PollContext<EK, ER, T>) -> Vec<metapb::Peer> {
        let mut pending_peers = Vec::with_capacity(self.region().get_peers().len());
        let status = self.raft_group.status();
        let truncated_idx = self.get_store().truncated_index();

        if status.progress.is_none() {
            return pending_peers;
        }

        for i in 0..self.peers_start_pending_time.len() {
            let (_, pending_after) = self.peers_start_pending_time[i];
            let elapsed = duration_to_sec(pending_after.elapsed());
            RAFT_PEER_PENDING_DURATION.observe(elapsed);
        }

        let progresses = status.progress.unwrap().iter();
        for (&id, progress) in progresses {
            if id == self.peer.get_id() {
                continue;
            }
            // The `matched` is 0 only in these two cases:
            // 1. Current leader hasn't communicated with this peer.
            // 2. This peer does not exist yet(maybe it is created but not initialized)
            //
            // The correctness of region merge depends on the fact that all target peers must exist during merging.
            // (PD rely on `pending_peers` to check whether all target peers exist)
            //
            // So if the `matched` is 0, it must be a pending peer.
            // It can be ensured because `truncated_index` must be greater than `RAFT_INIT_LOG_INDEX`(5).
            if progress.matched < truncated_idx {
                if let Some(p) = self.get_peer_from_cache(id) {
                    pending_peers.push(p);
                    if !self
                        .peers_start_pending_time
                        .iter()
                        .any(|&(pid, _)| pid == id)
                    {
                        let now = Instant::now();
                        self.peers_start_pending_time.push((id, now));
                        debug!(
                            "peer start pending";
                            "region_id" => self.region_id,
                            "peer_id" => self.peer.get_id(),
                            "time" => ?now,
                        );
                    }
                } else {
                    if ctx.cfg.dev_assert {
                        panic!("{} failed to get peer {} from cache", self.tag, id);
                    }
                    error!(
                        "failed to get peer from cache";
                        "region_id" => self.region_id,
                        "peer_id" => self.peer.get_id(),
                        "get_peer_id" => id,
                    );
                }
            }
        }
        pending_peers
    }

    /// Returns `true` if any peer recover from connectivity problem.
    ///
    /// A peer can become pending or down if it has not responded for a
    /// long time. If it becomes normal again, PD need to be notified.
    pub fn any_new_peer_catch_up(&mut self, peer_id: u64) -> bool {
        if self.peers_start_pending_time.is_empty() && self.down_peer_ids.is_empty() {
            return false;
        }
        if !self.is_leader() {
            self.down_peer_ids = vec![];
            self.peers_start_pending_time = vec![];
            return false;
        }
        for i in 0..self.peers_start_pending_time.len() {
            if self.peers_start_pending_time[i].0 != peer_id {
                continue;
            }
            let truncated_idx = self.raft_group.store().truncated_index();
            if let Some(progress) = self.raft_group.raft.prs().get(peer_id) {
                if progress.matched >= truncated_idx {
                    let (_, pending_after) = self.peers_start_pending_time.swap_remove(i);
                    let elapsed = duration_to_sec(pending_after.elapsed());
                    RAFT_PEER_PENDING_DURATION.observe(elapsed);
                    debug!(
                        "peer has caught up logs";
                        "region_id" => self.region_id,
                        "peer_id" => self.peer.get_id(),
                        "takes" => elapsed,
                    );
                    return true;
                }
            }
        }
        if self.down_peer_ids.contains(&peer_id) {
            return true;
        }
        false
    }

    pub fn check_stale_state<T>(&mut self, ctx: &mut PollContext<EK, ER, T>) -> StaleState {
        if self.is_leader() {
            // Leaders always have valid state.
            //
            // We update the leader_missing_time in the `fn step`. However one peer region
            // does not send any raft messages, so we have to check and update it before
            // reporting stale states.
            self.leader_missing_time = None;
            return StaleState::Valid;
        }
        let naive_peer = !self.is_initialized() || !self.raft_group.raft.promotable();
        // Updates the `leader_missing_time` according to the current state.
        //
        // If we are checking this it means we suspect the leader might be missing.
        // Mark down the time when we are called, so we can check later if it's been longer than it
        // should be.
        match self.leader_missing_time {
            None => {
                self.leader_missing_time = Instant::now().into();
                StaleState::Valid
            }
            Some(instant) if instant.elapsed() >= ctx.cfg.max_leader_missing_duration.0 => {
                // Resets the `leader_missing_time` to avoid sending the same tasks to
                // PD worker continuously during the leader missing timeout.
                self.leader_missing_time = Instant::now().into();
                StaleState::ToValidate
            }
            Some(instant)
                if instant.elapsed() >= ctx.cfg.abnormal_leader_missing_duration.0
                    && !naive_peer =>
            {
                // A peer is considered as in the leader missing state
                // if it's initialized but is isolated from its leader or
                // something bad happens that the raft group can not elect a leader.
                StaleState::LeaderMissing
            }
            _ => StaleState::Valid,
        }
    }

    fn on_role_changed<T>(&mut self, ctx: &mut PollContext<EK, ER, T>, ready: &Ready) {
        // Update leader lease when the Raft state changes.
        if let Some(ss) = ready.ss() {
            match ss.raft_state {
                StateRole::Leader => {
                    // The local read can only be performed after a new leader has applied
                    // the first empty entry on its term. After that the lease expiring time
                    // should be updated to
                    //   send_to_quorum_ts + max_lease
                    // as the comments in `Lease` explain.
                    // It is recommended to update the lease expiring time right after
                    // this peer becomes leader because it's more convenient to do it here and
                    // it has no impact on the correctness.
                    let progress_term = ReadProgress::term(self.term());
                    self.maybe_renew_leader_lease(monotonic_raw_now(), ctx, Some(progress_term));
                    debug!(
                        "becomes leader with lease";
                        "region_id" => self.region_id,
                        "peer_id" => self.peer.get_id(),
                        "lease" => ?self.leader_lease,
                    );
                    // If the predecessor reads index during transferring leader and receives
                    // quorum's heartbeat response after that, it may wait for applying to
                    // current term to apply the read. So broadcast eagerly to avoid unexpected
                    // latency.
                    //
                    // TODO: Maybe the predecessor should just drop all the read requests directly?
                    // All the requests need to be redirected in the end anyway and executing
                    // prewrites or commits will be just a waste.
                    self.last_urgent_proposal_idx = self.raft_group.raft.raft_log.last_index();
                    self.raft_group.skip_bcast_commit(false);

                    // A more recent read may happen on the old leader. So max ts should
                    // be updated after a peer becomes leader.
                    self.require_updating_max_ts(&ctx.pd_scheduler);
                }
                StateRole::Follower => {
                    self.leader_lease.expire();
                    self.mut_store().cancel_generating_snap(None);
                }
                _ => {}
            }
            self.on_leader_changed(ctx, ss.leader_id, self.term());
            // TODO: it may possible that only the `leader_id` change and the role
            // didn't change
            ctx.coprocessor_host
                .on_role_change(self.region(), ss.raft_state);
            self.cmd_epoch_checker.maybe_update_term(self.term());
        } else if let Some(hs) = ready.hs() {
            if hs.get_term() != self.get_store().hard_state().get_term() {
                self.on_leader_changed(ctx, self.leader_id(), hs.get_term());
            }
        }
    }

    /// Correctness depends on the order between calling this function and notifying other peers
    /// the new commit index.
    /// It is due to the interaction between lease and split/merge.(details are decribed below)
    ///
    /// Note that in addition to the hearbeat/append msg, the read index response also can notify
    /// other peers the new commit index. There are three place where TiKV handles read index resquest.
    /// The first place is in raft-rs, so it's like hearbeat/append msg, call this function and
    /// then send the response. The second place is in `Step`, we should use the commit index
    /// of `PeerStorage` which is the greatest commit index that can be observed outside.
    /// The third place is in `read_index`, handle it like the second one.
    fn on_leader_commit_idx_changed(&mut self, pre_commit_index: u64, commit_index: u64) {
        if commit_index <= pre_commit_index || !self.is_leader() {
            return;
        }

        // The admin cmds in `CmdEpochChecker` are proposed by the current leader so we can
        // use it to get the split/prepare-merge cmds which was committed just now.

        // BatchSplit and Split cmd are mutually exclusive because they both change epoch's
        // version so only one of them can be proposed and the other one will be rejected
        // by `CmdEpochChecker`.
        let last_split_idx = self
            .cmd_epoch_checker
            .last_cmd_index(AdminCmdType::BatchSplit)
            .or_else(|| self.cmd_epoch_checker.last_cmd_index(AdminCmdType::Split));
        if let Some(idx) = last_split_idx {
            if idx > pre_commit_index && idx <= commit_index {
                // We don't need to suspect its lease because peers of new region that
                // in other store do not start election before theirs election timeout
                // which is longer than the max leader lease.
                // It's safe to read local within its current lease, however, it's not
                // safe to renew its lease.
                self.last_committed_split_idx = idx;
            }
        } else {
            // BatchSplit/Split and PrepareMerge cmd are mutually exclusive too.
            // So if there is no Split cmd, we should check PrepareMerge cmd.
            let last_prepare_merge_idx = self
                .cmd_epoch_checker
                .last_cmd_index(AdminCmdType::PrepareMerge);
            if let Some(idx) = last_prepare_merge_idx {
                if idx > pre_commit_index && idx <= commit_index {
                    // We committed prepare merge, to prevent unsafe read index,
                    // we must record its index.
                    self.last_committed_prepare_merge_idx = idx;
                    // After prepare_merge is committed and the leader broadcasts commit
                    // index to followers, the leader can not know when the target region
                    // merges majority of this region, also it can not know when the target
                    // region writes new values.
                    // To prevent unsafe local read, we suspect its leader lease.
                    self.leader_lease.suspect(monotonic_raw_now());
                    // Stop updating `safe_ts`
                    self.read_progress.discard();
                }
            }
        }
    }

    fn on_leader_changed<T>(
        &mut self,
        ctx: &mut PollContext<EK, ER, T>,
        leader_id: u64,
        term: u64,
    ) {
        debug!(
            "insert leader info to meta";
            "region_id" => self.region_id,
            "leader_id" => leader_id,
            "term" => term,
            "peer_id" => self.peer_id(),
        );

        self.read_progress
            .update_leader_info(leader_id, term, self.region());

        let mut meta = ctx.store_meta.lock().unwrap();
        meta.leaders.insert(self.region_id, (term, leader_id));
    }

    #[inline]
    pub fn ready_to_handle_pending_snap(&self) -> bool {
        // If apply worker is still working, written apply state may be overwritten
        // by apply worker. So we have to wait here.
        // Please note that commit_index can't be used here. When applying a snapshot,
        // a stale heartbeat can make the leader think follower has already applied
        // the snapshot, and send remaining log entries, which may increase commit_index.
        // TODO: add more test
        self.last_applying_idx == self.get_store().applied_index()
            // Requesting snapshots also triggers apply workers to write
            // apply states even if there is no pending committed entry.
            // TODO: Instead of sharing the counter, we should apply snapshots
            //       in apply workers.
            && self.pending_request_snapshot_count.load(Ordering::SeqCst) == 0
    }

    #[inline]
    fn ready_to_handle_read(&self) -> bool {
        // TODO: It may cause read index to wait a long time.

        // There may be some values that are not applied by this leader yet but the old leader,
        // if applied_index_term isn't equal to current term.
        self.get_store().applied_index_term() == self.term()
            // There may be stale read if the old leader splits really slow,
            // the new region may already elected a new leader while
            // the old leader still think it owns the split range.
            && !self.is_splitting()
            // There may be stale read if a target leader is in another store and
            // applied commit merge, written new values, but the sibling peer in
            // this store does not apply commit merge, so the leader is not ready
            // to read, until the merge is rollbacked.
            && !self.is_merging()
    }

    fn ready_to_handle_unsafe_replica_read(&self, read_index: u64) -> bool {
        // Wait until the follower applies all values before the read. There is still a
        // problem if the leader applies fewer values than the follower, the follower read
        // could get a newer value, and after that, the leader may read a stale value,
        // which violates linearizability.
        self.get_store().applied_index() >= read_index
            // If it is in pending merge state(i.e. applied PrepareMerge), the data may be stale.
            // TODO: Add a test to cover this case
            && self.pending_merge_state.is_none()
            // a peer which is applying snapshot will clean up its data and ingest a snapshot file,
            // during between the two operations a replica read could read empty data.
            && !self.is_applying_snapshot_strictly()
    }

    #[inline]
    fn is_splitting(&self) -> bool {
        self.last_committed_split_idx > self.get_store().applied_index()
    }

    #[inline]
    fn is_merging(&self) -> bool {
        self.last_committed_prepare_merge_idx > self.get_store().applied_index()
            || self.pending_merge_state.is_some()
    }

    // Checks merge strictly, it checks whether there is any ongoing merge by
    // tracking last proposed prepare merge.
    // TODO: There is a false positives, proposed prepare merge may never be
    //       committed.
    fn is_merging_strict(&self) -> bool {
        self.last_proposed_prepare_merge_idx > self.get_store().applied_index() || self.is_merging()
    }

    // Check if this peer can handle request_snapshot.
    pub fn ready_to_handle_request_snapshot(&mut self, request_index: u64) -> bool {
        let reject_reason = if !self.is_leader() {
            // Only leader can handle request snapshot.
            "not_leader"
        } else if self.get_store().applied_index_term() != self.term()
            || self.get_store().applied_index() < request_index
        {
            // Reject if there are any unapplied raft log.
            // We don't want to handle request snapshot if there is any ongoing
            // merge, because it is going to be destroyed. This check prevents
            // handling request snapshot after leadership being transferred.
            "stale_apply"
        } else if self.is_merging_strict() || self.is_splitting() {
            // Reject if it is merging or splitting.
            // `is_merging_strict` also checks last proposed prepare merge, it
            // prevents handling request snapshot while a prepare merge going
            // to be committed.
            "split_merge"
        } else {
            return true;
        };

        info!("can not handle request snapshot";
            "reason" => reject_reason,
            "region_id" => self.region().get_id(),
            "peer_id" => self.peer_id(),
            "request_index" => request_index);
        false
    }

    /// Checks if leader needs to keep sending logs for follower.
    ///
    /// In DrAutoSync mode, if leader goes to sleep before the region is sync,
    /// PD may wait longer time to reach sync state.
    pub fn replication_mode_need_catch_up(&self) -> bool {
        self.replication_mode_version > 0
            && self.dr_auto_sync_state != DrAutoSyncState::Async
            && !self.replication_sync
    }

    /// Check the current snapshot status.
    /// Returns whether it's valid to handle raft ready.
    ///
    /// The snapshot process order would be:
    /// 1.  Get the snapshot from the ready
    /// 2.  Wait for the notify of persisting this ready through `check_new_persisted`
    /// 3.  Schedule the snapshot task to region worker through `schedule_applying_snapshot`
    /// 4.  Wait for applying snapshot to complete(`check_snap_status`)
    /// Then it's valid to handle the next ready.
    fn check_snap_status<T: Transport>(&mut self, ctx: &mut PollContext<EK, ER, T>) -> bool {
        if let Some(snap_ctx) = self.snap_ctx.as_ref() {
            if !snap_ctx.ready_status.1 {
                // There is a snapshot from ready but it is not scheduled because the ready has
                // not been persisted yet. We should wait for the notify of persisting ready and
                // do not get a new ready.
                return false;
            }
        }

        match self.mut_store().check_applying_snap() {
            CheckApplyingSnapStatus::Applying => {
                // If this peer is applying snapshot, we should not get a new ready.
                // There are two reasons in my opinion:
                //   1. If we handle a new ready and persist the data(e.g. entries),
                //      we can not tell raft-rs that this ready has been persisted because
                //      the ready need to be persisted one by one from raft-rs's view.
                //   2. When this peer is applying snapshot, the response msg should not
                //      be sent to leader, thus the leader will not send new entries to
                //      this peer. Although it's possible a new leader may send a AppendEntries
                //      msg to this peer, this possibility is very low. In most cases, there
                //      is no msg need to be handled.
                // So we choose to not get a new ready which makes the logic more clear.
                debug!(
                    "still applying snapshot, skip further handling";
                    "region_id" => self.region_id,
                    "peer_id" => self.peer.get_id(),
                );
                return false;
            }
            CheckApplyingSnapStatus::Success => {
                fail_point!("raft_before_applying_snap_finished");
                self.post_pending_read_index_on_replica(ctx);
                // Resume `read_progress`
                self.read_progress.resume();
                // Update apply index to `last_applying_idx`
                self.read_progress.update_applied(self.last_applying_idx);

                if self.snap_ctx.is_some() {
                    let snap_ctx = self.snap_ctx.as_mut().unwrap();
                    // This snapshot must be scheduled
                    assert!(snap_ctx.ready_status.1);

                    let raft_msgs = mem::take(&mut snap_ctx.msgs);
                    self.send_raft_msg(
                        &mut ctx.trans,
                        raft_msgs,
                        &mut ctx.raft_metrics.send_message,
                    );

                    self.snap_ctx = None;

                    // Snapshot has been persisted.
                    self.last_applying_idx = self.get_store().truncated_index();
                    self.raft_group.advance_apply_to(self.last_applying_idx);
                    self.cmd_epoch_checker.advance_apply(
                        self.last_applying_idx,
                        self.term(),
                        self.raft_group.store().region(),
                    );
                }
                // If `snap_ctx` is none, it means this snapshot does not
                // come from the ready but comes from the unfinished snapshot task
                // after restarting.
            }
            CheckApplyingSnapStatus::Idle => {
                // FIXME: It's possible that the snapshot applying task is canceled.
                // Although it only happens when shutting down the store or destroying
                // the peer, it's still dangerous if continue to handle ready for the
                // peer. So it's better to revoke `JOB_STATUS_CANCELLING` to ensure all
                // started tasks can get finished correctly.
            }
        }
        assert_eq!(self.snap_ctx, None);
        true
    }

    pub fn handle_raft_ready_append<T: Transport>(
        &mut self,
        ctx: &mut PollContext<EK, ER, T>,
    ) -> Option<CollectedReady> {
        if self.pending_remove {
            return None;
        }

        if !self.check_snap_status(ctx) {
            return None;
        }

        let mut destroy_regions = vec![];
        if self.has_pending_snapshot() {
            if !self.ready_to_handle_pending_snap() {
                let count = self.pending_request_snapshot_count.load(Ordering::SeqCst);
                debug!(
                    "not ready to apply snapshot";
                    "region_id" => self.region_id,
                    "peer_id" => self.peer.get_id(),
                    "applied_index" => self.get_store().applied_index(),
                    "last_applying_index" => self.last_applying_idx,
                    "pending_request_snapshot_count" => count,
                );
                return None;
            }

            if !self.unpersisted_readies.is_empty() {
                debug!(
                    "not ready to apply snapshot because some unpersisted readies have not persisted yet";
                    "region_id" => self.region_id,
                    "peer_id" => self.peer.get_id(),
                    "unpersisted_readies" => ?self.unpersisted_readies,
                );
                return None;
            }

            let meta = ctx.store_meta.lock().unwrap();
            // For merge process, the stale source peer is destroyed asynchronously when applying
            // snapshot or creating new peer. So here checks whether there is any overlap, if so,
            // wait and do not handle raft ready.
            if let Some(wait_destroy_regions) = meta.atomic_snap_regions.get(&self.region_id) {
                for (source_region_id, is_ready) in wait_destroy_regions {
                    if !is_ready {
                        info!(
                            "snapshot range overlaps, wait source destroy finish";
                            "region_id" => self.region_id,
                            "peer_id" => self.peer.get_id(),
                            "apply_index" => self.get_store().applied_index(),
                            "last_applying_index" => self.last_applying_idx,
                            "overlap_region_id" => source_region_id,
                        );
                        return None;
                    }
                    destroy_regions.push(meta.regions[source_region_id].clone());
                }
            }
        }

        if !self.raft_group.has_ready() {
            fail_point!("before_no_ready_gen_snap_task", |_| None);
            // Generating snapshot task won't set ready for raft group.
            if let Some(gen_task) = self.mut_store().take_gen_snap_task() {
                self.pending_request_snapshot_count
                    .fetch_add(1, Ordering::SeqCst);
                ctx.apply_router
                    .schedule_task(self.region_id, ApplyTask::Snapshot(gen_task));
            }
            return None;
        }

        fail_point!(
            "before_handle_raft_ready_1003",
            self.peer.get_id() == 1003 && self.is_leader(),
            |_| None
        );

        fail_point!(
            "before_handle_snapshot_ready_3",
            self.peer.get_id() == 3 && self.get_pending_snapshot().is_some(),
            |_| None
        );

        debug!(
            "handle raft ready";
            "region_id" => self.region_id,
            "peer_id" => self.peer.get_id(),
        );

        let mut ready = self.raft_group.ready();

        let mut proposal_times = vec![];

        if ctx.raft_metrics.waterfall_metrics {
            let mut now = None;
            for entry in ready.entries() {
                if let Some((term, scheduled_ts)) =
                    self.proposals.find_scheduled_ts(entry.get_index())
                {
                    if entry.term == term {
                        proposal_times.push(scheduled_ts);
                        if now.is_none() {
                            now = Some(Instant::now());
                        }
                        ctx.raft_metrics
                            .to_write_queue
                            .observe(duration_to_sec(now.unwrap() - scheduled_ts));
                    }
                }
            }
        }

        if !ready.must_sync() {
            // If this ready need not to sync, the term, vote must not be changed,
            // entries and snapshot must be empty.
            if let Some(hs) = ready.hs() {
                assert_eq!(hs.get_term(), self.get_store().hard_state().get_term());
                assert_eq!(hs.get_vote(), self.get_store().hard_state().get_vote());
            }
            assert!(ready.entries().is_empty());
            assert!(ready.snapshot().is_empty());
        }

        self.add_ready_metric(&ready, &mut ctx.raft_metrics.ready);

        self.on_role_changed(ctx, &ready);

        if let Some(hs) = ready.hs() {
            let pre_commit_index = self.get_store().commit_index();
            assert!(hs.get_commit() >= pre_commit_index);
            if self.is_leader() {
                self.on_leader_commit_idx_changed(pre_commit_index, hs.get_commit());
            }
        }

        if !ready.messages().is_empty() {
            assert!(self.is_leader());
            let raft_msgs = self.switch_to_raft_msg(ready.take_messages());
            self.send_raft_msg(
                &mut ctx.trans,
                raft_msgs,
                &mut ctx.raft_metrics.send_message,
            );
        }

        let persisted_msgs = if !ready.persisted_messages().is_empty() {
            assert!(!self.is_leader());
            self.switch_to_raft_msg(ready.take_persisted_messages())
        } else {
            Vec::new()
        };

        self.apply_reads(ctx, &ready);

        if !ready.committed_entries().is_empty() {
            self.handle_raft_committed_entries(ctx, ready.take_committed_entries());
        }
        // Check whether there is a pending generate snapshot task, the task
        // needs to be sent to the apply system.
        // Always sending snapshot task behind apply task, so it gets latest
        // snapshot.
        if let Some(gen_task) = self.mut_store().take_gen_snap_task() {
            self.pending_request_snapshot_count
                .fetch_add(1, Ordering::SeqCst);
            ctx.apply_router
                .schedule_task(self.region_id, ApplyTask::Snapshot(gen_task));
        }

        let has_new_entries = !ready.entries().is_empty();
        let async_write_sender = &ctx.async_write_senders[self.async_writer_id];
        let ready_res = match self.mut_store().handle_raft_ready(
            &mut ready,
            async_write_sender,
            destroy_regions,
            persisted_msgs,
            proposal_times,
        ) {
            Ok(r) => r,
            Err(e) => {
                // We may have written something to writebatch and it can't be reverted, so has
                // to panic here.
                panic!("{} failed to handle raft ready: {:?}", self.tag, e)
            }
        };

        Some(CollectedReady::new(ready_res, ready, has_new_entries))
    }

    pub fn post_raft_ready_append<T: Transport>(
        &mut self,
        ctx: &mut PollContext<EK, ER, T>,
        res: HandleReadyResult,
        ready: Ready,
    ) {
        match res {
            HandleReadyResult::SendIOTask => {
                self.unpersisted_readies
                    .push_back((ready.number(), ready.number(), vec![]));
                self.raft_group.advance_append_async(ready);
            }
            HandleReadyResult::Snapshot {
                msgs,
                snap_region,
                destroy_regions,
            } => {
                self.unpersisted_readies
                    .push_back((ready.number(), ready.number(), vec![]));
                self.snap_ctx = Some(SnapshotContext {
                    ready_status: (ready.number(), false),
                    msgs,
                    persist_res: Some(PersistSnapshotResult {
                        prev_region: self.region().clone(),
                        region: snap_region,
                        destroy_regions,
                    }),
                });
                // Snapshot will be scheduled after persisting this ready
                self.raft_group.advance_append_async(ready);

                // Pause `read_progress` to prevent serving stale read while applying snapshot
                self.read_progress.pause();
            }
            HandleReadyResult::NoIOTask { msgs } => {
                if let Some(last) = self.unpersisted_readies.back_mut() {
                    // Attach to the last unpersisted ready so that it can be considered to be
                    // persisted with the last ready at the same time.
                    assert!(ready.number() > last.1);
                    last.1 = ready.number();
                    self.unpersisted_message_count += msgs.len();
                    last.2.push(msgs);
                } else {
                    // If this ready don't need to be persisted and there is no previous unpersisted ready,
                    // we can safely consider it is persisted so the persisted msgs can be sent immediately.
                    self.persisted_number = ready.number();
                    self.send_raft_msg(&mut ctx.trans, msgs, &mut ctx.raft_metrics.send_message);
                    // The light ready don't need to be handled because no data needs to be persisted.
                    // On the other hand, if there are something need to be handled, they should be handled
                    // after getting this ready.
                    let _ = self.raft_group.advance_append(ready);
                }
            }
        }
    }

    pub fn on_persist_snapshot<T>(
        &mut self,
        ctx: &mut PollContext<EK, ER, T>,
        number: u64,
    ) -> PersistSnapshotResult {
        let snap_ctx = self.snap_ctx.as_mut().unwrap();
        assert_eq!(snap_ctx.ready_status, (number, false));
        // Schedule snapshot to apply
        snap_ctx.ready_status.1 = true;

        let persist_res = snap_ctx.persist_res.take().unwrap();
        self.mut_store().persist_snapshot(&persist_res);

        // When applying snapshot, there is no log applied and not compacted yet.
        self.raft_log_size_hint = 0;

        self.activate(ctx);

        // The peer may change from learner to voter after snapshot applied.
        let peer = self
            .region()
            .get_peers()
            .iter()
            .find(|p| p.get_id() == self.peer.get_id())
            .unwrap()
            .clone();
        if peer != self.peer {
            info!(
                "meta changed in applying snapshot";
                "region_id" => self.region_id,
                "peer_id" => self.peer.get_id(),
                "before" => ?self.peer,
                "after" => ?peer,
            );
            self.peer = peer;
        };

        persist_res
    }

    pub fn handle_raft_committed_entries<T>(
        &mut self,
        ctx: &mut PollContext<EK, ER, T>,
        committed_entries: Vec<Entry>,
    ) {
        fail_point!(
            "before_leader_handle_committed_entries",
            self.is_leader(),
            |_| ()
        );

        assert!(
            !self.is_applying_snapshot_strictly(),
            "{} is applying snapshot when it is ready to handle committed entries",
            self.tag
        );
        if !committed_entries.is_empty() {
            // We must renew current_time because this value may be created a long time ago.
            // If we do not renew it, this time may be smaller than propose_time of a command,
            // which was proposed in another thread while this thread receives its AppendEntriesResponse
            // and is ready to calculate its commit-log-duration.
            ctx.current_time.replace(monotonic_raw_now());
        }
        // Leader needs to update lease.
        let mut lease_to_be_updated = self.is_leader();
        for entry in committed_entries.iter().rev() {
            // raft meta is very small, can be ignored.
            self.raft_log_size_hint += entry.get_data().len() as u64;
            if lease_to_be_updated {
                let propose_time = self
                    .proposals
                    .find_propose_time(entry.get_term(), entry.get_index());
                if let Some(propose_time) = propose_time {
                    ctx.raft_metrics.commit_log.observe(duration_to_sec(
                        (ctx.current_time.unwrap() - propose_time).to_std().unwrap(),
                    ));
                    self.maybe_renew_leader_lease(propose_time, ctx, None);
                    lease_to_be_updated = false;
                }
            }
            if let Some((term, scheduled_ts)) = self.proposals.find_scheduled_ts(entry.get_index())
            {
                if term == entry.get_term() {
                    STORE_SCHEDULE_COMMIT_DURATION_HISTOGRAM
                        .observe(duration_to_sec(scheduled_ts.elapsed()));
                }
            }

            fail_point!(
                "leader_commit_prepare_merge",
                {
                    let ctx = ProposalContext::from_bytes(&entry.context);
                    self.is_leader()
                        && entry.term == self.term()
                        && ctx.contains(ProposalContext::PREPARE_MERGE)
                },
                |_| {}
            );
        }
        if let Some(last_entry) = committed_entries.last() {
            self.last_applying_idx = last_entry.get_index();
            if self.last_applying_idx >= self.last_urgent_proposal_idx {
                // Urgent requests are flushed, make it lazy again.
                self.raft_group.skip_bcast_commit(true);
                self.last_urgent_proposal_idx = u64::MAX;
            }
            let cbs = if !self.proposals.is_empty() {
                let current_term = self.term();
                let cbs = committed_entries
                    .iter()
                    .filter_map(|e| {
                        self.proposals
                            .find_proposal(e.get_term(), e.get_index(), current_term)
                    })
                    .map(|mut p| {
                        if p.must_pass_epoch_check {
                            // In this case the apply can be guaranteed to be successful. Invoke the
                            // on_committed callback if necessary.
                            p.cb.invoke_committed();
                        }
                        p
                    })
                    .collect();
                self.proposals.gc();
                cbs
            } else {
                vec![]
            };
            let mut apply = Apply::new(
                self.peer_id(),
                self.region_id,
                self.term(),
                committed_entries,
                cbs,
            );
            apply.on_schedule();
            self.mut_store().trace_cached_entries(apply.entries.clone());
            if needs_evict_entry_cache() {
                // Compact all cached entries instead of half evict.
                self.mut_store().evict_cache(false);
            }
            ctx.apply_router
                .schedule_task(self.region_id, ApplyTask::apply(apply));
        }
        fail_point!("after_send_to_apply_1003", self.peer_id() == 1003, |_| {});
    }

    /// Returns if there are new persisted readies.
    pub fn on_persist_ready<T: Transport>(
        &mut self,
        ctx: &mut PollContext<EK, ER, T>,
        number: u64,
    ) -> Option<PersistSnapshotResult> {
        if self.unpersisted_readies.is_empty() {
            return None;
        }
        if self.persisted_number >= number {
            return None;
        }
        if number < self.unpersisted_readies.front().unwrap().0 {
            return None;
        }
        let last_unpersisted_number = self.unpersisted_readies.back().unwrap().0;
        assert!(
            number <= last_unpersisted_number,
            "{} persisted number {} > last_unpersisted_number {}, unpersisted numbers {:?}",
            self.tag,
            number,
            last_unpersisted_number,
            self.unpersisted_readies
        );
        // There must be a match in `self.unpersisted_readies`
        let mut persisted_number = 0;
        while let Some(v) = self.unpersisted_readies.front() {
            if number < v.0 {
                break;
            }
            let v = self.unpersisted_readies.pop_front().unwrap();
            self.unpersisted_message_count -= v.2.len();
            for msgs in v.2 {
                self.send_raft_msg(&mut ctx.trans, msgs, &mut ctx.raft_metrics.send_message);
            }
            if number == v.0 {
                persisted_number = v.1;
                break;
            }
        }
        if persisted_number == 0 {
            panic!(
                "{} no match of persisted number {}, unpersisted numbers {:?}",
                self.tag, number, self.unpersisted_readies
            );
        }
        self.persisted_number = persisted_number;

        let pre_persist_index = self.raft_group.raft.raft_log.persisted;
        let pre_commit_index = self.raft_group.raft.raft_log.committed;
        self.raft_group.on_persist_ready(persisted_number);
        self.report_know_persist_duration(pre_persist_index, &mut ctx.raft_metrics);
        self.report_know_commit_duration(pre_commit_index, &mut ctx.raft_metrics);

        if self.snap_ctx.is_some() && self.unpersisted_readies.is_empty() {
            // Since the snapshot must belong to the last ready, so if `unpersisted_readies`
            // is empty, it means this persisted number is the last one.
            Some(self.on_persist_snapshot(ctx, number))
        } else {
            None
        }
    }

    pub fn has_unpersisted_ready(&self) -> bool {
        !self.unpersisted_readies.is_empty()
    }

    fn response_read<T>(
        &self,
        read: &mut ReadIndexRequest<EK::Snapshot>,
        ctx: &mut PollContext<EK, ER, T>,
        replica_read: bool,
    ) {
        debug!(
            "handle reads with a read index";
            "request_id" => ?read.id,
            "region_id" => self.region_id,
            "peer_id" => self.peer.get_id(),
        );
        RAFT_READ_INDEX_PENDING_COUNT.sub(read.cmds().len() as i64);
        for (req, cb, mut read_index) in read.take_cmds().drain(..) {
            // leader reports key is locked
            if let Some(locked) = read.locked.take() {
                let mut response = raft_cmdpb::Response::default();
                response.mut_read_index().set_locked(*locked);
                let mut cmd_resp = RaftCmdResponse::default();
                cmd_resp.mut_responses().push(response);
                cb.invoke_read(ReadResponse {
                    response: cmd_resp,
                    snapshot: None,
                    txn_extra_op: TxnExtraOp::Noop,
                });
                continue;
            }
            if !replica_read {
                match (read_index, read.read_index) {
                    (Some(local_responsed_index), Some(batch_index)) => {
                        // `read_index` could be less than `read.read_index` because the former is
                        // filled with `committed index` when proposed, and the latter is filled
                        // after a read-index procedure finished.
                        read_index = Some(cmp::max(local_responsed_index, batch_index));
                    }
                    (None, _) => {
                        // Actually, the read_index is none if and only if it's the first one in
                        // read.cmds. Starting from the second, all the following ones' read_index
                        // is not none.
                        read_index = read.read_index;
                    }
                    _ => {}
                }
                cb.invoke_read(self.handle_read(ctx, req, true, read_index));
                continue;
            }
            if req.get_header().get_replica_read() {
                // We should check epoch since the range could be changed.
                cb.invoke_read(self.handle_read(ctx, req, true, read.read_index));
            } else {
                // The request could be proposed when the peer was leader.
                // TODO: figure out that it's necessary to notify stale or not.
                let term = self.term();
                apply::notify_stale_req(term, cb);
            }
        }
    }

    /// Responses to the ready read index request on the replica, the replica is not a leader.
    fn post_pending_read_index_on_replica<T>(&mut self, ctx: &mut PollContext<EK, ER, T>) {
        while let Some(mut read) = self.pending_reads.pop_front() {
            // The response of this read index request is lost, but we need it for
            // the memory lock checking result. Resend the request.
            if let Some(read_index) = read.addition_request.take() {
                assert_eq!(read.cmds().len(), 1);
                let (mut req, cb, _) = read.take_cmds().pop().unwrap();
                assert_eq!(req.requests.len(), 1);
                req.requests[0].set_read_index(*read_index);
                let read_cmd = RaftCommand::new(req, cb);
                info!(
                    "re-propose read index request because the response is lost";
                    "region_id" => self.region_id,
                    "peer_id" => self.peer.get_id(),
                );
                RAFT_READ_INDEX_PENDING_COUNT.sub(1);
                self.send_read_command(ctx, read_cmd);
                continue;
            }

            assert!(read.read_index.is_some());
            let is_read_index_request = read.cmds().len() == 1
                && read.cmds()[0].0.get_requests().len() == 1
                && read.cmds()[0].0.get_requests()[0].get_cmd_type() == CmdType::ReadIndex;

            if is_read_index_request {
                self.response_read(&mut read, ctx, false);
            } else if self.ready_to_handle_unsafe_replica_read(read.read_index.unwrap()) {
                self.response_read(&mut read, ctx, true);
            } else {
                // TODO: `ReadIndex` requests could be blocked.
                self.pending_reads.push_front(read);
                break;
            }
        }
    }

    fn send_read_command<T>(
        &self,
        ctx: &mut PollContext<EK, ER, T>,
        read_cmd: RaftCommand<EK::Snapshot>,
    ) {
        let mut err = errorpb::Error::default();
        let read_cb = match ctx.router.send_raft_command(read_cmd) {
            Ok(()) => return,
            Err(TrySendError::Full(cmd)) => {
                err.set_message(RAFTSTORE_IS_BUSY.to_owned());
                err.mut_server_is_busy()
                    .set_reason(RAFTSTORE_IS_BUSY.to_owned());
                cmd.callback
            }
            Err(TrySendError::Disconnected(cmd)) => {
                err.set_message(format!("region {} is missing", self.region_id));
                err.mut_region_not_found().set_region_id(self.region_id);
                cmd.callback
            }
        };
        let mut resp = RaftCmdResponse::default();
        resp.mut_header().set_error(err);
        let read_resp = ReadResponse {
            response: resp,
            snapshot: None,
            txn_extra_op: TxnExtraOp::Noop,
        };
        read_cb.invoke_read(read_resp);
    }

    fn apply_reads<T>(&mut self, ctx: &mut PollContext<EK, ER, T>, ready: &Ready) {
        let mut propose_time = None;
        let states = ready.read_states().iter().map(|state| {
            let read_index_ctx = ReadIndexContext::parse(state.request_ctx.as_slice()).unwrap();
            (read_index_ctx.id, read_index_ctx.locked, state.index)
        });
        // The follower may lost `ReadIndexResp`, so the pending_reads does not
        // guarantee the orders are consistent with read_states. `advance` will
        // update the `read_index` of read request that before this successful
        // `ready`.
        if !self.is_leader() {
            // NOTE: there could still be some pending reads proposed by the peer when it was
            // leader. They will be cleared in `clear_uncommitted_on_role_change` later in
            // the function.
            self.pending_reads.advance_replica_reads(states);
            self.post_pending_read_index_on_replica(ctx);
        } else {
            self.pending_reads.advance_leader_reads(states);
            propose_time = self.pending_reads.last_ready().map(|r| r.propose_time);
            if self.ready_to_handle_read() {
                while let Some(mut read) = self.pending_reads.pop_front() {
                    self.response_read(&mut read, ctx, false);
                }
            }
        }

        // Note that only after handle read_states can we identify what requests are
        // actually stale.
        if ready.ss().is_some() {
            let term = self.term();
            // all uncommitted reads will be dropped silently in raft.
            self.pending_reads.clear_uncommitted_on_role_change(term);
        }

        if let Some(propose_time) = propose_time {
            // `propose_time` is a placeholder, here cares about `Suspect` only,
            // and if it is in `Suspect` phase, the actual timestamp is useless.
            if self.leader_lease.inspect(Some(propose_time)) == LeaseState::Suspect {
                return;
            }
            self.maybe_renew_leader_lease(propose_time, ctx, None);
        }
    }

    pub fn post_apply<T>(
        &mut self,
        ctx: &mut PollContext<EK, ER, T>,
        apply_state: RaftApplyState,
        applied_index_term: u64,
        apply_metrics: &ApplyMetrics,
    ) -> bool {
        let mut has_ready = false;

        if self.is_applying_snapshot_strictly() {
            panic!("{} should not applying snapshot.", self.tag);
        }

        let applied_index = apply_state.get_applied_index();
        self.raft_group.advance_apply_to(applied_index);

        self.cmd_epoch_checker.advance_apply(
            applied_index,
            self.term(),
            self.raft_group.store().region(),
        );

        if !self.is_leader() {
            self.mut_store()
                .compact_cache_to(apply_state.applied_index + 1);
        }

        let progress_to_be_updated = self.mut_store().applied_index_term() != applied_index_term;
        self.mut_store().set_applied_state(apply_state);
        self.mut_store().set_applied_term(applied_index_term);

        self.peer_stat.written_keys += apply_metrics.written_keys;
        self.peer_stat.written_bytes += apply_metrics.written_bytes;
        self.peer_stat
            .written_query_stats
            .add_query_stats(&apply_metrics.written_query_stats.0);
        self.delete_keys_hint += apply_metrics.delete_keys_hint;
        let diff = self.size_diff_hint as i64 + apply_metrics.size_diff_hint;
        self.size_diff_hint = cmp::max(diff, 0) as u64;

        if self.has_pending_snapshot() && self.ready_to_handle_pending_snap() {
            has_ready = true;
        }
        if !self.is_leader() {
            self.post_pending_read_index_on_replica(ctx)
        } else if self.ready_to_handle_read() {
            while let Some(mut read) = self.pending_reads.pop_front() {
                self.response_read(&mut read, ctx, false);
            }
        }
        self.pending_reads.gc();

        self.read_progress.update_applied(applied_index);

        // Only leaders need to update applied_index_term.
        if progress_to_be_updated && self.is_leader() {
            if applied_index_term == self.term() {
                ctx.coprocessor_host
                    .on_applied_current_term(StateRole::Leader, self.region());
            }
            let progress = ReadProgress::applied_index_term(applied_index_term);
            let mut meta = ctx.store_meta.lock().unwrap();
            let reader = meta.readers.get_mut(&self.region_id).unwrap();
            self.maybe_update_read_progress(reader, progress);
        }
        has_ready
    }

    pub fn post_split(&mut self) {
        // Reset delete_keys_hint and size_diff_hint.
        self.delete_keys_hint = 0;
        self.size_diff_hint = 0;
    }

    /// Try to renew leader lease.
    fn maybe_renew_leader_lease<T>(
        &mut self,
        ts: Timespec,
        ctx: &mut PollContext<EK, ER, T>,
        progress: Option<ReadProgress>,
    ) {
        // A nonleader peer should never has leader lease.
        let read_progress = if !self.is_leader() {
            None
        } else if self.is_splitting() {
            // A splitting leader should not renew its lease.
            // Because we split regions asynchronous, the leader may read stale results
            // if splitting runs slow on the leader.
            debug!(
                "prevents renew lease while splitting";
                "region_id" => self.region_id,
                "peer_id" => self.peer.get_id(),
            );
            None
        } else if self.is_merging() {
            // A merging leader should not renew its lease.
            // Because we merge regions asynchronous, the leader may read stale results
            // if commit merge runs slow on sibling peers.
            debug!(
                "prevents renew lease while merging";
                "region_id" => self.region_id,
                "peer_id" => self.peer.get_id(),
            );
            None
        } else {
            self.leader_lease.renew(ts);
            let term = self.term();
            self.leader_lease
                .maybe_new_remote_lease(term)
                .map(ReadProgress::leader_lease)
        };
        if let Some(progress) = progress {
            let mut meta = ctx.store_meta.lock().unwrap();
            let reader = meta.readers.get_mut(&self.region_id).unwrap();
            self.maybe_update_read_progress(reader, progress);
        }
        if let Some(progress) = read_progress {
            let mut meta = ctx.store_meta.lock().unwrap();
            let reader = meta.readers.get_mut(&self.region_id).unwrap();
            self.maybe_update_read_progress(reader, progress);
        }
    }

    fn maybe_update_read_progress(&self, reader: &mut ReadDelegate, progress: ReadProgress) {
        if self.pending_remove {
            return;
        }
        debug!(
            "update read progress";
            "region_id" => self.region_id,
            "peer_id" => self.peer.get_id(),
            "progress" => ?progress,
        );
        reader.update(progress);
    }

    pub fn maybe_campaign(&mut self, parent_is_leader: bool) -> bool {
        if self.region().get_peers().len() <= 1 {
            // The peer campaigned when it was created, no need to do it again.
            return false;
        }

        if !parent_is_leader {
            return false;
        }

        // If last peer is the leader of the region before split, it's intuitional for
        // it to become the leader of new split region.
        let _ = self.raft_group.campaign();
        true
    }

    /// Propose a request.
    ///
    /// Return true means the request has been proposed successfully.
    pub fn propose<T: Transport>(
        &mut self,
        ctx: &mut PollContext<EK, ER, T>,
        mut cb: Callback<EK::Snapshot>,
        req: RaftCmdRequest,
        mut err_resp: RaftCmdResponse,
    ) -> bool {
        if self.pending_remove {
            return false;
        }

        ctx.raft_metrics.propose.all += 1;

        let req_admin_cmd_type = if !req.has_admin_request() {
            None
        } else {
            Some(req.get_admin_request().get_cmd_type())
        };
        let is_urgent = is_request_urgent(&req);

        let policy = self.inspect(&req);
        let res = match policy {
            Ok(RequestPolicy::ReadLocal) | Ok(RequestPolicy::StaleRead) => {
                self.read_local(ctx, req, cb);
                return false;
            }
            Ok(RequestPolicy::ReadIndex) => return self.read_index(ctx, req, err_resp, cb),
            Ok(RequestPolicy::ProposeNormal) => {
                let store_id = ctx.store_id();
                if disk::disk_full_precheck(store_id) || ctx.is_disk_full {
                    Err(Error::Timeout("disk full".to_owned()))
                } else {
                    self.propose_normal(ctx, req)
                }
            }
            Ok(RequestPolicy::ProposeTransferLeader) => {
                return self.propose_transfer_leader(ctx, req, cb);
            }
            Ok(RequestPolicy::ProposeConfChange) => self.propose_conf_change(ctx, &req),
            Err(e) => Err(e),
        };

        match res {
            Err(e) => {
                cmd_resp::bind_error(&mut err_resp, e);
                cb.invoke_with_response(err_resp);
                false
            }
            Ok(Either::Right(idx)) => {
                if !cb.is_none() {
                    self.cmd_epoch_checker.attach_to_conflict_cmd(idx, cb);
                }
                false
            }
            Ok(Either::Left(idx)) => {
                let has_applied_to_current_term = self.has_applied_to_current_term();
                if has_applied_to_current_term {
                    // After this peer has applied to current term and passed above checking including `cmd_epoch_checker`,
                    // we can safely guarantee that this proposal will be committed if there is no abnormal leader transfer
                    // in the near future. Thus proposed callback can be called.
                    cb.invoke_proposed();
                }
                if is_urgent {
                    self.last_urgent_proposal_idx = idx;
                    // Eager flush to make urgent proposal be applied on all nodes as soon as
                    // possible.
                    self.raft_group.skip_bcast_commit(false);
                }
                self.should_wake_up = true;
                let p = Proposal {
                    is_conf_change: req_admin_cmd_type == Some(AdminCmdType::ChangePeer)
                        || req_admin_cmd_type == Some(AdminCmdType::ChangePeerV2),
                    index: idx,
                    term: self.term(),
                    cb,
                    propose_time: None,
                    must_pass_epoch_check: has_applied_to_current_term,
                };
                if let Some(cmd_type) = req_admin_cmd_type {
                    self.cmd_epoch_checker
                        .post_propose(cmd_type, idx, self.term());
                }
                self.post_propose(ctx, p);
                true
            }
        }
    }

    fn post_propose<T>(
        &mut self,
        poll_ctx: &mut PollContext<EK, ER, T>,
        mut p: Proposal<EK::Snapshot>,
    ) {
        // Try to renew leader lease on every consistent read/write request.
        if poll_ctx.current_time.is_none() {
            poll_ctx.current_time = Some(monotonic_raw_now());
        }
        p.propose_time = poll_ctx.current_time;

        self.proposals.push(p);
    }

    // TODO: set higher election priority of voter/incoming voter than demoting voter
    /// Validate the `ConfChange` requests and check whether it's safe to
    /// propose these conf change requests.
    /// It's safe iff at least the quorum of the Raft group is still healthy
    /// right after all conf change is applied.
    /// If 'allow_remove_leader' is false then the peer to be removed should
    /// not be the leader.
    fn check_conf_change<T>(
        &mut self,
        ctx: &mut PollContext<EK, ER, T>,
        change_peers: &[ChangePeerRequest],
        cc: &impl ConfChangeI,
    ) -> Result<()> {
        // Check whether current joint state can handle this request
        let mut after_progress = self.check_joint_state(cc)?;
        let current_progress = self.raft_group.status().progress.unwrap().clone();
        let kind = ConfChangeKind::confchange_kind(change_peers.len());

        if kind == ConfChangeKind::LeaveJoint {
            if self.peer.get_role() == PeerRole::DemotingVoter {
                return Err(box_err!(
                    "{} ignore leave joint command that demoting leader",
                    self.tag
                ));
            }
            // Leaving joint state, skip check
            return Ok(());
        }

        // Check whether this request is valid
        let mut check_dup = HashSet::default();
        let mut only_learner_change = true;
        let current_voter = current_progress.conf().voters().ids();
        for cp in change_peers.iter() {
            let (change_type, peer) = (cp.get_change_type(), cp.get_peer());
            match (change_type, peer.get_role()) {
                (ConfChangeType::RemoveNode, PeerRole::Voter) if kind != ConfChangeKind::Simple => {
                    return Err(box_err!(
                        "{} invalid conf change request: {:?}, can not remove voter directly",
                        self.tag,
                        cp
                    ));
                }
                (ConfChangeType::RemoveNode, _)
                | (ConfChangeType::AddNode, PeerRole::Voter)
                | (ConfChangeType::AddLearnerNode, PeerRole::Learner) => {}
                _ => {
                    return Err(box_err!(
                        "{} invalid conf change request: {:?}",
                        self.tag,
                        cp
                    ));
                }
            }

            if !check_dup.insert(peer.get_id()) {
                return Err(box_err!(
                    "{} invalid conf change request, have multiple commands for the same peer {}",
                    self.tag,
                    peer.get_id()
                ));
            }

            if peer.get_id() == self.peer_id()
                && (change_type == ConfChangeType::RemoveNode
                    // In Joint confchange, the leader is allowed to be DemotingVoter
                    || (kind == ConfChangeKind::Simple
                        && change_type == ConfChangeType::AddLearnerNode))
                && !ctx.cfg.allow_remove_leader
            {
                return Err(box_err!(
                    "{} ignore remove leader or demote leader",
                    self.tag
                ));
            }

            if current_voter.contains(peer.get_id()) || change_type == ConfChangeType::AddNode {
                only_learner_change = false;
            }
        }

        // Multiple changes that only effect learner will not product `IncommingVoter` or `DemotingVoter`
        // after apply, but raftstore layer and PD rely on these roles to detect joint state
        if kind != ConfChangeKind::Simple && only_learner_change {
            return Err(box_err!(
                "{} invalid conf change request, multiple changes that only effect learner",
                self.tag
            ));
        }

        let promoted_commit_index = after_progress.maximal_committed_index().0;
        if current_progress.is_singleton() // It's always safe if there is only one node in the cluster.
            || promoted_commit_index >= self.get_store().truncated_index()
        {
            return Ok(());
        }

        PEER_ADMIN_CMD_COUNTER_VEC
            .with_label_values(&["conf_change", "reject_unsafe"])
            .inc();

        // Waking it up to replicate logs to candidate.
        self.should_wake_up = true;
        Err(box_err!(
            "{} unsafe to perform conf change {:?}, before: {:?}, after: {:?}, truncated index {}, promoted commit index {}",
            self.tag,
            change_peers,
            current_progress.conf().to_conf_state(),
            after_progress.conf().to_conf_state(),
            self.get_store().truncated_index(),
            promoted_commit_index
        ))
    }

    /// Check if current joint state can handle this confchange
    fn check_joint_state(&mut self, cc: &impl ConfChangeI) -> Result<ProgressTracker> {
        let cc = &cc.as_v2();
        let mut prs = self.raft_group.status().progress.unwrap().clone();
        let mut changer = Changer::new(&prs);
        let (cfg, changes) = if cc.leave_joint() {
            changer.leave_joint()?
        } else if let Some(auto_leave) = cc.enter_joint() {
            changer.enter_joint(auto_leave, &cc.changes)?
        } else {
            changer.simple(&cc.changes)?
        };
        prs.apply_conf(cfg, changes, self.raft_group.raft.raft_log.last_index());
        Ok(prs)
    }

    fn transfer_leader(&mut self, peer: &metapb::Peer) {
        info!(
            "transfer leader";
            "region_id" => self.region_id,
            "peer_id" => self.peer.get_id(),
            "peer" => ?peer,
        );

        self.raft_group.transfer_leader(peer.get_id());
    }

    fn pre_transfer_leader(&mut self, peer: &metapb::Peer) -> bool {
        // Checks if safe to transfer leader.
        if self.raft_group.raft.has_pending_conf() {
            info!(
                "reject transfer leader due to pending conf change";
                "region_id" => self.region_id,
                "peer_id" => self.peer.get_id(),
                "peer" => ?peer,
            );
            return false;
        }

        // Broadcast heartbeat to make sure followers commit the entries immediately.
        // It's only necessary to ping the target peer, but ping all for simplicity.
        self.raft_group.ping();
        let mut msg = eraftpb::Message::new();
        msg.set_to(peer.get_id());
        msg.set_msg_type(eraftpb::MessageType::MsgTransferLeader);
        msg.set_from(self.peer_id());
        // log term here represents the term of last log. For leader, the term of last
        // log is always its current term. Not just set term because raft library forbids
        // setting it for MsgTransferLeader messages.
        msg.set_log_term(self.term());
        self.raft_group.raft.msgs.push(msg);
        true
    }

    fn ready_to_transfer_leader<T>(
        &self,
        ctx: &mut PollContext<EK, ER, T>,
        mut index: u64,
        peer: &metapb::Peer,
    ) -> Option<&'static str> {
        let peer_id = peer.get_id();
        let status = self.raft_group.status();
        let progress = status.progress.unwrap();

        if !progress.conf().voters().contains(peer_id) {
            return Some("non voter");
        }

        for (id, pr) in progress.iter() {
            if pr.state == ProgressState::Snapshot {
                return Some("pending snapshot");
            }
            if *id == peer_id && index == 0 {
                // index will be zero if it's sent from an instance without
                // pre-transfer-leader feature. Set it to matched to make it
                // possible to transfer leader to an older version. It may be
                // useful during rolling restart.
                index = pr.matched;
            }
        }

        if self.raft_group.raft.has_pending_conf()
            || self.raft_group.raft.pending_conf_index > index
        {
            return Some("pending conf change");
        }

        let last_index = self.get_store().last_index();
        if last_index >= index + ctx.cfg.leader_transfer_max_log_lag {
            return Some("log gap");
        }
        None
    }

    fn read_local<T>(
        &mut self,
        ctx: &mut PollContext<EK, ER, T>,
        req: RaftCmdRequest,
        cb: Callback<EK::Snapshot>,
    ) {
        ctx.raft_metrics.propose.local_read += 1;
        cb.invoke_read(self.handle_read(ctx, req, false, Some(self.get_store().commit_index())))
    }

    fn pre_read_index(&self) -> Result<()> {
        fail_point!(
            "before_propose_readindex",
            |s| if s.map_or(true, |s| s.parse().unwrap_or(true)) {
                Ok(())
            } else {
                Err(box_err!(
                    "{} can not read due to injected failure",
                    self.tag
                ))
            }
        );

        // See more in ready_to_handle_read().
        if self.is_splitting() {
            return Err(Error::ReadIndexNotReady {
                reason: "can not read index due to split",
                region_id: self.region_id,
            });
        }
        if self.is_merging() {
            return Err(Error::ReadIndexNotReady {
                reason: "can not read index due to merge",
                region_id: self.region_id,
            });
        }
        Ok(())
    }

    pub fn has_unresolved_reads(&self) -> bool {
        self.pending_reads.has_unresolved()
    }

    /// `ReadIndex` requests could be lost in network, so on followers commands could queue in
    /// `pending_reads` forever. Sending a new `ReadIndex` periodically can resolve this.
    pub fn retry_pending_reads(&mut self, cfg: &Config) {
        if self.is_leader()
            || !self.pending_reads.check_needs_retry(cfg)
            || self.pre_read_index().is_err()
        {
            return;
        }

        let read = self.pending_reads.back_mut().unwrap();
        debug_assert!(read.read_index.is_none());
        self.raft_group
            .read_index(ReadIndexContext::fields_to_bytes(
                read.id,
                read.addition_request.as_deref(),
                None,
            ));
        debug!(
            "request to get a read index";
            "request_id" => ?read.id,
            "region_id" => self.region_id,
            "peer_id" => self.peer.get_id(),
        );
    }

    // Returns a boolean to indicate whether the `read` is proposed or not.
    // For these cases it won't be proposed:
    // 1. The region is in merging or splitting;
    // 2. The message is stale and dropped by the Raft group internally;
    // 3. There is already a read request proposed in the current lease;
    fn read_index<T: Transport>(
        &mut self,
        poll_ctx: &mut PollContext<EK, ER, T>,
        mut req: RaftCmdRequest,
        mut err_resp: RaftCmdResponse,
        cb: Callback<EK::Snapshot>,
    ) -> bool {
        if let Err(e) = self.pre_read_index() {
            debug!(
                "prevents unsafe read index";
                "region_id" => self.region_id,
                "peer_id" => self.peer.get_id(),
                "err" => ?e,
            );
            poll_ctx.raft_metrics.propose.unsafe_read_index += 1;
            cmd_resp::bind_error(&mut err_resp, e);
            cb.invoke_with_response(err_resp);
            self.should_wake_up = true;
            return false;
        }

        let now = monotonic_raw_now();
        if self.is_leader() {
            match self.inspect_lease() {
                // Here combine the new read request with the previous one even if the lease expired is
                // ok because in this case, the previous read index must be sent out with a valid
                // lease instead of a suspect lease. So there must no pending transfer-leader proposals
                // before or after the previous read index, and the lease can be renewed when get
                // heartbeat responses.
                LeaseState::Valid | LeaseState::Expired => {
                    // Must use the commit index of `PeerStorage` instead of the commit index
                    // in raft-rs which may be greater than the former one.
                    // For more details, see the annotations above `on_leader_commit_idx_changed`.
                    let commit_index = self.get_store().commit_index();
                    if let Some(read) = self.pending_reads.back_mut() {
                        let max_lease = poll_ctx.cfg.raft_store_max_leader_lease();
                        let is_read_index_request = req
                            .get_requests()
                            .get(0)
                            .map(|req| req.has_read_index())
                            .unwrap_or_default();
                        // A read index request or a read with addition request always needs the response of
                        // checking memory lock for async commit, so we cannot apply the optimization here
                        if !is_read_index_request
                            && read.addition_request.is_none()
                            && read.propose_time + max_lease > now
                        {
                            // A read request proposed in the current lease is found; combine the new
                            // read request to that previous one, so that no proposing needed.
                            read.push_command(req, cb, commit_index);
                            return false;
                        }
                    }
                }
                // If the current lease is suspect, new read requests can't be appended into
                // `pending_reads` because if the leader is transferred, the latest read could
                // be dirty.
                _ => {}
            }
        }

        // When a replica cannot detect any leader, `MsgReadIndex` will be dropped, which would
        // cause a long time waiting for a read response. Then we should return an error directly
        // in this situation.
        if !self.is_leader() && self.leader_id() == INVALID_ID {
            poll_ctx.raft_metrics.invalid_proposal.read_index_no_leader += 1;
            // The leader may be hibernated, send a message for trying to awaken the leader.
            if self.bcast_wake_up_time.is_none()
                || self.bcast_wake_up_time.as_ref().unwrap().elapsed()
                    >= Duration::from_millis(MIN_BCAST_WAKE_UP_INTERVAL)
            {
                self.bcast_wake_up_message(poll_ctx);
                self.bcast_wake_up_time = Some(UtilInstant::now_coarse());

                let task = PdTask::QueryRegionLeader {
                    region_id: self.region_id,
                };
                if let Err(e) = poll_ctx.pd_scheduler.schedule(task) {
                    error!(
                        "failed to notify pd";
                        "region_id" => self.region_id,
                        "peer_id" => self.peer_id(),
                        "err" => %e,
                    )
                }
            }
            self.should_wake_up = true;
            cmd_resp::bind_error(&mut err_resp, Error::NotLeader(self.region_id, None));
            cb.invoke_with_response(err_resp);
            return false;
        }

        // Should we call pre_propose here?
        let last_pending_read_count = self.raft_group.raft.pending_read_count();
        let last_ready_read_count = self.raft_group.raft.ready_read_count();

        poll_ctx.raft_metrics.propose.read_index += 1;

        self.bcast_wake_up_time = None;

        let id = Uuid::new_v4();
        let request = req
            .mut_requests()
            .get_mut(0)
            .filter(|req| req.has_read_index())
            .map(|req| req.take_read_index());
        self.raft_group
            .read_index(ReadIndexContext::fields_to_bytes(
                id,
                request.as_ref(),
                None,
            ));

        let pending_read_count = self.raft_group.raft.pending_read_count();
        let ready_read_count = self.raft_group.raft.ready_read_count();

        if pending_read_count == last_pending_read_count
            && ready_read_count == last_ready_read_count
            && self.is_leader()
        {
            // The message gets dropped silently, can't be handled anymore.
            apply::notify_stale_req(self.term(), cb);
            return false;
        }

        let mut read = ReadIndexRequest::with_command(id, req, cb, now);
        read.addition_request = request.map(Box::new);
        self.pending_reads.push_back(read, self.is_leader());
        self.should_wake_up = true;

        debug!(
            "request to get a read index";
            "request_id" => ?id,
            "region_id" => self.region_id,
            "peer_id" => self.peer.get_id(),
            "is_leader" => self.is_leader(),
        );

        // TimeoutNow has been sent out, so we need to propose explicitly to
        // update leader lease.
        if self.leader_lease.inspect(Some(now)) == LeaseState::Suspect {
            let req = RaftCmdRequest::default();
            if let Ok(Either::Left(index)) = self.propose_normal(poll_ctx, req) {
                let p = Proposal {
                    is_conf_change: false,
                    index,
                    term: self.term(),
                    cb: Callback::None,
                    propose_time: Some(now),
                    must_pass_epoch_check: false,
                };
                self.post_propose(poll_ctx, p);
            }
        }

        true
    }

    /// Returns (minimal matched, minimal committed_index)
    ///
    /// For now, it is only used in merge.
    pub fn get_min_progress(&self) -> Result<(u64, u64)> {
        let (mut min_m, mut min_c) = (None, None);
        if let Some(progress) = self.raft_group.status().progress {
            for (id, pr) in progress.iter() {
                // Reject merge if there is any pending request snapshot,
                // because a target region may merge a source region which is in
                // an invalid state.
                if pr.state == ProgressState::Snapshot
                    || pr.pending_request_snapshot != INVALID_INDEX
                {
                    return Err(box_err!(
                        "there is a pending snapshot peer {} [{:?}], skip merge",
                        id,
                        pr
                    ));
                }
                if min_m.unwrap_or(u64::MAX) > pr.matched {
                    min_m = Some(pr.matched);
                }
                if min_c.unwrap_or(u64::MAX) > pr.committed_index {
                    min_c = Some(pr.committed_index);
                }
            }
        }
        let (mut min_m, min_c) = (min_m.unwrap_or(0), min_c.unwrap_or(0));
        if min_m < min_c {
            warn!(
                "min_matched < min_committed, raft progress is inaccurate";
                "region_id" => self.region_id,
                "peer_id" => self.peer.get_id(),
                "min_matched" => min_m,
                "min_committed" => min_c,
            );
            // Reset `min_matched` to `min_committed`, since the raft log at `min_committed` is
            // known to be committed in all peers, all of the peers should also have replicated it
            min_m = min_c;
        }
        Ok((min_m, min_c))
    }

    fn pre_propose_prepare_merge<T>(
        &self,
        ctx: &mut PollContext<EK, ER, T>,
        req: &mut RaftCmdRequest,
    ) -> Result<()> {
        let last_index = self.raft_group.raft.raft_log.last_index();
        let (min_matched, min_committed) = self.get_min_progress()?;
        if min_matched == 0
            || min_committed == 0
            || last_index - min_matched > ctx.cfg.merge_max_log_gap
            || last_index - min_committed > ctx.cfg.merge_max_log_gap * 2
        {
            return Err(box_err!(
                "log gap from matched: {} or committed: {} to last index: {} is too large, skip merge",
                min_matched,
                min_committed,
                last_index
            ));
        }
        let mut entry_size = 0;
        for entry in self
            .raft_group
            .raft
            .raft_log
            .entries(min_committed + 1, NO_LIMIT)?
        {
            // commit merge only contains entries start from min_matched + 1
            if entry.index > min_matched {
                entry_size += entry.get_data().len();
            }
            if entry.get_entry_type() == EntryType::EntryConfChange
                || entry.get_entry_type() == EntryType::EntryConfChangeV2
            {
                return Err(box_err!(
                    "{} log gap contains conf change, skip merging.",
                    self.tag
                ));
            }
            if entry.get_data().is_empty() {
                continue;
            }
            let cmd: RaftCmdRequest =
                util::parse_data_at(entry.get_data(), entry.get_index(), &self.tag);
            if !cmd.has_admin_request() {
                continue;
            }
            let cmd_type = cmd.get_admin_request().get_cmd_type();
            match cmd_type {
                AdminCmdType::TransferLeader
                | AdminCmdType::ComputeHash
                | AdminCmdType::VerifyHash
                | AdminCmdType::InvalidAdmin => continue,
                _ => {}
            }
            // Any command that can change epoch or log gap should be rejected.
            return Err(box_err!(
                "log gap contains admin request {:?}, skip merging.",
                cmd_type
            ));
        }
        if entry_size as f64 > ctx.cfg.raft_entry_max_size.0 as f64 * 0.9 {
            return Err(box_err!(
                "log gap size exceed entry size limit, skip merging."
            ));
        }
        req.mut_admin_request()
            .mut_prepare_merge()
            .set_min_index(min_matched + 1);
        Ok(())
    }

    fn pre_propose<T>(
        &self,
        poll_ctx: &mut PollContext<EK, ER, T>,
        req: &mut RaftCmdRequest,
    ) -> Result<ProposalContext> {
        poll_ctx.coprocessor_host.pre_propose(self.region(), req)?;
        let mut ctx = ProposalContext::empty();

        if get_sync_log_from_request(req) {
            ctx.insert(ProposalContext::SYNC_LOG);
        }

        if !req.has_admin_request() {
            return Ok(ctx);
        }

        match req.get_admin_request().get_cmd_type() {
            AdminCmdType::Split | AdminCmdType::BatchSplit => ctx.insert(ProposalContext::SPLIT),
            AdminCmdType::PrepareMerge => {
                self.pre_propose_prepare_merge(poll_ctx, req)?;
                ctx.insert(ProposalContext::PREPARE_MERGE);
            }
            _ => {}
        }

        Ok(ctx)
    }

    /// Propose normal request to raft
    ///
    /// Returns Ok(Either::Left(index)) means the proposal is proposed successfully and is located on `index` position.
    /// Ok(Either::Right(index)) means the proposal is rejected by `CmdEpochChecker` and the `index` is the position of
    /// the last conflict admin cmd.
    fn propose_normal<T>(
        &mut self,
        poll_ctx: &mut PollContext<EK, ER, T>,
        mut req: RaftCmdRequest,
    ) -> Result<Either<u64, u64>> {
        if self.pending_merge_state.is_some()
            && req.get_admin_request().get_cmd_type() != AdminCmdType::RollbackMerge
        {
            return Err(Error::ProposalInMergingMode(self.region_id));
        }

        poll_ctx.raft_metrics.propose.normal += 1;

        if self.has_applied_to_current_term() {
            // Only when applied index's term is equal to current leader's term, the information
            // in epoch checker is up to date and can be used to check epoch.
            if let Some(index) = self
                .cmd_epoch_checker
                .propose_check_epoch(&req, self.term())
            {
                return Ok(Either::Right(index));
            }
        } else if req.has_admin_request() {
            // The admin request is rejected because it may need to update epoch checker which
            // introduces an uncertainty and may breaks the correctness of epoch checker.
            return Err(box_err!(
                "{} peer has not applied to current term, applied_term {}, current_term {}",
                self.tag,
                self.get_store().applied_index_term(),
                self.term()
            ));
        }

        // TODO: validate request for unexpected changes.
        let ctx = match self.pre_propose(poll_ctx, &mut req) {
            Ok(ctx) => ctx,
            Err(e) => {
                warn!(
                    "skip proposal";
                    "region_id" => self.region_id,
                    "peer_id" => self.peer.get_id(),
                    "err" => ?e,
                    "error_code" => %e.error_code(),
                );
                return Err(e);
            }
        };

        let data = req.write_to_bytes()?;

        // TODO: use local histogram metrics
        PEER_PROPOSE_LOG_SIZE_HISTOGRAM.observe(data.len() as f64);

        if data.len() as u64 > poll_ctx.cfg.raft_entry_max_size.0 {
            error!(
                "entry is too large";
                "region_id" => self.region_id,
                "peer_id" => self.peer.get_id(),
                "size" => data.len(),
            );
            return Err(Error::RaftEntryTooLarge {
                region_id: self.region_id,
                entry_size: data.len() as u64,
            });
        }

        let propose_index = self.next_proposal_index();
        self.raft_group.propose(ctx.to_vec(), data)?;
        if self.next_proposal_index() == propose_index {
            // The message is dropped silently, this usually due to leader absence
            // or transferring leader. Both cases can be considered as NotLeader error.
            return Err(Error::NotLeader(self.region_id, None));
        }

        if ctx.contains(ProposalContext::PREPARE_MERGE) {
            self.last_proposed_prepare_merge_idx = propose_index;
        }

        Ok(Either::Left(propose_index))
    }

    fn execute_transfer_leader<T>(
        &mut self,
        ctx: &mut PollContext<EK, ER, T>,
        msg: &eraftpb::Message,
    ) {
        // log_term is set by original leader, represents the term last log is written
        // in, which should be equal to the original leader's term.
        if msg.get_log_term() != self.term() {
            return;
        }

        if self.is_leader() {
            let from = match self.get_peer_from_cache(msg.get_from()) {
                Some(p) => p,
                None => return,
            };
            match self.ready_to_transfer_leader(ctx, msg.get_index(), &from) {
                Some(reason) => {
                    info!(
                        "reject to transfer leader";
                        "region_id" => self.region_id,
                        "peer_id" => self.peer.get_id(),
                        "to" => ?from,
                        "reason" => reason,
                        "index" => msg.get_index(),
                        "last_index" => self.get_store().last_index(),
                    );
                }
                None => {
                    self.transfer_leader(&from);
                    self.should_wake_up = true;
                }
            }
            return;
        }

        #[allow(clippy::suspicious_operation_groupings)]
        if self.is_applying_snapshot_strictly()
            || self.has_pending_snapshot()
            || msg.get_from() != self.leader_id()
            // For followers whose disk is full.
            || disk::disk_full_precheck(ctx.store_id()) || ctx.is_disk_full
        {
            info!(
                "reject transferring leader";
                "region_id" => self.region_id,
                "peer_id" => self.peer.get_id(),
                "from" => msg.get_from(),
            );
            return;
        }

        let mut msg = eraftpb::Message::new();
        msg.set_from(self.peer_id());
        msg.set_to(self.leader_id());
        msg.set_msg_type(eraftpb::MessageType::MsgTransferLeader);
        msg.set_index(self.get_store().applied_index());
        msg.set_log_term(self.term());
        self.raft_group.raft.msgs.push(msg);
    }

    /// Return true to if the transfer leader request is accepted.
    ///
    /// When transferring leadership begins, leader sends a pre-transfer
    /// to target follower first to ensures it's ready to become leader.
    /// After that the real transfer leader process begin.
    ///
    /// 1. pre_transfer_leader on leader:
    ///     Leader will send a MsgTransferLeader to follower.
    /// 2. execute_transfer_leader on follower
    ///     If follower passes all necessary checks, it will reply an
    ///     ACK with type MsgTransferLeader and its promised persistent index.
    /// 3. execute_transfer_leader on leader:
    ///     Leader checks if it's appropriate to transfer leadership. If it
    ///     does, it calls raft transfer_leader API to do the remaining work.
    ///
    /// See also: tikv/rfcs#37.
    fn propose_transfer_leader<T>(
        &mut self,
        ctx: &mut PollContext<EK, ER, T>,
        req: RaftCmdRequest,
        cb: Callback<EK::Snapshot>,
    ) -> bool {
        ctx.raft_metrics.propose.transfer_leader += 1;

        let transfer_leader = get_transfer_leader_cmd(&req).unwrap();
        let peer = transfer_leader.get_peer();

        let transferred = self.pre_transfer_leader(peer);

        // transfer leader command doesn't need to replicate log and apply, so we
        // return immediately. Note that this command may fail, we can view it just as an advice
        cb.invoke_with_response(make_transfer_leader_response());

        transferred
    }

    // Fails in such cases:
    // 1. A pending conf change has not been applied yet;
    // 2. Removing the leader is not allowed in the configuration;
    // 3. The conf change makes the raft group not healthy;
    // 4. The conf change is dropped by raft group internally.
    /// Returns Ok(Either::Left(index)) means the proposal is proposed successfully and is located on `index` position.
    /// Ok(Either::Right(index)) means the proposal is rejected by `CmdEpochChecker` and the `index` is the position of
    /// the last conflict admin cmd.
    fn propose_conf_change<T>(
        &mut self,
        ctx: &mut PollContext<EK, ER, T>,
        req: &RaftCmdRequest,
    ) -> Result<Either<u64, u64>> {
        if self.pending_merge_state.is_some() {
            return Err(Error::ProposalInMergingMode(self.region_id));
        }
        if self.raft_group.raft.pending_conf_index > self.get_store().applied_index() {
            info!(
                "there is a pending conf change, try later";
                "region_id" => self.region_id,
                "peer_id" => self.peer.get_id(),
            );
            return Err(box_err!(
                "{} there is a pending conf change, try later",
                self.tag
            ));
        }
        // Actually, according to the implementation of conf change in raft-rs, this check must be
        // passed if the previous check that `pending_conf_index` should be less than or equal to
        // `self.get_store().applied_index()` is passed.
        if self.get_store().applied_index_term() != self.term() {
            return Err(box_err!(
                "{} peer has not applied to current term, applied_term {}, current_term {}",
                self.tag,
                self.get_store().applied_index_term(),
                self.term()
            ));
        }
        if let Some(index) = self
            .cmd_epoch_checker
            .propose_check_epoch(&req, self.term())
        {
            return Ok(Either::Right(index));
        }

        let data = req.write_to_bytes()?;
        let admin = req.get_admin_request();
        let res = if admin.has_change_peer() {
            self.propose_conf_change_internal(ctx, admin.get_change_peer(), data)
        } else if admin.has_change_peer_v2() {
            self.propose_conf_change_internal(ctx, admin.get_change_peer_v2(), data)
        } else {
            unreachable!()
        };
        if let Err(ref e) = res {
            warn!("failed to propose confchange"; "error" => ?e);
        }
        res.map(Either::Left)
    }

    // Fails in such cases:
    // 1. A pending conf change has not been applied yet;
    // 2. Removing the leader is not allowed in the configuration;
    // 3. The conf change makes the raft group not healthy;
    // 4. The conf change is dropped by raft group internally.
    fn propose_conf_change_internal<T, CP: ChangePeerI>(
        &mut self,
        ctx: &mut PollContext<EK, ER, T>,
        change_peer: CP,
        data: Vec<u8>,
    ) -> Result<u64> {
        let data_size = data.len();
        let cc = change_peer.to_confchange(data);
        let changes = change_peer.get_change_peers();

        self.check_conf_change(ctx, changes.as_ref(), &cc)?;

        ctx.raft_metrics.propose.conf_change += 1;
        // TODO: use local histogram metrics
        PEER_PROPOSE_LOG_SIZE_HISTOGRAM.observe(data_size as f64);
        info!(
            "propose conf change peer";
            "region_id" => self.region_id,
            "peer_id" => self.peer.get_id(),
            "changes" => ?changes.as_ref(),
            "kind" => ?ConfChangeKind::confchange_kind(changes.as_ref().len()),
        );

        let propose_index = self.next_proposal_index();
        self.raft_group
            .propose_conf_change(ProposalContext::SYNC_LOG.to_vec(), cc)?;
        if self.next_proposal_index() == propose_index {
            // The message is dropped silently, this usually due to leader absence
            // or transferring leader. Both cases can be considered as NotLeader error.
            return Err(Error::NotLeader(self.region_id, None));
        }

        Ok(propose_index)
    }

    fn handle_read<T>(
        &self,
        ctx: &mut PollContext<EK, ER, T>,
        req: RaftCmdRequest,
        check_epoch: bool,
        read_index: Option<u64>,
    ) -> ReadResponse<EK::Snapshot> {
        let region = self.region().clone();
        if check_epoch {
            if let Err(e) = check_region_epoch(&req, &region, true) {
                debug!("epoch not match"; "region_id" => region.get_id(), "err" => ?e);
                let mut response = cmd_resp::new_error(e);
                cmd_resp::bind_term(&mut response, self.term());
                return ReadResponse {
                    response,
                    snapshot: None,
                    txn_extra_op: TxnExtraOp::Noop,
                };
            }
        }
        let flags = WriteBatchFlags::from_bits_check(req.get_header().get_flags());
        if flags.contains(WriteBatchFlags::STALE_READ) {
            let read_ts = decode_u64(&mut req.get_header().get_flag_data()).unwrap();
            let safe_ts = self.read_progress.safe_ts();
            if safe_ts < read_ts {
                warn!(
                    "read rejected by safe timestamp";
                    "safe ts" => safe_ts,
                    "read ts" => read_ts,
                    "tag" => &self.tag
                );
                let mut response = cmd_resp::new_error(Error::DataIsNotReady {
                    region_id: region.get_id(),
                    peer_id: self.peer_id(),
                    safe_ts,
                });
                cmd_resp::bind_term(&mut response, self.term());
                return ReadResponse {
                    response,
                    snapshot: None,
                    txn_extra_op: TxnExtraOp::Noop,
                };
            }
        }

        let mut resp = ctx.execute(&req, &Arc::new(region), read_index, None);
        if let Some(snap) = resp.snapshot.as_mut() {
            snap.max_ts_sync_status = Some(self.max_ts_sync_status.clone());
        }
        resp.txn_extra_op = self.txn_extra_op.load();
        cmd_resp::bind_term(&mut resp.response, self.term());
        resp
    }

    pub fn term(&self) -> u64 {
        self.raft_group.raft.term
    }

    pub fn stop(&mut self) {
        self.mut_store().cancel_applying_snap();
        self.pending_reads.clear_all(None);
    }

    pub fn maybe_add_want_rollback_merge_peer(&mut self, peer_id: u64, extra_msg: &ExtraMessage) {
        if !self.is_leader() {
            return;
        }
        if let Some(ref state) = self.pending_merge_state {
            if state.get_commit() == extra_msg.get_premerge_commit() {
                self.add_want_rollback_merge_peer(peer_id);
            }
        }
    }

    pub fn add_want_rollback_merge_peer(&mut self, peer_id: u64) {
        assert!(self.pending_merge_state.is_some());
        self.want_rollback_merge_peers.insert(peer_id);
    }
}

impl<EK, ER> Peer<EK, ER>
where
    EK: KvEngine,
    ER: RaftEngine,
{
    pub fn insert_peer_cache(&mut self, peer: metapb::Peer) {
        self.peer_cache.borrow_mut().insert(peer.get_id(), peer);
    }

    pub fn remove_peer_from_cache(&mut self, peer_id: u64) {
        self.peer_cache.borrow_mut().remove(&peer_id);
    }

    pub fn get_peer_from_cache(&self, peer_id: u64) -> Option<metapb::Peer> {
        if peer_id == 0 {
            return None;
        }
        fail_point!("stale_peer_cache_2", peer_id == 2, |_| None);
        if let Some(peer) = self.peer_cache.borrow().get(&peer_id) {
            return Some(peer.clone());
        }

        // Try to find in region, if found, set in cache.
        for peer in self.region().get_peers() {
            if peer.get_id() == peer_id {
                self.peer_cache.borrow_mut().insert(peer_id, peer.clone());
                return Some(peer.clone());
            }
        }

        None
    }

    fn region_replication_status(&mut self) -> Option<RegionReplicationStatus> {
        if self.replication_mode_version == 0 {
            return None;
        }
        let mut status = RegionReplicationStatus {
            state_id: self.replication_mode_version,
            ..Default::default()
        };
        let state = if !self.replication_sync {
            if self.dr_auto_sync_state != DrAutoSyncState::Async {
                let res = self.raft_group.raft.check_group_commit_consistent();
                if Some(true) != res {
                    let mut buffer: SmallVec<[(u64, u64, u64); 5]> = SmallVec::new();
                    if self.get_store().applied_index_term() >= self.term() {
                        let progress = self.raft_group.raft.prs();
                        for (id, p) in progress.iter() {
                            if !progress.conf().voters().contains(*id) {
                                continue;
                            }
                            buffer.push((*id, p.commit_group_id, p.matched));
                        }
                    };
                    info!(
                        "still not reach integrity over label";
                        "status" => ?res,
                        "region_id" => self.region_id,
                        "peer_id" => self.peer.id,
                        "progress" => ?buffer
                    );
                } else {
                    self.replication_sync = true;
                }
                match res {
                    Some(true) => RegionReplicationState::IntegrityOverLabel,
                    Some(false) => RegionReplicationState::SimpleMajority,
                    None => RegionReplicationState::Unknown,
                }
            } else {
                RegionReplicationState::SimpleMajority
            }
        } else {
            RegionReplicationState::IntegrityOverLabel
        };
        status.set_state(state);
        Some(status)
    }

    pub fn heartbeat_pd<T>(&mut self, ctx: &PollContext<EK, ER, T>) {
        let task = PdTask::Heartbeat(HeartbeatTask {
            term: self.term(),
            region: self.region().clone(),
            peer: self.peer.clone(),
            down_peers: self.collect_down_peers(ctx.cfg.max_peer_down_duration.0),
            pending_peers: self.collect_pending_peers(ctx),
            written_bytes: self.peer_stat.written_bytes,
            written_keys: self.peer_stat.written_keys,
            written_query_stats: self.peer_stat.written_query_stats.clone(),
            approximate_size: self.approximate_size,
            approximate_keys: self.approximate_keys,
            replication_status: self.region_replication_status(),
        });
        if let Err(e) = ctx.pd_scheduler.schedule(task) {
            error!(
                "failed to notify pd";
                "region_id" => self.region_id,
                "peer_id" => self.peer.get_id(),
                "err" => ?e,
            );
            return;
        }
        fail_point!("schedule_check_split");
    }

    fn prepare_raft_message(&self) -> RaftMessage {
        let mut send_msg = RaftMessage::default();
        send_msg.set_region_id(self.region_id);
        // set current epoch
        send_msg.set_region_epoch(self.region().get_region_epoch().clone());
        send_msg.set_from_peer(self.peer.clone());
        send_msg
    }

    pub fn send_extra_message<T: Transport>(
        &self,
        msg: ExtraMessage,
        trans: &mut T,
        to: &metapb::Peer,
    ) {
        let mut send_msg = self.prepare_raft_message();
        let ty = msg.get_type();
        debug!("send extra msg";
        "region_id" => self.region_id,
        "peer_id" => self.peer.get_id(),
        "msg_type" => ?ty,
        "to" => to.get_id());
        send_msg.set_extra_msg(msg);
        send_msg.set_to_peer(to.clone());
        if let Err(e) = trans.send(send_msg) {
            error!(?e;
                "failed to send extra message";
                "type" => ?ty,
                "region_id" => self.region_id,
                "peer_id" => self.peer.get_id(),
                "target" => ?to,
            );
        }
    }

    fn fill_raft_message(&mut self, msg: eraftpb::Message) -> Option<RaftMessage> {
        let mut send_msg = self.prepare_raft_message();

        let to_peer = match self.get_peer_from_cache(msg.get_to()) {
            Some(p) => p,
            None => {
                warn!(
                    "failed to look up recipient peer";
                    "region_id" => self.region_id,
                    "peer_id" => self.peer.get_id(),
                    "to_peer" => msg.get_to(),
                );
                return None;
            }
        };

        let to_peer_id = to_peer.get_id();
        let msg_type = msg.get_msg_type();
        debug!(
            "send raft msg";
            "region_id" => self.region_id,
            "peer_id" => self.peer.get_id(),
            "msg_type" => ?msg_type,
            "msg_size" => msg.compute_size(),
            "to" => to_peer_id,
        );

        send_msg.set_to_peer(to_peer);

        // There could be two cases:
        // 1. Target peer already exists but has not established communication with leader yet
        // 2. Target peer is added newly due to member change or region split, but it's not
        //    created yet
        // For both cases the region start key and end key are attached in RequestVote and
        // Heartbeat message for the store of that peer to check whether to create a new peer
        // when receiving these messages, or just to wait for a pending region split to perform
        // later.
        if self.get_store().is_initialized() && is_initial_msg(&msg) {
            let region = self.region();
            send_msg.set_start_key(region.get_start_key().to_vec());
            send_msg.set_end_key(region.get_end_key().to_vec());
        }

        send_msg.set_message(msg);

        Some(send_msg)
    }

    pub fn bcast_wake_up_message<T: Transport>(&self, ctx: &mut PollContext<EK, ER, T>) {
        for peer in self.region().get_peers() {
            if peer.get_id() == self.peer_id() {
                continue;
            }
            self.send_wake_up_message(ctx, peer);
        }
    }

    pub fn send_wake_up_message<T: Transport>(
        &self,
        ctx: &mut PollContext<EK, ER, T>,
        peer: &metapb::Peer,
    ) {
        let mut msg = ExtraMessage::default();
        msg.set_type(ExtraMessageType::MsgRegionWakeUp);
        self.send_extra_message(msg, &mut ctx.trans, peer);
    }

    pub fn bcast_check_stale_peer_message<T: Transport>(
        &mut self,
        ctx: &mut PollContext<EK, ER, T>,
    ) {
        if self.check_stale_conf_ver < self.region().get_region_epoch().get_conf_ver() {
            self.check_stale_conf_ver = self.region().get_region_epoch().get_conf_ver();
            self.check_stale_peers = self.region().get_peers().to_vec();
        }
        for peer in &self.check_stale_peers {
            if peer.get_id() == self.peer_id() {
                continue;
            }
            let mut extra_msg = ExtraMessage::default();
            extra_msg.set_type(ExtraMessageType::MsgCheckStalePeer);
            self.send_extra_message(extra_msg, &mut ctx.trans, peer);
        }
    }

    pub fn on_check_stale_peer_response(
        &mut self,
        check_conf_ver: u64,
        check_peers: Vec<metapb::Peer>,
    ) {
        if self.check_stale_conf_ver < check_conf_ver {
            self.check_stale_conf_ver = check_conf_ver;
            self.check_stale_peers = check_peers;
        }
    }

    pub fn send_want_rollback_merge<T: Transport>(
        &self,
        premerge_commit: u64,
        ctx: &mut PollContext<EK, ER, T>,
    ) {
        let to_peer = match self.get_peer_from_cache(self.leader_id()) {
            Some(p) => p,
            None => {
                warn!(
                    "failed to look up recipient peer";
                    "region_id" => self.region_id,
                    "peer_id" => self.peer.get_id(),
                    "to_peer" => self.leader_id(),
                );
                return;
            }
        };
        let mut extra_msg = ExtraMessage::default();
        extra_msg.set_type(ExtraMessageType::MsgWantRollbackMerge);
        extra_msg.set_premerge_commit(premerge_commit);
        self.send_extra_message(extra_msg, &mut ctx.trans, &to_peer);
    }

    pub fn require_updating_max_ts(&self, pd_scheduler: &FutureScheduler<PdTask<EK>>) {
        let epoch = self.region().get_region_epoch();
        let term_low_bits = self.term() & ((1 << 32) - 1); // 32 bits
        let version_lot_bits = epoch.get_version() & ((1 << 31) - 1); // 31 bits
        let initial_status = (term_low_bits << 32) | (version_lot_bits << 1);
        self.max_ts_sync_status
            .store(initial_status, Ordering::SeqCst);
        info!(
            "require updating max ts";
            "region_id" => self.region_id,
            "initial_status" => initial_status,
        );
        if let Err(e) = pd_scheduler.schedule(PdTask::UpdateMaxTimestamp {
            region_id: self.region_id,
            initial_status,
            max_ts_sync_status: self.max_ts_sync_status.clone(),
        }) {
            error!(
                "failed to update max ts";
                "err" => ?e,
            );
        }
    }
}

/// `RequestPolicy` decides how we handle a request.
#[derive(Clone, PartialEq, Debug)]
pub enum RequestPolicy {
    // Handle the read request directly without dispatch.
    ReadLocal,
    StaleRead,
    // Handle the read request via raft's SafeReadIndex mechanism.
    ReadIndex,
    ProposeNormal,
    ProposeTransferLeader,
    ProposeConfChange,
}

/// `RequestInspector` makes `RequestPolicy` for requests.
pub trait RequestInspector {
    /// Has the current term been applied?
    fn has_applied_to_current_term(&mut self) -> bool;
    /// Inspects its lease.
    fn inspect_lease(&mut self) -> LeaseState;

    /// Inspect a request, return a policy that tells us how to
    /// handle the request.
    fn inspect(&mut self, req: &RaftCmdRequest) -> Result<RequestPolicy> {
        if req.has_admin_request() {
            if apply::is_conf_change_cmd(req) {
                return Ok(RequestPolicy::ProposeConfChange);
            }
            if get_transfer_leader_cmd(req).is_some() {
                return Ok(RequestPolicy::ProposeTransferLeader);
            }
            return Ok(RequestPolicy::ProposeNormal);
        }

        let mut has_read = false;
        let mut has_write = false;
        for r in req.get_requests() {
            match r.get_cmd_type() {
                CmdType::Get | CmdType::Snap | CmdType::ReadIndex => has_read = true,
                CmdType::Delete | CmdType::Put | CmdType::DeleteRange | CmdType::IngestSst => {
                    has_write = true
                }
                CmdType::Prewrite | CmdType::Invalid => {
                    return Err(box_err!(
                        "invalid cmd type {:?}, message maybe corrupted",
                        r.get_cmd_type()
                    ));
                }
            }

            if has_read && has_write {
                return Err(box_err!("read and write can't be mixed in one batch"));
            }
        }

        if has_write {
            return Ok(RequestPolicy::ProposeNormal);
        }

        let flags = WriteBatchFlags::from_bits_check(req.get_header().get_flags());
        if flags.contains(WriteBatchFlags::STALE_READ) {
            return Ok(RequestPolicy::StaleRead);
        }

        if req.get_header().get_read_quorum() {
            return Ok(RequestPolicy::ReadIndex);
        }

        // If applied index's term is differ from current raft's term, leader transfer
        // must happened, if read locally, we may read old value.
        if !self.has_applied_to_current_term() {
            return Ok(RequestPolicy::ReadIndex);
        }

        // Local read should be performed, if and only if leader is in lease.
        // None for now.
        match self.inspect_lease() {
            LeaseState::Valid => Ok(RequestPolicy::ReadLocal),
            LeaseState::Expired | LeaseState::Suspect => {
                // Perform a consistent read to Raft quorum and try to renew the leader lease.
                Ok(RequestPolicy::ReadIndex)
            }
        }
    }
}

impl<EK, ER> RequestInspector for Peer<EK, ER>
where
    EK: KvEngine,
    ER: RaftEngine,
{
    fn has_applied_to_current_term(&mut self) -> bool {
        self.get_store().applied_index_term() == self.term()
    }

    fn inspect_lease(&mut self) -> LeaseState {
        if !self.raft_group.raft.in_lease() {
            return LeaseState::Suspect;
        }
        // None means now.
        let state = self.leader_lease.inspect(None);
        if LeaseState::Expired == state {
            debug!(
                "leader lease is expired";
                "region_id" => self.region_id,
                "peer_id" => self.peer.get_id(),
                "lease" => ?self.leader_lease,
            );
            // The lease is expired, call `expire` explicitly.
            self.leader_lease.expire();
        }
        state
    }
}

impl<EK, ER, T> ReadExecutor<EK> for PollContext<EK, ER, T>
where
    EK: KvEngine,
    ER: RaftEngine,
{
    fn get_engine(&self) -> &EK {
        &self.engines.kv
    }

    fn get_snapshot(&mut self, _: Option<ThreadReadId>) -> Arc<EK::Snapshot> {
        Arc::new(self.engines.kv.snapshot())
    }
}

fn get_transfer_leader_cmd(msg: &RaftCmdRequest) -> Option<&TransferLeaderRequest> {
    if !msg.has_admin_request() {
        return None;
    }
    let req = msg.get_admin_request();
    if !req.has_transfer_leader() {
        return None;
    }

    Some(req.get_transfer_leader())
}

fn get_sync_log_from_request(msg: &RaftCmdRequest) -> bool {
    if msg.has_admin_request() {
        let req = msg.get_admin_request();
        return matches!(
            req.get_cmd_type(),
            AdminCmdType::ChangePeer
                | AdminCmdType::ChangePeerV2
                | AdminCmdType::Split
                | AdminCmdType::BatchSplit
                | AdminCmdType::PrepareMerge
                | AdminCmdType::CommitMerge
                | AdminCmdType::RollbackMerge
        );
    }

    msg.get_header().get_sync_log()
}

/// We enable follower lazy commit to get a better performance.
/// But it may not be appropriate for some requests. This function
/// checks whether the request should be committed on all followers
/// as soon as possible.
fn is_request_urgent(req: &RaftCmdRequest) -> bool {
    if !req.has_admin_request() {
        return false;
    }

    matches!(
        req.get_admin_request().get_cmd_type(),
        AdminCmdType::Split
            | AdminCmdType::BatchSplit
            | AdminCmdType::ChangePeer
            | AdminCmdType::ChangePeerV2
            | AdminCmdType::ComputeHash
            | AdminCmdType::VerifyHash
            | AdminCmdType::PrepareMerge
            | AdminCmdType::CommitMerge
            | AdminCmdType::RollbackMerge
    )
}

fn make_transfer_leader_response() -> RaftCmdResponse {
    let mut response = AdminResponse::default();
    response.set_cmd_type(AdminCmdType::TransferLeader);
    response.set_transfer_leader(TransferLeaderResponse::default());
    let mut resp = RaftCmdResponse::default();
    resp.set_admin_response(response);
    resp
}

/// A poor version of `Peer` to avoid port generic variables everywhere.
pub trait AbstractPeer {
    fn meta_peer(&self) -> &metapb::Peer;
    fn group_state(&self) -> GroupState;
    fn region(&self) -> &metapb::Region;
    fn apply_state(&self) -> &RaftApplyState;
    fn raft_status(&self) -> raft::Status;
    fn raft_commit_index(&self) -> u64;
    fn raft_request_snapshot(&mut self, index: u64);
    fn pending_merge_state(&self) -> Option<&MergeState>;
}

mod memtrace {
    use super::*;
    use std::mem;
    use tikv_util::memory::HeapSize;

    impl<EK, ER> Peer<EK, ER>
    where
        EK: KvEngine,
        ER: RaftEngine,
    {
        pub fn proposal_size(&self) -> usize {
            let mut heap_size = self.pending_reads.heap_size();
            for prop in &self.proposals.queue {
                heap_size += prop.heap_size();
            }
            heap_size
        }

        pub fn rest_size(&self) -> usize {
            // 2 words for every item in `peer_heartbeats`.
            16 * self.peer_heartbeats.capacity()
            // 2 words for every item in `peers_start_pending_time`.
            + 16 * self.peers_start_pending_time.capacity()
            // 1 word for every item in `down_peer_ids`
            + 8 * self.down_peer_ids.capacity()
            + mem::size_of::<metapb::Peer>() * self.check_stale_peers.capacity()
            // 1 word for every item in `want_rollback_merge_peers`
            + 8 * self.want_rollback_merge_peers.capacity()
            // Ignore more heap content in `raft::eraftpb::Message`.
            + (self.unpersisted_message_count
                + self.snap_ctx.as_ref().map_or(0, |ctx| ctx.msgs.len()))
                * mem::size_of::<RaftMessage>()
            + mem::size_of_val(self.pending_request_snapshot_count.as_ref())
        }
    }
}

#[cfg(test)]
mod tests {
    use super::*;
    use crate::store::msg::ExtCallback;
    use crate::store::util::u64_to_timespec;
    use kvproto::raft_cmdpb;
    #[cfg(feature = "protobuf-codec")]
    use protobuf::ProtobufEnum;

    #[test]
    fn test_sync_log() {
        let white_list = [
            AdminCmdType::InvalidAdmin,
            AdminCmdType::CompactLog,
            AdminCmdType::TransferLeader,
            AdminCmdType::ComputeHash,
            AdminCmdType::VerifyHash,
        ];
        for tp in AdminCmdType::values() {
            let mut msg = RaftCmdRequest::default();
            msg.mut_admin_request().set_cmd_type(*tp);
            assert_eq!(
                get_sync_log_from_request(&msg),
                !white_list.contains(tp),
                "{:?}",
                tp
            );
        }
    }

    #[test]
    fn test_urgent() {
        let urgent_types = [
            AdminCmdType::Split,
            AdminCmdType::BatchSplit,
            AdminCmdType::ChangePeer,
            AdminCmdType::ChangePeerV2,
            AdminCmdType::ComputeHash,
            AdminCmdType::VerifyHash,
            AdminCmdType::PrepareMerge,
            AdminCmdType::CommitMerge,
            AdminCmdType::RollbackMerge,
        ];
        for tp in AdminCmdType::values() {
            let mut req = RaftCmdRequest::default();
            req.mut_admin_request().set_cmd_type(*tp);
            assert_eq!(
                is_request_urgent(&req),
                urgent_types.contains(tp),
                "{:?}",
                tp
            );
        }
        assert!(!is_request_urgent(&RaftCmdRequest::default()));
    }

    #[test]
    fn test_entry_context() {
        let tbl: Vec<&[ProposalContext]> = vec![
            &[ProposalContext::SPLIT],
            &[ProposalContext::SYNC_LOG],
            &[ProposalContext::PREPARE_MERGE],
            &[ProposalContext::SPLIT, ProposalContext::SYNC_LOG],
            &[ProposalContext::PREPARE_MERGE, ProposalContext::SYNC_LOG],
        ];

        for flags in tbl {
            let mut ctx = ProposalContext::empty();
            for f in flags {
                ctx.insert(*f);
            }

            let ser = ctx.to_vec();
            let de = ProposalContext::from_bytes(&ser);

            for f in flags {
                assert!(de.contains(*f), "{:?}", de);
            }
        }
    }

    #[test]
    fn test_request_inspector() {
        struct DummyInspector {
            applied_to_index_term: bool,
            lease_state: LeaseState,
        }
        impl RequestInspector for DummyInspector {
            fn has_applied_to_current_term(&mut self) -> bool {
                self.applied_to_index_term
            }
            fn inspect_lease(&mut self) -> LeaseState {
                self.lease_state
            }
        }

        let mut table = vec![];

        // Ok(_)
        let mut req = RaftCmdRequest::default();
        let mut admin_req = raft_cmdpb::AdminRequest::default();

        req.set_admin_request(admin_req.clone());
        table.push((req.clone(), RequestPolicy::ProposeNormal));

        admin_req.set_change_peer(raft_cmdpb::ChangePeerRequest::default());
        req.set_admin_request(admin_req.clone());
        table.push((req.clone(), RequestPolicy::ProposeConfChange));
        admin_req.clear_change_peer();

        admin_req.set_change_peer_v2(raft_cmdpb::ChangePeerV2Request::default());
        req.set_admin_request(admin_req.clone());
        table.push((req.clone(), RequestPolicy::ProposeConfChange));
        admin_req.clear_change_peer_v2();

        admin_req.set_transfer_leader(raft_cmdpb::TransferLeaderRequest::default());
        req.set_admin_request(admin_req.clone());
        table.push((req.clone(), RequestPolicy::ProposeTransferLeader));
        admin_req.clear_transfer_leader();
        req.clear_admin_request();

        for (op, policy) in vec![
            (CmdType::Get, RequestPolicy::ReadLocal),
            (CmdType::Snap, RequestPolicy::ReadLocal),
            (CmdType::Put, RequestPolicy::ProposeNormal),
            (CmdType::Delete, RequestPolicy::ProposeNormal),
            (CmdType::DeleteRange, RequestPolicy::ProposeNormal),
            (CmdType::IngestSst, RequestPolicy::ProposeNormal),
        ] {
            let mut request = raft_cmdpb::Request::default();
            request.set_cmd_type(op);
            req.set_requests(vec![request].into());
            table.push((req.clone(), policy));
        }

        // Stale read
        for op in &[CmdType::Get, CmdType::Snap] {
            let mut req = req.clone();
            let mut request = raft_cmdpb::Request::default();
            request.set_cmd_type(*op);
            req.set_requests(vec![request].into());
            req.mut_header()
                .set_flags(txn_types::WriteBatchFlags::STALE_READ.bits());
            table.push((req, RequestPolicy::StaleRead));
        }

        for &applied_to_index_term in &[true, false] {
            for &lease_state in &[LeaseState::Expired, LeaseState::Suspect, LeaseState::Valid] {
                for (req, mut policy) in table.clone() {
                    let mut inspector = DummyInspector {
                        applied_to_index_term,
                        lease_state,
                    };
                    // Leader can not read local as long as
                    // it has not applied to its term or it does has a valid lease.
                    if policy == RequestPolicy::ReadLocal
                        && (!applied_to_index_term || LeaseState::Valid != inspector.lease_state)
                    {
                        policy = RequestPolicy::ReadIndex;
                    }
                    assert_eq!(inspector.inspect(&req).unwrap(), policy);
                }
            }
        }

        // Read quorum.
        let mut request = raft_cmdpb::Request::default();
        request.set_cmd_type(CmdType::Snap);
        req.set_requests(vec![request].into());
        req.mut_header().set_read_quorum(true);
        let mut inspector = DummyInspector {
            applied_to_index_term: true,
            lease_state: LeaseState::Valid,
        };
        assert_eq!(inspector.inspect(&req).unwrap(), RequestPolicy::ReadIndex);
        req.clear_header();

        // Err(_)
        let mut err_table = vec![];
        for &op in &[CmdType::Prewrite, CmdType::Invalid] {
            let mut request = raft_cmdpb::Request::default();
            request.set_cmd_type(op);
            req.set_requests(vec![request].into());
            err_table.push(req.clone());
        }
        let mut snap = raft_cmdpb::Request::default();
        snap.set_cmd_type(CmdType::Snap);
        let mut put = raft_cmdpb::Request::default();
        put.set_cmd_type(CmdType::Put);
        req.set_requests(vec![snap, put].into());
        err_table.push(req);

        for req in err_table {
            let mut inspector = DummyInspector {
                applied_to_index_term: true,
                lease_state: LeaseState::Valid,
            };
            assert!(inspector.inspect(&req).is_err());
        }
    }

    #[test]
    fn test_propose_queue_find_proposal() {
        let mut pq: ProposalQueue<engine_panic::PanicSnapshot> =
            ProposalQueue::new("tag".to_owned());
        let gen_term = |index: u64| (index / 10) + 1;
        let push_proposal = |pq: &mut ProposalQueue<_>, index: u64| {
            pq.push(Proposal {
                is_conf_change: false,
                index,
                term: gen_term(index),
                cb: Callback::write(Box::new(|_| {})),
                propose_time: Some(u64_to_timespec(index)),
                must_pass_epoch_check: false,
            });
        };
        for index in 1..=100 {
            push_proposal(&mut pq, index);
        }
        let mut pre_remove = 0;
        for remove_i in 1..=100 {
            let index = remove_i + 100;
            // Push more proposal
            push_proposal(&mut pq, index);
            // Find propose time
            for i in 1..=index {
                let pt = pq.find_propose_time(gen_term(i), i);
                if i <= pre_remove {
                    assert!(pt.is_none())
                } else {
                    assert_eq!(pt.unwrap(), u64_to_timespec(i))
                };
            }
            // Find a proposal and remove all previous proposals
            for i in 1..=remove_i {
                let p = pq.find_proposal(gen_term(i), i, 0);
                let must_found_proposal = p.is_some() && (i > pre_remove);
                let proposal_removed_previous = p.is_none() && (i <= pre_remove);
                assert!(must_found_proposal || proposal_removed_previous);
                // `find_proposal` will remove proposal so `pop` must return None
                assert!(pq.pop(gen_term(i), i).is_none());
                assert!(pq.find_propose_time(gen_term(i), i).is_none());
            }
            pre_remove = remove_i;
        }
    }

    #[test]
    fn test_uncommitted_proposals() {
        struct DropPanic(bool);
        impl Drop for DropPanic {
            fn drop(&mut self) {
                if self.0 {
                    unreachable!()
                }
            }
        }
        fn must_call() -> ExtCallback {
            let mut d = DropPanic(true);
            Box::new(move || {
                d.0 = false;
            })
        }
        fn must_not_call() -> ExtCallback {
            Box::new(move || unreachable!())
        }
        let mut pq: ProposalQueue<engine_panic::PanicSnapshot> =
            ProposalQueue::new("tag".to_owned());

        // (1, 4) and (1, 5) is not committed
        let entries = vec![(1, 1), (1, 2), (1, 3), (1, 4), (1, 5), (2, 6), (2, 7)];
        let committed = vec![(1, 1), (1, 2), (1, 3), (2, 6), (2, 7)];
        for (index, term) in entries.clone() {
            if term != 1 {
                continue;
            }
            let cb = if committed.contains(&(index, term)) {
                Callback::write_ext(Box::new(|_| {}), None, Some(must_call()))
            } else {
                Callback::write_ext(Box::new(|_| {}), None, Some(must_not_call()))
            };
            pq.push(Proposal {
                index,
                term,
                cb,
                is_conf_change: false,
                propose_time: None,
                must_pass_epoch_check: false,
            });
        }
        for (index, term) in entries {
            if let Some(mut p) = pq.find_proposal(term, index, 0) {
                p.cb.invoke_committed();
            }
        }
    }

    #[test]
    fn test_cmd_epoch_checker() {
        use engine_test::kv::KvTestSnapshot;
        use std::sync::mpsc;
        fn new_admin_request(cmd_type: AdminCmdType) -> RaftCmdRequest {
            let mut request = RaftCmdRequest::default();
            request.mut_admin_request().set_cmd_type(cmd_type);
            request
        }
        fn new_cb() -> (Callback<KvTestSnapshot>, mpsc::Receiver<()>) {
            let (tx, rx) = mpsc::channel();
            (Callback::write(Box::new(move |_| tx.send(()).unwrap())), rx)
        }

        let region = metapb::Region::default();
        let normal_cmd = RaftCmdRequest::default();
        let split_admin = new_admin_request(AdminCmdType::BatchSplit);
        let prepare_merge_admin = new_admin_request(AdminCmdType::PrepareMerge);
        let change_peer_admin = new_admin_request(AdminCmdType::ChangePeer);

        let mut epoch_checker = CmdEpochChecker::<KvTestSnapshot>::default();

        assert_eq!(epoch_checker.propose_check_epoch(&split_admin, 10), None);
        assert_eq!(epoch_checker.term, 10);
        epoch_checker.post_propose(AdminCmdType::BatchSplit, 5, 10);
        assert_eq!(epoch_checker.proposed_admin_cmd.len(), 1);

        // Both conflict with the split admin cmd
        assert_eq!(epoch_checker.propose_check_epoch(&normal_cmd, 10), Some(5));
        assert_eq!(
            epoch_checker.propose_check_epoch(&prepare_merge_admin, 10),
            Some(5)
        );

        assert_eq!(
            epoch_checker.propose_check_epoch(&change_peer_admin, 10),
            None
        );
        epoch_checker.post_propose(AdminCmdType::ChangePeer, 6, 10);
        assert_eq!(epoch_checker.proposed_admin_cmd.len(), 2);

        assert_eq!(
            epoch_checker.last_cmd_index(AdminCmdType::BatchSplit),
            Some(5)
        );
        assert_eq!(
            epoch_checker.last_cmd_index(AdminCmdType::ChangePeer),
            Some(6)
        );
        assert_eq!(
            epoch_checker.last_cmd_index(AdminCmdType::PrepareMerge),
            None
        );

        // Conflict with the change peer admin cmd
        assert_eq!(
            epoch_checker.propose_check_epoch(&change_peer_admin, 10),
            Some(6)
        );
        // Conflict with the split admin cmd
        assert_eq!(epoch_checker.propose_check_epoch(&normal_cmd, 10), Some(5));
        // Conflict with the change peer admin cmd
        assert_eq!(
            epoch_checker.propose_check_epoch(&prepare_merge_admin, 10),
            Some(6)
        );

        epoch_checker.advance_apply(4, 10, &region);
        // Have no effect on `proposed_admin_cmd`
        assert_eq!(epoch_checker.proposed_admin_cmd.len(), 2);

        epoch_checker.advance_apply(5, 10, &region);
        // Left one change peer admin cmd
        assert_eq!(epoch_checker.proposed_admin_cmd.len(), 1);

        assert_eq!(epoch_checker.propose_check_epoch(&normal_cmd, 10), None);

        assert_eq!(epoch_checker.propose_check_epoch(&split_admin, 10), Some(6));
        // Change term to 11
        assert_eq!(epoch_checker.propose_check_epoch(&split_admin, 11), None);
        assert_eq!(epoch_checker.term, 11);
        // Should be empty
        assert_eq!(epoch_checker.proposed_admin_cmd.len(), 0);

        // Test attaching multiple callbacks.
        epoch_checker.post_propose(AdminCmdType::BatchSplit, 7, 12);
        let mut rxs = vec![];
        for _ in 0..3 {
            let conflict_idx = epoch_checker.propose_check_epoch(&normal_cmd, 12).unwrap();
            let (cb, rx) = new_cb();
            epoch_checker.attach_to_conflict_cmd(conflict_idx, cb);
            rxs.push(rx);
        }
        epoch_checker.advance_apply(7, 12, &region);
        for rx in rxs {
            rx.try_recv().unwrap();
        }

        // Should invoke callbacks when term is increased.
        epoch_checker.post_propose(AdminCmdType::BatchSplit, 8, 12);
        let (cb, rx) = new_cb();
        epoch_checker.attach_to_conflict_cmd(8, cb);
        assert_eq!(epoch_checker.propose_check_epoch(&normal_cmd, 13), None);
        rx.try_recv().unwrap();

        // Should invoke callbacks when it's dropped.
        epoch_checker.post_propose(AdminCmdType::BatchSplit, 9, 13);
        let (cb, rx) = new_cb();
        epoch_checker.attach_to_conflict_cmd(9, cb);
        drop(epoch_checker);
        rx.try_recv().unwrap();
    }
}<|MERGE_RESOLUTION|>--- conflicted
+++ resolved
@@ -1109,11 +1109,7 @@
         metrics: &mut RaftSendMessageMetrics,
     ) {
         for msg in msgs {
-<<<<<<< HEAD
             let msg_type = msg.get_message().get_msg_type();
-=======
-            let msg_type = msg.get_msg_type();
->>>>>>> b22450b5
             if msg_type == MessageType::MsgTimeoutNow && self.is_leader() {
                 // After a leader transfer procedure is triggered, the lease for
                 // the old leader may be expired earlier than usual, since a new leader
@@ -1122,7 +1118,6 @@
                 // For lease safety during leader transfer, transit `leader_lease`
                 // to suspect.
                 self.leader_lease.suspect(monotonic_raw_now());
-<<<<<<< HEAD
             }
 
             let to_peer_id = msg.get_to_peer().get_id();
@@ -1160,11 +1155,7 @@
         for msg in msgs {
             if let Some(m) = self.fill_raft_message(msg) {
                 raft_msgs.push(m);
-=======
->>>>>>> b22450b5
-            }
-            let b = self.send_raft_message(msg, trans);
-            metrics.add(msg_type, b);
+            }
         }
         raft_msgs
     }
