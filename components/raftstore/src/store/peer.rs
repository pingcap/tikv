--- conflicted
+++ resolved
@@ -1870,13 +1870,8 @@
                 return Ok(());
             }
         }
-<<<<<<< HEAD
         // TODO: should store_group be updated?
         let promoted_commit_index = progress.maximal_committed_index().0;
-=======
-        let promoted_commit_index =
-            progress.maximal_committed_index(self.raft_group.raft.quorum_fn());
->>>>>>> bd21a5b5
         if promoted_commit_index >= self.get_store().truncated_index() {
             return Ok(());
         }
@@ -1893,22 +1888,14 @@
             "request" => ?change_peer,
             "total" => total,
             "after" => progress.voter_ids().len(),
-<<<<<<< HEAD
             "progress" => ?voters,
-=======
->>>>>>> bd21a5b5
             "truncated_index" => self.get_store().truncated_index(),
             "promoted_commit_index" => promoted_commit_index,
         );
         // Waking it up to replicate logs to candidate.
         self.should_wake_up = true;
         Err(box_err!(
-<<<<<<< HEAD
-            "unsafe to perform conf change {:?}, total {}, truncated index {}, promoted commit \
-             index {}",
-=======
             "unsafe to perform conf change {:?}, total {}, truncated index {}, promoted commit index {}",
->>>>>>> bd21a5b5
             change_peer,
             total,
             self.get_store().truncated_index(),
