--- conflicted
+++ resolved
@@ -4,7 +4,6 @@
 use prometheus_static_metric::*;
 
 make_auto_flush_static_metric! {
-<<<<<<< HEAD
     pub label_enum PerfContextType {
         write_wal_time,
         write_memtable_time,
@@ -13,9 +12,6 @@
         db_mutex_lock_nanos,
         report_time,
     }
-    pub struct PerfContextTimeDuration : LocalHistogram {
-        "type" => PerfContextType
-=======
     pub label_enum ProposalType {
         all,
         local_read,
@@ -173,7 +169,9 @@
 
     pub struct SnapValidVec : LocalIntCounter {
         "type" => SnapValidationType
->>>>>>> 50397a6e
+    }
+    pub struct PerfContextTimeDuration : LocalHistogram {
+        "type" => PerfContextType
     }
 }
 
