--- conflicted
+++ resolved
@@ -11,11 +11,8 @@
 
 mod bootstrap;
 mod compaction_guard;
-<<<<<<< HEAD
 mod size_ratio_compaction;
-=======
 mod hibernate_state;
->>>>>>> 6590b6f2
 mod local_metrics;
 mod metrics;
 mod peer;
