// Copyright 2020 TiKV Project Authors. Licensed under Apache-2.0.

use kvproto::metapb;
use kvproto::replication_modepb::{ReplicationStatus, ReplicationMode};
use tikv_util::collections::{HashMap, HashMapEntry};

/// A registry that maps store to a group.
///
/// A group ID is generated according to the label value. Stores with same
/// label value will be mapped to the same group ID.
#[derive(Default, Debug)]
pub struct StoreGroup {
    labels: HashMap<u64, Vec<metapb::StoreLabel>>,
    label_ids: HashMap<String, u64>,
    stores: HashMap<u64, u64>,
    label_key: String,
    version: u64,
}

impl StoreGroup {
    /// Registers the store with given label value.
    ///
    /// # Panics
    ///
    /// Panics if the store is registered twice with different store ID.
    pub fn register_store(&mut self, store_id: u64, labels: Vec<metapb::StoreLabel>) -> Option<u64> {
        info!("associated {} {:?}", store_id, labels);
        let key = &self.label_key;
        match self.stores.entry(store_id) {
            HashMapEntry::Occupied(o) => {
                if let Some(l) = labels.iter().find(|l| l.key == *key) {
                    assert_eq!(
                        self.label_ids.get(&l.value),
                        Some(o.get()),
                        "store {:?}",
                        store_id
                    );
                } else {
                    panic!("label {} not found in store {} {:?}", key, store_id, labels);
                }
                Some(*o.get())
            }
            HashMapEntry::Vacant(v) => {
                let group_id = {
                    if let Some(l) = labels.iter().find(|l| l.key == *key) {
                        let id = self.label_ids.len() as u64 + 1;
                        if let Some(id) = self.label_ids.get(&l.value) {
                            Some(*id)
                        } else {
                            self.label_ids.insert(l.value.clone(), id);
                            Some(id)
                        }
                    } else {
                        None
                    }
                };
                self.labels.insert(store_id, labels);
                if let Some(group_id) = group_id {
                    v.insert(group_id);
                }
                group_id
            }
        }
    }

    /// Gets the group ID of store.
    #[inline]
    pub fn group_id(&self, version: u64, store_id: u64) -> Option<u64> {
        if version < self.version {
            None
        } else {
            self.stores.get(&store_id).cloned()
        }
    }

    /// Clears id caches and recalculates if necessary.
    ///
    /// If label key is not changed, the function is no-op.
    fn recalculate(&mut self, status: &ReplicationStatus) {
        if status.get_mode() == ReplicationMode::Majority {
            return;
        }
        if status.get_dr_auto_sync().label_key == self.label_key {
            return;
        }
        let state_id = status.get_dr_auto_sync().state_id;
        if state_id <= self.version {
            // It should be checked by caller.
            panic!("invalid state id detected: {} <= {}", state_id, self.version);
        }
        self.stores.clear();
        self.label_ids.clear();
        self.label_key = status.get_dr_auto_sync().label_key.clone();
        self.version = state_id;
        for (store_id, labels) in &self.labels {
            if let Some(l) = labels.iter().find(|l| l.key == self.label_key) {
                let mut group_id = self.label_ids.len() as u64 + 1;
                if let Some(id) = self.label_ids.get(&l.value) {
                    group_id = *id;
                } else {
                    self.label_ids.insert(l.value.clone(), group_id);
                }
                self.stores.insert(*store_id, group_id);
            }
        }
    }
}

/// A global state that stores current replication mode and related metadata.
#[derive(Default, Debug)]
pub struct GlobalReplicationState {
    status: ReplicationStatus,
    pub group: StoreGroup,
    group_buffer: Vec<(u64, u64)>,
}

impl GlobalReplicationState {
<<<<<<< HEAD
    pub fn status(&self) -> &ReplicationStatus {
        &self.status
    }

    pub fn set_status(&mut self, status: ReplicationStatus) {
        self.status = status;
        self.group.recalculate(&self.status);
    }

    pub fn calculate_commit_group(&mut self, version: u64, peers: &[metapb::Peer]) {
=======
    pub fn calculate_commit_group(&mut self, peers: &[metapb::Peer]) -> &mut Vec<(u64, u64)> {
>>>>>>> 9ff03c19
        self.group_buffer.clear();
        for p in peers {
            if let Some(group_id) = self.group.group_id(version, p.store_id) {
                self.group_buffer.push((p.id, group_id));
            }
        }
        &mut self.group_buffer
    }
}

#[cfg(test)]
mod tests {
    use super::*;
    use crate::store::util::new_peer;
    use kvproto::metapb;
    use kvproto::replication_modepb::{ReplicationStatus, ReplicationMode};

    fn new_label(key: &str, value: &str) -> metapb::StoreLabel {
        let mut label = metapb::StoreLabel::new();
        label.key = key.to_owned();
        label.value = value.to_owned();
        label
    }

    fn new_status(state_id: u64, key: &str) -> ReplicationStatus {
        let mut status = ReplicationStatus::new();
        status.set_mode(ReplicationMode::DrAutoSync);
        status.mut_dr_auto_sync().state_id = state_id;
        status.mut_dr_auto_sync().label_key = key.to_owned();
        status
    }

    #[test]
    fn test_group_register() {
        let mut state = GlobalReplicationState::default();
<<<<<<< HEAD
        let label1 = new_label("zone", "label 1");
        assert_eq!(None, state.group.register_store(1, vec![label1.clone()]));
        let label2 = new_label("zone", "label 2");
        assert_eq!(None, state.group.register_store(2, vec![label2.clone()]));
        assert_eq!(state.group.group_id(0, 2), None);
        let label3 = new_label("host", "label 3");
        let label4 = new_label("host", "label 4");
        state.group.register_store(3, vec![label1.clone(), label3.clone()]);
        state.group.register_store(4, vec![label2.clone(), label4.clone()]);
        for i in 1..=4 {
            assert_eq!(None, state.group.group_id(0, i));
        }

        let mut status = new_status(1, "zone");
        state.group.recalculate(&status);
        assert_eq!(Some(2), state.group.group_id(1, 1));
        assert_eq!(Some(1), state.group.group_id(1, 2));
        assert_eq!(Some(2), state.group.group_id(1, 3));
        assert_eq!(Some(1), state.group.group_id(1, 4));
        assert_eq!(None, state.group.group_id(0, 1));
        assert_eq!(Some(2), state.group.register_store(5, vec![label1.clone(), label4.clone()]));
        assert_eq!(Some(3), state.group.register_store(6, vec![new_label("zone", "label 5")]));

        state.calculate_commit_group(1, &[new_peer(1, 1), new_peer(2, 2), new_peer(3, 3)]);
        assert_eq!(state.group_buffer, vec![(1, 2), (2, 1), (3, 2)]);

        // Switches back to majority will not clear group id.
        status = ReplicationStatus::new();
        state.set_status(status);
        state.calculate_commit_group(1, &[new_peer(1, 1), new_peer(2, 2), new_peer(3, 3)]);
        assert_eq!(state.group_buffer, vec![(1, 2), (2, 1), (3, 2)]);

        status = new_status(3, "zone");
        state.set_status(status);
        state.calculate_commit_group(3, &[new_peer(1, 1), new_peer(2, 2), new_peer(3, 3)]);
        assert_eq!(state.group_buffer, vec![(1, 2), (2, 1), (3, 2)]);

        status = new_status(4, "host");
        state.set_status(status);
        state.calculate_commit_group(4, &[new_peer(1, 1), new_peer(2, 2), new_peer(3, 3)]);
        assert_eq!(state.group_buffer, vec![(3, 2)]);
=======
        let group_id = state.group.register_store(1, "label 1".to_owned());
        assert_eq!(state.group.group_id(1), Some(group_id));
        assert_eq!(
            state.group.register_store(2, "label 1".to_owned()),
            group_id
        );
        assert_eq!(state.group.group_id(2), Some(group_id));
        assert_eq!(
            group_id,
            state.group.register_store(1, "label 1".to_owned())
        );
        assert_ne!(
            group_id,
            state.group.register_store(3, "label 2".to_owned())
        );

        let gb = state.calculate_commit_group(&[new_peer(1, 1), new_peer(2, 2), new_peer(3, 3)]);
        assert_eq!(*gb, vec![(1, 1), (2, 1), (3, 2)]);
>>>>>>> 9ff03c19
    }
}<|MERGE_RESOLUTION|>--- conflicted
+++ resolved
@@ -115,7 +115,6 @@
 }
 
 impl GlobalReplicationState {
-<<<<<<< HEAD
     pub fn status(&self) -> &ReplicationStatus {
         &self.status
     }
@@ -125,10 +124,7 @@
         self.group.recalculate(&self.status);
     }
 
-    pub fn calculate_commit_group(&mut self, version: u64, peers: &[metapb::Peer]) {
-=======
-    pub fn calculate_commit_group(&mut self, peers: &[metapb::Peer]) -> &mut Vec<(u64, u64)> {
->>>>>>> 9ff03c19
+    pub fn calculate_commit_group(&mut self, version: u64, peers: &[metapb::Peer]) -> &mut Vec<(u64, u64)> {
         self.group_buffer.clear();
         for p in peers {
             if let Some(group_id) = self.group.group_id(version, p.store_id) {
@@ -164,7 +160,6 @@
     #[test]
     fn test_group_register() {
         let mut state = GlobalReplicationState::default();
-<<<<<<< HEAD
         let label1 = new_label("zone", "label 1");
         assert_eq!(None, state.group.register_store(1, vec![label1.clone()]));
         let label2 = new_label("zone", "label 2");
@@ -188,43 +183,23 @@
         assert_eq!(Some(2), state.group.register_store(5, vec![label1.clone(), label4.clone()]));
         assert_eq!(Some(3), state.group.register_store(6, vec![new_label("zone", "label 5")]));
 
-        state.calculate_commit_group(1, &[new_peer(1, 1), new_peer(2, 2), new_peer(3, 3)]);
-        assert_eq!(state.group_buffer, vec![(1, 2), (2, 1), (3, 2)]);
+        let gb = state.calculate_commit_group(1, &[new_peer(1, 1), new_peer(2, 2), new_peer(3, 3)]);
+        assert_eq!(*gb, vec![(1, 2), (2, 1), (3, 2)]);
 
         // Switches back to majority will not clear group id.
         status = ReplicationStatus::new();
         state.set_status(status);
-        state.calculate_commit_group(1, &[new_peer(1, 1), new_peer(2, 2), new_peer(3, 3)]);
-        assert_eq!(state.group_buffer, vec![(1, 2), (2, 1), (3, 2)]);
+        let gb = state.calculate_commit_group(1, &[new_peer(1, 1), new_peer(2, 2), new_peer(3, 3)]);
+        assert_eq!(*gb, vec![(1, 2), (2, 1), (3, 2)]);
 
         status = new_status(3, "zone");
         state.set_status(status);
-        state.calculate_commit_group(3, &[new_peer(1, 1), new_peer(2, 2), new_peer(3, 3)]);
-        assert_eq!(state.group_buffer, vec![(1, 2), (2, 1), (3, 2)]);
+        let gb = state.calculate_commit_group(3, &[new_peer(1, 1), new_peer(2, 2), new_peer(3, 3)]);
+        assert_eq!(*gb, vec![(1, 2), (2, 1), (3, 2)]);
 
         status = new_status(4, "host");
         state.set_status(status);
-        state.calculate_commit_group(4, &[new_peer(1, 1), new_peer(2, 2), new_peer(3, 3)]);
-        assert_eq!(state.group_buffer, vec![(3, 2)]);
-=======
-        let group_id = state.group.register_store(1, "label 1".to_owned());
-        assert_eq!(state.group.group_id(1), Some(group_id));
-        assert_eq!(
-            state.group.register_store(2, "label 1".to_owned()),
-            group_id
-        );
-        assert_eq!(state.group.group_id(2), Some(group_id));
-        assert_eq!(
-            group_id,
-            state.group.register_store(1, "label 1".to_owned())
-        );
-        assert_ne!(
-            group_id,
-            state.group.register_store(3, "label 2".to_owned())
-        );
-
-        let gb = state.calculate_commit_group(&[new_peer(1, 1), new_peer(2, 2), new_peer(3, 3)]);
-        assert_eq!(*gb, vec![(1, 1), (2, 1), (3, 2)]);
->>>>>>> 9ff03c19
+        let gb = state.calculate_commit_group(4, &[new_peer(1, 1), new_peer(2, 2), new_peer(3, 3)]);
+        assert_eq!(*gb, vec![(3, 2)]);
     }
 }