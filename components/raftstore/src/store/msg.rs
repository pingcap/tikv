--- conflicted
+++ resolved
@@ -80,15 +80,7 @@
     },
 }
 
-<<<<<<< HEAD
-impl<S: Snapshot> HeapSize for Callback<S> {
-    fn heap_size(&self) -> usize {
-        0
-    }
-}
-=======
 impl<S: Snapshot> HeapSize for Callback<S> {}
->>>>>>> 691679e6
 
 impl<S> Callback<S>
 where
