// Copyright 2016 TiKV Project Authors. Licensed under Apache-2.0.

use std::cell::{Cell, RefCell};
use std::collections::VecDeque;
use std::sync::atomic::{AtomicUsize, Ordering};
use std::sync::mpsc::{self, Receiver, TryRecvError};
use std::sync::Arc;
use std::time::Instant;
use std::{cmp, error, u64};

use engine_rocks::{RocksEngine, RocksSnapshot, RocksWriteBatch};
use engine_traits::CF_RAFT;
use engine_traits::{Iterable, KvEngine, KvEngines, MiscExt, Mutable, Peekable, SyncMutable};
use keys::{self, enc_end_key, enc_start_key};
use kvproto::metapb::{self, Region};
use kvproto::raft_serverpb::{
    MergeState, PeerState, RaftApplyState, RaftLocalState, RaftSnapshotData, RegionLocalState,
};
use protobuf::Message;
use raft::eraftpb::{ConfState, Entry, HardState, Snapshot};
use raft::{self, Error as RaftError, RaftState, Ready, Storage, StorageError};

use crate::store::fsm::GenSnapTask;
use crate::store::util::conf_state_from_region;
use crate::store::ProposalContext;
use crate::{Error, Result};
use into_other::into_other;
use tikv_util::worker::Scheduler;

use super::metrics::*;
use super::worker::RegionTask;
use super::{SnapEntry, SnapKey, SnapManager, SnapshotStatistics};

// When we create a region peer, we should initialize its log term/index > 0,
// so that we can force the follower peer to sync the snapshot first.
pub const RAFT_INIT_LOG_TERM: u64 = 5;
pub const RAFT_INIT_LOG_INDEX: u64 = 5;
const MAX_SNAP_TRY_CNT: usize = 5;
const RAFT_LOG_MULTI_GET_CNT: u64 = 8;

/// The initial region epoch version.
pub const INIT_EPOCH_VER: u64 = 1;
/// The initial region epoch conf_version.
pub const INIT_EPOCH_CONF_VER: u64 = 1;

// One extra slot for VecDeque internal usage.
const MAX_CACHE_CAPACITY: usize = 1024 - 1;
const SHRINK_CACHE_CAPACITY: usize = 64;

pub const JOB_STATUS_PENDING: usize = 0;
pub const JOB_STATUS_RUNNING: usize = 1;
pub const JOB_STATUS_CANCELLING: usize = 2;
pub const JOB_STATUS_CANCELLED: usize = 3;
pub const JOB_STATUS_FINISHED: usize = 4;
pub const JOB_STATUS_FAILED: usize = 5;

#[derive(Debug)]
pub enum SnapState {
    Relax,
    Generating(Receiver<Snapshot>),
    Applying(Arc<AtomicUsize>),
    ApplyAborted,
}

impl PartialEq for SnapState {
    fn eq(&self, other: &SnapState) -> bool {
        match (self, other) {
            (&SnapState::Relax, &SnapState::Relax)
            | (&SnapState::ApplyAborted, &SnapState::ApplyAborted)
            | (&SnapState::Generating(_), &SnapState::Generating(_)) => true,
            (&SnapState::Applying(ref b1), &SnapState::Applying(ref b2)) => {
                b1.load(Ordering::Relaxed) == b2.load(Ordering::Relaxed)
            }
            _ => false,
        }
    }
}

#[inline]
pub fn first_index(state: &RaftApplyState) -> u64 {
    state.get_truncated_state().get_index() + 1
}

#[inline]
pub fn last_index(state: &RaftLocalState) -> u64 {
    state.get_last_index()
}

#[derive(Default)]
struct EntryCache {
    cache: VecDeque<Entry>,
}

impl EntryCache {
    fn first_index(&self) -> Option<u64> {
        self.cache.front().map(|e| e.get_index())
    }

    fn fetch_entries_to(
        &self,
        begin: u64,
        end: u64,
        mut fetched_size: u64,
        max_size: u64,
        ents: &mut Vec<Entry>,
    ) {
        if begin >= end {
            return;
        }
        assert!(!self.cache.is_empty());
        let cache_low = self.cache.front().unwrap().get_index();
        let start_idx = begin.checked_sub(cache_low).unwrap() as usize;
        let limit_idx = end.checked_sub(cache_low).unwrap() as usize;

        let mut end_idx = start_idx;
        self.cache
            .iter()
            .skip(start_idx)
            .take_while(|e| {
                let cur_idx = end_idx as u64 + cache_low;
                assert_eq!(e.get_index(), cur_idx);
                let m = u64::from(e.compute_size());
                fetched_size += m;
                if fetched_size == m {
                    end_idx += 1;
                    fetched_size <= max_size && end_idx < limit_idx
                } else if fetched_size <= max_size {
                    end_idx += 1;
                    end_idx < limit_idx
                } else {
                    false
                }
            })
            .count();
        // Cache either is empty or contains latest log. Hence we don't need to fetch log
        // from rocksdb anymore.
        assert!(end_idx == limit_idx || fetched_size > max_size);
        let (first, second) = tikv_util::slices_in_range(&self.cache, start_idx, end_idx);
        ents.extend_from_slice(first);
        ents.extend_from_slice(second);
    }

    fn append(&mut self, tag: &str, entries: &[Entry]) {
        if entries.is_empty() {
            return;
        }
        if let Some(cache_last_index) = self.cache.back().map(|e| e.get_index()) {
            let first_index = entries[0].get_index();
            if cache_last_index >= first_index {
                if self.cache.front().unwrap().get_index() >= first_index {
                    self.cache.clear();
                } else {
                    let left = self.cache.len() - (cache_last_index - first_index + 1) as usize;
                    self.cache.truncate(left);
                }
                if self.cache.len() + entries.len() < SHRINK_CACHE_CAPACITY
                    && self.cache.capacity() > SHRINK_CACHE_CAPACITY
                {
                    self.cache.shrink_to_fit();
                }
            } else if cache_last_index + 1 < first_index {
                panic!(
                    "{} unexpected hole: {} < {}",
                    tag, cache_last_index, first_index
                );
            }
        }
        let mut start_idx = 0;
        if let Some(len) = (self.cache.len() + entries.len()).checked_sub(MAX_CACHE_CAPACITY) {
            if len < self.cache.len() {
                self.cache.drain(..len);
            } else {
                start_idx = len - self.cache.len();
                self.cache.clear();
            }
        }
        for e in &entries[start_idx..] {
            self.cache.push_back(e.to_owned());
        }
    }

    pub fn compact_to(&mut self, idx: u64) {
        let cache_first_idx = self.first_index().unwrap_or(u64::MAX);
        if cache_first_idx > idx {
            return;
        }
        let cache_last_idx = self.cache.back().unwrap().get_index();
        // Use `cache_last_idx + 1` to make sure cache can be cleared completely
        // if necessary.
        self.cache
            .drain(..(cmp::min(cache_last_idx + 1, idx) - cache_first_idx) as usize);
        if self.cache.len() < SHRINK_CACHE_CAPACITY && self.cache.capacity() > SHRINK_CACHE_CAPACITY
        {
            // So the peer storage doesn't have much writes since the proposal of compaction,
            // we can consider this peer is going to be inactive.
            self.cache.shrink_to_fit();
        }
    }

    #[inline]
    fn is_empty(&self) -> bool {
        self.cache.is_empty()
    }
}

#[derive(Default)]
pub struct CacheQueryStats {
    pub hit: Cell<u64>,
    pub miss: Cell<u64>,
}

impl CacheQueryStats {
    pub fn flush(&mut self) {
        if self.hit.get() > 0 {
            RAFT_ENTRY_FETCHES
                .with_label_values(&["hit"])
                .inc_by(self.hit.replace(0) as i64);
        }
        if self.miss.get() > 0 {
            RAFT_ENTRY_FETCHES
                .with_label_values(&["miss"])
                .inc_by(self.miss.replace(0) as i64);
        }
    }
}

pub trait HandleRaftReadyContext {
    /// Returns the mutable references of WriteBatch for both KvDB and RaftDB in one interface.
    fn wb_mut(&mut self) -> (&mut RocksWriteBatch, &mut RocksWriteBatch);
    fn kv_wb_mut(&mut self) -> &mut RocksWriteBatch;
    fn raft_wb_mut(&mut self) -> &mut RocksWriteBatch;
    fn sync_log(&self) -> bool;
    fn set_sync_log(&mut self, sync: bool);
}

fn storage_error<E>(error: E) -> raft::Error
where
    E: Into<Box<dyn error::Error + Send + Sync>>,
{
    raft::Error::Store(StorageError::Other(error.into()))
}

impl From<Error> for RaftError {
    fn from(err: Error) -> RaftError {
        storage_error(err)
    }
}

pub struct ApplySnapResult {
    // prev_region is the region before snapshot applied.
    pub prev_region: metapb::Region,
    pub region: metapb::Region,
}

/// Returned by `PeerStorage::handle_raft_ready`, used for recording changed status of
/// `RaftLocalState` and `RaftApplyState`.
pub struct InvokeContext {
    pub region_id: u64,
    /// Changed RaftLocalState is stored into `raft_state`.
    pub raft_state: RaftLocalState,
    /// Changed RaftApplyState is stored into `apply_state`.
    pub apply_state: RaftApplyState,
    last_term: u64,
    /// The old region is stored here if there is a snapshot.
    pub snap_region: Option<Region>,
}

impl InvokeContext {
    pub fn new(store: &PeerStorage) -> InvokeContext {
        InvokeContext {
            region_id: store.get_region_id(),
            raft_state: store.raft_state.clone(),
            apply_state: store.apply_state.clone(),
            last_term: store.last_term,
            snap_region: None,
        }
    }

    #[inline]
    pub fn has_snapshot(&self) -> bool {
        self.snap_region.is_some()
    }

    #[inline]
    pub fn save_raft_state_to(&self, raft_wb: &mut RocksWriteBatch) -> Result<()> {
        raft_wb.put_msg(&keys::raft_state_key(self.region_id), &self.raft_state)?;
        Ok(())
    }

    #[inline]
    pub fn save_snapshot_raft_state_to(
        &self,
        snapshot_index: u64,
        kv_wb: &mut RocksWriteBatch,
    ) -> Result<()> {
        let mut snapshot_raft_state = self.raft_state.clone();
        snapshot_raft_state
            .mut_hard_state()
            .set_commit(snapshot_index);
        snapshot_raft_state.set_last_index(snapshot_index);

        kv_wb.put_msg_cf(
            CF_RAFT,
            &keys::snapshot_raft_state_key(self.region_id),
            &snapshot_raft_state,
        )?;
        Ok(())
    }

    #[inline]
    pub fn save_apply_state_to(&self, kv_wb: &mut RocksWriteBatch) -> Result<()> {
        kv_wb.put_msg_cf(
            CF_RAFT,
            &keys::apply_state_key(self.region_id),
            &self.apply_state,
        )?;
        Ok(())
    }
}

pub fn recover_from_applying_state(
    engines: &KvEngines<RocksEngine, RocksEngine>,
    raft_wb: &mut RocksWriteBatch,
    region_id: u64,
) -> Result<()> {
    let snapshot_raft_state_key = keys::snapshot_raft_state_key(region_id);
    let snapshot_raft_state: RaftLocalState =
        match box_try!(engines.kv.get_msg_cf(CF_RAFT, &snapshot_raft_state_key)) {
            Some(state) => state,
            None => {
                return Err(box_err!(
                    "[region {}] failed to get raftstate from kv engine, \
                     when recover from applying state",
                    region_id
                ));
            }
        };

    let raft_state_key = keys::raft_state_key(region_id);
    let raft_state: RaftLocalState = match box_try!(engines.raft.get_msg(&raft_state_key)) {
        Some(state) => state,
        None => RaftLocalState::default(),
    };

    // if we recv append log when applying snapshot, last_index in raft_local_state will
    // larger than snapshot_index. since raft_local_state is written to raft engine, and
    // raft write_batch is written after kv write_batch, raft_local_state may wrong if
    // restart happen between the two write. so we copy raft_local_state to kv engine
    // (snapshot_raft_state), and set snapshot_raft_state.last_index = snapshot_index.
    // after restart, we need check last_index.
    if last_index(&snapshot_raft_state) > last_index(&raft_state) {
        raft_wb.put_msg(&raft_state_key, &snapshot_raft_state)?;
    }
    Ok(())
}

<<<<<<< HEAD
fn init_raft_state(
    engines: &KvEngines<RocksEngine, RocksEngine>,
    region: &Region,
) -> Result<RaftLocalState> {
=======
fn init_applied_index_term(
    engines: &Engines,
    region: &Region,
    apply_state: &RaftApplyState,
) -> Result<u64> {
    if apply_state.applied_index == RAFT_INIT_LOG_INDEX {
        return Ok(RAFT_INIT_LOG_TERM);
    }
    let truncated_state = apply_state.get_truncated_state();
    if apply_state.applied_index == truncated_state.get_index() {
        return Ok(truncated_state.get_term());
    }
    let state_key = keys::raft_log_key(region.get_id(), apply_state.applied_index);
    match engines.raft.c().get_msg::<Entry>(&state_key)? {
        Some(e) => Ok(e.term),
        None => Err(box_err!(
            "[region {}] entry at apply index {} doesn't exist, may lose data.",
            region.get_id(),
            apply_state.applied_index
        )),
    }
}

fn init_raft_state(engines: &Engines, region: &Region) -> Result<RaftLocalState> {
>>>>>>> c8a716fb
    let state_key = keys::raft_state_key(region.get_id());
    Ok(match engines.raft.get_msg(&state_key)? {
        Some(s) => s,
        None => {
            let mut raft_state = RaftLocalState::default();
            if !region.get_peers().is_empty() {
                // new split region
                raft_state.set_last_index(RAFT_INIT_LOG_INDEX);
                raft_state.mut_hard_state().set_term(RAFT_INIT_LOG_TERM);
                raft_state.mut_hard_state().set_commit(RAFT_INIT_LOG_INDEX);
                engines.raft.put_msg(&state_key, &raft_state)?;
            }
            raft_state
        }
    })
}

fn init_apply_state(
    engines: &KvEngines<RocksEngine, RocksEngine>,
    region: &Region,
) -> Result<RaftApplyState> {
    Ok(
        match engines
            .kv
            .get_msg_cf(CF_RAFT, &keys::apply_state_key(region.get_id()))?
        {
            Some(s) => s,
            None => {
                let mut apply_state = RaftApplyState::default();
                if !region.get_peers().is_empty() {
                    apply_state.set_applied_index(RAFT_INIT_LOG_INDEX);
                    let state = apply_state.mut_truncated_state();
                    state.set_index(RAFT_INIT_LOG_INDEX);
                    state.set_term(RAFT_INIT_LOG_TERM);
                }
                apply_state
            }
        },
    )
}

fn validate_states(
    region_id: u64,
    engines: &KvEngines<RocksEngine, RocksEngine>,
    raft_state: &mut RaftLocalState,
    apply_state: &RaftApplyState,
) -> Result<()> {
    let last_index = raft_state.get_last_index();
    let mut commit_index = raft_state.get_hard_state().get_commit();
    let apply_index = apply_state.get_applied_index();

    if commit_index < apply_state.get_last_commit_index() {
        return Err(box_err!(
            "raft state {:?} not match apply state {:?} and can't be recovered.",
            raft_state,
            apply_state
        ));
    }
    let recorded_commit_index = apply_state.get_commit_index();
    if commit_index < recorded_commit_index {
        let log_key = keys::raft_log_key(region_id, recorded_commit_index);
        let entry = engines.raft.get_msg::<Entry>(&log_key)?;
        if entry.map_or(true, |e| e.get_term() != apply_state.get_commit_term()) {
            return Err(box_err!(
                "log at recorded commit index [{}] {} doesn't exist, may lose data",
                apply_state.get_commit_term(),
                recorded_commit_index
            ));
        }
        info!("updating commit index"; "region_id" => region_id, "old" => commit_index, "new" => recorded_commit_index);
        commit_index = recorded_commit_index;
    }

    if commit_index > last_index || apply_index > commit_index {
        return Err(box_err!(
            "raft state {:?} not match apply state {:?} and can't be recovered,",
            raft_state,
            apply_state
        ));
    }

    raft_state.mut_hard_state().set_commit(commit_index);
    if raft_state.get_hard_state().get_term() < apply_state.get_commit_term() {
        return Err(box_err!("raft state {:?} corrupted", raft_state));
    }

    Ok(())
}

fn init_last_term(
    engines: &KvEngines<RocksEngine, RocksEngine>,
    region: &Region,
    raft_state: &RaftLocalState,
    apply_state: &RaftApplyState,
) -> Result<u64> {
    let last_idx = raft_state.get_last_index();
    if last_idx == 0 {
        return Ok(0);
    } else if last_idx == RAFT_INIT_LOG_INDEX {
        return Ok(RAFT_INIT_LOG_TERM);
    } else if last_idx == apply_state.get_truncated_state().get_index() {
        return Ok(apply_state.get_truncated_state().get_term());
    } else {
        assert!(last_idx > RAFT_INIT_LOG_INDEX);
    }
    let last_log_key = keys::raft_log_key(region.get_id(), last_idx);
    let entry = engines.raft.get_msg::<Entry>(&last_log_key)?;
    match entry {
        None => Err(box_err!(
            "[region {}] entry at {} doesn't exist, may lose data.",
            region.get_id(),
            last_idx
        )),
        Some(e) => Ok(e.get_term()),
    }
}

pub struct PeerStorage {
    pub engines: KvEngines<RocksEngine, RocksEngine>,

    peer_id: u64,
    region: metapb::Region,
    raft_state: RaftLocalState,
    apply_state: RaftApplyState,
    applied_index_term: u64,
    last_term: u64,

    snap_state: RefCell<SnapState>,
    gen_snap_task: RefCell<Option<GenSnapTask>>,
    region_sched: Scheduler<RegionTask>,
    snap_tried_cnt: RefCell<usize>,

    cache: EntryCache,
    stats: CacheQueryStats,

    pub tag: String,
}

impl Storage for PeerStorage {
    fn initial_state(&self) -> raft::Result<RaftState> {
        self.initial_state()
    }

    fn entries(
        &self,
        low: u64,
        high: u64,
        max_size: impl Into<Option<u64>>,
    ) -> raft::Result<Vec<Entry>> {
        self.entries(low, high, max_size.into().unwrap_or(u64::MAX))
    }

    fn term(&self, idx: u64) -> raft::Result<u64> {
        self.term(idx)
    }

    fn first_index(&self) -> raft::Result<u64> {
        Ok(self.first_index())
    }

    fn last_index(&self) -> raft::Result<u64> {
        Ok(self.last_index())
    }

    fn snapshot(&self, request_index: u64) -> raft::Result<Snapshot> {
        self.snapshot(request_index)
    }
}

impl PeerStorage {
    pub fn new(
        engines: KvEngines<RocksEngine, RocksEngine>,
        region: &metapb::Region,
        region_sched: Scheduler<RegionTask>,
        peer_id: u64,
        tag: String,
    ) -> Result<PeerStorage> {
        debug!(
            "creating storage on specified path";
            "region_id" => region.get_id(),
            "peer_id" => peer_id,
            "path" => ?engines.kv.path(),
        );
        let mut raft_state = init_raft_state(&engines, region)?;
        let apply_state = init_apply_state(&engines, region)?;
        if let Err(e) = validate_states(region.get_id(), &engines, &mut raft_state, &apply_state) {
            return Err(box_err!("{} validate state fail: {:?}", tag, e));
        }
        let last_term = init_last_term(&engines, region, &raft_state, &apply_state)?;
        let applied_index_term = init_applied_index_term(&engines, region, &apply_state)?;

        Ok(PeerStorage {
            engines,
            peer_id,
            region: region.clone(),
            raft_state,
            apply_state,
            snap_state: RefCell::new(SnapState::Relax),
            gen_snap_task: RefCell::new(None),
            region_sched,
            snap_tried_cnt: RefCell::new(0),
            tag,
            applied_index_term,
            last_term,
            cache: EntryCache::default(),
            stats: CacheQueryStats::default(),
        })
    }

    pub fn is_initialized(&self) -> bool {
        !self.region().get_peers().is_empty()
    }

    pub fn initial_state(&self) -> raft::Result<RaftState> {
        let hard_state = self.raft_state.get_hard_state().clone();
        if hard_state == HardState::default() {
            assert!(
                !self.is_initialized(),
                "peer for region {:?} is initialized but local state {:?} has empty hard \
                 state",
                self.region,
                self.raft_state
            );

            return Ok(RaftState::new(hard_state, ConfState::default()));
        }
        Ok(RaftState::new(
            hard_state,
            conf_state_from_region(self.region()),
        ))
    }

    fn check_range(&self, low: u64, high: u64) -> raft::Result<()> {
        if low > high {
            return Err(storage_error(format!(
                "low: {} is greater that high: {}",
                low, high
            )));
        } else if low <= self.truncated_index() {
            return Err(RaftError::Store(StorageError::Compacted));
        } else if high > self.last_index() + 1 {
            return Err(storage_error(format!(
                "entries' high {} is out of bound lastindex {}",
                high,
                self.last_index()
            )));
        }
        Ok(())
    }

    pub fn entries(&self, low: u64, high: u64, max_size: u64) -> raft::Result<Vec<Entry>> {
        self.check_range(low, high)?;
        let mut ents = Vec::with_capacity((high - low) as usize);
        if low == high {
            return Ok(ents);
        }
        let cache_low = self.cache.first_index().unwrap_or(u64::MAX);
        let region_id = self.get_region_id();
        if high <= cache_low {
            // not overlap
            self.stats.miss.update(|m| m + 1);
            fetch_entries_to(
                &self.engines.raft,
                region_id,
                low,
                high,
                max_size,
                &mut ents,
            )?;
            return Ok(ents);
        }
        let mut fetched_size = 0;
        let begin_idx = if low < cache_low {
            self.stats.miss.update(|m| m + 1);
            fetched_size = fetch_entries_to(
                &self.engines.raft,
                region_id,
                low,
                cache_low,
                max_size,
                &mut ents,
            )?;
            if fetched_size > max_size {
                // max_size exceed.
                return Ok(ents);
            }
            cache_low
        } else {
            low
        };

        self.stats.hit.update(|h| h + 1);
        self.cache
            .fetch_entries_to(begin_idx, high, fetched_size, max_size, &mut ents);
        Ok(ents)
    }

    pub fn term(&self, idx: u64) -> raft::Result<u64> {
        if idx == self.truncated_index() {
            return Ok(self.truncated_term());
        }
        self.check_range(idx, idx + 1)?;
        if self.truncated_term() == self.last_term || idx == self.last_index() {
            return Ok(self.last_term);
        }
        let entries = self.entries(idx, idx + 1, raft::NO_LIMIT)?;
        Ok(entries[0].get_term())
    }

    #[inline]
    pub fn first_index(&self) -> u64 {
        first_index(&self.apply_state)
    }

    #[inline]
    pub fn last_index(&self) -> u64 {
        last_index(&self.raft_state)
    }

    #[inline]
    pub fn last_term(&self) -> u64 {
        self.last_term
    }

    #[inline]
    pub fn applied_index(&self) -> u64 {
        self.apply_state.get_applied_index()
    }

    #[inline]
    pub fn set_applied_state(&mut self, apply_state: RaftApplyState) {
        self.apply_state = apply_state;
    }

    #[inline]
    pub fn set_applied_term(&mut self, applied_index_term: u64) {
        self.applied_index_term = applied_index_term;
    }

    #[inline]
    pub fn apply_state(&self) -> &RaftApplyState {
        &self.apply_state
    }

    #[inline]
    pub fn applied_index_term(&self) -> u64 {
        self.applied_index_term
    }

    #[inline]
    pub fn committed_index(&self) -> u64 {
        self.raft_state.get_hard_state().get_commit()
    }

    #[inline]
    pub fn truncated_index(&self) -> u64 {
        self.apply_state.get_truncated_state().get_index()
    }

    #[inline]
    pub fn truncated_term(&self) -> u64 {
        self.apply_state.get_truncated_state().get_term()
    }

    pub fn region(&self) -> &metapb::Region {
        &self.region
    }

    pub fn set_region(&mut self, region: metapb::Region) {
        self.region = region;
    }

    pub fn raw_snapshot(&self) -> RocksSnapshot {
        RocksSnapshot::new(self.engines.kv.as_inner().clone())
    }

    fn validate_snap(&self, snap: &Snapshot, request_index: u64) -> bool {
        let idx = snap.get_metadata().get_index();
        if idx < self.truncated_index() || idx < request_index {
            // stale snapshot, should generate again.
            info!(
                "snapshot is stale, generate again";
                "region_id" => self.region.get_id(),
                "peer_id" => self.peer_id,
                "snap_index" => idx,
                "truncated_index" => self.truncated_index(),
                "request_index" => request_index,
            );
            STORE_SNAPSHOT_VALIDATION_FAILURE_COUNTER
                .with_label_values(&["stale"])
                .inc();
            return false;
        }

        let mut snap_data = RaftSnapshotData::default();
        if let Err(e) = snap_data.merge_from_bytes(snap.get_data()) {
            error!(
                "failed to decode snapshot, it may be corrupted";
                "region_id" => self.region.get_id(),
                "peer_id" => self.peer_id,
                "err" => ?e,
            );
            STORE_SNAPSHOT_VALIDATION_FAILURE_COUNTER
                .with_label_values(&["decode"])
                .inc();
            return false;
        }
        let snap_epoch = snap_data.get_region().get_region_epoch();
        let latest_epoch = self.region().get_region_epoch();
        if snap_epoch.get_conf_ver() < latest_epoch.get_conf_ver() {
            info!(
                "snapshot epoch is stale";
                "region_id" => self.region.get_id(),
                "peer_id" => self.peer_id,
                "snap_epoch" => ?snap_epoch,
                "latest_epoch" => ?latest_epoch,
            );
            STORE_SNAPSHOT_VALIDATION_FAILURE_COUNTER
                .with_label_values(&["epoch"])
                .inc();
            return false;
        }

        true
    }

    /// Gets a snapshot. Returns `SnapshotTemporarilyUnavailable` if there is no unavailable
    /// snapshot.
    pub fn snapshot(&self, request_index: u64) -> raft::Result<Snapshot> {
        let mut snap_state = self.snap_state.borrow_mut();
        let mut tried_cnt = self.snap_tried_cnt.borrow_mut();

        let (mut tried, mut snap) = (false, None);
        if let SnapState::Generating(ref recv) = *snap_state {
            tried = true;
            match recv.try_recv() {
                Err(TryRecvError::Disconnected) => {}
                Err(TryRecvError::Empty) => {
                    return Err(raft::Error::Store(
                        raft::StorageError::SnapshotTemporarilyUnavailable,
                    ));
                }
                Ok(s) => snap = Some(s),
            }
        }

        if tried {
            *snap_state = SnapState::Relax;
            match snap {
                Some(s) => {
                    *tried_cnt = 0;
                    if self.validate_snap(&s, request_index) {
                        return Ok(s);
                    }
                }
                None => {
                    warn!(
                        "failed to try generating snapshot";
                        "region_id" => self.region.get_id(),
                        "peer_id" => self.peer_id,
                        "times" => *tried_cnt,
                    );
                }
            }
        }

        if SnapState::Relax != *snap_state {
            panic!("{} unexpected state: {:?}", self.tag, *snap_state);
        }

        if *tried_cnt >= MAX_SNAP_TRY_CNT {
            let cnt = *tried_cnt;
            *tried_cnt = 0;
            return Err(raft::Error::Store(box_err!(
                "failed to get snapshot after {} times",
                cnt
            )));
        }

        info!(
            "requesting snapshot";
            "region_id" => self.region.get_id(),
            "peer_id" => self.peer_id,
            "request_index" => request_index,
        );
        *tried_cnt += 1;
        let (tx, rx) = mpsc::sync_channel(1);
        *snap_state = SnapState::Generating(rx);

        let task = GenSnapTask::new(self.region.get_id(), self.committed_index(), tx);
        let mut gen_snap_task = self.gen_snap_task.borrow_mut();
        assert!(gen_snap_task.is_none());
        *gen_snap_task = Some(task);
        Err(raft::Error::Store(
            raft::StorageError::SnapshotTemporarilyUnavailable,
        ))
    }

    pub fn take_gen_snap_task(&mut self) -> Option<GenSnapTask> {
        self.gen_snap_task.get_mut().take()
    }

    // Append the given entries to the raft log using previous last index or self.last_index.
    // Return the new last index for later update. After we commit in engine, we can set last_index
    // to the return one.
    pub fn append<H: HandleRaftReadyContext>(
        &mut self,
        invoke_ctx: &mut InvokeContext,
        entries: &[Entry],
        ready_ctx: &mut H,
    ) -> Result<u64> {
        debug!(
            "append entries";
            "region_id" => self.region.get_id(),
            "peer_id" => self.peer_id,
            "count" => entries.len(),
        );
        let prev_last_index = invoke_ctx.raft_state.get_last_index();
        if entries.is_empty() {
            return Ok(prev_last_index);
        }

        let (last_index, last_term) = {
            let e = entries.last().unwrap();
            (e.get_index(), e.get_term())
        };

        for entry in entries {
            if !ready_ctx.sync_log() {
                ready_ctx.set_sync_log(get_sync_log_from_entry(entry));
            }
            ready_ctx.raft_wb_mut().put_msg(
                &keys::raft_log_key(self.get_region_id(), entry.get_index()),
                entry,
            )?;
        }

        // Delete any previously appended log entries which never committed.
        for i in (last_index + 1)..=prev_last_index {
            // TODO: Wrap it as an engine::Error.
            box_try!(ready_ctx
                .raft_wb_mut()
                .delete(&keys::raft_log_key(self.get_region_id(), i)));
        }

        invoke_ctx.raft_state.set_last_index(last_index);
        invoke_ctx.last_term = last_term;

        // TODO: if the writebatch is failed to commit, the cache will be wrong.
        self.cache.append(&self.tag, entries);
        Ok(last_index)
    }

    pub fn compact_to(&mut self, idx: u64) {
        self.cache.compact_to(idx);
    }

    #[inline]
    pub fn is_cache_empty(&self) -> bool {
        self.cache.is_empty()
    }

    pub fn maybe_gc_cache(&mut self, replicated_idx: u64, apply_idx: u64) {
        if replicated_idx == apply_idx {
            // The region is inactive, clear the cache immediately.
            self.cache.compact_to(apply_idx + 1);
        } else {
            let cache_first_idx = match self.cache.first_index() {
                None => return,
                Some(idx) => idx,
            };
            if cache_first_idx > replicated_idx + 1 {
                // Catching up log requires accessing fs already, let's optimize for
                // the common case.
                // Maybe gc to second least replicated_idx is better.
                self.cache.compact_to(apply_idx + 1);
            }
        }
    }

    #[inline]
    pub fn flush_cache_metrics(&mut self) {
        self.stats.flush();
    }

    // Apply the peer with given snapshot.
    pub fn apply_snapshot(
        &mut self,
        ctx: &mut InvokeContext,
        snap: &Snapshot,
        kv_wb: &mut RocksWriteBatch,
        raft_wb: &mut RocksWriteBatch,
    ) -> Result<()> {
        info!(
            "begin to apply snapshot";
            "region_id" => self.region.get_id(),
            "peer_id" => self.peer_id,
        );

        let mut snap_data = RaftSnapshotData::default();
        snap_data.merge_from_bytes(snap.get_data())?;

        let region_id = self.get_region_id();

        let region = snap_data.take_region();
        if region.get_id() != region_id {
            return Err(box_err!(
                "mismatch region id {} != {}",
                region_id,
                region.get_id()
            ));
        }

        if self.is_initialized() {
            // we can only delete the old data when the peer is initialized.
            self.clear_meta(kv_wb, raft_wb)?;
        }

        write_peer_state(kv_wb, &region, PeerState::Applying, None)?;

        let last_index = snap.get_metadata().get_index();

        ctx.raft_state.set_last_index(last_index);
        ctx.last_term = snap.get_metadata().get_term();
        ctx.apply_state.set_applied_index(last_index);

        // The snapshot only contains log which index > applied index, so
        // here the truncate state's (index, term) is in snapshot metadata.
        ctx.apply_state.mut_truncated_state().set_index(last_index);
        ctx.apply_state
            .mut_truncated_state()
            .set_term(snap.get_metadata().get_term());

        info!(
            "apply snapshot with state ok";
            "region_id" => self.region.get_id(),
            "peer_id" => self.peer_id,
            "region" => ?region,
            "state" => ?ctx.apply_state,
        );

        fail_point!("before_apply_snap_update_region", |_| { Ok(()) });

        ctx.snap_region = Some(region);
        Ok(())
    }

    /// Delete all meta belong to the region. Results are stored in `wb`.
    pub fn clear_meta(
        &mut self,
        kv_wb: &mut RocksWriteBatch,
        raft_wb: &mut RocksWriteBatch,
    ) -> Result<()> {
        let region_id = self.get_region_id();
        clear_meta(&self.engines, kv_wb, raft_wb, region_id, &self.raft_state)?;
        self.cache = EntryCache::default();
        Ok(())
    }

    /// Delete all data belong to the region.
    /// If return Err, data may get partial deleted.
    pub fn clear_data(&self) -> Result<()> {
        let (start_key, end_key) = (enc_start_key(self.region()), enc_end_key(self.region()));
        let region_id = self.get_region_id();
        box_try!(self
            .region_sched
            .schedule(RegionTask::destroy(region_id, start_key, end_key)));
        Ok(())
    }

    /// Delete all data that is not covered by `new_region`.
    fn clear_extra_data(&self, new_region: &metapb::Region) -> Result<()> {
        let (old_start_key, old_end_key) =
            (enc_start_key(self.region()), enc_end_key(self.region()));
        let (new_start_key, new_end_key) = (enc_start_key(new_region), enc_end_key(new_region));
        let region_id = new_region.get_id();
        if old_start_key < new_start_key {
            box_try!(self.region_sched.schedule(RegionTask::destroy(
                region_id,
                old_start_key,
                new_start_key
            )));
        }
        if new_end_key < old_end_key {
            box_try!(self.region_sched.schedule(RegionTask::destroy(
                region_id,
                new_end_key,
                old_end_key
            )));
        }
        Ok(())
    }

    pub fn get_raft_engine(&self) -> RocksEngine {
        self.engines.raft.clone()
    }

    /// Check whether the storage has finished applying snapshot.
    #[inline]
    pub fn is_applying_snapshot(&self) -> bool {
        match *self.snap_state.borrow() {
            SnapState::Applying(_) => true,
            _ => false,
        }
    }

    /// Check if the storage is applying a snapshot.
    #[inline]
    pub fn check_applying_snap(&mut self) -> bool {
        let new_state = match *self.snap_state.borrow() {
            SnapState::Applying(ref status) => {
                let s = status.load(Ordering::Relaxed);
                if s == JOB_STATUS_FINISHED {
                    SnapState::Relax
                } else if s == JOB_STATUS_CANCELLED {
                    SnapState::ApplyAborted
                } else if s == JOB_STATUS_FAILED {
                    // TODO: cleanup region and treat it as tombstone.
                    panic!("{} applying snapshot failed", self.tag,);
                } else {
                    return true;
                }
            }
            _ => return false,
        };
        *self.snap_state.borrow_mut() = new_state;
        false
    }

    #[inline]
    pub fn is_canceling_snap(&self) -> bool {
        match *self.snap_state.borrow() {
            SnapState::Applying(ref status) => {
                status.load(Ordering::Relaxed) == JOB_STATUS_CANCELLING
            }
            _ => false,
        }
    }

    /// Cancel applying snapshot, return true if the job can be considered not be run again.
    pub fn cancel_applying_snap(&mut self) -> bool {
        let is_cancelled = match *self.snap_state.borrow() {
            SnapState::Applying(ref status) => {
                if status.compare_and_swap(
                    JOB_STATUS_PENDING,
                    JOB_STATUS_CANCELLING,
                    Ordering::SeqCst,
                ) == JOB_STATUS_PENDING
                {
                    true
                } else if status.compare_and_swap(
                    JOB_STATUS_RUNNING,
                    JOB_STATUS_CANCELLING,
                    Ordering::SeqCst,
                ) == JOB_STATUS_RUNNING
                {
                    return false;
                } else {
                    false
                }
            }
            _ => return false,
        };
        if is_cancelled {
            *self.snap_state.borrow_mut() = SnapState::ApplyAborted;
            return true;
        }
        // now status can only be JOB_STATUS_CANCELLING, JOB_STATUS_CANCELLED,
        // JOB_STATUS_FAILED and JOB_STATUS_FINISHED.
        !self.check_applying_snap()
    }

    #[inline]
    pub fn set_snap_state(&mut self, state: SnapState) {
        *self.snap_state.borrow_mut() = state
    }

    #[inline]
    pub fn is_snap_state(&self, state: SnapState) -> bool {
        *self.snap_state.borrow() == state
    }

    pub fn get_region_id(&self) -> u64 {
        self.region().get_id()
    }

    pub fn schedule_applying_snapshot(&mut self) {
        let status = Arc::new(AtomicUsize::new(JOB_STATUS_PENDING));
        self.set_snap_state(SnapState::Applying(Arc::clone(&status)));
        let task = RegionTask::Apply {
            region_id: self.get_region_id(),
            status,
        };
        // TODO: gracefully remove region instead.
        if let Err(e) = self.region_sched.schedule(task) {
            info!(
                "failed to to schedule apply job, are we shutting down?";
                "region_id" => self.region.get_id(),
                "peer_id" => self.peer_id,
                "err" => ?e,
            );
        }
    }

    /// Save memory states to disk.
    ///
    /// This function only write data to `ready_ctx`'s `WriteBatch`. It's caller's duty to write
    /// it explicitly to disk. If it's flushed to disk successfully, `post_ready` should be called
    /// to update the memory states properly.
    // Using `&Ready` here to make sure `Ready` struct is not modified in this function. This is
    // a requirement to advance the ready object properly later.
    pub fn handle_raft_ready<H: HandleRaftReadyContext>(
        &mut self,
        ready_ctx: &mut H,
        ready: &Ready,
    ) -> Result<InvokeContext> {
        let mut ctx = InvokeContext::new(self);
        let snapshot_index = if raft::is_empty_snap(ready.snapshot()) {
            0
        } else {
            fail_point!("raft_before_apply_snap");
            let (kv_wb, raft_wb) = ready_ctx.wb_mut();
            self.apply_snapshot(&mut ctx, ready.snapshot(), kv_wb, raft_wb)?;
            fail_point!("raft_after_apply_snap");

            last_index(&ctx.raft_state)
        };

        if ready.must_sync() {
            ready_ctx.set_sync_log(true);
        }

        if !ready.entries().is_empty() {
            self.append(&mut ctx, ready.entries(), ready_ctx)?;
        }

        // Last index is 0 means the peer is created from raft message
        // and has not applied snapshot yet, so skip persistent hard state.
        if ctx.raft_state.get_last_index() > 0 {
            if let Some(hs) = ready.hs() {
                ctx.raft_state.set_hard_state(hs.clone());
            }
        }

        // Save raft state if it has changed or peer has applied a snapshot.
        if ctx.raft_state != self.raft_state || snapshot_index != 0 {
            ctx.save_raft_state_to(ready_ctx.raft_wb_mut())?;
            if snapshot_index > 0 {
                // in case of restart happen when we just write region state to Applying,
                // but not write raft_local_state to raft rocksdb in time.
                // we write raft state to default rocksdb, with last index set to snap index,
                // in case of recv raft log after snapshot.
                ctx.save_snapshot_raft_state_to(snapshot_index, &mut ready_ctx.kv_wb_mut())?;
            }
        }

        // only when apply snapshot
        if snapshot_index != 0 {
            ctx.save_apply_state_to(&mut ready_ctx.kv_wb_mut())?;
        }

        Ok(ctx)
    }

    /// Update the memory state after ready changes are flushed to disk successfully.
    pub fn post_ready(&mut self, ctx: InvokeContext) -> Option<ApplySnapResult> {
        self.raft_state = ctx.raft_state;
        self.apply_state = ctx.apply_state;
        self.last_term = ctx.last_term;
        // If we apply snapshot ok, we should update some infos like applied index too.
        let snap_region = match ctx.snap_region {
            Some(r) => r,
            None => return None,
        };
        // cleanup data before scheduling apply task
        if self.is_initialized() {
            if let Err(e) = self.clear_extra_data(self.region()) {
                // No need panic here, when applying snapshot, the deletion will be tried
                // again. But if the region range changes, like [a, c) -> [a, b) and [b, c),
                // [b, c) will be kept in rocksdb until a covered snapshot is applied or
                // store is restarted.
                error!(
                    "failed to cleanup data, may leave some dirty data";
                    "region_id" => self.region.get_id(),
                    "peer_id" => self.peer_id,
                    "err" => ?e,
                );
            }
        }

        self.schedule_applying_snapshot();
        let prev_region = self.region().clone();
        self.set_region(snap_region);

        Some(ApplySnapResult {
            prev_region,
            region: self.region().clone(),
        })
    }
}

fn get_sync_log_from_entry(entry: &Entry) -> bool {
    if entry.get_sync_log() {
        return true;
    }

    let ctx = entry.get_context();
    if !ctx.is_empty() {
        let ctx = ProposalContext::from_bytes(ctx);
        if ctx.contains(ProposalContext::SYNC_LOG) {
            return true;
        }
    }

    false
}

pub fn fetch_entries_to(
    engine: &RocksEngine,
    region_id: u64,
    low: u64,
    high: u64,
    max_size: u64,
    buf: &mut Vec<Entry>,
) -> raft::Result<u64> {
    let mut total_size: u64 = 0;
    let mut next_index = low;
    let mut exceeded_max_size = false;
    if high - low <= RAFT_LOG_MULTI_GET_CNT {
        // If election happens in inactive regions, they will just try
        // to fetch one empty log.
        for i in low..high {
            let key = keys::raft_log_key(region_id, i);
            match engine.get_value(&key) {
                Ok(None) => return Err(RaftError::Store(StorageError::Unavailable)),
                Ok(Some(v)) => {
                    let mut entry = Entry::default();
                    entry.merge_from_bytes(&v)?;
                    assert_eq!(entry.get_index(), i);
                    total_size += v.len() as u64;
                    if buf.is_empty() || total_size <= max_size {
                        buf.push(entry);
                    }
                    if total_size > max_size {
                        break;
                    }
                }
                Err(e) => return Err(storage_error(e)),
            }
        }
        return Ok(total_size);
    }

    let start_key = keys::raft_log_key(region_id, low);
    let end_key = keys::raft_log_key(region_id, high);
    engine
        .scan(
            &start_key,
            &end_key,
            true, // fill_cache
            |_, value| {
                let mut entry = Entry::default();
                entry.merge_from_bytes(value)?;

                // May meet gap or has been compacted.
                if entry.get_index() != next_index {
                    return Ok(false);
                }
                next_index += 1;

                total_size += value.len() as u64;
                exceeded_max_size = total_size > max_size;
                if !exceeded_max_size || buf.is_empty() {
                    buf.push(entry);
                }
                Ok(!exceeded_max_size)
            },
        )
        .map_err(|e| raft::Error::Store(raft::StorageError::Other(e.into())))?;

    // If we get the correct number of entries, returns,
    // or the total size almost exceeds max_size, returns.
    if buf.len() == (high - low) as usize || exceeded_max_size {
        return Ok(total_size);
    }

    // Here means we don't fetch enough entries.
    Err(RaftError::Store(StorageError::Unavailable))
}

/// Delete all meta belong to the region. Results are stored in `wb`.
pub fn clear_meta(
    engines: &KvEngines<RocksEngine, RocksEngine>,
    kv_wb: &mut RocksWriteBatch,
    raft_wb: &mut RocksWriteBatch,
    region_id: u64,
    raft_state: &RaftLocalState,
) -> Result<()> {
    let t = Instant::now();
    box_try!(kv_wb.delete_cf(CF_RAFT, &keys::region_state_key(region_id)));
    box_try!(kv_wb.delete_cf(CF_RAFT, &keys::apply_state_key(region_id)));

    let last_index = last_index(raft_state);
    let mut first_index = last_index + 1;
    let begin_log_key = keys::raft_log_key(region_id, 0);
    let end_log_key = keys::raft_log_key(region_id, first_index);
    engines
        .raft
        .scan(&begin_log_key, &end_log_key, false, |key, _| {
            first_index = keys::raft_log_index(key).unwrap();
            Ok(false)
        })?;
    for id in first_index..=last_index {
        box_try!(raft_wb.delete(&keys::raft_log_key(region_id, id)));
    }
    box_try!(raft_wb.delete(&keys::raft_state_key(region_id)));

    info!(
        "finish clear peer meta";
        "region_id" => region_id,
        "meta_key" => 1,
        "apply_key" => 1,
        "raft_key" => 1,
        "raft_logs" => last_index + 1 - first_index,
        "takes" => ?t.elapsed(),
    );
    Ok(())
}

pub fn do_snapshot<E>(
    mgr: SnapManager,
    kv_snap: E::Snapshot,
    region_id: u64,
    last_applied_index_term: u64,
    last_applied_state: RaftApplyState,
) -> raft::Result<Snapshot>
where
    E: KvEngine,
{
    debug!(
        "begin to generate a snapshot";
        "region_id" => region_id,
    );

    let msg = kv_snap
        .get_msg_cf(CF_RAFT, &keys::apply_state_key(region_id))
        .map_err(into_other::<_, raft::Error>)?;
    let apply_state: RaftApplyState = match msg {
        None => {
            return Err(storage_error(format!(
                "could not load raft state of region {}",
                region_id
            )));
        }
        Some(state) => state,
    };
    assert_eq!(apply_state, last_applied_state);

    let key = SnapKey::new(
        region_id,
        last_applied_index_term,
        apply_state.get_applied_index(),
    );

    mgr.register(key.clone(), SnapEntry::Generating);
    defer!(mgr.deregister(&key, &SnapEntry::Generating));

    let state: RegionLocalState = kv_snap
        .get_msg_cf(CF_RAFT, &keys::region_state_key(key.region_id))
        .and_then(|res| match res {
            None => Err(box_err!("region {} could not find region info", region_id)),
            Some(state) => Ok(state),
        })
        .map_err(into_other::<_, raft::Error>)?;

    if state.get_state() != PeerState::Normal {
        return Err(storage_error(format!(
            "snap job for {} seems stale, skip.",
            region_id
        )));
    }

    let mut snapshot = Snapshot::default();

    // Set snapshot metadata.
    snapshot.mut_metadata().set_index(key.idx);
    snapshot.mut_metadata().set_term(key.term);

    let conf_state = conf_state_from_region(state.get_region());
    snapshot.mut_metadata().set_conf_state(conf_state);

    let mut s = mgr.get_snapshot_for_building::<E>(&key)?;
    // Set snapshot data.
    let mut snap_data = RaftSnapshotData::default();
    snap_data.set_region(state.get_region().clone());
    let mut stat = SnapshotStatistics::new();
    s.build(
        &kv_snap,
        state.get_region(),
        &mut snap_data,
        &mut stat,
        Box::new(mgr.clone()),
    )?;
    let v = snap_data.write_to_bytes()?;
    snapshot.set_data(v);

    SNAPSHOT_KV_COUNT_HISTOGRAM.observe(stat.kv_count as f64);
    SNAPSHOT_SIZE_HISTOGRAM.observe(stat.size as f64);

    Ok(snapshot)
}

// When we bootstrap the region we must call this to initialize region local state first.
pub fn write_initial_raft_state<T: Mutable>(raft_wb: &mut T, region_id: u64) -> Result<()> {
    let mut raft_state = RaftLocalState::default();
    raft_state.set_last_index(RAFT_INIT_LOG_INDEX);
    raft_state.mut_hard_state().set_term(RAFT_INIT_LOG_TERM);
    raft_state.mut_hard_state().set_commit(RAFT_INIT_LOG_INDEX);

    raft_wb.put_msg(&keys::raft_state_key(region_id), &raft_state)?;
    Ok(())
}

// When we bootstrap the region or handling split new region, we must
// call this to initialize region apply state first.
pub fn write_initial_apply_state<T: Mutable>(kv_wb: &mut T, region_id: u64) -> Result<()> {
    let mut apply_state = RaftApplyState::default();
    apply_state.set_applied_index(RAFT_INIT_LOG_INDEX);
    apply_state
        .mut_truncated_state()
        .set_index(RAFT_INIT_LOG_INDEX);
    apply_state
        .mut_truncated_state()
        .set_term(RAFT_INIT_LOG_TERM);

    kv_wb.put_msg_cf(CF_RAFT, &keys::apply_state_key(region_id), &apply_state)?;
    Ok(())
}

pub fn write_peer_state<T: Mutable>(
    kv_wb: &mut T,
    region: &metapb::Region,
    state: PeerState,
    merge_state: Option<MergeState>,
) -> Result<()> {
    let region_id = region.get_id();
    let mut region_state = RegionLocalState::default();
    region_state.set_state(state);
    region_state.set_region(region.clone());
    if let Some(state) = merge_state {
        region_state.set_merge_state(state);
    }

    debug!(
        "writing merge state";
        "region_id" => region_id,
        "state" => ?region_state,
    );
    kv_wb.put_msg_cf(CF_RAFT, &keys::region_state_key(region_id), &region_state)?;
    Ok(())
}

#[cfg(test)]
mod tests {
    use crate::coprocessor::CoprocessorHost;
    use crate::store::fsm::apply::compact_raft_log;
    use crate::store::worker::RegionRunner;
    use crate::store::worker::RegionTask;
    use crate::store::{bootstrap_store, initial_region, prepare_bootstrap_cluster};
    use engine::rocks::util::new_engine;
    use engine::Engines;
    use engine_rocks::{CloneCompat, Compat, RocksWriteBatch};
    use engine_traits::WriteBatchExt;
    use engine_traits::{ALL_CFS, CF_DEFAULT};
    use kvproto::raft_serverpb::RaftSnapshotData;
    use raft::eraftpb::HardState;
    use raft::eraftpb::{ConfState, Entry};
    use raft::{Error as RaftError, StorageError};
    use std::cell::RefCell;
    use std::path::Path;
    use std::sync::atomic::*;
    use std::sync::mpsc::*;
    use std::sync::*;
    use std::time::Duration;
    use tempfile::{Builder, TempDir};
    use tikv_util::worker::{Scheduler, Worker};

    use super::*;

    fn new_storage(sched: Scheduler<RegionTask>, path: &TempDir) -> PeerStorage {
        let kv_db =
            Arc::new(new_engine(path.path().to_str().unwrap(), None, ALL_CFS, None).unwrap());
        let raft_path = path.path().join(Path::new("raft"));
        let raft_db =
            Arc::new(new_engine(raft_path.to_str().unwrap(), None, &[CF_DEFAULT], None).unwrap());
        let shared_block_cache = false;
        let engines = Engines::new(kv_db, raft_db, shared_block_cache);
        bootstrap_store(&engines.c(), 1, 1).unwrap();

        let region = initial_region(1, 1, 1);
        prepare_bootstrap_cluster(&engines.c(), &region).unwrap();
        PeerStorage::new(engines.c(), &region, sched, 0, "".to_owned()).unwrap()
    }

    struct ReadyContext {
        kv_wb: RocksWriteBatch,
        raft_wb: RocksWriteBatch,
        sync_log: bool,
    }

    impl ReadyContext {
        fn new(s: &PeerStorage) -> ReadyContext {
            ReadyContext {
                kv_wb: s.engines.kv.write_batch(),
                raft_wb: s.engines.raft.write_batch(),
                sync_log: false,
            }
        }
    }

    impl HandleRaftReadyContext for ReadyContext {
        fn wb_mut(&mut self) -> (&mut RocksWriteBatch, &mut RocksWriteBatch) {
            (&mut self.kv_wb, &mut self.raft_wb)
        }
        fn kv_wb_mut(&mut self) -> &mut RocksWriteBatch {
            &mut self.kv_wb
        }
        fn raft_wb_mut(&mut self) -> &mut RocksWriteBatch {
            &mut self.raft_wb
        }
        fn sync_log(&self) -> bool {
            self.sync_log
        }
        fn set_sync_log(&mut self, sync: bool) {
            self.sync_log = sync;
        }
    }

    fn new_storage_from_ents(
        sched: Scheduler<RegionTask>,
        path: &TempDir,
        ents: &[Entry],
    ) -> PeerStorage {
        let mut store = new_storage(sched, path);
        let mut kv_wb = store.engines.kv.write_batch();
        let mut ctx = InvokeContext::new(&store);
        let mut ready_ctx = ReadyContext::new(&store);
        store.append(&mut ctx, &ents[1..], &mut ready_ctx).unwrap();
        ctx.apply_state
            .mut_truncated_state()
            .set_index(ents[0].get_index());
        ctx.apply_state
            .mut_truncated_state()
            .set_term(ents[0].get_term());
        ctx.apply_state
            .set_applied_index(ents.last().unwrap().get_index());
        ctx.save_apply_state_to(&mut kv_wb).unwrap();
        store.engines.raft.write(&ready_ctx.raft_wb).unwrap();
        store.engines.kv.write(&kv_wb).unwrap();
        store.raft_state = ctx.raft_state;
        store.apply_state = ctx.apply_state;
        store
    }

    fn append_ents(store: &mut PeerStorage, ents: &[Entry]) {
        let mut ctx = InvokeContext::new(store);
        let mut ready_ctx = ReadyContext::new(store);
        store.append(&mut ctx, ents, &mut ready_ctx).unwrap();
        ctx.save_raft_state_to(&mut ready_ctx.raft_wb).unwrap();
        store.engines.raft.write(&ready_ctx.raft_wb).unwrap();
        store.raft_state = ctx.raft_state;
    }

    fn validate_cache(store: &PeerStorage, exp_ents: &[Entry]) {
        assert_eq!(store.cache.cache, exp_ents);
        for e in exp_ents {
            let key = keys::raft_log_key(store.get_region_id(), e.get_index());
            let bytes = store.engines.raft.get_value(&key).unwrap().unwrap();
            let mut entry = Entry::default();
            entry.merge_from_bytes(&bytes).unwrap();
            assert_eq!(entry, *e);
        }
    }

    fn new_entry(index: u64, term: u64) -> Entry {
        let mut e = Entry::default();
        e.set_index(index);
        e.set_term(term);
        e
    }

    fn size_of<T: protobuf::Message>(m: &T) -> u32 {
        m.compute_size()
    }

    #[test]
    fn test_storage_term() {
        let ents = vec![new_entry(3, 3), new_entry(4, 4), new_entry(5, 5)];

        let mut tests = vec![
            (2, Err(RaftError::Store(StorageError::Compacted))),
            (3, Ok(3)),
            (4, Ok(4)),
            (5, Ok(5)),
        ];
        for (i, (idx, wterm)) in tests.drain(..).enumerate() {
            let td = Builder::new().prefix("tikv-store-test").tempdir().unwrap();
            let worker = Worker::new("snap-manager");
            let sched = worker.scheduler();
            let store = new_storage_from_ents(sched, &td, &ents);
            let t = store.term(idx);
            if wterm != t {
                panic!("#{}: expect res {:?}, got {:?}", i, wterm, t);
            }
        }
    }

    fn get_meta_key_count(store: &PeerStorage) -> usize {
        let region_id = store.get_region_id();
        let mut count = 0;
        let (meta_start, meta_end) = (
            keys::region_meta_prefix(region_id),
            keys::region_meta_prefix(region_id + 1),
        );
        store
            .engines
            .kv
            .scan_cf(CF_RAFT, &meta_start, &meta_end, false, |_, _| {
                count += 1;
                Ok(true)
            })
            .unwrap();

        let (raft_start, raft_end) = (
            keys::region_raft_prefix(region_id),
            keys::region_raft_prefix(region_id + 1),
        );
        store
            .engines
            .kv
            .scan_cf(CF_RAFT, &raft_start, &raft_end, false, |_, _| {
                count += 1;
                Ok(true)
            })
            .unwrap();

        store
            .engines
            .raft
            .scan(&raft_start, &raft_end, false, |_, _| {
                count += 1;
                Ok(true)
            })
            .unwrap();

        count
    }

    #[test]
    fn test_storage_clear_meta() {
        let td = Builder::new().prefix("tikv-store").tempdir().unwrap();
        let worker = Worker::new("snap-manager");
        let sched = worker.scheduler();
        let mut store = new_storage_from_ents(sched, &td, &[new_entry(3, 3), new_entry(4, 4)]);
        append_ents(&mut store, &[new_entry(5, 5), new_entry(6, 6)]);

        assert_eq!(6, get_meta_key_count(&store));

        let mut kv_wb = store.engines.kv.write_batch();
        let mut raft_wb = store.engines.raft.write_batch();
        store.clear_meta(&mut kv_wb, &mut raft_wb).unwrap();
        store.engines.kv.write(&kv_wb).unwrap();
        store.engines.raft.write(&raft_wb).unwrap();

        assert_eq!(0, get_meta_key_count(&store));
    }

    #[test]
    fn test_storage_entries() {
        let ents = vec![
            new_entry(3, 3),
            new_entry(4, 4),
            new_entry(5, 5),
            new_entry(6, 6),
        ];
        let max_u64 = u64::max_value();
        let mut tests = vec![
            (
                2,
                6,
                max_u64,
                Err(RaftError::Store(StorageError::Compacted)),
            ),
            (
                3,
                4,
                max_u64,
                Err(RaftError::Store(StorageError::Compacted)),
            ),
            (4, 5, max_u64, Ok(vec![new_entry(4, 4)])),
            (4, 6, max_u64, Ok(vec![new_entry(4, 4), new_entry(5, 5)])),
            (
                4,
                7,
                max_u64,
                Ok(vec![new_entry(4, 4), new_entry(5, 5), new_entry(6, 6)]),
            ),
            // even if maxsize is zero, the first entry should be returned
            (4, 7, 0, Ok(vec![new_entry(4, 4)])),
            // limit to 2
            (
                4,
                7,
                u64::from(size_of(&ents[1]) + size_of(&ents[2])),
                Ok(vec![new_entry(4, 4), new_entry(5, 5)]),
            ),
            (
                4,
                7,
                u64::from(size_of(&ents[1]) + size_of(&ents[2]) + size_of(&ents[3]) / 2),
                Ok(vec![new_entry(4, 4), new_entry(5, 5)]),
            ),
            (
                4,
                7,
                u64::from(size_of(&ents[1]) + size_of(&ents[2]) + size_of(&ents[3]) - 1),
                Ok(vec![new_entry(4, 4), new_entry(5, 5)]),
            ),
            // all
            (
                4,
                7,
                u64::from(size_of(&ents[1]) + size_of(&ents[2]) + size_of(&ents[3])),
                Ok(vec![new_entry(4, 4), new_entry(5, 5), new_entry(6, 6)]),
            ),
        ];

        for (i, (lo, hi, maxsize, wentries)) in tests.drain(..).enumerate() {
            let td = Builder::new().prefix("tikv-store-test").tempdir().unwrap();
            let worker = Worker::new("snap-manager");
            let sched = worker.scheduler();
            let store = new_storage_from_ents(sched, &td, &ents);
            let e = store.entries(lo, hi, maxsize);
            if e != wentries {
                panic!("#{}: expect entries {:?}, got {:?}", i, wentries, e);
            }
        }
    }

    // last_index and first_index are not mutated by PeerStorage on its own,
    // so we don't test them here.

    #[test]
    fn test_storage_compact() {
        let ents = vec![new_entry(3, 3), new_entry(4, 4), new_entry(5, 5)];
        let mut tests = vec![
            (2, Err(RaftError::Store(StorageError::Compacted))),
            (3, Err(RaftError::Store(StorageError::Compacted))),
            (4, Ok(())),
            (5, Ok(())),
        ];
        for (i, (idx, werr)) in tests.drain(..).enumerate() {
            let td = Builder::new().prefix("tikv-store-test").tempdir().unwrap();
            let worker = Worker::new("snap-manager");
            let sched = worker.scheduler();
            let store = new_storage_from_ents(sched, &td, &ents);
            let mut ctx = InvokeContext::new(&store);
            let res = store
                .term(idx)
                .map_err(From::from)
                .and_then(|term| compact_raft_log(&store.tag, &mut ctx.apply_state, idx, term));
            // TODO check exact error type after refactoring error.
            if res.is_err() ^ werr.is_err() {
                panic!("#{}: want {:?}, got {:?}", i, werr, res);
            }
            if res.is_ok() {
                let mut kv_wb = store.engines.kv.write_batch();
                ctx.save_apply_state_to(&mut kv_wb).unwrap();
                store.engines.kv.write(&kv_wb).unwrap();
            }
        }
    }

    fn generate_and_schedule_snapshot(
        gen_task: GenSnapTask,
        engines: &Engines,
        sched: &Scheduler<RegionTask>,
    ) -> Result<()> {
        let apply_state: RaftApplyState = engines
            .kv
            .c()
            .get_msg_cf(CF_RAFT, &keys::apply_state_key(gen_task.region_id))
            .unwrap()
            .unwrap();
        let idx = apply_state.get_applied_index();
        let entry = engines
            .raft
            .c()
            .get_msg::<Entry>(&keys::raft_log_key(gen_task.region_id, idx))
            .unwrap()
            .unwrap();
        gen_task.generate_and_schedule_snapshot(
            RocksSnapshot::new(engines.kv.clone()),
            entry.get_term(),
            apply_state,
            sched,
        )
    }

    #[test]
    fn test_storage_create_snapshot() {
        let ents = vec![new_entry(3, 3), new_entry(4, 4), new_entry(5, 5)];
        let mut cs = ConfState::default();
        cs.set_voters(vec![1, 2, 3]);

        let td = Builder::new().prefix("tikv-store-test").tempdir().unwrap();
        let snap_dir = Builder::new().prefix("snap_dir").tempdir().unwrap();
        let mgr = SnapManager::new(snap_dir.path().to_str().unwrap(), None);
        let mut worker = Worker::new("region-worker");
        let sched = worker.scheduler();
        let mut s = new_storage_from_ents(sched.clone(), &td, &ents);
        let (router, _) = mpsc::sync_channel(100);
        let runner = RegionRunner::new(
            s.engines.clone(),
            mgr,
            0,
            true,
            Duration::from_secs(0),
            CoprocessorHost::default(),
            router,
        );
        worker.start(runner).unwrap();
        let snap = s.snapshot(0);
        let unavailable = RaftError::Store(StorageError::SnapshotTemporarilyUnavailable);
        assert_eq!(snap.unwrap_err(), unavailable);
        assert_eq!(*s.snap_tried_cnt.borrow(), 1);
        let gen_task = s.gen_snap_task.borrow_mut().take().unwrap();
        generate_and_schedule_snapshot(gen_task, &s.engines, &sched).unwrap();
        let snap = match *s.snap_state.borrow() {
            SnapState::Generating(ref rx) => rx.recv_timeout(Duration::from_secs(3)).unwrap(),
            ref s => panic!("unexpected state: {:?}", s),
        };
        assert_eq!(snap.get_metadata().get_index(), 5);
        assert_eq!(snap.get_metadata().get_term(), 5);
        assert!(!snap.get_data().is_empty());

        let mut data = RaftSnapshotData::default();
        protobuf::Message::merge_from_bytes(&mut data, snap.get_data()).unwrap();
        assert_eq!(data.get_region().get_id(), 1);
        assert_eq!(data.get_region().get_peers().len(), 1);

        let (tx, rx) = channel();
        s.set_snap_state(SnapState::Generating(rx));
        // Empty channel should cause snapshot call to wait.
        assert_eq!(s.snapshot(0).unwrap_err(), unavailable);
        assert_eq!(*s.snap_tried_cnt.borrow(), 1);

        tx.send(snap.clone()).unwrap();
        assert_eq!(s.snapshot(0), Ok(snap.clone()));
        assert_eq!(*s.snap_tried_cnt.borrow(), 0);

        let (tx, rx) = channel();
        tx.send(snap.clone()).unwrap();
        s.set_snap_state(SnapState::Generating(rx));
        // stale snapshot should be abandoned, snapshot index < request index.
        assert_eq!(
            s.snapshot(snap.get_metadata().get_index() + 1).unwrap_err(),
            unavailable
        );
        assert_eq!(*s.snap_tried_cnt.borrow(), 1);
        // Drop the task.
        let _ = s.gen_snap_task.borrow_mut().take().unwrap();

        let mut ctx = InvokeContext::new(&s);
        let mut kv_wb = s.engines.kv.write_batch();
        let mut ready_ctx = ReadyContext::new(&s);
        s.append(
            &mut ctx,
            &[new_entry(6, 5), new_entry(7, 5)],
            &mut ready_ctx,
        )
        .unwrap();
        let mut hs = HardState::default();
        hs.set_commit(7);
        hs.set_term(5);
        ctx.raft_state.set_hard_state(hs);
        ctx.raft_state.set_last_index(7);
        ctx.apply_state.set_applied_index(7);
        ctx.save_raft_state_to(&mut ready_ctx.raft_wb).unwrap();
        ctx.save_apply_state_to(&mut kv_wb).unwrap();
        s.engines.kv.write(&kv_wb).unwrap();
        s.engines.raft.write(&ready_ctx.raft_wb).unwrap();
        s.apply_state = ctx.apply_state;
        s.raft_state = ctx.raft_state;
        ctx = InvokeContext::new(&s);
        let term = s.term(7).unwrap();
        compact_raft_log(&s.tag, &mut ctx.apply_state, 7, term).unwrap();
        kv_wb = s.engines.kv.write_batch();
        ctx.save_apply_state_to(&mut kv_wb).unwrap();
        s.engines.kv.write(&kv_wb).unwrap();
        s.apply_state = ctx.apply_state;

        let (tx, rx) = channel();
        tx.send(snap).unwrap();
        s.set_snap_state(SnapState::Generating(rx));
        *s.snap_tried_cnt.borrow_mut() = 1;
        // stale snapshot should be abandoned, snapshot index < truncated index.
        assert_eq!(s.snapshot(0).unwrap_err(), unavailable);
        assert_eq!(*s.snap_tried_cnt.borrow(), 1);

        let gen_task = s.gen_snap_task.borrow_mut().take().unwrap();
        generate_and_schedule_snapshot(gen_task, &s.engines, &sched).unwrap();
        match *s.snap_state.borrow() {
            SnapState::Generating(ref rx) => {
                rx.recv_timeout(Duration::from_secs(3)).unwrap();
                worker.stop().unwrap().join().unwrap();
                match rx.recv_timeout(Duration::from_secs(3)) {
                    Err(RecvTimeoutError::Disconnected) => {}
                    res => panic!("unexpected result: {:?}", res),
                }
            }
            ref s => panic!("unexpected state {:?}", s),
        }
        // Disconnected channel should trigger another try.
        assert_eq!(s.snapshot(0).unwrap_err(), unavailable);
        let gen_task = s.gen_snap_task.borrow_mut().take().unwrap();
        generate_and_schedule_snapshot(gen_task, &s.engines, &sched).unwrap_err();
        assert_eq!(*s.snap_tried_cnt.borrow(), 2);

        for cnt in 2..super::MAX_SNAP_TRY_CNT {
            // Scheduled job failed should trigger .
            assert_eq!(s.snapshot(0).unwrap_err(), unavailable);
            let gen_task = s.gen_snap_task.borrow_mut().take().unwrap();
            generate_and_schedule_snapshot(gen_task, &s.engines, &sched).unwrap_err();
            assert_eq!(*s.snap_tried_cnt.borrow(), cnt + 1);
        }

        // When retry too many times, it should report a different error.
        match s.snapshot(0) {
            Err(RaftError::Store(StorageError::Other(_))) => {}
            res => panic!("unexpected res: {:?}", res),
        }
    }

    #[test]
    fn test_storage_append() {
        let ents = vec![new_entry(3, 3), new_entry(4, 4), new_entry(5, 5)];
        let mut tests = vec![
            (
                vec![new_entry(3, 3), new_entry(4, 4), new_entry(5, 5)],
                vec![new_entry(4, 4), new_entry(5, 5)],
            ),
            (
                vec![new_entry(3, 3), new_entry(4, 6), new_entry(5, 6)],
                vec![new_entry(4, 6), new_entry(5, 6)],
            ),
            (
                vec![
                    new_entry(3, 3),
                    new_entry(4, 4),
                    new_entry(5, 5),
                    new_entry(6, 5),
                ],
                vec![new_entry(4, 4), new_entry(5, 5), new_entry(6, 5)],
            ),
            // truncate incoming entries, truncate the existing entries and append
            (
                vec![new_entry(2, 3), new_entry(3, 3), new_entry(4, 5)],
                vec![new_entry(4, 5)],
            ),
            // truncate the existing entries and append
            (vec![new_entry(4, 5)], vec![new_entry(4, 5)]),
            // direct append
            (
                vec![new_entry(6, 5)],
                vec![new_entry(4, 4), new_entry(5, 5), new_entry(6, 5)],
            ),
        ];
        for (i, (entries, wentries)) in tests.drain(..).enumerate() {
            let td = Builder::new().prefix("tikv-store-test").tempdir().unwrap();
            let worker = Worker::new("snap-manager");
            let sched = worker.scheduler();
            let mut store = new_storage_from_ents(sched, &td, &ents);
            append_ents(&mut store, &entries);
            let li = store.last_index();
            let actual_entries = store.entries(4, li + 1, u64::max_value()).unwrap();
            if actual_entries != wentries {
                panic!("#{}: want {:?}, got {:?}", i, wentries, actual_entries);
            }
        }
    }

    #[test]
    fn test_storage_cache_fetch() {
        let ents = vec![new_entry(3, 3), new_entry(4, 4), new_entry(5, 5)];
        let td = Builder::new().prefix("tikv-store-test").tempdir().unwrap();
        let worker = Worker::new("snap-manager");
        let sched = worker.scheduler();
        let mut store = new_storage_from_ents(sched, &td, &ents);
        store.cache.cache.clear();
        // empty cache should fetch data from rocksdb directly.
        let mut res = store.entries(4, 6, u64::max_value()).unwrap();
        assert_eq!(*res, ents[1..]);

        let entries = vec![new_entry(6, 5), new_entry(7, 5)];
        append_ents(&mut store, &entries);
        validate_cache(&store, &entries);

        // direct cache access
        res = store.entries(6, 8, u64::max_value()).unwrap();
        assert_eq!(res, entries);

        // size limit should be supported correctly.
        res = store.entries(4, 8, 0).unwrap();
        assert_eq!(res, vec![new_entry(4, 4)]);
        let mut size = ents[1..].iter().map(|e| u64::from(e.compute_size())).sum();
        res = store.entries(4, 8, size).unwrap();
        let mut exp_res = ents[1..].to_vec();
        assert_eq!(res, exp_res);
        for e in &entries {
            size += u64::from(e.compute_size());
            exp_res.push(e.clone());
            res = store.entries(4, 8, size).unwrap();
            assert_eq!(res, exp_res);
        }

        // range limit should be supported correctly.
        for low in 4..9 {
            for high in low..9 {
                let res = store.entries(low, high, u64::max_value()).unwrap();
                assert_eq!(*res, exp_res[low as usize - 4..high as usize - 4]);
            }
        }
    }

    #[test]
    fn test_storage_cache_update() {
        let ents = vec![new_entry(3, 3), new_entry(4, 4), new_entry(5, 5)];
        let td = Builder::new().prefix("tikv-store-test").tempdir().unwrap();
        let worker = Worker::new("snap-manager");
        let sched = worker.scheduler();
        let mut store = new_storage_from_ents(sched, &td, &ents);
        store.cache.cache.clear();

        // initial cache
        let mut entries = vec![new_entry(6, 5), new_entry(7, 5)];
        append_ents(&mut store, &entries);
        validate_cache(&store, &entries);

        // rewrite
        entries = vec![new_entry(6, 6), new_entry(7, 6)];
        append_ents(&mut store, &entries);
        validate_cache(&store, &entries);

        // rewrite old entry
        entries = vec![new_entry(5, 6), new_entry(6, 6)];
        append_ents(&mut store, &entries);
        validate_cache(&store, &entries);

        // partial rewrite
        entries = vec![new_entry(6, 7), new_entry(7, 7)];
        append_ents(&mut store, &entries);
        let mut exp_res = vec![new_entry(5, 6), new_entry(6, 7), new_entry(7, 7)];
        validate_cache(&store, &exp_res);

        // direct append
        entries = vec![new_entry(8, 7), new_entry(9, 7)];
        append_ents(&mut store, &entries);
        exp_res.extend_from_slice(&entries);
        validate_cache(&store, &exp_res);

        // rewrite middle
        entries = vec![new_entry(7, 8)];
        append_ents(&mut store, &entries);
        exp_res.truncate(2);
        exp_res.push(new_entry(7, 8));
        validate_cache(&store, &exp_res);

        let cap = MAX_CACHE_CAPACITY as u64;

        // result overflow
        entries = (3..=cap).map(|i| new_entry(i + 5, 8)).collect();
        append_ents(&mut store, &entries);
        exp_res.remove(0);
        exp_res.extend_from_slice(&entries);
        validate_cache(&store, &exp_res);

        // input overflow
        entries = (0..=cap).map(|i| new_entry(i + cap + 6, 8)).collect();
        append_ents(&mut store, &entries);
        exp_res = entries[entries.len() - cap as usize..].to_vec();
        validate_cache(&store, &exp_res);

        // compact
        store.compact_to(cap + 10);
        exp_res = (cap + 10..cap * 2 + 7).map(|i| new_entry(i, 8)).collect();
        validate_cache(&store, &exp_res);

        // compact shrink
        assert!(store.cache.cache.capacity() >= cap as usize);
        store.compact_to(cap * 2);
        exp_res = (cap * 2..cap * 2 + 7).map(|i| new_entry(i, 8)).collect();
        validate_cache(&store, &exp_res);
        assert!(store.cache.cache.capacity() < cap as usize);

        // append shrink
        entries = (0..=cap).map(|i| new_entry(i, 8)).collect();
        append_ents(&mut store, &entries);
        assert!(store.cache.cache.capacity() >= cap as usize);
        append_ents(&mut store, &[new_entry(6, 8)]);
        exp_res = (1..7).map(|i| new_entry(i, 8)).collect();
        validate_cache(&store, &exp_res);
        assert!(store.cache.cache.capacity() < cap as usize);

        // compact all
        store.compact_to(cap + 2);
        validate_cache(&store, &[]);
        // invalid compaction should be ignored.
        store.compact_to(cap);
    }

    #[test]
    fn test_storage_apply_snapshot() {
        let ents = vec![
            new_entry(3, 3),
            new_entry(4, 4),
            new_entry(5, 5),
            new_entry(6, 6),
        ];
        let mut cs = ConfState::default();
        cs.set_voters(vec![1, 2, 3]);

        let td1 = Builder::new().prefix("tikv-store-test").tempdir().unwrap();
        let snap_dir = Builder::new().prefix("snap").tempdir().unwrap();
        let mgr = SnapManager::new(snap_dir.path().to_str().unwrap(), None);
        let mut worker = Worker::new("snap-manager");
        let sched = worker.scheduler();
        let s1 = new_storage_from_ents(sched.clone(), &td1, &ents);
        let (router, _) = mpsc::sync_channel(100);
        let runner = RegionRunner::new(
            s1.engines.clone(),
            mgr,
            0,
            true,
            Duration::from_secs(0),
            CoprocessorHost::default(),
            router,
        );
        worker.start(runner).unwrap();
        assert!(s1.snapshot(0).is_err());
        let gen_task = s1.gen_snap_task.borrow_mut().take().unwrap();
        generate_and_schedule_snapshot(gen_task, &s1.engines, &sched).unwrap();

        let snap1 = match *s1.snap_state.borrow() {
            SnapState::Generating(ref rx) => rx.recv_timeout(Duration::from_secs(3)).unwrap(),
            ref s => panic!("unexpected state: {:?}", s),
        };
        assert_eq!(s1.truncated_index(), 3);
        assert_eq!(s1.truncated_term(), 3);
        worker.stop().unwrap().join().unwrap();

        let td2 = Builder::new().prefix("tikv-store-test").tempdir().unwrap();
        let mut s2 = new_storage(sched.clone(), &td2);
        assert_eq!(s2.first_index(), s2.applied_index() + 1);
        let mut ctx = InvokeContext::new(&s2);
        assert_ne!(ctx.last_term, snap1.get_metadata().get_term());
        let mut kv_wb = s2.engines.kv.write_batch();
        let mut raft_wb = s2.engines.raft.write_batch();
        s2.apply_snapshot(&mut ctx, &snap1, &mut kv_wb, &mut raft_wb)
            .unwrap();
        assert_eq!(ctx.last_term, snap1.get_metadata().get_term());
        assert_eq!(ctx.apply_state.get_applied_index(), 6);
        assert_eq!(ctx.raft_state.get_last_index(), 6);
        assert_eq!(ctx.apply_state.get_truncated_state().get_index(), 6);
        assert_eq!(ctx.apply_state.get_truncated_state().get_term(), 6);
        assert_eq!(s2.first_index(), s2.applied_index() + 1);
        validate_cache(&s2, &[]);

        let td3 = Builder::new().prefix("tikv-store-test").tempdir().unwrap();
        let ents = &[new_entry(3, 3), new_entry(4, 3)];
        let mut s3 = new_storage_from_ents(sched, &td3, ents);
        validate_cache(&s3, &ents[1..]);
        let mut ctx = InvokeContext::new(&s3);
        assert_ne!(ctx.last_term, snap1.get_metadata().get_term());
        let mut kv_wb = s3.engines.kv.write_batch();
        let mut raft_wb = s3.engines.raft.write_batch();
        s3.apply_snapshot(&mut ctx, &snap1, &mut kv_wb, &mut raft_wb)
            .unwrap();
        assert_eq!(ctx.last_term, snap1.get_metadata().get_term());
        assert_eq!(ctx.apply_state.get_applied_index(), 6);
        assert_eq!(ctx.raft_state.get_last_index(), 6);
        assert_eq!(ctx.apply_state.get_truncated_state().get_index(), 6);
        assert_eq!(ctx.apply_state.get_truncated_state().get_term(), 6);
        validate_cache(&s3, &[]);
    }

    #[test]
    fn test_canceling_snapshot() {
        let td = Builder::new().prefix("tikv-store-test").tempdir().unwrap();
        let worker = Worker::new("snap-manager");
        let sched = worker.scheduler();
        let mut s = new_storage(sched, &td);

        // PENDING can be canceled directly.
        s.snap_state = RefCell::new(SnapState::Applying(Arc::new(AtomicUsize::new(
            JOB_STATUS_PENDING,
        ))));
        assert!(s.cancel_applying_snap());
        assert_eq!(*s.snap_state.borrow(), SnapState::ApplyAborted);

        // RUNNING can't be canceled directly.
        s.snap_state = RefCell::new(SnapState::Applying(Arc::new(AtomicUsize::new(
            JOB_STATUS_RUNNING,
        ))));
        assert!(!s.cancel_applying_snap());
        assert_eq!(
            *s.snap_state.borrow(),
            SnapState::Applying(Arc::new(AtomicUsize::new(JOB_STATUS_CANCELLING)))
        );
        // CANCEL can't be canceled again.
        assert!(!s.cancel_applying_snap());

        s.snap_state = RefCell::new(SnapState::Applying(Arc::new(AtomicUsize::new(
            JOB_STATUS_CANCELLED,
        ))));
        // canceled snapshot can be cancel directly.
        assert!(s.cancel_applying_snap());
        assert_eq!(*s.snap_state.borrow(), SnapState::ApplyAborted);

        s.snap_state = RefCell::new(SnapState::Applying(Arc::new(AtomicUsize::new(
            JOB_STATUS_FINISHED,
        ))));
        assert!(s.cancel_applying_snap());
        assert_eq!(*s.snap_state.borrow(), SnapState::Relax);

        s.snap_state = RefCell::new(SnapState::Applying(Arc::new(AtomicUsize::new(
            JOB_STATUS_FAILED,
        ))));
        let res = panic_hook::recover_safe(|| s.cancel_applying_snap());
        assert!(res.is_err());
    }

    #[test]
    fn test_try_finish_snapshot() {
        let td = Builder::new().prefix("tikv-store-test").tempdir().unwrap();
        let worker = Worker::new("snap-manager");
        let sched = worker.scheduler();
        let mut s = new_storage(sched, &td);

        // PENDING can be finished.
        let mut snap_state = SnapState::Applying(Arc::new(AtomicUsize::new(JOB_STATUS_PENDING)));
        s.snap_state = RefCell::new(snap_state);
        assert!(s.check_applying_snap());
        assert_eq!(
            *s.snap_state.borrow(),
            SnapState::Applying(Arc::new(AtomicUsize::new(JOB_STATUS_PENDING)))
        );

        // RUNNING can't be finished.
        snap_state = SnapState::Applying(Arc::new(AtomicUsize::new(JOB_STATUS_RUNNING)));
        s.snap_state = RefCell::new(snap_state);
        assert!(s.check_applying_snap());
        assert_eq!(
            *s.snap_state.borrow(),
            SnapState::Applying(Arc::new(AtomicUsize::new(JOB_STATUS_RUNNING)))
        );

        snap_state = SnapState::Applying(Arc::new(AtomicUsize::new(JOB_STATUS_CANCELLED)));
        s.snap_state = RefCell::new(snap_state);
        assert!(!s.check_applying_snap());
        assert_eq!(*s.snap_state.borrow(), SnapState::ApplyAborted);
        // ApplyAborted is not applying snapshot.
        assert!(!s.check_applying_snap());
        assert_eq!(*s.snap_state.borrow(), SnapState::ApplyAborted);

        s.snap_state = RefCell::new(SnapState::Applying(Arc::new(AtomicUsize::new(
            JOB_STATUS_FINISHED,
        ))));
        assert!(!s.check_applying_snap());
        assert_eq!(*s.snap_state.borrow(), SnapState::Relax);
        // Relax is not applying snapshot.
        assert!(!s.check_applying_snap());
        assert_eq!(*s.snap_state.borrow(), SnapState::Relax);

        s.snap_state = RefCell::new(SnapState::Applying(Arc::new(AtomicUsize::new(
            JOB_STATUS_FAILED,
        ))));
        let res = panic_hook::recover_safe(|| s.check_applying_snap());
        assert!(res.is_err());
    }

    #[test]
    fn test_sync_log() {
        let mut tbl = vec![];

        // Do not sync empty entrise.
        tbl.push((Entry::default(), false));

        // Sync if sync_log is set.
        let mut e = Entry::default();
        e.set_sync_log(true);
        tbl.push((e, true));

        // Sync if context is marked sync.
        let context = ProposalContext::SYNC_LOG.to_vec();
        let mut e = Entry::default();
        e.set_context(context);
        tbl.push((e.clone(), true));

        // Sync if sync_log is set and context is marked sync_log.
        e.set_sync_log(true);
        tbl.push((e, true));

        for (e, sync) in tbl {
            assert_eq!(get_sync_log_from_entry(&e), sync, "{:?}", e);
        }
    }

    #[test]
    fn test_validate_states() {
        let td = Builder::new().prefix("tikv-store-test").tempdir().unwrap();
        let worker = Worker::new("snap-manager");
        let sched = worker.scheduler();
        let kv_db = Arc::new(new_engine(td.path().to_str().unwrap(), None, ALL_CFS, None).unwrap());
        let raft_path = td.path().join(Path::new("raft"));
        let raft_db =
            Arc::new(new_engine(raft_path.to_str().unwrap(), None, &[CF_DEFAULT], None).unwrap());
        let shared_block_cache = false;
        let engines = Engines::new(kv_db, raft_db, shared_block_cache);
        bootstrap_store(&engines.c(), 1, 1).unwrap();

        let region = initial_region(1, 1, 1);
        prepare_bootstrap_cluster(&engines.c(), &region).unwrap();
        let build_storage = || -> Result<PeerStorage> {
            PeerStorage::new(
                engines.c().clone(),
                &region,
                sched.clone(),
                0,
                "".to_owned(),
            )
        };
        let mut s = build_storage().unwrap();
        let mut raft_state = RaftLocalState::default();
        raft_state.set_last_index(RAFT_INIT_LOG_INDEX);
        raft_state.mut_hard_state().set_term(RAFT_INIT_LOG_TERM);
        raft_state.mut_hard_state().set_commit(RAFT_INIT_LOG_INDEX);
        let initial_state = s.initial_state().unwrap();
        assert_eq!(initial_state.hard_state, *raft_state.get_hard_state());

        // last_index < commit_index is invalid.
        let raft_state_key = keys::raft_state_key(1);
        raft_state.set_last_index(11);
        let log_key = keys::raft_log_key(1, 11);
        engines
            .raft
            .c()
            .put_msg(&log_key, &new_entry(11, RAFT_INIT_LOG_TERM))
            .unwrap();
        raft_state.mut_hard_state().set_commit(12);
        engines
            .raft
            .c()
            .put_msg(&raft_state_key, &raft_state)
            .unwrap();
        assert!(build_storage().is_err());

        let log_key = keys::raft_log_key(1, 20);
        engines
            .raft
            .c()
            .put_msg(&log_key, &new_entry(20, RAFT_INIT_LOG_TERM))
            .unwrap();
        raft_state.set_last_index(20);
        engines
            .raft
            .c()
            .put_msg(&raft_state_key, &raft_state)
            .unwrap();
        s = build_storage().unwrap();
        let initial_state = s.initial_state().unwrap();
        assert_eq!(initial_state.hard_state, *raft_state.get_hard_state());

        // Missing last log is invalid.
        engines.raft.c().delete(&log_key).unwrap();
        assert!(build_storage().is_err());
        engines
            .raft
            .c()
            .put_msg(&log_key, &new_entry(20, RAFT_INIT_LOG_TERM))
            .unwrap();

        // applied_index > commit_index is invalid.
        let mut apply_state = RaftApplyState::default();
        apply_state.set_applied_index(13);
        apply_state.mut_truncated_state().set_index(13);
        apply_state
            .mut_truncated_state()
            .set_term(RAFT_INIT_LOG_TERM);
        let apply_state_key = keys::apply_state_key(1);
        engines
            .kv
            .c()
            .put_msg_cf(CF_RAFT, &apply_state_key, &apply_state)
            .unwrap();
        assert!(build_storage().is_err());

        // It should not recover if corresponding log doesn't exist.
        apply_state.set_commit_index(14);
        apply_state.set_commit_term(RAFT_INIT_LOG_TERM);
        engines
            .kv
            .c()
            .put_msg_cf(CF_RAFT, &apply_state_key, &apply_state)
            .unwrap();
        assert!(build_storage().is_err());

        let log_key = keys::raft_log_key(1, 14);
        engines
            .raft
            .c()
            .put_msg(&log_key, &new_entry(14, RAFT_INIT_LOG_TERM))
            .unwrap();
        raft_state.mut_hard_state().set_commit(14);
        s = build_storage().unwrap();
        let initial_state = s.initial_state().unwrap();
        assert_eq!(initial_state.hard_state, *raft_state.get_hard_state());

        // log term miss match is invalid.
        engines
            .raft
            .c()
            .put_msg(&log_key, &new_entry(14, RAFT_INIT_LOG_TERM - 1))
            .unwrap();
        assert!(build_storage().is_err());

        // hard state term miss match is invalid.
        engines
            .raft
            .c()
            .put_msg(&log_key, &new_entry(14, RAFT_INIT_LOG_TERM))
            .unwrap();
        raft_state.mut_hard_state().set_term(RAFT_INIT_LOG_TERM - 1);
        engines
            .raft
            .c()
            .put_msg(&raft_state_key, &raft_state)
            .unwrap();
        assert!(build_storage().is_err());

        // last index < recorded_commit_index is invalid.
        raft_state.mut_hard_state().set_term(RAFT_INIT_LOG_TERM);
        raft_state.set_last_index(13);
        let log_key = keys::raft_log_key(1, 13);
        engines
            .raft
            .c()
            .put_msg(&log_key, &new_entry(13, RAFT_INIT_LOG_TERM))
            .unwrap();
        engines
            .raft
            .c()
            .put_msg(&raft_state_key, &raft_state)
            .unwrap();
        assert!(build_storage().is_err());

        // last_commit_index > commit_index is invalid.
        raft_state.set_last_index(20);
        raft_state.mut_hard_state().set_commit(12);
        engines
            .raft
            .c()
            .put_msg(&raft_state_key, &raft_state)
            .unwrap();
        apply_state.set_last_commit_index(13);
        engines
            .kv
            .c()
            .put_msg_cf(CF_RAFT, &apply_state_key, &apply_state)
            .unwrap();
        assert!(build_storage().is_err());
    }
}<|MERGE_RESOLUTION|>--- conflicted
+++ resolved
@@ -354,14 +354,8 @@
     Ok(())
 }
 
-<<<<<<< HEAD
-fn init_raft_state(
+fn init_applied_index_term(
     engines: &KvEngines<RocksEngine, RocksEngine>,
-    region: &Region,
-) -> Result<RaftLocalState> {
-=======
-fn init_applied_index_term(
-    engines: &Engines,
     region: &Region,
     apply_state: &RaftApplyState,
 ) -> Result<u64> {
@@ -373,7 +367,7 @@
         return Ok(truncated_state.get_term());
     }
     let state_key = keys::raft_log_key(region.get_id(), apply_state.applied_index);
-    match engines.raft.c().get_msg::<Entry>(&state_key)? {
+    match engines.raft.get_msg::<Entry>(&state_key)? {
         Some(e) => Ok(e.term),
         None => Err(box_err!(
             "[region {}] entry at apply index {} doesn't exist, may lose data.",
@@ -383,8 +377,10 @@
     }
 }
 
-fn init_raft_state(engines: &Engines, region: &Region) -> Result<RaftLocalState> {
->>>>>>> c8a716fb
+fn init_raft_state(
+    engines: &KvEngines<RocksEngine, RocksEngine>,
+    region: &Region,
+) -> Result<RaftLocalState> {
     let state_key = keys::raft_state_key(region.get_id());
     Ok(match engines.raft.get_msg(&state_key)? {
         Some(s) => s,
@@ -1870,24 +1866,22 @@
 
     fn generate_and_schedule_snapshot(
         gen_task: GenSnapTask,
-        engines: &Engines,
+        engines: &KvEngines<RocksEngine, RocksEngine>,
         sched: &Scheduler<RegionTask>,
     ) -> Result<()> {
         let apply_state: RaftApplyState = engines
             .kv
-            .c()
             .get_msg_cf(CF_RAFT, &keys::apply_state_key(gen_task.region_id))
             .unwrap()
             .unwrap();
         let idx = apply_state.get_applied_index();
         let entry = engines
             .raft
-            .c()
             .get_msg::<Entry>(&keys::raft_log_key(gen_task.region_id, idx))
             .unwrap()
             .unwrap();
         gen_task.generate_and_schedule_snapshot(
-            RocksSnapshot::new(engines.kv.clone()),
+            engines.kv.clone().snapshot(),
             entry.get_term(),
             apply_state,
             sched,
