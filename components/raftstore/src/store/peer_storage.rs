--- conflicted
+++ resolved
@@ -1071,14 +1071,9 @@
         &mut self,
         ctx: &mut InvokeContext,
         snap: &Snapshot,
-<<<<<<< HEAD
-        kv_wb: &mut RocksWriteBatch,
-        raft_wb: &mut RocksWriteBatch,
-        destroy_regions: &Option<Vec<metapb::Region>>,
-=======
         kv_wb: &mut EK::WriteBatch,
         raft_wb: &mut ER::WriteBatch,
->>>>>>> 58ca498f
+        destroy_regions: &Option<Vec<metapb::Region>>,
     ) -> Result<()> {
         info!(
             "begin to apply snapshot";
@@ -2393,15 +2388,9 @@
         assert_eq!(s2.first_index(), s2.applied_index() + 1);
         let mut ctx = InvokeContext::new(&s2);
         assert_ne!(ctx.last_term, snap1.get_metadata().get_term());
-<<<<<<< HEAD
-        let mut kv_wb = s2.engines.kv.c().write_batch();
-        let mut raft_wb = s2.engines.raft.c().write_batch();
-        s2.apply_snapshot(&mut ctx, &snap1, &mut kv_wb, &mut raft_wb, &None)
-=======
         let mut kv_wb = s2.engines.kv.write_batch();
         let mut raft_wb = s2.engines.raft.write_batch();
-        s2.apply_snapshot(&mut ctx, &snap1, &mut kv_wb, &mut raft_wb)
->>>>>>> 58ca498f
+        s2.apply_snapshot(&mut ctx, &snap1, &mut kv_wb, &mut raft_wb, &None)
             .unwrap();
         assert_eq!(ctx.last_term, snap1.get_metadata().get_term());
         assert_eq!(ctx.apply_state.get_applied_index(), 6);
@@ -2417,15 +2406,9 @@
         validate_cache(&s3, &ents[1..]);
         let mut ctx = InvokeContext::new(&s3);
         assert_ne!(ctx.last_term, snap1.get_metadata().get_term());
-<<<<<<< HEAD
-        let mut kv_wb = s3.engines.kv.c().write_batch();
-        let mut raft_wb = s3.engines.raft.c().write_batch();
-        s3.apply_snapshot(&mut ctx, &snap1, &mut kv_wb, &mut raft_wb, &None)
-=======
         let mut kv_wb = s3.engines.kv.write_batch();
         let mut raft_wb = s3.engines.raft.write_batch();
-        s3.apply_snapshot(&mut ctx, &snap1, &mut kv_wb, &mut raft_wb)
->>>>>>> 58ca498f
+        s3.apply_snapshot(&mut ctx, &snap1, &mut kv_wb, &mut raft_wb, &None)
             .unwrap();
         assert_eq!(ctx.last_term, snap1.get_metadata().get_term());
         assert_eq!(ctx.apply_state.get_applied_index(), 6);
