// Copyright 2016 TiKV Project Authors. Licensed under Apache-2.0.

use std::convert::AsRef;
use std::option::Option;
use std::sync::atomic::{AtomicU64, Ordering as AtomicOrdering};
use std::sync::Arc;
use std::{fmt, u64};

use engine_rocks::{set_perf_level, PerfContext, PerfLevel};
use kvproto::kvrpcpb::KeyRange;
use kvproto::metapb::{self, PeerRole};
use kvproto::raft_cmdpb::{AdminCmdType, ChangePeerRequest, ChangePeerV2Request, RaftCmdRequest};
use protobuf::{self, Message};
use raft::eraftpb::{self, ConfChangeType, ConfState, MessageType};
use raft::INVALID_INDEX;
use raft_proto::ConfChangeI;
use tikv_util::time::monotonic_raw_now;
use time::{Duration, Timespec};

use super::peer_storage;
use crate::{Error, Result};
use tikv_util::Either;

pub fn find_peer(region: &metapb::Region, store_id: u64) -> Option<&metapb::Peer> {
    region
        .get_peers()
        .iter()
        .find(|&p| p.get_store_id() == store_id)
}

pub fn find_peer_mut(region: &mut metapb::Region, store_id: u64) -> Option<&mut metapb::Peer> {
    region
        .mut_peers()
        .iter_mut()
        .find(|p| p.get_store_id() == store_id)
}

pub fn remove_peer(region: &mut metapb::Region, store_id: u64) -> Option<metapb::Peer> {
    region
        .get_peers()
        .iter()
        .position(|x| x.get_store_id() == store_id)
        .map(|i| region.mut_peers().remove(i))
}

// a helper function to create peer easily.
pub fn new_peer(store_id: u64, peer_id: u64) -> metapb::Peer {
    let mut peer = metapb::Peer::default();
    peer.set_store_id(store_id);
    peer.set_id(peer_id);
<<<<<<< HEAD
    peer.set_role(PeerRole::Voter);
=======
    peer.set_role(metapb::PeerRole::Voter);
>>>>>>> 261394d9
    peer
}

// a helper function to create learner peer easily.
pub fn new_learner_peer(store_id: u64, peer_id: u64) -> metapb::Peer {
    let mut peer = metapb::Peer::default();
    peer.set_store_id(store_id);
    peer.set_id(peer_id);
<<<<<<< HEAD
    peer.set_role(PeerRole::Learner);
=======
    peer.set_role(metapb::PeerRole::Learner);
>>>>>>> 261394d9
    peer
}

/// Check if key in region range (`start_key`, `end_key`).
pub fn check_key_in_region_exclusive(key: &[u8], region: &metapb::Region) -> Result<()> {
    let end_key = region.get_end_key();
    let start_key = region.get_start_key();
    if start_key < key && (key < end_key || end_key.is_empty()) {
        Ok(())
    } else {
        Err(Error::KeyNotInRegion(key.to_vec(), region.clone()))
    }
}

/// Check if key in region range [`start_key`, `end_key`].
pub fn check_key_in_region_inclusive(key: &[u8], region: &metapb::Region) -> Result<()> {
    let end_key = region.get_end_key();
    let start_key = region.get_start_key();
    if key >= start_key && (end_key.is_empty() || key <= end_key) {
        Ok(())
    } else {
        Err(Error::KeyNotInRegion(key.to_vec(), region.clone()))
    }
}

/// Check if key in region range [`start_key`, `end_key`).
pub fn check_key_in_region(key: &[u8], region: &metapb::Region) -> Result<()> {
    let end_key = region.get_end_key();
    let start_key = region.get_start_key();
    if key >= start_key && (end_key.is_empty() || key < end_key) {
        Ok(())
    } else {
        Err(Error::KeyNotInRegion(key.to_vec(), region.clone()))
    }
}

/// `is_first_vote_msg` checks `msg` is the first vote (or prevote) message or not. It's used for
/// when the message is received but there is no such region in `Store::region_peers` and the
/// region overlaps with others. In this case we should put `msg` into `pending_votes` instead of
/// create the peer.
#[inline]
pub fn is_first_vote_msg(msg: &eraftpb::Message) -> bool {
    match msg.get_msg_type() {
        MessageType::MsgRequestVote | MessageType::MsgRequestPreVote => {
            msg.get_term() == peer_storage::RAFT_INIT_LOG_TERM + 1
        }
        _ => false,
    }
}

#[inline]
pub fn is_vote_msg(msg: &eraftpb::Message) -> bool {
    let msg_type = msg.get_msg_type();
    msg_type == MessageType::MsgRequestVote || msg_type == MessageType::MsgRequestPreVote
}

/// `is_initial_msg` checks whether the `msg` can be used to initialize a new peer or not.
// There could be two cases:
// 1. Target peer already exists but has not established communication with leader yet
// 2. Target peer is added newly due to member change or region split, but it's not
//    created yet
// For both cases the region start key and end key are attached in RequestVote and
// Heartbeat message for the store of that peer to check whether to create a new peer
// when receiving these messages, or just to wait for a pending region split to perform
// later.
#[inline]
pub fn is_initial_msg(msg: &eraftpb::Message) -> bool {
    let msg_type = msg.get_msg_type();
    msg_type == MessageType::MsgRequestVote
        || msg_type == MessageType::MsgRequestPreVote
        // the peer has not been known to this leader, it may exist or not.
        || (msg_type == MessageType::MsgHeartbeat && msg.get_commit() == INVALID_INDEX)
}

const STR_CONF_CHANGE_ADD_NODE: &str = "AddNode";
const STR_CONF_CHANGE_REMOVE_NODE: &str = "RemoveNode";
const STR_CONF_CHANGE_ADDLEARNER_NODE: &str = "AddLearner";

pub fn conf_change_type_str(conf_type: eraftpb::ConfChangeType) -> &'static str {
    match conf_type {
        ConfChangeType::AddNode => STR_CONF_CHANGE_ADD_NODE,
        ConfChangeType::RemoveNode => STR_CONF_CHANGE_REMOVE_NODE,
        ConfChangeType::AddLearnerNode => STR_CONF_CHANGE_ADDLEARNER_NODE,
    }
}

#[derive(PartialEq, Eq, Debug)]
pub enum ConfChangeKind {
    // Only contains one configuration change
    Simple,
    // Enter joint state
    EnterJoint,
    // Leave joint state
    LeaveJoint,
}

impl ConfChangeKind {
    pub fn confchange_kind(change_num: usize) -> ConfChangeKind {
        match change_num {
            0 => ConfChangeKind::LeaveJoint,
            1 => ConfChangeKind::Simple,
            _ => ConfChangeKind::EnterJoint,
        }
    }
}

// check whether epoch is staler than check_epoch.
pub fn is_epoch_stale(epoch: &metapb::RegionEpoch, check_epoch: &metapb::RegionEpoch) -> bool {
    epoch.get_version() < check_epoch.get_version()
        || epoch.get_conf_ver() < check_epoch.get_conf_ver()
}

pub fn check_region_epoch(
    req: &RaftCmdRequest,
    region: &metapb::Region,
    include_region: bool,
) -> Result<()> {
    let (mut check_ver, mut check_conf_ver) = (false, false);
    if !req.has_admin_request() {
        // for get/set/delete, we don't care conf_version.
        check_ver = true;
    } else {
        match req.get_admin_request().get_cmd_type() {
            AdminCmdType::CompactLog
            | AdminCmdType::InvalidAdmin
            | AdminCmdType::ComputeHash
            | AdminCmdType::VerifyHash => {}
            AdminCmdType::ChangePeer | AdminCmdType::ChangePeerV2 => check_conf_ver = true,
            AdminCmdType::Split
            | AdminCmdType::BatchSplit
            | AdminCmdType::PrepareMerge
            | AdminCmdType::CommitMerge
            | AdminCmdType::RollbackMerge
            | AdminCmdType::TransferLeader => {
                check_ver = true;
                check_conf_ver = true;
            }
        };
    }

    if !check_ver && !check_conf_ver {
        return Ok(());
    }

    if !req.get_header().has_region_epoch() {
        return Err(box_err!("missing epoch!"));
    }

    let from_epoch = req.get_header().get_region_epoch();
    compare_region_epoch(
        from_epoch,
        region,
        check_conf_ver,
        check_ver,
        include_region,
    )
}

pub fn compare_region_epoch(
    from_epoch: &metapb::RegionEpoch,
    region: &metapb::Region,
    check_conf_ver: bool,
    check_ver: bool,
    include_region: bool,
) -> Result<()> {
    // We must check epochs strictly to avoid key not in region error.
    //
    // A 3 nodes TiKV cluster with merge enabled, after commit merge, TiKV A
    // tells TiDB with a epoch not match error contains the latest target Region
    // info, TiDB updates its region cache and sends requests to TiKV B,
    // and TiKV B has not applied commit merge yet, since the region epoch in
    // request is higher than TiKV B, the request must be denied due to epoch
    // not match, so it does not read on a stale snapshot, thus avoid the
    // KeyNotInRegion error.
    let current_epoch = region.get_region_epoch();
    if (check_conf_ver && from_epoch.get_conf_ver() != current_epoch.get_conf_ver())
        || (check_ver && from_epoch.get_version() != current_epoch.get_version())
    {
        debug!(
            "epoch not match";
            "region_id" => region.get_id(),
            "from_epoch" => ?from_epoch,
            "current_epoch" => ?current_epoch,
        );
        let regions = if include_region {
            vec![region.to_owned()]
        } else {
            vec![]
        };
        return Err(Error::EpochNotMatch(
            format!(
                "current epoch of region {} is {:?}, but you \
                 sent {:?}",
                region.get_id(),
                current_epoch,
                from_epoch
            ),
            regions,
        ));
    }

    Ok(())
}

#[inline]
pub fn check_store_id(req: &RaftCmdRequest, store_id: u64) -> Result<()> {
    let peer = req.get_header().get_peer();
    if peer.get_store_id() == store_id {
        Ok(())
    } else {
        Err(Error::StoreNotMatch(peer.get_store_id(), store_id))
    }
}

#[inline]
pub fn check_term(req: &RaftCmdRequest, term: u64) -> Result<()> {
    let header = req.get_header();
    if header.get_term() == 0 || term <= header.get_term() + 1 {
        Ok(())
    } else {
        // If header's term is 2 verions behind current term,
        // leadership may have been changed away.
        Err(Error::StaleCommand)
    }
}

#[inline]
pub fn check_peer_id(req: &RaftCmdRequest, peer_id: u64) -> Result<()> {
    let header = req.get_header();
    if header.get_peer().get_id() == peer_id {
        Ok(())
    } else {
        Err(box_err!(
            "mismatch peer id {} != {}",
            header.get_peer().get_id(),
            peer_id
        ))
    }
}

#[inline]
pub fn build_key_range(start_key: &[u8], end_key: &[u8], reverse_scan: bool) -> KeyRange {
    let mut range = KeyRange::default();
    if reverse_scan {
        range.set_start_key(end_key.to_vec());
        range.set_end_key(start_key.to_vec());
    } else {
        range.set_start_key(start_key.to_vec());
        range.set_end_key(end_key.to_vec());
    }
    range
}

/// Check if replicas of two regions are on the same stores.
pub fn region_on_same_stores(lhs: &metapb::Region, rhs: &metapb::Region) -> bool {
    if lhs.get_peers().len() != rhs.get_peers().len() {
        return false;
    }

    // Because every store can only have one replica for the same region,
    // so just one round check is enough.
    lhs.get_peers().iter().all(|lp| {
        rhs.get_peers()
            .iter()
<<<<<<< HEAD
            .any(|rp| rp.get_store_id() == lp.get_store_id() && is_learner(rp) == is_learner(lp))
=======
            .any(|rp| rp.get_store_id() == lp.get_store_id() && rp.get_role() == lp.get_role())
>>>>>>> 261394d9
    })
}

#[inline]
pub fn is_region_initialized(r: &metapb::Region) -> bool {
    !r.get_peers().is_empty()
}

/// Lease records an expired time, for examining the current moment is in lease or not.
/// It's dedicated to the Raft leader lease mechanism, contains either state of
///   1. Suspect Timestamp
///      A suspicious leader lease timestamp, which marks the leader may still hold or lose
///      its lease until the clock time goes over this timestamp.
///   2. Valid Timestamp
///      A valid leader lease timestamp, which marks the leader holds the lease for now.
///      The lease is valid until the clock time goes over this timestamp.
///
/// ```text
/// Time
/// |---------------------------------->
///         ^               ^
///        Now           Suspect TS
/// State:  |    Suspect    |   Suspect
///
/// |---------------------------------->
///         ^               ^
///        Now           Valid TS
/// State:  |     Valid     |   Expired
/// ```
///
/// Note:
///   - Valid timestamp would increase when raft log entries are applied in current term.
///   - Suspect timestamp would be set after the message `MsgTimeoutNow` is sent by current peer.
///     The message `MsgTimeoutNow` starts a leader transfer procedure. During this procedure,
///     current peer as an old leader may still hold its lease or lose it.
///     It's possible there is a new leader elected and current peer as an old leader
///     doesn't step down due to network partition from the new leader. In that case,
///     current peer lose its leader lease.
///     Within this suspect leader lease expire time, read requests could not be performed
///     locally.
///   - The valid leader lease should be `lease = max_lease - (commit_ts - send_ts)`
///     And the expired timestamp for that leader lease is `commit_ts + lease`,
///     which is `send_ts + max_lease` in short.
pub struct Lease {
    // A suspect timestamp is in the Either::Left(_),
    // a valid timestamp is in the Either::Right(_).
    bound: Option<Either<Timespec, Timespec>>,
    max_lease: Duration,

    max_drift: Duration,
    last_update: Timespec,
    remote: Option<RemoteLease>,
}

#[derive(Clone, Copy, PartialEq, Eq, Debug)]
pub enum LeaseState {
    /// The lease is suspicious, may be invalid.
    Suspect,
    /// The lease is valid.
    Valid,
    /// The lease is expired.
    Expired,
}

impl Lease {
    pub fn new(max_lease: Duration) -> Lease {
        Lease {
            bound: None,
            max_lease,

            max_drift: max_lease / 3,
            last_update: Timespec::new(0, 0),
            remote: None,
        }
    }

    /// The valid leader lease should be `lease = max_lease - (commit_ts - send_ts)`
    /// And the expired timestamp for that leader lease is `commit_ts + lease`,
    /// which is `send_ts + max_lease` in short.
    fn next_expired_time(&self, send_ts: Timespec) -> Timespec {
        send_ts + self.max_lease
    }

    /// Renew the lease to the bound.
    pub fn renew(&mut self, send_ts: Timespec) {
        let bound = self.next_expired_time(send_ts);
        match self.bound {
            // Longer than suspect ts or longer than valid ts.
            Some(Either::Left(ts)) | Some(Either::Right(ts)) => {
                if ts <= bound {
                    self.bound = Some(Either::Right(bound));
                }
            }
            // Or an empty lease
            None => {
                self.bound = Some(Either::Right(bound));
            }
        }
        // Renew remote if it's valid.
        if let Some(Either::Right(bound)) = self.bound {
            if bound - self.last_update > self.max_drift {
                self.last_update = bound;
                if let Some(ref r) = self.remote {
                    r.renew(bound);
                }
            }
        }
    }

    /// Suspect the lease to the bound.
    pub fn suspect(&mut self, send_ts: Timespec) {
        self.expire_remote_lease();
        let bound = self.next_expired_time(send_ts);
        self.bound = Some(Either::Left(bound));
    }

    /// Inspect the lease state for the ts or now.
    pub fn inspect(&self, ts: Option<Timespec>) -> LeaseState {
        match self.bound {
            Some(Either::Left(_)) => LeaseState::Suspect,
            Some(Either::Right(bound)) => {
                if ts.unwrap_or_else(monotonic_raw_now) < bound {
                    LeaseState::Valid
                } else {
                    LeaseState::Expired
                }
            }
            None => LeaseState::Expired,
        }
    }

    pub fn expire(&mut self) {
        self.expire_remote_lease();
        self.bound = None;
    }

    pub fn expire_remote_lease(&mut self) {
        // Expire remote lease if there is any.
        if let Some(r) = self.remote.take() {
            r.expire();
        }
    }

    /// Return a new `RemoteLease` if there is none.
    pub fn maybe_new_remote_lease(&mut self, term: u64) -> Option<RemoteLease> {
        if let Some(ref remote) = self.remote {
            if remote.term() == term {
                // At most one connected RemoteLease in the same term.
                return None;
            } else {
                // Term has changed. It is unreachable in the current implementation,
                // because we expire remote lease when leaders step down.
                unreachable!("Must expire the old remote lease first!");
            }
        }
        let expired_time = match self.bound {
            Some(Either::Right(ts)) => timespec_to_u64(ts),
            _ => 0,
        };
        let remote = RemoteLease {
            expired_time: Arc::new(AtomicU64::new(expired_time)),
            term,
        };
        // Clone the remote.
        let remote_clone = remote.clone();
        self.remote = Some(remote);
        Some(remote_clone)
    }
}

impl fmt::Debug for Lease {
    fn fmt(&self, fmt: &mut fmt::Formatter<'_>) -> fmt::Result {
        let mut fmter = fmt.debug_struct("Lease");
        match self.bound {
            Some(Either::Left(ts)) => fmter.field("suspect", &ts).finish(),
            Some(Either::Right(ts)) => fmter.field("valid", &ts).finish(),
            None => fmter.finish(),
        }
    }
}

/// A remote lease, it can only be derived by `Lease`. It will be sent
/// to the local read thread, so name it remote. If Lease expires, the remote must
/// expire too.
#[derive(Clone)]
pub struct RemoteLease {
    expired_time: Arc<AtomicU64>,
    term: u64,
}

impl RemoteLease {
    pub fn inspect(&self, ts: Option<Timespec>) -> LeaseState {
        let expired_time = self.expired_time.load(AtomicOrdering::Acquire);
        if ts.unwrap_or_else(monotonic_raw_now) < u64_to_timespec(expired_time) {
            LeaseState::Valid
        } else {
            LeaseState::Expired
        }
    }

    fn renew(&self, bound: Timespec) {
        self.expired_time
            .store(timespec_to_u64(bound), AtomicOrdering::Release);
    }

    fn expire(&self) {
        self.expired_time.store(0, AtomicOrdering::Release);
    }

    pub fn term(&self) -> u64 {
        self.term
    }
}

impl fmt::Debug for RemoteLease {
    fn fmt(&self, fmt: &mut fmt::Formatter<'_>) -> fmt::Result {
        fmt.debug_struct("RemoteLease")
            .field(
                "expired_time",
                &u64_to_timespec(self.expired_time.load(AtomicOrdering::Relaxed)),
            )
            .field("term", &self.term)
            .finish()
    }
}

// Contants used in `timespec_to_u64` and `u64_to_timespec`.
const NSEC_PER_MSEC: i32 = 1_000_000;
const TIMESPEC_NSEC_SHIFT: usize = 32 - NSEC_PER_MSEC.leading_zeros() as usize;

const MSEC_PER_SEC: i64 = 1_000;
const TIMESPEC_SEC_SHIFT: usize = 64 - MSEC_PER_SEC.leading_zeros() as usize;

const TIMESPEC_NSEC_MASK: u64 = (1 << TIMESPEC_SEC_SHIFT) - 1;

/// Convert Timespec to u64. It's millisecond precision and
/// covers a range of about 571232829 years in total.
///
/// # Panics
///
/// If Timespecs have negative sec.
#[inline]
fn timespec_to_u64(ts: Timespec) -> u64 {
    // > Darwin's and Linux's struct timespec functions handle pre-
    // > epoch timestamps using a "two steps back, one step forward" representation,
    // > though the man pages do not actually document this. For example, the time
    // > -1.2 seconds before the epoch is represented by `Timespec { sec: -2_i64,
    // > nsec: 800_000_000 }`.
    //
    // Quote from crate time,
    //   https://github.com/rust-lang-deprecated/time/blob/
    //   e313afbd9aad2ba7035a23754b5d47105988789d/src/lib.rs#L77
    assert!(ts.sec >= 0 && ts.sec < (1i64 << (64 - TIMESPEC_SEC_SHIFT)));
    assert!(ts.nsec >= 0);

    // Round down to millisecond precision.
    let ms = ts.nsec >> TIMESPEC_NSEC_SHIFT;
    let sec = ts.sec << TIMESPEC_SEC_SHIFT;
    sec as u64 | ms as u64
}

/// Convert Timespec to u64.
///
/// # Panics
///
/// If nsec is negative or GE than 1_000_000_000(nano seconds pre second).
#[inline]
fn u64_to_timespec(u: u64) -> Timespec {
    let sec = u >> TIMESPEC_SEC_SHIFT;
    let nsec = (u & TIMESPEC_NSEC_MASK) << TIMESPEC_NSEC_SHIFT;
    Timespec::new(sec as i64, nsec as i32)
}

/// Parse data of entry `index`.
///
/// # Panics
///
/// If `data` is corrupted, this function will panic.
// TODO: make sure received entries are not corrupted
#[inline]
pub fn parse_data_at<T: Message + Default>(data: &[u8], index: u64, tag: &str) -> T {
    let mut result = T::default();
    result.merge_from_bytes(data).unwrap_or_else(|e| {
        panic!("{} data is corrupted at {}: {:?}", tag, index, e);
    });
    result
}

/// Check if two regions are sibling.
///
/// They are sibling only when they share borders and don't overlap.
pub fn is_sibling_regions(lhs: &metapb::Region, rhs: &metapb::Region) -> bool {
    if lhs.get_id() == rhs.get_id() {
        return false;
    }
    if lhs.get_start_key() == rhs.get_end_key() && !rhs.get_end_key().is_empty() {
        return true;
    }
    if lhs.get_end_key() == rhs.get_start_key() && !lhs.get_end_key().is_empty() {
        return true;
    }
    false
}

pub fn conf_state_from_region(region: &metapb::Region) -> ConfState {
    let mut conf_state = ConfState::default();
    let mut in_joint = false;
    for p in region.get_peers() {
<<<<<<< HEAD
        match p.get_role() {
            PeerRole::Voter => {
                conf_state.mut_voters().push(p.get_id());
                conf_state.mut_voters_outgoing().push(p.get_id());
            }
            PeerRole::Learner => conf_state.mut_learners().push(p.get_id()),
            role => {
                in_joint = true;
                match role {
                    PeerRole::IncomingVoter => conf_state.mut_voters().push(p.get_id()),
                    PeerRole::DemotingVoter => {
                        conf_state.mut_voters_outgoing().push(p.get_id());
                        conf_state.mut_learners_next().push(p.get_id());
                    }
                    _ => unreachable!(),
                }
            }
=======
        // TODO: when using joint consensus we also need to consider joint state
        // which contains other roles like IncommingVoter and DemotingVoter
        if is_learner(p) {
            conf_state.mut_learners().push(p.get_id());
        } else {
            conf_state.mut_voters().push(p.get_id());
>>>>>>> 261394d9
        }
    }
    if !in_joint {
        conf_state.mut_voters_outgoing().clear();
    }
    conf_state
}

<<<<<<< HEAD
pub fn is_learner(p: &metapb::Peer) -> bool {
    p.get_role() == PeerRole::Learner
}

/// Abstracts over ChangePeerV2Request and (legacy) ChangePeerRequest to allow
/// treating them in a unified manner.
pub trait ChangePeerI: Copy {
    type CC: ConfChangeI;
    type CP: AsRef<[ChangePeerRequest]>;

    fn get_change_peers(self) -> Self::CP;

    fn to_confchange(self, _: Vec<u8>) -> Self::CC;
}

impl<'a> ChangePeerI for &'a ChangePeerRequest {
    type CC = eraftpb::ConfChange;
    type CP = Vec<ChangePeerRequest>;

    fn get_change_peers(self) -> Vec<ChangePeerRequest> {
        vec![ChangePeerRequest::clone(self)]
    }

    fn to_confchange(self, ctx: Vec<u8>) -> eraftpb::ConfChange {
        let mut cc = eraftpb::ConfChange::default();
        cc.set_change_type(self.get_change_type());
        cc.set_node_id(self.get_peer().get_id());
        cc.set_context(ctx);
        cc
    }
}

impl<'a> ChangePeerI for &'a ChangePeerV2Request {
    type CC = eraftpb::ConfChangeV2;
    type CP = &'a [ChangePeerRequest];

    fn get_change_peers(self) -> &'a [ChangePeerRequest] {
        self.get_changes()
    }

    fn to_confchange(self, ctx: Vec<u8>) -> eraftpb::ConfChangeV2 {
        let mut cc = eraftpb::ConfChangeV2::default();
        let changes: Vec<_> = self
            .get_changes()
            .iter()
            .map(|c| {
                let mut ccs = eraftpb::ConfChangeSingle::default();
                ccs.set_change_type(c.get_change_type());
                ccs.set_node_id(c.get_peer().get_id());
                ccs
            })
            .collect();

        if changes.len() <= 1 {
            // Leave joint or simple confchange
            cc.set_transition(eraftpb::ConfChangeTransition::Auto);
        } else {
            // Enter joint
            cc.set_transition(eraftpb::ConfChangeTransition::Explicit);
        }
        cc.set_changes(changes.into());
        cc.set_context(ctx);
        cc
    }
=======
pub fn is_learner(peer: &metapb::Peer) -> bool {
    peer.get_role() == metapb::PeerRole::Learner
>>>>>>> 261394d9
}

pub struct KeysInfoFormatter<
    'a,
    I: std::iter::DoubleEndedIterator<Item = &'a Vec<u8>>
        + std::iter::ExactSizeIterator<Item = &'a Vec<u8>>
        + Clone,
>(pub I);

impl<
        'a,
        I: std::iter::DoubleEndedIterator<Item = &'a Vec<u8>>
            + std::iter::ExactSizeIterator<Item = &'a Vec<u8>>
            + Clone,
    > fmt::Display for KeysInfoFormatter<'a, I>
{
    fn fmt(&self, f: &mut fmt::Formatter<'_>) -> fmt::Result {
        let mut it = self.0.clone();
        match it.len() {
            0 => write!(f, "(no key)"),
            1 => write!(f, "key {}", hex::encode_upper(it.next().unwrap())),
            _ => write!(
                f,
                "{} keys range from {} to {}",
                it.len(),
                hex::encode_upper(it.next().unwrap()),
                hex::encode_upper(it.next_back().unwrap())
            ),
        }
    }
}

pub fn integration_on_half_fail_quorum_fn(voters: usize) -> usize {
    (voters + 1) / 2 + 1
}

#[macro_export]
macro_rules! report_perf_context {
    ($ctx: expr, $metric: ident) => {
        if $ctx.perf_level != PerfLevel::Disable {
            let perf_context = PerfContext::get();
            let pre_and_post_process = perf_context.write_pre_and_post_process_time();
            let write_thread_wait = perf_context.write_thread_wait_nanos();
            observe_perf_context_type!($ctx, perf_context, $metric, write_wal_time);
            observe_perf_context_type!($ctx, perf_context, $metric, write_memtable_time);
            observe_perf_context_type!($ctx, perf_context, $metric, db_mutex_lock_nanos);
            observe_perf_context_type!($ctx, $metric, pre_and_post_process);
            observe_perf_context_type!($ctx, $metric, write_thread_wait);
            observe_perf_context_type!(
                $ctx,
                perf_context,
                $metric,
                write_scheduling_flushes_compactions_time
            );
            observe_perf_context_type!($ctx, perf_context, $metric, db_condition_wait_nanos);
            observe_perf_context_type!($ctx, perf_context, $metric, write_delay_time);
        }
    };
}

#[macro_export]
macro_rules! observe_perf_context_type {
    ($s:expr, $metric: expr, $v:ident) => {
        $metric.$v.observe((($v) - $s.$v) as f64 / 1_000_000_000.0);
        $s.$v = $v;
    };
    ($s:expr, $context: expr, $metric: expr, $v:ident) => {
        let $v = $context.$v();
        $metric.$v.observe((($v) - $s.$v) as f64 / 1_000_000_000.0);
        $s.$v = $v;
    };
}

pub struct PerfContextStatistics {
    pub perf_level: PerfLevel,
    pub write_wal_time: u64,
    pub pre_and_post_process: u64,
    pub write_memtable_time: u64,
    pub write_thread_wait: u64,
    pub db_mutex_lock_nanos: u64,
    pub write_scheduling_flushes_compactions_time: u64,
    pub db_condition_wait_nanos: u64,
    pub write_delay_time: u64,
}

impl PerfContextStatistics {
    /// Create an instance which stores instant statistics values, retrieved at creation.
    pub fn new(perf_level: PerfLevel) -> Self {
        PerfContextStatistics {
            perf_level,
            write_wal_time: 0,
            pre_and_post_process: 0,
            write_thread_wait: 0,
            write_memtable_time: 0,
            db_mutex_lock_nanos: 0,
            write_scheduling_flushes_compactions_time: 0,
            db_condition_wait_nanos: 0,
            write_delay_time: 0,
        }
    }

    pub fn start(&mut self) {
        if self.perf_level == PerfLevel::Disable {
            return;
        }
        PerfContext::get().reset();
        set_perf_level(self.perf_level);
        self.write_wal_time = 0;
        self.pre_and_post_process = 0;
        self.db_mutex_lock_nanos = 0;
        self.write_thread_wait = 0;
        self.write_memtable_time = 0;
        self.write_scheduling_flushes_compactions_time = 0;
        self.db_condition_wait_nanos = 0;
        self.write_delay_time = 0;
    }
}

#[cfg(test)]
mod tests {
    use std::thread;

    use kvproto::metapb::{self, RegionEpoch};
    use kvproto::raft_cmdpb::AdminRequest;
    use raft::eraftpb::{ConfChangeType, Message, MessageType};
    use time::Duration as TimeDuration;

    use crate::store::peer_storage;
    use tikv_util::time::{monotonic_now, monotonic_raw_now};

    use super::*;

    #[test]
    fn test_lease() {
        #[inline]
        fn sleep_test(duration: TimeDuration, lease: &Lease, state: LeaseState) {
            // In linux, sleep uses CLOCK_MONOTONIC.
            let monotonic_start = monotonic_now();
            // In linux, lease uses CLOCK_MONOTONIC_RAW.
            let monotonic_raw_start = monotonic_raw_now();
            thread::sleep(duration.to_std().unwrap());
            let monotonic_end = monotonic_now();
            let monotonic_raw_end = monotonic_raw_now();
            assert_eq!(
                lease.inspect(Some(monotonic_raw_end)),
                state,
                "elapsed monotonic_raw: {:?}, monotonic: {:?}",
                monotonic_raw_end - monotonic_raw_start,
                monotonic_end - monotonic_start
            );
            assert_eq!(lease.inspect(None), state);
        }

        let duration = TimeDuration::milliseconds(1500);

        // Empty lease.
        let mut lease = Lease::new(duration);
        let remote = lease.maybe_new_remote_lease(1).unwrap();
        let inspect_test = |lease: &Lease, ts: Option<Timespec>, state: LeaseState| {
            assert_eq!(lease.inspect(ts), state);
            if state == LeaseState::Expired || state == LeaseState::Suspect {
                assert_eq!(remote.inspect(ts), LeaseState::Expired);
            }
        };

        inspect_test(&lease, Some(monotonic_raw_now()), LeaseState::Expired);

        let now = monotonic_raw_now();
        let next_expired_time = lease.next_expired_time(now);
        assert_eq!(now + duration, next_expired_time);

        // Transit to the Valid state.
        lease.renew(now);
        inspect_test(&lease, Some(monotonic_raw_now()), LeaseState::Valid);
        inspect_test(&lease, None, LeaseState::Valid);

        // After lease expired time.
        sleep_test(duration, &lease, LeaseState::Expired);
        inspect_test(&lease, Some(monotonic_raw_now()), LeaseState::Expired);
        inspect_test(&lease, None, LeaseState::Expired);

        // Transit to the Suspect state.
        lease.suspect(monotonic_raw_now());
        inspect_test(&lease, Some(monotonic_raw_now()), LeaseState::Suspect);
        inspect_test(&lease, None, LeaseState::Suspect);

        // After lease expired time, still suspect.
        sleep_test(duration, &lease, LeaseState::Suspect);
        inspect_test(&lease, Some(monotonic_raw_now()), LeaseState::Suspect);

        // Clear lease.
        lease.expire();
        inspect_test(&lease, Some(monotonic_raw_now()), LeaseState::Expired);
        inspect_test(&lease, None, LeaseState::Expired);

        // An expired remote lease can never renew.
        lease.renew(monotonic_raw_now() + TimeDuration::minutes(1));
        assert_eq!(
            remote.inspect(Some(monotonic_raw_now())),
            LeaseState::Expired
        );

        // A new remote lease.
        let m1 = lease.maybe_new_remote_lease(1).unwrap();
        assert_eq!(m1.inspect(Some(monotonic_raw_now())), LeaseState::Valid);
    }

    #[test]
    fn test_timespec_u64() {
        let cases = vec![
            (Timespec::new(0, 0), 0x0000_0000_0000_0000u64),
            (Timespec::new(0, 1), 0x0000_0000_0000_0000u64), // 1ns is round down to 0ms.
            (Timespec::new(0, 999_999), 0x0000_0000_0000_0000u64), // 999_999ns is round down to 0ms.
            (
                // 1_048_575ns is round down to 0ms.
                Timespec::new(0, 1_048_575 /* 0x0FFFFF */),
                0x0000_0000_0000_0000u64,
            ),
            (
                // 1_048_576ns is round down to 1ms.
                Timespec::new(0, 1_048_576 /* 0x100000 */),
                0x0000_0000_0000_0001u64,
            ),
            (Timespec::new(1, 0), 1 << TIMESPEC_SEC_SHIFT),
            (Timespec::new(1, 0x100000), 1 << TIMESPEC_SEC_SHIFT | 1),
            (
                // Max seconds.
                Timespec::new((1i64 << (64 - TIMESPEC_SEC_SHIFT)) - 1, 0),
                (-1i64 as u64) << TIMESPEC_SEC_SHIFT,
            ),
            (
                // Max nano seconds.
                Timespec::new(
                    0,
                    (999_999_999 >> TIMESPEC_NSEC_SHIFT) << TIMESPEC_NSEC_SHIFT,
                ),
                999_999_999 >> TIMESPEC_NSEC_SHIFT,
            ),
            (
                Timespec::new(
                    (1i64 << (64 - TIMESPEC_SEC_SHIFT)) - 1,
                    (999_999_999 >> TIMESPEC_NSEC_SHIFT) << TIMESPEC_NSEC_SHIFT,
                ),
                (-1i64 as u64) << TIMESPEC_SEC_SHIFT | (999_999_999 >> TIMESPEC_NSEC_SHIFT),
            ),
        ];

        for (ts, u) in cases {
            assert!(u64_to_timespec(timespec_to_u64(ts)) <= ts);
            assert!(u64_to_timespec(u) <= ts);
            assert_eq!(timespec_to_u64(u64_to_timespec(u)), u);
            assert_eq!(timespec_to_u64(ts), u);
        }

        let start = monotonic_raw_now();
        let mut now = monotonic_raw_now();
        while now - start < Duration::seconds(1) {
            let u = timespec_to_u64(now);
            let round = u64_to_timespec(u);
            assert!(round <= now, "{:064b} = {:?} > {:?}", u, round, now);
            now = monotonic_raw_now();
        }
    }

    // Tests the util function `check_key_in_region`.
    #[test]
    fn test_check_key_in_region() {
        let test_cases = vec![
            ("", "", "", true, true, false),
            ("", "", "6", true, true, false),
            ("", "3", "6", false, false, false),
            ("4", "3", "6", true, true, true),
            ("4", "3", "", true, true, true),
            ("3", "3", "", true, true, false),
            ("2", "3", "6", false, false, false),
            ("", "3", "6", false, false, false),
            ("", "3", "", false, false, false),
            ("6", "3", "6", false, true, false),
        ];
        for (key, start_key, end_key, is_in_region, inclusive, exclusive) in test_cases {
            let mut region = metapb::Region::default();
            region.set_start_key(start_key.as_bytes().to_vec());
            region.set_end_key(end_key.as_bytes().to_vec());
            let mut result = check_key_in_region(key.as_bytes(), &region);
            assert_eq!(result.is_ok(), is_in_region);
            result = check_key_in_region_inclusive(key.as_bytes(), &region);
            assert_eq!(result.is_ok(), inclusive);
            result = check_key_in_region_exclusive(key.as_bytes(), &region);
            assert_eq!(result.is_ok(), exclusive);
        }
    }

    #[test]
    fn test_conf_state_from_region() {
        let mut region = metapb::Region::default();

        let mut peer = metapb::Peer::default();
        peer.set_id(1);
        region.mut_peers().push(peer);

        let mut peer = metapb::Peer::default();
        peer.set_id(2);
<<<<<<< HEAD
        peer.set_role(PeerRole::Learner);
=======
        peer.set_role(metapb::PeerRole::Learner);
>>>>>>> 261394d9
        region.mut_peers().push(peer);

        let cs = conf_state_from_region(&region);
        assert!(cs.get_voters().contains(&1));
        assert!(cs.get_learners().contains(&2));
    }

    #[test]
    fn test_peer() {
        let mut region = metapb::Region::default();
        region.set_id(1);
        region.mut_peers().push(new_peer(1, 1));
        region.mut_peers().push(new_learner_peer(2, 2));

        assert!(!is_learner(find_peer(&region, 1).unwrap()));
        assert!(is_learner(find_peer(&region, 2).unwrap()));

        assert!(remove_peer(&mut region, 1).is_some());
        assert!(remove_peer(&mut region, 1).is_none());
        assert!(find_peer(&region, 1).is_none());
    }

    #[test]
    fn test_first_vote_msg() {
        let tbl = vec![
            (
                MessageType::MsgRequestVote,
                peer_storage::RAFT_INIT_LOG_TERM + 1,
                true,
            ),
            (
                MessageType::MsgRequestPreVote,
                peer_storage::RAFT_INIT_LOG_TERM + 1,
                true,
            ),
            (
                MessageType::MsgRequestVote,
                peer_storage::RAFT_INIT_LOG_TERM,
                false,
            ),
            (
                MessageType::MsgRequestPreVote,
                peer_storage::RAFT_INIT_LOG_TERM,
                false,
            ),
            (
                MessageType::MsgHup,
                peer_storage::RAFT_INIT_LOG_TERM + 1,
                false,
            ),
        ];

        for (msg_type, term, is_vote) in tbl {
            let mut msg = Message::default();
            msg.set_msg_type(msg_type);
            msg.set_term(term);
            assert_eq!(is_first_vote_msg(&msg), is_vote);
        }
    }

    #[test]
    fn test_is_initial_msg() {
        let tbl = vec![
            (MessageType::MsgRequestVote, INVALID_INDEX, true),
            (MessageType::MsgRequestPreVote, INVALID_INDEX, true),
            (MessageType::MsgHeartbeat, INVALID_INDEX, true),
            (MessageType::MsgHeartbeat, 100, false),
            (MessageType::MsgAppend, 100, false),
        ];

        for (msg_type, commit, can_create) in tbl {
            let mut msg = Message::default();
            msg.set_msg_type(msg_type);
            msg.set_commit(commit);
            assert_eq!(is_initial_msg(&msg), can_create);
        }
    }

    #[test]
    fn test_conf_change_type_str() {
        assert_eq!(
            conf_change_type_str(ConfChangeType::AddNode),
            STR_CONF_CHANGE_ADD_NODE
        );
        assert_eq!(
            conf_change_type_str(ConfChangeType::RemoveNode),
            STR_CONF_CHANGE_REMOVE_NODE
        );
    }

    #[test]
    fn test_epoch_stale() {
        let mut epoch = metapb::RegionEpoch::default();
        epoch.set_version(10);
        epoch.set_conf_ver(10);

        let tbl = vec![
            (11, 10, true),
            (10, 11, true),
            (10, 10, false),
            (10, 9, false),
        ];

        for (version, conf_version, is_stale) in tbl {
            let mut check_epoch = metapb::RegionEpoch::default();
            check_epoch.set_version(version);
            check_epoch.set_conf_ver(conf_version);
            assert_eq!(is_epoch_stale(&epoch, &check_epoch), is_stale);
        }
    }

    #[test]
    fn test_on_same_store() {
        let cases = vec![
            (vec![2, 3, 4], vec![], vec![1, 2, 3], vec![], false),
            (vec![2, 3, 1], vec![], vec![1, 2, 3], vec![], true),
            (vec![2, 3, 4], vec![], vec![1, 2], vec![], false),
            (vec![1, 2, 3], vec![], vec![1, 2, 3], vec![], true),
            (vec![1, 3], vec![2, 4], vec![1, 2], vec![3, 4], false),
            (vec![1, 3], vec![2, 4], vec![1, 3], vec![], false),
            (vec![1, 3], vec![2, 4], vec![], vec![2, 4], false),
            (vec![1, 3], vec![2, 4], vec![3, 1], vec![4, 2], true),
        ];

        for (s1, s2, s3, s4, exp) in cases {
            let mut r1 = metapb::Region::default();
            for (store_id, peer_id) in s1.into_iter().zip(0..) {
                r1.mut_peers().push(new_peer(store_id, peer_id));
            }
            for (store_id, peer_id) in s2.into_iter().zip(0..) {
                r1.mut_peers().push(new_learner_peer(store_id, peer_id));
            }

            let mut r2 = metapb::Region::default();
            for (store_id, peer_id) in s3.into_iter().zip(10..) {
                r2.mut_peers().push(new_peer(store_id, peer_id));
            }
            for (store_id, peer_id) in s4.into_iter().zip(10..) {
                r2.mut_peers().push(new_learner_peer(store_id, peer_id));
            }
            let res = super::region_on_same_stores(&r1, &r2);
            assert_eq!(res, exp, "{:?} vs {:?}", r1, r2);
        }
    }

    fn split(mut r: metapb::Region, key: &[u8]) -> (metapb::Region, metapb::Region) {
        let mut r2 = r.clone();
        r.set_end_key(key.to_owned());
        r2.set_id(r.get_id() + 1);
        r2.set_start_key(key.to_owned());
        (r, r2)
    }

    fn check_sibling(r1: &metapb::Region, r2: &metapb::Region, is_sibling: bool) {
        assert_eq!(is_sibling_regions(r1, r2), is_sibling);
        assert_eq!(is_sibling_regions(r2, r1), is_sibling);
    }

    #[test]
    fn test_region_sibling() {
        let r1 = metapb::Region::default();
        check_sibling(&r1, &r1, false);

        let (r1, r2) = split(r1, b"k1");
        check_sibling(&r1, &r2, true);

        let (r2, r3) = split(r2, b"k2");
        check_sibling(&r2, &r3, true);

        let (r3, r4) = split(r3, b"k3");
        check_sibling(&r3, &r4, true);
        check_sibling(&r1, &r2, true);
        check_sibling(&r2, &r3, true);
        check_sibling(&r1, &r3, false);
        check_sibling(&r2, &r4, false);
        check_sibling(&r1, &r4, false);
    }

    #[test]
    fn test_check_store_id() {
        let mut req = RaftCmdRequest::default();
        req.mut_header().mut_peer().set_store_id(1);
        check_store_id(&req, 1).unwrap();
        check_store_id(&req, 2).unwrap_err();
    }

    #[test]
    fn test_check_peer_id() {
        let mut req = RaftCmdRequest::default();
        req.mut_header().mut_peer().set_id(1);
        check_peer_id(&req, 1).unwrap();
        check_peer_id(&req, 2).unwrap_err();
    }

    #[test]
    fn test_check_term() {
        let mut req = RaftCmdRequest::default();
        req.mut_header().set_term(7);
        check_term(&req, 7).unwrap();
        check_term(&req, 8).unwrap();
        // If header's term is 2 verions behind current term,
        // leadership may have been changed away.
        check_term(&req, 9).unwrap_err();
        check_term(&req, 10).unwrap_err();
    }

    #[test]
    fn test_check_region_epoch() {
        let mut epoch = RegionEpoch::default();
        epoch.set_conf_ver(2);
        epoch.set_version(2);
        let mut region = metapb::Region::default();
        region.set_region_epoch(epoch.clone());

        // Epoch is required for most requests even if it's empty.
        check_region_epoch(&RaftCmdRequest::default(), &region, false).unwrap_err();

        // These admin commands do not require epoch.
        for ty in &[
            AdminCmdType::CompactLog,
            AdminCmdType::InvalidAdmin,
            AdminCmdType::ComputeHash,
            AdminCmdType::VerifyHash,
        ] {
            let mut admin = AdminRequest::default();
            admin.set_cmd_type(*ty);
            let mut req = RaftCmdRequest::default();
            req.set_admin_request(admin);

            // It is Okay if req does not have region epoch.
            check_region_epoch(&req, &region, false).unwrap();

            req.mut_header().set_region_epoch(epoch.clone());
            check_region_epoch(&req, &region, true).unwrap();
            check_region_epoch(&req, &region, false).unwrap();
        }

        // These admin commands requires epoch.version.
        for ty in &[
            AdminCmdType::Split,
            AdminCmdType::BatchSplit,
            AdminCmdType::PrepareMerge,
            AdminCmdType::CommitMerge,
            AdminCmdType::RollbackMerge,
            AdminCmdType::TransferLeader,
        ] {
            let mut admin = AdminRequest::default();
            admin.set_cmd_type(*ty);
            let mut req = RaftCmdRequest::default();
            req.set_admin_request(admin);

            // Error if req does not have region epoch.
            check_region_epoch(&req, &region, false).unwrap_err();

            let mut stale_version_epoch = epoch.clone();
            stale_version_epoch.set_version(1);
            let mut stale_region = metapb::Region::default();
            stale_region.set_region_epoch(stale_version_epoch.clone());
            req.mut_header()
                .set_region_epoch(stale_version_epoch.clone());
            check_region_epoch(&req, &stale_region, false).unwrap();

            let mut latest_version_epoch = epoch.clone();
            latest_version_epoch.set_version(3);
            for epoch in &[stale_version_epoch, latest_version_epoch] {
                req.mut_header().set_region_epoch(epoch.clone());
                check_region_epoch(&req, &region, false).unwrap_err();
                check_region_epoch(&req, &region, true).unwrap_err();
            }
        }

        // These admin commands requires epoch.conf_version.
        for ty in &[
            AdminCmdType::Split,
            AdminCmdType::BatchSplit,
            AdminCmdType::ChangePeer,
            AdminCmdType::ChangePeerV2,
            AdminCmdType::PrepareMerge,
            AdminCmdType::CommitMerge,
            AdminCmdType::RollbackMerge,
            AdminCmdType::TransferLeader,
        ] {
            let mut admin = AdminRequest::default();
            admin.set_cmd_type(*ty);
            let mut req = RaftCmdRequest::default();
            req.set_admin_request(admin);

            // Error if req does not have region epoch.
            check_region_epoch(&req, &region, false).unwrap_err();

            let mut stale_conf_epoch = epoch.clone();
            stale_conf_epoch.set_conf_ver(1);
            let mut stale_region = metapb::Region::default();
            stale_region.set_region_epoch(stale_conf_epoch.clone());
            req.mut_header().set_region_epoch(stale_conf_epoch.clone());
            check_region_epoch(&req, &stale_region, false).unwrap();

            let mut latest_conf_epoch = epoch.clone();
            latest_conf_epoch.set_conf_ver(3);
            for epoch in &[stale_conf_epoch, latest_conf_epoch] {
                req.mut_header().set_region_epoch(epoch.clone());
                check_region_epoch(&req, &region, false).unwrap_err();
                check_region_epoch(&req, &region, true).unwrap_err();
            }
        }
    }

    #[test]
    fn test_integration_on_half_fail_quorum_fn() {
        let voters = vec![1, 2, 3, 4, 5, 6, 7];
        let quorum = vec![2, 2, 3, 3, 4, 4, 5];
        for (voter_count, expected_quorum) in voters.into_iter().zip(quorum) {
            let quorum = super::integration_on_half_fail_quorum_fn(voter_count);
            assert_eq!(quorum, expected_quorum);
        }
    }

    #[test]
    fn test_is_region_initialized() {
        let mut region = metapb::Region::default();
        assert_eq!(is_region_initialized(&region), false);
        let peers = vec![new_peer(1, 2)];
        region.set_peers(peers.into());
        assert_eq!(is_region_initialized(&region), true);
    }
}<|MERGE_RESOLUTION|>--- conflicted
+++ resolved
@@ -48,11 +48,7 @@
     let mut peer = metapb::Peer::default();
     peer.set_store_id(store_id);
     peer.set_id(peer_id);
-<<<<<<< HEAD
     peer.set_role(PeerRole::Voter);
-=======
-    peer.set_role(metapb::PeerRole::Voter);
->>>>>>> 261394d9
     peer
 }
 
@@ -61,11 +57,7 @@
     let mut peer = metapb::Peer::default();
     peer.set_store_id(store_id);
     peer.set_id(peer_id);
-<<<<<<< HEAD
     peer.set_role(PeerRole::Learner);
-=======
-    peer.set_role(metapb::PeerRole::Learner);
->>>>>>> 261394d9
     peer
 }
 
@@ -330,11 +322,7 @@
     lhs.get_peers().iter().all(|lp| {
         rhs.get_peers()
             .iter()
-<<<<<<< HEAD
-            .any(|rp| rp.get_store_id() == lp.get_store_id() && is_learner(rp) == is_learner(lp))
-=======
             .any(|rp| rp.get_store_id() == lp.get_store_id() && rp.get_role() == lp.get_role())
->>>>>>> 261394d9
     })
 }
 
@@ -643,7 +631,6 @@
     let mut conf_state = ConfState::default();
     let mut in_joint = false;
     for p in region.get_peers() {
-<<<<<<< HEAD
         match p.get_role() {
             PeerRole::Voter => {
                 conf_state.mut_voters().push(p.get_id());
@@ -661,14 +648,6 @@
                     _ => unreachable!(),
                 }
             }
-=======
-        // TODO: when using joint consensus we also need to consider joint state
-        // which contains other roles like IncommingVoter and DemotingVoter
-        if is_learner(p) {
-            conf_state.mut_learners().push(p.get_id());
-        } else {
-            conf_state.mut_voters().push(p.get_id());
->>>>>>> 261394d9
         }
     }
     if !in_joint {
@@ -677,7 +656,6 @@
     conf_state
 }
 
-<<<<<<< HEAD
 pub fn is_learner(p: &metapb::Peer) -> bool {
     p.get_role() == PeerRole::Learner
 }
@@ -742,10 +720,6 @@
         cc.set_context(ctx);
         cc
     }
-=======
-pub fn is_learner(peer: &metapb::Peer) -> bool {
-    peer.get_role() == metapb::PeerRole::Learner
->>>>>>> 261394d9
 }
 
 pub struct KeysInfoFormatter<
@@ -1048,11 +1022,7 @@
 
         let mut peer = metapb::Peer::default();
         peer.set_id(2);
-<<<<<<< HEAD
         peer.set_role(PeerRole::Learner);
-=======
-        peer.set_role(metapb::PeerRole::Learner);
->>>>>>> 261394d9
         region.mut_peers().push(peer);
 
         let cs = conf_state_from_region(&region);
