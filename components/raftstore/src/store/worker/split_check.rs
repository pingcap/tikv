--- conflicted
+++ resolved
@@ -330,33 +330,7 @@
             } => self.check_split(&region, auto_split, policy),
             Task::ChangeConfig(c) => self.change_cfg(c),
             #[cfg(any(test, feature = "testexport"))]
-<<<<<<< HEAD
             Task::Validate(f) => f(&self.cfg),
-=======
-            Task::Validate(f) => f(&self.coprocessor.cfg),
-            Task::GetRegionApproximateSizeAndKeys {
-                region,
-                pending_tasks,
-                cb,
-            } => {
-                if pending_tasks.fetch_sub(1, AtomicOrdering::SeqCst) > 1 {
-                    return;
-                }
-                let size =
-                    get_region_approximate_size(&self.engine, &region, 0).unwrap_or_default();
-                let keys =
-                    get_region_approximate_keys(&self.engine, &region, 0).unwrap_or_default();
-                let _ = self.router.send(
-                    region.get_id(),
-                    CasualMessage::RegionApproximateSize { size },
-                );
-                let _ = self.router.send(
-                    region.get_id(),
-                    CasualMessage::RegionApproximateKeys { keys },
-                );
-                cb(size, keys);
-            }
->>>>>>> bff3d431
         }
     }
 }
