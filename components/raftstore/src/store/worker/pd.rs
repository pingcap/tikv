--- conflicted
+++ resolved
@@ -324,24 +324,15 @@
     }
 }
 
-<<<<<<< HEAD
-pub struct Runner<T: PdClient> {
-    store_id: u64,
-    pd_client: Arc<T>,
-    router: RaftRouter<RocksEngine>,
-    db: RocksEngine,
-=======
 pub struct Runner<E, T>
 where
     E: KvEngine,
-    T: PdClient + ConfigClient,
+    T: PdClient,
 {
     store_id: u64,
     pd_client: Arc<T>,
-    config_handler: Box<dyn DynamicConfig>,
     router: RaftRouter<E>,
     db: E,
->>>>>>> 635b02db
     region_peers: HashMap<u64, PeerStat>,
     store_stat: StoreStat,
     is_hb_receiver_scheduled: bool,
@@ -355,30 +346,19 @@
     stats_monitor: StatsMonitor<E>,
 }
 
-<<<<<<< HEAD
-impl<T: PdClient> Runner<T> {
-=======
 impl<E, T> Runner<E, T>
 where
     E: KvEngine,
-    T: PdClient + ConfigClient,
+    T: PdClient,
 {
->>>>>>> 635b02db
     const INTERVAL_DIVISOR: u32 = 2;
 
     pub fn new(
         store_id: u64,
         pd_client: Arc<T>,
-<<<<<<< HEAD
-        router: RaftRouter<RocksEngine>,
-        db: RocksEngine,
-        scheduler: Scheduler<Task>,
-=======
-        config_handler: Box<dyn DynamicConfig>,
         router: RaftRouter<E>,
         db: E,
         scheduler: Scheduler<Task<E>>,
->>>>>>> 635b02db
         store_heartbeat_interval: u64,
     ) -> Runner<E, T> {
         let interval = Duration::from_secs(store_heartbeat_interval) / Self::INTERVAL_DIVISOR;
@@ -840,17 +820,12 @@
     }
 }
 
-<<<<<<< HEAD
-impl<T: PdClient> Runnable<Task> for Runner<T> {
-    fn run(&mut self, task: Task, handle: &Handle) {
-=======
 impl<E, T> Runnable<Task<E>> for Runner<E, T>
 where
     E: KvEngine,
-    T: PdClient + ConfigClient,
+    T: PdClient,
 {
     fn run(&mut self, task: Task<E>, handle: &Handle) {
->>>>>>> 635b02db
         debug!("executing task"; "task" => %task);
 
         if !self.is_hb_receiver_scheduled {
