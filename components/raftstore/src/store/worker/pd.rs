// Copyright 2016 TiKV Project Authors. Licensed under Apache-2.0.

use std::fmt::{self, Display, Formatter};
use std::io;
use std::sync::mpsc::{self, Sender};
use std::sync::Arc;
use std::thread::{Builder, JoinHandle};
use std::time::{Duration, Instant};

use futures::sync::oneshot;
use futures::Future;
use tokio_core::reactor::Handle;
use tokio_timer::Delay;

use engine_rocks::RocksEngine;
use engine_traits::MiscExt;
use fs2;
use kvproto::metapb;
use kvproto::pdpb;
use kvproto::raft_cmdpb::{AdminCmdType, AdminRequest, RaftCmdRequest, SplitRequest};
use kvproto::raft_serverpb::RaftMessage;
use prometheus::local::LocalHistogram;
use raft::eraftpb::ConfChangeType;

use crate::coprocessor::{get_region_approximate_keys, get_region_approximate_size};
use crate::store::cmd_resp::new_error;
use crate::store::util::is_epoch_stale;
use crate::store::util::KeysInfoFormatter;
use crate::store::Callback;
use crate::store::StoreInfo;
use crate::store::{CasualMessage, PeerMsg, RaftCommand, RaftRouter, SignificantMsg};
use pd_client::metrics::*;
use pd_client::{ConfigClient, Error, PdClient, RegionStat};
use tikv_util::collections::HashMap;
use tikv_util::metrics::ThreadInfoStatistics;
use tikv_util::time::UnixSecs;
use tikv_util::worker::{FutureRunnable as Runnable, FutureScheduler as Scheduler, Stopped};

type RecordPairVec = Vec<pdpb::RecordPair>;

#[derive(Default, Debug, Clone)]
pub struct FlowStatistics {
    pub read_keys: usize,
    pub read_bytes: usize,
}

impl FlowStatistics {
    pub fn add(&mut self, other: &Self) {
        self.read_bytes = self.read_bytes.saturating_add(other.read_bytes);
        self.read_keys = self.read_keys.saturating_add(other.read_keys);
    }
}

// Reports flow statistics to outside.
pub trait FlowStatsReporter: Send + Clone + Sync + 'static {
    // Reports read flow statistics, the argument `read_stats` is a hash map
    // saves the flow statistics of different region.
    // TODO: maybe we need to return a Result later?
    fn report_read_stats(&self, read_stats: HashMap<u64, FlowStatistics>);
}

impl FlowStatsReporter for Scheduler<Task> {
    fn report_read_stats(&self, read_stats: HashMap<u64, FlowStatistics>) {
        if let Err(e) = self.schedule(Task::ReadStats { read_stats }) {
            error!("Failed to send read flow statistics"; "err" => ?e);
        }
    }
}

pub trait DynamicConfig: Send + 'static {
    fn refresh(&mut self, cfg_client: &dyn ConfigClient);
    fn refresh_interval(&self) -> Duration;
    fn get(&self) -> String;
}

/// Uses an asynchronous thread to tell PD something.
pub enum Task {
    AskSplit {
        region: metapb::Region,
        split_key: Vec<u8>,
        peer: metapb::Peer,
        // If true, right Region derives origin region_id.
        right_derive: bool,
        callback: Callback<RocksEngine>,
    },
    AskBatchSplit {
        region: metapb::Region,
        split_keys: Vec<Vec<u8>>,
        peer: metapb::Peer,
        // If true, right Region derives origin region_id.
        right_derive: bool,
        callback: Callback<RocksEngine>,
    },
    Heartbeat {
        term: u64,
        region: metapb::Region,
        peer: metapb::Peer,
        down_peers: Vec<pdpb::PeerStats>,
        pending_peers: Vec<metapb::Peer>,
        written_bytes: u64,
        written_keys: u64,
        approximate_size: Option<u64>,
        approximate_keys: Option<u64>,
    },
    StoreHeartbeat {
        stats: pdpb::StoreStats,
        store_info: StoreInfo,
    },
    ReportBatchSplit {
        regions: Vec<metapb::Region>,
    },
    ValidatePeer {
        region: metapb::Region,
        peer: metapb::Peer,
        merge_source: Option<u64>,
    },
    ReadStats {
        read_stats: HashMap<u64, FlowStatistics>,
    },
    DestroyPeer {
        region_id: u64,
    },
    StoreInfos {
        cpu_usages: RecordPairVec,
        read_io_rates: RecordPairVec,
        write_io_rates: RecordPairVec,
    },
    RefreshConfig,
    GetConfig {
        cfg_sender: oneshot::Sender<String>,
    },
}

pub struct StoreStat {
    pub engine_total_bytes_read: u64,
    pub engine_total_keys_read: u64,
    pub engine_last_total_bytes_read: u64,
    pub engine_last_total_keys_read: u64,
    pub last_report_ts: UnixSecs,

    pub region_bytes_read: LocalHistogram,
    pub region_keys_read: LocalHistogram,
    pub region_bytes_written: LocalHistogram,
    pub region_keys_written: LocalHistogram,

    pub store_cpu_usages: RecordPairVec,
    pub store_read_io_rates: RecordPairVec,
    pub store_write_io_rates: RecordPairVec,
}

impl Default for StoreStat {
    fn default() -> StoreStat {
        StoreStat {
            region_bytes_read: REGION_READ_BYTES_HISTOGRAM.local(),
            region_keys_read: REGION_READ_KEYS_HISTOGRAM.local(),
            region_bytes_written: REGION_WRITTEN_BYTES_HISTOGRAM.local(),
            region_keys_written: REGION_WRITTEN_KEYS_HISTOGRAM.local(),

            last_report_ts: UnixSecs::zero(),
            engine_total_bytes_read: 0,
            engine_total_keys_read: 0,
            engine_last_total_bytes_read: 0,
            engine_last_total_keys_read: 0,

            store_cpu_usages: RecordPairVec::default(),
            store_read_io_rates: RecordPairVec::default(),
            store_write_io_rates: RecordPairVec::default(),
        }
    }
}

#[derive(Default)]
pub struct PeerStat {
    pub read_bytes: u64,
    pub read_keys: u64,
    pub last_read_bytes: u64,
    pub last_read_keys: u64,
    pub last_written_bytes: u64,
    pub last_written_keys: u64,
    pub last_report_ts: UnixSecs,
}

impl Display for Task {
    fn fmt(&self, f: &mut Formatter<'_>) -> fmt::Result {
        match *self {
            Task::AskSplit {
                ref region,
                ref split_key,
                ..
            } => write!(
                f,
                "ask split region {} with key {}",
                region.get_id(),
                hex::encode_upper(&split_key),
            ),
            Task::AskBatchSplit {
                ref region,
                ref split_keys,
                ..
            } => write!(
                f,
                "ask split region {} with {}",
                region.get_id(),
                KeysInfoFormatter(split_keys.iter())
            ),
            Task::Heartbeat {
                ref region,
                ref peer,
                ..
            } => write!(
                f,
                "heartbeat for region {:?}, leader {}",
                region,
                peer.get_id()
            ),
            Task::StoreHeartbeat { ref stats, .. } => {
                write!(f, "store heartbeat stats: {:?}", stats)
            }
            Task::ReportBatchSplit { ref regions } => write!(f, "report split {:?}", regions),
            Task::ValidatePeer {
                ref region,
                ref peer,
                ref merge_source,
            } => write!(
                f,
                "validate peer {:?} with region {:?}, merge_source {:?}",
                peer, region, merge_source
            ),
            Task::ReadStats { ref read_stats } => {
                write!(f, "get the read statistics {:?}", read_stats)
            }
            Task::DestroyPeer { ref region_id } => {
                write!(f, "destroy peer of region {}", region_id)
            }
            Task::StoreInfos {
                ref cpu_usages,
                ref read_io_rates,
                ref write_io_rates,
            } => write!(
                f,
                "get store's informations: cpu_usages {:?}, read_io_rates {:?}, write_io_rates {:?}",
                cpu_usages, read_io_rates, write_io_rates,
            ),
            Task::RefreshConfig => write!(f, "refresh config"),
            Task::GetConfig {..} => write!(f, "get config"),
        }
    }
}

#[inline]
fn convert_record_pairs(m: HashMap<String, u64>) -> RecordPairVec {
    m.into_iter()
        .map(|(k, v)| {
            let mut pair = pdpb::RecordPair::default();
            pair.set_key(k);
            pair.set_value(v);
            pair
        })
        .collect()
}

struct StatsMonitor {
    scheduler: Scheduler<Task>,
    handle: Option<JoinHandle<()>>,
    sender: Option<Sender<bool>>,
    interval: Duration,
}

impl StatsMonitor {
    pub fn new(interval: Duration, scheduler: Scheduler<Task>) -> Self {
        StatsMonitor {
            scheduler,
            handle: None,
            sender: None,
            interval,
        }
    }

    pub fn start(&mut self) -> Result<(), io::Error> {
        let (tx, rx) = mpsc::channel();
        let interval = self.interval;
        let scheduler = self.scheduler.clone();
        self.sender = Some(tx);
        let h = Builder::new()
            .name(thd_name!("stats-monitor"))
            .spawn(move || {
                let mut thread_stats = ThreadInfoStatistics::new();

                while let Err(mpsc::RecvTimeoutError::Timeout) = rx.recv_timeout(interval) {
                    thread_stats.record();

                    let cpu_usages = convert_record_pairs(thread_stats.get_cpu_usages());
                    let read_io_rates = convert_record_pairs(thread_stats.get_read_io_rates());
                    let write_io_rates = convert_record_pairs(thread_stats.get_write_io_rates());

                    let task = Task::StoreInfos {
                        cpu_usages,
                        read_io_rates,
                        write_io_rates,
                    };
                    if let Err(e) = scheduler.schedule(task) {
                        error!(
                            "failed to send store infos to pd worker";
                            "err" => ?e,
                        );
                    }
                }
            })?;

        self.handle = Some(h);
        Ok(())
    }

    pub fn stop(&mut self) {
        let h = self.handle.take();
        if h.is_none() {
            return;
        }
        drop(self.sender.take().unwrap());
        if let Err(e) = h.unwrap().join() {
            error!("join stats collector failed"; "err" => ?e);
            return;
        }
    }
}

pub struct Runner<T: PdClient + ConfigClient> {
    store_id: u64,
    pd_client: Arc<T>,
    config_handler: Box<dyn DynamicConfig>,
    router: RaftRouter<RocksEngine>,
    db: RocksEngine,
    region_peers: HashMap<u64, PeerStat>,
    store_stat: StoreStat,
    is_hb_receiver_scheduled: bool,
    // Records the boot time.
    start_ts: UnixSecs,

    // use for Runner inner handle function to send Task to itself
    // actually it is the sender connected to Runner's Worker which
    // calls Runner's run() on Task received.
    scheduler: Scheduler<Task>,
    stats_monitor: StatsMonitor,
}

impl<T: PdClient + ConfigClient> Runner<T> {
    const INTERVAL_DIVISOR: u32 = 2;

    pub fn new(
        store_id: u64,
        pd_client: Arc<T>,
        config_handler: Box<dyn DynamicConfig>,
        router: RaftRouter<RocksEngine>,
        db: RocksEngine,
        scheduler: Scheduler<Task>,
        store_heartbeat_interval: u64,
    ) -> Runner<T> {
        let interval = Duration::from_secs(store_heartbeat_interval) / Self::INTERVAL_DIVISOR;
        let mut stats_monitor = StatsMonitor::new(interval, scheduler.clone());
        if let Err(e) = stats_monitor.start() {
            error!("failed to start stats collector, error = {:?}", e);
        }

        Runner {
            store_id,
            pd_client,
            config_handler,
            router,
            db,
            is_hb_receiver_scheduled: false,
            region_peers: HashMap::default(),
            store_stat: StoreStat::default(),
            start_ts: UnixSecs::now(),
            scheduler,
            stats_monitor,
        }
    }

    fn handle_ask_split(
        &self,
        handle: &Handle,
        mut region: metapb::Region,
        split_key: Vec<u8>,
        peer: metapb::Peer,
        right_derive: bool,
        callback: Callback<RocksEngine>,
    ) {
        let router = self.router.clone();
        let f = self.pd_client.ask_split(region.clone()).then(move |resp| {
            match resp {
                Ok(mut resp) => {
                    info!(
                        "try to split region";
                        "region_id" => region.get_id(),
                        "new_region_id" => resp.get_new_region_id(),
                        "region" => ?region
                    );

                    let req = new_split_region_request(
                        split_key,
                        resp.get_new_region_id(),
                        resp.take_new_peer_ids(),
                        right_derive,
                    );
                    let region_id = region.get_id();
                    let epoch = region.take_region_epoch();
                    send_admin_request(&router, region_id, epoch, peer, req, callback)
                }
                Err(e) => {
                    warn!("failed to ask split";
                    "region_id" => region.get_id(),
                    "err" => ?e);
                }
            }
            Ok(())
        });
        handle.spawn(f)
    }

    fn handle_ask_batch_split(
        &self,
        handle: &Handle,
        mut region: metapb::Region,
        mut split_keys: Vec<Vec<u8>>,
        peer: metapb::Peer,
        right_derive: bool,
        callback: Callback<RocksEngine>,
    ) {
        let router = self.router.clone();
        let scheduler = self.scheduler.clone();
        let f = self
            .pd_client
            .ask_batch_split(region.clone(), split_keys.len())
            .then(move |resp| {
                match resp {
                    Ok(mut resp) => {
                        info!(
                            "try to batch split region";
                            "region_id" => region.get_id(),
                            "new_region_ids" => ?resp.get_ids(),
                            "region" => ?region,
                        );

                        let req = new_batch_split_region_request(
                            split_keys,
                            resp.take_ids().into(),
                            right_derive,
                        );
                        let region_id = region.get_id();
                        let epoch = region.take_region_epoch();
                        send_admin_request(&router, region_id, epoch, peer, req, callback)
                    }
                    // When rolling update, there might be some old version tikvs that don't support batch split in cluster.
                    // In this situation, PD version check would refuse `ask_batch_split`.
                    // But if update time is long, it may cause large Regions, so call `ask_split` instead.
                    Err(Error::Incompatible) => {
                        let (region_id, peer_id) = (region.id, peer.id);
                        info!(
                            "ask_batch_split is incompatible, use ask_split instead";
                            "region_id" => region_id
                        );
                        let task = Task::AskSplit {
                            region,
                            split_key: split_keys.pop().unwrap(),
                            peer,
                            right_derive,
                            callback,
                        };
                        if let Err(Stopped(t)) = scheduler.schedule(task) {
                            error!(
                                "failed to notify pd to split: Stopped";
                                "region_id" => region_id,
                                "peer_id" =>  peer_id
                            );
                            match t {
                                Task::AskSplit { callback, .. } => {
                                    callback.invoke_with_response(new_error(box_err!(
                                        "failed to split: Stopped"
                                    )));
                                }
                                _ => unreachable!(),
                            }
                        }
                    }
                    Err(e) => {
                        warn!(
                            "ask batch split failed";
                            "region_id" => region.get_id(),
                            "err" => ?e,
                        );
                    }
                }
                Ok(())
            });
        handle.spawn(f)
    }

    fn handle_heartbeat(
        &self,
        handle: &Handle,
        term: u64,
        region: metapb::Region,
        peer: metapb::Peer,
        region_stat: RegionStat,
    ) {
        self.store_stat
            .region_bytes_written
            .observe(region_stat.written_bytes as f64);
        self.store_stat
            .region_keys_written
            .observe(region_stat.written_keys as f64);
        self.store_stat
            .region_bytes_read
            .observe(region_stat.read_bytes as f64);
        self.store_stat
            .region_keys_read
            .observe(region_stat.read_keys as f64);

        let f = self
            .pd_client
            .region_heartbeat(term, region.clone(), peer, region_stat)
            .map_err(move |e| {
                debug!(
                    "failed to send heartbeat";
                    "region_id" => region.get_id(),
                    "err" => ?e
                );
            });
        handle.spawn(f);
    }

    fn handle_store_heartbeat(
        &mut self,
        handle: &Handle,
        mut stats: pdpb::StoreStats,
        store_info: StoreInfo,
    ) {
        let disk_stats = match fs2::statvfs(store_info.engine.path()) {
            Err(e) => {
                error!(
                    "get disk stat for rocksdb failed";
                    "engine_path" => store_info.engine.path(),
                    "err" => ?e
                );
                return;
            }
            Ok(stats) => stats,
        };

        let disk_cap = disk_stats.total_space();
        let capacity = if store_info.capacity == 0 || disk_cap < store_info.capacity {
            disk_cap
        } else {
            store_info.capacity
        };
        stats.set_capacity(capacity);

        // already include size of snapshot files
        let used_size =
            stats.get_used_size() + store_info.engine.get_engine_used_size().expect("cf");
        stats.set_used_size(used_size);

        let mut available = if capacity > used_size {
            capacity - used_size
        } else {
            warn!("no available space");
            0
        };

        // We only care about rocksdb SST file size, so we should check disk available here.
        if available > disk_stats.free_space() {
            available = disk_stats.free_space();
        }

        stats.set_available(available);
        stats.set_bytes_read(
            self.store_stat.engine_total_bytes_read - self.store_stat.engine_last_total_bytes_read,
        );
        stats.set_keys_read(
            self.store_stat.engine_total_keys_read - self.store_stat.engine_last_total_keys_read,
        );

        stats.set_cpu_usages(self.store_stat.store_cpu_usages.clone().into());
        stats.set_read_io_rates(self.store_stat.store_read_io_rates.clone().into());
        stats.set_write_io_rates(self.store_stat.store_write_io_rates.clone().into());

        let mut interval = pdpb::TimeInterval::default();
        interval.set_start_timestamp(self.store_stat.last_report_ts.into_inner());
        stats.set_interval(interval);
        self.store_stat.engine_last_total_bytes_read = self.store_stat.engine_total_bytes_read;
        self.store_stat.engine_last_total_keys_read = self.store_stat.engine_total_keys_read;
        self.store_stat.last_report_ts = UnixSecs::now();
        self.store_stat.region_bytes_written.flush();
        self.store_stat.region_keys_written.flush();
        self.store_stat.region_bytes_read.flush();
        self.store_stat.region_keys_read.flush();

        STORE_SIZE_GAUGE_VEC
            .with_label_values(&["capacity"])
            .set(capacity as i64);
        STORE_SIZE_GAUGE_VEC
            .with_label_values(&["available"])
            .set(available as i64);

        let f = self.pd_client.store_heartbeat(stats).map_err(|e| {
            error!("store heartbeat failed"; "err" => ?e);
        });
        handle.spawn(f);
    }

    fn handle_report_batch_split(&self, handle: &Handle, regions: Vec<metapb::Region>) {
        let f = self.pd_client.report_batch_split(regions).map_err(|e| {
            warn!("report split failed"; "err" => ?e);
        });
        handle.spawn(f);
    }

    fn handle_validate_peer(
        &self,
        handle: &Handle,
        local_region: metapb::Region,
        peer: metapb::Peer,
        merge_source: Option<u64>,
    ) {
        let router = self.router.clone();
        let f = self
            .pd_client
            .get_region_by_id(local_region.get_id())
            .then(move |resp| {
                match resp {
                    Ok(Some(pd_region)) => {
                        if is_epoch_stale(
                            pd_region.get_region_epoch(),
                            local_region.get_region_epoch(),
                        ) {
                            // The local Region epoch is fresher than Region epoch in PD
                            // This means the Region info in PD is not updated to the latest even
                            // after `max_leader_missing_duration`. Something is wrong in the system.
                            // Just add a log here for this situation.
                            info!(
                                "local region epoch is greater the \
                                 region epoch in PD ignore validate peer";
                                "region_id" => local_region.get_id(),
                                "peer_id" => peer.get_id(),
                                "local_region_epoch" => ?local_region.get_region_epoch(),
                                "pd_region_epoch" => ?pd_region.get_region_epoch()
                            );
                            PD_VALIDATE_PEER_COUNTER_VEC
                                .with_label_values(&["region epoch error"])
                                .inc();
                            return Ok(());
                        }

                        if pd_region
                            .get_peers()
                            .iter()
                            .all(|p| p.get_id() != peer.get_id())
                        {
                            // Peer is not a member of this Region anymore. Probably it's removed out.
                            // Send it a raft massage to destroy it since it's obsolete.
                            info!(
                                "peer is not a valid member of region, to be \
                                 destroyed soon";
                                "region_id" => local_region.get_id(),
                                "peer_id" => peer.get_id(),
                                "pd_region" => ?pd_region
                            );
                            PD_VALIDATE_PEER_COUNTER_VEC
                                .with_label_values(&["peer stale"])
                                .inc();
                            if let Some(source) = merge_source {
                                send_merge_fail(&router, source, peer);
                            } else {
                                send_destroy_peer_message(&router, local_region, peer, pd_region);
                            }
                            return Ok(());
                        }
                        info!(
                            "peer is still a valid member of region";
                            "region_id" => local_region.get_id(),
                            "peer_id" => peer.get_id(),
                            "pd_region" => ?pd_region
                        );
                        PD_VALIDATE_PEER_COUNTER_VEC
                            .with_label_values(&["peer valid"])
                            .inc();
                    }
                    Ok(None) => {
                        // splitted Region has not yet reported to PD.
                        // TODO: handle merge
                    }
                    Err(e) => {
                        error!("get region failed"; "err" => ?e);
                    }
                }
                Ok(())
            });
        handle.spawn(f);
    }

    fn schedule_heartbeat_receiver(&mut self, handle: &Handle) {
        let router = self.router.clone();
        let store_id = self.store_id;
        let f = self
            .pd_client
            .handle_region_heartbeat_response(self.store_id, move |mut resp| {
                let region_id = resp.get_region_id();
                let epoch = resp.take_region_epoch();
                let peer = resp.take_target_peer();

                if resp.has_change_peer() {
                    PD_HEARTBEAT_COUNTER_VEC
                        .with_label_values(&["change peer"])
                        .inc();

                    let mut change_peer = resp.take_change_peer();
                    info!(
                        "try to change peer";
                        "region_id" => region_id,
                        "change_type" => ?change_peer.get_change_type(),
                        "peer" => ?change_peer.get_peer()
                    );
                    let req = new_change_peer_request(
                        change_peer.get_change_type(),
                        change_peer.take_peer(),
                    );
                    send_admin_request(&router, region_id, epoch, peer, req, Callback::None);
                } else if resp.has_transfer_leader() {
                    PD_HEARTBEAT_COUNTER_VEC
                        .with_label_values(&["transfer leader"])
                        .inc();

                    let mut transfer_leader = resp.take_transfer_leader();
                    info!(
                        "try to transfer leader";
                        "region_id" => region_id,
                        "from_peer" => ?peer,
                        "to_peer" => ?transfer_leader.get_peer()
                    );
                    let req = new_transfer_leader_request(transfer_leader.take_peer());
                    send_admin_request(&router, region_id, epoch, peer, req, Callback::None);
                } else if resp.has_split_region() {
                    PD_HEARTBEAT_COUNTER_VEC
                        .with_label_values(&["split region"])
                        .inc();

                    let mut split_region = resp.take_split_region();
                    info!("try to split"; "region_id" => region_id, "region_epoch" => ?epoch);
                    let msg = if split_region.get_policy() == pdpb::CheckPolicy::Usekey {
                        CasualMessage::SplitRegion{
                            region_epoch: epoch,
                            split_keys: split_region.take_keys().into(),
                            callback: Callback::None,
                        }
                    } else {
                        CasualMessage::HalfSplitRegion {
                            region_epoch: epoch,
                            policy: split_region.get_policy(),
                        }
                    };
                    if let Err(e) = router.send(region_id, PeerMsg::CasualMessage(msg)) {
                        error!("send halfsplit request failed"; "region_id" => region_id, "err" => ?e);
                    }
                } else if resp.has_merge() {
                    PD_HEARTBEAT_COUNTER_VEC.with_label_values(&["merge"]).inc();

                    let merge = resp.take_merge();
                    info!("try to merge"; "region_id" => region_id, "merge" => ?merge);
                    let req = new_merge_request(merge);
                    send_admin_request(&router, region_id, epoch, peer, req, Callback::None)
                } else {
                    PD_HEARTBEAT_COUNTER_VEC.with_label_values(&["noop"]).inc();
                }
            })
            .map_err(|e| panic!("unexpected error: {:?}", e))
            .map(move |_| {
                info!(
                    "region heartbeat response handler exit";
                    "store_id" => store_id,
                )
            });
        handle.spawn(f);
        self.is_hb_receiver_scheduled = true;
    }

    fn handle_read_stats(&mut self, read_stats: HashMap<u64, FlowStatistics>) {
        for (region_id, stats) in read_stats {
            let peer_stat = self
                .region_peers
                .entry(region_id)
                .or_insert_with(PeerStat::default);
            peer_stat.read_bytes += stats.read_bytes as u64;
            peer_stat.read_keys += stats.read_keys as u64;
            self.store_stat.engine_total_bytes_read += stats.read_bytes as u64;
            self.store_stat.engine_total_keys_read += stats.read_keys as u64;
        }
    }

    fn handle_destroy_peer(&mut self, region_id: u64) {
        match self.region_peers.remove(&region_id) {
            None => {}
            Some(_) => info!("remove peer statistic record in pd"; "region_id" => region_id),
        }
    }

    fn handle_store_infos(
        &mut self,
        cpu_usages: RecordPairVec,
        read_io_rates: RecordPairVec,
        write_io_rates: RecordPairVec,
    ) {
        self.store_stat.store_cpu_usages = cpu_usages;
        self.store_stat.store_read_io_rates = read_io_rates;
        self.store_stat.store_write_io_rates = write_io_rates;
    }

    fn handle_refresh_config(&mut self, handle: &Handle) {
        self.config_handler.refresh(self.pd_client.as_ref() as _);

        let scheduler = self.scheduler.clone();
        let when = Instant::now() + self.config_handler.refresh_interval();
        let f = Delay::new(when)
            .map_err(|e| warn!("timeout timer delay errored"; "err" => ?e))
            .then(move |_| {
                if let Err(e) = scheduler.schedule(Task::RefreshConfig) {
                    error!("failed to schedule refresh config task"; "err" => ?e)
                }
                Ok(())
            });
        handle.spawn(f);
    }

    fn handle_get_config(&self, cfg_sender: oneshot::Sender<String>) {
        let cfg = self.config_handler.get();
        let _ = cfg_sender
            .send(cfg)
            .map_err(|_| error!("failed to send config"));
    }
}

impl<T: PdClient + ConfigClient> Runnable<Task> for Runner<T> {
    fn run(&mut self, task: Task, handle: &Handle) {
        debug!("executing task"; "task" => %task);

        if !self.is_hb_receiver_scheduled {
            self.schedule_heartbeat_receiver(handle);
        }

        match task {
            Task::AskSplit {
                region,
                split_key,
                peer,
                right_derive,
                callback,
            } => self.handle_ask_split(handle, region, split_key, peer, right_derive, callback),
            Task::AskBatchSplit {
                region,
                split_keys,
                peer,
                right_derive,
                callback,
            } => self.handle_ask_batch_split(
                handle,
                region,
                split_keys,
                peer,
                right_derive,
                callback,
            ),
            Task::Heartbeat {
                term,
                region,
                peer,
                down_peers,
                pending_peers,
                written_bytes,
                written_keys,
                approximate_size,
                approximate_keys,
            } => {
                let approximate_size = approximate_size.unwrap_or_else(|| {
<<<<<<< HEAD
                    get_region_approximate_size(self.db.c(), &region, 0).unwrap_or_default()
                });
                let approximate_keys = approximate_keys.unwrap_or_else(|| {
                    get_region_approximate_keys(self.db.c(), &region, 0).unwrap_or_default()
=======
                    get_region_approximate_size(&self.db, &region).unwrap_or_default()
                });
                let approximate_keys = approximate_keys.unwrap_or_else(|| {
                    get_region_approximate_keys(&self.db, &region).unwrap_or_default()
>>>>>>> a00b0087
                });
                let (
                    read_bytes_delta,
                    read_keys_delta,
                    written_bytes_delta,
                    written_keys_delta,
                    last_report_ts,
                ) = {
                    let peer_stat = self
                        .region_peers
                        .entry(region.get_id())
                        .or_insert_with(PeerStat::default);
                    let read_bytes_delta = peer_stat.read_bytes - peer_stat.last_read_bytes;
                    let read_keys_delta = peer_stat.read_keys - peer_stat.last_read_keys;
                    let written_bytes_delta = written_bytes - peer_stat.last_written_bytes;
                    let written_keys_delta = written_keys - peer_stat.last_written_keys;
                    let mut last_report_ts = peer_stat.last_report_ts;
                    peer_stat.last_written_bytes = written_bytes;
                    peer_stat.last_written_keys = written_keys;
                    peer_stat.last_read_bytes = peer_stat.read_bytes;
                    peer_stat.last_read_keys = peer_stat.read_keys;
                    peer_stat.last_report_ts = UnixSecs::now();
                    if last_report_ts.is_zero() {
                        last_report_ts = self.start_ts;
                    }
                    (
                        read_bytes_delta,
                        read_keys_delta,
                        written_bytes_delta,
                        written_keys_delta,
                        last_report_ts,
                    )
                };
                self.handle_heartbeat(
                    handle,
                    term,
                    region,
                    peer,
                    RegionStat {
                        down_peers,
                        pending_peers,
                        written_bytes: written_bytes_delta,
                        written_keys: written_keys_delta,
                        read_bytes: read_bytes_delta,
                        read_keys: read_keys_delta,
                        approximate_size,
                        approximate_keys,
                        last_report_ts,
                    },
                )
            }
            Task::StoreHeartbeat { stats, store_info } => {
                self.handle_store_heartbeat(handle, stats, store_info)
            }
            Task::ReportBatchSplit { regions } => self.handle_report_batch_split(handle, regions),
            Task::ValidatePeer {
                region,
                peer,
                merge_source,
            } => self.handle_validate_peer(handle, region, peer, merge_source),
            Task::ReadStats { read_stats } => self.handle_read_stats(read_stats),
            Task::DestroyPeer { region_id } => self.handle_destroy_peer(region_id),
            Task::StoreInfos {
                cpu_usages,
                read_io_rates,
                write_io_rates,
            } => self.handle_store_infos(cpu_usages, read_io_rates, write_io_rates),
            Task::RefreshConfig => self.handle_refresh_config(handle),
            Task::GetConfig { cfg_sender } => self.handle_get_config(cfg_sender),
        };
    }

    fn shutdown(&mut self) {
        self.stats_monitor.stop();
    }
}

fn new_change_peer_request(change_type: ConfChangeType, peer: metapb::Peer) -> AdminRequest {
    let mut req = AdminRequest::default();
    req.set_cmd_type(AdminCmdType::ChangePeer);
    req.mut_change_peer().set_change_type(change_type);
    req.mut_change_peer().set_peer(peer);
    req
}

fn new_split_region_request(
    split_key: Vec<u8>,
    new_region_id: u64,
    peer_ids: Vec<u64>,
    right_derive: bool,
) -> AdminRequest {
    let mut req = AdminRequest::default();
    req.set_cmd_type(AdminCmdType::Split);
    req.mut_split().set_split_key(split_key);
    req.mut_split().set_new_region_id(new_region_id);
    req.mut_split().set_new_peer_ids(peer_ids);
    req.mut_split().set_right_derive(right_derive);
    req
}

fn new_batch_split_region_request(
    split_keys: Vec<Vec<u8>>,
    ids: Vec<pdpb::SplitId>,
    right_derive: bool,
) -> AdminRequest {
    let mut req = AdminRequest::default();
    req.set_cmd_type(AdminCmdType::BatchSplit);
    req.mut_splits().set_right_derive(right_derive);
    let mut requests = Vec::with_capacity(ids.len());
    for (mut id, key) in ids.into_iter().zip(split_keys) {
        let mut split = SplitRequest::default();
        split.set_split_key(key);
        split.set_new_region_id(id.get_new_region_id());
        split.set_new_peer_ids(id.take_new_peer_ids());
        requests.push(split);
    }
    req.mut_splits().set_requests(requests.into());
    req
}

fn new_transfer_leader_request(peer: metapb::Peer) -> AdminRequest {
    let mut req = AdminRequest::default();
    req.set_cmd_type(AdminCmdType::TransferLeader);
    req.mut_transfer_leader().set_peer(peer);
    req
}

fn new_merge_request(merge: pdpb::Merge) -> AdminRequest {
    let mut req = AdminRequest::default();
    req.set_cmd_type(AdminCmdType::PrepareMerge);
    req.mut_prepare_merge()
        .set_target(merge.get_target().to_owned());
    req
}

fn send_admin_request(
    router: &RaftRouter<RocksEngine>,
    region_id: u64,
    epoch: metapb::RegionEpoch,
    peer: metapb::Peer,
    request: AdminRequest,
    callback: Callback<RocksEngine>,
) {
    let cmd_type = request.get_cmd_type();

    let mut req = RaftCmdRequest::default();
    req.mut_header().set_region_id(region_id);
    req.mut_header().set_region_epoch(epoch);
    req.mut_header().set_peer(peer);

    req.set_admin_request(request);

    if let Err(e) = router.send_raft_command(RaftCommand::new(req, callback)) {
        error!(
            "send request failed";
            "region_id" => region_id, "cmd_type" => ?cmd_type, "err" => ?e,
        );
    }
}

/// Sends merge fail message to gc merge source.
fn send_merge_fail(router: &RaftRouter<RocksEngine>, source_region_id: u64, target: metapb::Peer) {
    let target_id = target.get_id();
    if let Err(e) = router.force_send(
        source_region_id,
        PeerMsg::SignificantMsg(SignificantMsg::MergeResult {
            target,
            stale: true,
        }),
    ) {
        error!(
            "source region report merge failed";
            "region_id" => source_region_id, "targe_region_id" => target_id, "err" => ?e,
        );
    }
}

/// Sends a raft message to destroy the specified stale Peer
fn send_destroy_peer_message(
    router: &RaftRouter<RocksEngine>,
    local_region: metapb::Region,
    peer: metapb::Peer,
    pd_region: metapb::Region,
) {
    let mut message = RaftMessage::default();
    message.set_region_id(local_region.get_id());
    message.set_from_peer(peer.clone());
    message.set_to_peer(peer);
    message.set_region_epoch(pd_region.get_region_epoch().clone());
    message.set_is_tombstone(true);
    if let Err(e) = router.send_raft_message(message) {
        error!(
            "send gc peer request failed";
            "region_id" => local_region.get_id(),
            "err" => ?e
        )
    }
}

#[cfg(not(target_os = "macos"))]
#[cfg(test)]
mod tests {
    use std::sync::Mutex;
    use std::time::Instant;
    use tikv_util::worker::FutureWorker;

    use super::*;

    struct RunnerTest {
        store_stat: Arc<Mutex<StoreStat>>,
        stats_monitor: StatsMonitor,
    }

    impl RunnerTest {
        fn new(
            interval: u64,
            scheduler: Scheduler<Task>,
            store_stat: Arc<Mutex<StoreStat>>,
        ) -> RunnerTest {
            let mut stats_monitor = StatsMonitor::new(Duration::from_secs(interval), scheduler);
            if let Err(e) = stats_monitor.start() {
                error!("failed to start stats collector, error = {:?}", e);
            }

            RunnerTest {
                store_stat,
                stats_monitor,
            }
        }

        fn handle_store_infos(
            &mut self,
            cpu_usages: RecordPairVec,
            read_io_rates: RecordPairVec,
            write_io_rates: RecordPairVec,
        ) {
            let mut store_stat = self.store_stat.lock().unwrap();
            store_stat.store_cpu_usages = cpu_usages;
            store_stat.store_read_io_rates = read_io_rates;
            store_stat.store_write_io_rates = write_io_rates;
        }
    }

    impl Runnable<Task> for RunnerTest {
        fn run(&mut self, task: Task, _handle: &Handle) {
            if let Task::StoreInfos {
                cpu_usages,
                read_io_rates,
                write_io_rates,
            } = task
            {
                self.handle_store_infos(cpu_usages, read_io_rates, write_io_rates)
            };
        }

        fn shutdown(&mut self) {
            self.stats_monitor.stop();
        }
    }

    fn sum_record_pairs(pairs: &[pdpb::RecordPair]) -> u64 {
        let mut sum = 0;
        for record in pairs.iter() {
            sum += record.get_value();
        }
        sum
    }

    #[test]
    fn test_collect_stats() {
        let mut pd_worker = FutureWorker::new("test-pd-worker");
        let store_stat = Arc::new(Mutex::new(StoreStat::default()));
        let runner = RunnerTest::new(1, pd_worker.scheduler(), Arc::clone(&store_stat));
        pd_worker.start(runner).unwrap();

        let start = Instant::now();
        loop {
            if (Instant::now() - start).as_secs() > 2 {
                break;
            }
        }

        let total_cpu_usages = sum_record_pairs(&store_stat.lock().unwrap().store_cpu_usages);
        assert!(total_cpu_usages > 90);

        pd_worker.stop();
    }
}<|MERGE_RESOLUTION|>--- conflicted
+++ resolved
@@ -880,17 +880,10 @@
                 approximate_keys,
             } => {
                 let approximate_size = approximate_size.unwrap_or_else(|| {
-<<<<<<< HEAD
-                    get_region_approximate_size(self.db.c(), &region, 0).unwrap_or_default()
+                    get_region_approximate_size(&self.db, &region, 0).unwrap_or_default()
                 });
                 let approximate_keys = approximate_keys.unwrap_or_else(|| {
-                    get_region_approximate_keys(self.db.c(), &region, 0).unwrap_or_default()
-=======
-                    get_region_approximate_size(&self.db, &region).unwrap_or_default()
-                });
-                let approximate_keys = approximate_keys.unwrap_or_else(|| {
-                    get_region_approximate_keys(&self.db, &region).unwrap_or_default()
->>>>>>> a00b0087
+                    get_region_approximate_keys(&self.db, &region, 0).unwrap_or_default()
                 });
                 let (
                     read_bytes_delta,
