--- conflicted
+++ resolved
@@ -15,10 +15,6 @@
 use futures03::future::TryFutureExt;
 use tokio::task::spawn_local;
 
-<<<<<<< HEAD
-use engine_skiplist::SkiplistEngine;
-=======
->>>>>>> 076bb0bd
 use engine_traits::KvEngine;
 use kvproto::metapb;
 use kvproto::pdpb;
@@ -433,11 +429,7 @@
 {
     store_id: u64,
     pd_client: Arc<T>,
-<<<<<<< HEAD
-    router: RaftRouter<EK, SkiplistEngine>,
-=======
     router: RaftRouter<EK, ER>,
->>>>>>> 076bb0bd
     db: EK,
     region_peers: HashMap<u64, PeerStat>,
     store_stat: StoreStat,
@@ -465,11 +457,7 @@
     pub fn new(
         store_id: u64,
         pd_client: Arc<T>,
-<<<<<<< HEAD
-        router: RaftRouter<EK, SkiplistEngine>,
-=======
         router: RaftRouter<EK, ER>,
->>>>>>> 076bb0bd
         db: EK,
         scheduler: Scheduler<Task<EK>>,
         store_heartbeat_interval: Duration,
@@ -658,13 +646,7 @@
         spawn_local(f);
     }
 
-<<<<<<< HEAD
-    fn handle_store_heartbeat(
-        &mut self,
-        handle: &Handle,
-        mut stats: pdpb::StoreStats,
-        store_info: StoreInfo<EK>,
-    ) {
+    fn handle_store_heartbeat(&mut self, mut stats: pdpb::StoreStats, _store_info: StoreInfo<EK>) {
         // let disk_stats = match fs2::statvfs(store_info.engine.path()) {
         //     Err(e) => {
         //         error!(
@@ -703,47 +685,6 @@
         // }
 
         // stats.set_available(available);
-=======
-    fn handle_store_heartbeat(&mut self, mut stats: pdpb::StoreStats, store_info: StoreInfo<EK>) {
-        let disk_stats = match fs2::statvfs(store_info.engine.path()) {
-            Err(e) => {
-                error!(
-                    "get disk stat for rocksdb failed";
-                    "engine_path" => store_info.engine.path(),
-                    "err" => ?e
-                );
-                return;
-            }
-            Ok(stats) => stats,
-        };
-
-        let disk_cap = disk_stats.total_space();
-        let capacity = if store_info.capacity == 0 || disk_cap < store_info.capacity {
-            disk_cap
-        } else {
-            store_info.capacity
-        };
-        stats.set_capacity(capacity);
-
-        // already include size of snapshot files
-        let used_size =
-            stats.get_used_size() + store_info.engine.get_engine_used_size().expect("cf");
-        stats.set_used_size(used_size);
-
-        let mut available = if capacity > used_size {
-            capacity - used_size
-        } else {
-            warn!("no available space");
-            0
-        };
-
-        // We only care about rocksdb SST file size, so we should check disk available here.
-        if available > disk_stats.free_space() {
-            available = disk_stats.free_space();
-        }
-
-        stats.set_available(available);
->>>>>>> 076bb0bd
         stats.set_bytes_read(
             self.store_stat.engine_total_bytes_read - self.store_stat.engine_last_total_bytes_read,
         );
@@ -1250,13 +1191,8 @@
     req
 }
 
-<<<<<<< HEAD
-fn send_admin_request<EK>(
-    router: &RaftRouter<EK, SkiplistEngine>,
-=======
 fn send_admin_request<EK, ER>(
     router: &RaftRouter<EK, ER>,
->>>>>>> 076bb0bd
     region_id: u64,
     epoch: metapb::RegionEpoch,
     peer: metapb::Peer,
@@ -1284,13 +1220,8 @@
 }
 
 /// Sends a raft message to destroy the specified stale Peer
-<<<<<<< HEAD
-fn send_destroy_peer_message<EK>(
-    router: &RaftRouter<EK, SkiplistEngine>,
-=======
 fn send_destroy_peer_message<EK, ER>(
     router: &RaftRouter<EK, ER>,
->>>>>>> 076bb0bd
     local_region: metapb::Region,
     peer: metapb::Peer,
     pd_region: metapb::Region,
