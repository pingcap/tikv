--- conflicted
+++ resolved
@@ -221,6 +221,7 @@
     pub region_id: u64,
     pub report_read_bytes: u64,
     pub report_read_keys: u64,
+    pub report_query_stats: QueryStats,
 }
 
 impl Ord for PeerReportReadStat {
@@ -238,9 +239,11 @@
     fn eq(&self, other: &Self) -> bool {
         self.report_read_bytes == other.report_read_bytes
             && self.report_read_keys == other.report_read_keys
-    }
-}
-
+            && self.report_query_stats.eq(&other.report_query_stats)
+    }
+}
+
+// TODO: support PartialOrd for QueryStats
 impl PartialOrd for PeerReportReadStat {
     fn partial_cmp(&self, other: &Self) -> Option<CmpOrdering> {
         match self.report_read_bytes.cmp(&other.report_read_bytes) {
@@ -493,19 +496,18 @@
     HOTSPOT_BYTE_RATE_THRESHOLD * 10
 }
 
-<<<<<<< HEAD
 fn hotspot_report_capacity() -> usize {
     #[cfg(feature = "failpoints")]
     fail_point!("mock_hotspot_capacity", |_| { 0 });
 
     HOTSPOT_REPORT_CAPACITY
-=======
+}
+
 fn hotspot_query_num_report_threshold() -> u64 {
     #[cfg(feature = "failpoints")]
     fail_point!("mock_hotspot_threshold", |_| { 0 });
 
     HOTSPOT_QUERY_RATE_THRESHOLD * 10
->>>>>>> 23610bda
 }
 
 pub struct Runner<EK, ER, T>
@@ -756,13 +758,11 @@
                 .sub_query_stats(&region_peer.last_store_report_query_stats);
             region_peer.last_store_report_read_bytes = region_peer.read_bytes;
             region_peer.last_store_report_read_keys = region_peer.read_keys;
-<<<<<<< HEAD
-=======
             region_peer
                 .last_store_report_query_stats
                 .fill_query_stats(&region_peer.read_query_stats);
             // TODO: select hotspot peer by binaray heap in future
->>>>>>> 23610bda
+
             if read_bytes < hotspot_byte_report_threshold()
                 && read_keys < hotspot_key_report_threshold()
                 && read_query_stats.get_read_query_num() < hotspot_query_num_report_threshold()
@@ -773,21 +773,16 @@
             read_stat.region_id = *region_id;
             read_stat.report_read_bytes = read_bytes;
             read_stat.report_read_keys = read_keys;
+            read_stat.report_query_stats = read_query_stats;
             topn_report.push(read_stat);
         }
 
         for item in topn_report.into_vec() {
             let mut peer_stat = pdpb::PeerStat::default();
-<<<<<<< HEAD
             peer_stat.set_region_id(item.region_id);
             peer_stat.set_read_bytes(item.report_read_bytes);
             peer_stat.set_read_keys(item.report_read_keys);
-=======
-            peer_stat.set_region_id(*region_id);
-            peer_stat.set_read_bytes(read_bytes);
-            peer_stat.set_read_keys(read_keys);
-            peer_stat.set_query_stats(read_query_stats.0);
->>>>>>> 23610bda
+            peer_stat.set_query_stats(item.report_query_stats.0);
             stats.peer_stats.push(peer_stat);
         }
 
