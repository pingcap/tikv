// Copyright 2018 TiKV Project Authors. Licensed under Apache-2.0.

use std::cell::Cell;
use std::fmt::{self, Display, Formatter};
use std::sync::atomic::{AtomicBool, Ordering};
use std::sync::{Arc, Mutex};
use std::time::Duration;

use crossbeam::TrySendError;
use kvproto::errorpb;
use kvproto::metapb;
use kvproto::raft_cmdpb::{CmdType, RaftCmdRequest, RaftCmdResponse};
use time::Timespec;

use crate::errors::RAFTSTORE_IS_BUSY;
use crate::store::util::{self, LeaseState, RemoteLease};
use crate::store::{
    cmd_resp, execute_read_request, Peer, ProposalRouter, RaftCommand, ReadResponse,
    RegionSnapshot, RequestInspector, RequestPolicy,
};
use crate::Result;
use engine_traits::KvEngine;
use tikv_util::collections::HashMap;
use tikv_util::threadpool::ThreadReadId;
use tikv_util::time::monotonic_raw_now;
use tikv_util::time::Instant;

use super::metrics::*;
use crate::store::fsm::store::StoreMeta;

/// A read only delegate of `Peer`.
#[derive(Clone, Debug)]
pub struct ReadDelegate {
    region: Arc<metapb::Region>,
    peer_id: u64,
    term: u64,
    applied_index_term: u64,
    leader_lease: Option<RemoteLease>,
    last_valid_ts: Timespec,

    tag: String,
    invalid: Arc<AtomicBool>,
    pub(crate) rejected_by_appiled_term: i64,
    pub(crate) rejected_by_no_lease: i64,
}

impl ReadDelegate {
    pub fn from_peer(peer: &Peer) -> ReadDelegate {
        let region = peer.region().clone();
        let region_id = region.get_id();
        let peer_id = peer.peer.get_id();
        ReadDelegate {
            region: Arc::new(region),
            peer_id,
            term: peer.term(),
            applied_index_term: peer.get_store().applied_index_term(),
            leader_lease: None,
            last_valid_ts: Timespec::new(0, 0),
            tag: format!("[region {}] {}", region_id, peer_id),
            invalid: Arc::new(AtomicBool::new(false)),
            rejected_by_appiled_term: 0,
            rejected_by_no_lease: 0,
        }
    }

    pub fn mark_invalid(&self) {
        self.invalid.store(true, Ordering::Release);
    }

    pub fn fresh_valid_ts(&mut self) {
        self.last_valid_ts = monotonic_raw_now();
        // We add one second to make sure that snapshot-cache sent by other thread is really created after this region has applied to current term exactly
        self.last_valid_ts.sec += 1;
    }

    pub fn update(&mut self, progress: Progress) {
        match progress {
            Progress::Region(region) => {
                self.region = Arc::new(region);
            }
            Progress::Term(term) => {
                self.fresh_valid_ts();
                self.term = term;
            }
            Progress::AppliedIndexTerm(applied_index_term) => {
                self.fresh_valid_ts();
                self.applied_index_term = applied_index_term;
            }
            Progress::LeaderLease(leader_lease) => {
                self.fresh_valid_ts();
                self.leader_lease = Some(leader_lease);
            }
        }
    }

    // TODO: return ReadResponse once we remove batch snapshot.
    fn is_in_leader_lease(&self, ts: Timespec, metrics: &mut ReadMetrics) -> bool {
        if let Some(ref lease) = self.leader_lease {
            let term = lease.term();
            if term == self.term {
                if lease.inspect(Some(ts)) == LeaseState::Valid {
                    return true;
                } else {
                    metrics.rejected_by_lease_expire += 1;
                    debug!("rejected by lease expire"; "tag" => &self.tag);
                }
            } else {
                metrics.rejected_by_term_mismatch += 1;
                debug!("rejected by term mismatch"; "tag" => &self.tag);
            }
        }

        false
    }
}

impl Display for ReadDelegate {
    fn fmt(&self, f: &mut Formatter<'_>) -> fmt::Result {
        write!(
            f,
            "ReadDelegate for region {}, \
             leader {} at term {}, applied_index_term {}, has lease {}",
            self.region.get_id(),
            self.peer_id,
            self.term,
            self.applied_index_term,
            self.leader_lease.is_some(),
        )
    }
}

#[derive(Debug)]
pub enum Progress {
    Region(metapb::Region),
    Term(u64),
    AppliedIndexTerm(u64),
    LeaderLease(RemoteLease),
}

impl Progress {
    pub fn region(region: metapb::Region) -> Progress {
        Progress::Region(region)
    }

    pub fn term(term: u64) -> Progress {
        Progress::Term(term)
    }

    pub fn applied_index_term(applied_index_term: u64) -> Progress {
        Progress::AppliedIndexTerm(applied_index_term)
    }

    pub fn leader_lease(lease: RemoteLease) -> Progress {
        Progress::LeaderLease(lease)
    }
}

pub struct LocalReader<C, E>
where
    C: ProposalRouter<E::Snapshot>,
    E: KvEngine,
{
    store_id: Cell<Option<u64>>,
    store_meta: Arc<Mutex<StoreMeta>>,
    kv_engine: E,
    metrics: ReadMetrics,
    // region id -> ReadDelegate
    delegates: HashMap<u64, Option<ReadDelegate>>,
    // A channel to raftstore.
    snap_cache: Option<RegionSnapshot<E::Snapshot>>,
    cache_read_id: ThreadReadId,
    router: C,
    tag: String,
}

<<<<<<< HEAD
impl<E: KvEngine, C: ProposalRouter<E::Snapshot>> LocalReader<C, E> {
    pub fn new(kv_engine: E, store_meta: Arc<Mutex<StoreMeta>>, router: C) -> Self {
        let cache_read_id = ThreadReadId::new();
=======
impl<E: KvEngine> LocalReader<RaftRouter<E::Snapshot>, E> {
    pub fn new(
        kv_engine: E,
        store_meta: Arc<Mutex<StoreMeta>>,
        router: RaftRouter<E::Snapshot>,
    ) -> Self {
>>>>>>> ee39b4e7
        LocalReader {
            store_meta,
            kv_engine,
            router,
            snap_cache: None,
            cache_read_id,
            store_id: Cell::new(None),
            metrics: Default::default(),
            delegates: HashMap::default(),
            tag: "[local_reader]".to_string(),
        }
    }
}

impl<C, E> LocalReader<C, E>
where
    C: ProposalRouter<E::Snapshot>,
    E: KvEngine,
{
    fn redirect(&mut self, mut cmd: RaftCommand<E::Snapshot>) {
        debug!("localreader redirects command"; "tag" => &self.tag, "command" => ?cmd);
        let region_id = cmd.request.get_header().get_region_id();
        let mut err = errorpb::Error::default();
        match self.router.send(cmd) {
            Ok(()) => return,
            Err(TrySendError::Full(c)) => {
                self.metrics.rejected_by_channel_full += 1;
                err.set_message(RAFTSTORE_IS_BUSY.to_owned());
                err.mut_server_is_busy()
                    .set_reason(RAFTSTORE_IS_BUSY.to_owned());
                cmd = c;
            }
            Err(TrySendError::Disconnected(c)) => {
                self.metrics.rejected_by_no_region += 1;
                err.set_message(format!("region {} is missing", region_id));
                err.mut_region_not_found().set_region_id(region_id);
                cmd = c;
            }
        }

        let mut resp = RaftCmdResponse::default();
        resp.mut_header().set_error(err);
        let read_resp = ReadResponse {
            response: resp,
            snapshot: None,
        };

        cmd.callback.invoke_read(read_resp);
    }

    fn pre_propose_raft_command(&mut self, req: &RaftCmdRequest) -> Result<Option<ReadDelegate>> {
        // Check store id.
        if self.store_id.get().is_none() {
            let store_id = self.store_meta.lock().unwrap().store_id;
            self.store_id.set(store_id);
        }
        let store_id = self.store_id.get().unwrap();

        if let Err(e) = util::check_store_id(req, store_id) {
            self.metrics.rejected_by_store_id_mismatch += 1;
            debug!("rejected by store id not match"; "err" => %e);
            return Err(e);
        }

        // Check region id.
        let region_id = req.get_header().get_region_id();
        let mut delegate = match self.delegates.get_mut(&region_id) {
            Some(delegate) => {
                fail_point!("localreader_on_find_delegate");
                match delegate.take() {
                    Some(d) => d,
                    None => return Ok(None),
                }
            }
            None => {
                self.metrics.rejected_by_cache_miss += 1;
                debug!("rejected by cache miss"; "region_id" => region_id);
                return Ok(None);
            }
        };

        if delegate.invalid.load(Ordering::Acquire) {
            self.delegates.remove(&region_id);
            return Ok(None);
        }

        // Check peer id.
        if let Err(e) = util::check_peer_id(req, delegate.peer_id) {
            self.metrics.rejected_by_peer_id_mismatch += 1;
            return Err(e);
        }

        // Check term.
        if let Err(e) = util::check_term(req, delegate.term) {
            debug!(
                "check term";
                "delegate_term" => delegate.term,
                "header_term" => req.get_header().get_term(),
            );
            self.metrics.rejected_by_term_mismatch += 1;
            return Err(e);
        }

        // Check region epoch.
        if util::check_region_epoch(req, &delegate.region, false).is_err() {
            self.metrics.rejected_by_epoch += 1;
            // Stale epoch, redirect it to raftstore to get the latest region.
            debug!("rejected by epoch not match"; "tag" => &delegate.tag);
            return Ok(None);
        }

        match delegate.inspect(req) {
            Ok(RequestPolicy::ReadLocal) => Ok(Some(delegate)),
            // It can not handle other policies.
            Ok(_) => {
                self.metrics.rejected_by_no_lease += delegate.rejected_by_no_lease;
                self.metrics.rejected_by_appiled_term += delegate.rejected_by_appiled_term;
                delegate.rejected_by_no_lease = 0;
                delegate.rejected_by_appiled_term = 0;
                Ok(None)
            }
            Err(e) => Err(e),
        }
    }

    pub fn propose_raft_command(
        &mut self,
        read_id: Option<ThreadReadId>,
        cmd: RaftCommand<E::Snapshot>,
    ) {
        let region_id = cmd.request.get_header().get_region_id();
        loop {
            match self.pre_propose_raft_command(&cmd.request) {
                Ok(Some(delegate)) => {
                    let use_cache_snapshot = read_id
                        .as_ref()
                        .map_or(false, |id| *id == self.cache_read_id)
                        && self.snap_cache.as_ref().map_or(false, |snap_cache| {
                            // If this peer became Leader not long ago and just after the cached
                            // snapshot was created, this snapshot can not see all data of the peer.
                            snap_cache.get_ts() > delegate.last_valid_ts
                        });
                    let snapshot_ts = if use_cache_snapshot {
                        self.snap_cache.as_ref().unwrap().get_ts()
                    } else {
                        monotonic_raw_now()
                    };
                    if delegate.is_in_leader_lease(snapshot_ts, &mut self.metrics) {
                        // Cache snapshot_time for remaining requests in the same batch.
                        let (mut response, need_snapshot) = execute_read_request(
                            &self.kv_engine,
                            &cmd.request,
                            delegate.region.as_ref(),
                            None,
                        );
                        let snapshot = if need_snapshot {
                            if use_cache_snapshot {
                                self.metrics.local_executed_cache_requests += 1;
                                self.snap_cache.as_ref().map(|snap| {
                                    let mut snapshot = snap.clone();
                                    snapshot.set_region(delegate.region.clone());
                                    snapshot
                                })
                            } else {
                                let snap = RegionSnapshot::from_snapshot(
                                    Arc::new(self.kv_engine.snapshot()),
                                    delegate.region.clone(),
                                    snapshot_ts,
                                );
                                if let Some(id) = read_id {
                                    self.snap_cache = Some(snap.clone());
                                    self.cache_read_id = id;
                                }
                                self.metrics.local_executed_requests += 1;
                                Some(snap)
                            }
                        } else {
                            self.metrics.local_executed_requests += 1;
                            None
                        };
                        // Leader can read local if and only if it is in lease.
                        cmd_resp::bind_term(&mut response, delegate.term);
                        cmd.callback
                            .invoke_read(ReadResponse { response, snapshot });
                        self.delegates.insert(region_id, Some(delegate));
                        return;
                    }
                    break;
                }
                // It can not handle the request, forwards to raftstore.
                Ok(None) => {
                    if self.delegates.get(&region_id).is_some() {
                        break;
                    }
                    let meta = self.store_meta.lock().unwrap();
                    match meta.readers.get(&region_id).cloned() {
                        Some(reader) => {
                            self.delegates.insert(region_id, Some(reader));
                        }
                        None => {
                            self.metrics.rejected_by_no_region += 1;
                            debug!("rejected by no region"; "region_id" => region_id);
                            break;
                        }
                    }
                }
                Err(e) => {
                    let mut response = cmd_resp::new_error(e);
                    if let Some(Some(ref delegate)) = self.delegates.get(&region_id) {
                        cmd_resp::bind_term(&mut response, delegate.term);
                    }
                    cmd.callback.invoke_read(ReadResponse {
                        response,
                        snapshot: None,
                    });
                    self.delegates.remove(&region_id);
                    return;
                }
            }
        }
        // Remove delegate for updating it by next cmd execution.
        self.delegates.remove(&region_id);
        // Forward to raftstore.
        self.redirect(cmd);
    }

    /// If read requests are received at the same RPC request, we can create one snapshot for all
    /// of them and check whether the time when the snapshot was created is in lease. We use
    /// ThreadReadId to figure out whether this RaftCommand comes from the same RPC request with
    /// the last RaftCommand which left a snapshot cached in LocalReader. ThreadReadId is composed
    /// by thread_id and a thread_local incremental sequence.
    #[inline]
    pub fn read(&mut self, read_id: Option<ThreadReadId>, cmd: RaftCommand<E::Snapshot>) {
        self.propose_raft_command(read_id, cmd);
        self.metrics.maybe_flush();
    }

    pub fn release_snapshot_cache(&mut self) {
        self.snap_cache.take();
    }

    /// Task accepts `RaftCmdRequest`s that contain Get/Snap requests.
    /// Returns `true`, it can be safely sent to localreader,
    /// Returns `false`, it must not be sent to localreader.
    #[inline]
    pub fn acceptable(request: &RaftCmdRequest) -> bool {
        if request.has_admin_request() || request.has_status_request() {
            false
        } else {
            for r in request.get_requests() {
                match r.get_cmd_type() {
                    CmdType::Get | CmdType::Snap => (),
                    CmdType::Delete
                    | CmdType::Put
                    | CmdType::DeleteRange
                    | CmdType::Prewrite
                    | CmdType::IngestSst
                    | CmdType::ReadIndex
                    | CmdType::Invalid => return false,
                }
            }
            true
        }
    }
}

impl<C, E> Clone for LocalReader<C, E>
where
    C: ProposalRouter<E::Snapshot> + Clone,
    E: KvEngine,
{
    fn clone(&self) -> Self {
        LocalReader {
            store_meta: self.store_meta.clone(),
            kv_engine: self.kv_engine.clone(),
            router: self.router.clone(),
            store_id: self.store_id.clone(),
            metrics: Default::default(),
            delegates: HashMap::default(),
            tag: self.tag.clone(),
            snap_cache: self.snap_cache.clone(),
            cache_read_id: self.cache_read_id.clone(),
        }
    }
}

impl RequestInspector for ReadDelegate {
    fn has_applied_to_current_term(&mut self) -> bool {
        if self.applied_index_term == self.term {
            true
        } else {
            debug!(
                "rejected by term check";
                "tag" => &self.tag,
                "applied_index_term" => self.applied_index_term,
                "delegate_term" => ?self.term,
            );

            // only for metric.
            self.rejected_by_appiled_term += 1;
            false
        }
    }

    fn inspect_lease(&mut self) -> LeaseState {
        // TODO: disable localreader if we did not enable raft's check_quorum.
        if self.leader_lease.is_some() {
            // We skip lease check, because it is postponed until `handle_read`.
            LeaseState::Valid
        } else {
            debug!("rejected by leader lease"; "tag" => &self.tag);
            self.rejected_by_no_lease += 1;
            LeaseState::Expired
        }
    }
}

const METRICS_FLUSH_INTERVAL: u64 = 15_000; // 15s

#[derive(Clone)]
struct ReadMetrics {
    local_executed_requests: i64,
    local_executed_cache_requests: i64,
    // TODO: record rejected_by_read_quorum.
    rejected_by_store_id_mismatch: i64,
    rejected_by_peer_id_mismatch: i64,
    rejected_by_term_mismatch: i64,
    rejected_by_lease_expire: i64,
    rejected_by_no_region: i64,
    rejected_by_no_lease: i64,
    rejected_by_epoch: i64,
    rejected_by_appiled_term: i64,
    rejected_by_channel_full: i64,
    rejected_by_cache_miss: i64,

    last_flush_time: Instant,
}

impl Default for ReadMetrics {
    fn default() -> ReadMetrics {
        ReadMetrics {
            local_executed_requests: 0,
            local_executed_cache_requests: 0,
            rejected_by_store_id_mismatch: 0,
            rejected_by_peer_id_mismatch: 0,
            rejected_by_term_mismatch: 0,
            rejected_by_lease_expire: 0,
            rejected_by_no_region: 0,
            rejected_by_no_lease: 0,
            rejected_by_epoch: 0,
            rejected_by_appiled_term: 0,
            rejected_by_channel_full: 0,
            rejected_by_cache_miss: 0,
            last_flush_time: Instant::now(),
        }
    }
}

impl ReadMetrics {
    pub fn maybe_flush(&mut self) {
        if self.last_flush_time.elapsed() >= Duration::from_millis(METRICS_FLUSH_INTERVAL) {
            self.flush();
            self.last_flush_time = Instant::now();
        }
    }

    fn flush(&mut self) {
        if self.rejected_by_store_id_mismatch > 0 {
            LOCAL_READ_REJECT
                .store_id_mismatch
                .inc_by(self.rejected_by_store_id_mismatch);
            self.rejected_by_store_id_mismatch = 0;
        }
        if self.rejected_by_peer_id_mismatch > 0 {
            LOCAL_READ_REJECT
                .peer_id_mismatch
                .inc_by(self.rejected_by_peer_id_mismatch);
            self.rejected_by_peer_id_mismatch = 0;
        }
        if self.rejected_by_term_mismatch > 0 {
            LOCAL_READ_REJECT
                .term_mismatch
                .inc_by(self.rejected_by_term_mismatch);
            self.rejected_by_term_mismatch = 0;
        }
        if self.rejected_by_lease_expire > 0 {
            LOCAL_READ_REJECT
                .lease_expire
                .inc_by(self.rejected_by_lease_expire);
            self.rejected_by_lease_expire = 0;
        }
        if self.rejected_by_no_region > 0 {
            LOCAL_READ_REJECT
                .no_region
                .inc_by(self.rejected_by_no_region);
            self.rejected_by_no_region = 0;
        }
        if self.rejected_by_no_lease > 0 {
            LOCAL_READ_REJECT.no_lease.inc_by(self.rejected_by_no_lease);
            self.rejected_by_no_lease = 0;
        }
        if self.rejected_by_epoch > 0 {
            LOCAL_READ_REJECT.epoch.inc_by(self.rejected_by_epoch);
            self.rejected_by_epoch = 0;
        }
        if self.rejected_by_appiled_term > 0 {
            LOCAL_READ_REJECT
                .appiled_term
                .inc_by(self.rejected_by_appiled_term);
            self.rejected_by_appiled_term = 0;
        }
        if self.rejected_by_channel_full > 0 {
            LOCAL_READ_REJECT
                .channel_full
                .inc_by(self.rejected_by_channel_full);
            self.rejected_by_channel_full = 0;
        }
        if self.local_executed_cache_requests > 0 {
            LOCAL_READ_EXECUTED_CACHE_REQUESTS.inc_by(self.local_executed_cache_requests);
            self.local_executed_cache_requests = 0;
        }
        if self.local_executed_requests > 0 {
            LOCAL_READ_EXECUTED_REQUESTS.inc_by(self.local_executed_requests);
            self.local_executed_requests = 0;
        }
    }
}

#[cfg(test)]
mod tests {
    use std::sync::mpsc::*;
    use std::thread;

    use kvproto::raft_cmdpb::*;
    use tempfile::{Builder, TempDir};
    use time::Duration;

    use crate::store::util::Lease;
    use crate::store::Callback;
    use engine_rocks::{RocksEngine, RocksSnapshot};
    use engine_traits::ALL_CFS;
    use tikv_util::time::monotonic_raw_now;

    use super::*;

    #[allow(clippy::type_complexity)]
    fn new_reader(
        path: &str,
        store_id: u64,
        store_meta: Arc<Mutex<StoreMeta>>,
    ) -> (
        TempDir,
        LocalReader<SyncSender<RaftCommand<RocksSnapshot>>, RocksEngine>,
        Receiver<RaftCommand<RocksSnapshot>>,
    ) {
        let path = Builder::new().prefix(path).tempdir().unwrap();
        let db =
            engine_rocks::raw_util::new_engine(path.path().to_str().unwrap(), None, ALL_CFS, None)
                .unwrap();
        let (ch, rx) = sync_channel(1);
        let mut reader = LocalReader::new(RocksEngine::from_db(Arc::new(db)), store_meta, ch);
        reader.store_id = Cell::new(Some(store_id));
        (path, reader, rx)
    }

    fn new_peers(store_id: u64, pr_ids: Vec<u64>) -> Vec<metapb::Peer> {
        pr_ids
            .into_iter()
            .map(|id| {
                let mut pr = metapb::Peer::default();
                pr.set_store_id(store_id);
                pr.set_id(id);
                pr
            })
            .collect()
    }

    fn must_redirect(
        reader: &mut LocalReader<SyncSender<RaftCommand<RocksSnapshot>>, RocksEngine>,
        rx: &Receiver<RaftCommand<RocksSnapshot>>,
        cmd: RaftCmdRequest,
    ) {
        let task = RaftCommand::new(
            cmd.clone(),
            Callback::Read(Box::new(|resp| {
                panic!("unexpected invoke, {:?}", resp);
            })),
        );
        reader.propose_raft_command(None, task);
        assert_eq!(
            rx.recv_timeout(Duration::seconds(5).to_std().unwrap())
                .unwrap()
                .request,
            cmd
        );
    }

    fn must_not_redirect(
        reader: &mut LocalReader<SyncSender<RaftCommand<RocksSnapshot>>, RocksEngine>,
        rx: &Receiver<RaftCommand<RocksSnapshot>>,
        task: RaftCommand<RocksSnapshot>,
    ) {
        reader.propose_raft_command(None, task);
        assert_eq!(rx.try_recv().unwrap_err(), TryRecvError::Empty);
    }

    #[test]
    fn test_read() {
        let store_id = 2;
        let store_meta = Arc::new(Mutex::new(StoreMeta::new(0)));
        let (_tmp, mut reader, rx) = new_reader("test-local-reader", store_id, store_meta.clone());

        // region: 1,
        // peers: 2, 3, 4,
        // leader:2,
        // from "" to "",
        // epoch 1, 1,
        // term 6.
        let mut region1 = metapb::Region::default();
        region1.set_id(1);
        let prs = new_peers(store_id, vec![2, 3, 4]);
        region1.set_peers(prs.clone().into());
        let epoch13 = {
            let mut ep = metapb::RegionEpoch::default();
            ep.set_conf_ver(1);
            ep.set_version(3);
            ep
        };
        let leader2 = prs[0].clone();
        region1.set_region_epoch(epoch13.clone());
        let term6 = 6;
        let mut lease = Lease::new(Duration::seconds(1)); // 1s is long enough.

        let mut cmd = RaftCmdRequest::default();
        let mut header = RaftRequestHeader::default();
        header.set_region_id(1);
        header.set_peer(leader2.clone());
        header.set_region_epoch(epoch13.clone());
        header.set_term(term6);
        cmd.set_header(header);
        let mut req = Request::default();
        req.set_cmd_type(CmdType::Snap);
        cmd.set_requests(vec![req].into());

        // The region is not register yet.
        must_redirect(&mut reader, &rx, cmd.clone());
        assert_eq!(reader.metrics.rejected_by_no_region, 1);
        assert_eq!(reader.metrics.rejected_by_cache_miss, 1);

        // Register region 1
        lease.renew(monotonic_raw_now());
        let remote = lease.maybe_new_remote_lease(term6).unwrap();
        // But the applied_index_term is stale.
        {
            let mut meta = store_meta.lock().unwrap();
            let read_delegate = ReadDelegate {
                tag: String::new(),
                region: Arc::new(region1.clone()),
                peer_id: leader2.get_id(),
                term: term6,
                applied_index_term: term6 - 1,
                leader_lease: Some(remote),
                last_valid_ts: Timespec::new(0, 0),
                rejected_by_appiled_term: 0,
                rejected_by_no_lease: 0,
                invalid: Arc::new(AtomicBool::new(false)),
            };
            meta.readers.insert(1, read_delegate);
        }

        // The applied_index_term is stale
        must_redirect(&mut reader, &rx, cmd.clone());
        assert_eq!(reader.metrics.rejected_by_cache_miss, 2);
        assert_eq!(reader.metrics.rejected_by_appiled_term, 1);
        assert!(reader.delegates.get(&1).is_none());

        // Make the applied_index_term matches current term.
        let pg = Progress::applied_index_term(term6);
        {
            let mut meta = store_meta.lock().unwrap();
            meta.readers.get_mut(&1).unwrap().update(pg);
        }
        let task =
            RaftCommand::<RocksSnapshot>::new(cmd.clone(), Callback::Read(Box::new(move |_| {})));
        must_not_redirect(&mut reader, &rx, task);
        assert_eq!(reader.metrics.rejected_by_cache_miss, 3);

        // Let's read.
        let region = region1;
        let task = RaftCommand::<RocksSnapshot>::new(
            cmd.clone(),
            Callback::Read(Box::new(move |resp: ReadResponse<RocksSnapshot>| {
                let snap = resp.snapshot.unwrap();
                assert_eq!(snap.get_region(), &region);
            })),
        );
        must_not_redirect(&mut reader, &rx, task);

        // Wait for expiration.
        thread::sleep(Duration::seconds(1).to_std().unwrap());
        must_redirect(&mut reader, &rx, cmd.clone());
        assert_eq!(reader.metrics.rejected_by_lease_expire, 1);

        // Renew lease.
        lease.renew(monotonic_raw_now());

        // Store id mismatch.
        let mut cmd_store_id = cmd.clone();
        cmd_store_id
            .mut_header()
            .mut_peer()
            .set_store_id(store_id + 1);
        let task = RaftCommand::<RocksSnapshot>::new(
            cmd_store_id,
            Callback::Read(Box::new(move |resp: ReadResponse<RocksSnapshot>| {
                let err = resp.response.get_header().get_error();
                assert!(err.has_store_not_match());
                assert!(resp.snapshot.is_none());
            })),
        );
        reader.propose_raft_command(None, task);
        assert_eq!(reader.metrics.rejected_by_store_id_mismatch, 1);
        assert_eq!(reader.metrics.rejected_by_cache_miss, 3);

        // metapb::Peer id mismatch.
        let mut cmd_peer_id = cmd.clone();
        cmd_peer_id
            .mut_header()
            .mut_peer()
            .set_id(leader2.get_id() + 1);
        let task = RaftCommand::<RocksSnapshot>::new(
            cmd_peer_id,
            Callback::Read(Box::new(move |resp: ReadResponse<RocksSnapshot>| {
                assert!(
                    resp.response.get_header().has_error(),
                    "{:?}",
                    resp.response
                );
                assert!(resp.snapshot.is_none());
            })),
        );
        reader.propose_raft_command(None, task);
        assert_eq!(reader.metrics.rejected_by_peer_id_mismatch, 1);
        assert_eq!(reader.metrics.rejected_by_cache_miss, 4);

        // Read quorum.
        let mut cmd_read_quorum = cmd.clone();
        cmd_read_quorum.mut_header().set_read_quorum(true);
        must_redirect(&mut reader, &rx, cmd_read_quorum);
        assert_eq!(reader.metrics.rejected_by_cache_miss, 5);

        // Term mismatch.
        let mut cmd_term = cmd.clone();
        cmd_term.mut_header().set_term(term6 - 2);
        let task = RaftCommand::<RocksSnapshot>::new(
            cmd_term,
            Callback::Read(Box::new(move |resp: ReadResponse<RocksSnapshot>| {
                let err = resp.response.get_header().get_error();
                assert!(err.has_stale_command(), "{:?}", resp);
                assert!(resp.snapshot.is_none());
            })),
        );
        reader.propose_raft_command(None, task);
        assert_eq!(reader.metrics.rejected_by_term_mismatch, 1);
        assert_eq!(reader.metrics.rejected_by_cache_miss, 6);

        // Stale epoch.
        let mut epoch12 = epoch13;
        epoch12.set_version(2);
        let mut cmd_epoch = cmd.clone();
        cmd_epoch.mut_header().set_region_epoch(epoch12);
        must_redirect(&mut reader, &rx, cmd_epoch);
        assert_eq!(reader.metrics.rejected_by_epoch, 1);
        assert_eq!(reader.metrics.rejected_by_cache_miss, 7);

        // Expire lease manually, and it can not be renewed.
        let previous_lease_rejection = reader.metrics.rejected_by_lease_expire;
        lease.expire();
        lease.renew(monotonic_raw_now());
        must_redirect(&mut reader, &rx, cmd.clone());
        assert_eq!(
            reader.metrics.rejected_by_lease_expire,
            previous_lease_rejection + 1
        );
        assert_eq!(reader.metrics.rejected_by_cache_miss, 8);

        // Channel full.
        let task1 = RaftCommand::<RocksSnapshot>::new(cmd.clone(), Callback::None);
        let task_full = RaftCommand::<RocksSnapshot>::new(
            cmd.clone(),
            Callback::Read(Box::new(move |resp: ReadResponse<RocksSnapshot>| {
                let err = resp.response.get_header().get_error();
                assert!(err.has_server_is_busy(), "{:?}", resp);
                assert!(resp.snapshot.is_none());
            })),
        );
        reader.propose_raft_command(None, task1);
        reader.propose_raft_command(None, task_full);
        rx.try_recv().unwrap();
        assert_eq!(rx.try_recv().unwrap_err(), TryRecvError::Empty);
        assert_eq!(reader.metrics.rejected_by_channel_full, 1);

        // Reject by term mismatch in lease.
        let previous_term_rejection = reader.metrics.rejected_by_term_mismatch;
        let mut cmd9 = cmd;
        cmd9.mut_header().set_term(term6 + 3);
        let task = RaftCommand::<RocksSnapshot>::new(
            cmd9.clone(),
            Callback::Read(Box::new(|resp| {
                panic!("unexpected invoke, {:?}", resp);
            })),
        );
        {
            let mut meta = store_meta.lock().unwrap();
            meta.readers
                .get_mut(&1)
                .unwrap()
                .update(Progress::term(term6 + 3));
            meta.readers
                .get_mut(&1)
                .unwrap()
                .update(Progress::applied_index_term(term6 + 3));
        }
        reader.propose_raft_command(None, task);
        assert_eq!(
            rx.recv_timeout(Duration::seconds(5).to_std().unwrap())
                .unwrap()
                .request,
            cmd9
        );
        assert_eq!(
            reader.metrics.rejected_by_term_mismatch,
            previous_term_rejection + 1,
        );
    }
}<|MERGE_RESOLUTION|>--- conflicted
+++ resolved
@@ -173,18 +173,14 @@
     tag: String,
 }
 
-<<<<<<< HEAD
-impl<E: KvEngine, C: ProposalRouter<E::Snapshot>> LocalReader<C, E> {
-    pub fn new(kv_engine: E, store_meta: Arc<Mutex<StoreMeta>>, router: C) -> Self {
-        let cache_read_id = ThreadReadId::new();
-=======
+
 impl<E: KvEngine> LocalReader<RaftRouter<E::Snapshot>, E> {
     pub fn new(
         kv_engine: E,
         store_meta: Arc<Mutex<StoreMeta>>,
         router: RaftRouter<E::Snapshot>,
     ) -> Self {
->>>>>>> ee39b4e7
+        let cache_read_id = ThreadReadId::new();
         LocalReader {
             store_meta,
             kv_engine,
