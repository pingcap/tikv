--- conflicted
+++ resolved
@@ -24,7 +24,6 @@
 };
 use crate::Result;
 
-use engine_rocks::RocksEngine;
 use engine_traits::KvEngine;
 use tikv_util::collections::HashMap;
 use tikv_util::time::monotonic_raw_now;
@@ -271,22 +270,6 @@
     router: C,
 }
 
-<<<<<<< HEAD
-impl<E: KvEngine> LocalReader<RaftRouter<RocksEngine, RocksEngine, E::Snapshot>, E> {
-    pub fn new(
-        kv_engine: E,
-        store_meta: Arc<Mutex<StoreMeta>>,
-        router: RaftRouter<RocksEngine, RocksEngine, E::Snapshot>,
-    ) -> Self {
-        LocalReader {
-            store_meta,
-            kv_engine,
-            router,
-            store_id: Cell::new(None),
-            metrics: Default::default(),
-            delegates: RefCell::new(HashMap::default()),
-            tag: "[local_reader]".to_string(),
-=======
 impl<C, E> ReadExecutor<E> for LocalReader<C, E>
 where
     C: ProposalRouter<E::Snapshot>,
@@ -309,7 +292,6 @@
             self.cache_read_id = ts;
             self.snap_cache = Some(snap.clone());
             return snap;
->>>>>>> c6aa56d1
         }
         Arc::new(self.kv_engine.snapshot())
     }
