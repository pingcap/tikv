--- conflicted
+++ resolved
@@ -257,15 +257,9 @@
     use engine::rocks::util::{get_cf_handle, new_engine, new_engine_opt, CFOptions};
     use engine::rocks::Writable;
     use engine::rocks::{ColumnFamilyOptions, DBOptions};
-<<<<<<< HEAD
-    use engine::{WriteBatch, DB};
-    use engine_rocks::Compat;
-    use engine_traits::CFHandleExt;
-=======
     use engine::DB;
     use engine_rocks::Compat;
-    use engine_traits::{KvEngine, Mutable};
->>>>>>> 0af3ae2d
+    use engine_traits::{CFHandleExt, KvEngine, Mutable};
     use engine_traits::{CF_DEFAULT, CF_LOCK, CF_RAFT, CF_WRITE};
     use tempfile::Builder;
 
