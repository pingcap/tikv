--- conflicted
+++ resolved
@@ -401,7 +401,6 @@
     }
 
     /// Cleans up the data within the range.
-<<<<<<< HEAD
     fn cleanup_range(&self, ranges: &[Range]) -> Result<()> {
         for cf in self.engines.kv.cf_names() {
             self.engines
@@ -410,72 +409,17 @@
                 .unwrap_or_else(|e| {
                     error!("failed to delete files in range"; "err" => %e);
                 });
-=======
-    fn cleanup_range(
-        &self,
-        region_id: u64,
-        start_key: &[u8],
-        end_key: &[u8],
-        use_delete_files: bool,
-    ) {
-        if use_delete_files {
-            if let Err(e) = self
-                .engines
-                .kv
-                .delete_all_files_in_range(start_key, end_key)
-            {
-                error!(%e;
-                    "failed to delete files in range";
-                    "region_id" => region_id,
-                    "start_key" => log_wrappers::Value::key(start_key),
-                    "end_key" => log_wrappers::Value::key(end_key),
-                );
-                return;
-            }
-        }
-        if let Err(e) =
-            self.engines
-                .kv
-                .delete_all_in_range(start_key, end_key, self.use_delete_range)
-        {
-            error!(%e;
-                "failed to delete data in range";
-                "region_id" => region_id,
-                "start_key" => log_wrappers::Value::key(start_key),
-                "end_key" => log_wrappers::Value::key(end_key),
-            );
->>>>>>> 3fcbdc35
         }
         self.delete_all_in_range(ranges)?;
         for cf in self.engines.kv.cf_names() {
             self.engines
                 .kv
-<<<<<<< HEAD
                 .delete_ranges_cf(cf, DeleteStrategy::DeleteBlobs, &ranges)
                 .unwrap_or_else(|e| {
                     error!("failed to delete files in range"; "err" => %e);
                 });
         }
         Ok(())
-=======
-                .delete_blob_files_in_range(start_key, end_key)
-            {
-                error!(%e;
-                    "failed to delete blob files in range";
-                    "region_id" => region_id,
-                    "start_key" => log_wrappers::Value::key(start_key),
-                    "end_key" => log_wrappers::Value::key(end_key),
-                );
-                return;
-            }
-        }
-        info!(
-            "succeed in deleting data in range";
-            "region_id" => region_id,
-            "start_key" => log_wrappers::Value::key(start_key),
-            "end_key" => log_wrappers::Value::key(end_key),
-        );
->>>>>>> 3fcbdc35
     }
 
     /// Gets the overlapping ranges and cleans them up.
@@ -520,7 +464,6 @@
 
     /// Inserts a new pending range, and it will be cleaned up with some delay.
     fn insert_pending_delete_range(&mut self, region_id: u64, start_key: &[u8], end_key: &[u8]) {
-<<<<<<< HEAD
         if let Err(e) = self.cleanup_overlap_ranges(start_key, end_key) {
             warn!("cleanup_overlap_ranges failed";
                 "region_id" => region_id,
@@ -535,16 +478,6 @@
                 "end_key" => log_wrappers::Key(end_key),
             );
         }
-=======
-        self.cleanup_overlap_ranges(start_key, end_key);
-
-        info!(
-            "register deleting data in range";
-            "region_id" => region_id,
-            "start_key" => log_wrappers::Value::key(start_key),
-            "end_key" => log_wrappers::Value::key(end_key),
-        );
->>>>>>> 3fcbdc35
 
         let seq = self.engines.kv.get_latest_sequence_number();
         self.pending_delete_ranges
