// Copyright 2016 TiKV Project Authors. Licensed under Apache-2.0.

use std::collections::Bound::{Excluded, Included, Unbounded};
use std::collections::{BTreeMap, VecDeque};
use std::fmt::{self, Display, Formatter};
use std::sync::atomic::{AtomicUsize, Ordering};
use std::sync::mpsc::SyncSender;
use std::sync::Arc;
use std::time::{Duration, Instant};
use std::u64;

use engine_rocks::RocksEngine;
use engine_traits::CF_RAFT;
use engine_traits::{KvEngine, KvEngines, Mutable};
use kvproto::raft_serverpb::{PeerState, RaftApplyState, RegionLocalState};
use raft::eraftpb::Snapshot as RaftSnapshot;

use crate::coprocessor::CoprocessorHost;
use crate::store::peer_storage::{
    JOB_STATUS_CANCELLED, JOB_STATUS_CANCELLING, JOB_STATUS_FAILED, JOB_STATUS_FINISHED,
    JOB_STATUS_PENDING, JOB_STATUS_RUNNING,
};
use crate::store::snap::{plain_file_used, Error, Result, SNAPSHOT_CFS};
use crate::store::transport::CasualRouter;
use crate::store::{
    self, check_abort, ApplyOptions, CasualMessage, SnapEntry, SnapKey, SnapManager,
};
use yatp::pool::{Builder, ThreadPool};
use yatp::task::future::TaskCell;

use tikv_util::timer::Timer;
use tikv_util::worker::{Runnable, RunnableWithTimer};

use super::metrics::*;

const GENERATE_POOL_SIZE: usize = 2;

// used to periodically check whether we should delete a stale peer's range in region runner
pub const STALE_PEER_CHECK_INTERVAL: u64 = 10_000; // 10000 milliseconds

// used to periodically check whether schedule pending applies in region runner
pub const PENDING_APPLY_CHECK_INTERVAL: u64 = 1_000; // 1000 milliseconds

const CLEANUP_MAX_DURATION: Duration = Duration::from_secs(5);

/// Region related task
#[derive(Debug)]
pub enum Task<S> {
    Gen {
        region_id: u64,
        last_applied_index_term: u64,
        last_applied_state: RaftApplyState,
        kv_snap: S,
        notifier: SyncSender<RaftSnapshot>,
    },
    Apply {
        region_id: u64,
        status: Arc<AtomicUsize>,
    },
    /// Destroy data between [start_key, end_key).
    ///
    /// The deletion may and may not succeed.
    Destroy {
        region_id: u64,
        start_key: Vec<u8>,
        end_key: Vec<u8>,
    },
}

impl<S> Task<S> {
    pub fn destroy(region_id: u64, start_key: Vec<u8>, end_key: Vec<u8>) -> Task<S> {
        Task::Destroy {
            region_id,
            start_key,
            end_key,
        }
    }
}

impl<S> Display for Task<S> {
    fn fmt(&self, f: &mut Formatter<'_>) -> fmt::Result {
        match *self {
            Task::Gen { region_id, .. } => write!(f, "Snap gen for {}", region_id),
            Task::Apply { region_id, .. } => write!(f, "Snap apply for {}", region_id),
            Task::Destroy {
                region_id,
                ref start_key,
                ref end_key,
            } => write!(
                f,
                "Destroy {} [{}, {})",
                region_id,
                hex::encode_upper(start_key),
                hex::encode_upper(end_key)
            ),
        }
    }
}

#[derive(Clone)]
struct StalePeerInfo {
    // the start_key is stored as a key in PendingDeleteRanges
    // below are stored as a value in PendingDeleteRanges
    pub region_id: u64,
    pub end_key: Vec<u8>,
    // Once the oldest snapshot sequence exceeds this, it ensures that no one is
    // reading on this peer anymore. So we can safely call `delete_files_in_range`
    // , which may break the consistency of snapshot, of this peer range.
    pub stale_sequence: u64,
}

/// A structure records all ranges to be deleted with some delay.
/// The delay is because there may be some coprocessor requests related to these ranges.
#[derive(Clone, Default)]
struct PendingDeleteRanges {
    ranges: BTreeMap<Vec<u8>, StalePeerInfo>, // start_key -> StalePeerInfo
}

impl PendingDeleteRanges {
    /// Finds ranges that overlap with [start_key, end_key).
    fn find_overlap_ranges(
        &self,
        start_key: &[u8],
        end_key: &[u8],
    ) -> Vec<(u64, Vec<u8>, Vec<u8>, u64)> {
        let mut ranges = Vec::new();
        // find the first range that may overlap with [start_key, end_key)
        let sub_range = self.ranges.range((Unbounded, Excluded(start_key.to_vec())));
        if let Some((s_key, peer_info)) = sub_range.last() {
            if peer_info.end_key > start_key.to_vec() {
                ranges.push((
                    peer_info.region_id,
                    s_key.clone(),
                    peer_info.end_key.clone(),
                    peer_info.stale_sequence,
                ));
            }
        }

        // find the rest ranges that overlap with [start_key, end_key)
        for (s_key, peer_info) in self
            .ranges
            .range((Included(start_key.to_vec()), Excluded(end_key.to_vec())))
        {
            ranges.push((
                peer_info.region_id,
                s_key.clone(),
                peer_info.end_key.clone(),
                peer_info.stale_sequence,
            ));
        }
        ranges
    }

    /// Gets ranges that overlap with [start_key, end_key).
    pub fn drain_overlap_ranges(
        &mut self,
        start_key: &[u8],
        end_key: &[u8],
    ) -> Vec<(u64, Vec<u8>, Vec<u8>, u64)> {
        let ranges = self.find_overlap_ranges(start_key, end_key);

        for &(_, ref s_key, _, _) in &ranges {
            self.ranges.remove(s_key).unwrap();
        }
        ranges
    }

    /// Removes and returns the peer info with the `start_key`.
    fn remove(&mut self, start_key: &[u8]) -> Option<(u64, Vec<u8>, Vec<u8>)> {
        self.ranges
            .remove(start_key)
            .map(|peer_info| (peer_info.region_id, start_key.to_owned(), peer_info.end_key))
    }

    /// Inserts a new range waiting to be deleted.
    ///
    /// Before an insert is called, it must call drain_overlap_ranges to clean the overlapping range.
    fn insert(&mut self, region_id: u64, start_key: &[u8], end_key: &[u8], stale_sequence: u64) {
        if !self.find_overlap_ranges(&start_key, &end_key).is_empty() {
            panic!(
                "[region {}] register deleting data in [{}, {}) failed due to overlap",
                region_id,
                hex::encode_upper(&start_key),
                hex::encode_upper(&end_key),
            );
        }
        let info = StalePeerInfo {
            region_id,
            end_key: end_key.to_owned(),
            stale_sequence,
        };
        self.ranges.insert(start_key.to_owned(), info);
    }

    /// Gets all stale ranges info.
    pub fn stale_ranges(&self, oldest_sequence: u64) -> impl Iterator<Item = (u64, &[u8], &[u8])> {
        self.ranges
            .iter()
            .filter(move |&(_, info)| info.stale_sequence < oldest_sequence)
            .map(|(start_key, info)| {
                (
                    info.region_id,
                    start_key.as_slice(),
                    info.end_key.as_slice(),
                )
            })
    }

    pub fn len(&self) -> usize {
        self.ranges.len()
    }
}

#[derive(Clone)]
struct SnapContext<EK, ER, R>
where
    EK: KvEngine,
    ER: KvEngine,
{
    engines: KvEngines<EK, ER>,
    batch_size: usize,
    mgr: SnapManager<EK>,
    use_delete_range: bool,
    pending_delete_ranges: PendingDeleteRanges,
    coprocessor_host: CoprocessorHost<RocksEngine>,
    router: R,
}

impl<EK, ER, R> SnapContext<EK, ER, R>
where
    EK: KvEngine,
    ER: KvEngine,
    R: CasualRouter<EK::Snapshot>,
{
    /// Generates the snapshot of the Region.
    fn generate_snap(
        &self,
        region_id: u64,
        last_applied_index_term: u64,
        last_applied_state: RaftApplyState,
        kv_snap: EK::Snapshot,
        notifier: SyncSender<RaftSnapshot>,
    ) -> Result<()> {
        // do we need to check leader here?
        let snap = box_try!(store::do_snapshot::<EK>(
            self.mgr.clone(),
            &self.engines.kv,
            kv_snap,
            region_id,
            last_applied_index_term,
            last_applied_state,
        ));
        // Only enable the fail point when the region id is equal to 1, which is
        // the id of bootstrapped region in tests.
        fail_point!("region_gen_snap", region_id == 1, |_| Ok(()));
        if let Err(e) = notifier.try_send(snap) {
            info!(
                "failed to notify snap result, leadership may have changed, ignore error";
                "region_id" => region_id,
                "err" => %e,
            );
        }
        // The error can be ignored as snapshot will be sent in next heartbeat in the end.
        let _ = self
            .router
            .send(region_id, CasualMessage::SnapshotGenerated);
        Ok(())
    }

    /// Handles the task of generating snapshot of the Region. It calls `generate_snap` to do the actual work.
    fn handle_gen(
        &self,
        region_id: u64,
        last_applied_index_term: u64,
        last_applied_state: RaftApplyState,
        kv_snap: EK::Snapshot,
        notifier: SyncSender<RaftSnapshot>,
    ) {
        SNAP_COUNTER.generate.all.inc();
        let start = tikv_util::time::Instant::now();

        if let Err(e) = self.generate_snap(
            region_id,
            last_applied_index_term,
            last_applied_state,
            kv_snap,
            notifier,
        ) {
            error!("failed to generate snap!!!"; "region_id" => region_id, "err" => %e);
            return;
        }

        SNAP_COUNTER.generate.success.inc();
        SNAP_HISTOGRAM.generate.observe(start.elapsed_secs());
    }

    /// Applies snapshot data of the Region.
    fn apply_snap(&mut self, region_id: u64, abort: Arc<AtomicUsize>) -> Result<()> {
        info!("begin apply snap data"; "region_id" => region_id);
        fail_point!("region_apply_snap", |_| { Ok(()) });
        check_abort(&abort)?;
        let region_key = keys::region_state_key(region_id);
        let mut region_state: RegionLocalState =
            match box_try!(self.engines.kv.get_msg_cf(CF_RAFT, &region_key)) {
                Some(state) => state,
                None => {
                    return Err(box_err!(
                        "failed to get region_state from {}",
                        hex::encode_upper(&region_key)
                    ));
                }
            };

        // clear up origin data.
        let region = region_state.get_region().clone();
        let start_key = keys::enc_start_key(&region);
        let end_key = keys::enc_end_key(&region);
        check_abort(&abort)?;
        self.cleanup_overlap_ranges(&start_key, &end_key);
        box_try!(self
            .engines
            .kv
            .delete_all_in_range(&start_key, &end_key, self.use_delete_range));
        check_abort(&abort)?;
        fail_point!("apply_snap_cleanup_range");

        let state_key = keys::apply_state_key(region_id);
        let apply_state: RaftApplyState =
            match box_try!(self.engines.kv.get_msg_cf(CF_RAFT, &state_key)) {
                Some(state) => state,
                None => {
                    return Err(box_err!(
                        "failed to get raftstate from {}",
                        hex::encode_upper(&state_key)
                    ));
                }
            };
        let term = apply_state.get_truncated_state().get_term();
        let idx = apply_state.get_truncated_state().get_index();
        let snap_key = SnapKey::new(region_id, term, idx);
        self.mgr.register(snap_key.clone(), SnapEntry::Applying);
        defer!({
            self.mgr.deregister(&snap_key, &SnapEntry::Applying);
        });
        let mut s = box_try!(self.mgr.get_snapshot_for_applying_to_engine(&snap_key));
        if !s.exists() {
            return Err(box_err!("missing snapshot file {}", s.path()));
        }
        check_abort(&abort)?;
        let timer = Instant::now();
        let options = ApplyOptions {
            db: self.engines.kv.clone(),
            region,
            abort: Arc::clone(&abort),
            write_batch_size: self.batch_size,
            coprocessor_host: self.coprocessor_host.clone(),
        };
        s.apply(options)?;

        let mut wb = self.engines.kv.write_batch();
        region_state.set_state(PeerState::Normal);
        box_try!(wb.put_msg_cf(CF_RAFT, &region_key, &region_state));
        box_try!(wb.delete_cf(CF_RAFT, &keys::snapshot_raft_state_key(region_id)));
        self.engines.kv.write(&wb).unwrap_or_else(|e| {
            panic!("{} failed to save apply_snap result: {:?}", region_id, e);
        });
        info!(
            "apply new data";
            "region_id" => region_id,
            "time_takes" => ?timer.elapsed(),
        );
        Ok(())
    }

    /// Tries to apply the snapshot of the specified Region. It calls `apply_snap` to do the actual work.
    fn handle_apply(&mut self, region_id: u64, status: Arc<AtomicUsize>) {
        status.compare_and_swap(JOB_STATUS_PENDING, JOB_STATUS_RUNNING, Ordering::SeqCst);
        SNAP_COUNTER.apply.all.inc();
        // let apply_histogram = SNAP_HISTOGRAM.with_label_values(&["apply"]);
        // let timer = apply_histogram.start_coarse_timer();
        let start = tikv_util::time::Instant::now();

        match self.apply_snap(region_id, Arc::clone(&status)) {
            Ok(()) => {
                status.swap(JOB_STATUS_FINISHED, Ordering::SeqCst);
                SNAP_COUNTER.apply.success.inc();
            }
            Err(Error::Abort) => {
                warn!("applying snapshot is aborted"; "region_id" => region_id);
                assert_eq!(
                    status.swap(JOB_STATUS_CANCELLED, Ordering::SeqCst),
                    JOB_STATUS_CANCELLING
                );
                SNAP_COUNTER.apply.abort.inc();
            }
            Err(e) => {
                error!("failed to apply snap!!!"; "err" => %e);
                status.swap(JOB_STATUS_FAILED, Ordering::SeqCst);
                SNAP_COUNTER.apply.fail.inc();
            }
        }

        SNAP_HISTOGRAM.apply.observe(start.elapsed_secs());
    }

    /// Cleans up the data within the range.
    fn cleanup_range(
        &self,
        region_id: u64,
        start_key: &[u8],
        end_key: &[u8],
        use_delete_files: bool,
    ) {
        if use_delete_files {
            if let Err(e) = self
                .engines
                .kv
                .delete_all_files_in_range(start_key, end_key)
            {
                error!(
                    "failed to delete files in range";
                    "region_id" => region_id,
                    "start_key" => log_wrappers::Key(start_key),
                    "end_key" => log_wrappers::Key(end_key),
                    "err" => %e,
                );
                return;
            }
        }
        if let Err(e) =
            self.engines
                .kv
                .delete_all_in_range(start_key, end_key, self.use_delete_range)
        {
            error!(
                "failed to delete data in range";
                "region_id" => region_id,
                "start_key" => log_wrappers::Key(start_key),
                "end_key" => log_wrappers::Key(end_key),
                "err" => %e,
            );
        } else {
            info!(
                "succeed in deleting data in range";
                "region_id" => region_id,
                "start_key" => log_wrappers::Key(start_key),
                "end_key" => log_wrappers::Key(end_key),
            );
        }
    }

    /// Gets the overlapping ranges and cleans them up.
    fn cleanup_overlap_ranges(&mut self, start_key: &[u8], end_key: &[u8]) {
        let overlap_ranges = self
            .pending_delete_ranges
            .drain_overlap_ranges(start_key, end_key);
        if overlap_ranges.is_empty() {
            return;
        }
        let oldest_sequence = self
            .engines
            .kv
            .get_oldest_snapshot_sequence_number()
            .unwrap_or(u64::MAX);
        for (region_id, s_key, e_key, stale_sequence) in overlap_ranges {
            // `delete_files_in_range` may break current rocksdb snapshots consistency,
            // so do not use it unless we can make sure there is no reader of the destroyed peer anymore.
            let use_delete_files = stale_sequence < oldest_sequence;
            if !use_delete_files {
                SNAP_COUNTER_VEC
                    .with_label_values(&["overlap", "not_delete_files"])
                    .inc();
            }
            self.cleanup_range(region_id, &s_key, &e_key, use_delete_files);
        }
    }

    /// Inserts a new pending range, and it will be cleaned up with some delay.
    fn insert_pending_delete_range(&mut self, region_id: u64, start_key: &[u8], end_key: &[u8]) {
        self.cleanup_overlap_ranges(start_key, end_key);

        info!(
            "register deleting data in range";
            "region_id" => region_id,
            "start_key" => log_wrappers::Key(start_key),
            "end_key" => log_wrappers::Key(end_key),
        );

        self.pending_delete_ranges.insert(
            region_id,
            start_key,
            end_key,
            self.engines.kv.get_latest_sequence_number(),
        );
    }

    /// Cleans up stale ranges.
    fn clean_stale_ranges(&mut self) {
        STALE_PEER_PENDING_DELETE_RANGE_GAUGE.set(self.pending_delete_ranges.len() as f64);

        let oldest_sequence = self
            .engines
            .kv
            .get_oldest_snapshot_sequence_number()
            .unwrap_or(u64::MAX);
        let mut cleaned_range_keys = vec![];
        {
            let now = Instant::now();
            for (region_id, start_key, end_key) in
                self.pending_delete_ranges.stale_ranges(oldest_sequence)
            {
                self.cleanup_range(
                    region_id, start_key, end_key, true, /* use_delete_files */
                );
                cleaned_range_keys.push(start_key.to_vec());
                let elapsed = now.elapsed();
                if elapsed >= CLEANUP_MAX_DURATION {
                    let len = cleaned_range_keys.len();
                    let elapsed = elapsed.as_millis() as f64 / 1000f64;
                    info!("clean stale ranges, now backoff"; "key_count" => len, "time_takes" => elapsed);
                    break;
                }
            }
        }
        for key in cleaned_range_keys {
            assert!(
                self.pending_delete_ranges.remove(&key).is_some(),
                "cleanup pending_delete_ranges {} should exist",
                hex::encode_upper(&key)
            );
        }
    }

    /// Checks the number of files at level 0 to avoid write stall after ingesting sst.
    /// Returns true if the ingestion causes write stall.
    fn ingest_maybe_stall(&self) -> bool {
        for cf in SNAPSHOT_CFS {
            // no need to check lock cf
            if plain_file_used(cf) {
                continue;
            }
            if self
                .engines
                .kv
                .ingest_maybe_slowdown_writes(cf)
                .expect("cf")
            {
                return true;
            }
        }
        false
    }
}

pub struct Runner<EK, ER, R>
where
    EK: KvEngine,
    ER: KvEngine,
{
    pool: ThreadPool<TaskCell>,
    ctx: SnapContext<EK, ER, R>,
    // we may delay some apply tasks if level 0 files to write stall threshold,
    // pending_applies records all delayed apply task, and will check again later
    pending_applies: VecDeque<Task<EK::Snapshot>>,
}

impl<EK, ER, R> Runner<EK, ER, R>
where
    EK: KvEngine,
    ER: KvEngine,
    R: CasualRouter<EK::Snapshot>,
{
    pub fn new(
        engines: KvEngines<EK, ER>,
        mgr: SnapManager<EK>,
        batch_size: usize,
        use_delete_range: bool,
        coprocessor_host: CoprocessorHost<RocksEngine>,
        router: R,
    ) -> Runner<EK, ER, R> {
        Runner {
            pool: Builder::new(thd_name!("snap-generator"))
                .max_thread_count(GENERATE_POOL_SIZE)
                .build_future_pool(),

            ctx: SnapContext {
                engines,
                mgr,
                batch_size,
                use_delete_range,
                pending_delete_ranges: PendingDeleteRanges::default(),
                coprocessor_host,
                router,
            },
            pending_applies: VecDeque::new(),
        }
    }

    pub fn new_timer(&self) -> Timer<Event> {
        let mut timer = Timer::new(2);
        timer.add_task(
            Duration::from_millis(PENDING_APPLY_CHECK_INTERVAL),
            Event::CheckApply,
        );
        timer.add_task(
            Duration::from_millis(STALE_PEER_CHECK_INTERVAL),
            Event::CheckStalePeer,
        );
        timer
    }

    /// Tries to apply pending tasks if there is some.
    fn handle_pending_applies(&mut self) {
        fail_point!("apply_pending_snapshot", |_| {});
        while !self.pending_applies.is_empty() {
            // should not handle too many applies than the number of files that can be ingested.
            // check level 0 every time because we can not make sure how does the number of level 0 files change.
            if self.ctx.ingest_maybe_stall() {
                break;
            }
            if let Some(Task::Apply { region_id, status }) = self.pending_applies.pop_front() {
                self.ctx.handle_apply(region_id, status);
            }
        }
    }
}

impl<EK, ER, R> Runnable<Task<EK::Snapshot>> for Runner<EK, ER, R>
where
    EK: KvEngine,
    ER: KvEngine,
    R: CasualRouter<EK::Snapshot> + Send + Clone + 'static,
{
    fn run(&mut self, task: Task<EK::Snapshot>) {
        match task {
            Task::Gen {
                region_id,
                last_applied_index_term,
                last_applied_state,
                kv_snap,
                notifier,
            } => {
                // It is safe for now to handle generating and applying snapshot concurrently,
                // but it may not when merge is implemented.
                let ctx = self.ctx.clone();

                self.pool.spawn(async move {
                    ctx.handle_gen(
                        region_id,
                        last_applied_index_term,
                        last_applied_state,
                        kv_snap,
                        notifier,
                    );
                });
            }
            task @ Task::Apply { .. } => {
                fail_point!("on_region_worker_apply", true, |_| {});
                // to makes sure applying snapshots in order.
                self.pending_applies.push_back(task);
                self.handle_pending_applies();
                if !self.pending_applies.is_empty() {
                    // delay the apply and retry later
                    SNAP_COUNTER.apply.delay.inc()
                }
            }
            Task::Destroy {
                region_id,
                start_key,
                end_key,
            } => {
                fail_point!("on_region_worker_destroy", true, |_| {});
                // try to delay the range deletion because
                // there might be a coprocessor request related to this range
                self.ctx
                    .insert_pending_delete_range(region_id, &start_key, &end_key);

                // try to delete stale ranges if there are any
                self.ctx.clean_stale_ranges();
            }
        }
    }

    fn shutdown(&mut self) {
        self.pool.shutdown();
    }
}

/// Region related timeout event
pub enum Event {
    CheckStalePeer,
    CheckApply,
}

impl<EK, ER, R> RunnableWithTimer<Task<EK::Snapshot>, Event> for Runner<EK, ER, R>
where
    EK: KvEngine,
    ER: KvEngine,
    R: CasualRouter<EK::Snapshot> + Send + Clone + 'static,
{
    fn on_timeout(&mut self, timer: &mut Timer<Event>, event: Event) {
        match event {
            Event::CheckApply => {
                self.handle_pending_applies();
                timer.add_task(
                    Duration::from_millis(PENDING_APPLY_CHECK_INTERVAL),
                    Event::CheckApply,
                );
            }
            Event::CheckStalePeer => {
                self.ctx.clean_stale_ranges();
                timer.add_task(
                    Duration::from_millis(STALE_PEER_CHECK_INTERVAL),
                    Event::CheckStalePeer,
                );
            }
        }
    }
}

#[cfg(test)]
mod tests {
    use std::io;
    use std::sync::atomic::AtomicUsize;
    use std::sync::{mpsc, Arc};
    use std::thread;
    use std::time::Duration;

    use crate::coprocessor::CoprocessorHost;
    use crate::store::peer_storage::JOB_STATUS_PENDING;
    use crate::store::snap::tests::get_test_db_for_regions;
    use crate::store::worker::RegionRunner;
    use crate::store::{CasualMessage, SnapKey, SnapManager};
<<<<<<< HEAD
    use engine::rocks;
    use engine::rocks::{ColumnFamilyOptions};
    use engine_traits::KvEngines;
    use engine_rocks::{RocksEngine};
    use engine_traits::{CompactExt, Mutable, Peekable, WriteBatchExt, SyncMutable, KvEngine, CFNamesExt, CFHandleExt, MiscExt};
=======
    use engine::rocks::{ColumnFamilyOptions, Writable};
    use engine::Engines;
    use engine_rocks::{CloneCompat, Compat, RocksEngine, RocksSnapshot};
    use engine_traits::{CompactExt, Mutable, Peekable, WriteBatchExt};
>>>>>>> b3fe5340
    use engine_traits::{CF_DEFAULT, CF_RAFT};
    use kvproto::raft_serverpb::{PeerState, RaftApplyState, RegionLocalState};
    use raft::eraftpb::Entry;
    use tempfile::Builder;
    use tikv_util::timer::Timer;
    use tikv_util::worker::Worker;

    use super::Event;
    use super::PendingDeleteRanges;
    use super::Task;

    fn insert_range(
        pending_delete_ranges: &mut PendingDeleteRanges,
        id: u64,
        s: &str,
        e: &str,
        stale_sequence: u64,
    ) {
        pending_delete_ranges.insert(id, s.as_bytes(), e.as_bytes(), stale_sequence);
    }

    #[test]
    #[allow(clippy::string_lit_as_bytes)]
    fn test_pending_delete_ranges() {
        let mut pending_delete_ranges = PendingDeleteRanges::default();
        let id = 0;

        let timeout1 = 10;
        insert_range(&mut pending_delete_ranges, id, "a", "c", timeout1);
        insert_range(&mut pending_delete_ranges, id, "m", "n", timeout1);
        insert_range(&mut pending_delete_ranges, id, "x", "z", timeout1);
        insert_range(&mut pending_delete_ranges, id + 1, "f", "i", timeout1);
        insert_range(&mut pending_delete_ranges, id + 1, "p", "t", timeout1);
        assert_eq!(pending_delete_ranges.len(), 5);

        //  a____c    f____i    m____n    p____t    x____z
        //              g___________________q
        // when we want to insert [g, q), we first extract overlap ranges,
        // which are [f, i), [m, n), [p, t)
        let timeout2 = 12;
        let overlap_ranges =
            pending_delete_ranges.drain_overlap_ranges(&b"g".to_vec(), &b"q".to_vec());
        assert_eq!(
            overlap_ranges,
            [
                (id + 1, b"f".to_vec(), b"i".to_vec(), timeout1),
                (id, b"m".to_vec(), b"n".to_vec(), timeout1),
                (id + 1, b"p".to_vec(), b"t".to_vec(), timeout1),
            ]
        );
        assert_eq!(pending_delete_ranges.len(), 2);
        insert_range(&mut pending_delete_ranges, id + 2, "g", "q", timeout2);
        assert_eq!(pending_delete_ranges.len(), 3);

        // at t1, [a, c) and [x, z) will timeout
        {
            let now = 11;
            let ranges: Vec<_> = pending_delete_ranges.stale_ranges(now).collect();
            assert_eq!(
                ranges,
                [
                    (id, "a".as_bytes(), "c".as_bytes()),
                    (id, "x".as_bytes(), "z".as_bytes()),
                ]
            );
            for start_key in ranges
                .into_iter()
                .map(|(_, start, _)| start.to_vec())
                .collect::<Vec<Vec<u8>>>()
            {
                pending_delete_ranges.remove(&start_key);
            }
            assert_eq!(pending_delete_ranges.len(), 1);
        }

        // at t2, [g, q) will timeout
        {
            let now = 14;
            let ranges: Vec<_> = pending_delete_ranges.stale_ranges(now).collect();
            assert_eq!(ranges, [(id + 2, "g".as_bytes(), "q".as_bytes())]);
            for start_key in ranges
                .into_iter()
                .map(|(_, start, _)| start.to_vec())
                .collect::<Vec<Vec<u8>>>()
            {
                pending_delete_ranges.remove(&start_key);
            }
            assert_eq!(pending_delete_ranges.len(), 0);
        }
    }

    #[test]
    fn test_stale_peer() {
        let temp_dir = Builder::new().prefix("test_stale_peer").tempdir().unwrap();
        let engine = get_test_db_for_regions(&temp_dir, None, None, None, None, &[1]).unwrap();

        let snap_dir = Builder::new().prefix("snap_dir").tempdir().unwrap();
        let mgr = SnapManager::new(snap_dir.path().to_str().unwrap(), None);
        let mut worker = Worker::new("region-worker");
        let sched = worker.scheduler();
        let shared_block_cache = false;
        let engines = KvEngines::new(
            engine.kv.clone(),
            engine.raft.clone(),
            shared_block_cache,
        );
        let (router, _) = mpsc::sync_channel(1);
        let runner = RegionRunner::new(
            engines,
            mgr,
            0,
            true,
            CoprocessorHost::<RocksEngine>::default(),
            router,
        );
        let mut timer = Timer::new(1);
        timer.add_task(Duration::from_millis(100), Event::CheckStalePeer);
        worker.start_with_timer(runner, timer).unwrap();

        engine.kv.put(b"k1", b"v1").unwrap();
        let snap = engine.kv.snapshot();
        engine.kv.put(b"k2", b"v2").unwrap();

        sched
            .schedule(Task::Destroy {
                region_id: 1,
                start_key: b"k1".to_vec(),
                end_key: b"k2".to_vec(),
            })
            .unwrap();
        drop(snap);

        thread::sleep(Duration::from_millis(100));
        assert!(engine.kv.get_value(b"k1").unwrap().is_none());
        assert_eq!(engine.kv.get_value(b"k2").unwrap().unwrap(), b"v2");
    }

    #[test]
    fn test_pending_applies() {
        let temp_dir = Builder::new()
            .prefix("test_pending_applies")
            .tempdir()
            .unwrap();
        let mut cf_opts = ColumnFamilyOptions::new();
        cf_opts.set_level_zero_slowdown_writes_trigger(5);
        cf_opts.set_disable_auto_compactions(true);
        let kv_cfs_opts = vec![
            engine_rocks::raw_util::CFOptions::new("default", cf_opts.clone()),
            engine_rocks::raw_util::CFOptions::new("write", cf_opts.clone()),
            engine_rocks::raw_util::CFOptions::new("lock", cf_opts.clone()),
            engine_rocks::raw_util::CFOptions::new("raft", cf_opts.clone()),
        ];
        let raft_cfs_opt = engine_rocks::raw_util::CFOptions::new(CF_DEFAULT, cf_opts);
        let engine = get_test_db_for_regions(
            &temp_dir,
            None,
            Some(raft_cfs_opt),
            None,
            Some(kv_cfs_opts),
            &[1, 2, 3, 4, 5, 6],
        )
        .unwrap();

        for cf_name in engine.kv.cf_names() {
            for i in 0..6 {
                let cf = engine.kv.cf_handle(cf_name).unwrap();
                engine.kv.put_cf(cf_name, &[i], &[i]).unwrap();
                engine.kv.put_cf(cf_name, &[i + 1], &[i + 1]).unwrap();
                engine.kv.flush_cf(cf_name, true).unwrap();
                // check level 0 files
                assert_eq!(
                    engine_rocks::util::get_cf_num_files_at_level(&engine.kv.as_inner(), cf.as_inner(), 0).unwrap(),
                    u64::from(i) + 1
                );
            }
        }

        let shared_block_cache = false;
        let engines = KvEngines::new(
            engine.kv.clone(),
            engine.raft.clone(),
            shared_block_cache,
        );
        let snap_dir = Builder::new().prefix("snap_dir").tempdir().unwrap();
        let mgr = SnapManager::new(snap_dir.path().to_str().unwrap(), None);
        let mut worker = Worker::new("snap-manager");
        let sched = worker.scheduler();
        let (router, receiver) = mpsc::sync_channel(1);
        let runner = RegionRunner::new(
            engines.clone(),
            mgr,
            0,
            true,
            CoprocessorHost::<RocksEngine>::default(),
            router,
        );
        let mut timer = Timer::new(1);
        timer.add_task(Duration::from_millis(100), Event::CheckApply);
        worker.start_with_timer(runner, timer).unwrap();

        let gen_and_apply_snap = |id: u64| {
            // construct snapshot
            let (tx, rx) = mpsc::sync_channel(1);
            let apply_state: RaftApplyState = engines
                .kv
                .get_msg_cf(CF_RAFT, &keys::apply_state_key(id))
                .unwrap()
                .unwrap();
            let idx = apply_state.get_applied_index();
            let entry = engines
                .raft
                .get_msg::<Entry>(&keys::raft_log_key(id, idx))
                .unwrap()
                .unwrap();
            sched
                .schedule(Task::Gen {
                    region_id: id,
                    kv_snap: engines.kv.snapshot(),
                    last_applied_index_term: entry.get_term(),
                    last_applied_state: apply_state,
                    notifier: tx,
                })
                .unwrap();
            let s1 = rx.recv().unwrap();
            match receiver.recv() {
                Ok((region_id, CasualMessage::SnapshotGenerated)) => {
                    assert_eq!(region_id, id);
                }
                msg => panic!("expected SnapshotGenerated, but got {:?}", msg),
            }
            let data = s1.get_data();
            let key = SnapKey::from_snap(&s1).unwrap();
            let mgr = SnapManager::<RocksEngine>::new(snap_dir.path().to_str().unwrap(), None);
            let mut s2 = mgr.get_snapshot_for_sending(&key).unwrap();
            let mut s3 = mgr.get_snapshot_for_receiving(&key, &data[..]).unwrap();
            io::copy(&mut s2, &mut s3).unwrap();
            s3.save().unwrap();

            // set applying state
            let mut wb = engine.kv.write_batch();
            let region_key = keys::region_state_key(id);
            let mut region_state = engine
                .kv
                .get_msg_cf::<RegionLocalState>(CF_RAFT, &region_key)
                .unwrap()
                .unwrap();
            region_state.set_state(PeerState::Applying);
            wb.put_msg_cf(CF_RAFT, &region_key, &region_state).unwrap();
            engine.kv.write(&wb).unwrap();

            // apply snapshot
            let status = Arc::new(AtomicUsize::new(JOB_STATUS_PENDING));
            sched
                .schedule(Task::Apply {
                    region_id: id,
                    status,
                })
                .unwrap();
        };
        let wait_apply_finish = |id: u64| {
            let region_key = keys::region_state_key(id);
            loop {
                thread::sleep(Duration::from_millis(100));
                if engine
                    .kv
                    .get_msg_cf::<RegionLocalState>(CF_RAFT, &region_key)
                    .unwrap()
                    .unwrap()
                    .get_state()
                    == PeerState::Normal
                {
                    break;
                }
            }
        };
        let cf = engine.kv.cf_handle(CF_DEFAULT).unwrap().as_inner();

        // snapshot will not ingest cause already write stall
        gen_and_apply_snap(1);
        assert_eq!(
            engine_rocks::util::get_cf_num_files_at_level(engine.kv.as_inner(), cf, 0).unwrap(),
            6
        );

        // compact all files to the bottomest level
        engine
            .kv
            .compact_files_in_range(None, None, None)
            .unwrap();
        assert_eq!(
            engine_rocks::util::get_cf_num_files_at_level(engine.kv.as_inner(), cf, 0).unwrap(),
            0
        );

        wait_apply_finish(1);

        // the pending apply task should be finished and snapshots are ingested.
        // note that when ingest sst, it may flush memtable if overlap,
        // so here will two level 0 files.
        assert_eq!(
            engine_rocks::util::get_cf_num_files_at_level(engine.kv.as_inner(), cf, 0).unwrap(),
            2
        );

        // no write stall, ingest without delay
        gen_and_apply_snap(2);
        wait_apply_finish(2);
        assert_eq!(
            engine_rocks::util::get_cf_num_files_at_level(engine.kv.as_inner(), cf, 0).unwrap(),
            4
        );

        // snapshot will not ingest cause it may cause write stall
        gen_and_apply_snap(3);
        assert_eq!(
            engine_rocks::util::get_cf_num_files_at_level(engine.kv.as_inner(), cf, 0).unwrap(),
            4
        );
        gen_and_apply_snap(4);
        assert_eq!(
            engine_rocks::util::get_cf_num_files_at_level(engine.kv.as_inner(), cf, 0).unwrap(),
            4
        );
        gen_and_apply_snap(5);
        assert_eq!(
            engine_rocks::util::get_cf_num_files_at_level(engine.kv.as_inner(), cf, 0).unwrap(),
            4
        );

        // compact all files to the bottomest level
        engine
            .kv
            .compact_files_in_range(None, None, None)
            .unwrap();
        assert_eq!(
            engine_rocks::util::get_cf_num_files_at_level(engine.kv.as_inner(), cf, 0).unwrap(),
            0
        );

        // make sure have checked pending applies
        wait_apply_finish(4);

        // before two pending apply tasks should be finished and snapshots are ingested
        // and one still in pending.
        assert_eq!(
            engine_rocks::util::get_cf_num_files_at_level(engine.kv.as_inner(), cf, 0).unwrap(),
            4
        );

        // make sure have checked pending applies
        engine
            .kv
            .compact_files_in_range(None, None, None)
            .unwrap();
        assert_eq!(
            engine_rocks::util::get_cf_num_files_at_level(engine.kv.as_inner(), cf, 0).unwrap(),
            0
        );
        wait_apply_finish(5);

        // the last one pending task finished
        assert_eq!(
            engine_rocks::util::get_cf_num_files_at_level(engine.kv.as_inner(), cf, 0).unwrap(),
            2
        );
    }
}<|MERGE_RESOLUTION|>--- conflicted
+++ resolved
@@ -732,18 +732,10 @@
     use crate::store::snap::tests::get_test_db_for_regions;
     use crate::store::worker::RegionRunner;
     use crate::store::{CasualMessage, SnapKey, SnapManager};
-<<<<<<< HEAD
-    use engine::rocks;
     use engine::rocks::{ColumnFamilyOptions};
-    use engine_traits::KvEngines;
+    use engine_traits::{KvEngines, KvEngine};
     use engine_rocks::{RocksEngine};
-    use engine_traits::{CompactExt, Mutable, Peekable, WriteBatchExt, SyncMutable, KvEngine, CFNamesExt, CFHandleExt, MiscExt};
-=======
-    use engine::rocks::{ColumnFamilyOptions, Writable};
-    use engine::Engines;
-    use engine_rocks::{CloneCompat, Compat, RocksEngine, RocksSnapshot};
-    use engine_traits::{CompactExt, Mutable, Peekable, WriteBatchExt};
->>>>>>> b3fe5340
+    use engine_traits::{CompactExt, Mutable, Peekable, WriteBatchExt, SyncMutable, MiscExt, CFHandleExt, CFNamesExt};
     use engine_traits::{CF_DEFAULT, CF_RAFT};
     use kvproto::raft_serverpb::{PeerState, RaftApplyState, RegionLocalState};
     use raft::eraftpb::Entry;
