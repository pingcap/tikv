// Copyright 2016 TiKV Project Authors. Licensed under Apache-2.0.

use std::collections::Bound::{Excluded, Included, Unbounded};
use std::collections::{BTreeMap, VecDeque};
use std::fmt::{self, Display, Formatter};
use std::sync::atomic::{AtomicUsize, Ordering};
use std::sync::mpsc::SyncSender;
use std::sync::Arc;
use std::time::{Duration, Instant};
use std::u64;

<<<<<<< HEAD
use engine_traits::{DeleteStrategy, CF_DEFAULT, CF_LOCK, CF_RAFT, CF_WRITE};
use engine_traits::{
    Engines, IngestExternalFileOptions, KvEngine, Mutable, RaftEngine, SstWriter, SstWriterBuilder,
};
use error_code::ErrorCodeExt;
=======
use engine_traits::CF_RAFT;
use engine_traits::{Engines, KvEngine, Mutable, RaftEngine};
>>>>>>> 206f37ff
use kvproto::raft_serverpb::{PeerState, RaftApplyState, RegionLocalState};
use raft::eraftpb::Snapshot as RaftSnapshot;

use crate::coprocessor::CoprocessorHost;
use crate::store::peer_storage::{
    JOB_STATUS_CANCELLED, JOB_STATUS_CANCELLING, JOB_STATUS_FAILED, JOB_STATUS_FINISHED,
    JOB_STATUS_PENDING, JOB_STATUS_RUNNING,
};
use crate::store::snap::{plain_file_used, Error, Result, SNAPSHOT_CFS};
use crate::store::transport::CasualRouter;
use crate::store::{
    self, check_abort, ApplyOptions, CasualMessage, SnapEntry, SnapKey, SnapManager,
};
use yatp::pool::{Builder, ThreadPool};
use yatp::task::future::TaskCell;

use tikv_util::timer::Timer;
use tikv_util::worker::{Runnable, RunnableWithTimer};

use super::metrics::*;
use tikv_util::collections::HashMap;

const GENERATE_POOL_SIZE: usize = 2;

// used to periodically check whether we should delete a stale peer's range in region runner
pub const STALE_PEER_CHECK_INTERVAL: u64 = 10_000; // 10000 milliseconds

// used to periodically check whether schedule pending applies in region runner
pub const PENDING_APPLY_CHECK_INTERVAL: u64 = 1_000; // 1000 milliseconds

const CLEANUP_MAX_REGION_COUNT: usize = 128;

/// Region related task
#[derive(Debug)]
pub enum Task<S> {
    Gen {
        region_id: u64,
        last_applied_index_term: u64,
        last_applied_state: RaftApplyState,
        kv_snap: S,
        notifier: SyncSender<RaftSnapshot>,
    },
    Apply {
        region_id: u64,
        status: Arc<AtomicUsize>,
    },
    /// Destroy data between [start_key, end_key).
    ///
    /// The deletion may and may not succeed.
    Destroy {
        region_id: u64,
        start_key: Vec<u8>,
        end_key: Vec<u8>,
    },
}

impl<S> Task<S> {
    pub fn destroy(region_id: u64, start_key: Vec<u8>, end_key: Vec<u8>) -> Task<S> {
        Task::Destroy {
            region_id,
            start_key,
            end_key,
        }
    }
}

impl<S> Display for Task<S> {
    fn fmt(&self, f: &mut Formatter<'_>) -> fmt::Result {
        match *self {
            Task::Gen { region_id, .. } => write!(f, "Snap gen for {}", region_id),
            Task::Apply { region_id, .. } => write!(f, "Snap apply for {}", region_id),
            Task::Destroy {
                region_id,
                ref start_key,
                ref end_key,
            } => write!(
                f,
                "Destroy {} [{}, {})",
                region_id,
                hex::encode_upper(start_key),
                hex::encode_upper(end_key)
            ),
        }
    }
}

#[derive(Clone)]
struct StalePeerInfo {
    // the start_key is stored as a key in PendingDeleteRanges
    // below are stored as a value in PendingDeleteRanges
    pub region_id: u64,
    pub end_key: Vec<u8>,
    // Once the oldest snapshot sequence exceeds this, it ensures that no one is
    // reading on this peer anymore. So we can safely call `delete_files_in_range`
    // , which may break the consistency of snapshot, of this peer range.
    pub stale_sequence: u64,
}

/// A structure records all ranges to be deleted with some delay.
/// The delay is because there may be some coprocessor requests related to these ranges.
#[derive(Clone, Default)]
struct PendingDeleteRanges {
    ranges: BTreeMap<Vec<u8>, StalePeerInfo>, // start_key -> StalePeerInfo
}

impl PendingDeleteRanges {
    /// Finds ranges that overlap with [start_key, end_key).
    fn find_overlap_ranges(
        &self,
        start_key: &[u8],
        end_key: &[u8],
    ) -> Vec<(u64, Vec<u8>, Vec<u8>, u64)> {
        let mut ranges = Vec::new();
        // find the first range that may overlap with [start_key, end_key)
        let sub_range = self.ranges.range((Unbounded, Excluded(start_key.to_vec())));
        if let Some((s_key, peer_info)) = sub_range.last() {
            if peer_info.end_key > start_key.to_vec() {
                ranges.push((
                    peer_info.region_id,
                    s_key.clone(),
                    peer_info.end_key.clone(),
                    peer_info.stale_sequence,
                ));
            }
        }

        // find the rest ranges that overlap with [start_key, end_key)
        for (s_key, peer_info) in self
            .ranges
            .range((Included(start_key.to_vec()), Excluded(end_key.to_vec())))
        {
            ranges.push((
                peer_info.region_id,
                s_key.clone(),
                peer_info.end_key.clone(),
                peer_info.stale_sequence,
            ));
        }
        ranges
    }

    /// Gets ranges that overlap with [start_key, end_key).
    pub fn drain_overlap_ranges(
        &mut self,
        start_key: &[u8],
        end_key: &[u8],
    ) -> Vec<(u64, Vec<u8>, Vec<u8>, u64)> {
        let ranges = self.find_overlap_ranges(start_key, end_key);

        for &(_, ref s_key, _, _) in &ranges {
            self.ranges.remove(s_key).unwrap();
        }
        ranges
    }

    /// Removes and returns the peer info with the `start_key`.
    fn remove(&mut self, start_key: &[u8]) -> Option<(u64, Vec<u8>, Vec<u8>)> {
        self.ranges
            .remove(start_key)
            .map(|peer_info| (peer_info.region_id, start_key.to_owned(), peer_info.end_key))
    }

    /// Inserts a new range waiting to be deleted.
    ///
    /// Before an insert is called, it must call drain_overlap_ranges to clean the overlapping range.
    fn insert(&mut self, region_id: u64, start_key: &[u8], end_key: &[u8], stale_sequence: u64) {
        if !self.find_overlap_ranges(&start_key, &end_key).is_empty() {
            panic!(
                "[region {}] register deleting data in [{}, {}) failed due to overlap",
                region_id,
                hex::encode_upper(&start_key),
                hex::encode_upper(&end_key),
            );
        }
        let info = StalePeerInfo {
            region_id,
            end_key: end_key.to_owned(),
            stale_sequence,
        };
        self.ranges.insert(start_key.to_owned(), info);
    }

    /// Gets all stale ranges info.
    pub fn stale_ranges(&self, oldest_sequence: u64) -> impl Iterator<Item = (u64, &[u8], &[u8])> {
        self.ranges
            .iter()
            .filter(move |&(_, info)| info.stale_sequence < oldest_sequence)
            .map(|(start_key, info)| {
                (
                    info.region_id,
                    start_key.as_slice(),
                    info.end_key.as_slice(),
                )
            })
    }

    pub fn len(&self) -> usize {
        self.ranges.len()
    }
}

#[derive(Clone)]
struct SnapContext<EK, ER, R>
where
    EK: KvEngine,
    ER: RaftEngine,
{
    engines: Engines<EK, ER>,
    batch_size: usize,
    mgr: SnapManager,
    use_delete_range: bool,
    pending_delete_ranges: PendingDeleteRanges,
    coprocessor_host: CoprocessorHost<EK>,
    router: R,
}

impl<EK, ER, R> SnapContext<EK, ER, R>
where
    EK: KvEngine,
    ER: RaftEngine,
    R: CasualRouter<EK>,
{
    /// Generates the snapshot of the Region.
    fn generate_snap(
        &self,
        region_id: u64,
        last_applied_index_term: u64,
        last_applied_state: RaftApplyState,
        kv_snap: EK::Snapshot,
        notifier: SyncSender<RaftSnapshot>,
    ) -> Result<()> {
        // do we need to check leader here?
        let snap = box_try!(store::do_snapshot::<EK>(
            self.mgr.clone(),
            &self.engines.kv,
            kv_snap,
            region_id,
            last_applied_index_term,
            last_applied_state,
        ));
        // Only enable the fail point when the region id is equal to 1, which is
        // the id of bootstrapped region in tests.
        fail_point!("region_gen_snap", region_id == 1, |_| Ok(()));
        if let Err(e) = notifier.try_send(snap) {
            info!(
                "failed to notify snap result, leadership may have changed, ignore error";
                "region_id" => region_id,
                "err" => %e,
            );
        }
        // The error can be ignored as snapshot will be sent in next heartbeat in the end.
        let _ = self
            .router
            .send(region_id, CasualMessage::SnapshotGenerated);
        Ok(())
    }

    /// Handles the task of generating snapshot of the Region. It calls `generate_snap` to do the actual work.
    fn handle_gen(
        &self,
        region_id: u64,
        last_applied_index_term: u64,
        last_applied_state: RaftApplyState,
        kv_snap: EK::Snapshot,
        notifier: SyncSender<RaftSnapshot>,
    ) {
        SNAP_COUNTER.generate.all.inc();
        let start = tikv_util::time::Instant::now();

        if let Err(e) = self.generate_snap(
            region_id,
            last_applied_index_term,
            last_applied_state,
            kv_snap,
            notifier,
        ) {
            error!(%e; "failed to generate snap!!!"; "region_id" => region_id,);
            return;
        }

        SNAP_COUNTER.generate.success.inc();
        SNAP_HISTOGRAM.generate.observe(start.elapsed_secs());
    }

    /// Applies snapshot data of the Region.
    fn apply_snap(&mut self, region_id: u64, abort: Arc<AtomicUsize>) -> Result<()> {
        info!("begin apply snap data"; "region_id" => region_id);
        fail_point!("region_apply_snap", |_| { Ok(()) });
        check_abort(&abort)?;
        let region_key = keys::region_state_key(region_id);
        let mut region_state: RegionLocalState =
            match box_try!(self.engines.kv.get_msg_cf(CF_RAFT, &region_key)) {
                Some(state) => state,
                None => {
                    return Err(box_err!(
                        "failed to get region_state from {}",
                        hex::encode_upper(&region_key)
                    ));
                }
            };

        // clear up origin data.
        let region = region_state.get_region().clone();
        let start_key = keys::enc_start_key(&region);
        let end_key = keys::enc_end_key(&region);
        check_abort(&abort)?;
        self.cleanup_overlap_ranges(&start_key, &end_key)?;
        self.delete_all_in_range(vec![(start_key, end_key)])?;
        check_abort(&abort)?;
        fail_point!("apply_snap_cleanup_range");

        let state_key = keys::apply_state_key(region_id);
        let apply_state: RaftApplyState =
            match box_try!(self.engines.kv.get_msg_cf(CF_RAFT, &state_key)) {
                Some(state) => state,
                None => {
                    return Err(box_err!(
                        "failed to get raftstate from {}",
                        hex::encode_upper(&state_key)
                    ));
                }
            };
        let term = apply_state.get_truncated_state().get_term();
        let idx = apply_state.get_truncated_state().get_index();
        let snap_key = SnapKey::new(region_id, term, idx);
        self.mgr.register(snap_key.clone(), SnapEntry::Applying);
        defer!({
            self.mgr.deregister(&snap_key, &SnapEntry::Applying);
        });
        let mut s = box_try!(self.mgr.get_snapshot_for_applying_to_engine(&snap_key));
        if !s.exists() {
            return Err(box_err!("missing snapshot file {}", s.path()));
        }
        check_abort(&abort)?;
        let timer = Instant::now();
        let options = ApplyOptions {
            db: self.engines.kv.clone(),
            region,
            abort: Arc::clone(&abort),
            write_batch_size: self.batch_size,
            coprocessor_host: self.coprocessor_host.clone(),
        };
        s.apply(options)?;

        let mut wb = self.engines.kv.write_batch();
        region_state.set_state(PeerState::Normal);
        box_try!(wb.put_msg_cf(CF_RAFT, &region_key, &region_state));
        box_try!(wb.delete_cf(CF_RAFT, &keys::snapshot_raft_state_key(region_id)));
        self.engines.kv.write(&wb).unwrap_or_else(|e| {
            panic!("{} failed to save apply_snap result: {:?}", region_id, e);
        });
        info!(
            "apply new data";
            "region_id" => region_id,
            "time_takes" => ?timer.elapsed(),
        );
        Ok(())
    }

    /// Tries to apply the snapshot of the specified Region. It calls `apply_snap` to do the actual work.
    fn handle_apply(&mut self, region_id: u64, status: Arc<AtomicUsize>) {
        status.compare_and_swap(JOB_STATUS_PENDING, JOB_STATUS_RUNNING, Ordering::SeqCst);
        SNAP_COUNTER.apply.all.inc();
        // let apply_histogram = SNAP_HISTOGRAM.with_label_values(&["apply"]);
        // let timer = apply_histogram.start_coarse_timer();
        let start = tikv_util::time::Instant::now();

        match self.apply_snap(region_id, Arc::clone(&status)) {
            Ok(()) => {
                status.swap(JOB_STATUS_FINISHED, Ordering::SeqCst);
                SNAP_COUNTER.apply.success.inc();
            }
            Err(Error::Abort) => {
                warn!("applying snapshot is aborted"; "region_id" => region_id);
                assert_eq!(
                    status.swap(JOB_STATUS_CANCELLED, Ordering::SeqCst),
                    JOB_STATUS_CANCELLING
                );
                SNAP_COUNTER.apply.abort.inc();
            }
            Err(e) => {
<<<<<<< HEAD
                error!("failed to apply snap!!!"; "err" => %e);
=======
                error!(%e; "failed to apply snap!!!");

>>>>>>> 206f37ff
                status.swap(JOB_STATUS_FAILED, Ordering::SeqCst);
                SNAP_COUNTER.apply.fail.inc();
            }
        }

        SNAP_HISTOGRAM.apply.observe(start.elapsed_secs());
    }

    /// Cleans up the data within the range.
    fn cleanup_range(&self, ranges: Vec<(Vec<u8>, Vec<u8>)>) -> Result<()> {
        for (start_key, end_key) in ranges.iter() {
            if let Err(e) = self
                .engines
                .kv
                .delete_all_files_in_range(&start_key, &end_key)
            {
<<<<<<< HEAD
                error!("failed to delete files in range";
                    "start_key" => log_wrappers::Key(&start_key),
                    "end_key" => log_wrappers::Key(&end_key),
                    "err" => %e);
                continue;
            }
        }
        self.delete_all_in_range(ranges)
=======
                error!(%e;
                    "failed to delete files in range";
                    "region_id" => region_id,
                    "start_key" => log_wrappers::Key(start_key),
                    "end_key" => log_wrappers::Key(end_key),
                );
                return;
            }
        }
        if let Err(e) =
            self.engines
                .kv
                .delete_all_in_range(start_key, end_key, self.use_delete_range)
        {
            error!(%e;
                "failed to delete data in range";
                "region_id" => region_id,
                "start_key" => log_wrappers::Key(start_key),
                "end_key" => log_wrappers::Key(end_key),
            );
        } else {
            info!(
                "succeed in deleting data in range";
                "region_id" => region_id,
                "start_key" => log_wrappers::Key(start_key),
                "end_key" => log_wrappers::Key(end_key),
            );
        }
>>>>>>> 206f37ff
    }

    /// Gets the overlapping ranges and cleans them up.
    fn cleanup_overlap_ranges(&mut self, start_key: &[u8], end_key: &[u8]) -> Result<()> {
        let overlap_ranges = self
            .pending_delete_ranges
            .drain_overlap_ranges(start_key, end_key);
        if overlap_ranges.is_empty() {
            return Ok(());
        }
        let oldest_sequence = self
            .engines
            .kv
            .get_oldest_snapshot_sequence_number()
            .unwrap_or(u64::MAX);
        let mut ranges = Vec::with_capacity(overlap_ranges.len());
        for (region_id, start_key, end_key, stale_sequence) in overlap_ranges {
            // `delete_files_in_range` may break current rocksdb snapshots consistency,
            // so do not use it unless we can make sure there is no reader of the destroyed peer anymore.
            if stale_sequence < oldest_sequence {
                if let Err(e) = self
                    .engines
                    .kv
                    .delete_all_files_in_range(&start_key, &end_key)
                {
                    error!("failed to delete files in range";
                        "region_id" => region_id,
                        "start_key" => log_wrappers::Key(&start_key),
                        "end_key" => log_wrappers::Key(&end_key),
                        "err" => %e);
                }
            } else {
                SNAP_COUNTER_VEC
                    .with_label_values(&["overlap", "not_delete_files"])
                    .inc();
            }
            ranges.push((start_key, end_key));
        }
        self.delete_all_in_range(ranges)
    }

    /// Inserts a new pending range, and it will be cleaned up with some delay.
    fn insert_pending_delete_range(&mut self, region_id: u64, start_key: &[u8], end_key: &[u8]) {
        if let Err(e) = self.cleanup_overlap_ranges(start_key, end_key) {
            info!("cleanup_overlap_ranges failed";
                "region_id" => region_id,
                "start_key" => log_wrappers::Key(start_key),
                "end_key" => log_wrappers::Key(end_key),
                "err" => %e,
            );
        } else {
            info!("register deleting data in range";
                "region_id" => region_id,
                "start_key" => log_wrappers::Key(start_key),
                "end_key" => log_wrappers::Key(end_key),
            );
        }

        let seq = self.engines.kv.get_latest_sequence_number();
        self.pending_delete_ranges
            .insert(region_id, start_key, end_key, seq);
    }

    fn get_destroy_peer_strategy(&self) -> DeleteStrategy {
        if self.use_delete_range {
            DeleteStrategy::DeleteByRange
        } else {
            DeleteStrategy::DeleteByWriter {
                sst_path: self.mgr.get_temp_path_for_ingest(),
            }
        }
    }

    /// Cleans up stale ranges.
    fn clean_stale_ranges(&mut self) {
        STALE_PEER_PENDING_DELETE_RANGE_GAUGE.set(self.pending_delete_ranges.len() as f64);

        let oldest_sequence = self
            .engines
            .kv
            .get_oldest_snapshot_sequence_number()
            .unwrap_or(u64::MAX);
        let mut ranges: Vec<(Vec<u8>, Vec<u8>)> = self
            .pending_delete_ranges
            .stale_ranges(oldest_sequence)
            .map(|(_, s, e)| (s.to_vec(), e.to_vec()))
            .collect();
        ranges.sort_by(|a, b| a.0.cmp(&b.0));
        while ranges.len() > CLEANUP_MAX_REGION_COUNT {
            ranges.pop();
        }
        if let Err(e) = self.cleanup_range(ranges.clone()) {
            error!("failed to cleanup stale range"; "err" => %e);
            return;
        }
        for r in ranges.into_iter() {
            let key = r.0;
            assert!(
                self.pending_delete_ranges.remove(&key).is_some(),
                "cleanup pending_delete_ranges {} should exist",
                hex::encode_upper(&key)
            );
        }
    }

    /// Checks the number of files at level 0 to avoid write stall after ingesting sst.
    /// Returns true if the ingestion causes write stall.
    fn ingest_maybe_stall(&self) -> bool {
        for cf in SNAPSHOT_CFS {
            // no need to check lock cf
            if plain_file_used(cf) {
                continue;
            }
            if self
                .engines
                .kv
                .ingest_maybe_slowdown_writes(cf)
                .expect("cf")
            {
                return true;
            }
        }
        false
    }

    fn delete_all_in_range(&self, mut ranges: Vec<(Vec<u8>, Vec<u8>)>) -> Result<()> {
        if ranges.len() < 4 || self.use_delete_range {
            for (start_key, end_key) in ranges {
                for cf in self.engines.kv.cf_names() {
                    let strategy = if cf == CF_LOCK {
                        DeleteStrategy::DeleteByKey
                    } else {
                        self.get_destroy_peer_strategy()
                    };
                    box_try!(self
                        .engines
                        .kv
                        .delete_all_in_range_cf(cf, strategy, &start_key, &end_key));
                }
            }
        } else {
            ranges.sort_by(|a, b| a.0.cmp(&b.0));
            let mut writers = HashMap::default();
            for cf in &[CF_DEFAULT, CF_WRITE] {
                let sst_path = self.mgr.get_temp_path_for_ingest();
                let builder = EK::SstWriterBuilder::new()
                    .set_db(&self.engines.kv)
                    .set_cf(cf);
                let writer = box_try!(builder.build(sst_path.as_str()));
                writers.insert(cf.to_owned(), (writer, 0, sst_path));
            }

            for (start_key, end_key) in ranges {
                for cf in self.engines.kv.cf_names() {
                    if let Some((writer, count, _)) = writers.get_mut(cf) {
                        // We write keys of multiple regions into one sst-writer to avoid ingest too many
                        // files into engine.
                        *count += box_try!(self
                            .engines
                            .kv
                            .delete_all_in_range_cf_by_ingest(cf, &start_key, &end_key, writer));
                    } else {
                        box_try!(self.engines.kv.delete_all_in_range_cf(
                            cf,
                            DeleteStrategy::DeleteByKey,
                            &start_key,
                            &end_key
                        ));
                    }
                }
            }
            for (cf, (writer, count, sst_path)) in writers.into_iter() {
                if count == 0 {
                    let _ = std::fs::remove_file(sst_path.as_str());
                    continue;
                }
                box_try!(writer.finish());
                let handle = self.engines.kv.cf_handle(&cf).unwrap();
                let mut opt = EK::IngestExternalFileOptions::new();
                opt.move_files(true);
                box_try!(self.engines.kv.ingest_external_file_cf(
                    handle,
                    &opt,
                    &[sst_path.as_str()]
                ));
            }
        }
        Ok(())
    }
}

pub struct Runner<EK, ER, R>
where
    EK: KvEngine,
    ER: RaftEngine,
{
    pool: ThreadPool<TaskCell>,
    ctx: SnapContext<EK, ER, R>,
    // we may delay some apply tasks if level 0 files to write stall threshold,
    // pending_applies records all delayed apply task, and will check again later
    pending_applies: VecDeque<Task<EK::Snapshot>>,
}

impl<EK, ER, R> Runner<EK, ER, R>
where
    EK: KvEngine,
    ER: RaftEngine,
    R: CasualRouter<EK>,
{
    pub fn new(
        engines: Engines<EK, ER>,
        mgr: SnapManager,
        batch_size: usize,
        use_delete_range: bool,
        coprocessor_host: CoprocessorHost<EK>,
        router: R,
    ) -> Runner<EK, ER, R> {
        Runner {
            pool: Builder::new(thd_name!("snap-generator"))
                .max_thread_count(GENERATE_POOL_SIZE)
                .build_future_pool(),
            ctx: SnapContext {
                engines,
                mgr,
                batch_size,
                use_delete_range,
                pending_delete_ranges: PendingDeleteRanges::default(),
                coprocessor_host,
                router,
            },
            pending_applies: VecDeque::new(),
        }
    }

    pub fn new_timer(&self) -> Timer<Event> {
        let mut timer = Timer::new(2);
        timer.add_task(
            Duration::from_millis(PENDING_APPLY_CHECK_INTERVAL),
            Event::CheckApply,
        );
        timer.add_task(
            Duration::from_millis(STALE_PEER_CHECK_INTERVAL),
            Event::CheckStalePeer,
        );
        timer
    }

    /// Tries to apply pending tasks if there is some.
    fn handle_pending_applies(&mut self) {
        fail_point!("apply_pending_snapshot", |_| {});
        while !self.pending_applies.is_empty() {
            // should not handle too many applies than the number of files that can be ingested.
            // check level 0 every time because we can not make sure how does the number of level 0 files change.
            if self.ctx.ingest_maybe_stall() {
                break;
            }
            if let Some(Task::Apply { region_id, status }) = self.pending_applies.pop_front() {
                self.ctx.handle_apply(region_id, status);
            }
        }
    }
}

impl<EK, ER, R> Runnable for Runner<EK, ER, R>
where
    EK: KvEngine,
    ER: RaftEngine,
    R: CasualRouter<EK> + Send + Clone + 'static,
{
    type Task = Task<EK::Snapshot>;

    fn run(&mut self, task: Task<EK::Snapshot>) {
        match task {
            Task::Gen {
                region_id,
                last_applied_index_term,
                last_applied_state,
                kv_snap,
                notifier,
            } => {
                // It is safe for now to handle generating and applying snapshot concurrently,
                // but it may not when merge is implemented.
                let ctx = self.ctx.clone();

                self.pool.spawn(async move {
                    tikv_alloc::add_thread_memory_accessor();
                    ctx.handle_gen(
                        region_id,
                        last_applied_index_term,
                        last_applied_state,
                        kv_snap,
                        notifier,
                    );
                    tikv_alloc::remove_thread_memory_accessor();
                });
            }
            task @ Task::Apply { .. } => {
                fail_point!("on_region_worker_apply", true, |_| {});
                // to makes sure applying snapshots in order.
                self.pending_applies.push_back(task);
                self.handle_pending_applies();
                if !self.pending_applies.is_empty() {
                    // delay the apply and retry later
                    SNAP_COUNTER.apply.delay.inc()
                }
            }
            Task::Destroy {
                region_id,
                start_key,
                end_key,
            } => {
                fail_point!("on_region_worker_destroy", true, |_| {});
                // try to delay the range deletion because
                // there might be a coprocessor request related to this range
                self.ctx
                    .insert_pending_delete_range(region_id, &start_key, &end_key);

                // try to delete stale ranges if there are any
                if !self.ctx.ingest_maybe_stall() {
                    self.ctx.clean_stale_ranges();
                }
            }
        }
    }

    fn shutdown(&mut self) {
        self.pool.shutdown();
    }
}

/// Region related timeout event
pub enum Event {
    CheckStalePeer,
    CheckApply,
}

impl<EK, ER, R> RunnableWithTimer for Runner<EK, ER, R>
where
    EK: KvEngine,
    ER: RaftEngine,
    R: CasualRouter<EK> + Send + Clone + 'static,
{
    type TimeoutTask = Event;

    fn on_timeout(&mut self, timer: &mut Timer<Event>, event: Event) {
        match event {
            Event::CheckApply => {
                self.handle_pending_applies();
                timer.add_task(
                    Duration::from_millis(PENDING_APPLY_CHECK_INTERVAL),
                    Event::CheckApply,
                );
            }
            Event::CheckStalePeer => {
                self.ctx.clean_stale_ranges();
                timer.add_task(
                    Duration::from_millis(STALE_PEER_CHECK_INTERVAL),
                    Event::CheckStalePeer,
                );
            }
        }
    }
}

#[cfg(test)]
mod tests {
    use std::io;
    use std::sync::atomic::AtomicUsize;
    use std::sync::{mpsc, Arc};
    use std::thread;
    use std::time::Duration;

    use crate::coprocessor::CoprocessorHost;
    use crate::store::peer_storage::JOB_STATUS_PENDING;
    use crate::store::snap::tests::get_test_db_for_regions;
    use crate::store::worker::RegionRunner;
    use crate::store::{CasualMessage, SnapKey, SnapManager};
    use engine_rocks::raw::ColumnFamilyOptions;
    use engine_rocks::RocksEngine;
    use engine_traits::{
        CFHandleExt, CFNamesExt, CompactExt, MiscExt, Mutable, Peekable, SyncMutable, WriteBatchExt,
    };
    use engine_traits::{Engines, KvEngine};
    use engine_traits::{CF_DEFAULT, CF_RAFT};
    use kvproto::raft_serverpb::{PeerState, RaftApplyState, RegionLocalState};
    use raft::eraftpb::Entry;
    use tempfile::Builder;
    use tikv_util::timer::Timer;
    use tikv_util::worker::Worker;

    use super::Event;
    use super::PendingDeleteRanges;
    use super::Task;

    fn insert_range(
        pending_delete_ranges: &mut PendingDeleteRanges,
        id: u64,
        s: &str,
        e: &str,
        stale_sequence: u64,
    ) {
        pending_delete_ranges.insert(id, s.as_bytes(), e.as_bytes(), stale_sequence);
    }

    #[test]
    #[allow(clippy::string_lit_as_bytes)]
    fn test_pending_delete_ranges() {
        let mut pending_delete_ranges = PendingDeleteRanges::default();
        let id = 0;

        let timeout1 = 10;
        insert_range(&mut pending_delete_ranges, id, "a", "c", timeout1);
        insert_range(&mut pending_delete_ranges, id, "m", "n", timeout1);
        insert_range(&mut pending_delete_ranges, id, "x", "z", timeout1);
        insert_range(&mut pending_delete_ranges, id + 1, "f", "i", timeout1);
        insert_range(&mut pending_delete_ranges, id + 1, "p", "t", timeout1);
        assert_eq!(pending_delete_ranges.len(), 5);

        //  a____c    f____i    m____n    p____t    x____z
        //              g___________________q
        // when we want to insert [g, q), we first extract overlap ranges,
        // which are [f, i), [m, n), [p, t)
        let timeout2 = 12;
        let overlap_ranges =
            pending_delete_ranges.drain_overlap_ranges(&b"g".to_vec(), &b"q".to_vec());
        assert_eq!(
            overlap_ranges,
            [
                (id + 1, b"f".to_vec(), b"i".to_vec(), timeout1),
                (id, b"m".to_vec(), b"n".to_vec(), timeout1),
                (id + 1, b"p".to_vec(), b"t".to_vec(), timeout1),
            ]
        );
        assert_eq!(pending_delete_ranges.len(), 2);
        insert_range(&mut pending_delete_ranges, id + 2, "g", "q", timeout2);
        assert_eq!(pending_delete_ranges.len(), 3);

        // at t1, [a, c) and [x, z) will timeout
        {
            let now = 11;
            let ranges: Vec<_> = pending_delete_ranges.stale_ranges(now).collect();
            assert_eq!(
                ranges,
                [
                    (id, "a".as_bytes(), "c".as_bytes()),
                    (id, "x".as_bytes(), "z".as_bytes()),
                ]
            );
            for start_key in ranges
                .into_iter()
                .map(|(_, start, _)| start.to_vec())
                .collect::<Vec<Vec<u8>>>()
            {
                pending_delete_ranges.remove(&start_key);
            }
            assert_eq!(pending_delete_ranges.len(), 1);
        }

        // at t2, [g, q) will timeout
        {
            let now = 14;
            let ranges: Vec<_> = pending_delete_ranges.stale_ranges(now).collect();
            assert_eq!(ranges, [(id + 2, "g".as_bytes(), "q".as_bytes())]);
            for start_key in ranges
                .into_iter()
                .map(|(_, start, _)| start.to_vec())
                .collect::<Vec<Vec<u8>>>()
            {
                pending_delete_ranges.remove(&start_key);
            }
            assert_eq!(pending_delete_ranges.len(), 0);
        }
    }

    #[test]
    fn test_stale_peer() {
        let temp_dir = Builder::new().prefix("test_stale_peer").tempdir().unwrap();
        let engine = get_test_db_for_regions(&temp_dir, None, None, None, None, &[1]).unwrap();

        let snap_dir = Builder::new().prefix("snap_dir").tempdir().unwrap();
        let mgr = SnapManager::new(snap_dir.path().to_str().unwrap());
        let mut worker = Worker::new("region-worker");
        let sched = worker.scheduler();
        let engines = Engines::new(engine.kv.clone(), engine.raft.clone());
        let (router, _) = mpsc::sync_channel(11);
        let runner = RegionRunner::new(
            engines,
            mgr,
            0,
            false,
            CoprocessorHost::<RocksEngine>::default(),
            router,
        );
        let mut ranges = vec![];
        for i in 0..10 {
            let mut key = b"k0".to_vec();
            key.extend_from_slice(i.to_string().as_bytes());
            engine.kv.put(&key, b"v1").unwrap();
            ranges.push(key);
        }
        engine.kv.put(b"k1", b"v1").unwrap();
        let snap = engine.kv.snapshot();
        engine.kv.put(b"k2", b"v2").unwrap();

        sched
            .schedule(Task::Destroy {
                region_id: 1,
                start_key: b"k1".to_vec(),
                end_key: b"k2".to_vec(),
            })
            .unwrap();
        for i in 0..9 {
            sched
                .schedule(Task::Destroy {
                    region_id: i as u64 + 2,
                    start_key: ranges[i].clone(),
                    end_key: ranges[i + 1].clone(),
                })
                .unwrap();
        }
        let mut timer = Timer::new(1);
        timer.add_task(Duration::from_millis(100), Event::CheckStalePeer);
        worker.start_with_timer(runner, timer).unwrap();
        thread::sleep(Duration::from_millis(20));
        drop(snap);
        thread::sleep(Duration::from_millis(200));
        assert!(engine.kv.get_value(b"k1").unwrap().is_none());
        assert_eq!(engine.kv.get_value(b"k2").unwrap().unwrap(), b"v2");
        for i in 0..9 {
            assert!(engine.kv.get_value(&ranges[i]).unwrap().is_none());
        }
    }

    #[test]
    fn test_pending_applies() {
        let temp_dir = Builder::new()
            .prefix("test_pending_applies")
            .tempdir()
            .unwrap();

        let mut cf_opts = ColumnFamilyOptions::new();
        cf_opts.set_level_zero_slowdown_writes_trigger(5);
        cf_opts.set_disable_auto_compactions(true);
        let kv_cfs_opts = vec![
            engine_rocks::raw_util::CFOptions::new("default", cf_opts.clone()),
            engine_rocks::raw_util::CFOptions::new("write", cf_opts.clone()),
            engine_rocks::raw_util::CFOptions::new("lock", cf_opts.clone()),
            engine_rocks::raw_util::CFOptions::new("raft", cf_opts.clone()),
        ];
        let raft_cfs_opt = engine_rocks::raw_util::CFOptions::new(CF_DEFAULT, cf_opts);
        let engine = get_test_db_for_regions(
            &temp_dir,
            None,
            Some(raft_cfs_opt),
            None,
            Some(kv_cfs_opts),
            &[1, 2, 3, 4, 5, 6],
        )
        .unwrap();

        for cf_name in engine.kv.cf_names() {
            for i in 0..6 {
                let cf = engine.kv.cf_handle(cf_name).unwrap();
                engine.kv.put_cf(cf_name, &[i], &[i]).unwrap();
                engine.kv.put_cf(cf_name, &[i + 1], &[i + 1]).unwrap();
                engine.kv.flush_cf(cf_name, true).unwrap();
                // check level 0 files
                assert_eq!(
                    engine_rocks::util::get_cf_num_files_at_level(
                        &engine.kv.as_inner(),
                        cf.as_inner(),
                        0
                    )
                    .unwrap(),
                    u64::from(i) + 1
                );
            }
        }

        let engines = Engines::new(engine.kv.clone(), engine.raft.clone());
        let snap_dir = Builder::new().prefix("snap_dir").tempdir().unwrap();
        let mgr = SnapManager::new(snap_dir.path().to_str().unwrap());
        let mut worker = Worker::new("snap-manager");
        let sched = worker.scheduler();
        let (router, receiver) = mpsc::sync_channel(1);
        let runner = RegionRunner::new(
            engines.clone(),
            mgr,
            0,
            true,
            CoprocessorHost::<RocksEngine>::default(),
            router,
        );
        let mut timer = Timer::new(1);
        timer.add_task(Duration::from_millis(100), Event::CheckApply);
        worker.start_with_timer(runner, timer).unwrap();

        let gen_and_apply_snap = |id: u64| {
            // construct snapshot
            let (tx, rx) = mpsc::sync_channel(1);
            let apply_state: RaftApplyState = engines
                .kv
                .get_msg_cf(CF_RAFT, &keys::apply_state_key(id))
                .unwrap()
                .unwrap();
            let idx = apply_state.get_applied_index();
            let entry = engines
                .raft
                .get_msg::<Entry>(&keys::raft_log_key(id, idx))
                .unwrap()
                .unwrap();
            sched
                .schedule(Task::Gen {
                    region_id: id,
                    kv_snap: engines.kv.snapshot(),
                    last_applied_index_term: entry.get_term(),
                    last_applied_state: apply_state,
                    notifier: tx,
                })
                .unwrap();
            let s1 = rx.recv().unwrap();
            match receiver.recv() {
                Ok((region_id, CasualMessage::SnapshotGenerated)) => {
                    assert_eq!(region_id, id);
                }
                msg => panic!("expected SnapshotGenerated, but got {:?}", msg),
            }
            let data = s1.get_data();
            let key = SnapKey::from_snap(&s1).unwrap();
            let mgr = SnapManager::new(snap_dir.path().to_str().unwrap());
            let mut s2 = mgr.get_snapshot_for_sending(&key).unwrap();
            let mut s3 = mgr.get_snapshot_for_receiving(&key, &data[..]).unwrap();
            io::copy(&mut s2, &mut s3).unwrap();
            s3.save().unwrap();

            // set applying state
            let mut wb = engine.kv.write_batch();
            let region_key = keys::region_state_key(id);
            let mut region_state = engine
                .kv
                .get_msg_cf::<RegionLocalState>(CF_RAFT, &region_key)
                .unwrap()
                .unwrap();
            region_state.set_state(PeerState::Applying);
            wb.put_msg_cf(CF_RAFT, &region_key, &region_state).unwrap();
            engine.kv.write(&wb).unwrap();

            // apply snapshot
            let status = Arc::new(AtomicUsize::new(JOB_STATUS_PENDING));
            sched
                .schedule(Task::Apply {
                    region_id: id,
                    status,
                })
                .unwrap();
        };
        let wait_apply_finish = |id: u64| {
            let region_key = keys::region_state_key(id);
            loop {
                thread::sleep(Duration::from_millis(100));
                if engine
                    .kv
                    .get_msg_cf::<RegionLocalState>(CF_RAFT, &region_key)
                    .unwrap()
                    .unwrap()
                    .get_state()
                    == PeerState::Normal
                {
                    break;
                }
            }
        };
        let cf = engine.kv.cf_handle(CF_DEFAULT).unwrap().as_inner();

        // snapshot will not ingest cause already write stall
        gen_and_apply_snap(1);
        assert_eq!(
            engine_rocks::util::get_cf_num_files_at_level(engine.kv.as_inner(), cf, 0).unwrap(),
            6
        );

        // compact all files to the bottomest level
        engine.kv.compact_files_in_range(None, None, None).unwrap();
        assert_eq!(
            engine_rocks::util::get_cf_num_files_at_level(engine.kv.as_inner(), cf, 0).unwrap(),
            0
        );

        wait_apply_finish(1);

        // the pending apply task should be finished and snapshots are ingested.
        // note that when ingest sst, it may flush memtable if overlap,
        // so here will two level 0 files.
        assert_eq!(
            engine_rocks::util::get_cf_num_files_at_level(engine.kv.as_inner(), cf, 0).unwrap(),
            2
        );

        // no write stall, ingest without delay
        gen_and_apply_snap(2);
        wait_apply_finish(2);
        assert_eq!(
            engine_rocks::util::get_cf_num_files_at_level(engine.kv.as_inner(), cf, 0).unwrap(),
            4
        );

        // snapshot will not ingest cause it may cause write stall
        gen_and_apply_snap(3);
        assert_eq!(
            engine_rocks::util::get_cf_num_files_at_level(engine.kv.as_inner(), cf, 0).unwrap(),
            4
        );
        gen_and_apply_snap(4);
        assert_eq!(
            engine_rocks::util::get_cf_num_files_at_level(engine.kv.as_inner(), cf, 0).unwrap(),
            4
        );
        gen_and_apply_snap(5);
        assert_eq!(
            engine_rocks::util::get_cf_num_files_at_level(engine.kv.as_inner(), cf, 0).unwrap(),
            4
        );

        // compact all files to the bottomest level
        engine.kv.compact_files_in_range(None, None, None).unwrap();
        assert_eq!(
            engine_rocks::util::get_cf_num_files_at_level(engine.kv.as_inner(), cf, 0).unwrap(),
            0
        );

        // make sure have checked pending applies
        wait_apply_finish(4);

        // before two pending apply tasks should be finished and snapshots are ingested
        // and one still in pending.
        assert_eq!(
            engine_rocks::util::get_cf_num_files_at_level(engine.kv.as_inner(), cf, 0).unwrap(),
            4
        );

        // make sure have checked pending applies
        engine.kv.compact_files_in_range(None, None, None).unwrap();
        assert_eq!(
            engine_rocks::util::get_cf_num_files_at_level(engine.kv.as_inner(), cf, 0).unwrap(),
            0
        );
        wait_apply_finish(5);

        // the last one pending task finished
        assert_eq!(
            engine_rocks::util::get_cf_num_files_at_level(engine.kv.as_inner(), cf, 0).unwrap(),
            2
        );
    }
}<|MERGE_RESOLUTION|>--- conflicted
+++ resolved
@@ -9,16 +9,10 @@
 use std::time::{Duration, Instant};
 use std::u64;
 
-<<<<<<< HEAD
 use engine_traits::{DeleteStrategy, CF_DEFAULT, CF_LOCK, CF_RAFT, CF_WRITE};
 use engine_traits::{
     Engines, IngestExternalFileOptions, KvEngine, Mutable, RaftEngine, SstWriter, SstWriterBuilder,
 };
-use error_code::ErrorCodeExt;
-=======
-use engine_traits::CF_RAFT;
-use engine_traits::{Engines, KvEngine, Mutable, RaftEngine};
->>>>>>> 206f37ff
 use kvproto::raft_serverpb::{PeerState, RaftApplyState, RegionLocalState};
 use raft::eraftpb::Snapshot as RaftSnapshot;
 
@@ -400,12 +394,7 @@
                 SNAP_COUNTER.apply.abort.inc();
             }
             Err(e) => {
-<<<<<<< HEAD
-                error!("failed to apply snap!!!"; "err" => %e);
-=======
                 error!(%e; "failed to apply snap!!!");
-
->>>>>>> 206f37ff
                 status.swap(JOB_STATUS_FAILED, Ordering::SeqCst);
                 SNAP_COUNTER.apply.fail.inc();
             }
@@ -422,7 +411,6 @@
                 .kv
                 .delete_all_files_in_range(&start_key, &end_key)
             {
-<<<<<<< HEAD
                 error!("failed to delete files in range";
                     "start_key" => log_wrappers::Key(&start_key),
                     "end_key" => log_wrappers::Key(&end_key),
@@ -431,36 +419,6 @@
             }
         }
         self.delete_all_in_range(ranges)
-=======
-                error!(%e;
-                    "failed to delete files in range";
-                    "region_id" => region_id,
-                    "start_key" => log_wrappers::Key(start_key),
-                    "end_key" => log_wrappers::Key(end_key),
-                );
-                return;
-            }
-        }
-        if let Err(e) =
-            self.engines
-                .kv
-                .delete_all_in_range(start_key, end_key, self.use_delete_range)
-        {
-            error!(%e;
-                "failed to delete data in range";
-                "region_id" => region_id,
-                "start_key" => log_wrappers::Key(start_key),
-                "end_key" => log_wrappers::Key(end_key),
-            );
-        } else {
-            info!(
-                "succeed in deleting data in range";
-                "region_id" => region_id,
-                "start_key" => log_wrappers::Key(start_key),
-                "end_key" => log_wrappers::Key(end_key),
-            );
-        }
->>>>>>> 206f37ff
     }
 
     /// Gets the overlapping ranges and cleans them up.
