--- conflicted
+++ resolved
@@ -4,19 +4,11 @@
 use std::fmt::{self, Display, Formatter};
 use std::sync::mpsc::Sender;
 
-<<<<<<< HEAD
 use engine_traits::MAX_DELETE_BATCH_SIZE;
 use engine_traits::{KvEngine, KvEngines, Mutable, WriteBatch};
 use tikv_util::worker::Runnable;
 
 pub struct Task {
-=======
-use raft_engine::RaftEngine;
-use tikv_util::worker::Runnable;
-
-pub struct Task<ER: RaftEngine> {
-    pub raft_engine: ER,
->>>>>>> 21864998
     pub region_id: u64,
     pub start_idx: u64,
     pub end_idx: u64,
@@ -26,11 +18,7 @@
     pub collected: u64,
 }
 
-<<<<<<< HEAD
 impl Display for Task {
-=======
-impl<ER: RaftEngine> Display for Task<ER> {
->>>>>>> 21864998
     fn fmt(&self, f: &mut Formatter<'_>) -> fmt::Result {
         write!(
             f,
@@ -62,36 +50,6 @@
     }
 
     /// Does the GC job and returns the count of logs collected.
-<<<<<<< HEAD
-    fn gc_raft_log(&mut self, region_id: u64, start_idx: u64, end_idx: u64) -> Result<u64, Error> {
-        let mut first_idx = start_idx;
-        if first_idx == 0 {
-            let start_key = keys::raft_log_key(region_id, 0);
-            first_idx = end_idx;
-            if let Some((k, _)) = box_try!(self.engines.raft.seek(&start_key)) {
-                first_idx = box_try!(keys::raft_log_index(&k));
-            }
-        }
-        if first_idx >= end_idx {
-            info!("no need to gc"; "region_id" => region_id);
-            return Ok(0);
-        }
-        let mut raft_wb = self.engines.raft.write_batch();
-        for idx in first_idx..end_idx {
-            let key = keys::raft_log_key(region_id, idx);
-            box_try!(raft_wb.delete(&key));
-            if raft_wb.data_size() >= MAX_DELETE_BATCH_SIZE {
-                // Avoid large write batch to reduce latency.
-                self.engines.raft.write(&raft_wb).unwrap();
-                raft_wb.clear();
-            }
-        }
-        // TODO: disable WAL here.
-        if !raft_wb.is_empty() {
-            self.engines.raft.write(&raft_wb).unwrap();
-        }
-        Ok(end_idx - first_idx)
-=======
     fn gc_raft_log<ER: RaftEngine>(
         &mut self,
         raft_engine: ER,
@@ -99,9 +57,8 @@
         start_idx: u64,
         end_idx: u64,
     ) -> Result<usize, Error> {
-        let deleted = box_try!(raft_engine.gc(region_id, start_idx, end_idx));
+        let deleted = box_try!(self.engines.raft.gc(region_id, start_idx, end_idx));
         Ok(deleted)
->>>>>>> 21864998
     }
 
     fn report_collected(&self, collected: u64) {
@@ -116,13 +73,9 @@
     }
 }
 
-<<<<<<< HEAD
-impl<EK: KvEngine, ER: KvEngine> Runnable<Task> for Runner<EK, ER> {
+
+impl<ER: RaftEngine> Runnable<Task> for Runner {
     fn run(&mut self, task: Task) {
-=======
-impl<ER: RaftEngine> Runnable<Task<ER>> for Runner {
-    fn run(&mut self, task: Task<ER>) {
->>>>>>> 21864998
         debug!(
             "execute gc log";
             "region_id" => task.region_id,
@@ -155,11 +108,7 @@
 mod tests {
     use super::*;
     use engine_rocks::util::new_engine;
-<<<<<<< HEAD
     use engine_traits::{KvEngine, KvEngines, WriteBatchExt, ALL_CFS, CF_DEFAULT};
-=======
-    use engine_traits::{KvEngine, Mutable, WriteBatchExt, CF_DEFAULT};
->>>>>>> 21864998
     use std::sync::mpsc;
     use std::time::Duration;
     use tempfile::Builder;
