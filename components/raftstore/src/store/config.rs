// Copyright 2016 TiKV Project Authors. Licensed under Apache-2.0.

use std::sync::Arc;
use std::time::Duration;
use std::u64;
use time::Duration as TimeDuration;

use crate::{coprocessor, Result};
use batch_system::Config as BatchSystemConfig;
use engine_traits::config as engine_config;
use engine_traits::PerfLevel;
use lazy_static::lazy_static;
use online_config::{ConfigChange, ConfigManager, ConfigValue, OnlineConfig};
use prometheus::register_gauge_vec;
use serde::{Deserialize, Serialize};
use serde_with::with_prefix;
use tikv_util::config::{ReadableDuration, ReadableSize, VersionTrack};
use tikv_util::{box_err, info, warn};

lazy_static! {
    pub static ref CONFIG_RAFTSTORE_GAUGE: prometheus::GaugeVec = register_gauge_vec!(
        "tikv_config_raftstore",
        "Config information of raftstore",
        &["name"]
    )
    .unwrap();
}

with_prefix!(prefix_apply "apply-");
with_prefix!(prefix_store "store-");
#[derive(Clone, Debug, Serialize, Deserialize, PartialEq, OnlineConfig)]
#[serde(default)]
#[serde(rename_all = "kebab-case")]
pub struct Config {
    // minimizes disruption when a partitioned node rejoins the cluster by using a two phase election.
    #[online_config(skip)]
    pub prevote: bool,
    #[online_config(skip)]
    pub raftdb_path: String,

    // store capacity. 0 means no limit.
    #[online_config(skip)]
    pub capacity: ReadableSize,

    // raft_base_tick_interval is a base tick interval (ms).
    #[online_config(hidden)]
    pub raft_base_tick_interval: ReadableDuration,
    #[online_config(hidden)]
    pub raft_heartbeat_ticks: usize,
    #[online_config(hidden)]
    pub raft_election_timeout_ticks: usize,
    #[online_config(hidden)]
    pub raft_min_election_timeout_ticks: usize,
    #[online_config(hidden)]
    pub raft_max_election_timeout_ticks: usize,
    #[online_config(hidden)]
    pub raft_max_size_per_msg: ReadableSize,
    #[online_config(hidden)]
    pub raft_max_inflight_msgs: usize,
    // When the entry exceed the max size, reject to propose it.
    pub raft_entry_max_size: ReadableSize,

    // Interval to gc unnecessary raft log (ms).
    pub raft_log_gc_tick_interval: ReadableDuration,
    // A threshold to gc stale raft log, must >= 1.
    pub raft_log_gc_threshold: u64,
    // When entry count exceed this value, gc will be forced trigger.
    pub raft_log_gc_count_limit: u64,
    // When the approximate size of raft log entries exceed this value,
    // gc will be forced trigger.
    pub raft_log_gc_size_limit: ReadableSize,
    // Old Raft logs could be reserved if `raft_log_gc_threshold` is not reached.
    // GC them after ticks `raft_log_reserve_max_ticks` times.
    #[doc(hidden)]
    #[online_config(hidden)]
    pub raft_log_reserve_max_ticks: usize,
    // Old logs in Raft engine needs to be purged peridically.
    pub raft_engine_purge_interval: ReadableDuration,
    // When a peer is not responding for this time, leader will not keep entry cache for it.
    pub raft_entry_cache_life_time: ReadableDuration,
    // When a peer is newly added, reject transferring leader to the peer for a while.
    pub raft_reject_transfer_leader_duration: ReadableDuration,

    // Interval (ms) to check region whether need to be split or not.
    pub split_region_check_tick_interval: ReadableDuration,
    /// When size change of region exceed the diff since last check, it
    /// will be checked again whether it should be split.
    pub region_split_check_diff: ReadableSize,
    /// Interval (ms) to check whether start compaction for a region.
    pub region_compact_check_interval: ReadableDuration,
    /// Number of regions for each time checking.
    pub region_compact_check_step: u64,
    /// Minimum number of tombstones to trigger manual compaction.
    pub region_compact_min_tombstones: u64,
    /// Minimum percentage of tombstones to trigger manual compaction.
    /// Should between 1 and 100.
    pub region_compact_tombstones_percent: u64,
    pub pd_heartbeat_tick_interval: ReadableDuration,
    pub pd_store_heartbeat_tick_interval: ReadableDuration,
    pub snap_mgr_gc_tick_interval: ReadableDuration,
    pub snap_gc_timeout: ReadableDuration,
    pub lock_cf_compact_interval: ReadableDuration,
    pub lock_cf_compact_bytes_threshold: ReadableSize,

    #[online_config(skip)]
    pub notify_capacity: usize,
    pub messages_per_tick: usize,

    /// When a peer is not active for max_peer_down_duration,
    /// the peer is considered to be down and is reported to PD.
    pub max_peer_down_duration: ReadableDuration,

    /// If the leader of a peer is missing for longer than max_leader_missing_duration,
    /// the peer would ask pd to confirm whether it is valid in any region.
    /// If the peer is stale and is not valid in any region, it will destroy itself.
    pub max_leader_missing_duration: ReadableDuration,
    /// Similar to the max_leader_missing_duration, instead it will log warnings and
    /// try to alert monitoring systems, if there is any.
    pub abnormal_leader_missing_duration: ReadableDuration,
    pub peer_stale_state_check_interval: ReadableDuration,

    #[online_config(hidden)]
    pub leader_transfer_max_log_lag: u64,

    #[online_config(skip)]
    pub snap_apply_batch_size: ReadableSize,

    // Interval (ms) to check region whether the data is consistent.
    pub consistency_check_interval: ReadableDuration,

    #[online_config(hidden)]
    pub report_region_flow_interval: ReadableDuration,

    // The lease provided by a successfully proposed and applied entry.
    pub raft_store_max_leader_lease: ReadableDuration,

    // Right region derive origin region id when split.
    #[online_config(hidden)]
    pub right_derive_when_split: bool,

    pub allow_remove_leader: bool,

    /// Max log gap allowed to propose merge.
    #[online_config(hidden)]
    pub merge_max_log_gap: u64,
    /// Interval to re-propose merge.
    pub merge_check_tick_interval: ReadableDuration,

    #[online_config(hidden)]
    pub use_delete_range: bool,

    pub cleanup_import_sst_interval: ReadableDuration,

    /// Maximum size of every local read task batch.
    pub local_read_batch_size: u64,

    #[online_config(skip)]
    #[serde(flatten, with = "prefix_apply")]
    pub apply_batch_system: BatchSystemConfig,

    #[online_config(skip)]
    #[serde(flatten, with = "prefix_store")]
    pub store_batch_system: BatchSystemConfig,

<<<<<<< HEAD
    #[config(skip)]
    pub store_io_pool_size: usize,

    #[config(skip)]
=======
    #[online_config(skip)]
>>>>>>> e2713589
    pub future_poll_size: usize,
    #[online_config(skip)]
    pub hibernate_regions: bool,
    #[doc(hidden)]
    #[online_config(hidden)]
    pub dev_assert: bool,
    #[online_config(hidden)]
    pub apply_yield_duration: ReadableDuration,

    #[serde(with = "engine_config::perf_level_serde")]
    #[config(skip)]
    pub perf_level: PerfLevel,

    #[config(skip)]
    pub trigger_write_size: ReadableSize,

    // Deprecated! These configuration has been moved to Coprocessor.
    // They are preserved for compatibility check.
    #[doc(hidden)]
    #[serde(skip_serializing)]
    #[online_config(skip)]
    pub region_max_size: ReadableSize,
    #[doc(hidden)]
    #[serde(skip_serializing)]
    #[online_config(skip)]
    pub region_split_size: ReadableSize,
    // Deprecated! The time to clean stale peer safely can be decided based on RocksDB snapshot sequence number.
    #[doc(hidden)]
    #[serde(skip_serializing)]
    #[online_config(skip)]
    pub clean_stale_peer_delay: ReadableDuration,
<<<<<<< HEAD
=======
    #[serde(with = "engine_config::perf_level_serde")]
    #[online_config(skip)]
    pub perf_level: PerfLevel,
>>>>>>> e2713589
}

impl Default for Config {
    fn default() -> Config {
        let split_size = ReadableSize::mb(coprocessor::config::SPLIT_SIZE_MB);
        Config {
            prevote: true,
            raftdb_path: String::new(),
            capacity: ReadableSize(0),
            raft_base_tick_interval: ReadableDuration::secs(1),
            raft_heartbeat_ticks: 2,
            raft_election_timeout_ticks: 10,
            raft_min_election_timeout_ticks: 0,
            raft_max_election_timeout_ticks: 0,
            raft_max_size_per_msg: ReadableSize::mb(1),
            raft_max_inflight_msgs: 256,
            raft_entry_max_size: ReadableSize::mb(8),
            raft_log_gc_tick_interval: ReadableDuration::secs(10),
            raft_log_gc_threshold: 50,
            // Assume the average size of entries is 1k.
            raft_log_gc_count_limit: split_size * 3 / 4 / ReadableSize::kb(1),
            raft_log_gc_size_limit: split_size * 3 / 4,
            raft_log_reserve_max_ticks: 6,
            raft_engine_purge_interval: ReadableDuration::secs(10),
            raft_entry_cache_life_time: ReadableDuration::secs(30),
            raft_reject_transfer_leader_duration: ReadableDuration::secs(3),
            split_region_check_tick_interval: ReadableDuration::secs(10),
            region_split_check_diff: split_size / 16,
            region_compact_check_interval: ReadableDuration::minutes(5),
            region_compact_check_step: 100,
            region_compact_min_tombstones: 10000,
            region_compact_tombstones_percent: 30,
            pd_heartbeat_tick_interval: ReadableDuration::minutes(1),
            pd_store_heartbeat_tick_interval: ReadableDuration::secs(10),
            notify_capacity: 40960,
            snap_mgr_gc_tick_interval: ReadableDuration::minutes(1),
            snap_gc_timeout: ReadableDuration::hours(4),
            messages_per_tick: 4096,
            max_peer_down_duration: ReadableDuration::minutes(10),
            max_leader_missing_duration: ReadableDuration::hours(2),
            abnormal_leader_missing_duration: ReadableDuration::minutes(10),
            peer_stale_state_check_interval: ReadableDuration::minutes(5),
            leader_transfer_max_log_lag: 128,
            snap_apply_batch_size: ReadableSize::mb(10),
            lock_cf_compact_interval: ReadableDuration::minutes(10),
            lock_cf_compact_bytes_threshold: ReadableSize::mb(256),
            // Disable consistency check by default as it will hurt performance.
            // We should turn on this only in our tests.
            consistency_check_interval: ReadableDuration::secs(0),
            report_region_flow_interval: ReadableDuration::minutes(1),
            raft_store_max_leader_lease: ReadableDuration::secs(9),
            right_derive_when_split: true,
            allow_remove_leader: false,
            merge_max_log_gap: 10,
            merge_check_tick_interval: ReadableDuration::secs(2),
            use_delete_range: false,
            cleanup_import_sst_interval: ReadableDuration::minutes(10),
            local_read_batch_size: 1024,
            apply_batch_system: BatchSystemConfig::default(),
            store_batch_system: BatchSystemConfig::default(),
            store_io_pool_size: 2,
            future_poll_size: 1,
            hibernate_regions: true,
            dev_assert: false,
            apply_yield_duration: ReadableDuration::millis(500),
            perf_level: PerfLevel::Disable,
            trigger_write_size: ReadableSize::mb(1),

            // They are preserved for compatibility check.
            region_max_size: ReadableSize(0),
            region_split_size: ReadableSize(0),
            clean_stale_peer_delay: ReadableDuration::minutes(0),
        }
    }
}

impl Config {
    pub fn new() -> Config {
        Config::default()
    }

    pub fn raft_store_max_leader_lease(&self) -> TimeDuration {
        TimeDuration::from_std(self.raft_store_max_leader_lease.0).unwrap()
    }

    pub fn raft_heartbeat_interval(&self) -> Duration {
        self.raft_base_tick_interval.0 * self.raft_heartbeat_ticks as u32
    }

    pub fn validate(&mut self) -> Result<()> {
        if self.raft_heartbeat_ticks == 0 {
            return Err(box_err!("heartbeat tick must greater than 0"));
        }

        if self.raft_election_timeout_ticks != 10 {
            warn!(
                "Election timeout ticks needs to be same across all the cluster, \
                 otherwise it may lead to inconsistency."
            );
        }

        if self.raft_election_timeout_ticks <= self.raft_heartbeat_ticks {
            return Err(box_err!(
                "election tick must be greater than heartbeat tick"
            ));
        }

        if self.raft_min_election_timeout_ticks == 0 {
            self.raft_min_election_timeout_ticks = self.raft_election_timeout_ticks;
        }

        if self.raft_max_election_timeout_ticks == 0 {
            self.raft_max_election_timeout_ticks = self.raft_election_timeout_ticks * 2;
        }

        if self.raft_min_election_timeout_ticks < self.raft_election_timeout_ticks
            || self.raft_min_election_timeout_ticks >= self.raft_max_election_timeout_ticks
        {
            return Err(box_err!(
                "invalid timeout range [{}, {}) for timeout {}",
                self.raft_min_election_timeout_ticks,
                self.raft_max_election_timeout_ticks,
                self.raft_election_timeout_ticks
            ));
        }

        if self.raft_log_gc_threshold < 1 {
            return Err(box_err!(
                "raft log gc threshold must >= 1, not {}",
                self.raft_log_gc_threshold
            ));
        }

        if self.raft_log_gc_size_limit.0 == 0 {
            return Err(box_err!("raft log gc size limit should large than 0."));
        }

        let election_timeout =
            self.raft_base_tick_interval.as_millis() * self.raft_election_timeout_ticks as u64;
        let lease = self.raft_store_max_leader_lease.as_millis() as u64;
        if election_timeout < lease {
            return Err(box_err!(
                "election timeout {} ms is less than lease {} ms",
                election_timeout,
                lease
            ));
        }

        let tick = self.raft_base_tick_interval.as_millis() as u64;
        if lease > election_timeout - tick {
            return Err(box_err!(
                "lease {} ms should not be greater than election timeout {} ms - 1 tick({} ms)",
                lease,
                election_timeout,
                tick
            ));
        }

        if self.merge_max_log_gap >= self.raft_log_gc_count_limit {
            return Err(box_err!(
                "merge log gap {} should be less than log gc limit {}.",
                self.merge_max_log_gap,
                self.raft_log_gc_count_limit
            ));
        }

        if self.merge_check_tick_interval.as_millis() == 0 {
            return Err(box_err!("raftstore.merge-check-tick-interval can't be 0."));
        }

        let stale_state_check = self.peer_stale_state_check_interval.as_millis() as u64;
        if stale_state_check < election_timeout * 2 {
            return Err(box_err!(
                "peer stale state check interval {} ms is less than election timeout x 2 {} ms",
                stale_state_check,
                election_timeout * 2
            ));
        }

        if self.leader_transfer_max_log_lag < 10 {
            return Err(box_err!(
                "raftstore.leader-transfer-max-log-lag should be >= 10."
            ));
        }

        let abnormal_leader_missing = self.abnormal_leader_missing_duration.as_millis() as u64;
        if abnormal_leader_missing < stale_state_check {
            return Err(box_err!(
                "abnormal leader missing {} ms is less than peer stale state check interval {} ms",
                abnormal_leader_missing,
                stale_state_check
            ));
        }

        let max_leader_missing = self.max_leader_missing_duration.as_millis() as u64;
        if max_leader_missing < abnormal_leader_missing {
            return Err(box_err!(
                "max leader missing {} ms is less than abnormal leader missing {} ms",
                max_leader_missing,
                abnormal_leader_missing
            ));
        }

        if self.region_compact_tombstones_percent < 1
            || self.region_compact_tombstones_percent > 100
        {
            return Err(box_err!(
                "region-compact-tombstones-percent must between 1 and 100, current value is {}",
                self.region_compact_tombstones_percent
            ));
        }

        if self.local_read_batch_size == 0 {
            return Err(box_err!("local-read-batch-size must be greater than 0"));
        }

        if self.apply_batch_system.pool_size == 0 {
            return Err(box_err!("apply-pool-size should be greater than 0"));
        }
        if let Some(size) = self.apply_batch_system.max_batch_size {
            if size == 0 {
                return Err(box_err!("apply-max-batch-size should be greater than 0"));
            }
        } else {
            self.apply_batch_system.max_batch_size = Some(256);
        }
        if self.store_batch_system.pool_size == 0 {
            return Err(box_err!("store-pool-size should be greater than 0"));
        }
        if self.store_batch_system.low_priority_pool_size > 0 {
            // The store thread pool doesn't need a low-priority thread currently.
            self.store_batch_system.low_priority_pool_size = 0;
        }
        if let Some(size) = self.store_batch_system.max_batch_size {
            if size == 0 {
                return Err(box_err!("store-max-batch-size should be greater than 0"));
            }
        } else if self.hibernate_regions {
            self.store_batch_system.max_batch_size = Some(256);
        } else {
            self.store_batch_system.max_batch_size = Some(1024);
        }
        if self.future_poll_size == 0 {
            return Err(box_err!("future-poll-size should be greater than 0."));
        }

        // Avoid hibernated peer being reported as down peer.
        if self.hibernate_regions {
            self.max_peer_down_duration = std::cmp::max(
                self.max_peer_down_duration,
                self.peer_stale_state_check_interval * 2,
            );
        }

        Ok(())
    }

    pub fn write_into_metrics(&self) {
        CONFIG_RAFTSTORE_GAUGE
            .with_label_values(&["prevote"])
            .set((self.prevote as i32).into());

        CONFIG_RAFTSTORE_GAUGE
            .with_label_values(&["capacity"])
            .set(self.capacity.0 as f64);
        CONFIG_RAFTSTORE_GAUGE
            .with_label_values(&["raft_base_tick_interval"])
            .set(self.raft_base_tick_interval.as_secs() as f64);
        CONFIG_RAFTSTORE_GAUGE
            .with_label_values(&["raft_heartbeat_ticks"])
            .set(self.raft_heartbeat_ticks as f64);
        CONFIG_RAFTSTORE_GAUGE
            .with_label_values(&["raft_election_timeout_ticks"])
            .set(self.raft_election_timeout_ticks as f64);
        CONFIG_RAFTSTORE_GAUGE
            .with_label_values(&["raft_min_election_timeout_ticks"])
            .set(self.raft_min_election_timeout_ticks as f64);
        CONFIG_RAFTSTORE_GAUGE
            .with_label_values(&["raft_max_election_timeout_ticks"])
            .set(self.raft_max_election_timeout_ticks as f64);
        CONFIG_RAFTSTORE_GAUGE
            .with_label_values(&["raft_max_size_per_msg"])
            .set(self.raft_max_size_per_msg.0 as f64);
        CONFIG_RAFTSTORE_GAUGE
            .with_label_values(&["raft_max_inflight_msgs"])
            .set(self.raft_max_inflight_msgs as f64);
        CONFIG_RAFTSTORE_GAUGE
            .with_label_values(&["raft_entry_max_size"])
            .set(self.raft_entry_max_size.0 as f64);

        CONFIG_RAFTSTORE_GAUGE
            .with_label_values(&["raft_log_gc_tick_interval"])
            .set(self.raft_log_gc_tick_interval.as_secs() as f64);
        CONFIG_RAFTSTORE_GAUGE
            .with_label_values(&["raft_log_gc_threshold"])
            .set(self.raft_log_gc_threshold as f64);
        CONFIG_RAFTSTORE_GAUGE
            .with_label_values(&["raft_log_gc_count_limit"])
            .set(self.raft_log_gc_count_limit as f64);
        CONFIG_RAFTSTORE_GAUGE
            .with_label_values(&["raft_log_gc_size_limit"])
            .set(self.raft_log_gc_size_limit.0 as f64);
        CONFIG_RAFTSTORE_GAUGE
            .with_label_values(&["raft_log_reserve_max_ticks"])
            .set(self.raft_log_reserve_max_ticks as f64);
        CONFIG_RAFTSTORE_GAUGE
            .with_label_values(&["raft_engine_purge_interval"])
            .set(self.raft_engine_purge_interval.as_secs() as f64);
        CONFIG_RAFTSTORE_GAUGE
            .with_label_values(&["raft_entry_cache_life_time"])
            .set(self.raft_entry_cache_life_time.as_secs() as f64);
        CONFIG_RAFTSTORE_GAUGE
            .with_label_values(&["raft_reject_transfer_leader_duration"])
            .set(self.raft_reject_transfer_leader_duration.as_secs() as f64);

        CONFIG_RAFTSTORE_GAUGE
            .with_label_values(&["split_region_check_tick_interval"])
            .set(self.split_region_check_tick_interval.as_secs() as f64);
        CONFIG_RAFTSTORE_GAUGE
            .with_label_values(&["region_split_check_diff"])
            .set(self.region_split_check_diff.0 as f64);
        CONFIG_RAFTSTORE_GAUGE
            .with_label_values(&["region_compact_check_interval"])
            .set(self.region_compact_check_interval.as_secs() as f64);
        CONFIG_RAFTSTORE_GAUGE
            .with_label_values(&["region_compact_check_step"])
            .set(self.region_compact_check_step as f64);
        CONFIG_RAFTSTORE_GAUGE
            .with_label_values(&["region_compact_min_tombstones"])
            .set(self.region_compact_min_tombstones as f64);
        CONFIG_RAFTSTORE_GAUGE
            .with_label_values(&["region_compact_tombstones_percent"])
            .set(self.region_compact_tombstones_percent as f64);
        CONFIG_RAFTSTORE_GAUGE
            .with_label_values(&["pd_heartbeat_tick_interval"])
            .set(self.pd_heartbeat_tick_interval.as_secs() as f64);
        CONFIG_RAFTSTORE_GAUGE
            .with_label_values(&["pd_store_heartbeat_tick_interval"])
            .set(self.pd_store_heartbeat_tick_interval.as_secs() as f64);
        CONFIG_RAFTSTORE_GAUGE
            .with_label_values(&["snap_mgr_gc_tick_interval"])
            .set(self.snap_mgr_gc_tick_interval.as_secs() as f64);
        CONFIG_RAFTSTORE_GAUGE
            .with_label_values(&["snap_gc_timeout"])
            .set(self.snap_gc_timeout.as_secs() as f64);
        CONFIG_RAFTSTORE_GAUGE
            .with_label_values(&["lock_cf_compact_interval"])
            .set(self.lock_cf_compact_interval.as_secs() as f64);
        CONFIG_RAFTSTORE_GAUGE
            .with_label_values(&["lock_cf_compact_bytes_threshold"])
            .set(self.lock_cf_compact_bytes_threshold.0 as f64);

        CONFIG_RAFTSTORE_GAUGE
            .with_label_values(&["notify_capacity"])
            .set(self.notify_capacity as f64);
        CONFIG_RAFTSTORE_GAUGE
            .with_label_values(&["messages_per_tick"])
            .set(self.messages_per_tick as f64);

        CONFIG_RAFTSTORE_GAUGE
            .with_label_values(&["max_peer_down_duration"])
            .set(self.max_peer_down_duration.as_secs() as f64);
        CONFIG_RAFTSTORE_GAUGE
            .with_label_values(&["max_leader_missing_duration"])
            .set(self.max_leader_missing_duration.as_secs() as f64);
        CONFIG_RAFTSTORE_GAUGE
            .with_label_values(&["abnormal_leader_missing_duration"])
            .set(self.abnormal_leader_missing_duration.as_secs() as f64);
        CONFIG_RAFTSTORE_GAUGE
            .with_label_values(&["peer_stale_state_check_interval"])
            .set(self.peer_stale_state_check_interval.as_secs() as f64);
        CONFIG_RAFTSTORE_GAUGE
            .with_label_values(&["leader_transfer_max_log_lag"])
            .set(self.leader_transfer_max_log_lag as f64);

        CONFIG_RAFTSTORE_GAUGE
            .with_label_values(&["snap_apply_batch_size"])
            .set(self.snap_apply_batch_size.0 as f64);

        CONFIG_RAFTSTORE_GAUGE
            .with_label_values(&["consistency_check_interval_seconds"])
            .set(self.consistency_check_interval.as_secs() as f64);
        CONFIG_RAFTSTORE_GAUGE
            .with_label_values(&["report_region_flow_interval"])
            .set(self.report_region_flow_interval.as_secs() as f64);
        CONFIG_RAFTSTORE_GAUGE
            .with_label_values(&["raft_store_max_leader_lease"])
            .set(self.raft_store_max_leader_lease.as_secs() as f64);
        CONFIG_RAFTSTORE_GAUGE
            .with_label_values(&["right_derive_when_split"])
            .set((self.right_derive_when_split as i32).into());
        CONFIG_RAFTSTORE_GAUGE
            .with_label_values(&["allow_remove_leader"])
            .set((self.allow_remove_leader as i32).into());

        CONFIG_RAFTSTORE_GAUGE
            .with_label_values(&["merge_max_log_gap"])
            .set(self.merge_max_log_gap as f64);
        CONFIG_RAFTSTORE_GAUGE
            .with_label_values(&["merge_check_tick_interval"])
            .set(self.merge_check_tick_interval.as_secs() as f64);
        CONFIG_RAFTSTORE_GAUGE
            .with_label_values(&["use_delete_range"])
            .set((self.use_delete_range as i32).into());
        CONFIG_RAFTSTORE_GAUGE
            .with_label_values(&["cleanup_import_sst_interval"])
            .set(self.cleanup_import_sst_interval.as_secs() as f64);

        CONFIG_RAFTSTORE_GAUGE
            .with_label_values(&["local_read_batch_size"])
            .set(self.local_read_batch_size as f64);
        CONFIG_RAFTSTORE_GAUGE
            .with_label_values(&["apply_max_batch_size"])
            .set(self.apply_batch_system.max_batch_size() as f64);
        CONFIG_RAFTSTORE_GAUGE
            .with_label_values(&["apply_pool_size"])
            .set(self.apply_batch_system.pool_size as f64);
        CONFIG_RAFTSTORE_GAUGE
            .with_label_values(&["store_max_batch_size"])
            .set(self.store_batch_system.max_batch_size() as f64);
        CONFIG_RAFTSTORE_GAUGE
            .with_label_values(&["store_pool_size"])
            .set(self.store_batch_system.pool_size as f64);
        CONFIG_RAFTSTORE_GAUGE
            .with_label_values(&["store_io_pool_size"])
            .set((self.store_io_pool_size as i32).into());
        CONFIG_RAFTSTORE_GAUGE
            .with_label_values(&["future_poll_size"])
            .set(self.future_poll_size as f64);
        CONFIG_RAFTSTORE_GAUGE
            .with_label_values(&["hibernate_regions"])
            .set((self.hibernate_regions as i32).into());
        CONFIG_RAFTSTORE_GAUGE
            .with_label_values(&["trigger_write_size"])
            .set(self.trigger_write_size.0 as f64);
    }

    fn write_change_into_metrics(change: ConfigChange) {
        for (name, value) in change {
            if let Ok(v) = match value {
                ConfigValue::F64(v) => Ok(v),
                ConfigValue::U64(v) => Ok(v as f64),
                ConfigValue::Size(v) => Ok(v as f64),
                ConfigValue::Usize(v) => Ok(v as f64),
                ConfigValue::Bool(v) => Ok((v as i32).into()),
                ConfigValue::Duration(v) => Ok((v / 1000) as f64), // millis -> secs
                _ => Err(()),
            } {
                CONFIG_RAFTSTORE_GAUGE
                    .with_label_values(&[name.as_str()])
                    .set(v);
            }
        }
    }
}

pub struct RaftstoreConfigManager(pub Arc<VersionTrack<Config>>);

impl ConfigManager for RaftstoreConfigManager {
    fn dispatch(
        &mut self,
        change: ConfigChange,
    ) -> std::result::Result<(), Box<dyn std::error::Error>> {
        {
            let change = change.clone();
            self.0.update(move |cfg: &mut Config| cfg.update(change));
        }
        info!(
            "raftstore config changed";
            "change" => ?change,
        );
        Config::write_change_into_metrics(change);
        Ok(())
    }
}

impl std::ops::Deref for RaftstoreConfigManager {
    type Target = Arc<VersionTrack<Config>>;

    fn deref(&self) -> &Self::Target {
        &self.0
    }
}

#[cfg(test)]
mod tests {
    use super::*;

    #[test]
    fn test_config_validate() {
        let mut cfg = Config::new();
        cfg.validate().unwrap();
        assert_eq!(
            cfg.raft_min_election_timeout_ticks,
            cfg.raft_election_timeout_ticks
        );
        assert_eq!(
            cfg.raft_max_election_timeout_ticks,
            cfg.raft_election_timeout_ticks * 2
        );

        cfg.raft_heartbeat_ticks = 0;
        assert!(cfg.validate().is_err());

        cfg = Config::new();
        cfg.raft_election_timeout_ticks = 10;
        cfg.raft_heartbeat_ticks = 10;
        assert!(cfg.validate().is_err());

        cfg = Config::new();
        cfg.raft_min_election_timeout_ticks = 5;
        cfg.validate().unwrap_err();
        cfg.raft_min_election_timeout_ticks = 25;
        cfg.validate().unwrap_err();
        cfg.raft_min_election_timeout_ticks = 10;
        cfg.validate().unwrap();

        cfg.raft_heartbeat_ticks = 11;
        assert!(cfg.validate().is_err());

        cfg = Config::new();
        cfg.raft_log_gc_threshold = 0;
        assert!(cfg.validate().is_err());

        cfg = Config::new();
        cfg.raft_log_gc_size_limit = ReadableSize(0);
        assert!(cfg.validate().is_err());

        cfg = Config::new();
        cfg.raft_base_tick_interval = ReadableDuration::secs(1);
        cfg.raft_election_timeout_ticks = 10;
        cfg.raft_store_max_leader_lease = ReadableDuration::secs(20);
        assert!(cfg.validate().is_err());

        cfg = Config::new();
        cfg.raft_log_gc_count_limit = 100;
        cfg.merge_max_log_gap = 110;
        assert!(cfg.validate().is_err());

        cfg = Config::new();
        cfg.merge_check_tick_interval = ReadableDuration::secs(0);
        assert!(cfg.validate().is_err());

        cfg = Config::new();
        cfg.raft_base_tick_interval = ReadableDuration::secs(1);
        cfg.raft_election_timeout_ticks = 10;
        cfg.peer_stale_state_check_interval = ReadableDuration::secs(5);
        assert!(cfg.validate().is_err());

        cfg = Config::new();
        cfg.peer_stale_state_check_interval = ReadableDuration::minutes(2);
        cfg.abnormal_leader_missing_duration = ReadableDuration::minutes(1);
        assert!(cfg.validate().is_err());

        cfg = Config::new();
        cfg.abnormal_leader_missing_duration = ReadableDuration::minutes(2);
        cfg.max_leader_missing_duration = ReadableDuration::minutes(1);
        assert!(cfg.validate().is_err());

        cfg = Config::new();
        cfg.local_read_batch_size = 0;
        assert!(cfg.validate().is_err());

        cfg = Config::new();
        cfg.apply_batch_system.max_batch_size = Some(0);
        assert!(cfg.validate().is_err());

        cfg = Config::new();
        cfg.apply_batch_system.pool_size = 0;
        assert!(cfg.validate().is_err());

        cfg = Config::new();
        cfg.store_batch_system.max_batch_size = Some(0);
        assert!(cfg.validate().is_err());

        cfg = Config::new();
        cfg.store_batch_system.pool_size = 0;
        assert!(cfg.validate().is_err());

        cfg = Config::new();
        cfg.hibernate_regions = true;
        assert!(cfg.validate().is_ok());
        assert_eq!(cfg.store_batch_system.max_batch_size, Some(256));
        assert_eq!(cfg.apply_batch_system.max_batch_size, Some(256));

        cfg = Config::new();
        cfg.hibernate_regions = false;
        assert!(cfg.validate().is_ok());
        assert_eq!(cfg.store_batch_system.max_batch_size, Some(1024));
        assert_eq!(cfg.apply_batch_system.max_batch_size, Some(256));

        cfg = Config::new();
        cfg.hibernate_regions = true;
        cfg.store_batch_system.max_batch_size = Some(123);
        cfg.apply_batch_system.max_batch_size = Some(234);
        assert!(cfg.validate().is_ok());
        assert_eq!(cfg.store_batch_system.max_batch_size, Some(123));
        assert_eq!(cfg.apply_batch_system.max_batch_size, Some(234));

        cfg = Config::new();
        cfg.future_poll_size = 0;
        assert!(cfg.validate().is_err());

        cfg = Config::new();
        cfg.raft_base_tick_interval = ReadableDuration::secs(1);
        cfg.raft_election_timeout_ticks = 11;
        cfg.raft_store_max_leader_lease = ReadableDuration::secs(11);
        assert!(cfg.validate().is_err());

        cfg = Config::new();
        cfg.hibernate_regions = true;
        cfg.max_peer_down_duration = ReadableDuration::minutes(5);
        cfg.peer_stale_state_check_interval = ReadableDuration::minutes(5);
        assert!(cfg.validate().is_ok());
        assert_eq!(cfg.max_peer_down_duration, ReadableDuration::minutes(10));
    }
}<|MERGE_RESOLUTION|>--- conflicted
+++ resolved
@@ -162,14 +162,10 @@
     #[serde(flatten, with = "prefix_store")]
     pub store_batch_system: BatchSystemConfig,
 
-<<<<<<< HEAD
-    #[config(skip)]
+    #[online_config(skip)]
     pub store_io_pool_size: usize,
 
-    #[config(skip)]
-=======
-    #[online_config(skip)]
->>>>>>> e2713589
+    #[online_config(skip)]
     pub future_poll_size: usize,
     #[online_config(skip)]
     pub hibernate_regions: bool,
@@ -180,10 +176,10 @@
     pub apply_yield_duration: ReadableDuration,
 
     #[serde(with = "engine_config::perf_level_serde")]
-    #[config(skip)]
+    #[online_config(skip)]
     pub perf_level: PerfLevel,
 
-    #[config(skip)]
+    #[online_config(skip)]
     pub trigger_write_size: ReadableSize,
 
     // Deprecated! These configuration has been moved to Coprocessor.
@@ -201,12 +197,6 @@
     #[serde(skip_serializing)]
     #[online_config(skip)]
     pub clean_stale_peer_delay: ReadableDuration,
-<<<<<<< HEAD
-=======
-    #[serde(with = "engine_config::perf_level_serde")]
-    #[online_config(skip)]
-    pub perf_level: PerfLevel,
->>>>>>> e2713589
 }
 
 impl Default for Config {
