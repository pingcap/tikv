// Copyright 2016 TiKV Project Authors. Licensed under Apache-2.0.

use std::sync::Arc;
use std::time::Duration;
use std::u64;
use time::Duration as TimeDuration;

use crate::{coprocessor, Result};
use batch_system::Config as BatchSystemConfig;
use configuration::{ConfigChange, ConfigManager, ConfigValue, Configuration};
use engine_rocks::config as rocks_config;
use engine_rocks::PerfLevel;
use tikv_util::config::{ReadableDuration, ReadableSize, VersionTrack};

lazy_static! {
    pub static ref CONFIG_RAFTSTORE_GAUGE: prometheus::GaugeVec = register_gauge_vec!(
        "tikv_config_raftstore",
        "Config information of raftstore",
        &["name"]
    )
    .unwrap();
}

with_prefix!(prefix_apply "apply-");
with_prefix!(prefix_store "store-");
#[derive(Clone, Debug, Serialize, Deserialize, PartialEq, Configuration)]
#[serde(default)]
#[serde(rename_all = "kebab-case")]
pub struct Config {
    // true for high reliability, prevent data loss when power failure.
    pub sync_log: bool,
    // minimizes disruption when a partitioned node rejoins the cluster by using a two phase election.
    #[config(skip)]
    pub prevote: bool,
    #[config(skip)]
    pub raftdb_path: String,

    // store capacity. 0 means no limit.
    #[config(skip)]
    pub capacity: ReadableSize,

    // raft_base_tick_interval is a base tick interval (ms).
    #[config(hidden)]
    pub raft_base_tick_interval: ReadableDuration,
    #[config(hidden)]
    pub raft_heartbeat_ticks: usize,
    #[config(hidden)]
    pub raft_election_timeout_ticks: usize,
    #[config(hidden)]
    pub raft_min_election_timeout_ticks: usize,
    #[config(hidden)]
    pub raft_max_election_timeout_ticks: usize,
    #[config(hidden)]
    pub raft_max_size_per_msg: ReadableSize,
    #[config(hidden)]
    pub raft_max_inflight_msgs: usize,
    // When the entry exceed the max size, reject to propose it.
    pub raft_entry_max_size: ReadableSize,

    // Interval to gc unnecessary raft log (ms).
    pub raft_log_gc_tick_interval: ReadableDuration,
    // A threshold to gc stale raft log, must >= 1.
    pub raft_log_gc_threshold: u64,
    // When entry count exceed this value, gc will be forced trigger.
    pub raft_log_gc_count_limit: u64,
    // When the approximate size of raft log entries exceed this value,
    // gc will be forced trigger.
    pub raft_log_gc_size_limit: ReadableSize,
    // When a peer is not responding for this time, leader will not keep entry cache for it.
    pub raft_entry_cache_life_time: ReadableDuration,
    // When a peer is newly added, reject transferring leader to the peer for a while.
    pub raft_reject_transfer_leader_duration: ReadableDuration,

    // Interval (ms) to check region whether need to be split or not.
    pub split_region_check_tick_interval: ReadableDuration,
    /// When size change of region exceed the diff since last check, it
    /// will be checked again whether it should be split.
    pub region_split_check_diff: ReadableSize,
    /// Interval (ms) to check whether start compaction for a region.
    pub region_compact_check_interval: ReadableDuration,
    // delay time before deleting a stale peer
    #[config(hidden)]
    pub clean_stale_peer_delay: ReadableDuration,
    /// Number of regions for each time checking.
    pub region_compact_check_step: u64,
    /// Minimum number of tombstones to trigger manual compaction.
    pub region_compact_min_tombstones: u64,
    /// Minimum percentage of tombstones to trigger manual compaction.
    /// Should between 1 and 100.
    pub region_compact_tombstones_percent: u64,
    pub pd_heartbeat_tick_interval: ReadableDuration,
    pub pd_store_heartbeat_tick_interval: ReadableDuration,
    pub snap_mgr_gc_tick_interval: ReadableDuration,
    pub snap_gc_timeout: ReadableDuration,
    pub lock_cf_compact_interval: ReadableDuration,
    pub lock_cf_compact_bytes_threshold: ReadableSize,

    #[config(skip)]
    pub notify_capacity: usize,
    pub messages_per_tick: usize,

    /// When a peer is not active for max_peer_down_duration,
    /// the peer is considered to be down and is reported to PD.
    pub max_peer_down_duration: ReadableDuration,

    /// If the leader of a peer is missing for longer than max_leader_missing_duration,
    /// the peer would ask pd to confirm whether it is valid in any region.
    /// If the peer is stale and is not valid in any region, it will destroy itself.
    pub max_leader_missing_duration: ReadableDuration,
    /// Similar to the max_leader_missing_duration, instead it will log warnings and
    /// try to alert monitoring systems, if there is any.
    pub abnormal_leader_missing_duration: ReadableDuration,
    pub peer_stale_state_check_interval: ReadableDuration,

    #[config(hidden)]
    pub leader_transfer_max_log_lag: u64,

    #[config(skip)]
    pub snap_apply_batch_size: ReadableSize,

    // Interval (ms) to check region whether the data is consistent.
    pub consistency_check_interval: ReadableDuration,

    #[config(hidden)]
    pub report_region_flow_interval: ReadableDuration,

    // The lease provided by a successfully proposed and applied entry.
    pub raft_store_max_leader_lease: ReadableDuration,

    // Right region derive origin region id when split.
    #[config(hidden)]
    pub right_derive_when_split: bool,

    pub allow_remove_leader: bool,

    /// Max log gap allowed to propose merge.
    #[config(hidden)]
    pub merge_max_log_gap: u64,
    /// Interval to re-propose merge.
    pub merge_check_tick_interval: ReadableDuration,

    #[config(hidden)]
    pub use_delete_range: bool,

    pub cleanup_import_sst_interval: ReadableDuration,

    /// Maximum size of every local read task batch.
    pub local_read_batch_size: u64,

    #[config(skip)]
    #[serde(flatten, with = "prefix_apply")]
    pub apply_batch_system: BatchSystemConfig,

    #[config(skip)]
    #[serde(flatten, with = "prefix_store")]
    pub store_batch_system: BatchSystemConfig,

    #[config(skip)]
    pub future_poll_size: usize,
    #[config(hidden)]
    pub hibernate_regions: bool,
    #[config(hidden)]
    pub early_apply: bool,
<<<<<<< HEAD
    // Only used for test
    #[config(skip)]
    pub ensure_all_target_peer_exist: bool,
=======
    #[config(hidden)]
    pub apply_yield_duration: ReadableDuration,
>>>>>>> c0613a06

    // Deprecated! These two configuration has been moved to Coprocessor.
    // They are preserved for compatibility check.
    #[doc(hidden)]
    #[serde(skip_serializing)]
    #[config(skip)]
    pub region_max_size: ReadableSize,
    #[doc(hidden)]
    #[serde(skip_serializing)]
    #[config(skip)]
    pub region_split_size: ReadableSize,
    #[serde(with = "rocks_config::perf_level_serde")]
    #[config(skip)]
    pub perf_level: PerfLevel,
}

impl Default for Config {
    fn default() -> Config {
        let split_size = ReadableSize::mb(coprocessor::config::SPLIT_SIZE_MB);
        Config {
            sync_log: true,
            prevote: true,
            raftdb_path: String::new(),
            capacity: ReadableSize(0),
            raft_base_tick_interval: ReadableDuration::secs(1),
            raft_heartbeat_ticks: 2,
            raft_election_timeout_ticks: 10,
            raft_min_election_timeout_ticks: 0,
            raft_max_election_timeout_ticks: 0,
            raft_max_size_per_msg: ReadableSize::mb(1),
            raft_max_inflight_msgs: 256,
            raft_entry_max_size: ReadableSize::mb(8),
            raft_log_gc_tick_interval: ReadableDuration::secs(10),
            raft_log_gc_threshold: 50,
            // Assume the average size of entries is 1k.
            raft_log_gc_count_limit: split_size * 3 / 4 / ReadableSize::kb(1),
            raft_log_gc_size_limit: split_size * 3 / 4,
            raft_entry_cache_life_time: ReadableDuration::secs(30),
            raft_reject_transfer_leader_duration: ReadableDuration::secs(3),
            split_region_check_tick_interval: ReadableDuration::secs(10),
            region_split_check_diff: split_size / 16,
            clean_stale_peer_delay: ReadableDuration::minutes(11),
            region_compact_check_interval: ReadableDuration::minutes(5),
            region_compact_check_step: 100,
            region_compact_min_tombstones: 10000,
            region_compact_tombstones_percent: 30,
            pd_heartbeat_tick_interval: ReadableDuration::minutes(1),
            pd_store_heartbeat_tick_interval: ReadableDuration::secs(10),
            notify_capacity: 40960,
            snap_mgr_gc_tick_interval: ReadableDuration::minutes(1),
            snap_gc_timeout: ReadableDuration::hours(4),
            messages_per_tick: 4096,
            max_peer_down_duration: ReadableDuration::minutes(5),
            max_leader_missing_duration: ReadableDuration::hours(2),
            abnormal_leader_missing_duration: ReadableDuration::minutes(10),
            peer_stale_state_check_interval: ReadableDuration::minutes(5),
            leader_transfer_max_log_lag: 10,
            snap_apply_batch_size: ReadableSize::mb(10),
            lock_cf_compact_interval: ReadableDuration::minutes(10),
            lock_cf_compact_bytes_threshold: ReadableSize::mb(256),
            // Disable consistency check by default as it will hurt performance.
            // We should turn on this only in our tests.
            consistency_check_interval: ReadableDuration::secs(0),
            report_region_flow_interval: ReadableDuration::minutes(1),
            raft_store_max_leader_lease: ReadableDuration::secs(9),
            right_derive_when_split: true,
            allow_remove_leader: false,
            merge_max_log_gap: 10,
            merge_check_tick_interval: ReadableDuration::secs(10),
            use_delete_range: false,
            cleanup_import_sst_interval: ReadableDuration::minutes(10),
            local_read_batch_size: 1024,
            apply_batch_system: BatchSystemConfig::default(),
            store_batch_system: BatchSystemConfig::default(),
            future_poll_size: 1,
            hibernate_regions: true,
            early_apply: true,
<<<<<<< HEAD
            ensure_all_target_peer_exist: true,
=======
            apply_yield_duration: ReadableDuration::millis(500),
>>>>>>> c0613a06

            // They are preserved for compatibility check.
            region_max_size: ReadableSize(0),
            region_split_size: ReadableSize(0),
            perf_level: PerfLevel::Disable,
        }
    }
}

impl Config {
    pub fn new() -> Config {
        Config::default()
    }

    pub fn raft_store_max_leader_lease(&self) -> TimeDuration {
        TimeDuration::from_std(self.raft_store_max_leader_lease.0).unwrap()
    }

    pub fn raft_heartbeat_interval(&self) -> Duration {
        self.raft_base_tick_interval.0 * self.raft_heartbeat_ticks as u32
    }

    pub fn validate(&mut self) -> Result<()> {
        if self.raft_heartbeat_ticks == 0 {
            return Err(box_err!("heartbeat tick must greater than 0"));
        }

        if self.raft_election_timeout_ticks != 10 {
            warn!(
                "Election timeout ticks needs to be same across all the cluster, \
                 otherwise it may lead to inconsistency."
            );
        }

        if self.raft_election_timeout_ticks <= self.raft_heartbeat_ticks {
            return Err(box_err!(
                "election tick must be greater than heartbeat tick"
            ));
        }

        if self.raft_min_election_timeout_ticks == 0 {
            self.raft_min_election_timeout_ticks = self.raft_election_timeout_ticks;
        }

        if self.raft_max_election_timeout_ticks == 0 {
            self.raft_max_election_timeout_ticks = self.raft_election_timeout_ticks * 2;
        }

        if self.raft_min_election_timeout_ticks < self.raft_election_timeout_ticks
            || self.raft_min_election_timeout_ticks >= self.raft_max_election_timeout_ticks
        {
            return Err(box_err!(
                "invalid timeout range [{}, {}) for timeout {}",
                self.raft_min_election_timeout_ticks,
                self.raft_max_election_timeout_ticks,
                self.raft_election_timeout_ticks
            ));
        }

        if self.raft_log_gc_threshold < 1 {
            return Err(box_err!(
                "raft log gc threshold must >= 1, not {}",
                self.raft_log_gc_threshold
            ));
        }

        if self.raft_log_gc_size_limit.0 == 0 {
            return Err(box_err!("raft log gc size limit should large than 0."));
        }

        let election_timeout =
            self.raft_base_tick_interval.as_millis() * self.raft_election_timeout_ticks as u64;
        let lease = self.raft_store_max_leader_lease.as_millis() as u64;
        if election_timeout < lease {
            return Err(box_err!(
                "election timeout {} ms is less than lease {} ms",
                election_timeout,
                lease
            ));
        }

        if self.merge_max_log_gap >= self.raft_log_gc_count_limit {
            return Err(box_err!(
                "merge log gap {} should be less than log gc limit {}.",
                self.merge_max_log_gap,
                self.raft_log_gc_count_limit
            ));
        }

        if self.merge_check_tick_interval.as_millis() == 0 {
            return Err(box_err!("raftstore.merge-check-tick-interval can't be 0."));
        }

        let stale_state_check = self.peer_stale_state_check_interval.as_millis() as u64;
        if stale_state_check < election_timeout * 2 {
            return Err(box_err!(
                "peer stale state check interval {} ms is less than election timeout x 2 {} ms",
                stale_state_check,
                election_timeout * 2
            ));
        }

        if self.leader_transfer_max_log_lag < 10 {
            return Err(box_err!(
                "raftstore.leader-transfer-max-log-lag should be >= 10."
            ));
        }

        let abnormal_leader_missing = self.abnormal_leader_missing_duration.as_millis() as u64;
        if abnormal_leader_missing < stale_state_check {
            return Err(box_err!(
                "abnormal leader missing {} ms is less than peer stale state check interval {} ms",
                abnormal_leader_missing,
                stale_state_check
            ));
        }

        let max_leader_missing = self.max_leader_missing_duration.as_millis() as u64;
        if max_leader_missing < abnormal_leader_missing {
            return Err(box_err!(
                "max leader missing {} ms is less than abnormal leader missing {} ms",
                max_leader_missing,
                abnormal_leader_missing
            ));
        }

        if self.region_compact_tombstones_percent < 1
            || self.region_compact_tombstones_percent > 100
        {
            return Err(box_err!(
                "region-compact-tombstones-percent must between 1 and 100, current value is {}",
                self.region_compact_tombstones_percent
            ));
        }

        if self.local_read_batch_size == 0 {
            return Err(box_err!("local-read-batch-size must be greater than 0"));
        }

        if self.apply_batch_system.pool_size == 0 {
            return Err(box_err!("apply-pool-size should be greater than 0"));
        }
        if self.apply_batch_system.max_batch_size == 0 {
            return Err(box_err!("apply-max-batch-size should be greater than 0"));
        }
        if self.store_batch_system.pool_size == 0 {
            return Err(box_err!("store-pool-size should be greater than 0"));
        }
        if self.store_batch_system.max_batch_size == 0 {
            return Err(box_err!("store-max-batch-size should be greater than 0"));
        }
        if self.future_poll_size == 0 {
            return Err(box_err!("future-poll-size should be greater than 0."));
        }
        Ok(())
    }

    pub fn write_into_metrics(&self) {
        CONFIG_RAFTSTORE_GAUGE
            .with_label_values(&["sync_log"])
            .set((self.sync_log as i32).into());
        CONFIG_RAFTSTORE_GAUGE
            .with_label_values(&["prevote"])
            .set((self.prevote as i32).into());

        CONFIG_RAFTSTORE_GAUGE
            .with_label_values(&["capacity"])
            .set(self.capacity.0 as f64);
        CONFIG_RAFTSTORE_GAUGE
            .with_label_values(&["raft_base_tick_interval"])
            .set(self.raft_base_tick_interval.as_secs() as f64);
        CONFIG_RAFTSTORE_GAUGE
            .with_label_values(&["raft_heartbeat_ticks"])
            .set(self.raft_heartbeat_ticks as f64);
        CONFIG_RAFTSTORE_GAUGE
            .with_label_values(&["raft_election_timeout_ticks"])
            .set(self.raft_election_timeout_ticks as f64);
        CONFIG_RAFTSTORE_GAUGE
            .with_label_values(&["raft_min_election_timeout_ticks"])
            .set(self.raft_min_election_timeout_ticks as f64);
        CONFIG_RAFTSTORE_GAUGE
            .with_label_values(&["raft_max_election_timeout_ticks"])
            .set(self.raft_max_election_timeout_ticks as f64);
        CONFIG_RAFTSTORE_GAUGE
            .with_label_values(&["raft_max_size_per_msg"])
            .set(self.raft_max_size_per_msg.0 as f64);
        CONFIG_RAFTSTORE_GAUGE
            .with_label_values(&["raft_max_inflight_msgs"])
            .set(self.raft_max_inflight_msgs as f64);
        CONFIG_RAFTSTORE_GAUGE
            .with_label_values(&["raft_entry_max_size"])
            .set(self.raft_entry_max_size.0 as f64);

        CONFIG_RAFTSTORE_GAUGE
            .with_label_values(&["raft_log_gc_tick_interval"])
            .set(self.raft_log_gc_tick_interval.as_secs() as f64);
        CONFIG_RAFTSTORE_GAUGE
            .with_label_values(&["raft_log_gc_threshold"])
            .set(self.raft_log_gc_threshold as f64);
        CONFIG_RAFTSTORE_GAUGE
            .with_label_values(&["raft_log_gc_count_limit"])
            .set(self.raft_log_gc_count_limit as f64);
        CONFIG_RAFTSTORE_GAUGE
            .with_label_values(&["raft_log_gc_size_limit"])
            .set(self.raft_log_gc_size_limit.0 as f64);
        CONFIG_RAFTSTORE_GAUGE
            .with_label_values(&["raft_entry_cache_life_time"])
            .set(self.raft_entry_cache_life_time.as_secs() as f64);
        CONFIG_RAFTSTORE_GAUGE
            .with_label_values(&["raft_reject_transfer_leader_duration"])
            .set(self.raft_reject_transfer_leader_duration.as_secs() as f64);

        CONFIG_RAFTSTORE_GAUGE
            .with_label_values(&["split_region_check_tick_interval"])
            .set(self.split_region_check_tick_interval.as_secs() as f64);
        CONFIG_RAFTSTORE_GAUGE
            .with_label_values(&["region_split_check_diff"])
            .set(self.region_split_check_diff.0 as f64);
        CONFIG_RAFTSTORE_GAUGE
            .with_label_values(&["region_compact_check_interval"])
            .set(self.region_compact_check_interval.as_secs() as f64);
        CONFIG_RAFTSTORE_GAUGE
            .with_label_values(&["clean_stale_peer_delay"])
            .set(self.clean_stale_peer_delay.as_secs() as f64);
        CONFIG_RAFTSTORE_GAUGE
            .with_label_values(&["region_compact_check_step"])
            .set(self.region_compact_check_step as f64);
        CONFIG_RAFTSTORE_GAUGE
            .with_label_values(&["region_compact_min_tombstones"])
            .set(self.region_compact_min_tombstones as f64);
        CONFIG_RAFTSTORE_GAUGE
            .with_label_values(&["region_compact_tombstones_percent"])
            .set(self.region_compact_tombstones_percent as f64);
        CONFIG_RAFTSTORE_GAUGE
            .with_label_values(&["pd_heartbeat_tick_interval"])
            .set(self.pd_heartbeat_tick_interval.as_secs() as f64);
        CONFIG_RAFTSTORE_GAUGE
            .with_label_values(&["pd_store_heartbeat_tick_interval"])
            .set(self.pd_store_heartbeat_tick_interval.as_secs() as f64);
        CONFIG_RAFTSTORE_GAUGE
            .with_label_values(&["snap_mgr_gc_tick_interval"])
            .set(self.snap_mgr_gc_tick_interval.as_secs() as f64);
        CONFIG_RAFTSTORE_GAUGE
            .with_label_values(&["snap_gc_timeout"])
            .set(self.snap_gc_timeout.as_secs() as f64);
        CONFIG_RAFTSTORE_GAUGE
            .with_label_values(&["lock_cf_compact_interval"])
            .set(self.lock_cf_compact_interval.as_secs() as f64);
        CONFIG_RAFTSTORE_GAUGE
            .with_label_values(&["lock_cf_compact_bytes_threshold"])
            .set(self.lock_cf_compact_bytes_threshold.0 as f64);

        CONFIG_RAFTSTORE_GAUGE
            .with_label_values(&["notify_capacity"])
            .set(self.notify_capacity as f64);
        CONFIG_RAFTSTORE_GAUGE
            .with_label_values(&["messages_per_tick"])
            .set(self.messages_per_tick as f64);

        CONFIG_RAFTSTORE_GAUGE
            .with_label_values(&["max_peer_down_duration"])
            .set(self.max_peer_down_duration.as_secs() as f64);
        CONFIG_RAFTSTORE_GAUGE
            .with_label_values(&["max_leader_missing_duration"])
            .set(self.max_leader_missing_duration.as_secs() as f64);
        CONFIG_RAFTSTORE_GAUGE
            .with_label_values(&["abnormal_leader_missing_duration"])
            .set(self.abnormal_leader_missing_duration.as_secs() as f64);
        CONFIG_RAFTSTORE_GAUGE
            .with_label_values(&["peer_stale_state_check_interval"])
            .set(self.peer_stale_state_check_interval.as_secs() as f64);
        CONFIG_RAFTSTORE_GAUGE
            .with_label_values(&["leader_transfer_max_log_lag"])
            .set(self.leader_transfer_max_log_lag as f64);

        CONFIG_RAFTSTORE_GAUGE
            .with_label_values(&["snap_apply_batch_size"])
            .set(self.snap_apply_batch_size.0 as f64);

        CONFIG_RAFTSTORE_GAUGE
            .with_label_values(&["consistency_check_interval_seconds"])
            .set(self.consistency_check_interval.as_secs() as f64);
        CONFIG_RAFTSTORE_GAUGE
            .with_label_values(&["report_region_flow_interval"])
            .set(self.report_region_flow_interval.as_secs() as f64);
        CONFIG_RAFTSTORE_GAUGE
            .with_label_values(&["raft_store_max_leader_lease"])
            .set(self.raft_store_max_leader_lease.as_secs() as f64);
        CONFIG_RAFTSTORE_GAUGE
            .with_label_values(&["right_derive_when_split"])
            .set((self.right_derive_when_split as i32).into());
        CONFIG_RAFTSTORE_GAUGE
            .with_label_values(&["allow_remove_leader"])
            .set((self.allow_remove_leader as i32).into());

        CONFIG_RAFTSTORE_GAUGE
            .with_label_values(&["merge_max_log_gap"])
            .set(self.merge_max_log_gap as f64);
        CONFIG_RAFTSTORE_GAUGE
            .with_label_values(&["merge_check_tick_interval"])
            .set(self.merge_check_tick_interval.as_secs() as f64);
        CONFIG_RAFTSTORE_GAUGE
            .with_label_values(&["use_delete_range"])
            .set((self.use_delete_range as i32).into());
        CONFIG_RAFTSTORE_GAUGE
            .with_label_values(&["cleanup_import_sst_interval"])
            .set(self.cleanup_import_sst_interval.as_secs() as f64);

        CONFIG_RAFTSTORE_GAUGE
            .with_label_values(&["local_read_batch_size"])
            .set(self.local_read_batch_size as f64);
        CONFIG_RAFTSTORE_GAUGE
            .with_label_values(&["apply_max_batch_size"])
            .set(self.apply_batch_system.max_batch_size as f64);
        CONFIG_RAFTSTORE_GAUGE
            .with_label_values(&["apply_pool_size"])
            .set(self.apply_batch_system.pool_size as f64);
        CONFIG_RAFTSTORE_GAUGE
            .with_label_values(&["store_max_batch_size"])
            .set(self.store_batch_system.max_batch_size as f64);
        CONFIG_RAFTSTORE_GAUGE
            .with_label_values(&["store_pool_size"])
            .set(self.store_batch_system.pool_size as f64);
        CONFIG_RAFTSTORE_GAUGE
            .with_label_values(&["future_poll_size"])
            .set(self.future_poll_size as f64);
    }

    fn write_change_into_metrics(change: ConfigChange) {
        for (name, value) in change {
            if let Ok(v) = match value {
                ConfigValue::F64(v) => Ok(v),
                ConfigValue::U64(v) => Ok(v as f64),
                ConfigValue::Size(v) => Ok(v as f64),
                ConfigValue::Usize(v) => Ok(v as f64),
                ConfigValue::Bool(v) => Ok((v as i32).into()),
                ConfigValue::Duration(v) => Ok((v / 1000) as f64), // millis -> secs
                _ => Err(()),
            } {
                CONFIG_RAFTSTORE_GAUGE
                    .with_label_values(&[name.as_str()])
                    .set(v);
            }
        }
    }
}

pub struct RaftstoreConfigManager(pub Arc<VersionTrack<Config>>);

impl ConfigManager for RaftstoreConfigManager {
    fn dispatch(
        &mut self,
        change: ConfigChange,
    ) -> std::result::Result<(), Box<dyn std::error::Error>> {
        {
            let change = change.clone();
            self.0.update(move |cfg: &mut Config| cfg.update(change));
        }
        info!(
            "raftstore config changed";
            "change" => ?change,
        );
        Config::write_change_into_metrics(change);
        Ok(())
    }
}

impl std::ops::Deref for RaftstoreConfigManager {
    type Target = Arc<VersionTrack<Config>>;

    fn deref(&self) -> &Self::Target {
        &self.0
    }
}

#[cfg(test)]
mod tests {
    use super::*;

    #[test]
    fn test_config_validate() {
        let mut cfg = Config::new();
        cfg.validate().unwrap();
        assert_eq!(
            cfg.raft_min_election_timeout_ticks,
            cfg.raft_election_timeout_ticks
        );
        assert_eq!(
            cfg.raft_max_election_timeout_ticks,
            cfg.raft_election_timeout_ticks * 2
        );

        cfg.raft_heartbeat_ticks = 0;
        assert!(cfg.validate().is_err());

        cfg = Config::new();
        cfg.raft_election_timeout_ticks = 10;
        cfg.raft_heartbeat_ticks = 10;
        assert!(cfg.validate().is_err());

        cfg = Config::new();
        cfg.raft_min_election_timeout_ticks = 5;
        cfg.validate().unwrap_err();
        cfg.raft_min_election_timeout_ticks = 25;
        cfg.validate().unwrap_err();
        cfg.raft_min_election_timeout_ticks = 10;
        cfg.validate().unwrap();

        cfg.raft_heartbeat_ticks = 11;
        assert!(cfg.validate().is_err());

        cfg = Config::new();
        cfg.raft_log_gc_threshold = 0;
        assert!(cfg.validate().is_err());

        cfg = Config::new();
        cfg.raft_log_gc_size_limit = ReadableSize(0);
        assert!(cfg.validate().is_err());

        cfg = Config::new();
        cfg.raft_base_tick_interval = ReadableDuration::secs(1);
        cfg.raft_election_timeout_ticks = 10;
        cfg.raft_store_max_leader_lease = ReadableDuration::secs(20);
        assert!(cfg.validate().is_err());

        cfg = Config::new();
        cfg.raft_log_gc_count_limit = 100;
        cfg.merge_max_log_gap = 110;
        assert!(cfg.validate().is_err());

        cfg = Config::new();
        cfg.merge_check_tick_interval = ReadableDuration::secs(0);
        assert!(cfg.validate().is_err());

        cfg = Config::new();
        cfg.raft_base_tick_interval = ReadableDuration::secs(1);
        cfg.raft_election_timeout_ticks = 10;
        cfg.peer_stale_state_check_interval = ReadableDuration::secs(5);
        assert!(cfg.validate().is_err());

        cfg = Config::new();
        cfg.peer_stale_state_check_interval = ReadableDuration::minutes(2);
        cfg.abnormal_leader_missing_duration = ReadableDuration::minutes(1);
        assert!(cfg.validate().is_err());

        cfg = Config::new();
        cfg.abnormal_leader_missing_duration = ReadableDuration::minutes(2);
        cfg.max_leader_missing_duration = ReadableDuration::minutes(1);
        assert!(cfg.validate().is_err());

        cfg = Config::new();
        cfg.local_read_batch_size = 0;
        assert!(cfg.validate().is_err());

        cfg = Config::new();
        cfg.apply_batch_system.max_batch_size = 0;
        assert!(cfg.validate().is_err());

        cfg = Config::new();
        cfg.apply_batch_system.pool_size = 0;
        assert!(cfg.validate().is_err());

        cfg = Config::new();
        cfg.future_poll_size = 0;
        assert!(cfg.validate().is_err());
    }
}<|MERGE_RESOLUTION|>--- conflicted
+++ resolved
@@ -161,14 +161,13 @@
     pub hibernate_regions: bool,
     #[config(hidden)]
     pub early_apply: bool,
-<<<<<<< HEAD
     // Only used for test
+    #[doc(hidden)]
+    #[serde(skip_serializing)]
     #[config(skip)]
     pub ensure_all_target_peer_exist: bool,
-=======
     #[config(hidden)]
     pub apply_yield_duration: ReadableDuration,
->>>>>>> c0613a06
 
     // Deprecated! These two configuration has been moved to Coprocessor.
     // They are preserved for compatibility check.
@@ -246,11 +245,8 @@
             future_poll_size: 1,
             hibernate_regions: true,
             early_apply: true,
-<<<<<<< HEAD
             ensure_all_target_peer_exist: true,
-=======
             apply_yield_duration: ReadableDuration::millis(500),
->>>>>>> c0613a06
 
             // They are preserved for compatibility check.
             region_max_size: ReadableSize(0),
