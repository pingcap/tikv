// Copyright 2016 TiKV Project Authors. Licensed under Apache-2.0.

use std::sync::atomic::{AtomicBool, AtomicUsize, Ordering};
use std::sync::Arc;
use std::vec::IntoIter;

use engine_traits::CfName;
use kvproto::metapb::Region;
use kvproto::pdpb::CheckPolicy;
use kvproto::raft_cmdpb::{AdminRequest, AdminResponse, RaftCmdRequest, RaftCmdResponse, Request};
use raft::{eraftpb, StateRole};

pub mod config;
mod consistency_check;
pub mod dispatcher;
mod error;
mod metrics;
pub mod region_info_accessor;
mod split_check;
pub mod split_observer;

pub use self::config::{Config, ConsistencyCheckMethod};
pub use self::consistency_check::{ConsistencyCheckObserver, Raw as RawConsistencyCheckObserver};
pub use self::dispatcher::{
    BoxAdminObserver, BoxApplySnapshotObserver, BoxCmdObserver, BoxConsistencyCheckObserver,
    BoxHibernateStateChangeObserver, BoxQueryObserver, BoxRegionChangeObserver, BoxRoleObserver,
    BoxSplitCheckObserver, CoprocessorHost, Registry,
};
pub use self::error::{Error, Result};
pub use self::region_info_accessor::{
    Callback as RegionInfoCallback, RegionCollector, RegionInfo, RegionInfoAccessor,
    RegionInfoProvider, SeekRegionCallback,
};
pub use self::split_check::{
    get_region_approximate_keys, get_region_approximate_middle, get_region_approximate_size,
    HalfCheckObserver, Host as SplitCheckerHost, KeysCheckObserver, SizeCheckObserver,
    TableCheckObserver,
};
<<<<<<< HEAD

=======
>>>>>>> f9d20b2f
pub use crate::store::KeyEntry;
use crate::store::{fsm::ObserveID, HibernateState};

/// Coprocessor is used to provide a convenient way to inject code to
/// KV processing.
pub trait Coprocessor: Send {
    fn start(&self) {}
    fn stop(&self) {}
}

/// Context of observer.
pub struct ObserverContext<'a> {
    region: &'a Region,
    /// Whether to bypass following observer hook.
    pub bypass: bool,
}

impl<'a> ObserverContext<'a> {
    pub fn new(region: &Region) -> ObserverContext<'_> {
        ObserverContext {
            region,
            bypass: false,
        }
    }

    pub fn region(&self) -> &Region {
        self.region
    }
}

pub trait AdminObserver: Coprocessor {
    /// Hook to call before proposing admin request.
    fn pre_propose_admin(&self, _: &mut ObserverContext<'_>, _: &mut AdminRequest) -> Result<()> {
        Ok(())
    }

    /// Hook to call before applying admin request.
    fn pre_apply_admin(&self, _: &mut ObserverContext<'_>, _: &AdminRequest) {}

    /// Hook to call after applying admin request.
    fn post_apply_admin(&self, _: &mut ObserverContext<'_>, _: &mut AdminResponse) {}
}

pub trait QueryObserver: Coprocessor {
    /// Hook to call before proposing write request.
    ///
    /// We don't propose read request, hence there is no hook for it yet.
    fn pre_propose_query(&self, _: &mut ObserverContext<'_>, _: &mut Vec<Request>) -> Result<()> {
        Ok(())
    }

    /// Hook to call before applying write request.
    fn pre_apply_query(&self, _: &mut ObserverContext<'_>, _: &[Request]) {}

    /// Hook to call after applying write request.
    fn post_apply_query(&self, _: &mut ObserverContext<'_>, _: &mut Cmd) {}
}

pub trait ApplySnapshotObserver: Coprocessor {
    /// Hook to call after applying key from plain file.
    /// This may be invoked multiple times for each plain file, and each time a batch of key-value
    /// pairs will be passed to the function.
    fn apply_plain_kvs(&self, _: &mut ObserverContext<'_>, _: CfName, _: &[(Vec<u8>, Vec<u8>)]) {}

    /// Hook to call after applying sst file. Currently the content of the snapshot can't be
    /// passed to the observer.
    fn apply_sst(&self, _: &mut ObserverContext<'_>, _: CfName, _path: &str) {}
}

/// SplitChecker is invoked during a split check scan, and decides to use
/// which keys to split a region.
pub trait SplitChecker<E> {
    /// Hook to call for every kv scanned during split.
    ///
    /// Return true to abort scan early.
    fn on_kv(&mut self, _: &mut ObserverContext<'_>, _: &KeyEntry) -> bool {
        false
    }

    /// Get the desired split keys.
    fn split_keys(&mut self) -> Vec<Vec<u8>>;

    /// Get approximate split keys without scan.
    fn approximate_split_keys(&mut self, _: &Region, _: &E) -> Result<Vec<Vec<u8>>> {
        Ok(vec![])
    }

    /// Get split policy.
    fn policy(&self) -> CheckPolicy;
}

pub trait SplitCheckObserver<E>: Coprocessor {
    /// Add a checker for a split scan.
    fn add_checker(
        &self,
        _: &mut ObserverContext<'_>,
        _: &mut SplitCheckerHost<'_, E>,
        _: &E,
        policy: CheckPolicy,
    );
}

pub trait RoleObserver: Coprocessor {
    /// Hook to call when role of a peer changes.
    ///
    /// Please note that, this hook is not called at realtime. There maybe a
    /// situation that the hook is not called yet, however the role of some peers
    /// have changed.
    fn on_role_change(&self, _: &mut ObserverContext<'_>, _: StateRole) {}
}

#[derive(Clone, Copy, Debug, PartialEq)]
pub enum RegionChangeEvent {
    Create,
    Update,
    Destroy,
}

pub trait RegionChangeObserver: Coprocessor {
    /// Hook to call when a region changed on this TiKV
    fn on_region_changed(&self, _: &mut ObserverContext<'_>, _: RegionChangeEvent, _: StateRole) {}
}

pub trait HibernateStateChangeObserver: Coprocessor {
    // Hook to call when the hibernate state of a region changed.
    fn on_hibernate_state_changed(
        &self,
        _: &mut ObserverContext<'_>,
        _role: StateRole,
        _new_state: HibernateState,
    ) {
    }
}

#[derive(Clone, Debug)]
pub struct Cmd {
    pub index: u64,
    pub request: RaftCmdRequest,
    pub response: RaftCmdResponse,
}

impl Cmd {
    pub fn new(index: u64, request: RaftCmdRequest, response: RaftCmdResponse) -> Cmd {
        Cmd {
            index,
            request,
            response,
        }
    }
}

static OBSERVE_ID_ALLOC: AtomicUsize = AtomicUsize::new(0);

/// A unique identifier for checking stale observed commands.
#[derive(Clone, Copy, Debug, Default, Eq, PartialEq, Ord, PartialOrd, Hash)]
pub struct ObserveID(usize);

impl ObserveID {
    pub fn new() -> ObserveID {
        ObserveID(OBSERVE_ID_ALLOC.fetch_add(1, Ordering::SeqCst))
    }
}

/// ObserveHandle is the status of a term of observing, it contains the `ObserveID`
/// and the `observing` flag indicate whether the observing is ongoing
#[derive(Clone, Default, Debug)]
pub struct ObserveHandle {
    pub id: ObserveID,
    observing: Arc<AtomicBool>,
}

impl ObserveHandle {
    pub fn new() -> ObserveHandle {
        ObserveHandle {
            id: ObserveID::new(),
            observing: Arc::new(AtomicBool::new(true)),
        }
    }

    pub fn with_id(id: usize) -> ObserveHandle {
        ObserveHandle {
            id: ObserveID(id),
            observing: Arc::new(AtomicBool::new(true)),
        }
    }

    pub fn is_observing(&self) -> bool {
        self.observing.load(Ordering::Acquire)
    }

    pub fn stop_observing(&self) {
        self.observing.store(false, Ordering::Release)
    }
}

#[derive(Clone, Debug)]
pub struct CmdBatch {
    pub cdc_id: ObserveID,
    pub rts_id: ObserveID,
    pub region_id: u64,
    pub cmds: Vec<Cmd>,
}

impl CmdBatch {
    pub fn new(cdc_id: ObserveID, rts_id: ObserveID, region_id: u64) -> CmdBatch {
        CmdBatch {
            cdc_id,
            rts_id,
            region_id,
            cmds: Vec::new(),
        }
    }

    pub fn push(&mut self, cdc_id: ObserveID, rts_id: ObserveID, region_id: u64, cmd: Cmd) {
        assert_eq!(region_id, self.region_id);
        assert_eq!(cdc_id, self.cdc_id);
        assert_eq!(rts_id, self.rts_id);
        self.cmds.push(cmd)
    }

    pub fn into_iter(self, region_id: u64) -> IntoIter<Cmd> {
        assert_eq!(self.region_id, region_id);
        self.cmds.into_iter()
    }

    pub fn len(&self) -> usize {
        self.cmds.len()
    }

    pub fn is_empty(&self) -> bool {
        self.cmds.is_empty()
    }

    pub fn size(&self) -> usize {
        let mut cmd_bytes = 0;
        for cmd in self.cmds.iter() {
            let Cmd {
                ref request,
                ref response,
                ..
            } = cmd;
            if !response.get_header().has_error() && !request.has_admin_request() {
                for req in request.requests.iter() {
                    let put = req.get_put();
                    cmd_bytes += put.get_key().len();
                    cmd_bytes += put.get_value().len();
                }
            }
        }
        cmd_bytes
    }
}

pub trait CmdObserver<E>: Coprocessor {
    /// Hook to call after preparing for applying write requests.
    fn on_prepare_for_apply(&self, cdc_id: &ObserveHandle, rts_id: &ObserveHandle, region_id: u64);
    /// Hook to call after applying a write request.
    fn on_apply_cmd(&self, cdc_id: ObserveID, rts_id: ObserveID, region_id: u64, cmd: &Cmd);
    /// Hook to call after flushing writes to db.
    fn on_flush_apply(&self, engine: E);
}

pub trait ReadIndexObserver: Coprocessor {
    // Hook to call when stepping in raft and the message is a read index message.
    fn on_step(&self, _msg: &mut eraftpb::Message) {}
}<|MERGE_RESOLUTION|>--- conflicted
+++ resolved
@@ -36,12 +36,7 @@
     HalfCheckObserver, Host as SplitCheckerHost, KeysCheckObserver, SizeCheckObserver,
     TableCheckObserver,
 };
-<<<<<<< HEAD
-
-=======
->>>>>>> f9d20b2f
-pub use crate::store::KeyEntry;
-use crate::store::{fsm::ObserveID, HibernateState};
+pub use crate::store::{HibernateState, KeyEntry};
 
 /// Coprocessor is used to provide a convenient way to inject code to
 /// KV processing.
