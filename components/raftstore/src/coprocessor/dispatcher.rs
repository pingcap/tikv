--- conflicted
+++ resolved
@@ -118,11 +118,7 @@
             }
 
             fn box_clone(&self) -> Box<dyn ClonableObserver<Ob = Self::Ob> + Send> {
-<<<<<<< HEAD
-                Box::new(WrappedSplitCheckObserver {
-=======
                 Box::new($wrapper {
->>>>>>> 52ab36e0
                     inner: self.inner.clone(),
                     _phantom: PhantomData,
                 })
@@ -160,11 +156,7 @@
     admin_observers: Vec<Entry<BoxAdminObserver>>,
     query_observers: Vec<Entry<BoxQueryObserver>>,
     apply_snapshot_observers: Vec<Entry<BoxApplySnapshotObserver>>,
-<<<<<<< HEAD
     split_check_observers: Vec<Entry<BoxSplitCheckObserver<E>>>,
-=======
-    split_check_observers: Vec<Entry<BoxSplitCheckObserver<RocksEngine>>>,
->>>>>>> 52ab36e0
     role_observers: Vec<Entry<BoxRoleObserver>>,
     region_change_observers: Vec<Entry<BoxRegionChangeObserver>>,
     cmd_observers: Vec<Entry<BoxCmdObserver>>,
@@ -221,15 +213,7 @@
         push!(priority, aso, self.apply_snapshot_observers);
     }
 
-<<<<<<< HEAD
     pub fn register_split_check_observer(&mut self, priority: u32, sco: BoxSplitCheckObserver<E>) {
-=======
-    pub fn register_split_check_observer(
-        &mut self,
-        priority: u32,
-        sco: BoxSplitCheckObserver<RocksEngine>,
-    ) {
->>>>>>> 52ab36e0
         push!(priority, sco, self.split_check_observers);
     }
 
