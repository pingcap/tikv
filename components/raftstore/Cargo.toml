--- conflicted
+++ resolved
@@ -49,6 +49,7 @@
 futures-executor = "0.3.1"
 futures-util = { version = "0.3.1", default-features = false, features = ["io"] }
 hex = "0.3"
+into_other = { path = "../into_other" }
 keys = { path = "../keys", default-features = false }
 kvproto = { git = "https://github.com/pingcap/kvproto.git", default-features = false }
 lazy_static = "1.3"
@@ -72,14 +73,8 @@
 tokio-core = "0.1"
 tokio-threadpool = "0.1.13"
 tokio-timer = "0.2"
-<<<<<<< HEAD
 txn_types = { path = "../txn_types", default-features = false }
 uuid = { version = "0.7", features = ["serde", "v4"] }
-=======
-url = "2"
-uuid = { version = "0.7", features = [ "serde", "v4" ] }
-into_other = { path = "../into_other" }
->>>>>>> 271fe988
 
 [dependencies.prometheus]
 git = "https://github.com/tikv/rust-prometheus.git"
