[package]
name = "raftstore"
version = "0.0.1"
authors = ["The TiKV Authors"]
license = "Apache-2.0"
edition = "2018"
publish = false

[features]
failpoints = ["fail/failpoints"]
prost-codec = [
  "prost",
  "engine/prost-codec",
  "engine_rocks/prost-codec",
  "into_other/prost-codec",
  "keys/prost-codec",
  "kvproto/prost-codec",
  "raft/prost-codec",
  "pd_client/prost-codec",
  "sst_importer/prost-codec",
  "tidb_query/prost-codec",
  "txn_types/prost-codec",
]
protobuf-codec = [
  "engine/protobuf-codec",
  "engine_rocks/protobuf-codec",
  "into_other/protobuf-codec",
  "keys/protobuf-codec",
  "kvproto/protobuf-codec",
  "raft/protobuf-codec",
  "pd_client/protobuf-codec",
  "sst_importer/protobuf-codec",
  "tidb_query/protobuf-codec",
  "txn_types/protobuf-codec",
]
testexport = []

[dependencies]
batch-system = { path = "../batch-system" }
bitflags = "1.0.1"
byteorder = "1.2"
configuration = { path = "../configuration" }
crc32fast = "1.2"
crossbeam = "0.7.2"
engine = { path = "../engine" }
engine_rocks = { path = "../engine_rocks" }
engine_traits = { path = "../engine_traits" }
fail = "0.3"
fs2 = "0.4"
futures = "0.1"
futures-executor = "0.3.1"
futures-util = { version = "0.3.1", default-features = false, features = ["io"] }
hex = "0.3"
into_other = { path = "../into_other" }
keys = { path = "../keys" }
kvproto = { git = "https://github.com/pingcap/kvproto.git", default-features = false }
lazy_static = "1.3"
log = { version = "0.4", features = ["max_level_trace", "release_max_level_debug"] }
log_wrappers = { path = "../log_wrappers" }
pd_client = { path = "../pd_client" }
<<<<<<< HEAD
prost = { version = "0.6.1", optional = true }
=======
prost = { version = "0.6", optional = true }
>>>>>>> 6b0bbe13
protobuf = "2.8"
quick-error = "1.2.2"
raft = { version = "0.6.0-alpha", default-features = false }
serde = "1.0"
serde_derive = "1.0"
slog = { version = "2.3", features = ["max_level_trace", "release_max_level_debug"] }
slog-global = { version = "0.1", git = "https://github.com/breeswish/slog-global.git", rev = "0e23a5baff302a9d7bccd85f8f31e43339c2f2c1" }
sst_importer = { path = "../sst_importer" }
tempfile = "3.0"
tidb_query = { path = "../tidb_query" }
tikv_util = { path = "../tikv_util" }
time = "0.1"
tokio = { version = "0.2", features = ["sync"] }
tokio-core = "0.1"
tokio-threadpool = "0.1.13"
tokio-timer = "0.2"
txn_types = { path = "../txn_types"}
uuid = { version = "0.7", features = ["serde", "v4"] }
prometheus = {version = "0.8", features = ["nightly", "push", "process"]}

[dependencies.yatp]
git = "https://github.com/tikv/yatp.git"

[dev-dependencies]
panic_hook = { path = "../panic_hook" }
test_sst_importer = { path = "../test_sst_importer" }<|MERGE_RESOLUTION|>--- conflicted
+++ resolved
@@ -58,11 +58,7 @@
 log = { version = "0.4", features = ["max_level_trace", "release_max_level_debug"] }
 log_wrappers = { path = "../log_wrappers" }
 pd_client = { path = "../pd_client" }
-<<<<<<< HEAD
-prost = { version = "0.6.1", optional = true }
-=======
 prost = { version = "0.6", optional = true }
->>>>>>> 6b0bbe13
 protobuf = "2.8"
 quick-error = "1.2.2"
 raft = { version = "0.6.0-alpha", default-features = false }
