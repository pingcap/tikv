[package]
name = "raftstore"
version = "0.0.1"
authors = ["The TiKV Authors"]
license = "Apache-2.0"
edition = "2018"
publish = false

[features]
failpoints = ["fail/failpoints"]
prost-codec = [
  "prost",
  "engine_rocks/prost-codec",
  "into_other/prost-codec",
  "keys/prost-codec",
  "kvproto/prost-codec",
  "raft/prost-codec",
  "pd_client/prost-codec",
  "sst_importer/prost-codec",
  "tidb_query_datatype/prost-codec",
  "txn_types/prost-codec",
]
protobuf-codec = [
  "engine_rocks/protobuf-codec",
  "into_other/protobuf-codec",
  "keys/protobuf-codec",
  "kvproto/protobuf-codec",
  "raft/protobuf-codec",
  "pd_client/protobuf-codec",
  "sst_importer/protobuf-codec",
  "tidb_query_datatype/protobuf-codec",
  "txn_types/protobuf-codec",
]
testexport = []

[dependencies]
batch-system = { path = "../batch-system" }
bitflags = "1.0.1"
byteorder = "1.2"
configuration = { path = "../configuration" }
crc32fast = "1.2"
crossbeam = "0.7.2"
engine_rocks = { path = "../engine_rocks" }
encryption = { path = "../encryption" }
engine_traits = { path = "../engine_traits" }
<<<<<<< HEAD
fail = "0.4"
=======
error_code = { path = "../error_code" }
fail = "0.3"
>>>>>>> 3546246a
openssl = "0.10"
fs2 = "0.4"
futures = "0.1"
futures-executor = "0.3.1"
futures-util = { version = "0.3.1", default-features = false, features = ["io"] }
hex = "0.4"
into_other = { path = "../into_other" }
keys = { path = "../keys" }
kvproto = { git = "https://github.com/pingcap/kvproto.git", default-features = false }
lazy_static = "1.3"
log = { version = "0.4", features = ["max_level_trace", "release_max_level_debug"] }
log_wrappers = { path = "../log_wrappers" }
pd_client = { path = "../pd_client" }
prometheus = { version = "0.8", features = ["nightly", "push"] }
prost = { version = "0.6", optional = true }
protobuf = "2.8"
quick-error = "1.2.3"
raft = { version = "0.6.0-alpha", default-features = false }
rand = "0.7.3"
serde = "1.0"
serde_derive = "1.0"
serde_with = "1.4"
slog = { version = "2.3", features = ["max_level_trace", "release_max_level_debug"] }
slog-global = { version = "0.1", git = "https://github.com/breeswish/slog-global.git", rev = "0e23a5baff302a9d7bccd85f8f31e43339c2f2c1" }
smallvec = "1.4"
sst_importer = { path = "../sst_importer" }
tempfile = "3.0"
tidb_query_datatype = { path = "../tidb_query_datatype" }
tikv_alloc = { path = "../tikv_alloc" }
tikv_util = { path = "../tikv_util" }
time = "0.1"
tokio = { version = "0.2", features = ["sync"] }
tokio-core = "0.1"
tokio-threadpool = "0.1.13"
tokio-timer = "0.2"
txn_types = { path = "../txn_types"}
uuid = { version = "0.8.1", features = ["serde", "v4"] }

[dependencies.prometheus-static-metric]
git = "https://github.com/tikv/rust-prometheus.git"
rev = "fd122caa03de8e7e5e4fae9372583aebf19e39f6"

[dependencies.yatp]
git = "https://github.com/tikv/yatp.git"

[dev-dependencies]
panic_hook = { path = "../panic_hook" }
test_sst_importer = { path = "../test_sst_importer" }
engine_panic = { path = "../engine_panic" }<|MERGE_RESOLUTION|>--- conflicted
+++ resolved
@@ -43,12 +43,8 @@
 engine_rocks = { path = "../engine_rocks" }
 encryption = { path = "../encryption" }
 engine_traits = { path = "../engine_traits" }
-<<<<<<< HEAD
-fail = "0.4"
-=======
 error_code = { path = "../error_code" }
 fail = "0.3"
->>>>>>> 3546246a
 openssl = "0.10"
 fs2 = "0.4"
 futures = "0.1"
