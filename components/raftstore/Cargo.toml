--- conflicted
+++ resolved
@@ -53,12 +53,7 @@
 hex = "0.3"
 into_other = { path = "../into_other" }
 keys = { path = "../keys" }
-<<<<<<< HEAD
-txn_types = { path = "../txn_types" }
 kvproto = { git = "https://github.com/busyjay/kvproto.git", branch = "set-apply-term", default-features = false }
-=======
-kvproto = { git = "https://github.com/pingcap/kvproto.git", default-features = false }
->>>>>>> 588ee087
 lazy_static = "1.3"
 log = { version = "0.4", features = ["max_level_trace", "release_max_level_debug"] }
 log_wrappers = { path = "../log_wrappers" }
