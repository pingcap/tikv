--- conflicted
+++ resolved
@@ -36,13 +36,8 @@
 futures-executor = "0.3"
 futures-util = { version = "0.3", default-features = false, features = ["io"] }
 grpcio = { version = "0.8",  default-features = false, features = ["openssl-vendored"] }
-<<<<<<< HEAD
-kvproto = { git = "https://github.com/pingcap/kvproto.git", default-features = false, rev="511a3225c29f9272af83d28efed92eba835cd34f" }
+kvproto = { rev = "f11c6fb6b3a53b214ee94d54651b01eb99239334", git = "https://github.com/pingcap/kvproto.git", default-features = false }
 rand = "0.8"
-=======
-kvproto = { rev = "f11c6fb6b3a53b214ee94d54651b01eb99239334", git = "https://github.com/pingcap/kvproto.git", default-features = false }
-rand = "0.7"
->>>>>>> 5f6781e8
 tempfile = "3.0"
 test_raftstore = { path = "../test_raftstore" }
 tidb_query_common = { path = "../tidb_query_common" }
