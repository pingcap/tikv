// Copyright 2019 TiKV Project Authors. Licensed under Apache-2.0.
use std::io;

use rusoto_core::{
    request::DispatchSignedRequest,
    {ByteStream, RusotoError},
};
use rusoto_credential::{ProvideAwsCredentials, StaticProvider};
<<<<<<< HEAD
use rusoto_s3::*;
use tokio::time::{sleep, timeout};
=======
use rusoto_s3::{util::AddressingStyle, *};
use tokio::time::{delay_for, timeout};
>>>>>>> 5f6781e8

use crate::util;
use cloud::blob::{none_to_empty, BlobConfig, BlobStorage, BucketConf, StringNonEmpty};
use fail::fail_point;
use futures_util::{
    future::FutureExt,
    io::{AsyncRead, AsyncReadExt},
    stream::TryStreamExt,
};
pub use kvproto::backup::{Bucket as InputBucket, CloudDynamic, S3 as InputConfig};
use std::time::Duration;
use tikv_util::debug;
use tikv_util::stream::{block_on_external_io, error_stream, retry};

const CONNECTION_TIMEOUT: Duration = Duration::from_secs(900);
pub const STORAGE_VENDOR_NAME_AWS: &str = "aws";

#[derive(Clone)]
pub struct AccessKeyPair {
    pub access_key: StringNonEmpty,
    pub secret_access_key: StringNonEmpty,
}

impl std::fmt::Debug for AccessKeyPair {
    fn fmt(&self, f: &mut std::fmt::Formatter<'_>) -> std::fmt::Result {
        f.debug_struct("AccessKeyPair")
            .field("access_key", &self.access_key)
            .field("secret_access_key", &"?")
            .finish()
    }
}

#[derive(Clone, Debug)]
pub struct Config {
    bucket: BucketConf,
    sse: Option<StringNonEmpty>,
    acl: Option<StringNonEmpty>,
    access_key_pair: Option<AccessKeyPair>,
    force_path_style: bool,
    sse_kms_key_id: Option<StringNonEmpty>,
    storage_class: Option<StringNonEmpty>,
}

impl Config {
    #[cfg(test)]
    pub fn default(bucket: BucketConf) -> Self {
        Self {
            bucket,
            sse: None,
            acl: None,
            access_key_pair: None,
            force_path_style: false,
            sse_kms_key_id: None,
            storage_class: None,
        }
    }

    pub fn from_cloud_dynamic(cloud_dynamic: &CloudDynamic) -> io::Result<Config> {
        let bucket = BucketConf::from_cloud_dynamic(cloud_dynamic)?;
        let attrs = &cloud_dynamic.attrs;
        let def = &String::new();
        let force_path_style_str = attrs.get("force_path_style").unwrap_or(def).clone();
        let force_path_style = force_path_style_str == "true" || force_path_style_str == "True";
        let access_key_opt = attrs.get("access_key");
        let access_key_pair = if let Some(access_key) = access_key_opt {
            let secret_access_key = attrs.get("secret_access_key").unwrap_or(def).clone();
            Some(AccessKeyPair {
                access_key: StringNonEmpty::required_field(access_key.clone(), "access_key")?,
                secret_access_key: StringNonEmpty::required_field(
                    secret_access_key,
                    "secret_access_key",
                )?,
            })
        } else {
            None
        };
        let storage_class = bucket.storage_class.clone();
        Ok(Config {
            bucket,
            storage_class,
            sse: StringNonEmpty::opt(attrs.get("sse").unwrap_or(def).clone()),
            acl: StringNonEmpty::opt(attrs.get("acl").unwrap_or(def).clone()),
            access_key_pair,
            force_path_style,
            sse_kms_key_id: StringNonEmpty::opt(attrs.get("sse_kms_key_id").unwrap_or(def).clone()),
        })
    }

    pub fn from_input(input: InputConfig) -> io::Result<Config> {
        let storage_class = StringNonEmpty::opt(input.storage_class);
        let endpoint = StringNonEmpty::opt(input.endpoint);
        let config_bucket = BucketConf {
            endpoint,
            bucket: StringNonEmpty::required_field(input.bucket, "bucket")?,
            prefix: StringNonEmpty::opt(input.prefix),
            storage_class: storage_class.clone(),
            region: StringNonEmpty::opt(input.region),
        };
        let access_key_pair = match StringNonEmpty::opt(input.access_key) {
            None => None,
            Some(ak) => Some(AccessKeyPair {
                access_key: ak,
                secret_access_key: StringNonEmpty::required_field(
                    input.secret_access_key,
                    "secret_access_key",
                )?,
            }),
        };
        Ok(Config {
            storage_class,
            bucket: config_bucket,
            sse: StringNonEmpty::opt(input.sse),
            acl: StringNonEmpty::opt(input.acl),
            access_key_pair,
            force_path_style: input.force_path_style,
            sse_kms_key_id: StringNonEmpty::opt(input.sse_kms_key_id),
        })
    }
}

impl BlobConfig for Config {
    fn name(&self) -> &'static str {
        &STORAGE_NAME
    }

    fn url(&self) -> io::Result<url::Url> {
        self.bucket.url("s3").map_err(|s| {
            io::Error::new(
                io::ErrorKind::Other,
                format!("error creating bucket url: {}", s),
            )
        })
    }
}

#[derive(Clone)]
pub struct S3Storage {
    config: Config,
    client: S3Client,
}

impl S3Storage {
    pub fn from_input(input: InputConfig) -> io::Result<Self> {
        Self::new(Config::from_input(input)?)
    }

    pub fn from_cloud_dynamic(cloud_dynamic: &CloudDynamic) -> io::Result<Self> {
        Self::new(Config::from_cloud_dynamic(cloud_dynamic)?)
    }

    /// Create a new S3 storage for the given config.
    pub fn new(config: Config) -> io::Result<S3Storage> {
        Self::with_request_dispatcher(config, util::new_http_client()?)
    }

    fn new_creds_dispatcher<Creds, Dispatcher>(
        config: Config,
        dispatcher: Dispatcher,
        credentials_provider: Creds,
    ) -> io::Result<S3Storage>
    where
        Creds: ProvideAwsCredentials + Send + Sync + 'static,
        Dispatcher: DispatchSignedRequest + Send + Sync + 'static,
    {
        let bucket_region = none_to_empty(config.bucket.region.clone());
        let bucket_endpoint = config.bucket.endpoint.clone();
        let region = util::get_region(&bucket_region, &none_to_empty(bucket_endpoint))?;
        let mut client = S3Client::new_with(dispatcher, credentials_provider, region);
        if config.force_path_style {
            client.config_mut().addressing_style = AddressingStyle::Path;
        }
        Ok(S3Storage { config, client })
    }

    pub fn with_request_dispatcher<D>(config: Config, dispatcher: D) -> io::Result<S3Storage>
    where
        D: DispatchSignedRequest + Send + Sync + 'static,
    {
        // static credentials are used with minio
        if let Some(access_key_pair) = &config.access_key_pair {
            let cred_provider = StaticProvider::new_minimal(
                (*access_key_pair.access_key).to_owned(),
                (*access_key_pair.secret_access_key).to_owned(),
            );
            Self::new_creds_dispatcher(config, dispatcher, cred_provider)
        } else {
            let cred_provider = util::CredentialsProvider::new()?;
            Self::new_creds_dispatcher(config, dispatcher, cred_provider)
        }
    }

    fn maybe_prefix_key(&self, key: &str) -> String {
        if let Some(prefix) = &self.config.bucket.prefix {
            return format!("{}/{}", *prefix, key);
        }
        key.to_owned()
    }
}

/// A helper for uploading a large files to S3 storage.
///
/// Note: this uploader does not support uploading files larger than 19.5 GiB.
struct S3Uploader<'client> {
    client: &'client S3Client,

    bucket: String,
    key: String,
    acl: Option<StringNonEmpty>,
    server_side_encryption: Option<StringNonEmpty>,
    sse_kms_key_id: Option<StringNonEmpty>,
    storage_class: Option<StringNonEmpty>,

    upload_id: String,
    parts: Vec<CompletedPart>,
}

/// Specifies the minimum size to use multi-part upload.
/// AWS S3 requires each part to be at least 5 MiB.
const MINIMUM_PART_SIZE: usize = 5 * 1024 * 1024;

impl<'client> S3Uploader<'client> {
    /// Creates a new uploader with a given target location and upload configuration.
    fn new(client: &'client S3Client, config: &Config, key: String) -> Self {
        Self {
            client,
            key,
            bucket: config.bucket.bucket.to_string(),
            acl: config.acl.as_ref().cloned(),
            server_side_encryption: config.sse.as_ref().cloned(),
            sse_kms_key_id: config.sse_kms_key_id.as_ref().cloned(),
            storage_class: config.storage_class.as_ref().cloned(),
            upload_id: "".to_owned(),
            parts: Vec::new(),
        }
    }

    /// Executes the upload process.
    async fn run(
        mut self,
        reader: &mut (dyn AsyncRead + Unpin),
        est_len: u64,
    ) -> Result<(), Box<dyn std::error::Error>> {
        if est_len <= MINIMUM_PART_SIZE as u64 {
            // For short files, execute one put_object to upload the entire thing.
            let mut data = Vec::with_capacity(est_len as usize);
            reader.read_to_end(&mut data).await?;
            retry(|| self.upload(&data)).await?;
            Ok(())
        } else {
            // Otherwise, use multipart upload to improve robustness.
            self.upload_id = retry(|| self.begin()).await?;
            let upload_res = async {
                let mut buf = vec![0; MINIMUM_PART_SIZE];
                let mut part_number = 1;
                loop {
                    let data_size = reader.read(&mut buf).await?;
                    if data_size == 0 {
                        break;
                    }
                    let part = retry(|| self.upload_part(part_number, &buf[..data_size])).await?;
                    self.parts.push(part);
                    part_number += 1;
                }
                Ok(())
            }
            .await;

            if upload_res.is_ok() {
                retry(|| self.complete()).await?;
            } else {
                let _ = retry(|| self.abort()).await;
            }
            upload_res
        }
    }

    /// Starts a multipart upload process.
    async fn begin(&self) -> Result<String, RusotoError<CreateMultipartUploadError>> {
        match timeout(
            Self::get_timeout(),
            self.client
                .create_multipart_upload(CreateMultipartUploadRequest {
                    bucket: self.bucket.clone(),
                    key: self.key.clone(),
                    acl: self.acl.as_ref().map(|s| s.to_string()),
                    server_side_encryption: self
                        .server_side_encryption
                        .as_ref()
                        .map(|s| s.to_string()),
                    ssekms_key_id: self.sse_kms_key_id.as_ref().map(|s| s.to_string()),
                    storage_class: self.storage_class.as_ref().map(|s| s.to_string()),
                    ..Default::default()
                }),
        )
        .await
        {
            Ok(output) => output?.upload_id.ok_or_else(|| {
                RusotoError::ParseError(
                    "missing upload-id from create_multipart_upload()".to_owned(),
                )
            }),
            Err(_) => Err(RusotoError::ParseError(
                "timeout after 15mins for begin in s3 storage".to_owned(),
            )),
        }
    }

    /// Completes a multipart upload process, asking S3 to join all parts into a single file.
    async fn complete(&self) -> Result<(), RusotoError<CompleteMultipartUploadError>> {
        let res = timeout(
            Self::get_timeout(),
            self.client
                .complete_multipart_upload(CompleteMultipartUploadRequest {
                    bucket: self.bucket.clone(),
                    key: self.key.clone(),
                    upload_id: self.upload_id.clone(),
                    multipart_upload: Some(CompletedMultipartUpload {
                        parts: Some(self.parts.clone()),
                    }),
                    ..Default::default()
                }),
        )
        .await
        .map_err(|_| {
            RusotoError::ParseError("timeout after 15mins for complete in s3 storage".to_owned())
        })?;
        res.map(|_| ())
    }

    /// Aborts the multipart upload process, deletes all uploaded parts.
    async fn abort(&self) -> Result<(), RusotoError<AbortMultipartUploadError>> {
        let res = timeout(
            Self::get_timeout(),
            self.client
                .abort_multipart_upload(AbortMultipartUploadRequest {
                    bucket: self.bucket.clone(),
                    key: self.key.clone(),
                    upload_id: self.upload_id.clone(),
                    ..Default::default()
                }),
        )
        .await
        .map_err(|_| {
            RusotoError::ParseError("timeout after 15mins for abort in s3 storage".to_owned())
        })?;
        res.map(|_| ())
    }

    /// Uploads a part of the file.
    ///
    /// The `part_number` must be between 1 to 10000.
    async fn upload_part(
        &self,
        part_number: i64,
        data: &[u8],
    ) -> Result<CompletedPart, RusotoError<UploadPartError>> {
        match timeout(
            Self::get_timeout(),
            self.client.upload_part(UploadPartRequest {
                bucket: self.bucket.clone(),
                key: self.key.clone(),
                upload_id: self.upload_id.clone(),
                part_number,
                content_length: Some(data.len() as i64),
                body: Some(data.to_vec().into()),
                ..Default::default()
            }),
        )
        .await
        {
            Ok(part) => Ok(CompletedPart {
                e_tag: part?.e_tag,
                part_number: Some(part_number),
            }),
            Err(_) => Err(RusotoError::ParseError(
                "timeout after 15mins for upload part in s3 storage".to_owned(),
            )),
        }
    }

    /// Uploads a file atomically.
    ///
    /// This should be used only when the data is known to be short, and thus relatively cheap to
    /// retry the entire upload.
    async fn upload(&self, data: &[u8]) -> Result<(), RusotoError<PutObjectError>> {
        let res = timeout(Self::get_timeout(), async {
            #[cfg(feature = "failpoints")]
            let delay_duration = (|| {
                fail_point!("s3_sleep_injected", |t| {
                    let t = t.unwrap().parse::<u64>().unwrap();
                    Duration::from_millis(t)
                });
                Duration::from_millis(0)
            })();
            #[cfg(not(feature = "failpoints"))]
            let delay_duration = Duration::from_millis(0);

            if delay_duration > Duration::from_millis(0) {
                sleep(delay_duration).await;
            }

            #[cfg(feature = "failpoints")]
            fail_point!("s3_put_obj_err", |_| {
                Err(RusotoError::ParseError("failed to put object".to_owned()))
            });

            self.client
                .put_object(PutObjectRequest {
                    bucket: self.bucket.clone(),
                    key: self.key.clone(),
                    acl: self.acl.as_ref().map(|s| s.to_string()),
                    server_side_encryption: self
                        .server_side_encryption
                        .as_ref()
                        .map(|s| s.to_string()),
                    ssekms_key_id: self.sse_kms_key_id.as_ref().map(|s| s.to_string()),
                    storage_class: self.storage_class.as_ref().map(|s| s.to_string()),
                    content_length: Some(data.len() as i64),
                    body: Some(data.to_vec().into()),
                    ..Default::default()
                })
                .await
        })
        .await
        .map_err(|_| {
            RusotoError::ParseError("timeout after 15mins for upload in s3 storage".to_owned())
        })?;
        res.map(|_| ())
    }

    fn get_timeout() -> Duration {
        fail_point!("s3_timeout_injected", |t| -> Duration {
            let t = t.unwrap().parse::<u64>();
            Duration::from_millis(t.unwrap())
        });
        CONNECTION_TIMEOUT
    }
}

const STORAGE_NAME: &str = "s3";

impl BlobStorage for S3Storage {
    fn config(&self) -> Box<dyn BlobConfig> {
        Box::new(self.config.clone()) as Box<dyn BlobConfig>
    }

    fn put(
        &self,
        name: &str,
        mut reader: Box<dyn AsyncRead + Send + Unpin>,
        content_length: u64,
    ) -> io::Result<()> {
        let key = self.maybe_prefix_key(name);
        debug!("save file to s3 storage"; "key" => %key);

        let uploader = S3Uploader::new(&self.client, &self.config, key);
        block_on_external_io(uploader.run(&mut *reader, content_length)).map_err(|e| {
            io::Error::new(io::ErrorKind::Other, format!("failed to put object {}", e))
        })
    }

    fn get(&self, name: &str) -> Box<dyn AsyncRead + Unpin + '_> {
        let key = self.maybe_prefix_key(name);
        let bucket = self.config.bucket.bucket.clone();
        debug!("read file from s3 storage"; "key" => %key);
        let req = GetObjectRequest {
            key,
            bucket: (*bucket).clone(),
            ..Default::default()
        };
        Box::new(
            self.client
                .get_object(req)
                .map(move |future| match future {
                    Ok(out) => out.body.unwrap(),
                    Err(RusotoError::Service(GetObjectError::NoSuchKey(key))) => {
                        ByteStream::new(error_stream(io::Error::new(
                            io::ErrorKind::NotFound,
                            format!("no key {} at bucket {}", key, *bucket),
                        )))
                    }
                    Err(e) => ByteStream::new(error_stream(io::Error::new(
                        io::ErrorKind::Other,
                        format!("failed to get object {}", e),
                    ))),
                })
                .flatten_stream()
                .into_async_read(),
        )
    }
}

#[cfg(test)]
mod tests {
    use super::*;
    use futures::io::AsyncReadExt;
    use rusoto_core::signature::SignedRequest;
    use rusoto_mock::MockRequestDispatcher;

    #[test]
    fn test_s3_config() {
        let bucket_name = StringNonEmpty::required("mybucket".to_string()).unwrap();
        let mut bucket = BucketConf::default(bucket_name);
        bucket.region = StringNonEmpty::opt("ap-southeast-2".to_string());
        bucket.prefix = StringNonEmpty::opt("myprefix".to_string());
        let mut config = Config::default(bucket);
        config.access_key_pair = Some(AccessKeyPair {
            access_key: StringNonEmpty::required("abc".to_string()).unwrap(),
            secret_access_key: StringNonEmpty::required("xyz".to_string()).unwrap(),
        });
        assert!(S3Storage::new(config.clone()).is_ok());
        config.bucket.region = StringNonEmpty::opt("foo".to_string());
        assert!(S3Storage::new(config).is_err());
    }

    #[test]
    fn test_s3_storage() {
        let magic_contents = "5678";
        let bucket_name = StringNonEmpty::required("mybucket".to_string()).unwrap();
        let mut bucket = BucketConf::default(bucket_name);
        bucket.region = StringNonEmpty::opt("ap-southeast-2".to_string());
        bucket.prefix = StringNonEmpty::opt("myprefix".to_string());
        let mut config = Config::default(bucket);
        config.force_path_style = true;
        let dispatcher = MockRequestDispatcher::with_status(200).with_request_checker(
            move |req: &SignedRequest| {
                assert_eq!(req.region.name(), "ap-southeast-2");
                assert_eq!(req.hostname(), "s3.ap-southeast-2.amazonaws.com");
                assert_eq!(req.path(), "/mybucket/myprefix/mykey");
                // PutObject is translated to HTTP PUT.
                assert_eq!(req.payload.is_some(), req.method() == "PUT");
            },
        );
        let credentials_provider =
            StaticProvider::new_minimal("abc".to_string(), "xyz".to_string());
        let s = S3Storage::new_creds_dispatcher(config, dispatcher, credentials_provider).unwrap();
        s.put(
            "mykey",
            Box::new(magic_contents.as_bytes()),
            magic_contents.len() as u64,
        )
        .unwrap();
        let mut reader = s.get("mykey");
        let mut buf = Vec::new();
        let ret = block_on_external_io(reader.read_to_end(&mut buf));
        assert!(ret.unwrap() == 0);
        assert!(buf.is_empty());

        // inject put error
        let s3_put_obj_err_fp = "s3_put_obj_err";
        fail::cfg(s3_put_obj_err_fp, "return").unwrap();
        let resp = s.put(
            "mykey",
            Box::new(magic_contents.as_bytes()),
            magic_contents.len() as u64,
        );
        fail::remove(s3_put_obj_err_fp);
        assert!(resp.is_err());

        // test timeout
        let s3_timeout_injected_fp = "s3_timeout_injected";
        let s3_sleep_injected_fp = "s3_sleep_injected";

        // inject 100ms timeout
        fail::cfg(s3_timeout_injected_fp, "return(100)").unwrap();
        // inject 200ms delay
        fail::cfg(s3_sleep_injected_fp, "return(200)").unwrap();
        let resp = s.put(
            "mykey",
            Box::new(magic_contents.as_bytes()),
            magic_contents.len() as u64,
        );
        fail::remove(s3_sleep_injected_fp);
        // timeout occur due to delay 200ms
        assert!(resp.is_err());

        // inject 50ms delay
        fail::cfg(s3_sleep_injected_fp, "return(50)").unwrap();
        let resp = s.put(
            "mykey",
            Box::new(magic_contents.as_bytes()),
            magic_contents.len() as u64,
        );
        fail::remove(s3_sleep_injected_fp);
        fail::remove(s3_timeout_injected_fp);
        // no timeout
        assert!(resp.is_ok());
    }

    #[test]
    fn test_s3_storage_with_virtual_host() {
        let magic_contents = "abcd";
        let bucket_name = StringNonEmpty::required("bucket2".to_string()).unwrap();
        let mut bucket = BucketConf::default(bucket_name);
        bucket.region = StringNonEmpty::opt("ap-southeast-1".to_string());
        bucket.prefix = StringNonEmpty::opt("prefix2".to_string());
        let mut config = Config::default(bucket);
        config.force_path_style = false;
        let dispatcher = MockRequestDispatcher::with_status(200).with_request_checker(
            move |req: &SignedRequest| {
                assert_eq!(req.region.name(), "ap-southeast-1");
                assert_eq!(req.hostname(), "bucket2.s3.ap-southeast-1.amazonaws.com");
                assert_eq!(req.path(), "/prefix2/key2");
                // PutObject is translated to HTTP PUT.
                assert_eq!(req.payload.is_some(), req.method() == "PUT");
            },
        );
        let credentials_provider =
            StaticProvider::new_minimal("abc".to_string(), "xyz".to_string());
        let s = S3Storage::new_creds_dispatcher(config, dispatcher, credentials_provider).unwrap();
        s.put(
            "key2",
            Box::new(magic_contents.as_bytes()),
            magic_contents.len() as u64,
        )
        .unwrap();
    }

    #[test]
    #[cfg(FALSE)]
    // FIXME: enable this (or move this to an integration test) if we've got a
    // reliable way to test s3 (rusoto_mock requires custom logic to verify the
    // body stream which itself can have bug)
    fn test_real_s3_storage() {
        use std::f64::INFINITY;
        use tikv_util::time::Limiter;

        let bucket = BucketConf {
            endpoint: "http://127.0.0.1:9000".to_owned(),
            bucket: "bucket".to_owned(),
            prefix: "prefix".to_owned(),
            ..BucketConf::default()
        };
        let s3 = Config {
            access_key: "93QZ01QRBYQQXC37XHZV".to_owned(),
            secret_access_key: "N2VcI4Emg0Nm7fDzGBMJvguHHUxLGpjfwt2y4+vJ".to_owned(),
            force_path_style: true,
            ..Config::default()
        };

        let limiter = Limiter::new(INFINITY);

        let storage = S3Storage::new(&s3).unwrap();
        const LEN: usize = 1024 * 1024 * 4;
        static CONTENT: [u8; LEN] = [50_u8; LEN];
        storage
            .write(
                "huge_file",
                Box::new(limiter.limit(&CONTENT[..])),
                LEN as u64,
            )
            .unwrap();

        let mut reader = storage.get("huge_file");
        let mut buf = Vec::new();
        block_on_external_io(reader.read_to_end(&mut buf)).unwrap();
        assert_eq!(buf.len(), LEN);
        assert_eq!(buf.iter().position(|b| *b != 50_u8), None);
    }

    #[test]
    fn test_url_of_backend() {
        let bucket_name = StringNonEmpty::required("bucket".to_owned()).unwrap();
        let mut bucket = BucketConf::default(bucket_name);
        bucket.prefix = Some(StringNonEmpty::static_str("/backup 01/prefix/"));
        let s3 = Config::default(bucket.clone());
        assert_eq!(
            s3.url().unwrap().to_string(),
            "s3://bucket/backup%2001/prefix/"
        );
        bucket.endpoint = Some(StringNonEmpty::static_str("http://endpoint.com"));
        let s3 = Config::default(bucket);
        assert_eq!(
            s3.url().unwrap().to_string(),
            "http://endpoint.com/bucket/backup%2001/prefix/"
        );
    }

    #[test]
    fn test_config_round_trip() {
        let mut input = InputConfig::default();
        input.set_bucket("bucket".to_owned());
        input.set_prefix("backup 02/prefix/".to_owned());
        input.set_region("us-west-2".to_owned());
        let c1 = Config::from_input(input.clone()).unwrap();
        let c2 = Config::from_cloud_dynamic(&cloud_dynamic_from_input(input)).unwrap();
        assert_eq!(c1.bucket.bucket, c2.bucket.bucket);
        assert_eq!(c1.bucket.prefix, c2.bucket.prefix);
        assert_eq!(c1.bucket.region, c2.bucket.region);
        assert_eq!(
            c1.bucket.region,
            StringNonEmpty::opt("us-west-2".to_owned())
        );
    }

    fn cloud_dynamic_from_input(mut s3: InputConfig) -> CloudDynamic {
        let mut bucket = InputBucket::default();
        if !s3.endpoint.is_empty() {
            bucket.endpoint = s3.take_endpoint();
        }
        if !s3.region.is_empty() {
            bucket.region = s3.take_region();
        }
        if !s3.prefix.is_empty() {
            bucket.prefix = s3.take_prefix();
        }
        if !s3.storage_class.is_empty() {
            bucket.storage_class = s3.take_storage_class();
        }
        if !s3.bucket.is_empty() {
            bucket.bucket = s3.take_bucket();
        }
        let mut attrs = std::collections::HashMap::new();
        if !s3.sse.is_empty() {
            attrs.insert("sse".to_owned(), s3.take_sse());
        }
        if !s3.acl.is_empty() {
            attrs.insert("acl".to_owned(), s3.take_acl());
        }
        if !s3.access_key.is_empty() {
            attrs.insert("access_key".to_owned(), s3.take_access_key());
        }
        if !s3.secret_access_key.is_empty() {
            attrs.insert("secret_access_key".to_owned(), s3.take_secret_access_key());
        }
        if !s3.sse_kms_key_id.is_empty() {
            attrs.insert("sse_kms_key_id".to_owned(), s3.take_sse_kms_key_id());
        }
        if s3.force_path_style {
            attrs.insert("force_path_style".to_owned(), "true".to_owned());
        }
        let mut cd = CloudDynamic::default();
        cd.set_provider_name("aws".to_owned());
        cd.set_attrs(attrs);
        cd.set_bucket(bucket);
        cd
    }
}<|MERGE_RESOLUTION|>--- conflicted
+++ resolved
@@ -1,31 +1,27 @@
 // Copyright 2019 TiKV Project Authors. Licensed under Apache-2.0.
 use std::io;
-
-use rusoto_core::{
-    request::DispatchSignedRequest,
-    {ByteStream, RusotoError},
-};
-use rusoto_credential::{ProvideAwsCredentials, StaticProvider};
-<<<<<<< HEAD
-use rusoto_s3::*;
-use tokio::time::{sleep, timeout};
-=======
-use rusoto_s3::{util::AddressingStyle, *};
-use tokio::time::{delay_for, timeout};
->>>>>>> 5f6781e8
-
-use crate::util;
-use cloud::blob::{none_to_empty, BlobConfig, BlobStorage, BucketConf, StringNonEmpty};
+use std::time::Duration;
+
 use fail::fail_point;
 use futures_util::{
     future::FutureExt,
     io::{AsyncRead, AsyncReadExt},
     stream::TryStreamExt,
 };
+use rusoto_core::{
+    request::DispatchSignedRequest,
+    {ByteStream, RusotoError},
+};
+use rusoto_credential::{ProvideAwsCredentials, StaticProvider};
+use rusoto_s3::{util::AddressingStyle, *};
+use tokio::time::{sleep, timeout};
+
+use cloud::blob::{none_to_empty, BlobConfig, BlobStorage, BucketConf, StringNonEmpty};
 pub use kvproto::backup::{Bucket as InputBucket, CloudDynamic, S3 as InputConfig};
-use std::time::Duration;
 use tikv_util::debug;
 use tikv_util::stream::{block_on_external_io, error_stream, retry};
+
+use crate::util;
 
 const CONNECTION_TIMEOUT: Duration = Duration::from_secs(900);
 pub const STORAGE_VENDOR_NAME_AWS: &str = "aws";
