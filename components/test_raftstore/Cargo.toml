[package]
name = "test_raftstore"
version = "0.0.1"
edition = "2018"
publish = false

[features]
default = ["protobuf-codec"]
protobuf-codec = [
  "engine/protobuf-codec",
  "engine_rocks/protobuf-codec",
  "grpcio/protobuf-codec",
  "keys/protobuf-codec",
  "kvproto/protobuf-codec",
  "pd_client/protobuf-codec",
  "raft/protobuf-codec",
  "tikv/protobuf-codec",
]
prost-codec = [
  "engine/prost-codec",
  "engine_rocks/prost-codec",
  "grpcio/prost-codec",
  "keys/prost-codec",
  "kvproto/prost-codec",
  "pd_client/prost-codec",
  "raft/prost-codec",
  "tikv/prost-codec",
]

[dependencies]
engine = { path = "../engine", default-features = false }
engine_rocks = { path = "../engine_rocks", default-features = false }
futures = "0.1"
futures-cpupool = "0.1"
grpcio = { version = "0.5.0-alpha.5", features = [ "openssl-vendored" ], default-features = false }
hex = "0.3"
keys = { path = "../keys", default-features = false }
kvproto = { git = "https://github.com/pingcap/kvproto.git", default-features = false }
<<<<<<< HEAD
pd_client = { path = "../pd_client", default-features = false }
raft = { version = "0.6.0-alpha", default-features = false }
=======
pd_client = { path = "../pd_client" }
protobuf = "2.8"
raft = { version = "0.6.0-alpha" , default-features = false }
raftstore = { path = "../raftstore", default-features = false }
>>>>>>> 882c7d37
rand = "0.7"
slog = { version = "2.3", features = ["max_level_trace", "release_max_level_debug"] }
# better to not use slog-global, but pass in the logger
slog-global = { version = "0.1", git = "https://github.com/breeswish/slog-global.git", rev = "0e23a5baff302a9d7bccd85f8f31e43339c2f2c1" }
tempfile = "3.0"
tikv = { path = "../../", default-features = false }
tikv_util = { path = "../tikv_util" }
tokio-threadpool = "0.1"
tokio-timer = "0.2"<|MERGE_RESOLUTION|>--- conflicted
+++ resolved
@@ -14,6 +14,7 @@
   "kvproto/protobuf-codec",
   "pd_client/protobuf-codec",
   "raft/protobuf-codec",
+  "raftstore/protobuf-codec",
   "tikv/protobuf-codec",
 ]
 prost-codec = [
@@ -24,6 +25,7 @@
   "kvproto/prost-codec",
   "pd_client/prost-codec",
   "raft/prost-codec",
+  "raftstore/prost-codec",
   "tikv/prost-codec",
 ]
 
@@ -36,15 +38,9 @@
 hex = "0.3"
 keys = { path = "../keys", default-features = false }
 kvproto = { git = "https://github.com/pingcap/kvproto.git", default-features = false }
-<<<<<<< HEAD
 pd_client = { path = "../pd_client", default-features = false }
 raft = { version = "0.6.0-alpha", default-features = false }
-=======
-pd_client = { path = "../pd_client" }
-protobuf = "2.8"
-raft = { version = "0.6.0-alpha" , default-features = false }
 raftstore = { path = "../raftstore", default-features = false }
->>>>>>> 882c7d37
 rand = "0.7"
 slog = { version = "2.3", features = ["max_level_trace", "release_max_level_debug"] }
 # better to not use slog-global, but pass in the logger
