[package]
name = "test_raftstore"
version = "0.0.1"
edition = "2018"
publish = false

[dependencies]
<<<<<<< HEAD
tikv = { path = "../../" }
kvproto = { git = "https://github.com/pingcap/kvproto.git", branch = "cc-effective-on-recieved" }
=======
tikv_util = { path = "../tikv_util" }
tikv = { path = "../../", default-features = false }
kvproto = { git = "https://github.com/pingcap/kvproto.git" }
>>>>>>> 620d76e5
protobuf = "~2.0"
tempdir = "0.3"
raft = "0.4"
futures = "0.1"
tokio-timer = "0.2"
tokio-threadpool = "0.1"
grpcio = { version = "0.4", features = [ "secure" ] }
rand = "0.3"
slog = { version = "2.3", features = ["max_level_trace", "release_max_level_debug"] }
# better to not use slog-global, but pass in the logger
slog-global = { version = "0.1", git = "https://github.com/breeswish/slog-global.git", rev = "91904ade" }
engine = { path = "../engine" }<|MERGE_RESOLUTION|>--- conflicted
+++ resolved
@@ -5,14 +5,9 @@
 publish = false
 
 [dependencies]
-<<<<<<< HEAD
-tikv = { path = "../../" }
+tikv = { path = "../../", default-features = false }
 kvproto = { git = "https://github.com/pingcap/kvproto.git", branch = "cc-effective-on-recieved" }
-=======
 tikv_util = { path = "../tikv_util" }
-tikv = { path = "../../", default-features = false }
-kvproto = { git = "https://github.com/pingcap/kvproto.git" }
->>>>>>> 620d76e5
 protobuf = "~2.0"
 tempdir = "0.3"
 raft = "0.4"
