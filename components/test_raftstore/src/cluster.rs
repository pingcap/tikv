// Copyright 2016 TiKV Project Authors. Licensed under Apache-2.0.

use std::path::Path;
use std::sync::{self, Arc, RwLock};
use std::time::*;
use std::{result, thread};

use futures::Future;
use kvproto::errorpb::Error as PbError;
use kvproto::metapb::{self, Peer, RegionEpoch};
use kvproto::pdpb;
use kvproto::raft_cmdpb::*;
use kvproto::raft_serverpb::{RaftApplyState, RaftMessage, RaftTruncatedState};
use tempdir::TempDir;

use engine::rocks;
use engine::rocks::DB;
use engine::Engines;
use engine::Peekable;
use engine::CF_DEFAULT;
use tikv::config::TiKvConfig;
use tikv::pd::PdClient;
use tikv::raftstore::store::fsm::{create_raft_batch_system, RaftBatchSystem, RaftRouter};
use tikv::raftstore::store::*;
use tikv::raftstore::{Error, Result};
use tikv::server::Result as ServerResult;
use tikv_util::collections::{HashMap, HashSet};
use tikv_util::{escape, HandyRwLock};

use super::*;

// We simulate 3 or 5 nodes, each has a store.
// Sometimes, we use fixed id to test, which means the id
// isn't allocated by pd, and node id, store id are same.
// E,g, for node 1, the node id and store id are both 1.

pub trait Simulator {
    // Pass 0 to let pd allocate a node id if db is empty.
    // If node id > 0, the node must be created in db already,
    // and the node id must be the same as given argument.
    // Return the node id.
    // TODO: we will rename node name here because now we use store only.
    fn run_node(
        &mut self,
        node_id: u64,
        cfg: TiKvConfig,
        engines: Engines,
        router: RaftRouter,
        system: RaftBatchSystem,
    ) -> ServerResult<u64>;
    fn stop_node(&mut self, node_id: u64);
    fn get_node_ids(&self) -> HashSet<u64>;
    fn async_command_on_node(
        &self,
        node_id: u64,
        request: RaftCmdRequest,
        cb: Callback,
    ) -> Result<()>;
    fn send_raft_msg(&mut self, msg: RaftMessage) -> Result<()>;
    fn get_snap_dir(&self, node_id: u64) -> String;
    fn get_router(&self, node_id: u64) -> Option<RaftRouter>;
    fn add_send_filter(&mut self, node_id: u64, filter: Box<dyn Filter>);
    fn clear_send_filters(&mut self, node_id: u64);
    fn add_recv_filter(&mut self, node_id: u64, filter: Box<dyn Filter>);
    fn clear_recv_filters(&mut self, node_id: u64);

    fn call_command(&self, request: RaftCmdRequest, timeout: Duration) -> Result<RaftCmdResponse> {
        let node_id = request.get_header().get_peer().get_store_id();
        self.call_command_on_node(node_id, request, timeout)
    }
    fn call_command_on_node(
        &self,
        node_id: u64,
        request: RaftCmdRequest,
        timeout: Duration,
    ) -> Result<RaftCmdResponse> {
        let (cb, rx) = make_cb(&request);

        match self.async_command_on_node(node_id, request, cb) {
            Ok(()) => {}
            Err(e) => {
                let mut resp = RaftCmdResponse::new();
                resp.mut_header().set_error(e.into());
                return Ok(resp);
            }
        }
        rx.recv_timeout(timeout)
            .map_err(|_| Error::Timeout(format!("request timeout for {:?}", timeout)))
    }
}

pub struct Cluster<T: Simulator> {
    pub cfg: TiKvConfig,
    leaders: HashMap<u64, metapb::Peer>,
    count: usize,

    pub paths: Vec<TempDir>,
    pub dbs: Vec<Engines>,
    pub engines: HashMap<u64, Engines>,

    pub sim: Arc<RwLock<T>>,
    pub pd_client: Arc<TestPdClient>,
}

impl<T: Simulator> Cluster<T> {
    // Create the default Store cluster.
    pub fn new(
        id: u64,
        count: usize,
        sim: Arc<RwLock<T>>,
        pd_client: Arc<TestPdClient>,
    ) -> Cluster<T> {
        // TODO: In the future, maybe it's better to test both case where `use_delete_range` is true and false
        Cluster {
            cfg: new_tikv_config(id),
            leaders: HashMap::default(),
            paths: vec![],
            dbs: vec![],
            count,
            engines: HashMap::default(),
            sim,
            pd_client,
        }
    }

    pub fn id(&self) -> u64 {
        self.cfg.server.cluster_id
    }

    pub fn create_engines(&mut self) {
        for _ in 0..self.count {
            let dir = TempDir::new("test_cluster").unwrap();
            let kv_path = dir.path().join("kv");
            let cache = self.cfg.storage.block_cache.build_shared_cache();
            let kv_db_opt = self.cfg.rocksdb.build_opt();
            let kv_cfs_opt = self.cfg.rocksdb.build_cf_opts(&cache);
            let engine = Arc::new(
                rocks::util::new_engine_opt(kv_path.to_str().unwrap(), kv_db_opt, kv_cfs_opt)
                    .unwrap(),
            );
            let raft_path = dir.path().join(Path::new("raft"));
            let raft_engine = Arc::new(
                rocks::util::new_engine(raft_path.to_str().unwrap(), None, &[CF_DEFAULT], None)
                    .unwrap(),
            );
            let engines = Engines::new(engine, raft_engine, cache.is_some());
            self.dbs.push(engines);
            self.paths.push(dir);
        }
    }

    pub fn start(&mut self) -> ServerResult<()> {
        // Try recover from last shutdown.
        let node_ids: Vec<u64> = self.engines.iter().map(|(&id, _)| id).collect();
        for node_id in node_ids {
            self.run_node(node_id)?;
        }

        // Try start new nodes.
        let mut sim = self.sim.wl();
        for _ in 0..self.count - self.engines.len() {
            let (router, system) = create_raft_batch_system(&self.cfg.raft_store);
            let (engines, path) = create_test_engine(None, router.clone(), &self.cfg);
            self.dbs.push(engines.clone());
            self.paths.push(path.unwrap());
            let node_id = sim.run_node(0, self.cfg.clone(), engines.clone(), router, system)?;
            self.engines.insert(node_id, engines);
        }
        Ok(())
    }

    pub fn compact_data(&self) {
        for engine in self.engines.values() {
            let handle = rocks::util::get_cf_handle(&engine.kv, "default").unwrap();
            rocks::util::compact_range(&engine.kv, handle, None, None, false, 1);
        }
    }

    // Bootstrap the store with fixed ID (like 1, 2, .. 5) and
    // initialize first region in all stores, then start the cluster.
    pub fn run(&mut self) {
        self.create_engines();
        self.bootstrap_region().unwrap();
        self.start().unwrap();
    }

    // Bootstrap the store with fixed ID (like 1, 2, .. 5) and
    // initialize first region in store 1, then start the cluster.
    pub fn run_conf_change(&mut self) -> u64 {
        self.create_engines();
        let region_id = self.bootstrap_conf_change();
        self.start().unwrap();
        region_id
    }

    pub fn get_node_ids(&self) -> HashSet<u64> {
        self.sim.rl().get_node_ids()
    }

    pub fn run_node(&mut self, node_id: u64) -> ServerResult<()> {
        debug!("starting node {}", node_id);
        let engines = self.engines[&node_id].clone();
        let (router, system) = create_raft_batch_system(&self.cfg.raft_store);
        debug!("calling run node"; "node_id" => node_id);
        // FIXME: rocksdb event listeners may not work, because we change the router.
        self.sim
            .wl()
            .run_node(node_id, self.cfg.clone(), engines, router, system)?;
        debug!("node {} started", node_id);
        Ok(())
    }

    pub fn stop_node(&mut self, node_id: u64) {
        debug!("stopping node {}", node_id);
        self.sim.wl().stop_node(node_id);
        debug!("node {} stopped", node_id);
    }

    pub fn get_engine(&self, node_id: u64) -> Arc<DB> {
        Arc::clone(&self.engines[&node_id].kv)
    }

    pub fn get_raft_engine(&self, node_id: u64) -> Arc<DB> {
        Arc::clone(&self.engines[&node_id].raft)
    }

    pub fn get_all_engines(&self, node_id: u64) -> Engines {
        self.engines[&node_id].clone()
    }

    pub fn send_raft_msg(&mut self, msg: RaftMessage) -> Result<()> {
        self.sim.wl().send_raft_msg(msg)
    }

    pub fn call_command_on_node(
        &self,
        node_id: u64,
        request: RaftCmdRequest,
        timeout: Duration,
    ) -> Result<RaftCmdResponse> {
        match self
            .sim
            .rl()
            .call_command_on_node(node_id, request.clone(), timeout)
        {
            Err(e) => {
                warn!("failed to call command {:?}: {:?}", request, e);
                Err(e)
            }
            a => a,
        }
    }

    pub fn call_command(
        &self,
        request: RaftCmdRequest,
        timeout: Duration,
    ) -> Result<RaftCmdResponse> {
        match self.sim.rl().call_command(request.clone(), timeout) {
            Err(e) => {
                warn!("failed to call command {:?}: {:?}", request, e);
                Err(e)
            }
            a => a,
        }
    }

    pub fn call_command_on_leader(
        &mut self,
        mut request: RaftCmdRequest,
        timeout: Duration,
    ) -> Result<RaftCmdResponse> {
        let timer = Instant::now();
        let region_id = request.get_header().get_region_id();
        loop {
            let leader = match self.leader_of_region(region_id) {
                None => return Err(box_err!("can't get leader of region {}", region_id)),
                Some(l) => l,
            };
            request.mut_header().set_peer(leader);
            let resp = match self.call_command(request.clone(), timeout) {
                e @ Err(_) => return e,
                Ok(resp) => resp,
            };
            if self.refresh_leader_if_needed(&resp, region_id) && timer.elapsed() < timeout {
                warn!(
                    "{:?} is no longer leader, let's retry",
                    request.get_header().get_peer()
                );
                continue;
            }
            return Ok(resp);
        }
    }

    fn valid_leader_id(&self, region_id: u64, leader_id: u64) -> bool {
        let store_ids = match self.store_ids_of_region(region_id) {
            None => return false,
            Some(ids) => ids,
        };
        let node_ids = self.sim.rl().get_node_ids();
        store_ids.contains(&leader_id) && node_ids.contains(&leader_id)
    }

    fn store_ids_of_region(&self, region_id: u64) -> Option<Vec<u64>> {
        self.pd_client
            .get_region_by_id(region_id)
            .wait()
            .unwrap()
            .map(|region| region.get_peers().iter().map(Peer::get_store_id).collect())
    }

    pub fn query_leader(
        &self,
        store_id: u64,
        region_id: u64,
        timeout: Duration,
    ) -> Option<metapb::Peer> {
        // To get region leader, we don't care real peer id, so use 0 instead.
        let peer = new_peer(store_id, 0);
        let find_leader = new_status_request(region_id, peer, new_region_leader_cmd());
        let mut resp = match self.call_command(find_leader, timeout) {
            Ok(resp) => resp,
            Err(err) => {
                error!(
                    "fail to get leader of region {} on store {}, error: {:?}",
                    region_id, store_id, err
                );
                return None;
            }
        };
        let mut region_leader = resp.take_status_response().take_region_leader();
        // NOTE: node id can't be 0.
        if self.valid_leader_id(region_id, region_leader.get_leader().get_store_id()) {
            Some(region_leader.take_leader())
        } else {
            None
        }
    }

    pub fn leader_of_region(&mut self, region_id: u64) -> Option<metapb::Peer> {
        let store_ids = match self.store_ids_of_region(region_id) {
            None => return None,
            Some(ids) => ids,
        };
        if let Some(l) = self.leaders.get(&region_id) {
            // leader may be stopped in some tests.
            if self.valid_leader_id(region_id, l.get_store_id()) {
                return Some(l.clone());
            }
        }
        self.reset_leader_of_region(region_id);
        let mut leader = None;
        let mut leaders = HashMap::new();

        let node_ids = self.sim.rl().get_node_ids();
        // For some tests, we stop the node but pd still has this information,
        // and we must skip this.
        let alive_store_ids: Vec<_> = store_ids
            .iter()
            .filter(|id| node_ids.contains(id))
            .cloned()
            .collect();
        for _ in 0..500 {
            for store_id in &alive_store_ids {
                let l = match self.query_leader(*store_id, region_id, Duration::from_secs(1)) {
                    None => continue,
                    Some(l) => l,
                };
                leaders
                    .entry(l.get_id())
                    .or_insert_with(|| (l, vec![]))
                    .1
                    .push(*store_id);
            }
            if let Some((_, (l, c))) = leaders.drain().max_by_key(|(_, (_, c))| c.len()) {
                // It may be a step down leader.
                if c.contains(&l.get_store_id()) {
                    leader = Some(l);
                    if c.len() > store_ids.len() / 2 {
                        break;
                    }
                }
            }
            sleep_ms(10);
        }

        if let Some(l) = leader {
            self.leaders.insert(region_id, l);
        }

        self.leaders.get(&region_id).cloned()
    }

    pub fn check_regions_number(&self, len: u32) {
        assert_eq!(self.pd_client.get_regions_number() as u32, len)
    }

    // For test when a node is already bootstraped the cluster with the first region
    // But another node may request bootstrap at same time and get is_bootstrap false
    // Add Region but not set bootstrap to true
    pub fn add_first_region(&self) -> Result<()> {
        let mut region = metapb::Region::new();
        let region_id = self.pd_client.alloc_id().unwrap();
        let peer_id = self.pd_client.alloc_id().unwrap();
        region.set_id(region_id);
        region.set_start_key(keys::EMPTY_KEY.to_vec());
        region.set_end_key(keys::EMPTY_KEY.to_vec());
        region.mut_region_epoch().set_version(INIT_EPOCH_VER);
        region.mut_region_epoch().set_conf_ver(INIT_EPOCH_CONF_VER);
        let peer = new_peer(peer_id, peer_id);
        region.mut_peers().push(peer.clone());
        self.pd_client.add_region(&region);
        Ok(())
    }

    // Multiple nodes with fixed node id, like node 1, 2, .. 5,
    // First region 1 is in all stores with peer 1, 2, .. 5.
    // Peer 1 is in node 1, store 1, etc.
    fn bootstrap_region(&mut self) -> Result<()> {
        for (id, engines) in self.dbs.iter().enumerate() {
            let id = id as u64 + 1;
            self.engines.insert(id, engines.clone());
        }

        let mut region = metapb::Region::new();
        region.set_id(1);
        region.set_start_key(keys::EMPTY_KEY.to_vec());
        region.set_end_key(keys::EMPTY_KEY.to_vec());
        region.mut_region_epoch().set_version(INIT_EPOCH_VER);
        region.mut_region_epoch().set_conf_ver(INIT_EPOCH_CONF_VER);

        for (&id, engines) in &self.engines {
            let peer = new_peer(id, id);
            region.mut_peers().push(peer.clone());
            bootstrap_store(engines, self.id(), id).unwrap();
        }

        for engines in self.engines.values() {
            prepare_bootstrap_cluster(engines, &region)?;
        }

        self.bootstrap_cluster(region);

        Ok(())
    }

    // Return first region id.
    fn bootstrap_conf_change(&mut self) -> u64 {
        for (id, engines) in self.dbs.iter().enumerate() {
            let id = id as u64 + 1;
            self.engines.insert(id, engines.clone());
        }

        for (&id, engines) in &self.engines {
            bootstrap_store(engines, self.id(), id).unwrap();
        }

        let node_id = 1;
        let region_id = 1;
        let peer_id = 1;

        let region = initial_region(node_id, region_id, peer_id);
        prepare_bootstrap_cluster(&self.engines[&node_id], &region).unwrap();
        self.bootstrap_cluster(region);
        region_id
    }

    // This is only for fixed id test.
    fn bootstrap_cluster(&mut self, region: metapb::Region) {
        self.pd_client
            .bootstrap_cluster(new_store(1, "".to_owned()), region)
            .unwrap();

        for &id in self.engines.keys() {
            self.pd_client
                .put_store(new_store(id, "".to_owned()))
                .unwrap();
        }
    }

    pub fn reset_leader_of_region(&mut self, region_id: u64) {
        self.leaders.remove(&region_id);
    }

    pub fn assert_quorum<F: FnMut(&DB) -> bool>(&self, mut condition: F) {
        if self.engines.is_empty() {
            return;
        }
        let half = self.engines.len() / 2;
        let mut qualified_cnt = 0;
        for (id, engines) in &self.engines {
            if !condition(&engines.kv) {
                debug!("store {} is not qualified yet.", id);
                continue;
            }
            debug!("store {} is qualified", id);
            qualified_cnt += 1;
            if half < qualified_cnt {
                return;
            }
        }

        panic!(
            "need at lease {} qualified stores, but only got {}",
            half + 1,
            qualified_cnt
        );
    }

    pub fn shutdown(&mut self) {
        debug!("about to shutdown cluster");
        let keys;
        match self.sim.try_read() {
            Ok(s) => keys = s.get_node_ids(),
            Err(sync::TryLockError::Poisoned(e)) => {
                let s = e.into_inner();
                keys = s.get_node_ids();
            }
            Err(sync::TryLockError::WouldBlock) => unreachable!(),
        }
        for id in keys {
            self.stop_node(id);
        }
        self.leaders.clear();
        debug!("all nodes are shut down.");
    }

    // If the resp is "not leader error", get the real leader.
    // Sometimes, we may still can't get leader even in "not leader error",
    // returns a INVALID_PEER for this.
    fn refresh_leader_if_needed(&mut self, resp: &RaftCmdResponse, region_id: u64) -> bool {
        if !is_error_response(resp) {
            return false;
        }

        let err = resp.get_header().get_error();
        if err.has_stale_command() {
            // command got truncated, leadership may have changed.
            self.reset_leader_of_region(region_id);
            return true;
        }
        // Not match epoch can be introduced by wrong leader.
        if err.has_epoch_not_match() {
            self.reset_leader_of_region(region_id);
        }
        if !err.has_not_leader() {
            return false;
        }

        let err = err.get_not_leader();
        if !err.has_leader() {
            self.reset_leader_of_region(region_id);
            return true;
        }
        self.leaders.insert(region_id, err.get_leader().clone());
        true
    }

    pub fn request(
        &mut self,
        key: &[u8],
        reqs: Vec<Request>,
        read_quorum: bool,
        timeout: Duration,
    ) -> RaftCmdResponse {
        let timer = Instant::now();
        let mut tried_times = 0;
        while tried_times < 10 || timer.elapsed() < timeout {
            tried_times += 1;
            let mut region = self.get_region(key);
            let region_id = region.get_id();
            let req = new_request(
                region_id,
                region.take_region_epoch(),
                reqs.clone(),
                read_quorum,
            );
            let result = self.call_command_on_leader(req, timeout);

            if let Err(Error::Timeout(_)) = result {
                warn!("call command timeout, let's retry");
                sleep_ms(100);
                continue;
            }

            let resp = result.unwrap();
            if resp.get_header().get_error().has_epoch_not_match() {
                warn!("seems split, let's retry");
                sleep_ms(100);
                continue;
            }
            if resp
                .get_header()
                .get_error()
                .get_message()
                .contains("merging mode")
            {
                warn!("seems waiting for merge, let's retry");
                sleep_ms(100);
                continue;
            }
            return resp;
        }
        panic!("request timeout");
    }

    // Get region when the `filter` returns true.
    pub fn get_region_with<F>(&self, key: &[u8], filter: F) -> metapb::Region
    where
        F: Fn(&metapb::Region) -> bool,
    {
        for _ in 0..100 {
            if let Ok(region) = self.pd_client.get_region(key) {
                if filter(&region) {
                    return region;
                }
            }
            // We may meet range gap after split, so here we will
            // retry to get the region again.
            sleep_ms(20);
        }

        panic!("find no region for {:?}", escape(key));
    }

    pub fn get_region(&self, key: &[u8]) -> metapb::Region {
        self.get_region_with(key, |_| true)
    }

    pub fn get_region_id(&self, key: &[u8]) -> u64 {
        self.get_region(key).get_id()
    }

    pub fn get_down_peers(&self) -> HashMap<u64, pdpb::PeerStats> {
        self.pd_client.get_down_peers()
    }

    pub fn get(&mut self, key: &[u8]) -> Option<Vec<u8>> {
        self.get_impl("default", key, false)
    }

    pub fn get_cf(&mut self, cf: &str, key: &[u8]) -> Option<Vec<u8>> {
        self.get_impl(cf, key, false)
    }

    pub fn must_get(&mut self, key: &[u8]) -> Option<Vec<u8>> {
        self.get_impl("default", key, true)
    }

    fn get_impl(&mut self, cf: &str, key: &[u8], read_quorum: bool) -> Option<Vec<u8>> {
        let mut resp = self.request(
            key,
            vec![new_get_cf_cmd(cf, key)],
            read_quorum,
            Duration::from_secs(5),
        );
        if resp.get_header().has_error() {
            panic!("response {:?} has error", resp);
        }
        assert_eq!(resp.get_responses().len(), 1);
        assert_eq!(resp.get_responses()[0].get_cmd_type(), CmdType::Get);
        if resp.get_responses()[0].has_get() {
            Some(resp.mut_responses()[0].mut_get().take_value())
        } else {
            None
        }
    }

    pub fn must_put(&mut self, key: &[u8], value: &[u8]) {
        self.must_put_cf("default", key, value);
    }

    pub fn must_put_cf(&mut self, cf: &str, key: &[u8], value: &[u8]) {
        let resp = self.request(
            key,
            vec![new_put_cf_cmd(cf, key, value)],
            false,
            Duration::from_secs(5),
        );
        if resp.get_header().has_error() {
            panic!("response {:?} has error", resp);
        }
        assert_eq!(resp.get_responses().len(), 1);
        assert_eq!(resp.get_responses()[0].get_cmd_type(), CmdType::Put);
    }

    pub fn put(&mut self, key: &[u8], value: &[u8]) -> result::Result<(), PbError> {
        let resp = self.request(
            key,
            vec![new_put_cf_cmd("default", key, value)],
            false,
            Duration::from_secs(5),
        );
        if resp.get_header().has_error() {
            Err(resp.get_header().get_error().clone())
        } else {
            Ok(())
        }
    }

    pub fn must_delete(&mut self, key: &[u8]) {
        self.must_delete_cf("default", key)
    }

    pub fn must_delete_cf(&mut self, cf: &str, key: &[u8]) {
        let resp = self.request(
            key,
            vec![new_delete_cmd(cf, key)],
            false,
            Duration::from_secs(5),
        );
        if resp.get_header().has_error() {
            panic!("response {:?} has error", resp);
        }
        assert_eq!(resp.get_responses().len(), 1);
        assert_eq!(resp.get_responses()[0].get_cmd_type(), CmdType::Delete);
    }

    #[allow(dead_code)]
    pub fn must_delete_range(&mut self, start: &[u8], end: &[u8]) {
        self.must_delete_range_cf("default", start, end)
    }

    pub fn must_delete_range_cf(&mut self, cf: &str, start: &[u8], end: &[u8]) {
        let resp = self.request(
            start,
            vec![new_delete_range_cmd(cf, start, end)],
            false,
            Duration::from_secs(5),
        );
        if resp.get_header().has_error() {
            panic!("response {:?} has error", resp);
        }
        assert_eq!(resp.get_responses().len(), 1);
        assert_eq!(resp.get_responses()[0].get_cmd_type(), CmdType::DeleteRange);
    }

    pub fn must_flush_cf(&mut self, cf: &str, sync: bool) {
        for engines in &self.dbs {
            let handle = engines.kv.cf_handle(cf).unwrap();
            engines.kv.flush_cf(handle, sync).unwrap();
        }
    }

    pub fn get_region_epoch(&self, region_id: u64) -> RegionEpoch {
        self.pd_client
            .get_region_by_id(region_id)
            .wait()
            .unwrap()
            .unwrap()
            .take_region_epoch()
    }

    pub fn region_detail(&self, region_id: u64, store_id: u64) -> RegionDetailResponse {
        let status_cmd = new_region_detail_cmd();
        let peer = new_peer(store_id, 0);
        let req = new_status_request(region_id, peer, status_cmd);
        let resp = self.call_command(req, Duration::from_secs(5));
        assert!(resp.is_ok(), "{:?}", resp);

        let mut resp = resp.unwrap();
        assert!(resp.has_status_response());
        let mut status_resp = resp.take_status_response();
        assert_eq!(status_resp.get_cmd_type(), StatusCmdType::RegionDetail);
        assert!(status_resp.has_region_detail());
        status_resp.take_region_detail()
    }

    pub fn truncated_state(&self, region_id: u64, store_id: u64) -> RaftTruncatedState {
<<<<<<< HEAD
        self.get_raft_engine(store_id)
            .get_msg::<RaftApplyState>(&keys::apply_state_key(region_id))
=======
        self.get_engine(store_id)
            .get_msg_cf::<RaftApplyState>(engine::CF_RAFT, &keys::apply_state_key(region_id))
>>>>>>> 6132a4ee
            .unwrap()
            .unwrap()
            .take_truncated_state()
    }

    pub fn add_send_filter<F: FilterFactory>(&self, factory: F) {
        let mut sim = self.sim.wl();
        for node_id in sim.get_node_ids() {
            for filter in factory.generate(node_id) {
                sim.add_send_filter(node_id, filter);
            }
        }
    }

    pub fn transfer_leader(&mut self, region_id: u64, leader: metapb::Peer) {
        let epoch = self.get_region_epoch(region_id);
        let transfer_leader = new_admin_request(region_id, &epoch, new_transfer_leader_cmd(leader));
        let resp = self
            .call_command_on_leader(transfer_leader, Duration::from_secs(5))
            .unwrap();
        assert_eq!(
            resp.get_admin_response().get_cmd_type(),
            AdminCmdType::TransferLeader,
            "{:?}",
            resp
        );
    }

    pub fn must_transfer_leader(&mut self, region_id: u64, leader: metapb::Peer) {
        let timer = Instant::now();
        loop {
            self.reset_leader_of_region(region_id);
            if self.leader_of_region(region_id) == Some(leader.clone()) {
                return;
            }
            if timer.elapsed() > Duration::from_secs(5) {
                panic!("failed to transfer leader to [{}] {:?}", region_id, leader);
            }
            self.transfer_leader(region_id, leader.clone());
        }
    }

    pub fn get_snap_dir(&self, node_id: u64) -> String {
        self.sim.rl().get_snap_dir(node_id)
    }

    pub fn clear_send_filters(&mut self) {
        let mut sim = self.sim.wl();
        for node_id in sim.get_node_ids() {
            sim.clear_send_filters(node_id);
        }
    }

    // It's similar to `ask_split`, the difference is the msg, it sends, is `Msg::SplitRegion`,
    // and `region` will not be embedded to that msg.
    // Caller must ensure that the `split_key` is in the `region`.
    pub fn split_region(&mut self, region: &metapb::Region, split_key: &[u8], cb: Callback) {
        let leader = self.leader_of_region(region.get_id()).unwrap();
        let router = self.sim.rl().get_router(leader.get_store_id()).unwrap();
        let split_key = split_key.to_vec();
        router
            .send(
                region.get_id(),
                PeerMsg::CasualMessage(CasualMessage::SplitRegion {
                    region_epoch: region.get_region_epoch().clone(),
                    split_keys: vec![split_key.clone()],
                    callback: cb,
                }),
            )
            .unwrap();
    }

    pub fn must_split(&mut self, region: &metapb::Region, split_key: &[u8]) {
        let mut try_cnt = 0;
        let split_count = self.pd_client.get_split_count();
        loop {
            // In case ask split message is ignored, we should retry.
            if try_cnt % 50 == 0 {
                self.reset_leader_of_region(region.get_id());
                let key = split_key.to_vec();
                let check = Box::new(move |write_resp: WriteResponse| {
                    let mut resp = write_resp.response;
                    if resp.get_header().has_error() {
                        let error = resp.get_header().get_error();
                        if error.has_epoch_not_match()
                            || error.has_not_leader()
                            || error.has_stale_command()
                        {
                            warn!("fail to split: {:?}, ignore.", error);
                            return;
                        }
                        panic!("failed to split: {:?}", resp);
                    }
                    let admin_resp = resp.mut_admin_response();
                    let split_resp = admin_resp.mut_splits();
                    let regions = split_resp.get_regions();
                    assert_eq!(regions.len(), 2);
                    assert_eq!(regions[0].get_end_key(), key.as_slice());
                    assert_eq!(regions[0].get_end_key(), regions[1].get_start_key());
                });
                self.split_region(region, split_key, Callback::Write(check));
            }

            if self.pd_client.check_split(region, split_key)
                && self.pd_client.get_split_count() > split_count
            {
                return;
            }

            if try_cnt > 250 {
                panic!(
                    "region {:?} has not been split by {:?}",
                    region,
                    escape(split_key)
                );
            }
            try_cnt += 1;
            sleep_ms(20);
        }
    }

    pub fn try_merge(&mut self, source: u64, target: u64) -> RaftCmdResponse {
        let region = self
            .pd_client
            .get_region_by_id(target)
            .wait()
            .unwrap()
            .unwrap();
        let prepare_merge = new_prepare_merge(region);
        let source = self
            .pd_client
            .get_region_by_id(source)
            .wait()
            .unwrap()
            .unwrap();
        let req = new_admin_request(source.get_id(), source.get_region_epoch(), prepare_merge);
        self.call_command_on_leader(req, Duration::from_secs(3))
            .unwrap()
    }

    /// Make sure region exists on that store.
    pub fn must_region_exist(&mut self, region_id: u64, store_id: u64) {
        let mut try_cnt = 0;
        loop {
            let find_leader =
                new_status_request(region_id, new_peer(store_id, 0), new_region_leader_cmd());
            let resp = self
                .call_command(find_leader, Duration::from_secs(5))
                .unwrap();

            if !is_error_response(&resp) {
                return;
            }

            if try_cnt > 250 {
                panic!(
                    "region {} doesn't exist on store {} after {} tries",
                    region_id, store_id, try_cnt
                );
            }
            try_cnt += 1;
            sleep_ms(20);
        }
    }

    /// Make sure region not exists on that store.
    pub fn must_region_not_exist(&mut self, region_id: u64, store_id: u64) {
        let mut try_cnt = 0;
        loop {
            let status_cmd = new_region_detail_cmd();
            let peer = new_peer(store_id, 0);
            let req = new_status_request(region_id, peer, status_cmd);
            let resp = self.call_command(req, Duration::from_secs(5)).unwrap();
            if resp.get_header().has_error() && resp.get_header().get_error().has_region_not_found()
            {
                return;
            }

            if try_cnt > 250 {
                panic!(
                    "region {} doesn't exist on store {} after {} tries: {:?}",
                    region_id, store_id, try_cnt, resp
                );
            }
            try_cnt += 1;
            sleep_ms(20);
        }
    }

    pub fn must_remove_region(&mut self, store_id: u64, region_id: u64) {
        let timer = Instant::now();
        loop {
            let peer = new_peer(store_id, 0);
            let find_leader = new_status_request(region_id, peer, new_region_leader_cmd());
            let resp = self
                .call_command(find_leader, Duration::from_secs(5))
                .unwrap();

            if is_error_response(&resp) {
                assert!(
                    resp.get_header().get_error().has_region_not_found(),
                    "unexpected error resp: {:?}",
                    resp
                );
                break;
            }
            if timer.elapsed() > Duration::from_secs(60) {
                panic!("region {} is not removed after 60s.", region_id);
            }
            thread::sleep(Duration::from_millis(100));
        }
    }

    // it's so common that we provide an API for it
    pub fn partition(&self, s1: Vec<u64>, s2: Vec<u64>) {
        self.add_send_filter(PartitionFilterFactory::new(s1, s2));
    }
}

impl<T: Simulator> Drop for Cluster<T> {
    fn drop(&mut self) {
        self.shutdown();
    }
}<|MERGE_RESOLUTION|>--- conflicted
+++ resolved
@@ -768,13 +768,8 @@
     }
 
     pub fn truncated_state(&self, region_id: u64, store_id: u64) -> RaftTruncatedState {
-<<<<<<< HEAD
         self.get_raft_engine(store_id)
             .get_msg::<RaftApplyState>(&keys::apply_state_key(region_id))
-=======
-        self.get_engine(store_id)
-            .get_msg_cf::<RaftApplyState>(engine::CF_RAFT, &keys::apply_state_key(region_id))
->>>>>>> 6132a4ee
             .unwrap()
             .unwrap()
             .take_truncated_state()
