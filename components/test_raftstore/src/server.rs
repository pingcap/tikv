--- conflicted
+++ resolved
@@ -1,10 +1,6 @@
 // Copyright 2016 TiKV Project Authors. Licensed under Apache-2.0.
 
 use std::path::Path;
-<<<<<<< HEAD
-use std::ptr;
-=======
->>>>>>> 0a9ebfc7
 use std::sync::{Arc, Mutex, RwLock};
 use std::time::Duration;
 use std::{thread, usize};
@@ -38,10 +34,6 @@
 use tikv_util::worker::{FutureWorker, Worker};
 
 use super::*;
-<<<<<<< HEAD
-use std::sync::atomic::AtomicPtr;
-=======
->>>>>>> 0a9ebfc7
 use tikv::raftstore::store::fsm::store::{StoreMeta, PENDING_VOTES_CAP};
 
 type SimulateStoreTransport = SimulateTransport<ServerRaftStoreRouter>;
@@ -129,17 +121,7 @@
         }
 
         let store_meta = Arc::new(Mutex::new(StoreMeta::new(PENDING_VOTES_CAP)));
-<<<<<<< HEAD
-        let engine_snapshot = Arc::new(AtomicPtr::new(ptr::null_mut()));
-        let local_reader = LocalReader::new(
-            engines.kv.clone(),
-            engine_snapshot.clone(),
-            store_meta.clone(),
-            router.clone(),
-        );
-=======
         let local_reader = LocalReader::new(engines.kv.clone(), store_meta.clone(), router.clone());
->>>>>>> 0a9ebfc7
         let raft_router = ServerRaftStoreRouter::new(router.clone(), local_reader);
         let sim_router = SimulateTransport::new(raft_router);
 
@@ -150,11 +132,7 @@
         let storage_read_pool =
             storage::readpool_impl::build_read_pool_for_test(raft_engine.clone());
         let store = create_raft_storage(
-<<<<<<< HEAD
-            raft_engine.clone(),
-=======
             RaftKv::new(sim_router.clone()),
->>>>>>> 0a9ebfc7
             &cfg.storage,
             storage_read_pool,
             None,
@@ -162,11 +140,7 @@
             None,
             None,
         )?;
-<<<<<<< HEAD
-        self.storages.insert(node_id, raft_engine.clone());
-=======
         self.storages.insert(node_id, raft_engine);
->>>>>>> 0a9ebfc7
 
         // Create import service.
         let importer = {
@@ -186,13 +160,8 @@
         let server_cfg = Arc::new(cfg.server.clone());
         let security_mgr = Arc::new(SecurityManager::new(&cfg.security).unwrap());
         let cop_read_pool =
-<<<<<<< HEAD
-            coprocessor::readpool_impl::build_read_pool_for_test(raft_engine.clone());
-        let cop = coprocessor::Endpoint::new(&server_cfg, raft_engine, cop_read_pool);
-=======
             coprocessor::readpool_impl::build_read_pool_for_test(store.get_engine());
         let cop = coprocessor::Endpoint::new(&server_cfg, cop_read_pool);
->>>>>>> 0a9ebfc7
         let mut server = None;
         for _ in 0..100 {
             server = Some(Server::new(
@@ -245,7 +214,6 @@
 
         node.start(
             engines.clone(),
-            engine_snapshot,
             simulate_trans.clone(),
             snap_mgr.clone(),
             pd_worker,
