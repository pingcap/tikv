--- conflicted
+++ resolved
@@ -172,7 +172,7 @@
             .name_prefix(thd_name!("debugger"))
             .pool_size(1)
             .create();
-<<<<<<< HEAD
+
         let debug_service = DebugService::new(
             engines.clone(),
             pool,
@@ -180,10 +180,6 @@
             gc_worker.clone(),
             false,
         );
-=======
-        let debug_service =
-            DebugService::new(engines.clone(), pool, raft_router, gc_worker.clone());
->>>>>>> c0dee9da
 
         // Create deadlock service.
         let deadlock_service = lock_mgr.deadlock_service();
