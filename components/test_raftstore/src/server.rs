// Copyright 2016 TiKV Project Authors. Licensed under Apache-2.0.

use std::path::Path;
use std::sync::{Arc, Mutex, RwLock};
use std::time::Duration;
use std::{thread, usize};

use grpcio::{EnvBuilder, Error as GrpcError};
use kvproto::deadlock::create_deadlock;
use kvproto::debugpb::create_debug;
use kvproto::import_sstpb::create_import_sst;
use kvproto::raft_cmdpb::*;
use kvproto::raft_serverpb;
use tempfile::{Builder, TempDir};

use engine::Engines;
use engine_rocks::RocksEngine;
use tikv::config::{ConfigController, TiKvConfig};
use tikv::coprocessor;
use tikv::import::{ImportSSTService, SSTImporter};
use tikv::raftstore::coprocessor::{CoprocessorHost, RegionInfoAccessor};
use tikv::raftstore::router::{RaftStoreBlackHole, RaftStoreRouter, ServerRaftStoreRouter};
use tikv::raftstore::store::fsm::{RaftBatchSystem, RaftRouter};
use tikv::raftstore::store::{Callback, LocalReader, SnapManager};
use tikv::raftstore::Result;
use tikv::server::load_statistics::ThreadLoad;
use tikv::server::lock_manager::{Config as PessimisticTxnConfig, LockManager};
use tikv::server::resolve::{self, Task as ResolveTask};
use tikv::server::service::DebugService;
use tikv::server::Result as ServerResult;
use tikv::server::{
    create_raft_storage, Config, Error, Node, PdStoreAddrResolver, RaftClient, RaftKv, Server,
    ServerTransport,
};

use tikv::storage;
use tikv_util::collections::{HashMap, HashSet};
use tikv_util::security::SecurityManager;
use tikv_util::worker::{FutureWorker, Worker};

use super::*;
use tikv::raftstore::store::fsm::store::{StoreMeta, PENDING_VOTES_CAP};
use tikv::server::gc_worker::GcWorker;

type SimulateStoreTransport = SimulateTransport<ServerRaftStoreRouter>;
type SimulateServerTransport =
    SimulateTransport<ServerTransport<SimulateStoreTransport, PdStoreAddrResolver>>;

pub type SimulateEngine = RaftKv<SimulateStoreTransport>;

struct ServerMeta {
    node: Node<TestPdClient>,
    server: Server<SimulateStoreTransport, PdStoreAddrResolver>,
    sim_router: SimulateStoreTransport,
    sim_trans: SimulateServerTransport,
    raw_router: RaftRouter,
    worker: Worker<ResolveTask>,
}

pub struct ServerCluster {
    metas: HashMap<u64, ServerMeta>,
    addrs: HashMap<u64, String>,
    pub storages: HashMap<u64, SimulateEngine>,
    pub region_info_accessors: HashMap<u64, RegionInfoAccessor>,
    pub importers: HashMap<u64, Arc<SSTImporter>>,
    snap_paths: HashMap<u64, TempDir>,
    pd_client: Arc<TestPdClient>,
    raft_client: RaftClient<RaftStoreBlackHole>,
    _stats_pool: tokio_threadpool::ThreadPool,
}

impl ServerCluster {
    pub fn new(pd_client: Arc<TestPdClient>) -> ServerCluster {
        let env = Arc::new(
            EnvBuilder::new()
                .cq_count(1)
                .name_prefix(thd_name!("server-cluster"))
                .build(),
        );
        let security_mgr = Arc::new(SecurityManager::new(&Default::default()).unwrap());
        let stats_pool = tokio_threadpool::Builder::new().pool_size(1).build();
        let raft_client = RaftClient::new(
            env,
            Arc::new(Config::default()),
            security_mgr,
            RaftStoreBlackHole,
            Arc::new(ThreadLoad::with_threshold(usize::MAX)),
            stats_pool.sender().clone(),
        );
        ServerCluster {
            metas: HashMap::default(),
            addrs: HashMap::default(),
            pd_client,
            storages: HashMap::default(),
            region_info_accessors: HashMap::default(),
            importers: HashMap::default(),
            snap_paths: HashMap::default(),
            raft_client,
            _stats_pool: stats_pool,
        }
    }

    pub fn get_addr(&self, node_id: u64) -> &str {
        &self.addrs[&node_id]
    }
}

impl Simulator for ServerCluster {
    fn run_node(
        &mut self,
        node_id: u64,
        mut cfg: TiKvConfig,
        engines: Engines,
        router: RaftRouter,
        system: RaftBatchSystem,
    ) -> ServerResult<u64> {
        let (tmp_str, tmp) = if node_id == 0 || !self.snap_paths.contains_key(&node_id) {
            let p = Builder::new().prefix("test_cluster").tempdir().unwrap();
            (p.path().to_str().unwrap().to_owned(), Some(p))
        } else {
            let p = self.snap_paths[&node_id].path().to_str().unwrap();
            (p.to_owned(), None)
        };

        // Now we cache the store address, so here we should re-use last
        // listening address for the same store.
        if let Some(addr) = self.addrs.get(&node_id) {
            cfg.server.addr = addr.clone();
        }

        let store_meta = Arc::new(Mutex::new(StoreMeta::new(PENDING_VOTES_CAP)));
        let local_reader = LocalReader::new(engines.kv.clone(), store_meta.clone(), router.clone());
        let raft_router = ServerRaftStoreRouter::new(router.clone(), local_reader);
        let sim_router = SimulateTransport::new(raft_router.clone());

        let raft_engine = RaftKv::new(sim_router.clone());

        // Create coprocessor.
        let mut coprocessor_host = CoprocessorHost::new(cfg.coprocessor.clone(), router.clone());

        let region_info_accessor = RegionInfoAccessor::new(&mut coprocessor_host);
        region_info_accessor.start();

        // Create storage.
        let pd_worker = FutureWorker::new("test-pd-worker");
        let storage_read_pool = storage::build_read_pool_for_test(
            &tikv::config::StorageReadPoolConfig::default_for_test(),
            raft_engine.clone(),
        );

        let engine = RaftKv::new(sim_router.clone());

        let mut gc_worker = GcWorker::new(
            engine.clone(),
            None,
            None,
            Some(region_info_accessor.clone()),
            cfg.gc.clone(),
        );
        gc_worker.start().unwrap();

        let mut lock_mgr = LockManager::new();
        let store = create_raft_storage(
            engine,
            &cfg.storage,
            storage_read_pool,
            Some(lock_mgr.clone()),
        )?;
        self.storages.insert(node_id, raft_engine);

        // Create import service.
        let importer = {
            let dir = Path::new(engines.kv.path()).join("import-sst");
            Arc::new(SSTImporter::new(dir).unwrap())
        };
        let import_service = ImportSSTService::new(
            cfg.import.clone(),
            sim_router.clone(),
            Arc::clone(&engines.kv),
            Arc::clone(&importer),
        );
        // Create Debug service.
        let pool = futures_cpupool::Builder::new()
            .name_prefix(thd_name!("debugger"))
            .pool_size(1)
            .create();
        let debug_service =
            DebugService::new(engines.clone(), pool, raft_router, gc_worker.clone());

        // Create deadlock service.
        let deadlock_service = lock_mgr.deadlock_service();

        // Create pd client, snapshot manager, server.
        let (worker, resolver) = resolve::new_resolver(Arc::clone(&self.pd_client)).unwrap();
        let snap_mgr = SnapManager::new(tmp_str, Some(router.clone()));
        let server_cfg = Arc::new(cfg.server.clone());
        let security_mgr = Arc::new(SecurityManager::new(&cfg.security).unwrap());
        let cop_read_pool = coprocessor::readpool_impl::build_read_pool_for_test(
            &tikv::config::CoprReadPoolConfig::default_for_test(),
            store.get_engine(),
        );
        let cop = coprocessor::Endpoint::new(&server_cfg, cop_read_pool);
        let mut server = None;
        for _ in 0..100 {
            let mut svr = Server::new(
                &server_cfg,
                &security_mgr,
                store.clone(),
                cop.clone(),
                sim_router.clone(),
                resolver.clone(),
                snap_mgr.clone(),
                gc_worker.clone(),
            )
            .unwrap();
            svr.register_service(create_import_sst(import_service.clone()));
            svr.register_service(create_debug(debug_service.clone()));
            svr.register_service(create_deadlock(deadlock_service.clone()));
            match svr.build_and_bind() {
                Ok(_) => {
                    server = Some(svr);
                    break;
                }
                Err(Error::Grpc(GrpcError::BindFail(ref addr, ref port))) => {
                    // Servers may meet the error, when we restart them.
                    debug!("fail to create a server: bind fail {:?}", (addr, port));
                    thread::sleep(Duration::from_millis(100));
                    continue;
                }
                Err(ref e) => panic!("fail to create a server: {:?}", e),
            }
        }
        let mut server = server.unwrap();
        let addr = server.listening_addr();
        cfg.server.addr = format!("{}", addr);
        let trans = server.transport();
        let simulate_trans = SimulateTransport::new(trans);
        let server_cfg = Arc::new(cfg.server.clone());

        // Create node.
        let mut node = Node::new(
            system,
            &cfg.server,
            &cfg.raft_store,
            Arc::clone(&self.pd_client),
        );

<<<<<<< HEAD
=======
        // Create coprocessor.
        let mut coprocessor_host = CoprocessorHost::new(router.clone());

        let region_info_accessor = RegionInfoAccessor::new(&mut coprocessor_host);
        region_info_accessor.start();

>>>>>>> 267a5ebf
        // Register the role change observer of the lock manager.
        lock_mgr.register_detector_role_change_observer(&mut coprocessor_host);

        let cfg_controller = ConfigController::new(cfg);
        node.start(
            engines,
            simulate_trans.clone(),
            snap_mgr,
            pd_worker,
            store_meta,
            coprocessor_host,
            importer.clone(),
            cfg_controller,
        )?;
        assert!(node_id == 0 || node_id == node.id());
        let node_id = node.id();
        if let Some(tmp) = tmp {
            self.snap_paths.insert(node_id, tmp);
        }
        self.region_info_accessors
            .insert(node_id, region_info_accessor);
        self.importers.insert(node_id, importer);

        lock_mgr
            .start(
                node.id(),
                Arc::clone(&self.pd_client),
                resolver,
                Arc::clone(&security_mgr),
                &PessimisticTxnConfig::default(),
            )
            .unwrap();

        server.start(server_cfg, security_mgr).unwrap();

        self.metas.insert(
            node_id,
            ServerMeta {
                raw_router: router,
                node,
                server,
                sim_router,
                sim_trans: simulate_trans,
                worker,
            },
        );
        self.addrs.insert(node_id, format!("{}", addr));

        Ok(node_id)
    }

    fn get_snap_dir(&self, node_id: u64) -> String {
        self.snap_paths[&node_id]
            .path()
            .to_str()
            .unwrap()
            .to_owned()
    }

    fn stop_node(&mut self, node_id: u64) {
        if let Some(mut meta) = self.metas.remove(&node_id) {
            meta.server.stop().unwrap();
            meta.node.stop();
            meta.worker.stop().unwrap().join().unwrap();
        }
    }

    fn get_node_ids(&self) -> HashSet<u64> {
        self.metas.keys().cloned().collect()
    }

    fn async_command_on_node(
        &self,
        node_id: u64,
        request: RaftCmdRequest,
        cb: Callback<RocksEngine>,
    ) -> Result<()> {
        let router = match self.metas.get(&node_id) {
            None => return Err(box_err!("missing sender for store {}", node_id)),
            Some(meta) => meta.sim_router.clone(),
        };
        router.send_command(request, cb)
    }

    fn send_raft_msg(&mut self, raft_msg: raft_serverpb::RaftMessage) -> Result<()> {
        let store_id = raft_msg.get_to_peer().get_store_id();
        let addr = self.get_addr(store_id).to_owned();
        self.raft_client.send(store_id, &addr, raft_msg).unwrap();
        self.raft_client.flush();
        Ok(())
    }

    fn add_send_filter(&mut self, node_id: u64, filter: Box<dyn Filter>) {
        self.metas
            .get_mut(&node_id)
            .unwrap()
            .sim_trans
            .add_filter(filter);
    }

    fn clear_send_filters(&mut self, node_id: u64) {
        self.metas
            .get_mut(&node_id)
            .unwrap()
            .sim_trans
            .clear_filters();
    }

    fn add_recv_filter(&mut self, node_id: u64, filter: Box<dyn Filter>) {
        self.metas
            .get_mut(&node_id)
            .unwrap()
            .sim_router
            .add_filter(filter);
    }

    fn clear_recv_filters(&mut self, node_id: u64) {
        self.metas
            .get_mut(&node_id)
            .unwrap()
            .sim_router
            .clear_filters();
    }

    fn get_router(&self, node_id: u64) -> Option<RaftRouter> {
        self.metas.get(&node_id).map(|m| m.raw_router.clone())
    }
}

pub fn new_server_cluster(id: u64, count: usize) -> Cluster<ServerCluster> {
    let pd_client = Arc::new(TestPdClient::new(id, false));
    let sim = Arc::new(RwLock::new(ServerCluster::new(Arc::clone(&pd_client))));
    Cluster::new(id, count, sim, pd_client)
}

pub fn new_incompatible_server_cluster(id: u64, count: usize) -> Cluster<ServerCluster> {
    let pd_client = Arc::new(TestPdClient::new(id, true));
    let sim = Arc::new(RwLock::new(ServerCluster::new(Arc::clone(&pd_client))));
    Cluster::new(id, count, sim, pd_client)
}<|MERGE_RESOLUTION|>--- conflicted
+++ resolved
@@ -136,7 +136,7 @@
         let raft_engine = RaftKv::new(sim_router.clone());
 
         // Create coprocessor.
-        let mut coprocessor_host = CoprocessorHost::new(cfg.coprocessor.clone(), router.clone());
+        let mut coprocessor_host = CoprocessorHost::new(router.clone());
 
         let region_info_accessor = RegionInfoAccessor::new(&mut coprocessor_host);
         region_info_accessor.start();
@@ -245,15 +245,6 @@
             Arc::clone(&self.pd_client),
         );
 
-<<<<<<< HEAD
-=======
-        // Create coprocessor.
-        let mut coprocessor_host = CoprocessorHost::new(router.clone());
-
-        let region_info_accessor = RegionInfoAccessor::new(&mut coprocessor_host);
-        region_info_accessor.start();
-
->>>>>>> 267a5ebf
         // Register the role change observer of the lock manager.
         lock_mgr.register_detector_role_change_observer(&mut coprocessor_host);
 
