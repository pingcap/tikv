--- conflicted
+++ resolved
@@ -13,11 +13,8 @@
 mod types;
 mod write;
 
-<<<<<<< HEAD
 use codec;
-=======
 use std::fmt;
->>>>>>> d89c0ff8
 use std::io;
 
 pub use lock::{Lock, LockType};
@@ -51,20 +48,12 @@
 impl ErrorInner {
     pub fn maybe_clone(&self) -> Option<ErrorInner> {
         match self {
-<<<<<<< HEAD
-            Error::Codec(e) => e.maybe_clone().map(Error::Codec),
-            Error::BadFormatLock => Some(Error::BadFormatLock),
-            Error::BadFormatWrite => Some(Error::BadFormatWrite),
-            Error::KeyLength => Some(Error::KeyLength),
-            Error::KeyIsLocked(info) => Some(Error::KeyIsLocked(info.clone())),
-            Error::Io(_) => None,
-=======
             ErrorInner::Codec(e) => e.maybe_clone().map(ErrorInner::Codec),
             ErrorInner::BadFormatLock => Some(ErrorInner::BadFormatLock),
             ErrorInner::BadFormatWrite => Some(ErrorInner::BadFormatWrite),
+            ErrorInner::KeyLength => Some(ErrorInner::KeyLength),
             ErrorInner::KeyIsLocked(info) => Some(ErrorInner::KeyIsLocked(info.clone())),
             ErrorInner::Io(_) => None,
->>>>>>> d89c0ff8
         }
     }
 }
