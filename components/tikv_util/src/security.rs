--- conflicted
+++ resolved
@@ -7,13 +7,8 @@
 
 use crate::collections::HashSet;
 use grpcio::{
-<<<<<<< HEAD
-    CertificateRequestType, Channel, ChannelBuilder, ChannelCredentialsBuilder, RpcContext,
-    ServerBuilder, ServerCredentialsBuilder,
-=======
     CertificateRequestType, Channel, ChannelBuilder, ChannelCredentialsBuilder, ServerBuilder,
     ServerCredentialsBuilder, ServerCredentialsFetcher,
->>>>>>> f05eb62f
 };
 
 #[derive(Clone, Debug, Serialize, Deserialize, PartialEq)]
@@ -106,39 +101,13 @@
 
 #[derive(Default)]
 pub struct SecurityManager {
-<<<<<<< HEAD
-    ca: Vec<u8>,
-    cert: Vec<u8>,
-    key: Vec<u8>,
-    override_ssl_target: String,
-    cipher_file: String,
-    cert_allowed_cn: HashSet<String>,
-}
-
-impl Drop for SecurityManager {
-    fn drop(&mut self) {
-        use zeroize::Zeroize;
-
-        self.key.zeroize();
-    }
-=======
     cfg: Arc<SecurityConfig>,
->>>>>>> f05eb62f
 }
 
 impl SecurityManager {
     pub fn new(cfg: &SecurityConfig) -> Result<SecurityManager, Box<dyn Error>> {
         Ok(SecurityManager {
-<<<<<<< HEAD
-            ca: load_key("CA", &cfg.ca_path)?,
-            cert: load_key("certificate", &cfg.cert_path)?,
-            key: load_key("private key", &cfg.key_path)?,
-            override_ssl_target: cfg.override_ssl_target.clone(),
-            cipher_file: cfg.cipher_file.clone(),
-            cert_allowed_cn: cfg.cert_allowed_cn.clone(),
-=======
             cfg: Arc::new(cfg.clone()),
->>>>>>> f05eb62f
         })
     }
 
