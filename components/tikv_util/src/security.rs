// Copyright 2017 TiKV Project Authors. Licensed under Apache-2.0.

use std::error::Error;
use std::fs::File;
use std::io::Read;
use std::sync::Arc;

use crate::collections::HashSet;
use grpcio::{
    CertificateRequestType, Channel, ChannelBuilder, ChannelCredentialsBuilder, RpcContext,
    ServerBuilder, ServerCredentialsBuilder, ServerCredentialsFetcher,
};

#[derive(Clone, Debug, Serialize, Deserialize, PartialEq)]
#[serde(default)]
#[serde(rename_all = "kebab-case")]
pub struct SecurityConfig {
    // SSL configs.
    pub ca_path: String,
    pub cert_path: String,
    pub key_path: String,
    // Test purpose only.
    #[serde(skip)]
    pub override_ssl_target: String,
<<<<<<< HEAD
=======
    pub cipher_file: String,
    pub cert_allowed_cn: HashSet<String>,
>>>>>>> 60919acc
}

impl Default for SecurityConfig {
    fn default() -> SecurityConfig {
        SecurityConfig {
            ca_path: String::new(),
            cert_path: String::new(),
            key_path: String::new(),
            override_ssl_target: String::new(),
<<<<<<< HEAD
=======
            cipher_file: String::new(),
            cert_allowed_cn: HashSet::default(),
>>>>>>> 60919acc
        }
    }
}

/// Checks and opens key file. Returns `Ok(None)` if the path is empty.
///
///  # Arguments
///
///  - `tag`: only used in the error message, like "ca key", "cert key", "private key", etc.
fn check_key_file(tag: &str, path: &str) -> Result<Option<File>, Box<dyn Error>> {
    if path.is_empty() {
        return Ok(None);
    }
    match File::open(path) {
        Err(e) => Err(format!("failed to open {} to load {}: {:?}", path, tag, e).into()),
        Ok(f) => Ok(Some(f)),
    }
}

/// Loads key file content. Returns `Ok(vec![])` if the path is empty.
fn load_key(tag: &str, path: &str) -> Result<Vec<u8>, Box<dyn Error>> {
    let mut key = vec![];
    let f = check_key_file(tag, path)?;
    match f {
        None => return Ok(vec![]),
        Some(mut f) => {
            if let Err(e) = f.read_to_end(&mut key) {
                return Err(format!("failed to load {} from path {}: {:?}", tag, path, e).into());
            }
        }
    }
    Ok(key)
}

type CertResult = Result<(Vec<u8>, Vec<u8>, Vec<u8>), Box<dyn Error>>;

impl SecurityConfig {
    /// Validates ca, cert and private key.
    pub fn validate(&self) -> Result<(), Box<dyn Error>> {
        check_key_file("ca key", &self.ca_path)?;
        check_key_file("cert key", &self.cert_path)?;
        check_key_file("private key", &self.key_path)?;
        // TODO: validate whether ca, cert and private key match.
        if (!self.ca_path.is_empty() || !self.cert_path.is_empty() || !self.key_path.is_empty())
            && (self.ca_path.is_empty() || self.cert_path.is_empty() || self.key_path.is_empty())
        {
            return Err("ca, cert and private key should be all configured.".into());
        }

        Ok(())
    }

    /// Load certificates from the given file path.
    /// Return ca, cert, key after successful read.
    fn load_certs(&self) -> CertResult {
        let ca = load_key("CA", &self.ca_path)?;
        let cert = load_key("certificate", &self.cert_path)?;
        let key = load_key("private key", &self.key_path)?;
        if ca.is_empty() || cert.is_empty() || key.is_empty() {
            return Err("ca, cert and private key should be all configured.".into());
        }
        Ok((ca, cert, key))
    }
}

#[derive(Default)]
pub struct SecurityManager {
    cfg: Arc<SecurityConfig>,
}

impl SecurityManager {
    pub fn new(cfg: &SecurityConfig) -> Result<SecurityManager, Box<dyn Error>> {
        Ok(SecurityManager {
            cfg: Arc::new(cfg.clone()),
        })
    }

    pub fn connect(&self, mut cb: ChannelBuilder, addr: &str) -> Channel {
        if self.cfg.ca_path.is_empty() {
            cb.connect(addr)
        } else {
            if !self.cfg.override_ssl_target.is_empty() {
                cb = cb.override_ssl_target(self.cfg.override_ssl_target.clone());
            }
            // Fill in empty certificate information if read fails.
            // Returning empty certificates delays error processing until
            // actual connection in grpc.
            let (ca, cert, key) = self.cfg.load_certs().unwrap_or_default();

            let cred = ChannelCredentialsBuilder::new()
                .root_cert(ca)
                .cert(cert, key)
                .build();
            cb.secure_connect(addr, cred)
        }
    }

    pub fn bind(&self, sb: ServerBuilder, addr: &str, port: u16) -> ServerBuilder {
        if self.cfg.ca_path.is_empty() {
            sb.bind(addr, port)
        } else {
            let fetcher = Box::new(Fetcher {
                cfg: self.cfg.clone(),
            });
            sb.bind_with_fetcher(
                addr,
                port,
                fetcher,
                CertificateRequestType::RequestAndRequireClientCertificateAndVerify,
            )
        }
    }
<<<<<<< HEAD
=======

    pub fn cipher_file(&self) -> &str {
        &self.cfg.cipher_file
    }

    pub fn cert_allowed_cn(&self) -> &HashSet<String> {
        &self.cfg.cert_allowed_cn
    }
>>>>>>> 60919acc
}

struct Fetcher {
    cfg: Arc<SecurityConfig>,
}

impl ServerCredentialsFetcher for Fetcher {
    fn fetch(&self) -> Result<Option<ServerCredentialsBuilder>, Box<dyn Error>> {
        let (ca, cert, key) = self.cfg.load_certs()?;
        let new_cred = ServerCredentialsBuilder::new()
            .add_cert(cert, key)
            .root_cert(
                ca,
                CertificateRequestType::RequestAndRequireClientCertificateAndVerify,
            );
        Ok(Some(new_cred))
    }
}

/// Check peer CN with cert-allowed-cn field.
/// Return true when the match is successful (support wildcard pattern).
/// Skip the check when cert-allowed-cn is not set or the secure channel is not used.
pub fn check_common_name(cert_allowed_cn: &HashSet<String>, ctx: &RpcContext) -> bool {
    if cert_allowed_cn.is_empty() {
        return true;
    }
    if let Some(auth_ctx) = ctx.auth_context() {
        if let Some(auth_property) = auth_ctx
            .into_iter()
            .find(|x| x.name() == "x509_common_name")
        {
            let peer_cn = auth_property.value_str().unwrap();
            match_peer_names(cert_allowed_cn, peer_cn)
        } else {
            false
        }
    } else {
        true
    }
}

/// Check peer CN with a set of allowed CN.
pub fn match_peer_names(allowed_cn: &HashSet<String>, name: &str) -> bool {
    for cn in allowed_cn {
        if cn == name {
            return true;
        }
    }
    false
}

#[cfg(test)]
mod tests {
    use super::*;

    use std::fs;

    use tempfile::Builder;

    #[test]
    fn test_security() {
        let cfg = SecurityConfig::default();
        // default is disable secure connection.
        cfg.validate().unwrap();
        let mgr = SecurityManager::new(&cfg).unwrap();
        assert!(mgr.cfg.ca_path.is_empty());
        assert!(mgr.cfg.cert_path.is_empty());
        assert!(mgr.cfg.key_path.is_empty());

        let assert_cfg = |c: fn(&mut SecurityConfig), valid: bool| {
            let mut invalid_cfg = cfg.clone();
            c(&mut invalid_cfg);
            assert_eq!(invalid_cfg.validate().is_ok(), valid);
        };

        // invalid path should be rejected.
        assert_cfg(
            |c| {
                c.ca_path = "invalid ca path".to_owned();
                c.cert_path = "invalid cert path".to_owned();
                c.key_path = "invalid key path".to_owned();
            },
            false,
        );

        let temp = Builder::new().prefix("test_cred").tempdir().unwrap();
        let example_ca = temp.path().join("ca");
        let example_cert = temp.path().join("cert");
        let example_key = temp.path().join("key");
        for (id, f) in (&[&example_ca, &example_cert, &example_key])
            .iter()
            .enumerate()
        {
            fs::write(f, &[id as u8]).unwrap();
        }

        let mut c = cfg.clone();
        c.cert_path = format!("{}", example_cert.display());
        c.key_path = format!("{}", example_key.display());
        // incomplete configuration.
        c.validate().unwrap_err();

        // data should be loaded from file after validating.
        c.ca_path = format!("{}", example_ca.display());
        c.validate().unwrap();

        let (ca, cert, key) = c.load_certs().unwrap_or_default();
        assert_eq!(ca, vec![0]);
        assert_eq!(cert, vec![1]);
        assert_eq!(key, vec![2]);
    }
}<|MERGE_RESOLUTION|>--- conflicted
+++ resolved
@@ -22,11 +22,7 @@
     // Test purpose only.
     #[serde(skip)]
     pub override_ssl_target: String,
-<<<<<<< HEAD
-=======
-    pub cipher_file: String,
     pub cert_allowed_cn: HashSet<String>,
->>>>>>> 60919acc
 }
 
 impl Default for SecurityConfig {
@@ -36,11 +32,7 @@
             cert_path: String::new(),
             key_path: String::new(),
             override_ssl_target: String::new(),
-<<<<<<< HEAD
-=======
-            cipher_file: String::new(),
             cert_allowed_cn: HashSet::default(),
->>>>>>> 60919acc
         }
     }
 }
@@ -153,17 +145,10 @@
             )
         }
     }
-<<<<<<< HEAD
-=======
-
-    pub fn cipher_file(&self) -> &str {
-        &self.cfg.cipher_file
-    }
 
     pub fn cert_allowed_cn(&self) -> &HashSet<String> {
         &self.cfg.cert_allowed_cn
     }
->>>>>>> 60919acc
 }
 
 struct Fetcher {
