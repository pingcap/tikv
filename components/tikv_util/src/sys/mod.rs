--- conflicted
+++ resolved
@@ -22,13 +22,8 @@
         }
 
         pub fn cpu_cores_quota(&self) -> f64 {
-<<<<<<< HEAD
-            let cpu_num = sysinfo::get_logical_cores() as f64;
+            let cpu_num = num_cpus::get() as f64;
             let quota = match self.cgroup.cpu_cores_quota() {
-=======
-            let cpu_num = num_cpus::get() as f64;
-            match self.cgroup.cpu_cores_quota() {
->>>>>>> 07701070
                 Some(cgroup_quota) if cgroup_quota > 0.0 && cgroup_quota < cpu_num => cgroup_quota,
                 _ => cpu_num,
             };
@@ -71,12 +66,8 @@
         }
 
         pub fn cpu_cores_quota(&self) -> f64 {
-<<<<<<< HEAD
-            let cpu_num = sysinfo::get_logical_cores() as f64;
+            let cpu_num = num_cpus::get() as f64;
             super::limit_cpu_cores_quota_by_env_var(cpu_num)
-=======
-            num_cpus::get() as f64
->>>>>>> 07701070
         }
 
         pub fn memory_limit_in_bytes(&self) -> u64 {
