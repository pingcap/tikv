// Copyright 2016 TiKV Project Authors. Licensed under Apache-2.0.

pub mod bytes;
pub mod number;

<<<<<<< HEAD
use error_code::{self, ErrorCode, ErrorCodeExt};
use quick_error::quick_error;
=======
>>>>>>> a7288740
use std::io::{self, ErrorKind};

use error_code::{self, ErrorCode, ErrorCodeExt};
use thiserror::Error;

pub type BytesSlice<'a> = &'a [u8];

#[inline]
pub fn read_slice<'a>(data: &mut BytesSlice<'a>, size: usize) -> Result<BytesSlice<'a>> {
    if data.len() >= size {
        let buf = &data[0..size];
        *data = &data[size..];
        Ok(buf)
    } else {
        Err(Error::unexpected_eof())
    }
}

#[derive(Debug, Error)]
pub enum Error {
    #[error("{0}")]
    Io(#[from] io::Error),
    #[error("bad format key(length)")]
    KeyLength,
    #[error("bad format key(padding)")]
    KeyPadding,
    #[error("key not found")]
    KeyNotFound,
    #[error("bad format value(length)")]
    ValueLength,
}

impl Error {
    pub fn maybe_clone(&self) -> Option<Error> {
        match *self {
            Error::KeyLength => Some(Error::KeyLength),
            Error::KeyPadding => Some(Error::KeyPadding),
            Error::KeyNotFound => Some(Error::KeyNotFound),
            Error::ValueLength => Some(Error::ValueLength),
            Error::Io(_) => None,
        }
    }
    pub fn unexpected_eof() -> Error {
        Error::Io(io::Error::new(ErrorKind::UnexpectedEof, "eof"))
    }
}

pub type Result<T> = std::result::Result<T, Error>;

impl ErrorCodeExt for Error {
    fn error_code(&self) -> ErrorCode {
        match self {
            Error::Io(_) => error_code::codec::IO,
            Error::KeyLength => error_code::codec::KEY_LENGTH,
            Error::KeyPadding => error_code::codec::BAD_PADDING,
            Error::KeyNotFound => error_code::codec::KEY_NOT_FOUND,
            Error::ValueLength => error_code::codec::VALUE_LENGTH,
        }
    }
}<|MERGE_RESOLUTION|>--- conflicted
+++ resolved
@@ -3,11 +3,6 @@
 pub mod bytes;
 pub mod number;
 
-<<<<<<< HEAD
-use error_code::{self, ErrorCode, ErrorCodeExt};
-use quick_error::quick_error;
-=======
->>>>>>> a7288740
 use std::io::{self, ErrorKind};
 
 use error_code::{self, ErrorCode, ErrorCodeExt};
