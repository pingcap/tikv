--- conflicted
+++ resolved
@@ -32,11 +32,8 @@
 pub mod keybuilder;
 pub mod logger;
 pub mod lru;
-<<<<<<< HEAD
 pub mod math;
-=======
 pub mod memory;
->>>>>>> 15b1c98f
 pub mod metrics;
 pub mod mpsc;
 pub mod stream;
