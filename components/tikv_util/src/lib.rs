// Copyright 2016 TiKV Project Authors. Licensed under Apache-2.0.

#![cfg_attr(test, feature(test))]

#[macro_use(fail_point)]
extern crate fail;
#[macro_use]
extern crate futures;
#[macro_use]
extern crate lazy_static;
#[macro_use]
extern crate quick_error;
#[macro_use]
extern crate serde_derive;
#[macro_use(slog_o)]
extern crate slog;
#[macro_use]
extern crate slog_global;
#[cfg(test)]
extern crate test;

use std::collections::hash_map::Entry;
use std::collections::vec_deque::{Iter, VecDeque};
use std::fs::File;
use std::io;
use std::ops::{Deref, DerefMut};
use std::path::{Path, PathBuf};
use std::sync::atomic::{AtomicBool, Ordering};
use std::sync::{RwLock, RwLockReadGuard, RwLockWriteGuard};
use std::time::Duration;
use std::{env, thread, u64};

use fs2::FileExt;
use rand;
use rand::rngs::ThreadRng;

pub mod buffer_vec;
pub mod codec;
pub mod collections;
pub mod config;
pub mod file;
pub mod future;
pub mod future_pool;
#[macro_use]
pub mod macros;
pub mod deadline;
pub mod keybuilder;
pub mod logger;
pub mod metrics;
pub mod mpsc;
pub mod security;
pub mod sys;
pub mod threadpool;
pub mod time;
pub mod timer;
pub mod worker;

static PANIC_WHEN_UNEXPECTED_KEY_OR_DATA: AtomicBool = AtomicBool::new(false);
const SPACE_PLACEHOLDER_FILE: &str = "space_placeholder_file";

pub fn panic_when_unexpected_key_or_data() -> bool {
    PANIC_WHEN_UNEXPECTED_KEY_OR_DATA.load(Ordering::SeqCst)
}

pub fn set_panic_when_unexpected_key_or_data(flag: bool) {
    PANIC_WHEN_UNEXPECTED_KEY_OR_DATA.store(flag, Ordering::SeqCst);
}

static PANIC_MARK: AtomicBool = AtomicBool::new(false);

pub fn set_panic_mark() {
    PANIC_MARK.store(true, Ordering::SeqCst);
}

pub fn panic_mark_is_on() -> bool {
    PANIC_MARK.load(Ordering::SeqCst)
}

pub const PANIC_MARK_FILE: &str = "panic_mark_file";

pub fn panic_mark_file_path<P: AsRef<Path>>(data_dir: P) -> PathBuf {
    data_dir.as_ref().join(PANIC_MARK_FILE)
}

pub fn create_panic_mark_file<P: AsRef<Path>>(data_dir: P) {
    let file = panic_mark_file_path(data_dir);
    File::create(&file).unwrap();
}

pub fn panic_mark_file_exists<P: AsRef<Path>>(data_dir: P) -> bool {
    let path = panic_mark_file_path(data_dir);
    file::file_exists(path)
}

// create a file with hole, to reserve space for TiKV.
pub fn reserve_space_for_recover<P: AsRef<Path>>(data_dir: P, file_size: u64) -> io::Result<()> {
    let path = data_dir.as_ref().join(SPACE_PLACEHOLDER_FILE);
    if file::file_exists(path.clone()) {
        if file::get_file_size(path.clone())? == file_size {
            return Ok(());
        }
        file::delete_file_if_exist(path.clone())?;
    }
    if file_size > 0 {
        let f = File::create(path)?;
        f.allocate(file_size)?;
        f.sync_all()?;
        file::sync_dir(data_dir)?;
    }
    Ok(())
}

pub const NO_LIMIT: u64 = u64::MAX;

pub trait AssertClone: Clone {}

pub trait AssertCopy: Copy {}

pub trait AssertSend: Send {}

pub trait AssertSync: Sync {}

/// Take slices in the range.
///
/// ### Panic
///
/// if [low, high) is out of bound.
pub fn slices_in_range<T>(entry: &VecDeque<T>, low: usize, high: usize) -> (&[T], &[T]) {
    let (first, second) = entry.as_slices();
    if low >= first.len() {
        (&second[low - first.len()..high - first.len()], &[])
    } else if high <= first.len() {
        (&first[low..high], &[])
    } else {
        (&first[low..], &second[..high - first.len()])
    }
}

pub struct DefaultRng {
    rng: ThreadRng,
}

impl DefaultRng {
    fn new() -> DefaultRng {
        DefaultRng {
            rng: rand::thread_rng(),
        }
    }
}

impl Default for DefaultRng {
    fn default() -> DefaultRng {
        DefaultRng::new()
    }
}

impl Deref for DefaultRng {
    type Target = ThreadRng;

    fn deref(&self) -> &ThreadRng {
        &self.rng
    }
}

impl DerefMut for DefaultRng {
    fn deref_mut(&mut self) -> &mut ThreadRng {
        &mut self.rng
    }
}

/// A handy shortcut to replace `RwLock` write/read().unwrap() pattern to
/// shortcut wl and rl.
pub trait HandyRwLock<T> {
    fn wl(&self) -> RwLockWriteGuard<'_, T>;
    fn rl(&self) -> RwLockReadGuard<'_, T>;
}

impl<T> HandyRwLock<T> for RwLock<T> {
    fn wl(&self) -> RwLockWriteGuard<'_, T> {
        self.write().unwrap()
    }

    fn rl(&self) -> RwLockReadGuard<'_, T> {
        self.read().unwrap()
    }
}

/// A function to escape a byte array to a readable ascii string.
/// escape rules follow golang/protobuf.
/// <https://github.com/golang/protobuf/blob/master/proto/text.go#L578>
///
/// # Examples
///
/// ```
/// use tikv_util::escape;
///
/// assert_eq!(r"ab", escape(b"ab"));
/// assert_eq!(r"a\\023", escape(b"a\\023"));
/// assert_eq!(r"a\000", escape(b"a\0"));
/// assert_eq!("a\\r\\n\\t '\\\"\\\\", escape(b"a\r\n\t '\"\\"));
/// assert_eq!(r"\342\235\244\360\237\220\267", escape("❤🐷".as_bytes()));
/// ```
pub fn escape(data: &[u8]) -> String {
    let mut escaped = Vec::with_capacity(data.len() * 4);
    for &c in data {
        match c {
            b'\n' => escaped.extend_from_slice(br"\n"),
            b'\r' => escaped.extend_from_slice(br"\r"),
            b'\t' => escaped.extend_from_slice(br"\t"),
            b'"' => escaped.extend_from_slice(b"\\\""),
            b'\\' => escaped.extend_from_slice(br"\\"),
            _ => {
                if c >= 0x20 && c < 0x7f {
                    // c is printable
                    escaped.push(c);
                } else {
                    escaped.push(b'\\');
                    escaped.push(b'0' + (c >> 6));
                    escaped.push(b'0' + ((c >> 3) & 7));
                    escaped.push(b'0' + (c & 7));
                }
            }
        }
    }
    escaped.shrink_to_fit();
    unsafe { String::from_utf8_unchecked(escaped) }
}

/// A function to unescape an escaped string to a byte array.
///
/// # Panic
///
/// If s is not a properly encoded string.
pub fn unescape(s: &str) -> Vec<u8> {
    let mut buf = Vec::with_capacity(s.len());
    let mut bytes = s.bytes();
    while let Some(b) = bytes.next() {
        if b != b'\\' {
            buf.push(b);
            continue;
        }
        match bytes.next().unwrap() {
            b'"' => buf.push(b'"'),
            b'\'' => buf.push(b'\''),
            b'\\' => buf.push(b'\\'),
            b'n' => buf.push(b'\n'),
            b't' => buf.push(b'\t'),
            b'r' => buf.push(b'\r'),
            b'x' => {
                macro_rules! next_hex {
                    () => {
                        bytes.next().map(char::from).unwrap().to_digit(16).unwrap()
                    };
                }
                // Can coerce as u8 since the range of possible values is constrained to
                // between 00 and FF.
                buf.push(((next_hex!() << 4) + next_hex!()) as u8);
            }
            b => {
                let b1 = b - b'0';
                let b2 = bytes.next().unwrap() - b'0';
                let b3 = bytes.next().unwrap() - b'0';
                buf.push((b1 << 6) + (b2 << 3) + b3);
            }
        }
    }
    buf.shrink_to_fit();
    buf
}

/// A helper trait for `Entry` to accept a failable closure.
pub trait TryInsertWith<'a, V, E> {
    fn or_try_insert_with<F: FnOnce() -> Result<V, E>>(self, default: F) -> Result<&'a mut V, E>;
}

impl<'a, T: 'a, V: 'a, E> TryInsertWith<'a, V, E> for Entry<'a, T, V> {
    fn or_try_insert_with<F: FnOnce() -> Result<V, E>>(self, default: F) -> Result<&'a mut V, E> {
        match self {
            Entry::Occupied(e) => Ok(e.into_mut()),
            Entry::Vacant(e) => {
                let v = default()?;
                Ok(e.insert(v))
            }
        }
    }
}

pub fn get_tag_from_thread_name() -> Option<String> {
    thread::current()
        .name()
        .and_then(|name| name.split("::").skip(1).last())
        .map(From::from)
}

/// Invokes the wrapped closure when dropped.
pub struct DeferContext<T: FnOnce()> {
    t: Option<T>,
}

impl<T: FnOnce()> DeferContext<T> {
    pub fn new(t: T) -> DeferContext<T> {
        DeferContext { t: Some(t) }
    }
}

impl<T: FnOnce()> Drop for DeferContext<T> {
    fn drop(&mut self) {
        self.t.take().unwrap()()
    }
}

/// Represents a value of one of two possible types (a more generic Result.)
#[derive(Debug, Clone)]
pub enum Either<L, R> {
    Left(L),
    Right(R),
}

impl<L, R> Either<L, R> {
    #[inline]
    pub fn as_ref(&self) -> Either<&L, &R> {
        match *self {
            Either::Left(ref l) => Either::Left(l),
            Either::Right(ref r) => Either::Right(r),
        }
    }

    #[inline]
    pub fn as_mut(&mut self) -> Either<&mut L, &mut R> {
        match *self {
            Either::Left(ref mut l) => Either::Left(l),
            Either::Right(ref mut r) => Either::Right(r),
        }
    }

    #[inline]
    pub fn left(self) -> Option<L> {
        match self {
            Either::Left(l) => Some(l),
            _ => None,
        }
    }

    #[inline]
    pub fn right(self) -> Option<R> {
        match self {
            Either::Right(r) => Some(r),
            _ => None,
        }
    }
}

/// A simple ring queue with fixed capacity.
pub struct RingQueue<T> {
    buf: VecDeque<T>,
    cap: usize,
}

impl<T> RingQueue<T> {
    #[inline]
    fn len(&self) -> usize {
        self.buf.len()
    }

    pub fn with_capacity(cap: usize) -> RingQueue<T> {
        RingQueue {
            buf: VecDeque::with_capacity(cap),
            cap,
        }
    }

    pub fn push(&mut self, t: T) {
        if self.len() == self.cap {
            self.buf.pop_front();
        }
        self.buf.push_back(t);
    }

    pub fn iter(&self) -> Iter<'_, T> {
        self.buf.iter()
    }

    pub fn swap_remove_front<F>(&mut self, f: F) -> Option<T>
    where
        F: FnMut(&T) -> bool,
    {
        if let Some(pos) = self.buf.iter().position(f) {
            self.buf.swap_remove_front(pos)
        } else {
            None
        }
    }
}

#[inline]
pub fn is_even(n: usize) -> bool {
    n & 1 == 0
}

pub struct MustConsumeVec<T> {
    tag: &'static str,
    v: Vec<T>,
}

impl<T> MustConsumeVec<T> {
    #[inline]
    pub fn new(tag: &'static str) -> MustConsumeVec<T> {
        MustConsumeVec::with_capacity(tag, 0)
    }

    #[inline]
    pub fn with_capacity(tag: &'static str, cap: usize) -> MustConsumeVec<T> {
        MustConsumeVec {
            tag,
            v: Vec::with_capacity(cap),
        }
    }
}

impl<T> Deref for MustConsumeVec<T> {
    type Target = Vec<T>;

    fn deref(&self) -> &Vec<T> {
        &self.v
    }
}

impl<T> DerefMut for MustConsumeVec<T> {
    fn deref_mut(&mut self) -> &mut Vec<T> {
        &mut self.v
    }
}

impl<T> Drop for MustConsumeVec<T> {
    fn drop(&mut self) {
        if !self.is_empty() {
            safe_panic!("resource leak detected: {}.", self.tag);
        }
    }
}

/// Exit the whole process when panic.
pub fn set_panic_hook(panic_abort: bool, data_dir: &str) {
    use std::panic;
    use std::process;

    // HACK! New a backtrace ahead for caching necessary elf sections of this
    // tikv-server, in case it can not open more files during panicking
    // which leads to no stack info (0x5648bdfe4ff2 - <no info>).
    //
    // Crate backtrace caches debug info in a static variable `STATE`,
    // and the `STATE` lives forever once it has been created.
    // See more: https://github.com/alexcrichton/backtrace-rs/blob/\
    //           597ad44b131132f17ed76bf94ac489274dd16c7f/\
    //           src/symbolize/libbacktrace.rs#L126-L159
    // Caching is slow, spawn it in another thread to speed up.
    thread::Builder::new()
        .name(thd_name!("backtrace-loader"))
        .spawn(::backtrace::Backtrace::new)
        .unwrap();

    let data_dir = data_dir.to_string();
    let orig_hook = panic::take_hook();
    panic::set_hook(Box::new(move |info: &panic::PanicInfo<'_>| {
        use slog::Drain;
        if slog_global::borrow_global().is_enabled(::slog::Level::Error) {
            let msg = match info.payload().downcast_ref::<&'static str>() {
                Some(s) => *s,
                None => match info.payload().downcast_ref::<String>() {
                    Some(s) => &s[..],
                    None => "Box<Any>",
                },
            };
            let thread = thread::current();
            let name = thread.name().unwrap_or("<unnamed>");
            let loc = info
                .location()
                .map(|l| format!("{}:{}", l.file(), l.line()));
            let bt = backtrace::Backtrace::new();
            crit!("{}", msg;
                "thread_name" => name,
                "location" => loc.unwrap_or_else(|| "<unknown>".to_owned()),
                "backtrace" => format_args!("{:?}", bt),
            );
        } else {
            orig_hook(info);
        }

        // There might be remaining logs in the async logger.
        // To collect remaining logs and also collect future logs, replace the old one with a
        // terminal logger.
        if let Some(level) = log::max_level().to_level() {
            let drainer = logger::term_drainer();
            let _ = logger::init_log(
                drainer,
                logger::convert_log_level_to_slog_level(level),
                false, // Use sync logger to avoid an unnecessary log thread.
                false, // It is initialized already.
                vec![],
            );
        }

        // If PANIC_MARK is true, create panic mark file.
        if panic_mark_is_on() {
            create_panic_mark_file(data_dir.clone());
        }

        if panic_abort {
            process::abort();
        } else {
            unsafe {
                // Calling process::exit would trigger global static to destroy, like C++
                // static variables of RocksDB, which may cause other threads encounter
                // pure virtual method call. So calling libc::_exit() instead to skip the
                // cleanup process.
                libc::_exit(1);
            }
        }
    }))
}

/// Checks environment variables that affect TiKV.
pub fn check_environment_variables() {
    if cfg!(unix) && env::var("TZ").is_err() {
        env::set_var("TZ", ":/etc/localtime");
        warn!("environment variable `TZ` is missing, using `/etc/localtime`");
    }

    if let Ok(var) = env::var("GRPC_POLL_STRATEGY") {
        info!(
            "environment variable is present";
            "GRPC_POLL_STRATEGY" => var
        );
    }

    for proxy in &["http_proxy", "https_proxy"] {
        if let Ok(var) = env::var(proxy) {
            info!("environment variable is present";
                *proxy => var
            );
        }
    }
}

#[inline]
pub fn is_zero_duration(d: &Duration) -> bool {
    d.as_secs() == 0 && d.subsec_nanos() == 0
}

#[cfg(test)]
mod tests {
    use super::*;

<<<<<<< HEAD
=======
    use fs2;
    use raft::eraftpb::Entry;
>>>>>>> a6f9cd01
    use std::rc::Rc;
    use std::sync::atomic::{AtomicBool, Ordering};
    use std::*;

    use tempfile::Builder;

    #[test]
    fn test_panic_mark_file_path() {
        let dir = Builder::new()
            .prefix("test_panic_mark_file_path")
            .tempdir()
            .unwrap();
        let panic_mark_file = panic_mark_file_path(dir.path());
        assert_eq!(panic_mark_file, dir.path().join(PANIC_MARK_FILE))
    }

    #[test]
    fn test_panic_mark_file_exists() {
        let dir = Builder::new()
            .prefix("test_panic_mark_file_exists")
            .tempdir()
            .unwrap();
        create_panic_mark_file(dir.path());
        assert!(panic_mark_file_exists(dir.path()));
    }

    #[test]
    fn test_fixed_ring_queue() {
        let mut queue = RingQueue::with_capacity(10);
        for num in 0..20 {
            queue.push(num);
            assert_eq!(queue.len(), cmp::min(num + 1, 10));
        }
        assert_eq!(None, queue.swap_remove_front(|i| *i == 20));
        for i in 0..6 {
            assert_eq!(Some(12 + i), queue.swap_remove_front(|e| *e == 12 + i));
            assert_eq!(queue.len(), 9 - i);
        }

        let left: Vec<_> = queue.iter().cloned().collect();
        assert_eq!(vec![10, 11, 18, 19], left);
        for _ in 0..4 {
            queue.swap_remove_front(|_| true).unwrap();
        }
        assert_eq!(None, queue.swap_remove_front(|_| true));
    }

    #[test]
    fn test_defer() {
        let should_panic = Rc::new(AtomicBool::new(true));
        let sp = Rc::clone(&should_panic);
        defer!(assert!(!sp.load(Ordering::SeqCst)));
        should_panic.store(false, Ordering::SeqCst);
    }

    #[test]
    fn test_rwlock_deadlock() {
        // If the test runs over 60s, then there is a deadlock.
        let mu = RwLock::new(Some(1));
        {
            let _clone = foo(&mu.rl());
            let mut data = mu.wl();
            assert!(data.is_some());
            *data = None;
        }

        {
            match foo(&mu.rl()) {
                Some(_) | None => {
                    let res = mu.try_write();
                    assert!(res.is_err());
                }
            }
        }

        fn foo(a: &Option<usize>) -> Option<usize> {
            *a
        }
    }

    #[test]
    fn test_slices_vec_deque() {
        for first in 0..10 {
            let mut v = VecDeque::with_capacity(10);
            for i in 0..first {
                v.push_back(i);
            }
            for i in first..10 {
                v.push_back(i - first);
            }
            v.drain(..first);
            for i in 0..first {
                v.push_back(10 + i - first);
            }
            for len in 0..10 {
                for low in 0..=len {
                    for high in low..=len {
                        let (p1, p2) = super::slices_in_range(&v, low, high);
                        let mut res = vec![];
                        res.extend_from_slice(p1);
                        res.extend_from_slice(p2);
                        let exp: Vec<_> = (low..high).collect();
                        assert_eq!(
                            res, exp,
                            "[{}, {}) in {:?} with first: {}",
                            low, high, v, first
                        );
                    }
                }
            }
        }
    }

    #[test]
    fn test_must_consume_vec() {
        let mut v = MustConsumeVec::new("test");
        v.push(2);
        v.push(3);
        assert_eq!(v.len(), 2);
        v.drain(..);
    }

    #[test]
    fn test_resource_leak() {
        let res = panic_hook::recover_safe(|| {
            let mut v = MustConsumeVec::new("test");
            v.push(2);
        });
        res.unwrap_err();
    }

    #[test]
    fn test_unescape() {
        // No escapes
        assert_eq!(unescape(r"ab"), b"ab");
        // Escaped backslash
        assert_eq!(unescape(r"a\\023"), b"a\\023");
        // Escaped three digit octal
        assert_eq!(unescape(r"a\000"), b"a\0");
        assert_eq!(unescape(r"\342\235\244\360\237\220\267"), "❤🐷".as_bytes());
        // Whitespace
        assert_eq!(unescape("a\\r\\n\\t '\\\"\\\\"), b"a\r\n\t '\"\\");
        // Hex Octals
        assert_eq!(unescape(r"abc\x64\x65\x66ghi"), b"abcdefghi");
        assert_eq!(unescape(r"JKL\x4d\x4E\x4fPQR"), b"JKLMNOPQR");
    }

    #[test]
    fn test_is_zero() {
        assert!(is_zero_duration(&Duration::new(0, 0)));
        assert!(!is_zero_duration(&Duration::new(1, 0)));
        assert!(!is_zero_duration(&Duration::new(0, 1)));
    }

    #[test]
    fn test_must_consume_vec_dtor_not_abort() {
        let res = panic_hook::recover_safe(|| {
            let mut v = MustConsumeVec::new("test");
            v.push(2);
            panic!("Panic with MustConsumeVec non-empty");
            // It would abort if there was a double-panic in dtor, thus
            // the test would fail.
        });
        res.unwrap_err();
    }

    #[test]
    fn test_reserve_space_for_recover() {
        let tmp_dir = Builder::new()
            .prefix("test_reserve_space_for_recover")
            .tempdir()
            .unwrap();
        let data_path = tmp_dir.path();
        let disk_stats_before = fs2::statvfs(data_path).unwrap();
        let cap1 = disk_stats_before.available_space();
        let reserve_size = 64 * 1024;
        reserve_space_for_recover(data_path, reserve_size).unwrap();
        let disk_stats_after = fs2::statvfs(data_path).unwrap();
        let cap2 = disk_stats_after.available_space();
        assert_eq!(cap1 - cap2, reserve_size);
        reserve_space_for_recover(data_path, 0).unwrap();
        let disk_stats = fs2::statvfs(data_path).unwrap();
        let cap3 = disk_stats.available_space();
        assert_eq!(cap1, cap3);
    }
}<|MERGE_RESOLUTION|>--- conflicted
+++ resolved
@@ -551,15 +551,11 @@
 mod tests {
     use super::*;
 
-<<<<<<< HEAD
-=======
-    use fs2;
-    use raft::eraftpb::Entry;
->>>>>>> a6f9cd01
     use std::rc::Rc;
     use std::sync::atomic::{AtomicBool, Ordering};
     use std::*;
 
+    use fs2;
     use tempfile::Builder;
 
     #[test]
