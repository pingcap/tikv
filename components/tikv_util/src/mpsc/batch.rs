--- conflicted
+++ resolved
@@ -341,17 +341,13 @@
     use std::sync::{mpsc, Mutex};
     use std::{thread, time};
 
-<<<<<<< HEAD
     use crate::future::BatchCommandsNotify;
     use futures::executor::{self, Notify};
-    use futures::{stream, Async, Future};
     use futures_cpupool::CpuPool;
-=======
     use futures::future::{self, BoxFuture, FutureExt};
     use futures::stream::{self, StreamExt};
     use futures::task::{self, ArcWake, Poll};
     use tokio::runtime::Builder;
->>>>>>> 6c5f0e7e
 
     use super::*;
 
@@ -453,7 +449,6 @@
 
     #[test]
     fn test_switch_between_sender_and_receiver() {
-<<<<<<< HEAD
         let (tx, rx) = unbounded::<u64>(4);
         let f = rx.for_each(|_| Ok(())).map_err(|_| ());
         let spawn = Arc::new(Mutex::new(Some(executor::spawn(f))));
@@ -462,20 +457,6 @@
         // Switch to `receiver` in one thread in where `sender` is dropped.
         drop(tx);
         assert!(spawn.lock().unwrap().is_none());
-=======
-        let (tx, mut rx) = unbounded::<i32>(4);
-        let future = async move { rx.next().await };
-        let task = Task {
-            future: Arc::new(Mutex::new(Some(future.boxed()))),
-        };
-        // Receiver has not received any messages, so the future is not be finished
-        // in this tick.
-        task.tick();
-        assert!(task.future.lock().unwrap().is_some());
-        // After sender is dropped, the task will be waked and then it tick self
-        // again to advance the progress.
-        drop(tx);
-        assert!(task.future.lock().unwrap().is_none());
     }
 
     #[derive(Clone)]
@@ -505,6 +486,5 @@
         fn wake_by_ref(arc_self: &Arc<Self>) {
             arc_self.tick();
         }
->>>>>>> 6c5f0e7e
     }
 }