--- conflicted
+++ resolved
@@ -114,11 +114,6 @@
         let env = super::Env {
             metrics_running_task_count: FUTUREPOOL_RUNNING_TASK_VEC.with_label_values(&[name]),
             metrics_handled_task_count: FUTUREPOOL_HANDLED_TASK_VEC.with_label_values(&[name]),
-<<<<<<< HEAD
-        });
-        let pool = Arc::new(self.inner_builder.build());
-        bootstrap_worker_threads(&pool, self.pool_size, name);
-=======
         };
         let runner = FuturePoolRunner {
             inner: future::Runner::default(),
@@ -135,75 +130,11 @@
                 .stack_size(self.stack_size)
                 .build_with_queue_and_runner(QueueType::SingleLevel, CloneRunnerBuilder(runner)),
         );
->>>>>>> 3a547b9a
         super::FuturePool {
             pool,
             env,
+            pool_size: self.pool_size,
             max_tasks: self.max_tasks,
         }
     }
-}
-
-#[cfg(target_os = "linux")]
-fn get_bootstrapped_num_threads(name: &str) -> Option<usize> {
-    const THREAD_NAME_MAX_LEN: usize = 15;
-    let prefix = if name.len() > THREAD_NAME_MAX_LEN {
-        &name[0..THREAD_NAME_MAX_LEN]
-    } else {
-        name
-    };
-    let mut n = 0;
-    let pid = unsafe { libc::getpid() };
-    for tid in crate::metrics::get_thread_ids(pid).unwrap() {
-        if let Ok(stat) = procinfo::pid::stat_task(pid, tid) {
-            if !stat.command.starts_with(prefix) {
-                continue;
-            }
-            n += 1;
-        }
-    }
-    Some(n)
-}
-
-#[cfg(not(target_os = "linux"))]
-fn get_bootstrapped_num_threads(_prefix: &str) -> Option<usize> {
-    None
-}
-
-/// Tokio Threadpool starts threads lazily. This function ensure that all worker threads are
-/// started.
-fn bootstrap_worker_threads(pool: &tokio_threadpool::ThreadPool, size: usize, name: &str) {
-    let actual_pool_size = if size > 0 {
-        size
-    } else {
-        // According to https://docs.rs/tokio-threadpool/0.1.18/tokio_threadpool/struct.Builder.html#method.pool_size
-        // by default the pool size is number of cpu cores.
-        sysinfo::get_logical_cores()
-    };
-
-    let (sx, rx) = std::sync::mpsc::channel();
-    let num_tasks = actual_pool_size * 2;
-
-    info!("Bootstrapping worker threads"; "name" => name);
-
-    for _ in 0..num_tasks {
-        let sx2 = sx.clone();
-        pool.spawn(futures::lazy(move || {
-            std::thread::sleep(std::time::Duration::from_millis(100));
-            sx2.send(()).unwrap();
-            Ok(())
-        }))
-    }
-
-    for _ in 0..num_tasks {
-        rx.recv().unwrap();
-    }
-
-    let current_size = get_bootstrapped_num_threads(name);
-    info!(
-        "Bootstrap worker threads finished";
-        "name" => name,
-        "current_threads" => ?current_size,
-        "target_threads" => size
-    );
 }