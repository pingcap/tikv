// Copyright 2019 TiKV Project Authors. Licensed under Apache-2.0.

use std::sync::Arc;

use yatp::pool::CloneRunnerBuilder;
use yatp::queue::QueueType;
use yatp::task::future;
use yatp::Builder as YatpBuilder;

use super::metrics::*;
use crate::future_pool::FuturePoolRunner;

#[derive(Debug, Clone, Copy)]
pub struct Config {
    pub workers: usize,
    pub max_tasks_per_worker: usize,
    pub stack_size: usize,
}

impl Config {
    pub fn default_for_test() -> Self {
        Self {
            workers: 2,
            max_tasks_per_worker: std::usize::MAX,
            stack_size: 2_000_000,
        }
    }
}

pub struct Builder {
    name_prefix: Option<String>,
    on_tick: Option<Arc<dyn Fn() + Send + Sync>>,
    before_stop: Option<Arc<dyn Fn() + Send + Sync>>,
    after_start: Option<Arc<dyn Fn() + Send + Sync>>,
    // for accessing pool_size config since yatp doesn't offer such getter.
    pool_size: usize,
    stack_size: usize,
    max_tasks: usize,
}

impl Builder {
    pub fn new() -> Self {
        Self {
            name_prefix: None,
            on_tick: None,
            before_stop: None,
            after_start: None,
            pool_size: 0,
            stack_size: 0,
            max_tasks: std::usize::MAX,
        }
    }

    pub fn from_config(config: Config) -> Self {
        let mut builder = Self::new();
        builder
            .pool_size(config.workers)
            .stack_size(config.stack_size)
            .max_tasks(config.workers.saturating_mul(config.max_tasks_per_worker));
        builder
    }

    pub fn pool_size(&mut self, val: usize) -> &mut Self {
        self.pool_size = val;
        self
    }

    pub fn stack_size(&mut self, val: usize) -> &mut Self {
        self.stack_size = val;
        self
    }

    pub fn name_prefix(&mut self, val: impl Into<String>) -> &mut Self {
        let name = val.into();
        self.name_prefix = Some(name);
        self
    }

    pub fn on_tick<F>(&mut self, f: F) -> &mut Self
    where
        F: Fn() + Send + Sync + 'static,
    {
        self.on_tick = Some(Arc::new(f));
        self
    }

    pub fn before_stop<F>(&mut self, f: F) -> &mut Self
    where
        F: Fn() + Send + Sync + 'static,
    {
        self.before_stop = Some(Arc::new(f));
        self
    }

    pub fn after_start<F>(&mut self, f: F) -> &mut Self
    where
        F: Fn() + Send + Sync + 'static,
    {
        self.after_start = Some(Arc::new(f));
        self
    }

    pub fn max_tasks(&mut self, val: usize) -> &mut Self {
        self.max_tasks = val;
        self
    }

    pub fn build(&mut self) -> super::FuturePool {
        let name = if let Some(name) = &self.name_prefix {
            name.as_str()
        } else {
            "future_pool"
        };
        let env = super::Env {
            metrics_running_task_count: FUTUREPOOL_RUNNING_TASK_VEC.with_label_values(&[name]),
            metrics_handled_task_count: FUTUREPOOL_HANDLED_TASK_VEC.with_label_values(&[name]),
<<<<<<< HEAD
        };
        let runner = FuturePoolRunner {
            inner: future::Runner::default(),
            before_stop: self.before_stop.clone(),
            after_start: self.after_start.clone(),
            on_tick: self.on_tick.clone(),
            env: env.clone(),
        };
        // If zero `pool_size` or `stack_size` is passed in, yatp will keep its default
        // configuration unchanged.
        let pool = Arc::new(
            YatpBuilder::new(name)
                .max_thread_count(self.pool_size)
                .stack_size(self.stack_size)
                .build_with_queue_and_runner(QueueType::SingleLevel, CloneRunnerBuilder(runner)),
        );
=======
            metrics_pool_schedule_duration: FUTUREPOOL_SCHEDULE_DURATION_VEC
                .with_label_values(&[name]),
        });
        let pool = Arc::new(self.inner_builder.build());
>>>>>>> 3f3a77cc
        super::FuturePool {
            pool,
            env,
            pool_size: self.pool_size,
            max_tasks: self.max_tasks,
        }
    }
}<|MERGE_RESOLUTION|>--- conflicted
+++ resolved
@@ -114,7 +114,8 @@
         let env = super::Env {
             metrics_running_task_count: FUTUREPOOL_RUNNING_TASK_VEC.with_label_values(&[name]),
             metrics_handled_task_count: FUTUREPOOL_HANDLED_TASK_VEC.with_label_values(&[name]),
-<<<<<<< HEAD
+            metrics_pool_schedule_duration: FUTUREPOOL_SCHEDULE_DURATION_VEC
+                .with_label_values(&[name]),
         };
         let runner = FuturePoolRunner {
             inner: future::Runner::default(),
@@ -131,12 +132,6 @@
                 .stack_size(self.stack_size)
                 .build_with_queue_and_runner(QueueType::SingleLevel, CloneRunnerBuilder(runner)),
         );
-=======
-            metrics_pool_schedule_duration: FUTUREPOOL_SCHEDULE_DURATION_VEC
-                .with_label_values(&[name]),
-        });
-        let pool = Arc::new(self.inner_builder.build());
->>>>>>> 3f3a77cc
         super::FuturePool {
             pool,
             env,
