// Copyright 2019 TiKV Project Authors. Licensed under Apache-2.0.

//! This mod implemented a wrapped future pool that supports `on_tick()` which
//! is invoked no less than the specific interval.

mod builder;
mod metrics;

pub use self::builder::{Builder, Config};

use std::cell::Cell;
use std::future::Future as StdFuture;
use std::sync::Arc;
use std::time::Duration;

use futures03::channel::oneshot::{self, Canceled};
use prometheus::{IntCounter, IntGauge};
use yatp::task::future;

type ThreadPool = yatp::ThreadPool<future::TaskCell>;

use crate::time::Instant;
use yatp::pool::Local;

const TICK_INTERVAL: Duration = Duration::from_secs(1);

thread_local! {
    static THREAD_LAST_TICK_TIME: Cell<Instant> = Cell::new(Instant::now_coarse());
}

#[derive(Clone)]
struct Env {
    metrics_running_task_count: IntGauge,
    metrics_handled_task_count: IntCounter,
}

#[derive(Clone)]
struct FuturePoolRunner {
    inner: future::Runner,
    before_stop: Option<Arc<dyn Fn() + Send + Sync>>,
    after_start: Option<Arc<dyn Fn() + Send + Sync>>,
    on_tick: Option<Arc<dyn Fn() + Send + Sync>>,
    env: Env,
}

impl yatp::pool::Runner for FuturePoolRunner {
    type TaskCell = future::TaskCell;

    fn start(&mut self, local: &mut Local<Self::TaskCell>) {
        self.inner.start(local);
        if let Some(after_start) = &self.after_start {
            after_start();
        }
    }

    fn handle(&mut self, local: &mut Local<Self::TaskCell>, task_cell: Self::TaskCell) -> bool {
        let finished = self.inner.handle(local, task_cell);
        if finished {
            self.env.metrics_handled_task_count.inc();
            self.env.metrics_running_task_count.dec();
            try_tick_thread(&self.on_tick);
        }
        finished
    }

    fn pause(&mut self, local: &mut Local<Self::TaskCell>) -> bool {
        self.inner.pause(local)
    }

    fn resume(&mut self, local: &mut Local<Self::TaskCell>) {
        self.inner.resume(local)
    }

    fn end(&mut self, local: &mut Local<Self::TaskCell>) {
        if let Some(before_stop) = &self.before_stop {
            before_stop();
        }
        self.inner.end(local)
    }
}

#[derive(Clone)]
pub struct FuturePool {
    pool: Arc<ThreadPool>,
<<<<<<< HEAD
    env: Arc<Env>,
=======
    env: Env,
    // for accessing pool_size config since yatp doesn't offer such getter.
    pool_size: usize,
>>>>>>> 3a547b9a
    max_tasks: usize,
}

impl std::fmt::Debug for FuturePool {
    fn fmt(&self, fmt: &mut std::fmt::Formatter<'_>) -> std::fmt::Result {
        write!(fmt, "FuturePool")
    }
}

impl crate::AssertSend for FuturePool {}
impl crate::AssertSync for FuturePool {}

impl FuturePool {
    /// Gets current running task count.
    #[inline]
    pub fn get_running_task_count(&self) -> usize {
        // As long as different future pool has different name prefix, we can safely use the value
        // in metrics.
        self.env.metrics_running_task_count.get() as usize
    }

    fn gate_spawn(&self) -> Result<(), Full> {
        fail_point!("future_pool_spawn_full", |_| Err(Full {
            current_tasks: 100,
            max_tasks: 100,
        }));

        if self.max_tasks == std::usize::MAX {
            return Ok(());
        }

        let current_tasks = self.get_running_task_count();
        if current_tasks >= self.max_tasks {
            Err(Full {
                current_tasks,
                max_tasks: self.max_tasks,
            })
        } else {
            Ok(())
        }
    }

    /// Spawns a future in the pool.
    pub fn spawn<F>(&self, future: F) -> Result<(), Full>
    where
        F: StdFuture + Send + 'static,
    {
        self.gate_spawn()?;

        self.env.metrics_running_task_count.inc();
        self.pool.spawn(async move {
            let _ = future.await;
        });
        Ok(())
    }

    /// Spawns a future in the pool and returns a handle to the result of the future.
    ///
    /// The future will not be executed if the handle is not polled.
    pub fn spawn_handle<F>(
        &self,
        future: F,
    ) -> Result<impl StdFuture<Output = Result<F::Output, Canceled>>, Full>
    where
        F: StdFuture + Send + 'static,
        F::Output: Send,
    {
        self.gate_spawn()?;

        let (tx, rx) = oneshot::channel();
        self.env.metrics_running_task_count.inc();
        self.pool.spawn(async move {
            let res = future.await;
            let _ = tx.send(res);
        });
        Ok(rx)
    }
}

/// Tries to trigger a tick in current thread.
///
/// This function is effective only when it is called in thread pool worker
/// thread.
#[inline]
fn try_tick_thread(on_tick: &Option<Arc<dyn Fn() + Send + Sync>>) {
    THREAD_LAST_TICK_TIME.with(|tls_last_tick| {
        let now = Instant::now_coarse();
        let last_tick = tls_last_tick.get();
        if now.duration_since(last_tick) < TICK_INTERVAL {
            return;
        }
        tls_last_tick.set(now);
        if let Some(f) = on_tick {
            f();
        }
    })
}

#[derive(Clone, Copy, PartialEq, Eq, Debug)]
pub struct Full {
    pub current_tasks: usize,
    pub max_tasks: usize,
}

impl std::fmt::Display for Full {
    fn fmt(&self, fmt: &mut std::fmt::Formatter<'_>) -> std::fmt::Result {
        write!(fmt, "future pool is full")
    }
}

impl std::error::Error for Full {
    fn description(&self) -> &str {
        "future pool is full"
    }
}

#[cfg(test)]
mod tests {
    use super::*;

    use std::sync::atomic::{AtomicUsize, Ordering};
    use std::sync::mpsc;
    use std::thread;

    use futures03::executor::block_on;

    fn spawn_future_and_wait(pool: &FuturePool, duration: Duration) {
        block_on(
            pool.spawn_handle(async move {
                thread::sleep(duration);
            })
            .unwrap(),
        )
        .unwrap();
    }

    fn spawn_future_without_wait(pool: &FuturePool, duration: Duration) {
        pool.spawn(async move {
            thread::sleep(duration);
        })
        .unwrap();
    }

    #[test]
    fn test_tick() {
        let tick_sequence = Arc::new(AtomicUsize::new(0));

        let (tx, rx) = mpsc::sync_channel(1000);

        let pool = Builder::new()
            .pool_size(1)
            .on_tick(move || {
                let seq = tick_sequence.fetch_add(1, Ordering::SeqCst);
                tx.send(seq).unwrap();
            })
            .build();

        assert!(rx.try_recv().is_err());

        // Tick is not emitted since there is no task
        thread::sleep(TICK_INTERVAL * 2);
        assert!(rx.try_recv().is_err());

        // Tick is emitted because long enough time has elapsed since pool is created
        spawn_future_and_wait(&pool, TICK_INTERVAL / 20);
        assert!(rx.try_recv().is_err());

        spawn_future_and_wait(&pool, TICK_INTERVAL / 20);
        spawn_future_and_wait(&pool, TICK_INTERVAL / 20);
        spawn_future_and_wait(&pool, TICK_INTERVAL / 20);
        spawn_future_and_wait(&pool, TICK_INTERVAL / 20);

        // So far we have only elapsed TICK_INTERVAL * 0.2, so no ticks so far.
        assert!(rx.try_recv().is_err());

        // Even if long enough time has elapsed, tick is not emitted until next task arrives
        thread::sleep(TICK_INTERVAL * 2);
        assert!(rx.try_recv().is_err());

        spawn_future_and_wait(&pool, TICK_INTERVAL / 20);
        assert_eq!(rx.recv_timeout(Duration::from_micros(50)).unwrap(), 0);
        assert!(rx.try_recv().is_err());

        // Tick is not emitted if there is no task
        thread::sleep(TICK_INTERVAL * 2);
        assert!(rx.try_recv().is_err());

        // Tick is emitted since long enough time has passed
        spawn_future_and_wait(&pool, TICK_INTERVAL / 20);
        assert_eq!(rx.recv_timeout(Duration::from_micros(50)).unwrap(), 1);
        assert!(rx.try_recv().is_err());

        // Tick is emitted immediately after a long task
        spawn_future_and_wait(&pool, TICK_INTERVAL * 2);
        assert_eq!(rx.recv_timeout(Duration::from_micros(50)).unwrap(), 2);
        assert!(rx.try_recv().is_err());
    }

    #[test]
    fn test_tick_multi_thread() {
        let tick_sequence = Arc::new(AtomicUsize::new(0));

        let (tx, rx) = mpsc::sync_channel(1000);

        let pool = Builder::new()
            .pool_size(2)
            .on_tick(move || {
                let seq = tick_sequence.fetch_add(1, Ordering::SeqCst);
                tx.send(seq).unwrap();
            })
            .build();

        assert!(rx.try_recv().is_err());

        // Spawn two tasks, each will be processed in one worker thread.
        spawn_future_without_wait(&pool, TICK_INTERVAL / 2);
        spawn_future_without_wait(&pool, TICK_INTERVAL / 2);

        assert!(rx.try_recv().is_err());

        // Wait long enough time to trigger a tick.
        thread::sleep(TICK_INTERVAL * 2);

        assert!(rx.try_recv().is_err());

        // These two tasks should both trigger a tick.
        spawn_future_without_wait(&pool, TICK_INTERVAL);
        spawn_future_without_wait(&pool, TICK_INTERVAL / 2);

        // Wait until these tasks are finished.
        thread::sleep(TICK_INTERVAL * 2);

        assert_eq!(rx.try_recv().unwrap(), 0);
        assert_eq!(rx.try_recv().unwrap(), 1);
        assert!(rx.try_recv().is_err());
    }

    #[test]
    fn test_handle_result() {
        let pool = Builder::new().pool_size(1).build();

        let handle = pool.spawn_handle(async { 42 });

        assert_eq!(block_on(handle.unwrap()).unwrap(), 42);
    }

    #[test]
    fn test_running_task_count() {
        let pool = Builder::new()
            .name_prefix("future_pool_for_running_task_test") // The name is important
            .pool_size(2)
            .build();

        assert_eq!(pool.get_running_task_count(), 0);

        spawn_future_without_wait(&pool, Duration::from_millis(500)); // f1
        assert_eq!(pool.get_running_task_count(), 1);

        spawn_future_without_wait(&pool, Duration::from_millis(1000)); // f2
        assert_eq!(pool.get_running_task_count(), 2);

        spawn_future_without_wait(&pool, Duration::from_millis(1500));
        assert_eq!(pool.get_running_task_count(), 3);

        thread::sleep(Duration::from_millis(700)); // f1 completed, f2 elapsed 700
        assert_eq!(pool.get_running_task_count(), 2);

        spawn_future_without_wait(&pool, Duration::from_millis(1500));
        assert_eq!(pool.get_running_task_count(), 3);

        thread::sleep(Duration::from_millis(2700));
        assert_eq!(pool.get_running_task_count(), 0);
    }

    fn spawn_long_time_future(
        pool: &FuturePool,
        id: u64,
        future_duration_ms: u64,
    ) -> Result<impl StdFuture<Output = Result<u64, Canceled>>, Full> {
        pool.spawn_handle(async move {
            thread::sleep(Duration::from_millis(future_duration_ms));
            id
        })
    }

    fn wait_on_new_thread<F>(sender: mpsc::Sender<F::Output>, future: F)
    where
        F: StdFuture + Send + 'static,
        F::Output: Send + 'static,
    {
        thread::spawn(move || {
            let r = block_on(future);
            sender.send(r).unwrap();
        });
    }

    #[test]
    fn test_full() {
        let (tx, rx) = mpsc::channel();

        let read_pool = Builder::new()
            .name_prefix("future_pool_test_full")
            .pool_size(2)
            .max_tasks(4)
            .build();

        wait_on_new_thread(
            tx.clone(),
            spawn_long_time_future(&read_pool, 0, 5).unwrap(),
        );
        // not full
        assert_eq!(rx.recv().unwrap(), Ok(0));

        wait_on_new_thread(
            tx.clone(),
            spawn_long_time_future(&read_pool, 1, 100).unwrap(),
        );
        wait_on_new_thread(
            tx.clone(),
            spawn_long_time_future(&read_pool, 2, 200).unwrap(),
        );
        wait_on_new_thread(
            tx.clone(),
            spawn_long_time_future(&read_pool, 3, 300).unwrap(),
        );
        wait_on_new_thread(
            tx.clone(),
            spawn_long_time_future(&read_pool, 4, 400).unwrap(),
        );
        // no available results (running = 4)
        assert!(rx.recv_timeout(Duration::from_millis(50)).is_err());

        // full
        assert!(spawn_long_time_future(&read_pool, 5, 100).is_err());

        // full
        assert!(spawn_long_time_future(&read_pool, 6, 100).is_err());

        // wait a future completes (running = 3)
        assert_eq!(rx.recv().unwrap(), Ok(1));

        // add new (running = 4)
        wait_on_new_thread(tx, spawn_long_time_future(&read_pool, 7, 5).unwrap());

        // full
        assert!(spawn_long_time_future(&read_pool, 8, 100).is_err());

        assert!(rx.recv().is_ok());
        assert!(rx.recv().is_ok());
        assert!(rx.recv().is_ok());
        assert!(rx.recv().is_ok());

        // no more results
        assert!(rx.recv_timeout(Duration::from_millis(500)).is_err());
    }
}<|MERGE_RESOLUTION|>--- conflicted
+++ resolved
@@ -82,13 +82,9 @@
 #[derive(Clone)]
 pub struct FuturePool {
     pool: Arc<ThreadPool>,
-<<<<<<< HEAD
-    env: Arc<Env>,
-=======
     env: Env,
     // for accessing pool_size config since yatp doesn't offer such getter.
     pool_size: usize,
->>>>>>> 3a547b9a
     max_tasks: usize,
 }
 
@@ -102,6 +98,12 @@
 impl crate::AssertSync for FuturePool {}
 
 impl FuturePool {
+    /// Gets inner thread pool size.
+    #[inline]
+    pub fn get_pool_size(&self) -> usize {
+        self.pool_size
+    }
+
     /// Gets current running task count.
     #[inline]
     pub fn get_running_task_count(&self) -> usize {
