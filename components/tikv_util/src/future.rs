--- conflicted
+++ resolved
@@ -3,15 +3,11 @@
 use crate::callback::must_call;
 use futures::channel::mpsc;
 use futures::channel::oneshot as futures_oneshot;
-<<<<<<< HEAD
-use futures::future::BoxFuture;
+use futures::future::{self, BoxFuture, Future, FutureExt, TryFutureExt};
+use futures::stream::{Stream, StreamExt};
 use futures::task::{self, ArcWake, Context, Poll};
-use futures::Future;
+
 use std::sync::{Arc, Mutex};
-=======
-use futures::future::{self, Future, FutureExt, TryFutureExt};
-use futures::stream::{Stream, StreamExt};
->>>>>>> a562e0de
 
 /// Generates a paired future and callback so that when callback is being called, its result
 /// is automatically passed as a future result.
@@ -48,8 +44,8 @@
     (callback, future)
 }
 
-<<<<<<< HEAD
-// BatchCommandsNotify is used to make business pool notifiy completion queues directly.
+
+// BatchCommandsWaker is used to make business pool notifiy completion queues directly.
 pub(crate) struct BatchCommandsWaker(Mutex<Option<BoxFuture<'static, ()>>>);
 impl ArcWake for BatchCommandsWaker {
     fn wake_by_ref(arc_self: &Arc<Self>) {
@@ -72,7 +68,8 @@
     let spawn = Mutex::new(Some(f));
     let waker = Arc::new(BatchCommandsWaker(spawn));
     waker.wake();
-=======
+}
+
 /// Create a stream proxy with buffer representing the remote stream. The returned task
 /// will receive messages from the remote stream as much as possible.
 pub fn create_stream_with_buffer<T, S>(
@@ -93,5 +90,4 @@
         .map_err(|e| warn!("stream with buffer send error"; "error" => %e))
         .map(|_| ());
     (rx, driver)
->>>>>>> a562e0de
 }