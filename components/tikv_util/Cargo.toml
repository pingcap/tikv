--- conflicted
+++ resolved
@@ -47,14 +47,11 @@
 tokio-sync = "0.1.7"
 tokio-timer = "0.2"
 url = "2"
-<<<<<<< HEAD
 zeroize = { version = "1.1", features = ["alloc"] }
 kvproto = { git = "https://github.com/pingcap/kvproto.git", default-features = false }
 minitrace = { git = "https://github.com/zhongzc/minitrace.git", branch = "master" }
 protobuf = "2"
 
-=======
->>>>>>> 6fce09eb
 
 [target.'cfg(target_os = "linux")'.dependencies]
 procinfo = { git = "https://github.com/tikv/procinfo-rs", rev = "5125fc1a69496b73b26b3c08b6e8afc3c665a56e" }
@@ -65,6 +62,7 @@
 [dev-dependencies]
 futures-cpupool = "0.1"
 panic_hook = { path = "../panic_hook" }
+protobuf = "2"
 regex = "1.0"
 tempfile = "3.0"
 toml = "0.4"
