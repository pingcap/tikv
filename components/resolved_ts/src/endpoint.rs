// Copyright 2021 TiKV Project Authors. Licensed under Apache-2.0.

use std::collections::HashMap;
use std::fmt;
use std::marker::PhantomData;
use std::sync::atomic::{AtomicBool, Ordering};
use std::sync::{Arc, Mutex};

use concurrency_manager::ConcurrencyManager;
use engine_traits::{KvEngine, Snapshot};
use grpcio::Environment;
use kvproto::errorpb::Error as ErrorHeader;
use kvproto::metapb::Region;
use pd_client::PdClient;
use raft::StateRole;
use raftstore::coprocessor::CmdBatch;
use raftstore::coprocessor::{ObserveHandle, ObserveID};
use raftstore::router::RaftStoreRouter;
use raftstore::store::fsm::StoreMeta;
use raftstore::store::util::{self, RegionReadProgress};
use raftstore::store::RegionSnapshot;
use security::SecurityManager;
use tikv::config::CdcConfig;
use tikv_util::worker::{Runnable, Scheduler};
use txn_types::{Key, TimeStamp};

use crate::advance::AdvanceTsWorker;
use crate::cmd::{ChangeLog, ChangeRow};
use crate::errors::{Error, Result};
use crate::resolver::Resolver;
use crate::scanner::{ScanEntry, ScanMode, ScanTask, ScannerPool};
use crate::sinker::{CmdSinker, SinkCmd};

enum ResolverStatus {
    Pending {
        tracked_index: u64,
        locks: Vec<PendingLock>,
        cancelled: Arc<AtomicBool>,
    },
    Ready,
}

#[allow(dead_code)]
enum PendingLock {
    Track {
        key: Key,
        start_ts: TimeStamp,
    },
    Untrack {
        key: Key,
        start_ts: Option<TimeStamp>,
        commit_ts: Option<TimeStamp>,
    },
}

// Records information related to observed region.
// observe_id is used for avoiding ABA problems in incremental scan task, advance resolved ts task,
// and command observing.
struct ObserveRegion {
    meta: Region,
    handle: ObserveHandle,
    // TODO: Get lease from raftstore.
    // lease: Option<RemoteLease>,
    resolver: Resolver,
    resolver_status: ResolverStatus,
}

impl ObserveRegion {
    fn new(meta: Region, rrp: Arc<RegionReadProgress>) -> Self {
        ObserveRegion {
            resolver: Resolver::with_read_progress(meta.id, Some(rrp)),
            meta,
            handle: ObserveHandle::new(),
            resolver_status: ResolverStatus::Pending {
                tracked_index: 0,
                locks: vec![],
                cancelled: Arc::new(AtomicBool::new(false)),
            },
        }
    }

    fn track_change_log(&mut self, change_logs: &[ChangeLog]) -> Result<()> {
        match &mut self.resolver_status {
            ResolverStatus::Pending {
                locks,
                tracked_index,
                ..
            } => {
                for log in change_logs {
                    match log {
                        // TODO: not need to return `Err` for region error
                        ChangeLog::Error(e) => return Err(Error::request(e.clone())),
                        ChangeLog::Rows { rows, index } => {
                            rows.iter().for_each(|row| match row {
                                ChangeRow::Prewrite { key, start_ts, .. } => {
                                    locks.push(PendingLock::Track {
                                        key: key.clone(),
                                        start_ts: *start_ts,
                                    })
                                }
                                ChangeRow::Commit {
                                    key,
                                    start_ts,
                                    commit_ts,
                                    ..
                                } => locks.push(PendingLock::Untrack {
                                    key: key.clone(),
                                    start_ts: *start_ts,
                                    commit_ts: *commit_ts,
                                }),
                                // One pc command do not contains any lock, so just skip it
                                ChangeRow::OnePc { .. } => {}
                            });
                            assert!(
                                *tracked_index < *index,
                                "region {}, tracked_index: {}, incoming index: {}",
                                self.meta.id,
                                *tracked_index,
                                *index
                            );
                            *tracked_index = *index;
                        }
                    }
                }
            }
            ResolverStatus::Ready => {
                for log in change_logs {
                    match log {
                        ChangeLog::Error(e) => return Err(Error::request(e.clone())),
                        ChangeLog::Rows { rows, index } => {
                            rows.iter().for_each(|row| match row {
                                ChangeRow::Prewrite { key, start_ts, .. } => self
                                    .resolver
                                    .track_lock(*start_ts, key.to_raw().unwrap(), Some(*index)),
                                ChangeRow::Commit { key, .. } => self
                                    .resolver
                                    .untrack_lock(&key.to_raw().unwrap(), Some(*index)),
                                // One pc command do not contains any lock, so just skip it
                                ChangeRow::OnePc { .. } => {}
                            });
                        }
                    }
                }
            }
        }
        Ok(())
    }

    fn track_scan_locks(&mut self, entries: Vec<ScanEntry>, apply_index: u64) {
        for es in entries {
            match es {
                ScanEntry::Lock(locks) => {
                    if let ResolverStatus::Ready = self.resolver_status {
                        panic!("region {:?} resolver has ready", self.meta.id)
                    }
                    for (key, lock) in locks {
                        self.resolver
                            .track_lock(lock.ts, key.to_raw().unwrap(), Some(apply_index));
                    }
                }
                ScanEntry::None => {
                    let status =
                        std::mem::replace(&mut self.resolver_status, ResolverStatus::Ready);
                    match status {
                        ResolverStatus::Pending {
                            locks,
                            tracked_index,
                            ..
                        } => {
                            locks.into_iter().for_each(|lock| match lock {
                                PendingLock::Track { key, start_ts } => self.resolver.track_lock(
                                    start_ts,
                                    key.to_raw().unwrap(),
                                    Some(tracked_index),
                                ),
                                PendingLock::Untrack { key, .. } => self
                                    .resolver
                                    .untrack_lock(&key.to_raw().unwrap(), Some(tracked_index)),
                            });
                            debug!(
                                "Resolver initialized";
                                "region" => self.meta.id,
                                "snapshot index" => apply_index,
                                "pending data index" => tracked_index,
                            );
                        }
                        ResolverStatus::Ready => {
                            panic!("region {:?} resolver has ready", self.meta.id)
                        }
                    }
                }
                ScanEntry::TxnEntry(_) => panic!("unexpected entry type"),
            }
        }
    }
}

pub struct Endpoint<T, E: KvEngine, C> {
    store_meta: Arc<Mutex<StoreMeta>>,
    regions: HashMap<u64, ObserveRegion>,
    scanner_pool: ScannerPool<T, E>,
    scheduler: Scheduler<Task<E::Snapshot>>,
    sinker: C,
    advance_worker: AdvanceTsWorker<T, E>,
    _phantom: PhantomData<(T, E)>,
}

impl<T, E, C> Endpoint<T, E, C>
where
    T: 'static + RaftStoreRouter<E>,
    E: KvEngine,
    C: CmdSinker<E::Snapshot>,
{
    pub fn new(
        cfg: &CdcConfig,
        scheduler: Scheduler<Task<E::Snapshot>>,
        raft_router: T,
        store_meta: Arc<Mutex<StoreMeta>>,
        pd_client: Arc<dyn PdClient>,
        concurrency_manager: ConcurrencyManager,
        env: Arc<Environment>,
        security_mgr: Arc<SecurityManager>,
        sinker: C,
    ) -> Self {
        let advance_worker = AdvanceTsWorker::new(
            pd_client,
            scheduler.clone(),
            raft_router.clone(),
            store_meta.clone(),
            concurrency_manager,
            env,
            security_mgr,
            cfg.min_ts_interval.0,
            cfg.hibernate_regions_compatible,
        );
        let scanner_pool = ScannerPool::new(cfg.scan_lock_pool_size, raft_router);
        let ep = Self {
            scheduler,
            store_meta,
            advance_worker,
            scanner_pool,
            sinker,
            regions: HashMap::default(),
            _phantom: PhantomData::default(),
        };
        ep.register_advance_event();
        ep
    }

    fn register_region(&mut self, region: Region) {
        let region_id = region.get_id();
        assert!(self.regions.get(&region_id).is_none());
        let observe_region = {
            let store_meta = self.store_meta.lock().unwrap();
            if let Some(read_progress) = store_meta.region_read_progress.get(&region_id) {
                info!(
                    "register observe region";
                    "store id" => ?store_meta.store_id.clone(),
                    "region" => ?region
                );
                ObserveRegion::new(region.clone(), Arc::clone(read_progress))
            } else {
                warn!(
                    "try register unexit region";
                    "store id" => ?store_meta.store_id.clone(),
                    "region" => ?region,
                );
                return;
            }
        };
        let observe_handle = observe_region.handle.clone();
        let cancelled = match observe_region.resolver_status {
            ResolverStatus::Pending { ref cancelled, .. } => cancelled.clone(),
            ResolverStatus::Ready => panic!("resolved ts illeagal created observe region"),
        };
        self.regions.insert(region_id, observe_region);

        let scan_task = self.build_scan_task(region, observe_handle, cancelled);
        self.scanner_pool.spawn_task(scan_task);
    }

    fn build_scan_task(
        &self,
        region: Region,
        observe_handle: ObserveHandle,
        cancelled: Arc<AtomicBool>,
    ) -> ScanTask {
        let scheduler = self.scheduler.clone();
        let scheduler_error = self.scheduler.clone();
        let region_id = region.id;
        let observe_id = observe_handle.id;
        ScanTask {
            handle: observe_handle,
            tag: String::new(),
            mode: ScanMode::LockOnly,
            region,
            checkpoint_ts: TimeStamp::zero(),
            is_cancelled: Box::new(move || cancelled.load(Ordering::Acquire)),
            send_entries: Box::new(move |entries, apply_index| {
                scheduler
                    .schedule(Task::ScanLocks {
                        region_id,
                        observe_id,
                        entries,
                        apply_index,
                    })
                    .unwrap_or_else(|e| debug!("schedule resolved ts task failed"; "err" => ?e));
            }),
            before_start: None,
            on_error: Some(Box::new(move |observe_id, _region, e| {
                let error = e.extract_error_header();
                scheduler_error
                    .schedule(Task::RegionError {
                        region_id,
                        observe_id,
                        error,
                    })
                    .unwrap();
            })),
        }
    }

    fn deregister_region(&mut self, region_id: u64) {
        if let Some(observe_region) = self.regions.remove(&region_id) {
            let ObserveRegion {
                handle,
                resolver_status,
                ..
            } = observe_region;
            info!(
                "deregister observe region";
                "store_id" => ?self.store_meta.lock().unwrap().store_id,
                "region_id" => region_id,
                "observe_id" => ?handle.id
            );
            // Stop observing data
            handle.stop_observing();
            // Stop scanning data
            if let ResolverStatus::Pending { cancelled, .. } = resolver_status {
                cancelled.store(true, Ordering::Release);
            }
        } else {
            warn!("deregister unregister region"; "region_id" => region_id);
        }
    }

    // This function is corresponding to RegionDestroyed event that can be only scheduled by observer.
    // To prevent destroying region for wrong peer, it should check the region epoch at first.
    fn region_destroyed(&mut self, region: Region) {
        if let Some(observe_region) = self.regions.get(&region.id) {
            if util::compare_region_epoch(
                observe_region.meta.get_region_epoch(),
                &region,
                true,
                true,
                false,
            )
            .is_ok()
            {
                self.deregister_region(region.id);
            } else {
                warn!(
                    "resolved ts destroy region failed due to epoch not match";
                    "region_id" => region.id,
                    "current_epoch" => ?observe_region.meta.get_region_epoch(),
                    "request_epoch" => ?region.get_region_epoch(),
                )
            }
        }
    }

    // Start to advance resolved ts after peer becomes leader.
    // Stop to advance resolved ts after peer steps down to follower or candidate.
    // Do not need to check observe id because we expect all role change events are scheduled in order.
    fn region_role_changed(&mut self, region: Region, role: StateRole) {
        match role {
            StateRole::Leader => self.register_region(region),
            _ => self.deregister_region(region.id),
        }
    }

    // Deregister current observed region and try to register it again.
    // Call after the version of region epoch changed.
    fn region_error(&mut self, region_id: u64, observe_id: ObserveID, error: ErrorHeader) {
        if let Some(observe_region) = self.regions.get(&region_id) {
            if observe_region.handle.id != observe_id {
                warn!("resolved ts deregister region failed due to observe_id not match");
                return;
            }
            info!("region met error, try to register again"; "region_id" => region_id, "error" => ?error);
            self.deregister_region(region_id);
            let region;
            {
                let meta = self.store_meta.lock().unwrap();
                match meta.regions.get(&region_id) {
                    Some(r) => region = r.clone(),
                    None => return,
                }
            }
            self.register_region(region);
        }
    }

    // Try to advance resolved ts.
    // Must ensure all regions are leaders at the point of ts.
    fn advance_resolved_ts(&mut self, regions: Vec<u64>, ts: TimeStamp) {
        if regions.is_empty() {
            return;
        }

        let mut min_ts = TimeStamp::max();
        for region_id in regions.iter() {
            if let Some(observe_region) = self.regions.get_mut(&region_id) {
                if let ResolverStatus::Ready = observe_region.resolver_status {
                    let resolved_ts = observe_region.resolver.resolve(ts);
                    if resolved_ts < min_ts {
                        min_ts = resolved_ts;
                    }
                }
            }
        }
        self.sinker.sink_resolved_ts(regions, ts);
    }

    // Tracking or untracking locks with incoming commands that corresponding observe id is valid.
    #[allow(clippy::drop_ref)]
    fn handle_change_log(
        &mut self,
        cmd_batch: Vec<CmdBatch>,
        snapshot: Option<RegionSnapshot<E::Snapshot>>,
    ) {
        let logs = cmd_batch
            .into_iter()
            .filter_map(|batch| {
                if !batch.is_empty() {
                    if let Some(observe_region) = self.regions.get_mut(&batch.region_id) {
                        let observe_id = batch.rts_id;
                        let region_id = observe_region.meta.id;
                        if observe_region.handle.id == observe_id {
                            let logs = ChangeLog::encode_change_log(region_id, batch);
                            if let Err(e) = observe_region.track_change_log(&logs) {
                                drop(observe_region);
                                self.region_error(region_id, observe_id, e.extract_error_header())
                            }
                            return Some(SinkCmd {
                                region_id,
                                observe_id,
                                logs,
                            });
                        } else {
                            debug!("resolved ts CmdBatch discarded";
                                "region_id" => batch.region_id,
                                "observe_id" => ?batch.rts_id,
                                "current" => ?observe_region.handle.id,
                            );
                        }
                    }
                }
                None
            })
            .collect();
        match snapshot {
            Some(snap) => self.sinker.sink_cmd_with_old_value(logs, snap),
            None => self.sinker.sink_cmd(logs),
        }
    }

    fn handle_scan_locks(
        &mut self,
        region_id: u64,
        observe_id: ObserveID,
        entries: Vec<ScanEntry>,
        apply_index: u64,
    ) {
        match self.regions.get_mut(&region_id) {
            Some(observe_region) => {
<<<<<<< HEAD
                if observe_region.observe_id == observe_id {
                    observe_region.track_scan_locks(entries, apply_index);
=======
                if observe_region.handle.id == observe_id {
                    observe_region.track_scan_locks(entries);
>>>>>>> e6d01d66
                }
            }
            None => {
                debug!("scan locks region not exist"; "region_id" => region_id, "observe_id" => ?observe_id);
            }
        }
    }

    fn register_advance_event(&self) {
        let regions = self.regions.keys().into_iter().copied().collect();
        self.advance_worker.register_advance_event(regions);
    }
}

pub enum Task<S: Snapshot> {
    RegionDestroyed(Region),
    RegionRoleChanged {
        region: Region,
        role: StateRole,
    },
    RegionError {
        region_id: u64,
        observe_id: ObserveID,
        error: ErrorHeader,
    },
    RegisterAdvanceEvent,
    AdvanceResolvedTs {
        regions: Vec<u64>,
        ts: TimeStamp,
    },
    ChangeLog {
        cmd_batch: Vec<CmdBatch>,
        snapshot: Option<RegionSnapshot<S>>,
    },
    ScanLocks {
        region_id: u64,
        observe_id: ObserveID,
        entries: Vec<ScanEntry>,
        apply_index: u64,
    },
}

impl<S: Snapshot> fmt::Debug for Task<S> {
    fn fmt(&self, f: &mut fmt::Formatter<'_>) -> fmt::Result {
        let mut de = f.debug_struct("ResolvedTsTask");
        match self {
            Task::RegionDestroyed(ref region) => de
                .field("name", &"region_destroyed")
                .field("region", &region)
                .finish(),
            Task::RegionRoleChanged {
                ref region,
                ref role,
            } => de
                .field("name", &"region_role_changed")
                .field("region", &region)
                .field("role", &role)
                .finish(),
            Task::RegionError {
                ref region_id,
                ref observe_id,
                ref error,
            } => de
                .field("name", &"region_error")
                .field("region_id", &region_id)
                .field("observe_id", &observe_id)
                .field("error", &error)
                .finish(),
            Task::AdvanceResolvedTs {
                ref regions,
                ref ts,
            } => de
                .field("name", &"advance_resolved_ts")
                .field("regions", &regions)
                .field("ts", &ts)
                .finish(),
            Task::ChangeLog { .. } => de.field("name", &"change_log").finish(),
            Task::ScanLocks {
                ref region_id,
                ref observe_id,
                ref apply_index,
                ..
            } => de
                .field("name", &"scan_locks")
                .field("region_id", &region_id)
                .field("observe_id", &observe_id)
                .field("apply_index", &apply_index)
                .finish(),
            Task::RegisterAdvanceEvent => de.field("name", &"register_advance_event").finish(),
        }
    }
}

impl<S: Snapshot> fmt::Display for Task<S> {
    fn fmt(&self, f: &mut fmt::Formatter<'_>) -> fmt::Result {
        write!(f, "{:?}", self)
    }
}

impl<T, E, C> Runnable for Endpoint<T, E, C>
where
    T: 'static + RaftStoreRouter<E>,
    E: KvEngine,
    C: CmdSinker<E::Snapshot>,
{
    type Task = Task<E::Snapshot>;

    fn run(&mut self, task: Task<E::Snapshot>) {
        debug!("run resolved-ts task"; "task" => ?task);
        match task {
            Task::RegionDestroyed(region) => self.region_destroyed(region),
            Task::RegionRoleChanged { region, role } => self.region_role_changed(region, role),
            Task::RegionError {
                region_id,
                observe_id,
                error,
            } => self.region_error(region_id, observe_id, error),
            Task::AdvanceResolvedTs { regions, ts } => self.advance_resolved_ts(regions, ts),
            Task::ChangeLog {
                cmd_batch,
                snapshot,
            } => self.handle_change_log(cmd_batch, snapshot),
            Task::ScanLocks {
                region_id,
                observe_id,
                entries,
                apply_index,
            } => self.handle_scan_locks(region_id, observe_id, entries, apply_index),
            Task::RegisterAdvanceEvent => self.register_advance_event(),
        }
    }
}<|MERGE_RESOLUTION|>--- conflicted
+++ resolved
@@ -474,13 +474,8 @@
     ) {
         match self.regions.get_mut(&region_id) {
             Some(observe_region) => {
-<<<<<<< HEAD
-                if observe_region.observe_id == observe_id {
+                if observe_region.handle.id == observe_id {
                     observe_region.track_scan_locks(entries, apply_index);
-=======
-                if observe_region.handle.id == observe_id {
-                    observe_region.track_scan_locks(entries);
->>>>>>> e6d01d66
                 }
             }
             None => {
