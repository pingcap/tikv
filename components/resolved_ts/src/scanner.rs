--- conflicted
+++ resolved
@@ -189,13 +189,7 @@
         )?;
         let mut resp = box_try!(fut.await);
         if resp.response.get_header().has_error() {
-<<<<<<< HEAD
-            return Err(Error::Request(Box::new(
-                resp.response.take_header().take_error(),
-            )));
-=======
             return Err(Error::request(resp.response.take_header().take_error()));
->>>>>>> c6cbec45
         }
         Ok(resp.snapshot.unwrap())
     }
