// Copyright 2021 TiKV Project Authors. Licensed under Apache-2.0.

//! This module startups all the components of a TiKV server.
//!
//! It is responsible for reading from configs, starting up the various server components,
//! and handling errors (mostly by aborting and reporting to the user).
//!
//! The entry point is `run_tikv`.
//!
//! Components are often used to initialize other components, and/or must be explicitly stopped.
//! We keep these components in the `TiKVServer` struct.

use std::{
    cmp,
    convert::TryFrom,
    env, fmt,
    fs::{self, File},
    net::SocketAddr,
    path::{Path, PathBuf},
    sync::{
        atomic::{AtomicU32, AtomicU64, Ordering},
        Arc, Mutex,
    },
    time::{Duration, Instant},
    u64,
};

use cdc::MemoryQuota;
use concurrency_manager::ConcurrencyManager;
use encryption_export::{data_key_manager_from_config, DataKeyManager};
use engine_rocks::{
    encryption::get_env as get_encrypted_env, file_system::get_env as get_inspected_env,
    RocksEngine,
};
use engine_traits::{
    compaction_job::CompactionJobInfo, CFOptionsExt, ColumnFamilyOptions, Engines, MiscExt,
    RaftEngine, CF_DEFAULT, CF_LOCK, CF_WRITE,
};
use error_code::ErrorCodeExt;
use file_system::{
    set_io_rate_limiter, BytesFetcher, IOBudgetAdjustor, IORateLimiter,
    MetricsManager as IOMetricsManager,
};
use fs2::FileExt;
use futures::executor::block_on;
use grpcio::{EnvBuilder, Environment};
use kvproto::{
    backup::create_backup, cdcpb::create_change_data, deadlock::create_deadlock,
    debugpb::create_debug, diagnosticspb::create_diagnostics, import_sstpb::create_import_sst,
};
use pd_client::{PdClient, RpcClient};
use raft_log_engine::RaftLogEngine;
use raftstore::{
    coprocessor::{
        config::SplitCheckConfigManager, BoxConsistencyCheckObserver, ConsistencyCheckMethod,
        CoprocessorHost, RawConsistencyCheckObserver, RegionInfoAccessor,
    },
    router::ServerRaftStoreRouter,
    store::{
        config::RaftstoreConfigManager,
        fsm,
        fsm::store::{RaftBatchSystem, RaftRouter, StoreMeta, PENDING_MSG_CAP},
        memory::MEMTRACE_ROOT,
<<<<<<< HEAD
        AutoSplitController, GlobalReplicationState, LocalReader, SnapManager, SnapManagerBuilder,
        SplitCheckRunner, SplitConfigManager, StoreMsg,
=======
        AutoSplitController, CheckLeaderRunner, GlobalReplicationState, LocalReader,
        SnapManagerBuilder, SplitCheckRunner, SplitConfigManager, StoreMsg,
>>>>>>> 6aafdae5
    },
};
use security::SecurityManager;
use tikv::{
    config::{ConfigController, DBConfigManger, DBType, TiKvConfig, DEFAULT_ROCKSDB_SUB_DIR},
    coprocessor, coprocessor_v2,
    import::{ImportSSTService, SSTImporter},
    read_pool::{build_yatp_read_pool, ReadPool},
    server::raftkv::ReplicaReadLockChecker,
    server::{
        config::Config as ServerConfig,
        config::ServerConfigManager,
        create_raft_storage,
        gc_worker::{AutoGcConfig, GcWorker},
        lock_manager::LockManager,
        resolve,
        service::{DebugService, DiagnosticsService},
        status_server::StatusServer,
        ttl::TTLChecker,
        Node, RaftKv, Server, CPU_CORES_QUOTA_GAUGE, DEFAULT_CLUSTER_ID, GRPC_THREAD_PREFIX,
    },
    storage::{self, config::StorageConfigManger, mvcc::MvccConsistencyCheckObserver, Engine},
};
use tikv_util::{
    check_environment_variables,
    config::{ensure_dir_exist, VersionTrack},
    math::MovingAvgU32,
    sys::{disk, register_memory_usage_high_water, SysQuota},
    thread_group::GroupProperties,
    time::Monitor,
    worker::{Builder as WorkerBuilder, FutureWorker, LazyWorker, Worker},
};
use tokio::runtime::Builder;

use crate::raft_engine_switch::{check_and_dump_raft_db, check_and_dump_raft_engine};
use crate::{memory::*, setup::*, signal_handler};

/// Run a TiKV server. Returns when the server is shutdown by the user, in which
/// case the server will be properly stopped.
pub fn run_tikv(config: TiKvConfig) {
    // Sets the global logger ASAP.
    // It is okay to use the config w/o `validate()`,
    // because `initial_logger()` handles various conditions.
    initial_logger(&config);

    // Print version information.
    let build_timestamp = option_env!("TIKV_BUILD_TIME");
    tikv::log_tikv_info(build_timestamp);

    // Print resource quota.
    SysQuota::log_quota();
    CPU_CORES_QUOTA_GAUGE.set(SysQuota::cpu_cores_quota());

    // Do some prepare works before start.
    pre_start();

    let _m = Monitor::default();

    macro_rules! run_impl {
        ($ER: ty) => {{
            let mut tikv = TiKVServer::<$ER>::init(config);

            // Must be called after `TiKVServer::init`.
            let memory_limit = tikv.config.memory_usage_limit.0.unwrap().0;
            let high_water = (tikv.config.memory_usage_high_water * memory_limit as f64) as u64;
            register_memory_usage_high_water(high_water);

            tikv.check_conflict_addr();
            tikv.init_fs();
            tikv.init_yatp();
            tikv.init_encryption();
            let (limiter, fetcher) = tikv.init_io_utility();
            let (engines, engines_info) = tikv.init_raw_engines(Some(limiter.clone()));
            limiter.set_low_priority_io_adjustor_if_needed(Some(engines_info.clone()));
            tikv.init_engines(engines.clone());
            let server_config = tikv.init_servers();
            tikv.register_services();
            tikv.init_metrics_flusher(fetcher, engines_info);
            tikv.init_storage_stats_task(engines);
            tikv.run_server(server_config);
            tikv.run_status_server();

            signal_handler::wait_for_signal(Some(tikv.engines.take().unwrap().engines));
            tikv.stop();
        }};
    }

    if !config.raft_engine.enable {
        run_impl!(RocksEngine)
    } else {
        run_impl!(RaftLogEngine)
    }
}

const RESERVED_OPEN_FDS: u64 = 1000;

const DEFAULT_METRICS_FLUSH_INTERVAL: Duration = Duration::from_millis(10_000);
const DEFAULT_ENGINE_METRICS_RESET_INTERVAL: Duration = Duration::from_millis(60_000);
const DEFAULT_STORAGE_STATS_INTERVAL: Duration = Duration::from_secs(1);

/// A complete TiKV server.
struct TiKVServer<ER: RaftEngine> {
    config: TiKvConfig,
    cfg_controller: Option<ConfigController>,
    security_mgr: Arc<SecurityManager>,
    pd_client: Arc<RpcClient>,
    router: RaftRouter<RocksEngine, ER>,
    system: Option<RaftBatchSystem<RocksEngine, ER>>,
    resolver: resolve::PdStoreAddrResolver,
    state: Arc<Mutex<GlobalReplicationState>>,
    store_path: PathBuf,
    snap_mgr: Option<SnapManager>, // Will be filled in `init_servers`.
    encryption_key_manager: Option<Arc<DataKeyManager>>,
    engines: Option<TiKVEngines<ER>>,
    servers: Option<Servers<ER>>,
    region_info_accessor: RegionInfoAccessor,
    coprocessor_host: Option<CoprocessorHost<RocksEngine>>,
    to_stop: Vec<Box<dyn Stop>>,
    lock_files: Vec<File>,
    concurrency_manager: ConcurrencyManager,
    env: Arc<Environment>,
    background_worker: Worker,
}

struct TiKVEngines<ER: RaftEngine> {
    engines: Engines<RocksEngine, ER>,
    store_meta: Arc<Mutex<StoreMeta>>,
    engine: RaftKv<RocksEngine, ServerRaftStoreRouter<RocksEngine, ER>>,
}

struct Servers<ER: RaftEngine> {
    lock_mgr: LockManager,
    server: Server<RaftRouter<RocksEngine, ER>, resolve::PdStoreAddrResolver>,
    node: Node<RpcClient, ER>,
    importer: Arc<SSTImporter>,
    cdc_scheduler: tikv_util::worker::Scheduler<cdc::Task>,
    cdc_memory_quota: MemoryQuota,
}

impl<ER: RaftEngine> TiKVServer<ER> {
    fn init(mut config: TiKvConfig) -> TiKVServer<ER> {
        tikv_util::thread_group::set_properties(Some(GroupProperties::default()));
        // It is okay use pd config and security config before `init_config`,
        // because these configs must be provided by command line, and only
        // used during startup process.
        let security_mgr = Arc::new(
            SecurityManager::new(&config.security)
                .unwrap_or_else(|e| fatal!("failed to create security manager: {}", e)),
        );
        let env = Arc::new(
            EnvBuilder::new()
                .cq_count(config.server.grpc_concurrency)
                .name_prefix(thd_name!(GRPC_THREAD_PREFIX))
                .build(),
        );
        let pd_client =
            Self::connect_to_pd_cluster(&mut config, env.clone(), Arc::clone(&security_mgr));

        // Initialize and check config
        let cfg_controller = Self::init_config(config);
        let config = cfg_controller.get_current();

        let store_path = Path::new(&config.storage.data_dir).to_owned();

        // Initialize raftstore channels.
        let (router, system) = fsm::create_raft_batch_system(&config.raft_store);

        let thread_count = config.server.background_thread_count;
        let background_worker = WorkerBuilder::new("background")
            .thread_count(thread_count)
            .create();
        let (resolver, state) =
            resolve::new_resolver(Arc::clone(&pd_client), &background_worker, router.clone());

        let mut coprocessor_host = Some(CoprocessorHost::new(
            router.clone(),
            config.coprocessor.clone(),
        ));
        let region_info_accessor = RegionInfoAccessor::new(coprocessor_host.as_mut().unwrap());

        // Initialize concurrency manager
        let latest_ts = block_on(pd_client.get_tso()).expect("failed to get timestamp from PD");
        let concurrency_manager = ConcurrencyManager::new(latest_ts);

        TiKVServer {
            config,
            cfg_controller: Some(cfg_controller),
            security_mgr,
            pd_client,
            router,
            system: Some(system),
            resolver,
            state,
            store_path,
            snap_mgr: None,
            encryption_key_manager: None,
            engines: None,
            servers: None,
            region_info_accessor,
            coprocessor_host,
            to_stop: vec![],
            lock_files: vec![],
            concurrency_manager,
            env,
            background_worker,
        }
    }

    /// Initialize and check the config
    ///
    /// Warnings are logged and fatal errors exist.
    ///
    /// #  Fatal errors
    ///
    /// - If `dynamic config` feature is enabled and failed to register config to PD
    /// - If some critical configs (like data dir) are differrent from last run
    /// - If the config can't pass `validate()`
    /// - If the max open file descriptor limit is not high enough to support
    ///   the main database and the raft database.
    fn init_config(mut config: TiKvConfig) -> ConfigController {
        validate_and_persist_config(&mut config, true);

        ensure_dir_exist(&config.storage.data_dir).unwrap();
        if !config.rocksdb.wal_dir.is_empty() {
            ensure_dir_exist(&config.rocksdb.wal_dir).unwrap();
        }
        if config.raft_engine.enable {
            ensure_dir_exist(&config.raft_engine.config().dir).unwrap();
        } else {
            ensure_dir_exist(&config.raft_store.raftdb_path).unwrap();
            if !config.raftdb.wal_dir.is_empty() {
                ensure_dir_exist(&config.raftdb.wal_dir).unwrap();
            }
        }

        check_system_config(&config);

        tikv_util::set_panic_hook(config.abort_on_panic, &config.storage.data_dir);

        info!(
            "using config";
            "config" => serde_json::to_string(&config).unwrap(),
        );
        if config.panic_when_unexpected_key_or_data {
            info!("panic-when-unexpected-key-or-data is on");
            tikv_util::set_panic_when_unexpected_key_or_data(true);
        }

        config.write_into_metrics();

        ConfigController::new(config)
    }

    fn connect_to_pd_cluster(
        config: &mut TiKvConfig,
        env: Arc<Environment>,
        security_mgr: Arc<SecurityManager>,
    ) -> Arc<RpcClient> {
        let pd_client = Arc::new(
            RpcClient::new(&config.pd, Some(env), security_mgr)
                .unwrap_or_else(|e| fatal!("failed to create rpc client: {}", e)),
        );

        let cluster_id = pd_client
            .get_cluster_id()
            .unwrap_or_else(|e| fatal!("failed to get cluster id: {}", e));
        if cluster_id == DEFAULT_CLUSTER_ID {
            fatal!("cluster id can't be {}", DEFAULT_CLUSTER_ID);
        }
        config.server.cluster_id = cluster_id;
        info!(
            "connect to PD cluster";
            "cluster_id" => cluster_id
        );

        pd_client
    }

    fn check_conflict_addr(&mut self) {
        let cur_addr: SocketAddr = self
            .config
            .server
            .addr
            .parse()
            .expect("failed to parse into a socket address");
        let cur_ip = cur_addr.ip();
        let cur_port = cur_addr.port();
        let lock_dir = get_lock_dir();

        let search_base = env::temp_dir().join(&lock_dir);
        std::fs::create_dir_all(&search_base)
            .unwrap_or_else(|_| panic!("create {} failed", search_base.display()));

        for entry in fs::read_dir(&search_base).unwrap().flatten() {
            if !entry.file_type().unwrap().is_file() {
                continue;
            }
            let file_path = entry.path();
            let file_name = file_path.file_name().unwrap().to_str().unwrap();
            if let Ok(addr) = file_name.replace('_', ":").parse::<SocketAddr>() {
                let ip = addr.ip();
                let port = addr.port();
                if cur_port == port
                    && (cur_ip == ip || cur_ip.is_unspecified() || ip.is_unspecified())
                {
                    let _ = try_lock_conflict_addr(file_path);
                }
            }
        }

        let cur_path = search_base.join(cur_addr.to_string().replace(':', "_"));
        let cur_file = try_lock_conflict_addr(cur_path);
        self.lock_files.push(cur_file);
    }

    fn init_fs(&mut self) {
        let lock_path = self.store_path.join(Path::new("LOCK"));

        let f = File::create(lock_path.as_path())
            .unwrap_or_else(|e| fatal!("failed to create lock at {}: {}", lock_path.display(), e));
        if f.try_lock_exclusive().is_err() {
            fatal!(
                "lock {} failed, maybe another instance is using this directory.",
                self.store_path.display()
            );
        }
        self.lock_files.push(f);

        if tikv_util::panic_mark_file_exists(&self.config.storage.data_dir) {
            fatal!(
                "panic_mark_file {} exists, there must be something wrong with the db. \
                     Do not remove the panic_mark_file and force the TiKV node to restart. \
                     Please contact TiKV maintainers to investigate the issue. \
                     If needed, use scale in and scale out to replace the TiKV node. \
                     https://docs.pingcap.com/tidb/stable/scale-tidb-using-tiup",
                tikv_util::panic_mark_file_path(&self.config.storage.data_dir).display()
            );
        }

        // We truncate a big file to make sure that both raftdb and kvdb of TiKV have enough space
        // to do compaction and region migration when TiKV recover. This file is created in
        // data_dir rather than db_path, because we must not increase store size of db_path.
        let disk_stats = fs2::statvfs(&self.config.storage.data_dir).unwrap();
        let mut capacity = disk_stats.total_space();
        if self.config.raft_store.capacity.0 > 0 {
            capacity = cmp::min(capacity, self.config.raft_store.capacity.0);
        }
        //TODO after disk full readonly impl, such file should be removed.
        file_system::reserve_space_for_recover(
            &self.config.storage.data_dir,
            if self.config.storage.reserve_space.0 == 0 {
                0
            } else {
                // Max one of configured `reserve_space` and `storage.capacity * 5%`.
                cmp::max(
                    (capacity as f64 * 0.05) as u64,
                    self.config.storage.reserve_space.0,
                )
            },
        )
        .unwrap();
    }

    fn init_yatp(&self) {
        yatp::metrics::set_namespace(Some("tikv"));
        prometheus::register(Box::new(yatp::metrics::MULTILEVEL_LEVEL0_CHANCE.clone())).unwrap();
        prometheus::register(Box::new(yatp::metrics::MULTILEVEL_LEVEL_ELAPSED.clone())).unwrap();
    }

    fn init_encryption(&mut self) {
        self.encryption_key_manager = data_key_manager_from_config(
            &self.config.security.encryption,
            &self.config.storage.data_dir,
        )
        .map_err(|e| {
            panic!(
                "Encryption failed to initialize: {}. code: {}",
                e,
                e.error_code()
            )
        })
        .unwrap()
        .map(Arc::new);
    }

    fn create_raftstore_compaction_listener(&self) -> engine_rocks::CompactionListener {
        fn size_change_filter(info: &engine_rocks::RocksCompactionJobInfo) -> bool {
            // When calculating region size, we only consider write and default
            // column families.
            let cf = info.cf_name();
            if cf != CF_WRITE && cf != CF_DEFAULT {
                return false;
            }
            // Compactions in level 0 and level 1 are very frequently.
            if info.output_level() < 2 {
                return false;
            }

            true
        }

        let ch = Mutex::new(self.router.clone());
        let compacted_handler =
            Box::new(move |compacted_event: engine_rocks::RocksCompactedEvent| {
                let ch = ch.lock().unwrap();
                let event = StoreMsg::CompactedEvent(compacted_event);
                if let Err(e) = ch.send_control(event) {
                    error_unknown!(?e; "send compaction finished event to raftstore failed");
                }
            });
        engine_rocks::CompactionListener::new(compacted_handler, Some(size_change_filter))
    }

    fn init_engines(&mut self, engines: Engines<RocksEngine, ER>) {
        let store_meta = Arc::new(Mutex::new(StoreMeta::new(PENDING_MSG_CAP)));
        let engine = RaftKv::new(
            ServerRaftStoreRouter::new(
                self.router.clone(),
                LocalReader::new(engines.kv.clone(), store_meta.clone(), self.router.clone()),
            ),
            engines.kv.clone(),
        );

        self.engines = Some(TiKVEngines {
            engines,
            store_meta,
            engine,
        });
    }

    fn init_gc_worker(
        &mut self,
    ) -> GcWorker<
        RaftKv<RocksEngine, ServerRaftStoreRouter<RocksEngine, ER>>,
        RaftRouter<RocksEngine, ER>,
    > {
        let engines = self.engines.as_ref().unwrap();
        let mut gc_worker = GcWorker::new(
            engines.engine.clone(),
            self.router.clone(),
            self.config.gc.clone(),
            self.pd_client.feature_gate().clone(),
        );
        gc_worker
            .start()
            .unwrap_or_else(|e| fatal!("failed to start gc worker: {}", e));
        gc_worker
            .start_observe_lock_apply(
                self.coprocessor_host.as_mut().unwrap(),
                self.concurrency_manager.clone(),
            )
            .unwrap_or_else(|e| fatal!("gc worker failed to observe lock apply: {}", e));

        let cfg_controller = self.cfg_controller.as_mut().unwrap();
        cfg_controller.register(
            tikv::config::Module::Gc,
            Box::new(gc_worker.get_config_manager()),
        );

        gc_worker
    }

    fn init_servers(&mut self) -> Arc<VersionTrack<ServerConfig>> {
        let gc_worker = self.init_gc_worker();
        let mut ttl_checker = Box::new(LazyWorker::new("ttl-checker"));
        let ttl_scheduler = ttl_checker.scheduler();

        let cfg_controller = self.cfg_controller.as_mut().unwrap();
        cfg_controller.register(
            tikv::config::Module::Storage,
            Box::new(StorageConfigManger::new(
                self.engines.as_ref().unwrap().engine.kv_engine(),
                self.config.storage.block_cache.shared,
                ttl_scheduler,
            )),
        );

        // Create cdc.
        let mut cdc_worker = Box::new(LazyWorker::new("cdc"));
        let cdc_scheduler = cdc_worker.scheduler();
        let txn_extra_scheduler = cdc::CdcTxnExtraScheduler::new(cdc_scheduler.clone());

        self.engines
            .as_mut()
            .unwrap()
            .engine
            .set_txn_extra_scheduler(Arc::new(txn_extra_scheduler));

        let lock_mgr = LockManager::new(self.config.pessimistic_txn.pipelined);
        cfg_controller.register(
            tikv::config::Module::PessimisticTxn,
            Box::new(lock_mgr.config_manager()),
        );
        lock_mgr.register_detector_role_change_observer(self.coprocessor_host.as_mut().unwrap());

        let engines = self.engines.as_ref().unwrap();

        let pd_worker = FutureWorker::new("pd-worker");
        let pd_sender = pd_worker.scheduler();

        let unified_read_pool = if self.config.readpool.is_unified_pool_enabled() {
            Some(build_yatp_read_pool(
                &self.config.readpool.unified,
                pd_sender.clone(),
                engines.engine.clone(),
            ))
        } else {
            None
        };

        // The `DebugService` and `DiagnosticsService` will share the same thread pool
        let props = tikv_util::thread_group::current_properties();
        let debug_thread_pool = Arc::new(
            Builder::new_multi_thread()
                .thread_name(thd_name!("debugger"))
                .worker_threads(1)
                .on_thread_start(move || {
                    tikv_alloc::add_thread_memory_accessor();
                    tikv_util::thread_group::set_properties(props.clone());
                })
                .on_thread_stop(tikv_alloc::remove_thread_memory_accessor)
                .build()
                .unwrap(),
        );

        let storage_read_pool_handle = if self.config.readpool.storage.use_unified_pool() {
            unified_read_pool.as_ref().unwrap().handle()
        } else {
            let storage_read_pools = ReadPool::from(storage::build_read_pool(
                &self.config.readpool.storage,
                pd_sender.clone(),
                engines.engine.clone(),
            ));
            storage_read_pools.handle()
        };

        let storage = create_raft_storage(
            engines.engine.clone(),
            &self.config.storage,
            storage_read_pool_handle,
            lock_mgr.clone(),
            self.concurrency_manager.clone(),
            lock_mgr.get_pipelined(),
        )
        .unwrap_or_else(|e| fatal!("failed to create raft storage: {}", e));

        ReplicaReadLockChecker::new(self.concurrency_manager.clone())
            .register(self.coprocessor_host.as_mut().unwrap());

        // Create snapshot manager, server.
        let snap_path = self
            .store_path
            .join(Path::new("snap"))
            .to_str()
            .unwrap()
            .to_owned();

        let bps = i64::try_from(self.config.server.snap_max_write_bytes_per_sec.0)
            .unwrap_or_else(|_| fatal!("snap_max_write_bytes_per_sec > i64::max_value"));

        let snap_mgr = SnapManagerBuilder::default()
            .max_write_bytes_per_sec(bps)
            .max_total_size(self.config.server.snap_max_total_size.0)
            .encryption_key_manager(self.encryption_key_manager.clone())
            .build(snap_path);

        // Create coprocessor endpoint.
        let cop_read_pool_handle = if self.config.readpool.coprocessor.use_unified_pool() {
            unified_read_pool.as_ref().unwrap().handle()
        } else {
            let cop_read_pools = ReadPool::from(coprocessor::readpool_impl::build_read_pool(
                &self.config.readpool.coprocessor,
                pd_sender,
                engines.engine.clone(),
            ));
            cop_read_pools.handle()
        };

        // Register cdc
        let cdc_ob = cdc::CdcObserver::new(cdc_scheduler.clone());
        cdc_ob.register_to(self.coprocessor_host.as_mut().unwrap());
        // TODO: register a cdc config manager here to support dynamically change cdc config

        // Create resolved ts worker
        let rts_worker = if self.config.resolved_ts.enable {
            let worker = Box::new(LazyWorker::new("resolved-ts"));
            // Register the resolved ts observer
            let resolved_ts_ob = resolved_ts::Observer::new(worker.scheduler());
            resolved_ts_ob.register_to(self.coprocessor_host.as_mut().unwrap());
            // Register config manager for resolved ts worker
            cfg_controller.register(
                tikv::config::Module::ResolvedTs,
                Box::new(resolved_ts::ResolvedTsConfigManager::new(
                    worker.scheduler(),
                )),
            );
            Some(worker)
        } else {
            None
        };

        let check_leader_runner = CheckLeaderRunner::new(engines.store_meta.clone());
        let check_leader_scheduler = self
            .background_worker
            .start("check-leader", check_leader_runner);

        let server_config = Arc::new(VersionTrack::new(self.config.server.clone()));

        self.config
            .raft_store
            .validate()
            .unwrap_or_else(|e| fatal!("failed to validate raftstore config {}", e));
        let raft_store = Arc::new(VersionTrack::new(self.config.raft_store.clone()));
        let mut node = Node::new(
            self.system.take().unwrap(),
            &server_config.value().clone(),
            raft_store.clone(),
            self.pd_client.clone(),
            self.state.clone(),
            self.background_worker.clone(),
        );
        node.try_bootstrap_store(engines.engines.clone())
            .unwrap_or_else(|e| fatal!("failed to bootstrap node id: {}", e));

        self.snap_mgr = Some(snap_mgr.clone());
        // Create server
        let server = Server::new(
            node.id(),
            &server_config,
            &self.security_mgr,
            storage,
            coprocessor::Endpoint::new(
                &server_config.value(),
                cop_read_pool_handle,
                self.concurrency_manager.clone(),
                engine_rocks::raw_util::to_raw_perf_level(self.config.coprocessor.perf_level),
            ),
            coprocessor_v2::Endpoint::new(&self.config.coprocessor_v2),
            self.router.clone(),
            self.resolver.clone(),
            snap_mgr.clone(),
            gc_worker.clone(),
            check_leader_scheduler,
            self.env.clone(),
            unified_read_pool,
            debug_thread_pool,
        )
        .unwrap_or_else(|e| fatal!("failed to create server: {}", e));
        cfg_controller.register(
            tikv::config::Module::Server,
            Box::new(ServerConfigManager::new(
                server.get_snap_worker_scheduler(),
                server_config.clone(),
            )),
        );

        let import_path = self.store_path.join("import");
        let importer = Arc::new(
            SSTImporter::new(
                &self.config.import,
                import_path,
                self.encryption_key_manager.clone(),
            )
            .unwrap(),
        );

        let split_check_runner = SplitCheckRunner::new(
            engines.engines.kv.clone(),
            self.router.clone(),
            self.coprocessor_host.clone().unwrap(),
        );
        let split_check_scheduler = self
            .background_worker
            .start("split-check", split_check_runner);
        cfg_controller.register(
            tikv::config::Module::Coprocessor,
            Box::new(SplitCheckConfigManager(split_check_scheduler.clone())),
        );

        cfg_controller.register(
            tikv::config::Module::Raftstore,
            Box::new(RaftstoreConfigManager(raft_store)),
        );

        let split_config_manager =
            SplitConfigManager(Arc::new(VersionTrack::new(self.config.split.clone())));
        cfg_controller.register(
            tikv::config::Module::Split,
            Box::new(split_config_manager.clone()),
        );

        let auto_split_controller = AutoSplitController::new(split_config_manager);

        // `ConsistencyCheckObserver` must be registered before `Node::start`.
        let safe_point = Arc::new(AtomicU64::new(0));
        let observer = match self.config.coprocessor.consistency_check_method {
            ConsistencyCheckMethod::Mvcc => BoxConsistencyCheckObserver::new(
                MvccConsistencyCheckObserver::new(safe_point.clone()),
            ),
            ConsistencyCheckMethod::Raw => {
                BoxConsistencyCheckObserver::new(RawConsistencyCheckObserver::default())
            }
        };
        self.coprocessor_host
            .as_mut()
            .unwrap()
            .registry
            .register_consistency_check_observer(100, observer);

        node.start(
            engines.engines.clone(),
            server.transport(),
            snap_mgr,
            pd_worker,
            engines.store_meta.clone(),
            self.coprocessor_host.clone().unwrap(),
            importer.clone(),
            split_check_scheduler,
            auto_split_controller,
            self.concurrency_manager.clone(),
        )
        .unwrap_or_else(|e| fatal!("failed to start node: {}", e));

        // Start auto gc. Must after `Node::start` because `node_id` is initialized there.
        assert!(node.id() > 0); // Node id should never be 0.
        let auto_gc_config = AutoGcConfig::new(
            self.pd_client.clone(),
            self.region_info_accessor.clone(),
            node.id(),
        );
        if let Err(e) = gc_worker.start_auto_gc(auto_gc_config, safe_point) {
            fatal!("failed to start auto_gc on storage, error: {}", e);
        }

        initial_metric(&self.config.metric);
        if self.config.storage.enable_ttl {
            ttl_checker.start_with_timer(TTLChecker::new(
                self.engines.as_ref().unwrap().engine.kv_engine(),
                self.region_info_accessor.clone(),
                self.config.storage.ttl_check_poll_interval.into(),
            ));
            self.to_stop.push(ttl_checker);
        }

        // Start CDC.
        let cdc_memory_quota = MemoryQuota::new(self.config.cdc.sink_memory_quota.0 as _);
        let cdc_endpoint = cdc::Endpoint::new(
            &self.config.cdc,
            self.pd_client.clone(),
            cdc_scheduler.clone(),
            self.router.clone(),
            cdc_ob,
            engines.store_meta.clone(),
            self.concurrency_manager.clone(),
            server.env(),
            self.security_mgr.clone(),
            cdc_memory_quota.clone(),
        );
        cdc_worker.start_with_timer(cdc_endpoint);
        self.to_stop.push(cdc_worker);

        // Start resolved ts
        if let Some(mut rts_worker) = rts_worker {
            let rts_endpoint = resolved_ts::Endpoint::new(
                &self.config.resolved_ts,
                rts_worker.scheduler(),
                self.router.clone(),
                engines.store_meta.clone(),
                self.pd_client.clone(),
                self.concurrency_manager.clone(),
                server.env(),
                self.security_mgr.clone(),
                // TODO: replace to the cdc sinker
                resolved_ts::DummySinker::new(),
            );
            rts_worker.start_with_timer(rts_endpoint);
            self.to_stop.push(rts_worker);
        }

        // Start resource metering.
        let resource_metering_cpu_recorder = resource_metering::cpu::recorder::init_recorder();
        let mut resource_metering_reporter_worker = Box::new(
            WorkerBuilder::new("resource-metering-reporter")
                .pending_capacity(30)
                .create()
                .lazy_build("resource-metering-reporter"),
        );
        let resource_metering_reporter_scheduler = resource_metering_reporter_worker.scheduler();
        cfg_controller.register(
            tikv::config::Module::ResourceMetering,
            Box::new(resource_metering::ConfigManager::new(
                self.config.resource_metering.clone(),
                resource_metering_reporter_scheduler.clone(),
                resource_metering_cpu_recorder,
            )),
        );
        let resource_metering_reporter = resource_metering::reporter::ResourceMeteringReporter::new(
            self.config.resource_metering.clone(),
            resource_metering_reporter_scheduler,
            self.env.clone(),
        );
        resource_metering_reporter_worker.start_with_timer(resource_metering_reporter);
        self.to_stop.push(resource_metering_reporter_worker);

        self.servers = Some(Servers {
            lock_mgr,
            server,
            node,
            importer,
            cdc_scheduler,
            cdc_memory_quota,
        });

        server_config
    }

    fn register_services(&mut self) {
        let servers = self.servers.as_mut().unwrap();
        let engines = self.engines.as_ref().unwrap();

        // Import SST service.
        let import_service = ImportSSTService::new(
            self.config.import.clone(),
            self.router.clone(),
            engines.engines.kv.clone(),
            servers.importer.clone(),
        );
        if servers
            .server
            .register_service(create_import_sst(import_service))
            .is_some()
        {
            fatal!("failed to register import service");
        }

        // Debug service.
        let debug_service = DebugService::new(
            engines.engines.clone(),
            servers.server.get_debug_thread_pool().clone(),
            self.router.clone(),
            self.cfg_controller.as_ref().unwrap().clone(),
        );
        if servers
            .server
            .register_service(create_debug(debug_service))
            .is_some()
        {
            fatal!("failed to register debug service");
        }

        // Create Diagnostics service
        let diag_service = DiagnosticsService::new(
            servers.server.get_debug_thread_pool().clone(),
            self.config.log_file.clone(),
            self.config.slow_log_file.clone(),
        );
        if servers
            .server
            .register_service(create_diagnostics(diag_service))
            .is_some()
        {
            fatal!("failed to register diagnostics service");
        }

        // Lock manager.
        if servers
            .server
            .register_service(create_deadlock(servers.lock_mgr.deadlock_service()))
            .is_some()
        {
            fatal!("failed to register deadlock service");
        }

        servers
            .lock_mgr
            .start(
                servers.node.id(),
                self.pd_client.clone(),
                self.resolver.clone(),
                self.security_mgr.clone(),
                &self.config.pessimistic_txn,
            )
            .unwrap_or_else(|e| fatal!("failed to start lock manager: {}", e));

        // Backup service.
        let mut backup_worker = Box::new(self.background_worker.lazy_build("backup-endpoint"));
        let backup_scheduler = backup_worker.scheduler();
        let backup_service = backup::Service::new(backup_scheduler);
        if servers
            .server
            .register_service(create_backup(backup_service))
            .is_some()
        {
            fatal!("failed to register backup service");
        }

        let backup_endpoint = backup::Endpoint::new(
            servers.node.id(),
            engines.engine.clone(),
            self.region_info_accessor.clone(),
            engines.engines.kv.as_inner().clone(),
            self.config.backup.clone(),
            self.concurrency_manager.clone(),
        );
        self.cfg_controller.as_mut().unwrap().register(
            tikv::config::Module::Backup,
            Box::new(backup_endpoint.get_config_manager()),
        );
        backup_worker.start(backup_endpoint);

        let cdc_service = cdc::Service::new(
            servers.cdc_scheduler.clone(),
            servers.cdc_memory_quota.clone(),
        );
        if servers
            .server
            .register_service(create_change_data(cdc_service))
            .is_some()
        {
            fatal!("failed to register cdc service");
        }
    }

    fn init_io_utility(&mut self) -> (Arc<IORateLimiter>, BytesFetcher) {
        let io_snooper_on = self.config.enable_io_snoop
            && file_system::init_io_snooper()
                .map_err(|e| error_unknown!(%e; "failed to init io snooper"))
                .is_ok();
        let limiter = Arc::new(
            self.config
                .storage
                .io_rate_limit
                .build(!io_snooper_on /*enable_statistics*/),
        );
        let fetcher = if io_snooper_on {
            BytesFetcher::FromIOSnooper()
        } else {
            BytesFetcher::FromRateLimiter(limiter.statistics().unwrap())
        };
        // Set up IO limiter even when rate limit is disabled, so that rate limits can be
        // dynamically applied later on.
        set_io_rate_limiter(Some(limiter.clone()));
        (limiter, fetcher)
    }

    fn init_metrics_flusher(
        &mut self,
        fetcher: BytesFetcher,
        engines_info: Arc<EnginesResourceInfo>,
    ) {
        let mut engine_metrics =
            EngineMetricsManager::new(self.engines.as_ref().unwrap().engines.clone());
        let mut io_metrics = IOMetricsManager::new(fetcher);
        let mut mem_trace_metrics = MemoryTraceManager::default();
        mem_trace_metrics.register_provider((&*MEMTRACE_ROOT).to_owned());
        self.background_worker
            .spawn_interval_task(DEFAULT_METRICS_FLUSH_INTERVAL, move || {
                let now = Instant::now();
                engine_metrics.flush(now);
                io_metrics.flush(now);
                engines_info.update(now);
                mem_trace_metrics.flush(now);
            });
    }

    fn init_storage_stats_task(&self, engines: Engines<RocksEngine, ER>) {
        let config_disk_capacity: u64 = self.config.raft_store.capacity.0;
        let store_path = self.store_path.clone();
        let snap_mgr = self.snap_mgr.clone().unwrap();
        let disk_reserved = self.config.storage.reserve_space.0;
        if disk_reserved == 0 {
            info!("disk space checker not enabled");
            return;
        }
        //TODO wal size ignore?
        self.background_worker
            .spawn_interval_task(DEFAULT_STORAGE_STATS_INTERVAL, move || {
                let disk_stats = match fs2::statvfs(&store_path) {
                    Err(e) => {
                        error!(
                            "get disk stat for kv store failed";
                            "kv path" => store_path.to_str(),
                            "err" => ?e
                        );
                        return;
                    }
                    Ok(stats) => stats,
                };
                let disk_cap = disk_stats.total_space();
                let snap_size = snap_mgr.get_total_snap_size().unwrap();

                let kv_size = engines
                    .kv
                    .get_engine_used_size()
                    .expect("get kv engine size");

                let raft_size = engines
                    .raft
                    .get_engine_size()
                    .expect("get raft engine size");

                let used_size = snap_size + kv_size + raft_size;
                let capacity = if config_disk_capacity == 0 || disk_cap < config_disk_capacity {
                    disk_cap
                } else {
                    config_disk_capacity
                };

                let mut available = capacity.checked_sub(used_size).unwrap_or_default();
                available = cmp::min(available, disk_stats.available_space());
                if available <= disk_reserved {
                    warn!(
                        "disk full, available={},snap={},engine={},capacity={}",
                        available, snap_size, kv_size, capacity
                    );
                    disk::set_disk_full();
                } else if disk::is_disk_full() {
                    info!(
                        "disk normalized, available={},snap={},engine={},capacity={}",
                        available, snap_size, kv_size, capacity
                    );
                    disk::clear_disk_full();
                }
            })
    }

    fn run_server(&mut self, server_config: Arc<VersionTrack<ServerConfig>>) {
        let server = self.servers.as_mut().unwrap();
        server
            .server
            .build_and_bind()
            .unwrap_or_else(|e| fatal!("failed to build server: {}", e));
        server
            .server
            .start(server_config, self.security_mgr.clone())
            .unwrap_or_else(|e| fatal!("failed to start server: {}", e));
    }

    fn run_status_server(&mut self) {
        // Create a status server.
        let status_enabled = !self.config.server.status_addr.is_empty();
        if status_enabled {
            let mut status_server = match StatusServer::new(
                self.config.server.status_thread_pool_size,
                Some(self.pd_client.clone()),
                self.cfg_controller.take().unwrap(),
                Arc::new(self.config.security.clone()),
                self.router.clone(),
            ) {
                Ok(status_server) => Box::new(status_server),
                Err(e) => {
                    error_unknown!(%e; "failed to start runtime for status service");
                    return;
                }
            };
            // Start the status server.
            if let Err(e) = status_server.start(
                self.config.server.status_addr.clone(),
                self.config.server.advertise_status_addr.clone(),
            ) {
                error_unknown!(%e; "failed to bind addr for status service");
            } else {
                self.to_stop.push(status_server);
            }
        }
    }

    fn stop(self) {
        tikv_util::thread_group::mark_shutdown();
        let mut servers = self.servers.unwrap();
        servers
            .server
            .stop()
            .unwrap_or_else(|e| fatal!("failed to stop server: {}", e));

        servers.node.stop();
        self.region_info_accessor.stop();

        servers.lock_mgr.stop();

        self.to_stop.into_iter().for_each(|s| s.stop());
    }
}

impl TiKVServer<RocksEngine> {
    fn init_raw_engines(
        &mut self,
        limiter: Option<Arc<IORateLimiter>>,
    ) -> (Engines<RocksEngine, RocksEngine>, Arc<EnginesResourceInfo>) {
        let env =
            get_encrypted_env(self.encryption_key_manager.clone(), None /*base_env*/).unwrap();
        let env = get_inspected_env(Some(env), limiter).unwrap();
        let block_cache = self.config.storage.block_cache.build_shared_cache();

        // Create raft engine.
        let raft_db_path = Path::new(&self.config.raft_store.raftdb_path);
        let config_raftdb = &self.config.raftdb;
        let mut raft_db_opts = config_raftdb.build_opt();
        raft_db_opts.set_env(env.clone());
        let raft_db_cf_opts = config_raftdb.build_cf_opts(&block_cache);
        let raft_engine = engine_rocks::raw_util::new_engine_opt(
            raft_db_path.to_str().unwrap(),
            raft_db_opts,
            raft_db_cf_opts,
        )
        .unwrap_or_else(|s| fatal!("failed to create raft engine: {}", s));

        // Create kv engine.
        let mut kv_db_opts = self.config.rocksdb.build_opt();
        kv_db_opts.set_env(env);
        kv_db_opts.add_event_listener(self.create_raftstore_compaction_listener());
        let kv_cfs_opts = self.config.rocksdb.build_cf_opts(
            &block_cache,
            Some(&self.region_info_accessor),
            self.config.storage.enable_ttl,
        );
        let db_path = self.store_path.join(Path::new(DEFAULT_ROCKSDB_SUB_DIR));
        let kv_engine = engine_rocks::raw_util::new_engine_opt(
            db_path.to_str().unwrap(),
            kv_db_opts,
            kv_cfs_opts,
        )
        .unwrap_or_else(|s| fatal!("failed to create kv engine: {}", s));

        let mut kv_engine = RocksEngine::from_db(Arc::new(kv_engine));
        let mut raft_engine = RocksEngine::from_db(Arc::new(raft_engine));
        let shared_block_cache = block_cache.is_some();
        kv_engine.set_shared_block_cache(shared_block_cache);
        raft_engine.set_shared_block_cache(shared_block_cache);
        let engines = Engines::new(kv_engine, raft_engine);

        check_and_dump_raft_engine(&self.config, &engines.raft, 8);

        let cfg_controller = self.cfg_controller.as_mut().unwrap();
        cfg_controller.register(
            tikv::config::Module::Rocksdb,
            Box::new(DBConfigManger::new(
                engines.kv.clone(),
                DBType::Kv,
                self.config.storage.block_cache.shared,
            )),
        );
        cfg_controller.register(
            tikv::config::Module::Raftdb,
            Box::new(DBConfigManger::new(
                engines.raft.clone(),
                DBType::Raft,
                self.config.storage.block_cache.shared,
            )),
        );

        let engines_info = Arc::new(EnginesResourceInfo::new(
            engines.kv.clone(),
            Some(engines.raft.clone()),
            180, /*max_samples_to_preserve*/
        ));

        (engines, engines_info)
    }
}

impl TiKVServer<RaftLogEngine> {
    fn init_raw_engines(
        &mut self,
        limiter: Option<Arc<IORateLimiter>>,
    ) -> (
        Engines<RocksEngine, RaftLogEngine>,
        Arc<EnginesResourceInfo>,
    ) {
        let env =
            get_encrypted_env(self.encryption_key_manager.clone(), None /*base_env*/).unwrap();
        let env = get_inspected_env(Some(env), limiter).unwrap();
        let block_cache = self.config.storage.block_cache.build_shared_cache();

        // Create raft engine.
        let raft_config = self.config.raft_engine.config();
        let raft_engine = RaftLogEngine::new(raft_config);

        // Try to dump and recover raft data.
        check_and_dump_raft_db(&self.config, &raft_engine, &env, 8);

        // Create kv engine.
        let mut kv_db_opts = self.config.rocksdb.build_opt();
        kv_db_opts.set_env(env);
        kv_db_opts.add_event_listener(self.create_raftstore_compaction_listener());
        let kv_cfs_opts = self.config.rocksdb.build_cf_opts(
            &block_cache,
            Some(&self.region_info_accessor),
            self.config.storage.enable_ttl,
        );
        let db_path = self.store_path.join(Path::new(DEFAULT_ROCKSDB_SUB_DIR));
        let kv_engine = engine_rocks::raw_util::new_engine_opt(
            db_path.to_str().unwrap(),
            kv_db_opts,
            kv_cfs_opts,
        )
        .unwrap_or_else(|s| fatal!("failed to create kv engine: {}", s));

        let mut kv_engine = RocksEngine::from_db(Arc::new(kv_engine));
        let shared_block_cache = block_cache.is_some();
        kv_engine.set_shared_block_cache(shared_block_cache);
        let engines = Engines::new(kv_engine, raft_engine);

        let cfg_controller = self.cfg_controller.as_mut().unwrap();
        cfg_controller.register(
            tikv::config::Module::Rocksdb,
            Box::new(DBConfigManger::new(
                engines.kv.clone(),
                DBType::Kv,
                self.config.storage.block_cache.shared,
            )),
        );

        let engines_info = Arc::new(EnginesResourceInfo::new(
            engines.kv.clone(),
            None, /*raft_engine*/
            180,  /*max_samples_to_preserve*/
        ));

        (engines, engines_info)
    }
}

/// Various sanity-checks and logging before running a server.
///
/// Warnings are logged.
///
/// # Logs
///
/// The presence of these environment variables that affect the database
/// behavior is logged.
///
/// - `GRPC_POLL_STRATEGY`
/// - `http_proxy` and `https_proxy`
///
/// # Warnings
///
/// - if `net.core.somaxconn` < 32768
/// - if `net.ipv4.tcp_syncookies` is not 0
/// - if `vm.swappiness` is not 0
/// - if data directories are not on SSDs
/// - if the "TZ" environment variable is not set on unix
fn pre_start() {
    check_environment_variables();
    for e in tikv_util::config::check_kernel() {
        warn!(
            "check: kernel";
            "err" => %e
        );
    }
}

fn check_system_config(config: &TiKvConfig) {
    info!("beginning system configuration check");
    let mut rocksdb_max_open_files = config.rocksdb.max_open_files;
    if config.rocksdb.titan.enabled {
        // Titan engine maintains yet another pool of blob files and uses the same max
        // number of open files setup as rocksdb does. So we double the max required
        // open files here
        rocksdb_max_open_files *= 2;
    }
    if let Err(e) = tikv_util::config::check_max_open_fds(
        RESERVED_OPEN_FDS + (rocksdb_max_open_files + config.raftdb.max_open_files) as u64,
    ) {
        fatal!("{}", e);
    }

    // Check RocksDB data dir
    if let Err(e) = tikv_util::config::check_data_dir(&config.storage.data_dir) {
        warn!(
            "check: rocksdb-data-dir";
            "path" => &config.storage.data_dir,
            "err" => %e
        );
    }
    // Check raft data dir
    if let Err(e) = tikv_util::config::check_data_dir(&config.raft_store.raftdb_path) {
        warn!(
            "check: raftdb-path";
            "path" => &config.raft_store.raftdb_path,
            "err" => %e
        );
    }
}

fn try_lock_conflict_addr<P: AsRef<Path>>(path: P) -> File {
    let f = File::create(path.as_ref()).unwrap_or_else(|e| {
        fatal!(
            "failed to create lock at {}: {}",
            path.as_ref().display(),
            e
        )
    });

    if f.try_lock_exclusive().is_err() {
        fatal!(
            "{} already in use, maybe another instance is binding with this address.",
            path.as_ref().file_name().unwrap().to_str().unwrap()
        );
    }
    f
}

#[cfg(unix)]
fn get_lock_dir() -> String {
    format!("{}_TIKV_LOCK_FILES", unsafe { libc::getuid() })
}

#[cfg(not(unix))]
fn get_lock_dir() -> String {
    "TIKV_LOCK_FILES".to_owned()
}

/// A small trait for components which can be trivially stopped. Lets us keep
/// a list of these in `TiKV`, rather than storing each component individually.
trait Stop {
    fn stop(self: Box<Self>);
}

impl<E, R> Stop for StatusServer<E, R>
where
    E: 'static,
    R: 'static + Send,
{
    fn stop(self: Box<Self>) {
        (*self).stop()
    }
}

impl Stop for Worker {
    fn stop(self: Box<Self>) {
        Worker::stop(&self);
    }
}

impl<T: fmt::Display + Send + 'static> Stop for LazyWorker<T> {
    fn stop(self: Box<Self>) {
        self.stop_worker();
    }
}

pub struct EngineMetricsManager<R: RaftEngine> {
    engines: Engines<RocksEngine, R>,
    last_reset: Instant,
}

impl<R: RaftEngine> EngineMetricsManager<R> {
    pub fn new(engines: Engines<RocksEngine, R>) -> Self {
        EngineMetricsManager {
            engines,
            last_reset: Instant::now(),
        }
    }

    pub fn flush(&mut self, now: Instant) {
        self.engines.kv.flush_metrics("kv");
        self.engines.raft.flush_metrics("raft");
        if now.duration_since(self.last_reset) >= DEFAULT_ENGINE_METRICS_RESET_INTERVAL {
            self.engines.kv.reset_statistics();
            self.engines.raft.reset_statistics();
            self.last_reset = now;
        }
    }
}

pub struct EnginesResourceInfo {
    kv_engine: RocksEngine,
    raft_engine: Option<RocksEngine>,
    latest_normalized_pending_bytes: AtomicU32,
    normalized_pending_bytes_collector: MovingAvgU32,
}

impl EnginesResourceInfo {
    const SCALE_FACTOR: u64 = 100;

    pub fn new(
        kv_engine: RocksEngine,
        raft_engine: Option<RocksEngine>,
        max_samples_to_preserve: usize,
    ) -> Self {
        EnginesResourceInfo {
            kv_engine,
            raft_engine,
            latest_normalized_pending_bytes: AtomicU32::new(0),
            normalized_pending_bytes_collector: MovingAvgU32::new(max_samples_to_preserve),
        }
    }

    pub fn update(&self, _now: Instant) {
        let mut normalized_pending_bytes = 0;

        fn fetch_engine_cf(engine: &RocksEngine, cf: &str, normalized_pending_bytes: &mut u32) {
            if let Ok(cf_opts) = engine.get_options_cf(cf) {
                if let Ok(Some(b)) = engine.get_cf_compaction_pending_bytes(cf) {
                    if cf_opts.get_soft_pending_compaction_bytes_limit() > 0 {
                        *normalized_pending_bytes = std::cmp::max(
                            *normalized_pending_bytes,
                            (b * EnginesResourceInfo::SCALE_FACTOR
                                / cf_opts.get_soft_pending_compaction_bytes_limit())
                                as u32,
                        );
                    }
                }
            }
        }

        if let Some(raft_engine) = &self.raft_engine {
            fetch_engine_cf(raft_engine, CF_DEFAULT, &mut normalized_pending_bytes);
        }
        for cf in &[CF_DEFAULT, CF_WRITE, CF_LOCK] {
            fetch_engine_cf(&self.kv_engine, cf, &mut normalized_pending_bytes);
        }
        let (_, avg) = self
            .normalized_pending_bytes_collector
            .add(normalized_pending_bytes);
        self.latest_normalized_pending_bytes.store(
            std::cmp::max(normalized_pending_bytes, avg),
            Ordering::Relaxed,
        );
    }
}

impl IOBudgetAdjustor for EnginesResourceInfo {
    fn adjust(&self, total_budgets: usize) -> usize {
        let score = self.latest_normalized_pending_bytes.load(Ordering::Relaxed) as f32
            / Self::SCALE_FACTOR as f32;
        // Two reasons for adding `sqrt` on top:
        // 1) In theory the convergence point is independent of the value of pending
        //    bytes (as long as backlog generating rate equals consuming rate, which is
        //    determined by compaction budgets), a convex helps reach that point while
        //    maintaining low level of pending bytes.
        // 2) Variance of compaction pending bytes grows with its magnitude, a filter
        //    with decreasing derivative can help balance such trend.
        let score = score.sqrt();
        // The target global write flow slides between Bandwidth / 2 and Bandwidth.
        let score = 0.5 + score / 2.0;
        (total_budgets as f32 * score) as usize
    }
}<|MERGE_RESOLUTION|>--- conflicted
+++ resolved
@@ -61,13 +61,8 @@
         fsm,
         fsm::store::{RaftBatchSystem, RaftRouter, StoreMeta, PENDING_MSG_CAP},
         memory::MEMTRACE_ROOT,
-<<<<<<< HEAD
-        AutoSplitController, GlobalReplicationState, LocalReader, SnapManager, SnapManagerBuilder,
-        SplitCheckRunner, SplitConfigManager, StoreMsg,
-=======
-        AutoSplitController, CheckLeaderRunner, GlobalReplicationState, LocalReader,
+        AutoSplitController, CheckLeaderRunner, GlobalReplicationState, LocalReader, SnapManager,
         SnapManagerBuilder, SplitCheckRunner, SplitConfigManager, StoreMsg,
->>>>>>> 6aafdae5
     },
 };
 use security::SecurityManager;
