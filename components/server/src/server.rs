--- conflicted
+++ resolved
@@ -961,16 +961,9 @@
         self.background_worker
             .spawn_interval_task(DEFAULT_METRICS_FLUSH_INTERVAL, move || {
                 let now = Instant::now();
-<<<<<<< HEAD
-                let duration = now - last_call;
-                last_call = now;
-                engine_metrics.flush(duration);
-                io_metrics.flush(duration);
-                engines_info.update(duration);
-=======
                 engine_metrics.flush(now);
                 io_metrics.flush(now);
->>>>>>> b9f7a0ec
+                engines_info.update(now);
             });
     }
 
@@ -1335,7 +1328,7 @@
         }
     }
 
-    pub fn update(&self, _duration: Duration) {
+    pub fn update(&self, _now: Instant) {
         let mut normalized_pending_bytes = 0;
 
         fn fetch_engine_cf(engine: &RocksEngine, cf: &str, normalized_pending_bytes: &mut u32) {
