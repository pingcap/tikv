--- conflicted
+++ resolved
@@ -8,12 +8,6 @@
 extern crate prometheus;
 #[macro_use]
 extern crate lazy_static;
-#[macro_use]
-<<<<<<< HEAD
-extern crate quick_error;
-=======
-extern crate serde_derive;
->>>>>>> bd012004
 #[allow(unused_extern_crates)]
 extern crate tikv_alloc;
 
