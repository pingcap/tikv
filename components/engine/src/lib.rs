--- conflicted
+++ resolved
@@ -27,11 +27,6 @@
 extern crate tikv_alloc;
 
 use std::sync::Arc;
-<<<<<<< HEAD
-use std::{error, result};
-use tikv_util::escape;
-=======
->>>>>>> 5b8c916a
 
 pub mod util;
 
@@ -40,81 +35,6 @@
     CFHandle, DBIterator, DBVector, Range, ReadOptions, Snapshot, SyncSnapshot, WriteBatch,
     WriteOptions, DB,
 };
-<<<<<<< HEAD
-
-pub type CfName = &'static str;
-pub const CF_DEFAULT: CfName = "default";
-pub const CF_LOCK: CfName = "lock";
-pub const CF_WRITE: CfName = "write";
-pub const CF_RAFT: CfName = "raft";
-// Cfs that should be very large generally.
-pub const LARGE_CFS: &[CfName] = &[CF_DEFAULT, CF_WRITE];
-pub const ALL_CFS: &[CfName] = &[CF_DEFAULT, CF_LOCK, CF_WRITE, CF_RAFT];
-pub const DATA_CFS: &[CfName] = &[CF_DEFAULT, CF_LOCK, CF_WRITE];
-
-quick_error! {
-    #[derive(Debug)]
-    pub enum Error {
-        // RocksDb uses plain string as the error.
-        RocksDb(msg: String) {
-            from()
-            description("RocksDb error")
-            display("RocksDb {}", msg)
-        }
-        // FIXME: It should not know Region.
-        NotInRange( key: Vec<u8>, regoin_id: u64, start: Vec<u8>, end: Vec<u8>) {
-            description("Key is out of range")
-            display(
-                "Key {:?} is out of [region {}] [{:?}, {:?})",
-                escape(&key), regoin_id, escape(&start), escape(&end)
-            )
-        }
-        Protobuf(err: protobuf::ProtobufError) {
-            from()
-            cause(err)
-            description(err.description())
-            display("Protobuf {}", err)
-        }
-        Io(err: std::io::Error) {
-            from()
-            cause(err)
-            description(err.description())
-            display("Io {}", err)
-        }
-
-        Other(err: Box<dyn error::Error + Sync + Send>) {
-            from()
-            cause(err.as_ref())
-            description(err.description())
-            display("{:?}", err)
-        }
-    }
-}
-
-pub type Result<T> = result::Result<T, Error>;
-
-impl From<Error> for raft::Error {
-    fn from(err: Error) -> raft::Error {
-        raft::Error::Store(raft::StorageError::Other(err.into()))
-    }
-}
-
-impl From<Error> for kvproto::errorpb::Error {
-    fn from(err: Error) -> kvproto::errorpb::Error {
-        let mut errorpb = kvproto::errorpb::Error::new();
-        errorpb.set_message(error::Error::description(&err).to_owned());
-
-        if let Error::NotInRange(key, region_id, start_key, end_key) = err {
-            errorpb.mut_key_not_in_region().set_key(key);
-            errorpb.mut_key_not_in_region().set_region_id(region_id);
-            errorpb.mut_key_not_in_region().set_start_key(start_key);
-            errorpb.mut_key_not_in_region().set_end_key(end_key);
-        }
-
-        errorpb
-    }
-}
-=======
 mod errors;
 pub use crate::errors::*;
 mod peekable;
@@ -125,7 +45,6 @@
 pub use crate::mutable::*;
 mod cf;
 pub use crate::cf::*;
->>>>>>> 5b8c916a
 
 #[derive(Clone, Debug)]
 pub struct Engines {
