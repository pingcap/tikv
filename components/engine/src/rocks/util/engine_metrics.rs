// Copyright 2017 TiKV Project Authors. Licensed under Apache-2.0.

// TODO: Need delete this defs after move the event_listener into engine_rocks.
use prometheus::{exponential_buckets, GaugeVec, HistogramVec, IntCounterVec, IntGaugeVec};
use std::i64;

use crate::rocks;
use engine_traits::CF_DEFAULT;
use rocksdb::{DBStatisticsHistogramType as HistType, DBStatisticsTickerType as TickerType, DB};

pub const ROCKSDB_TOTAL_SST_FILES_SIZE: &str = "rocksdb.total-sst-files-size";
pub const ROCKSDB_TABLE_READERS_MEM: &str = "rocksdb.estimate-table-readers-mem";
pub const ROCKSDB_CUR_SIZE_ALL_MEM_TABLES: &str = "rocksdb.cur-size-all-mem-tables";
pub const ROCKSDB_ESTIMATE_NUM_KEYS: &str = "rocksdb.estimate-num-keys";
pub const ROCKSDB_PENDING_COMPACTION_BYTES: &str = "rocksdb.\
                                                    estimate-pending-compaction-bytes";
pub const ROCKSDB_COMPRESSION_RATIO_AT_LEVEL: &str = "rocksdb.compression-ratio-at-level";
pub const ROCKSDB_NUM_SNAPSHOTS: &str = "rocksdb.num-snapshots";
pub const ROCKSDB_OLDEST_SNAPSHOT_TIME: &str = "rocksdb.oldest-snapshot-time";
pub const ROCKSDB_NUM_FILES_AT_LEVEL: &str = "rocksdb.num-files-at-level";
pub const ROCKSDB_NUM_IMMUTABLE_MEM_TABLE: &str = "rocksdb.num-immutable-mem-table";

pub const ROCKSDB_TITANDB_NUM_BLOB_FILES_AT_LEVEL: &str = "rocksdb.titandb.num-blob-files-at-level";
pub const ROCKSDB_TITANDB_LIVE_BLOB_SIZE: &str = "rocksdb.titandb.live-blob-size";
pub const ROCKSDB_TITANDB_NUM_LIVE_BLOB_FILE: &str = "rocksdb.titandb.num-live-blob-file";
pub const ROCKSDB_TITANDB_NUM_OBSOLETE_BLOB_FILE: &str = "rocksdb.titandb.\
                                                          num-obsolete-blob-file";
pub const ROCKSDB_TITANDB_LIVE_BLOB_FILE_SIZE: &str = "rocksdb.titandb.\
                                                       live-blob-file-size";
pub const ROCKSDB_TITANDB_OBSOLETE_BLOB_FILE_SIZE: &str = "rocksdb.titandb.\
                                                           obsolete-blob-file-size";
pub const ROCKSDB_TITANDB_DISCARDABLE_RATIO_LE0_FILE: &str =
    "rocksdb.titandb.num-discardable-ratio-le0-file";
pub const ROCKSDB_TITANDB_DISCARDABLE_RATIO_LE20_FILE: &str =
    "rocksdb.titandb.num-discardable-ratio-le20-file";
pub const ROCKSDB_TITANDB_DISCARDABLE_RATIO_LE50_FILE: &str =
    "rocksdb.titandb.num-discardable-ratio-le50-file";
pub const ROCKSDB_TITANDB_DISCARDABLE_RATIO_LE80_FILE: &str =
    "rocksdb.titandb.num-discardable-ratio-le80-file";
pub const ROCKSDB_TITANDB_DISCARDABLE_RATIO_LE100_FILE: &str =
    "rocksdb.titandb.num-discardable-ratio-le100-file";

pub const ROCKSDB_CFSTATS: &str = "rocksdb.cfstats";
pub const ROCKSDB_IOSTALL_KEY: &[&str] = &[
    "io_stalls.level0_slowdown",
    "io_stalls.level0_numfiles",
    "io_stalls.slowdown_for_pending_compaction_bytes",
    "io_stalls.stop_for_pending_compaction_bytes",
    "io_stalls.memtable_slowdown",
    "io_stalls.memtable_compaction",
];

pub const ROCKSDB_IOSTALL_TYPE: &[&str] = &[
    "level0_file_limit_slowdown",
    "level0_file_limit_stop",
    "pending_compaction_bytes_slowdown",
    "pending_compaction_bytes_stop",
    "memtable_count_limit_slowdown",
    "memtable_count_limit_stop",
];

pub const ENGINE_TICKER_TYPES: &[TickerType] = &[
    TickerType::BlockCacheMiss,
    TickerType::BlockCacheHit,
    TickerType::BlockCacheAdd,
    TickerType::BlockCacheAddFailures,
    TickerType::BlockCacheIndexMiss,
    TickerType::BlockCacheIndexHit,
    TickerType::BlockCacheIndexAdd,
    TickerType::BlockCacheIndexBytesInsert,
    TickerType::BlockCacheIndexBytesEvict,
    TickerType::BlockCacheFilterMiss,
    TickerType::BlockCacheFilterHit,
    TickerType::BlockCacheFilterAdd,
    TickerType::BlockCacheFilterBytesInsert,
    TickerType::BlockCacheFilterBytesEvict,
    TickerType::BlockCacheDataMiss,
    TickerType::BlockCacheDataHit,
    TickerType::BlockCacheDataAdd,
    TickerType::BlockCacheDataBytesInsert,
    TickerType::BlockCacheBytesRead,
    TickerType::BlockCacheBytesWrite,
    TickerType::BloomFilterUseful,
    TickerType::MemtableHit,
    TickerType::MemtableMiss,
    TickerType::GetHitL0,
    TickerType::GetHitL1,
    TickerType::GetHitL2AndUp,
    TickerType::CompactionKeyDropNewerEntry,
    TickerType::CompactionKeyDropObsolete,
    TickerType::CompactionKeyDropRangeDel,
    TickerType::CompactionRangeDelDropObsolete,
    TickerType::NumberKeysWritten,
    TickerType::NumberKeysRead,
    TickerType::BytesWritten,
    TickerType::BytesRead,
    TickerType::NumberDbSeek,
    TickerType::NumberDbNext,
    TickerType::NumberDbPrev,
    TickerType::NumberDbSeekFound,
    TickerType::NumberDbNextFound,
    TickerType::NumberDbPrevFound,
    TickerType::IterBytesRead,
    TickerType::NoFileCloses,
    TickerType::NoFileOpens,
    TickerType::NoFileErrors,
    TickerType::StallMicros,
    TickerType::BloomFilterPrefixChecked,
    TickerType::BloomFilterPrefixUseful,
    TickerType::WalFileSynced,
    TickerType::WalFileBytes,
    TickerType::WriteDoneBySelf,
    TickerType::WriteDoneByOther,
    TickerType::WriteTimedout,
    TickerType::WriteWithWal,
    TickerType::CompactReadBytes,
    TickerType::CompactWriteBytes,
    TickerType::FlushWriteBytes,
    TickerType::ReadAmpEstimateUsefulBytes,
    TickerType::ReadAmpTotalReadBytes,
];

pub const TITAN_ENGINE_TICKER_TYPES: &[TickerType] = &[
    TickerType::TitanNumGet,
    TickerType::TitanNumSeek,
    TickerType::TitanNumNext,
    TickerType::TitanNumPrev,
    TickerType::TitanBlobFileNumKeysWritten,
    TickerType::TitanBlobFileNumKeysRead,
    TickerType::TitanBlobFileBytesWritten,
    TickerType::TitanBlobFileBytesRead,
    TickerType::TitanBlobFileSynced,
    TickerType::TitanGcNumFiles,
    TickerType::TitanGcNumNewFiles,
    TickerType::TitanGcNumKeysOverwritten,
    TickerType::TitanGcNumKeysRelocated,
    TickerType::TitanGcBytesOverwritten,
    TickerType::TitanGcBytesRelocated,
    TickerType::TitanGcBytesWritten,
    TickerType::TitanGcBytesRead,
    TickerType::TitanBlobCacheHit,
    TickerType::TitanBlobCacheMiss,
    TickerType::TitanGcNoNeed,
    TickerType::TitanGcRemain,
    TickerType::TitanGcDiscardable,
    TickerType::TitanGcSample,
    TickerType::TitanGcSmallFile,
    TickerType::TitanGcFailure,
    TickerType::TitanGcSuccess,
    TickerType::TitanGcTriggerNext,
];

pub const ENGINE_HIST_TYPES: &[HistType] = &[
    HistType::DbGet,
    HistType::DbWrite,
    HistType::CompactionTime,
    HistType::TableSyncMicros,
    HistType::CompactionOutfileSyncMicros,
    HistType::WalFileSyncMicros,
    HistType::ManifestFileSyncMicros,
    HistType::StallL0SlowdownCount,
    HistType::StallMemtableCompactionCount,
    HistType::StallL0NumFilesCount,
    HistType::HardRateLimitDelayCount,
    HistType::SoftRateLimitDelayCount,
    HistType::NumFilesInSingleCompaction,
    HistType::DbSeek,
    HistType::WriteStall,
    HistType::SstReadMicros,
    HistType::NumSubcompactionsScheduled,
    HistType::BytesPerRead,
    HistType::BytesPerWrite,
    HistType::BytesCompressed,
    HistType::BytesDecompressed,
    HistType::CompressionTimesNanos,
    HistType::DecompressionTimesNanos,
<<<<<<< HEAD
];

pub const TITAN_ENGINE_HIST_TYPES: &[HistType] = &[
    HistType::TitanKeySize,
    HistType::TitanValueSize,
    HistType::TitanGetMicros,
    HistType::TitanSeekMicros,
    HistType::TitanNextMicros,
    HistType::TitanPrevMicros,
    HistType::TitanBlobFileWriteMicros,
    HistType::TitanBlobFileReadMicros,
    HistType::TitanBlobFileSyncMicros,
    HistType::TitanManifestFileSyncMicros,
    HistType::TitanGcMicros,
    HistType::TitanGcInputFileSize,
    HistType::TitanGcOutputFileSize,
    HistType::TitanIterTouchBlobFileCount,
];

pub fn flush_engine_ticker_metrics(t: TickerType, value: u64, name: &str) {
    let v = value as i64;
    if v < 0 {
        warn!("engine ticker is overflow";
            "ticker" => ?t, "value" => value
        );
        return;
    }

    match t {
        TickerType::BlockCacheMiss => {
            STORE_ENGINE_CACHE_EFFICIENCY_VEC
                .with_label_values(&[name, "block_cache_miss"])
                .inc_by(v);
        }
        TickerType::BlockCacheHit => {
            STORE_ENGINE_CACHE_EFFICIENCY_VEC
                .with_label_values(&[name, "block_cache_hit"])
                .inc_by(v);
        }
        TickerType::BlockCacheAdd => {
            STORE_ENGINE_CACHE_EFFICIENCY_VEC
                .with_label_values(&[name, "block_cache_add"])
                .inc_by(v);
        }
        TickerType::BlockCacheAddFailures => {
            STORE_ENGINE_CACHE_EFFICIENCY_VEC
                .with_label_values(&[name, "block_cache_add_failures"])
                .inc_by(v);
        }
        TickerType::BlockCacheIndexMiss => {
            STORE_ENGINE_CACHE_EFFICIENCY_VEC
                .with_label_values(&[name, "block_cache_index_miss"])
                .inc_by(v);
        }
        TickerType::BlockCacheIndexHit => {
            STORE_ENGINE_CACHE_EFFICIENCY_VEC
                .with_label_values(&[name, "block_cache_index_hit"])
                .inc_by(v);
        }
        TickerType::BlockCacheIndexAdd => {
            STORE_ENGINE_CACHE_EFFICIENCY_VEC
                .with_label_values(&[name, "block_cache_index_add"])
                .inc_by(v);
        }
        TickerType::BlockCacheIndexBytesInsert => {
            STORE_ENGINE_CACHE_EFFICIENCY_VEC
                .with_label_values(&[name, "block_cache_index_bytes_insert"])
                .inc_by(v);
        }
        TickerType::BlockCacheIndexBytesEvict => {
            STORE_ENGINE_CACHE_EFFICIENCY_VEC
                .with_label_values(&[name, "block_cache_index_bytes_evict"])
                .inc_by(v);
        }
        TickerType::BlockCacheFilterMiss => {
            STORE_ENGINE_CACHE_EFFICIENCY_VEC
                .with_label_values(&[name, "block_cache_filter_miss"])
                .inc_by(v);
        }
        TickerType::BlockCacheFilterHit => {
            STORE_ENGINE_CACHE_EFFICIENCY_VEC
                .with_label_values(&[name, "block_cache_filter_hit"])
                .inc_by(v);
        }
        TickerType::BlockCacheFilterAdd => {
            STORE_ENGINE_CACHE_EFFICIENCY_VEC
                .with_label_values(&[name, "block_cache_filter_add"])
                .inc_by(v);
        }
        TickerType::BlockCacheFilterBytesInsert => {
            STORE_ENGINE_CACHE_EFFICIENCY_VEC
                .with_label_values(&[name, "block_cache_filter_bytes_insert"])
                .inc_by(v);
        }
        TickerType::BlockCacheFilterBytesEvict => {
            STORE_ENGINE_CACHE_EFFICIENCY_VEC
                .with_label_values(&[name, "block_cache_filter_bytes_evict"])
                .inc_by(v);
        }
        TickerType::BlockCacheDataMiss => {
            STORE_ENGINE_CACHE_EFFICIENCY_VEC
                .with_label_values(&[name, "block_cache_data_miss"])
                .inc_by(v);
        }
        TickerType::BlockCacheDataHit => {
            STORE_ENGINE_CACHE_EFFICIENCY_VEC
                .with_label_values(&[name, "block_cache_data_hit"])
                .inc_by(v);
        }
        TickerType::BlockCacheDataAdd => {
            STORE_ENGINE_CACHE_EFFICIENCY_VEC
                .with_label_values(&[name, "block_cache_data_add"])
                .inc_by(v);
        }
        TickerType::BlockCacheDataBytesInsert => {
            STORE_ENGINE_CACHE_EFFICIENCY_VEC
                .with_label_values(&[name, "block_cache_data_bytes_insert"])
                .inc_by(v);
        }
        TickerType::BlockCacheBytesRead => {
            STORE_ENGINE_FLOW_VEC
                .with_label_values(&[name, "block_cache_byte_read"])
                .inc_by(v);
        }
        TickerType::BlockCacheBytesWrite => {
            STORE_ENGINE_FLOW_VEC
                .with_label_values(&[name, "block_cache_byte_write"])
                .inc_by(v);
        }
        TickerType::BloomFilterUseful => {
            STORE_ENGINE_BLOOM_EFFICIENCY_VEC
                .with_label_values(&[name, "bloom_useful"])
                .inc_by(v);
        }
        TickerType::MemtableHit => {
            STORE_ENGINE_MEMTABLE_EFFICIENCY_VEC
                .with_label_values(&[name, "memtable_hit"])
                .inc_by(v);
        }
        TickerType::MemtableMiss => {
            STORE_ENGINE_MEMTABLE_EFFICIENCY_VEC
                .with_label_values(&[name, "memtable_miss"])
                .inc_by(v);
        }
        TickerType::GetHitL0 => {
            STORE_ENGINE_GET_SERVED_VEC
                .with_label_values(&[name, "get_hit_l0"])
                .inc_by(v);
        }
        TickerType::GetHitL1 => {
            STORE_ENGINE_GET_SERVED_VEC
                .with_label_values(&[name, "get_hit_l1"])
                .inc_by(v);
        }
        TickerType::GetHitL2AndUp => {
            STORE_ENGINE_GET_SERVED_VEC
                .with_label_values(&[name, "get_hit_l2_and_up"])
                .inc_by(v);
        }
        TickerType::CompactionKeyDropNewerEntry => {
            STORE_ENGINE_COMPACTION_DROP_VEC
                .with_label_values(&[name, "compaction_key_drop_newer_entry"])
                .inc_by(v);
        }
        TickerType::CompactionKeyDropObsolete => {
            STORE_ENGINE_COMPACTION_DROP_VEC
                .with_label_values(&[name, "compaction_key_drop_obsolete"])
                .inc_by(v);
        }
        TickerType::CompactionKeyDropRangeDel => {
            STORE_ENGINE_COMPACTION_DROP_VEC
                .with_label_values(&[name, "compaction_key_drop_range_del"])
                .inc_by(v);
        }
        TickerType::CompactionRangeDelDropObsolete => {
            STORE_ENGINE_COMPACTION_DROP_VEC
                .with_label_values(&[name, "range_del_drop_obsolete"])
                .inc_by(v);
        }
        TickerType::CompactionOptimizedDelDropObsolete => {
            STORE_ENGINE_COMPACTION_DROP_VEC
                .with_label_values(&[name, "optimized_del_drop_obsolete"])
                .inc_by(v);
        }
        TickerType::NumberKeysWritten => {
            STORE_ENGINE_FLOW_VEC
                .with_label_values(&[name, "keys_written"])
                .inc_by(v);
        }
        TickerType::NumberKeysRead => {
            STORE_ENGINE_FLOW_VEC
                .with_label_values(&[name, "keys_read"])
                .inc_by(v);
        }
        TickerType::NumberKeysUpdated => {
            STORE_ENGINE_FLOW_VEC
                .with_label_values(&[name, "keys_updated"])
                .inc_by(v);
        }
        TickerType::BytesWritten => {
            STORE_ENGINE_FLOW_VEC
                .with_label_values(&[name, "bytes_written"])
                .inc_by(v);
        }
        TickerType::BytesRead => {
            STORE_ENGINE_FLOW_VEC
                .with_label_values(&[name, "bytes_read"])
                .inc_by(v);
        }
        TickerType::NumberDbSeek => {
            STORE_ENGINE_LOCATE_VEC
                .with_label_values(&[name, "number_db_seek"])
                .inc_by(v);
        }
        TickerType::NumberDbNext => {
            STORE_ENGINE_LOCATE_VEC
                .with_label_values(&[name, "number_db_next"])
                .inc_by(v);
        }
        TickerType::NumberDbPrev => {
            STORE_ENGINE_LOCATE_VEC
                .with_label_values(&[name, "number_db_prev"])
                .inc_by(v);
        }
        TickerType::NumberDbSeekFound => {
            STORE_ENGINE_LOCATE_VEC
                .with_label_values(&[name, "number_db_seek_found"])
                .inc_by(v);
        }
        TickerType::NumberDbNextFound => {
            STORE_ENGINE_LOCATE_VEC
                .with_label_values(&[name, "number_db_next_found"])
                .inc_by(v);
        }
        TickerType::NumberDbPrevFound => {
            STORE_ENGINE_LOCATE_VEC
                .with_label_values(&[name, "number_db_prev_found"])
                .inc_by(v);
        }
        TickerType::IterBytesRead => {
            STORE_ENGINE_FLOW_VEC
                .with_label_values(&[name, "iter_bytes_read"])
                .inc_by(v);
        }
        TickerType::NoFileCloses => {
            STORE_ENGINE_FILE_STATUS_VEC
                .with_label_values(&[name, "no_file_closes"])
                .inc_by(v);
        }
        TickerType::NoFileOpens => {
            STORE_ENGINE_FILE_STATUS_VEC
                .with_label_values(&[name, "no_file_opens"])
                .inc_by(v);
        }
        TickerType::NoFileErrors => {
            STORE_ENGINE_FILE_STATUS_VEC
                .with_label_values(&[name, "no_file_errors"])
                .inc_by(v);
        }
        TickerType::StallMicros => {
            STORE_ENGINE_STALL_MICROS
                .with_label_values(&[name])
                .inc_by(v);
        }
        TickerType::BloomFilterPrefixChecked => {
            STORE_ENGINE_BLOOM_EFFICIENCY_VEC
                .with_label_values(&[name, "bloom_prefix_checked"])
                .inc_by(v);
        }
        TickerType::BloomFilterPrefixUseful => {
            STORE_ENGINE_BLOOM_EFFICIENCY_VEC
                .with_label_values(&[name, "bloom_prefix_useful"])
                .inc_by(v);
        }
        TickerType::WalFileSynced => {
            STORE_ENGINE_WAL_FILE_SYNCED
                .with_label_values(&[name])
                .inc_by(v);
        }
        TickerType::WalFileBytes => {
            STORE_ENGINE_FLOW_VEC
                .with_label_values(&[name, "wal_file_bytes"])
                .inc_by(v);
        }
        TickerType::WriteDoneBySelf => {
            STORE_ENGINE_WRITE_SERVED_VEC
                .with_label_values(&[name, "write_done_by_self"])
                .inc_by(v);
        }
        TickerType::WriteDoneByOther => {
            STORE_ENGINE_WRITE_SERVED_VEC
                .with_label_values(&[name, "write_done_by_other"])
                .inc_by(v);
        }
        TickerType::WriteTimedout => {
            STORE_ENGINE_WRITE_SERVED_VEC
                .with_label_values(&[name, "write_timeout"])
                .inc_by(v);
        }
        TickerType::WriteWithWal => {
            STORE_ENGINE_WRITE_SERVED_VEC
                .with_label_values(&[name, "write_with_wal"])
                .inc_by(v);
        }
        TickerType::CompactReadBytes => {
            STORE_ENGINE_COMPACTION_FLOW_VEC
                .with_label_values(&[name, "bytes_read"])
                .inc_by(v);
        }
        TickerType::CompactWriteBytes => {
            STORE_ENGINE_COMPACTION_FLOW_VEC
                .with_label_values(&[name, "bytes_written"])
                .inc_by(v);
        }
        TickerType::FlushWriteBytes => {
            STORE_ENGINE_FLOW_VEC
                .with_label_values(&[name, "flush_write_bytes"])
                .inc_by(v);
        }
        TickerType::ReadAmpEstimateUsefulBytes => {
            STORE_ENGINE_READ_AMP_FLOW_VEC
                .with_label_values(&[name, "read_amp_estimate_useful_bytes"])
                .inc_by(v);
        }
        TickerType::ReadAmpTotalReadBytes => {
            STORE_ENGINE_READ_AMP_FLOW_VEC
                .with_label_values(&[name, "read_amp_total_read_bytes"])
                .inc_by(v);
        }
        TickerType::TitanNumGet => {
            STORE_ENGINE_BLOB_LOCATE_VEC
                .with_label_values(&[name, "number_blob_get"])
                .inc_by(v);
        }
        TickerType::TitanNumSeek => {
            STORE_ENGINE_BLOB_LOCATE_VEC
                .with_label_values(&[name, "number_blob_seek"])
                .inc_by(v);
        }
        TickerType::TitanNumNext => {
            STORE_ENGINE_BLOB_LOCATE_VEC
                .with_label_values(&[name, "number_blob_next"])
                .inc_by(v);
        }
        TickerType::TitanNumPrev => {
            STORE_ENGINE_BLOB_LOCATE_VEC
                .with_label_values(&[name, "number_blob_prev"])
                .inc_by(v);
        }
        TickerType::TitanBlobFileNumKeysWritten => {
            STORE_ENGINE_BLOB_FLOW_VEC
                .with_label_values(&[name, "keys_written"])
                .inc_by(v);
        }
        TickerType::TitanBlobFileNumKeysRead => {
            STORE_ENGINE_BLOB_FLOW_VEC
                .with_label_values(&[name, "keys_read"])
                .inc_by(v);
        }
        TickerType::TitanBlobFileBytesWritten => {
            STORE_ENGINE_BLOB_FLOW_VEC
                .with_label_values(&[name, "bytes_written"])
                .inc_by(v);
        }
        TickerType::TitanBlobFileBytesRead => {
            STORE_ENGINE_BLOB_FLOW_VEC
                .with_label_values(&[name, "bytes_read"])
                .inc_by(v);
        }
        TickerType::TitanBlobFileSynced => {
            STORE_ENGINE_BLOB_FILE_SYNCED
                .with_label_values(&[name])
                .inc_by(v);
        }
        TickerType::TitanGcNumFiles => {
            STORE_ENGINE_BLOB_GC_FILE_VEC
                .with_label_values(&[name, "gc_input_files_count"])
                .inc_by(v);
        }
        TickerType::TitanGcNumNewFiles => {
            STORE_ENGINE_BLOB_GC_FILE_VEC
                .with_label_values(&[name, "gc_output_files_count"])
                .inc_by(v);
        }
        TickerType::TitanGcNumKeysOverwritten => {
            STORE_ENGINE_BLOB_GC_FLOW_VEC
                .with_label_values(&[name, "keys_overwritten"])
                .inc_by(v);
        }
        TickerType::TitanGcNumKeysRelocated => {
            STORE_ENGINE_BLOB_GC_FLOW_VEC
                .with_label_values(&[name, "keys_relocated"])
                .inc_by(v);
        }
        TickerType::TitanGcBytesOverwritten => {
            STORE_ENGINE_BLOB_GC_FLOW_VEC
                .with_label_values(&[name, "bytes_overwritten"])
                .inc_by(v);
        }
        TickerType::TitanGcBytesRelocated => {
            STORE_ENGINE_BLOB_GC_FLOW_VEC
                .with_label_values(&[name, "bytes_relocated"])
                .inc_by(v);
        }
        TickerType::TitanGcBytesWritten => {
            STORE_ENGINE_BLOB_GC_FLOW_VEC
                .with_label_values(&[name, "bytes_written"])
                .inc_by(v);
        }
        TickerType::TitanGcBytesRead => {
            STORE_ENGINE_BLOB_GC_FLOW_VEC
                .with_label_values(&[name, "bytes_read"])
                .inc_by(v);
        }
        TickerType::TitanBlobCacheHit => {
            STORE_ENGINE_BLOB_CACHE_EFFICIENCY_VEC
                .with_label_values(&[name, "cache_hit"])
                .inc_by(v);
        }
        TickerType::TitanBlobCacheMiss => {
            STORE_ENGINE_BLOB_CACHE_EFFICIENCY_VEC
                .with_label_values(&[name, "cache_miss"])
                .inc_by(v);
        }
        TickerType::TitanGcNoNeed => {
            STORE_ENGINE_BLOB_GC_ACTION_VEC
                .with_label_values(&[name, "no_need"])
                .inc_by(v);
        }
        TickerType::TitanGcRemain => {
            STORE_ENGINE_BLOB_GC_ACTION_VEC
                .with_label_values(&[name, "remain"])
                .inc_by(v);
        }
        TickerType::TitanGcDiscardable => {
            STORE_ENGINE_BLOB_GC_ACTION_VEC
                .with_label_values(&[name, "discardable"])
                .inc_by(v);
        }
        TickerType::TitanGcSample => {
            STORE_ENGINE_BLOB_GC_ACTION_VEC
                .with_label_values(&[name, "sample"])
                .inc_by(v);
        }
        TickerType::TitanGcSmallFile => {
            STORE_ENGINE_BLOB_GC_ACTION_VEC
                .with_label_values(&[name, "small_file"])
                .inc_by(v);
        }
        TickerType::TitanGcFailure => {
            STORE_ENGINE_BLOB_GC_ACTION_VEC
                .with_label_values(&[name, "failure"])
                .inc_by(v);
        }
        TickerType::TitanGcSuccess => {
            STORE_ENGINE_BLOB_GC_ACTION_VEC
                .with_label_values(&[name, "success"])
                .inc_by(v);
        }
        TickerType::TitanGcTriggerNext => {
            STORE_ENGINE_BLOB_GC_ACTION_VEC
                .with_label_values(&[name, "trigger_next"])
                .inc_by(v);
        }
        _ => {}
    }
}

macro_rules! engine_histogram_metrics {
    ($metric:ident, $prefix:expr, $db:expr, $value:expr) => {
        $metric
            .with_label_values(&[$db, concat!($prefix, "_median")])
            .set($value.median);
        $metric
            .with_label_values(&[$db, concat!($prefix, "_percentile95")])
            .set($value.percentile95);
        $metric
            .with_label_values(&[$db, concat!($prefix, "_percentile99")])
            .set($value.percentile99);
        $metric
            .with_label_values(&[$db, concat!($prefix, "_average")])
            .set($value.average);
        $metric
            .with_label_values(&[$db, concat!($prefix, "_standard_deviation")])
            .set($value.standard_deviation);
        $metric
            .with_label_values(&[$db, concat!($prefix, "_max")])
            .set($value.max);
    };
}

pub fn flush_engine_histogram_metrics(t: HistType, value: HistogramData, name: &str) {
    match t {
        HistType::DbGet => {
            engine_histogram_metrics!(STORE_ENGINE_GET_VEC, "get", name, value);
        }
        HistType::DbWrite => {
            engine_histogram_metrics!(STORE_ENGINE_WRITE_VEC, "write", name, value);
        }
        HistType::CompactionTime => {
            engine_histogram_metrics!(
                STORE_ENGINE_COMPACTION_TIME_VEC,
                "compaction_time",
                name,
                value
            );
        }
        HistType::TableSyncMicros => {
            engine_histogram_metrics!(STORE_ENGINE_TABLE_SYNC_VEC, "table_sync", name, value);
        }
        HistType::CompactionOutfileSyncMicros => {
            engine_histogram_metrics!(
                STORE_ENGINE_COMPACTION_OUTFILE_SYNC_VEC,
                "compaction_outfile_sync",
                name,
                value
            );
        }
        HistType::WalFileSyncMicros => {
            engine_histogram_metrics!(
                STORE_ENGINE_WAL_FILE_SYNC_MICROS_VEC,
                "wal_file_sync",
                name,
                value
            );
        }
        HistType::ManifestFileSyncMicros => {
            engine_histogram_metrics!(
                STORE_ENGINE_MANIFEST_FILE_SYNC_VEC,
                "manifest_file_sync",
                name,
                value
            );
        }
        HistType::StallL0SlowdownCount => {
            engine_histogram_metrics!(
                STORE_ENGINE_STALL_L0_SLOWDOWN_COUNT_VEC,
                "stall_l0_slowdown_count",
                name,
                value
            );
        }
        HistType::StallMemtableCompactionCount => {
            engine_histogram_metrics!(
                STORE_ENGINE_STALL_MEMTABLE_COMPACTION_COUNT_VEC,
                "stall_memtable_compaction_count",
                name,
                value
            );
        }
        HistType::StallL0NumFilesCount => {
            engine_histogram_metrics!(
                STORE_ENGINE_STALL_L0_NUM_FILES_COUNT_VEC,
                "stall_l0_num_files_count",
                name,
                value
            );
        }
        HistType::HardRateLimitDelayCount => {
            engine_histogram_metrics!(
                STORE_ENGINE_HARD_RATE_LIMIT_DELAY_VEC,
                "hard_rate_limit_delay",
                name,
                value
            );
        }
        HistType::SoftRateLimitDelayCount => {
            engine_histogram_metrics!(
                STORE_ENGINE_SOFT_RATE_LIMIT_DELAY_VEC,
                "soft_rate_limit_delay",
                name,
                value
            );
        }
        HistType::NumFilesInSingleCompaction => {
            engine_histogram_metrics!(
                STORE_ENGINE_NUM_FILES_IN_SINGLE_COMPACTION_VEC,
                "num_files_in_single_compaction",
                name,
                value
            );
        }
        HistType::DbSeek => {
            engine_histogram_metrics!(STORE_ENGINE_SEEK_MICROS_VEC, "seek", name, value);
        }
        HistType::WriteStall => {
            engine_histogram_metrics!(STORE_ENGINE_WRITE_STALL_VEC, "write_stall", name, value);
        }
        HistType::SstReadMicros => {
            engine_histogram_metrics!(
                STORE_ENGINE_SST_READ_MICROS_VEC,
                "sst_read_micros",
                name,
                value
            );
        }
        HistType::NumSubcompactionsScheduled => {
            engine_histogram_metrics!(
                STORE_ENGINE_NUM_SUBCOMPACTION_SCHEDULED_VEC,
                "num_subcompaction_scheduled",
                name,
                value
            );
        }
        HistType::BytesPerRead => {
            engine_histogram_metrics!(
                STORE_ENGINE_BYTES_PER_READ_VEC,
                "bytes_per_read",
                name,
                value
            );
        }
        HistType::BytesPerWrite => {
            engine_histogram_metrics!(
                STORE_ENGINE_BYTES_PER_WRITE_VEC,
                "bytes_per_write",
                name,
                value
            );
        }
        HistType::BytesCompressed => {
            engine_histogram_metrics!(
                STORE_ENGINE_BYTES_COMPRESSED_VEC,
                "bytes_compressed",
                name,
                value
            );
        }
        HistType::BytesDecompressed => {
            engine_histogram_metrics!(
                STORE_ENGINE_BYTES_DECOMPRESSED_VEC,
                "bytes_decompressed",
                name,
                value
            );
        }
        HistType::CompressionTimesNanos => {
            engine_histogram_metrics!(
                STORE_ENGINE_COMPRESSION_TIMES_NANOS_VEC,
                "compression_time_nanos",
                name,
                value
            );
        }
        HistType::DecompressionTimesNanos => {
            engine_histogram_metrics!(
                STORE_ENGINE_DECOMPRESSION_TIMES_NANOS_VEC,
                "decompression_time_nanos",
                name,
                value
            );
        }
        HistType::TitanKeySize => {
            engine_histogram_metrics!(STORE_ENGINE_BLOB_KEY_SIZE_VEC, "blob_key_size", name, value);
        }
        HistType::TitanValueSize => {
            engine_histogram_metrics!(
                STORE_ENGINE_BLOB_VALUE_SIZE_VEC,
                "blob_value_size",
                name,
                value
            );
        }
        HistType::TitanGetMicros => {
            engine_histogram_metrics!(
                STORE_ENGINE_BLOB_GET_MICROS_VEC,
                "blob_get_micros",
                name,
                value
            );
        }
        HistType::TitanSeekMicros => {
            engine_histogram_metrics!(
                STORE_ENGINE_BLOB_SEEK_MICROS_VEC,
                "blob_seek_micros",
                name,
                value
            );
        }
        HistType::TitanNextMicros => {
            engine_histogram_metrics!(
                STORE_ENGINE_BLOB_NEXT_MICROS_VEC,
                "blob_next_micros",
                name,
                value
            );
        }
        HistType::TitanPrevMicros => {
            engine_histogram_metrics!(
                STORE_ENGINE_BLOB_PREV_MICROS_VEC,
                "blob_prev_micros",
                name,
                value
            );
        }
        HistType::TitanBlobFileWriteMicros => {
            engine_histogram_metrics!(
                STORE_ENGINE_BLOB_FILE_WRITE_MICROS_VEC,
                "blob_file_write_micros",
                name,
                value
            );
        }
        HistType::TitanBlobFileReadMicros => {
            engine_histogram_metrics!(
                STORE_ENGINE_BLOB_FILE_READ_MICROS_VEC,
                "blob_file_read_micros",
                name,
                value
            );
        }
        HistType::TitanBlobFileSyncMicros => {
            engine_histogram_metrics!(
                STORE_ENGINE_BLOB_FILE_SYNC_MICROS_VEC,
                "blob_file_sync_micros",
                name,
                value
            );
        }
        HistType::TitanGcMicros => {
            engine_histogram_metrics!(
                STORE_ENGINE_BLOB_GC_MICROS_VEC,
                "blob_gc_micros",
                name,
                value
            );
        }
        HistType::TitanGcInputFileSize => {
            engine_histogram_metrics!(
                STORE_ENGINE_GC_INPUT_BLOB_FILE_SIZE_VEC,
                "blob_gc_input_file",
                name,
                value
            );
        }
        HistType::TitanGcOutputFileSize => {
            engine_histogram_metrics!(
                STORE_ENGINE_GC_OUTPUT_BLOB_FILE_SIZE_VEC,
                "blob_gc_output_file",
                name,
                value
            );
        }
        HistType::TitanIterTouchBlobFileCount => {
            engine_histogram_metrics!(
                STORE_ENGINE_ITER_TOUCH_BLOB_FILE_COUNT_VEC,
                "blob_iter_touch_blob_file_count",
                name,
                value
            );
        }
        _ => {}
    }
}

=======
    HistType::BlobDbKeySize,
    HistType::BlobDbValueSize,
    HistType::BlobDbSeekMicros,
    HistType::BlobDbNextMicros,
    HistType::BlobDbPrevMicros,
    HistType::BlobDbBlobFileWriteMicros,
    HistType::BlobDbBlobFileReadMicros,
    HistType::BlobDbBlobFileSyncMicros,
    HistType::BlobDbGcMicros,
    HistType::DbWriteWalTime,
];

>>>>>>> 2d6acde5
pub fn flush_engine_iostall_properties(engine: &DB, name: &str) {
    let stall_num = ROCKSDB_IOSTALL_KEY.len();
    let mut counter = vec![0; stall_num];
    for cf in engine.cf_names() {
        let handle = rocks::util::get_cf_handle(engine, cf).unwrap();
        if let Some(info) = engine.get_map_property_cf(handle, ROCKSDB_CFSTATS) {
            for i in 0..stall_num {
                let value = info.get_property_int_value(ROCKSDB_IOSTALL_KEY[i]);
                counter[i] += value as i64;
            }
        } else {
            return;
        }
    }
    for i in 0..stall_num {
        STORE_ENGINE_WRITE_STALL_REASON_GAUGE_VEC
            .with_label_values(&[name, ROCKSDB_IOSTALL_TYPE[i]])
            .set(counter[i]);
    }
}

pub fn flush_engine_properties(engine: &DB, name: &str, shared_block_cache: bool) {
    for cf in engine.cf_names() {
        let handle = rocks::util::get_cf_handle(engine, cf).unwrap();
        // It is important to monitor each cf's size, especially the "raft" and "lock" column
        // families.
        let cf_used_size = rocks::util::get_engine_cf_used_size(engine, handle);
        STORE_ENGINE_SIZE_GAUGE_VEC
            .with_label_values(&[name, cf])
            .set(cf_used_size as i64);

        if !shared_block_cache {
            let block_cache_usage = engine.get_block_cache_usage_cf(handle);
            STORE_ENGINE_BLOCK_CACHE_USAGE_GAUGE_VEC
                .with_label_values(&[name, cf])
                .set(block_cache_usage as i64);
        }

        // TODO: find a better place to record these metrics.
        // Refer: https://github.com/facebook/rocksdb/wiki/Memory-usage-in-RocksDB
        // For index and filter blocks memory
        if let Some(readers_mem) = engine.get_property_int_cf(handle, ROCKSDB_TABLE_READERS_MEM) {
            STORE_ENGINE_MEMORY_GAUGE_VEC
                .with_label_values(&[name, cf, "readers-mem"])
                .set(readers_mem as i64);
        }

        // For memtable
        if let Some(mem_table) = engine.get_property_int_cf(handle, ROCKSDB_CUR_SIZE_ALL_MEM_TABLES)
        {
            STORE_ENGINE_MEMORY_GAUGE_VEC
                .with_label_values(&[name, cf, "mem-tables"])
                .set(mem_table as i64);
        }

        // TODO: add cache usage and pinned usage.

        if let Some(num_keys) = engine.get_property_int_cf(handle, ROCKSDB_ESTIMATE_NUM_KEYS) {
            STORE_ENGINE_ESTIMATE_NUM_KEYS_VEC
                .with_label_values(&[name, cf])
                .set(num_keys as i64);
        }

        // Pending compaction bytes
        if let Some(pending_compaction_bytes) =
            engine.get_property_int_cf(handle, ROCKSDB_PENDING_COMPACTION_BYTES)
        {
            STORE_ENGINE_PENDING_COMPACTION_BYTES_VEC
                .with_label_values(&[name, cf])
                .set(pending_compaction_bytes as i64);
        }

        let opts = engine.get_options_cf(handle);
        for level in 0..opts.get_num_levels() {
            // Compression ratio at levels
            if let Some(v) =
                rocks::util::get_engine_compression_ratio_at_level(engine, handle, level)
            {
                STORE_ENGINE_COMPRESSION_RATIO_VEC
                    .with_label_values(&[name, cf, &level.to_string()])
                    .set(v);
            }

            // Num files at levels
            if let Some(v) = rocks::util::get_cf_num_files_at_level(engine, handle, level) {
                STORE_ENGINE_NUM_FILES_AT_LEVEL_VEC
                    .with_label_values(&[name, cf, &level.to_string()])
                    .set(v as i64);
            }

            // Titan Num blob files at levels
            if let Some(v) = rocks::util::get_cf_num_blob_files_at_level(engine, handle, level) {
                STORE_ENGINE_TITANDB_NUM_BLOB_FILES_AT_LEVEL_VEC
                    .with_label_values(&[name, cf, &level.to_string()])
                    .set(v as i64);
            }
        }

        // Num immutable mem-table
        if let Some(v) = rocks::util::get_num_immutable_mem_table(engine, handle) {
            STORE_ENGINE_NUM_IMMUTABLE_MEM_TABLE_VEC
                .with_label_values(&[name, cf])
                .set(v as i64);
        }

        // Titan live blob size
        if let Some(v) = engine.get_property_int_cf(handle, ROCKSDB_TITANDB_LIVE_BLOB_SIZE) {
            STORE_ENGINE_TITANDB_LIVE_BLOB_SIZE_VEC
                .with_label_values(&[name, cf])
                .set(v as i64);
        }

        // Titan num live blob file
        if let Some(v) = engine.get_property_int_cf(handle, ROCKSDB_TITANDB_NUM_LIVE_BLOB_FILE) {
            STORE_ENGINE_TITANDB_NUM_LIVE_BLOB_FILE_VEC
                .with_label_values(&[name, cf])
                .set(v as i64);
        }

        // Titan num obsolete blob file
        if let Some(v) = engine.get_property_int_cf(handle, ROCKSDB_TITANDB_NUM_OBSOLETE_BLOB_FILE)
        {
            STORE_ENGINE_TITANDB_NUM_OBSOLETE_BLOB_FILE_VEC
                .with_label_values(&[name, cf])
                .set(v as i64);
        }

        // Titan live blob file size
        if let Some(v) = engine.get_property_int_cf(handle, ROCKSDB_TITANDB_LIVE_BLOB_FILE_SIZE) {
            STORE_ENGINE_TITANDB_LIVE_BLOB_FILE_SIZE_VEC
                .with_label_values(&[name, cf])
                .set(v as i64);
        }

        // Titan obsolete blob file size
        if let Some(v) = engine.get_property_int_cf(handle, ROCKSDB_TITANDB_OBSOLETE_BLOB_FILE_SIZE)
        {
            STORE_ENGINE_TITANDB_OBSOLETE_BLOB_FILE_SIZE_VEC
                .with_label_values(&[name, cf])
                .set(v as i64);
        }

        // Titan blob file discardable ratio
        if let Some(v) =
            engine.get_property_int_cf(handle, ROCKSDB_TITANDB_DISCARDABLE_RATIO_LE0_FILE)
        {
            STORE_ENGINE_TITANDB_BLOB_FILE_DISCARDABLE_RATIO_VEC
                .with_label_values(&[name, cf, "le0"])
                .set(v as i64);
        }
        if let Some(v) =
            engine.get_property_int_cf(handle, ROCKSDB_TITANDB_DISCARDABLE_RATIO_LE20_FILE)
        {
            STORE_ENGINE_TITANDB_BLOB_FILE_DISCARDABLE_RATIO_VEC
                .with_label_values(&[name, cf, "le20"])
                .set(v as i64);
        }
        if let Some(v) =
            engine.get_property_int_cf(handle, ROCKSDB_TITANDB_DISCARDABLE_RATIO_LE50_FILE)
        {
            STORE_ENGINE_TITANDB_BLOB_FILE_DISCARDABLE_RATIO_VEC
                .with_label_values(&[name, cf, "le50"])
                .set(v as i64);
        }
        if let Some(v) =
            engine.get_property_int_cf(handle, ROCKSDB_TITANDB_DISCARDABLE_RATIO_LE80_FILE)
        {
            STORE_ENGINE_TITANDB_BLOB_FILE_DISCARDABLE_RATIO_VEC
                .with_label_values(&[name, cf, "le80"])
                .set(v as i64);
        }
        if let Some(v) =
            engine.get_property_int_cf(handle, ROCKSDB_TITANDB_DISCARDABLE_RATIO_LE100_FILE)
        {
            STORE_ENGINE_TITANDB_BLOB_FILE_DISCARDABLE_RATIO_VEC
                .with_label_values(&[name, cf, "le100"])
                .set(v as i64);
        }
    }

    // For snapshot
    if let Some(n) = engine.get_property_int(ROCKSDB_NUM_SNAPSHOTS) {
        STORE_ENGINE_NUM_SNAPSHOTS_GAUGE_VEC
            .with_label_values(&[name])
            .set(n as i64);
    }
    if let Some(t) = engine.get_property_int(ROCKSDB_OLDEST_SNAPSHOT_TIME) {
        // RocksDB returns 0 if no snapshots.
        let now = time::get_time().sec as u64;
        let d = if t > 0 && now > t { now - t } else { 0 };
        STORE_ENGINE_OLDEST_SNAPSHOT_DURATION_GAUGE_VEC
            .with_label_values(&[name])
            .set(d as i64);
    }

    if shared_block_cache {
        // Since block cache is shared, getting cache size from any CF is fine. Here we get from
        // default CF.
        let handle = rocks::util::get_cf_handle(engine, CF_DEFAULT).unwrap();
        let block_cache_usage = engine.get_block_cache_usage_cf(handle);
        STORE_ENGINE_BLOCK_CACHE_USAGE_GAUGE_VEC
            .with_label_values(&[name, "all"])
            .set(block_cache_usage as i64);
    }
}

// For property metrics
#[rustfmt::skip]
lazy_static! {
    pub static ref STORE_ENGINE_SIZE_GAUGE_VEC: IntGaugeVec = register_int_gauge_vec!(
        "tikv_engine_size_bytes",
        "Sizes of each column families",
        &["db", "type"]
    ).unwrap();
    pub static ref STORE_ENGINE_BLOCK_CACHE_USAGE_GAUGE_VEC: IntGaugeVec = register_int_gauge_vec!(
        "tikv_engine_block_cache_size_bytes",
        "Usage of each column families' block cache",
        &["db", "cf"]
    ).unwrap();
    pub static ref STORE_ENGINE_MEMORY_GAUGE_VEC: IntGaugeVec = register_int_gauge_vec!(
        "tikv_engine_memory_bytes",
        "Sizes of each column families",
        &["db", "cf", "type"]
    ).unwrap();
    pub static ref STORE_ENGINE_ESTIMATE_NUM_KEYS_VEC: IntGaugeVec = register_int_gauge_vec!(
        "tikv_engine_estimate_num_keys",
        "Estimate num keys of each column families",
        &["db", "cf"]
    ).unwrap();
    pub static ref STORE_ENGINE_PENDING_COMPACTION_BYTES_VEC: IntGaugeVec = register_int_gauge_vec!(
        "tikv_engine_pending_compaction_bytes",
        "Pending compaction bytes",
        &["db", "cf"]
    ).unwrap();
    pub static ref STORE_ENGINE_COMPRESSION_RATIO_VEC: GaugeVec = register_gauge_vec!(
        "tikv_engine_compression_ratio",
        "Compression ratio at different levels",
        &["db", "cf", "level"]
    ).unwrap();
    pub static ref STORE_ENGINE_NUM_FILES_AT_LEVEL_VEC: IntGaugeVec = register_int_gauge_vec!(
        "tikv_engine_num_files_at_level",
        "Number of files at each level",
        &["db", "cf", "level"]
    ).unwrap();
    pub static ref STORE_ENGINE_NUM_SNAPSHOTS_GAUGE_VEC: IntGaugeVec = register_int_gauge_vec!(
        "tikv_engine_num_snapshots",
        "Number of unreleased snapshots",
        &["db"]
    ).unwrap();
    pub static ref STORE_ENGINE_OLDEST_SNAPSHOT_DURATION_GAUGE_VEC: IntGaugeVec = register_int_gauge_vec!(
        "tikv_engine_oldest_snapshot_duration",
        "Oldest unreleased snapshot duration in seconds",
        &["db"]
    ).unwrap();
    pub static ref STORE_ENGINE_WRITE_STALL_REASON_GAUGE_VEC: IntGaugeVec = register_int_gauge_vec!(
        "tikv_engine_write_stall_reason",
        "QPS of each reason which cause tikv write stall",
        &["db", "type"]
    ).unwrap();
    pub static ref STORE_ENGINE_TITANDB_NUM_BLOB_FILES_AT_LEVEL_VEC: IntGaugeVec = register_int_gauge_vec!(
        "tikv_engine_titandb_num_blob_files_at_level",
        "Number of files at each level",
        &["db", "cf", "level"]
    ).unwrap();
    pub static ref STORE_ENGINE_TITANDB_LIVE_BLOB_SIZE_VEC: IntGaugeVec = register_int_gauge_vec!(
        "tikv_engine_titandb_live_blob_size",
        "Total titan blob value size referenced by LSM tree",
        &["db", "cf"]
    ).unwrap();
    pub static ref STORE_ENGINE_TITANDB_NUM_LIVE_BLOB_FILE_VEC: IntGaugeVec = register_int_gauge_vec!(
        "tikv_engine_titandb_num_live_blob_file",
        "Number of live blob file",
        &["db", "cf"]
    ).unwrap();
    pub static ref STORE_ENGINE_TITANDB_NUM_OBSOLETE_BLOB_FILE_VEC: IntGaugeVec = register_int_gauge_vec!(
        "tikv_engine_titandb_num_obsolete_blob_file",
        "Number of obsolete blob file",
        &["db", "cf"]
    ).unwrap();
    pub static ref STORE_ENGINE_TITANDB_LIVE_BLOB_FILE_SIZE_VEC: IntGaugeVec = register_int_gauge_vec!(
        "tikv_engine_titandb_live_blob_file_size",
        "Size of live blob file",
        &["db", "cf"]
    ).unwrap();
    pub static ref STORE_ENGINE_TITANDB_OBSOLETE_BLOB_FILE_SIZE_VEC: IntGaugeVec = register_int_gauge_vec!(
        "tikv_engine_titandb_obsolete_blob_file_size",
        "Size of obsolete blob file",
        &["db", "cf"]
    ).unwrap();
    pub static ref STORE_ENGINE_TITANDB_BLOB_FILE_DISCARDABLE_RATIO_VEC: IntGaugeVec = register_int_gauge_vec!(
        "tikv_engine_titandb_blob_file_discardable_ratio",
        "Size of obsolete blob file",
        &["db", "cf", "ratio"]
    ).unwrap();
}

// For ticker type
#[rustfmt::skip]
lazy_static! {
    pub static ref STORE_ENGINE_CACHE_EFFICIENCY_VEC: IntCounterVec = register_int_counter_vec!(
        "tikv_engine_cache_efficiency",
        "Efficiency of rocksdb's block cache",
        &["db", "type"]
    ).unwrap();
    pub static ref STORE_ENGINE_MEMTABLE_EFFICIENCY_VEC: IntCounterVec = register_int_counter_vec!(
        "tikv_engine_memtable_efficiency",
        "Hit and miss of memtable",
        &["db", "type"]
    ).unwrap();
    pub static ref STORE_ENGINE_GET_SERVED_VEC: IntCounterVec = register_int_counter_vec!(
        "tikv_engine_get_served",
        "Get queries served by engine",
        &["db", "type"]
    ).unwrap();
    pub static ref STORE_ENGINE_WRITE_SERVED_VEC: IntCounterVec = register_int_counter_vec!(
        "tikv_engine_write_served",
        "Write queries served by engine",
        &["db", "type"]
    ).unwrap();
    pub static ref STORE_ENGINE_BLOOM_EFFICIENCY_VEC: IntCounterVec = register_int_counter_vec!(
        "tikv_engine_bloom_efficiency",
        "Efficiency of rocksdb's bloom filter",
        &["db", "type"]
    ).unwrap();
    pub static ref STORE_ENGINE_FLOW_VEC: IntCounterVec = register_int_counter_vec!(
        "tikv_engine_flow_bytes",
        "Bytes and keys of read/written",
        &["db", "type"]
    ).unwrap();
    pub static ref STORE_ENGINE_STALL_MICROS: IntCounterVec = register_int_counter_vec!(
        "tikv_engine_stall_micro_seconds",
        "Stall micros",
        &["db"]
    ).unwrap();
    pub static ref STORE_ENGINE_COMPACTION_FLOW_VEC: IntCounterVec = register_int_counter_vec!(
        "tikv_engine_compaction_flow_bytes",
        "Bytes of read/written during compaction",
        &["db", "type"]
    ).unwrap();
    pub static ref STORE_ENGINE_COMPACTION_DROP_VEC: IntCounterVec = register_int_counter_vec!(
        "tikv_engine_compaction_key_drop",
        "Count the reasons for key drop during compaction",
        &["db", "type"]
    ).unwrap();
    pub static ref STORE_ENGINE_COMPACTION_DURATIONS_VEC: HistogramVec = register_histogram_vec!(
        "tikv_engine_compaction_duration_seconds",
        "Histogram of compaction duration seconds",
        &["db", "cf"],
        exponential_buckets(0.005, 2.0, 20).unwrap()
    ).unwrap();
    pub static ref STORE_ENGINE_COMPACTION_NUM_CORRUPT_KEYS_VEC: IntCounterVec = register_int_counter_vec!(
        "tikv_engine_compaction_num_corrupt_keys",
        "Number of corrupt keys during compaction",
        &["db", "cf"]
    ).unwrap();
    pub static ref STORE_ENGINE_COMPACTION_REASON_VEC: IntCounterVec = register_int_counter_vec!(
        "tikv_engine_compaction_reason",
        "Number of compaction reason",
        &["db", "cf", "reason"]
    ).unwrap();
    pub static ref STORE_ENGINE_LOCATE_VEC: IntCounterVec = register_int_counter_vec!(
        "tikv_engine_locate",
        "Number of calls to seek/next/prev",
        &["db", "type"]
    ).unwrap();
    pub static ref STORE_ENGINE_FILE_STATUS_VEC: IntCounterVec = register_int_counter_vec!(
        "tikv_engine_file_status",
        "Number of different status of files",
        &["db", "type"]
    ).unwrap();
    pub static ref STORE_ENGINE_READ_AMP_FLOW_VEC: IntCounterVec = register_int_counter_vec!(
        "tikv_engine_read_amp_flow_bytes",
        "Bytes of read amplification",
        &["db", "type"]
    ).unwrap();
    pub static ref STORE_ENGINE_NO_ITERATORS: IntCounterVec = register_int_counter_vec!(
        "tikv_engine_no_iterator",
        "Number of iterators currently open",
        &["db"]
    ).unwrap();
    pub static ref STORE_ENGINE_WAL_FILE_SYNCED: IntCounterVec = register_int_counter_vec!(
        "tikv_engine_wal_file_synced",
        "Number of times WAL sync is done",
        &["db"]
    ).unwrap();
    pub static ref STORE_ENGINE_EVENT_COUNTER_VEC: IntCounterVec = register_int_counter_vec!(
        "tikv_engine_event_total",
        "Number of engine events",
        &["db", "cf", "type"]
    ).unwrap();
    pub static ref STORE_ENGINE_NUM_IMMUTABLE_MEM_TABLE_VEC: IntGaugeVec = register_int_gauge_vec!(
        "tikv_engine_num_immutable_mem_table",
        "Number of immutable mem-table",
        &["db", "cf"]
    ).unwrap();
    pub static ref STORE_ENGINE_BLOB_LOCATE_VEC: IntCounterVec = register_int_counter_vec!(
        "tikv_engine_blob_locate",
        "Number of calls to titan blob seek/next/prev",
        &["db", "type"]
    ).unwrap();
    pub static ref STORE_ENGINE_BLOB_FLOW_VEC: IntCounterVec = register_int_counter_vec!(
        "tikv_engine_blob_flow_bytes",
        "Bytes and keys of titan blob read/written",
        &["db", "type"]
    ).unwrap();
    pub static ref STORE_ENGINE_BLOB_GC_FLOW_VEC: IntCounterVec = register_int_counter_vec!(
        "tikv_engine_blob_gc_flow_bytes",
        "Bytes and keys of titan blob gc read/written",
        &["db", "type"]
    ).unwrap();
    pub static ref STORE_ENGINE_BLOB_GC_FILE_VEC: IntCounterVec = register_int_counter_vec!(
        "tikv_engine_blob_gc_file_count",
        "Number of blob file involved in titan blob gc",
        &["db", "type"]
    ).unwrap();
    pub static ref STORE_ENGINE_BLOB_GC_ACTION_VEC: IntCounterVec = register_int_counter_vec!(
        "tikv_engine_blob_gc_action_count",
        "Number of actions of titan gc",
        &["db", "type"]
    ).unwrap();
    pub static ref STORE_ENGINE_BLOB_FILE_SYNCED: IntCounterVec = register_int_counter_vec!(
        "tikv_engine_blob_file_synced",
        "Number of times titan blob file sync is done",
        &["db"]
    ).unwrap();
    pub static ref STORE_ENGINE_BLOB_CACHE_EFFICIENCY_VEC: IntCounterVec = register_int_counter_vec!(
        "tikv_engine_blob_cache_efficiency",
        "Efficiency of titan's blob cache",
        &["db", "type"]
    ).unwrap();
}

// For histogram type
#[rustfmt::skip]
lazy_static! {
    pub static ref STORE_ENGINE_GET_VEC: GaugeVec = register_gauge_vec!(
        "tikv_engine_get_micro_seconds",
        "Histogram of get micros",
        &["db", "type"]
    ).unwrap();
    pub static ref STORE_ENGINE_WRITE_VEC: GaugeVec = register_gauge_vec!(
        "tikv_engine_write_micro_seconds",
        "Histogram of write micros",
        &["db", "type"]
    ).unwrap();
    pub static ref STORE_ENGINE_COMPACTION_TIME_VEC: GaugeVec = register_gauge_vec!(
        "tikv_engine_compaction_time",
        "Histogram of compaction time",
        &["db", "type"]
    ).unwrap();
    pub static ref STORE_ENGINE_TABLE_SYNC_VEC: GaugeVec = register_gauge_vec!(
        "tikv_engine_table_sync_micro_seconds",
        "Histogram of table sync micros",
        &["db", "type"]
    ).unwrap();
    pub static ref STORE_ENGINE_COMPACTION_OUTFILE_SYNC_VEC: GaugeVec = register_gauge_vec!(
        "tikv_engine_compaction_outfile_sync_micro_seconds",
        "Histogram of compaction outfile sync micros",
        &["db", "type"]
    ).unwrap();
    pub static ref STORE_ENGINE_MANIFEST_FILE_SYNC_VEC: GaugeVec = register_gauge_vec!(
        "tikv_engine_manifest_file_sync_micro_seconds",
        "Histogram of manifest file sync micros",
        &["db", "type"]
    ).unwrap();
    pub static ref STORE_ENGINE_WAL_FILE_SYNC_MICROS_VEC: GaugeVec = register_gauge_vec!(
        "tikv_engine_wal_file_sync_micro_seconds",
        "Histogram of WAL file sync micros",
        &["db", "type"]
    ).unwrap();
    pub static ref STORE_ENGINE_STALL_L0_SLOWDOWN_COUNT_VEC: GaugeVec = register_gauge_vec!(
        "tikv_engine_stall_l0_slowdown_count",
        "Histogram of stall l0 slowdown count",
        &["db", "type"]
    ).unwrap();
    pub static ref STORE_ENGINE_STALL_MEMTABLE_COMPACTION_COUNT_VEC: GaugeVec = register_gauge_vec!(
        "tikv_engine_stall_memtable_compaction_count",
        "Histogram of stall memtable compaction count",
        &["db", "type"]
    ).unwrap();
    pub static ref STORE_ENGINE_STALL_L0_NUM_FILES_COUNT_VEC: GaugeVec = register_gauge_vec!(
        "tikv_engine_stall_l0_num_files_count",
        "Histogram of stall l0 num files count",
        &["db", "type"]
    ).unwrap();
    pub static ref STORE_ENGINE_HARD_RATE_LIMIT_DELAY_VEC: GaugeVec = register_gauge_vec!(
        "tikv_engine_hard_rate_limit_delay_count",
        "Histogram of hard rate limit delay count",
        &["db", "type"]
    ).unwrap();
    pub static ref STORE_ENGINE_SOFT_RATE_LIMIT_DELAY_VEC: GaugeVec = register_gauge_vec!(
        "tikv_engine_soft_rate_limit_delay_count",
        "Histogram of soft rate limit delay count",
        &["db", "type"]
    ).unwrap();
    pub static ref STORE_ENGINE_NUM_FILES_IN_SINGLE_COMPACTION_VEC: GaugeVec = register_gauge_vec!(
        "tikv_engine_num_files_in_single_compaction",
        "Histogram of number of files in single compaction",
        &["db", "type"]
    ).unwrap();
    pub static ref STORE_ENGINE_SEEK_MICROS_VEC: GaugeVec = register_gauge_vec!(
        "tikv_engine_seek_micro_seconds",
        "Histogram of seek micros",
        &["db", "type"]
    ).unwrap();
    pub static ref STORE_ENGINE_WRITE_STALL_VEC: GaugeVec = register_gauge_vec!(
        "tikv_engine_write_stall",
        "Histogram of write stall",
        &["db", "type"]
    ).unwrap();
    pub static ref STORE_ENGINE_SST_READ_MICROS_VEC: GaugeVec = register_gauge_vec!(
        "tikv_engine_sst_read_micros",
        "Histogram of SST read micros",
        &["db", "type"]
    ).unwrap();
    pub static ref STORE_ENGINE_NUM_SUBCOMPACTION_SCHEDULED_VEC: GaugeVec = register_gauge_vec!(
        "tikv_engine_num_subcompaction_scheduled",
        "Histogram of number of subcompaction scheduled",
        &["db", "type"]
    ).unwrap();
    pub static ref STORE_ENGINE_BYTES_PER_READ_VEC: GaugeVec = register_gauge_vec!(
        "tikv_engine_bytes_per_read",
        "Histogram of bytes per read",
        &["db", "type"]
    ).unwrap();
    pub static ref STORE_ENGINE_BYTES_PER_WRITE_VEC: GaugeVec = register_gauge_vec!(
        "tikv_engine_bytes_per_write",
        "Histogram of bytes per write",
        &["db", "type"]
    ).unwrap();
    pub static ref STORE_ENGINE_BYTES_COMPRESSED_VEC: GaugeVec = register_gauge_vec!(
        "tikv_engine_bytes_compressed",
        "Histogram of bytes compressed",
        &["db", "type"]
    ).unwrap();
    pub static ref STORE_ENGINE_BYTES_DECOMPRESSED_VEC: GaugeVec = register_gauge_vec!(
        "tikv_engine_bytes_decompressed",
        "Histogram of bytes decompressed",
        &["db", "type"]
    ).unwrap();
    pub static ref STORE_ENGINE_COMPRESSION_TIMES_NANOS_VEC: GaugeVec = register_gauge_vec!(
        "tikv_engine_compression_time_nanos",
        "Histogram of compression time nanos",
        &["db", "type"]
    ).unwrap();
    pub static ref STORE_ENGINE_DECOMPRESSION_TIMES_NANOS_VEC: GaugeVec = register_gauge_vec!(
        "tikv_engine_decompression_time_nanos",
        "Histogram of decompression time nanos",
        &["db", "type"]
    ).unwrap();
    pub static ref STORE_ENGINE_BLOB_KEY_SIZE_VEC: GaugeVec = register_gauge_vec!(
        "tikv_engine_blob_key_size",
        "Histogram of titan blob key size",
        &["db", "type"]
    ).unwrap();
    pub static ref STORE_ENGINE_BLOB_VALUE_SIZE_VEC: GaugeVec = register_gauge_vec!(
        "tikv_engine_blob_value_size",
        "Histogram of titan blob value size",
        &["db", "type"]
    ).unwrap();
    pub static ref STORE_ENGINE_BLOB_GET_MICROS_VEC: GaugeVec = register_gauge_vec!(
        "tikv_engine_blob_get_micros_seconds",
        "Histogram of titan blob read micros for calling get",
        &["db", "type"]
    ).unwrap();
    pub static ref STORE_ENGINE_BLOB_SEEK_MICROS_VEC: GaugeVec = register_gauge_vec!(
        "tikv_engine_blob_seek_micros_seconds",
        "Histogram of titan blob read micros for calling seek",
        &["db", "type"]
    ).unwrap();
    pub static ref STORE_ENGINE_BLOB_NEXT_MICROS_VEC: GaugeVec = register_gauge_vec!(
        "tikv_engine_blob_next_micros_seconds",
        "Histogram of titan blob read micros for calling next",
        &["db", "type"]
    ).unwrap();
    pub static ref STORE_ENGINE_BLOB_PREV_MICROS_VEC: GaugeVec = register_gauge_vec!(
        "tikv_engine_blob_prev_micros_seconds",
        "Histogram of titan blob read micros for calling prev",
        &["db", "type"]
    ).unwrap();
    pub static ref STORE_ENGINE_BLOB_FILE_WRITE_MICROS_VEC: GaugeVec = register_gauge_vec!(
        "tikv_engine_blob_file_write_micros_seconds",
        "Histogram of titan blob file write micros",
        &["db", "type"]
    ).unwrap();
    pub static ref STORE_ENGINE_BLOB_FILE_READ_MICROS_VEC: GaugeVec = register_gauge_vec!(
        "tikv_engine_blob_file_read_micros_seconds",
        "Histogram of titan blob file read micros",
        &["db", "type"]
    ).unwrap();
    pub static ref STORE_ENGINE_BLOB_FILE_SYNC_MICROS_VEC: GaugeVec = register_gauge_vec!(
        "tikv_engine_blob_file_sync_micros_seconds",
        "Histogram of titan blob file sync micros",
        &["db", "type"]
    ).unwrap();
    pub static ref STORE_ENGINE_BLOB_GC_MICROS_VEC: GaugeVec = register_gauge_vec!(
        "tikv_engine_blob_gc_micros_seconds",
        "Histogram of titan blob gc micros",
        &["db", "type"]
    ).unwrap();
    pub static ref STORE_ENGINE_GC_INPUT_BLOB_FILE_SIZE_VEC: GaugeVec = register_gauge_vec!(
        "tikv_engine_blob_gc_input_file",
        "Histogram of titan blob gc input file size",
        &["db", "type"]
    ).unwrap();
    pub static ref STORE_ENGINE_GC_OUTPUT_BLOB_FILE_SIZE_VEC: GaugeVec = register_gauge_vec!(
        "tikv_engine_blob_gc_output_file",
        "Histogram of titan blob gc output file size",
        &["db", "type"]
    ).unwrap();
    pub static ref STORE_ENGINE_ITER_TOUCH_BLOB_FILE_COUNT_VEC: GaugeVec = register_gauge_vec!(
        "tikv_engine_blob_iter_touch_blob_file_count",
        "Histogram of titan iter touched blob file count",
        &["db", "type"]
    ).unwrap();
    pub static ref STORE_ENGINE_WRITE_WAL_TIME_VEC: GaugeVec = register_gauge_vec!(
        "tikv_engine_write_wal_time_micro_seconds",
        "Histogram of write wal micros",
        &["db", "type"]
    ).unwrap();
}<|MERGE_RESOLUTION|>--- conflicted
+++ resolved
@@ -174,7 +174,6 @@
     HistType::BytesDecompressed,
     HistType::CompressionTimesNanos,
     HistType::DecompressionTimesNanos,
-<<<<<<< HEAD
 ];
 
 pub const TITAN_ENGINE_HIST_TYPES: &[HistType] = &[
@@ -194,756 +193,6 @@
     HistType::TitanIterTouchBlobFileCount,
 ];
 
-pub fn flush_engine_ticker_metrics(t: TickerType, value: u64, name: &str) {
-    let v = value as i64;
-    if v < 0 {
-        warn!("engine ticker is overflow";
-            "ticker" => ?t, "value" => value
-        );
-        return;
-    }
-
-    match t {
-        TickerType::BlockCacheMiss => {
-            STORE_ENGINE_CACHE_EFFICIENCY_VEC
-                .with_label_values(&[name, "block_cache_miss"])
-                .inc_by(v);
-        }
-        TickerType::BlockCacheHit => {
-            STORE_ENGINE_CACHE_EFFICIENCY_VEC
-                .with_label_values(&[name, "block_cache_hit"])
-                .inc_by(v);
-        }
-        TickerType::BlockCacheAdd => {
-            STORE_ENGINE_CACHE_EFFICIENCY_VEC
-                .with_label_values(&[name, "block_cache_add"])
-                .inc_by(v);
-        }
-        TickerType::BlockCacheAddFailures => {
-            STORE_ENGINE_CACHE_EFFICIENCY_VEC
-                .with_label_values(&[name, "block_cache_add_failures"])
-                .inc_by(v);
-        }
-        TickerType::BlockCacheIndexMiss => {
-            STORE_ENGINE_CACHE_EFFICIENCY_VEC
-                .with_label_values(&[name, "block_cache_index_miss"])
-                .inc_by(v);
-        }
-        TickerType::BlockCacheIndexHit => {
-            STORE_ENGINE_CACHE_EFFICIENCY_VEC
-                .with_label_values(&[name, "block_cache_index_hit"])
-                .inc_by(v);
-        }
-        TickerType::BlockCacheIndexAdd => {
-            STORE_ENGINE_CACHE_EFFICIENCY_VEC
-                .with_label_values(&[name, "block_cache_index_add"])
-                .inc_by(v);
-        }
-        TickerType::BlockCacheIndexBytesInsert => {
-            STORE_ENGINE_CACHE_EFFICIENCY_VEC
-                .with_label_values(&[name, "block_cache_index_bytes_insert"])
-                .inc_by(v);
-        }
-        TickerType::BlockCacheIndexBytesEvict => {
-            STORE_ENGINE_CACHE_EFFICIENCY_VEC
-                .with_label_values(&[name, "block_cache_index_bytes_evict"])
-                .inc_by(v);
-        }
-        TickerType::BlockCacheFilterMiss => {
-            STORE_ENGINE_CACHE_EFFICIENCY_VEC
-                .with_label_values(&[name, "block_cache_filter_miss"])
-                .inc_by(v);
-        }
-        TickerType::BlockCacheFilterHit => {
-            STORE_ENGINE_CACHE_EFFICIENCY_VEC
-                .with_label_values(&[name, "block_cache_filter_hit"])
-                .inc_by(v);
-        }
-        TickerType::BlockCacheFilterAdd => {
-            STORE_ENGINE_CACHE_EFFICIENCY_VEC
-                .with_label_values(&[name, "block_cache_filter_add"])
-                .inc_by(v);
-        }
-        TickerType::BlockCacheFilterBytesInsert => {
-            STORE_ENGINE_CACHE_EFFICIENCY_VEC
-                .with_label_values(&[name, "block_cache_filter_bytes_insert"])
-                .inc_by(v);
-        }
-        TickerType::BlockCacheFilterBytesEvict => {
-            STORE_ENGINE_CACHE_EFFICIENCY_VEC
-                .with_label_values(&[name, "block_cache_filter_bytes_evict"])
-                .inc_by(v);
-        }
-        TickerType::BlockCacheDataMiss => {
-            STORE_ENGINE_CACHE_EFFICIENCY_VEC
-                .with_label_values(&[name, "block_cache_data_miss"])
-                .inc_by(v);
-        }
-        TickerType::BlockCacheDataHit => {
-            STORE_ENGINE_CACHE_EFFICIENCY_VEC
-                .with_label_values(&[name, "block_cache_data_hit"])
-                .inc_by(v);
-        }
-        TickerType::BlockCacheDataAdd => {
-            STORE_ENGINE_CACHE_EFFICIENCY_VEC
-                .with_label_values(&[name, "block_cache_data_add"])
-                .inc_by(v);
-        }
-        TickerType::BlockCacheDataBytesInsert => {
-            STORE_ENGINE_CACHE_EFFICIENCY_VEC
-                .with_label_values(&[name, "block_cache_data_bytes_insert"])
-                .inc_by(v);
-        }
-        TickerType::BlockCacheBytesRead => {
-            STORE_ENGINE_FLOW_VEC
-                .with_label_values(&[name, "block_cache_byte_read"])
-                .inc_by(v);
-        }
-        TickerType::BlockCacheBytesWrite => {
-            STORE_ENGINE_FLOW_VEC
-                .with_label_values(&[name, "block_cache_byte_write"])
-                .inc_by(v);
-        }
-        TickerType::BloomFilterUseful => {
-            STORE_ENGINE_BLOOM_EFFICIENCY_VEC
-                .with_label_values(&[name, "bloom_useful"])
-                .inc_by(v);
-        }
-        TickerType::MemtableHit => {
-            STORE_ENGINE_MEMTABLE_EFFICIENCY_VEC
-                .with_label_values(&[name, "memtable_hit"])
-                .inc_by(v);
-        }
-        TickerType::MemtableMiss => {
-            STORE_ENGINE_MEMTABLE_EFFICIENCY_VEC
-                .with_label_values(&[name, "memtable_miss"])
-                .inc_by(v);
-        }
-        TickerType::GetHitL0 => {
-            STORE_ENGINE_GET_SERVED_VEC
-                .with_label_values(&[name, "get_hit_l0"])
-                .inc_by(v);
-        }
-        TickerType::GetHitL1 => {
-            STORE_ENGINE_GET_SERVED_VEC
-                .with_label_values(&[name, "get_hit_l1"])
-                .inc_by(v);
-        }
-        TickerType::GetHitL2AndUp => {
-            STORE_ENGINE_GET_SERVED_VEC
-                .with_label_values(&[name, "get_hit_l2_and_up"])
-                .inc_by(v);
-        }
-        TickerType::CompactionKeyDropNewerEntry => {
-            STORE_ENGINE_COMPACTION_DROP_VEC
-                .with_label_values(&[name, "compaction_key_drop_newer_entry"])
-                .inc_by(v);
-        }
-        TickerType::CompactionKeyDropObsolete => {
-            STORE_ENGINE_COMPACTION_DROP_VEC
-                .with_label_values(&[name, "compaction_key_drop_obsolete"])
-                .inc_by(v);
-        }
-        TickerType::CompactionKeyDropRangeDel => {
-            STORE_ENGINE_COMPACTION_DROP_VEC
-                .with_label_values(&[name, "compaction_key_drop_range_del"])
-                .inc_by(v);
-        }
-        TickerType::CompactionRangeDelDropObsolete => {
-            STORE_ENGINE_COMPACTION_DROP_VEC
-                .with_label_values(&[name, "range_del_drop_obsolete"])
-                .inc_by(v);
-        }
-        TickerType::CompactionOptimizedDelDropObsolete => {
-            STORE_ENGINE_COMPACTION_DROP_VEC
-                .with_label_values(&[name, "optimized_del_drop_obsolete"])
-                .inc_by(v);
-        }
-        TickerType::NumberKeysWritten => {
-            STORE_ENGINE_FLOW_VEC
-                .with_label_values(&[name, "keys_written"])
-                .inc_by(v);
-        }
-        TickerType::NumberKeysRead => {
-            STORE_ENGINE_FLOW_VEC
-                .with_label_values(&[name, "keys_read"])
-                .inc_by(v);
-        }
-        TickerType::NumberKeysUpdated => {
-            STORE_ENGINE_FLOW_VEC
-                .with_label_values(&[name, "keys_updated"])
-                .inc_by(v);
-        }
-        TickerType::BytesWritten => {
-            STORE_ENGINE_FLOW_VEC
-                .with_label_values(&[name, "bytes_written"])
-                .inc_by(v);
-        }
-        TickerType::BytesRead => {
-            STORE_ENGINE_FLOW_VEC
-                .with_label_values(&[name, "bytes_read"])
-                .inc_by(v);
-        }
-        TickerType::NumberDbSeek => {
-            STORE_ENGINE_LOCATE_VEC
-                .with_label_values(&[name, "number_db_seek"])
-                .inc_by(v);
-        }
-        TickerType::NumberDbNext => {
-            STORE_ENGINE_LOCATE_VEC
-                .with_label_values(&[name, "number_db_next"])
-                .inc_by(v);
-        }
-        TickerType::NumberDbPrev => {
-            STORE_ENGINE_LOCATE_VEC
-                .with_label_values(&[name, "number_db_prev"])
-                .inc_by(v);
-        }
-        TickerType::NumberDbSeekFound => {
-            STORE_ENGINE_LOCATE_VEC
-                .with_label_values(&[name, "number_db_seek_found"])
-                .inc_by(v);
-        }
-        TickerType::NumberDbNextFound => {
-            STORE_ENGINE_LOCATE_VEC
-                .with_label_values(&[name, "number_db_next_found"])
-                .inc_by(v);
-        }
-        TickerType::NumberDbPrevFound => {
-            STORE_ENGINE_LOCATE_VEC
-                .with_label_values(&[name, "number_db_prev_found"])
-                .inc_by(v);
-        }
-        TickerType::IterBytesRead => {
-            STORE_ENGINE_FLOW_VEC
-                .with_label_values(&[name, "iter_bytes_read"])
-                .inc_by(v);
-        }
-        TickerType::NoFileCloses => {
-            STORE_ENGINE_FILE_STATUS_VEC
-                .with_label_values(&[name, "no_file_closes"])
-                .inc_by(v);
-        }
-        TickerType::NoFileOpens => {
-            STORE_ENGINE_FILE_STATUS_VEC
-                .with_label_values(&[name, "no_file_opens"])
-                .inc_by(v);
-        }
-        TickerType::NoFileErrors => {
-            STORE_ENGINE_FILE_STATUS_VEC
-                .with_label_values(&[name, "no_file_errors"])
-                .inc_by(v);
-        }
-        TickerType::StallMicros => {
-            STORE_ENGINE_STALL_MICROS
-                .with_label_values(&[name])
-                .inc_by(v);
-        }
-        TickerType::BloomFilterPrefixChecked => {
-            STORE_ENGINE_BLOOM_EFFICIENCY_VEC
-                .with_label_values(&[name, "bloom_prefix_checked"])
-                .inc_by(v);
-        }
-        TickerType::BloomFilterPrefixUseful => {
-            STORE_ENGINE_BLOOM_EFFICIENCY_VEC
-                .with_label_values(&[name, "bloom_prefix_useful"])
-                .inc_by(v);
-        }
-        TickerType::WalFileSynced => {
-            STORE_ENGINE_WAL_FILE_SYNCED
-                .with_label_values(&[name])
-                .inc_by(v);
-        }
-        TickerType::WalFileBytes => {
-            STORE_ENGINE_FLOW_VEC
-                .with_label_values(&[name, "wal_file_bytes"])
-                .inc_by(v);
-        }
-        TickerType::WriteDoneBySelf => {
-            STORE_ENGINE_WRITE_SERVED_VEC
-                .with_label_values(&[name, "write_done_by_self"])
-                .inc_by(v);
-        }
-        TickerType::WriteDoneByOther => {
-            STORE_ENGINE_WRITE_SERVED_VEC
-                .with_label_values(&[name, "write_done_by_other"])
-                .inc_by(v);
-        }
-        TickerType::WriteTimedout => {
-            STORE_ENGINE_WRITE_SERVED_VEC
-                .with_label_values(&[name, "write_timeout"])
-                .inc_by(v);
-        }
-        TickerType::WriteWithWal => {
-            STORE_ENGINE_WRITE_SERVED_VEC
-                .with_label_values(&[name, "write_with_wal"])
-                .inc_by(v);
-        }
-        TickerType::CompactReadBytes => {
-            STORE_ENGINE_COMPACTION_FLOW_VEC
-                .with_label_values(&[name, "bytes_read"])
-                .inc_by(v);
-        }
-        TickerType::CompactWriteBytes => {
-            STORE_ENGINE_COMPACTION_FLOW_VEC
-                .with_label_values(&[name, "bytes_written"])
-                .inc_by(v);
-        }
-        TickerType::FlushWriteBytes => {
-            STORE_ENGINE_FLOW_VEC
-                .with_label_values(&[name, "flush_write_bytes"])
-                .inc_by(v);
-        }
-        TickerType::ReadAmpEstimateUsefulBytes => {
-            STORE_ENGINE_READ_AMP_FLOW_VEC
-                .with_label_values(&[name, "read_amp_estimate_useful_bytes"])
-                .inc_by(v);
-        }
-        TickerType::ReadAmpTotalReadBytes => {
-            STORE_ENGINE_READ_AMP_FLOW_VEC
-                .with_label_values(&[name, "read_amp_total_read_bytes"])
-                .inc_by(v);
-        }
-        TickerType::TitanNumGet => {
-            STORE_ENGINE_BLOB_LOCATE_VEC
-                .with_label_values(&[name, "number_blob_get"])
-                .inc_by(v);
-        }
-        TickerType::TitanNumSeek => {
-            STORE_ENGINE_BLOB_LOCATE_VEC
-                .with_label_values(&[name, "number_blob_seek"])
-                .inc_by(v);
-        }
-        TickerType::TitanNumNext => {
-            STORE_ENGINE_BLOB_LOCATE_VEC
-                .with_label_values(&[name, "number_blob_next"])
-                .inc_by(v);
-        }
-        TickerType::TitanNumPrev => {
-            STORE_ENGINE_BLOB_LOCATE_VEC
-                .with_label_values(&[name, "number_blob_prev"])
-                .inc_by(v);
-        }
-        TickerType::TitanBlobFileNumKeysWritten => {
-            STORE_ENGINE_BLOB_FLOW_VEC
-                .with_label_values(&[name, "keys_written"])
-                .inc_by(v);
-        }
-        TickerType::TitanBlobFileNumKeysRead => {
-            STORE_ENGINE_BLOB_FLOW_VEC
-                .with_label_values(&[name, "keys_read"])
-                .inc_by(v);
-        }
-        TickerType::TitanBlobFileBytesWritten => {
-            STORE_ENGINE_BLOB_FLOW_VEC
-                .with_label_values(&[name, "bytes_written"])
-                .inc_by(v);
-        }
-        TickerType::TitanBlobFileBytesRead => {
-            STORE_ENGINE_BLOB_FLOW_VEC
-                .with_label_values(&[name, "bytes_read"])
-                .inc_by(v);
-        }
-        TickerType::TitanBlobFileSynced => {
-            STORE_ENGINE_BLOB_FILE_SYNCED
-                .with_label_values(&[name])
-                .inc_by(v);
-        }
-        TickerType::TitanGcNumFiles => {
-            STORE_ENGINE_BLOB_GC_FILE_VEC
-                .with_label_values(&[name, "gc_input_files_count"])
-                .inc_by(v);
-        }
-        TickerType::TitanGcNumNewFiles => {
-            STORE_ENGINE_BLOB_GC_FILE_VEC
-                .with_label_values(&[name, "gc_output_files_count"])
-                .inc_by(v);
-        }
-        TickerType::TitanGcNumKeysOverwritten => {
-            STORE_ENGINE_BLOB_GC_FLOW_VEC
-                .with_label_values(&[name, "keys_overwritten"])
-                .inc_by(v);
-        }
-        TickerType::TitanGcNumKeysRelocated => {
-            STORE_ENGINE_BLOB_GC_FLOW_VEC
-                .with_label_values(&[name, "keys_relocated"])
-                .inc_by(v);
-        }
-        TickerType::TitanGcBytesOverwritten => {
-            STORE_ENGINE_BLOB_GC_FLOW_VEC
-                .with_label_values(&[name, "bytes_overwritten"])
-                .inc_by(v);
-        }
-        TickerType::TitanGcBytesRelocated => {
-            STORE_ENGINE_BLOB_GC_FLOW_VEC
-                .with_label_values(&[name, "bytes_relocated"])
-                .inc_by(v);
-        }
-        TickerType::TitanGcBytesWritten => {
-            STORE_ENGINE_BLOB_GC_FLOW_VEC
-                .with_label_values(&[name, "bytes_written"])
-                .inc_by(v);
-        }
-        TickerType::TitanGcBytesRead => {
-            STORE_ENGINE_BLOB_GC_FLOW_VEC
-                .with_label_values(&[name, "bytes_read"])
-                .inc_by(v);
-        }
-        TickerType::TitanBlobCacheHit => {
-            STORE_ENGINE_BLOB_CACHE_EFFICIENCY_VEC
-                .with_label_values(&[name, "cache_hit"])
-                .inc_by(v);
-        }
-        TickerType::TitanBlobCacheMiss => {
-            STORE_ENGINE_BLOB_CACHE_EFFICIENCY_VEC
-                .with_label_values(&[name, "cache_miss"])
-                .inc_by(v);
-        }
-        TickerType::TitanGcNoNeed => {
-            STORE_ENGINE_BLOB_GC_ACTION_VEC
-                .with_label_values(&[name, "no_need"])
-                .inc_by(v);
-        }
-        TickerType::TitanGcRemain => {
-            STORE_ENGINE_BLOB_GC_ACTION_VEC
-                .with_label_values(&[name, "remain"])
-                .inc_by(v);
-        }
-        TickerType::TitanGcDiscardable => {
-            STORE_ENGINE_BLOB_GC_ACTION_VEC
-                .with_label_values(&[name, "discardable"])
-                .inc_by(v);
-        }
-        TickerType::TitanGcSample => {
-            STORE_ENGINE_BLOB_GC_ACTION_VEC
-                .with_label_values(&[name, "sample"])
-                .inc_by(v);
-        }
-        TickerType::TitanGcSmallFile => {
-            STORE_ENGINE_BLOB_GC_ACTION_VEC
-                .with_label_values(&[name, "small_file"])
-                .inc_by(v);
-        }
-        TickerType::TitanGcFailure => {
-            STORE_ENGINE_BLOB_GC_ACTION_VEC
-                .with_label_values(&[name, "failure"])
-                .inc_by(v);
-        }
-        TickerType::TitanGcSuccess => {
-            STORE_ENGINE_BLOB_GC_ACTION_VEC
-                .with_label_values(&[name, "success"])
-                .inc_by(v);
-        }
-        TickerType::TitanGcTriggerNext => {
-            STORE_ENGINE_BLOB_GC_ACTION_VEC
-                .with_label_values(&[name, "trigger_next"])
-                .inc_by(v);
-        }
-        _ => {}
-    }
-}
-
-macro_rules! engine_histogram_metrics {
-    ($metric:ident, $prefix:expr, $db:expr, $value:expr) => {
-        $metric
-            .with_label_values(&[$db, concat!($prefix, "_median")])
-            .set($value.median);
-        $metric
-            .with_label_values(&[$db, concat!($prefix, "_percentile95")])
-            .set($value.percentile95);
-        $metric
-            .with_label_values(&[$db, concat!($prefix, "_percentile99")])
-            .set($value.percentile99);
-        $metric
-            .with_label_values(&[$db, concat!($prefix, "_average")])
-            .set($value.average);
-        $metric
-            .with_label_values(&[$db, concat!($prefix, "_standard_deviation")])
-            .set($value.standard_deviation);
-        $metric
-            .with_label_values(&[$db, concat!($prefix, "_max")])
-            .set($value.max);
-    };
-}
-
-pub fn flush_engine_histogram_metrics(t: HistType, value: HistogramData, name: &str) {
-    match t {
-        HistType::DbGet => {
-            engine_histogram_metrics!(STORE_ENGINE_GET_VEC, "get", name, value);
-        }
-        HistType::DbWrite => {
-            engine_histogram_metrics!(STORE_ENGINE_WRITE_VEC, "write", name, value);
-        }
-        HistType::CompactionTime => {
-            engine_histogram_metrics!(
-                STORE_ENGINE_COMPACTION_TIME_VEC,
-                "compaction_time",
-                name,
-                value
-            );
-        }
-        HistType::TableSyncMicros => {
-            engine_histogram_metrics!(STORE_ENGINE_TABLE_SYNC_VEC, "table_sync", name, value);
-        }
-        HistType::CompactionOutfileSyncMicros => {
-            engine_histogram_metrics!(
-                STORE_ENGINE_COMPACTION_OUTFILE_SYNC_VEC,
-                "compaction_outfile_sync",
-                name,
-                value
-            );
-        }
-        HistType::WalFileSyncMicros => {
-            engine_histogram_metrics!(
-                STORE_ENGINE_WAL_FILE_SYNC_MICROS_VEC,
-                "wal_file_sync",
-                name,
-                value
-            );
-        }
-        HistType::ManifestFileSyncMicros => {
-            engine_histogram_metrics!(
-                STORE_ENGINE_MANIFEST_FILE_SYNC_VEC,
-                "manifest_file_sync",
-                name,
-                value
-            );
-        }
-        HistType::StallL0SlowdownCount => {
-            engine_histogram_metrics!(
-                STORE_ENGINE_STALL_L0_SLOWDOWN_COUNT_VEC,
-                "stall_l0_slowdown_count",
-                name,
-                value
-            );
-        }
-        HistType::StallMemtableCompactionCount => {
-            engine_histogram_metrics!(
-                STORE_ENGINE_STALL_MEMTABLE_COMPACTION_COUNT_VEC,
-                "stall_memtable_compaction_count",
-                name,
-                value
-            );
-        }
-        HistType::StallL0NumFilesCount => {
-            engine_histogram_metrics!(
-                STORE_ENGINE_STALL_L0_NUM_FILES_COUNT_VEC,
-                "stall_l0_num_files_count",
-                name,
-                value
-            );
-        }
-        HistType::HardRateLimitDelayCount => {
-            engine_histogram_metrics!(
-                STORE_ENGINE_HARD_RATE_LIMIT_DELAY_VEC,
-                "hard_rate_limit_delay",
-                name,
-                value
-            );
-        }
-        HistType::SoftRateLimitDelayCount => {
-            engine_histogram_metrics!(
-                STORE_ENGINE_SOFT_RATE_LIMIT_DELAY_VEC,
-                "soft_rate_limit_delay",
-                name,
-                value
-            );
-        }
-        HistType::NumFilesInSingleCompaction => {
-            engine_histogram_metrics!(
-                STORE_ENGINE_NUM_FILES_IN_SINGLE_COMPACTION_VEC,
-                "num_files_in_single_compaction",
-                name,
-                value
-            );
-        }
-        HistType::DbSeek => {
-            engine_histogram_metrics!(STORE_ENGINE_SEEK_MICROS_VEC, "seek", name, value);
-        }
-        HistType::WriteStall => {
-            engine_histogram_metrics!(STORE_ENGINE_WRITE_STALL_VEC, "write_stall", name, value);
-        }
-        HistType::SstReadMicros => {
-            engine_histogram_metrics!(
-                STORE_ENGINE_SST_READ_MICROS_VEC,
-                "sst_read_micros",
-                name,
-                value
-            );
-        }
-        HistType::NumSubcompactionsScheduled => {
-            engine_histogram_metrics!(
-                STORE_ENGINE_NUM_SUBCOMPACTION_SCHEDULED_VEC,
-                "num_subcompaction_scheduled",
-                name,
-                value
-            );
-        }
-        HistType::BytesPerRead => {
-            engine_histogram_metrics!(
-                STORE_ENGINE_BYTES_PER_READ_VEC,
-                "bytes_per_read",
-                name,
-                value
-            );
-        }
-        HistType::BytesPerWrite => {
-            engine_histogram_metrics!(
-                STORE_ENGINE_BYTES_PER_WRITE_VEC,
-                "bytes_per_write",
-                name,
-                value
-            );
-        }
-        HistType::BytesCompressed => {
-            engine_histogram_metrics!(
-                STORE_ENGINE_BYTES_COMPRESSED_VEC,
-                "bytes_compressed",
-                name,
-                value
-            );
-        }
-        HistType::BytesDecompressed => {
-            engine_histogram_metrics!(
-                STORE_ENGINE_BYTES_DECOMPRESSED_VEC,
-                "bytes_decompressed",
-                name,
-                value
-            );
-        }
-        HistType::CompressionTimesNanos => {
-            engine_histogram_metrics!(
-                STORE_ENGINE_COMPRESSION_TIMES_NANOS_VEC,
-                "compression_time_nanos",
-                name,
-                value
-            );
-        }
-        HistType::DecompressionTimesNanos => {
-            engine_histogram_metrics!(
-                STORE_ENGINE_DECOMPRESSION_TIMES_NANOS_VEC,
-                "decompression_time_nanos",
-                name,
-                value
-            );
-        }
-        HistType::TitanKeySize => {
-            engine_histogram_metrics!(STORE_ENGINE_BLOB_KEY_SIZE_VEC, "blob_key_size", name, value);
-        }
-        HistType::TitanValueSize => {
-            engine_histogram_metrics!(
-                STORE_ENGINE_BLOB_VALUE_SIZE_VEC,
-                "blob_value_size",
-                name,
-                value
-            );
-        }
-        HistType::TitanGetMicros => {
-            engine_histogram_metrics!(
-                STORE_ENGINE_BLOB_GET_MICROS_VEC,
-                "blob_get_micros",
-                name,
-                value
-            );
-        }
-        HistType::TitanSeekMicros => {
-            engine_histogram_metrics!(
-                STORE_ENGINE_BLOB_SEEK_MICROS_VEC,
-                "blob_seek_micros",
-                name,
-                value
-            );
-        }
-        HistType::TitanNextMicros => {
-            engine_histogram_metrics!(
-                STORE_ENGINE_BLOB_NEXT_MICROS_VEC,
-                "blob_next_micros",
-                name,
-                value
-            );
-        }
-        HistType::TitanPrevMicros => {
-            engine_histogram_metrics!(
-                STORE_ENGINE_BLOB_PREV_MICROS_VEC,
-                "blob_prev_micros",
-                name,
-                value
-            );
-        }
-        HistType::TitanBlobFileWriteMicros => {
-            engine_histogram_metrics!(
-                STORE_ENGINE_BLOB_FILE_WRITE_MICROS_VEC,
-                "blob_file_write_micros",
-                name,
-                value
-            );
-        }
-        HistType::TitanBlobFileReadMicros => {
-            engine_histogram_metrics!(
-                STORE_ENGINE_BLOB_FILE_READ_MICROS_VEC,
-                "blob_file_read_micros",
-                name,
-                value
-            );
-        }
-        HistType::TitanBlobFileSyncMicros => {
-            engine_histogram_metrics!(
-                STORE_ENGINE_BLOB_FILE_SYNC_MICROS_VEC,
-                "blob_file_sync_micros",
-                name,
-                value
-            );
-        }
-        HistType::TitanGcMicros => {
-            engine_histogram_metrics!(
-                STORE_ENGINE_BLOB_GC_MICROS_VEC,
-                "blob_gc_micros",
-                name,
-                value
-            );
-        }
-        HistType::TitanGcInputFileSize => {
-            engine_histogram_metrics!(
-                STORE_ENGINE_GC_INPUT_BLOB_FILE_SIZE_VEC,
-                "blob_gc_input_file",
-                name,
-                value
-            );
-        }
-        HistType::TitanGcOutputFileSize => {
-            engine_histogram_metrics!(
-                STORE_ENGINE_GC_OUTPUT_BLOB_FILE_SIZE_VEC,
-                "blob_gc_output_file",
-                name,
-                value
-            );
-        }
-        HistType::TitanIterTouchBlobFileCount => {
-            engine_histogram_metrics!(
-                STORE_ENGINE_ITER_TOUCH_BLOB_FILE_COUNT_VEC,
-                "blob_iter_touch_blob_file_count",
-                name,
-                value
-            );
-        }
-        _ => {}
-    }
-}
-
-=======
-    HistType::BlobDbKeySize,
-    HistType::BlobDbValueSize,
-    HistType::BlobDbSeekMicros,
-    HistType::BlobDbNextMicros,
-    HistType::BlobDbPrevMicros,
-    HistType::BlobDbBlobFileWriteMicros,
-    HistType::BlobDbBlobFileReadMicros,
-    HistType::BlobDbBlobFileSyncMicros,
-    HistType::BlobDbGcMicros,
-    HistType::DbWriteWalTime,
-];
-
->>>>>>> 2d6acde5
 pub fn flush_engine_iostall_properties(engine: &DB, name: &str) {
     let stall_num = ROCKSDB_IOSTALL_KEY.len();
     let mut counter = vec![0; stall_num];
@@ -1364,7 +613,7 @@
         "Number of actions of titan gc",
         &["db", "type"]
     ).unwrap();
-    pub static ref STORE_ENGINE_BLOB_FILE_SYNCED: IntCounterVec = register_int_counter_vec!(
+    pub static ref STORE_ENGINE_BLOB_FILE_SYNCED_VEC: IntCounterVec = register_int_counter_vec!(
         "tikv_engine_blob_file_synced",
         "Number of times titan blob file sync is done",
         &["db"]
