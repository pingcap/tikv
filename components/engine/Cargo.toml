--- conflicted
+++ resolved
@@ -15,12 +15,7 @@
 engine_traits = { path = "../engine_traits" }
 hex = "0.4"
 lazy_static = "1.3"
-<<<<<<< HEAD
-prometheus = { version = "0.8", features = ["nightly", "push"] }
-prost = { version = "0.6", optional = true }
-=======
 prometheus = { version = "0.8", features = ["nightly", "push", "process"] }
->>>>>>> 3a547b9a
 protobuf = "2.8"
 serde = "1.0"
 serde_derive = "1.0"
