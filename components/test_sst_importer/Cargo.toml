[package]
name = "test_sst_importer"
version = "0.1.0"
edition = "2018"
publish = false
description = "test helpers for sst_importer"

[lib]
test = false

[dependencies]
crc32fast = "1.2"
<<<<<<< HEAD
uuid = { version = "0.7", features = [ "serde", "v4" ] }
kvproto = { git = "https://github.com/hicqu/kvproto.git", branch = "follower-read-with-applied" }
=======
>>>>>>> 7f17c967

engine = { path = "../engine" }
engine_rocks = { path = "../engine_rocks" }
engine_traits = { path = "../engine_traits" }
keys = { path = "../keys" }
kvproto = { git = "https://github.com/pingcap/kvproto.git", default-features = false }
uuid = { version = "0.7", features = [ "serde", "v4" ] }<|MERGE_RESOLUTION|>--- conflicted
+++ resolved
@@ -10,11 +10,6 @@
 
 [dependencies]
 crc32fast = "1.2"
-<<<<<<< HEAD
-uuid = { version = "0.7", features = [ "serde", "v4" ] }
-kvproto = { git = "https://github.com/hicqu/kvproto.git", branch = "follower-read-with-applied" }
-=======
->>>>>>> 7f17c967
 
 engine = { path = "../engine" }
 engine_rocks = { path = "../engine_rocks" }
