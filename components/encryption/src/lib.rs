// Copyright 2020 TiKV Project Authors. Licensed under Apache-2.0.

<<<<<<< HEAD
#[macro_use(fail_point)]
extern crate fail;
#[macro_use]
extern crate serde_derive;
#[macro_use]
extern crate tikv_util;
#[macro_use]
extern crate configuration;

=======
>>>>>>> c24f4c78
mod config;
mod crypter;
mod encrypted_file;
mod errors;
mod file_dict_file;
mod io;
mod manager;
mod master_key;
mod metrics;

pub use self::config::*;
pub use self::crypter::{
    encryption_method_from_db_encryption_method, verify_encryption_config, AesGcmCrypter, Iv,
    PlainKey,
};
pub use self::encrypted_file::EncryptedFile;
pub use self::errors::{Error, Result, RetryCodedError};
pub use self::io::{create_aes_ctr_crypter, DecrypterReader, EncrypterReader, EncrypterWriter};
pub use self::manager::{DataKeyManager, DataKeyManagerArgs};
pub use self::master_key::{
    Backend, DataKeyPair, EncryptedKey, FileBackend, KmsBackend, KmsProvider, PlaintextBackend,
};<|MERGE_RESOLUTION|>--- conflicted
+++ resolved
@@ -1,17 +1,5 @@
 // Copyright 2020 TiKV Project Authors. Licensed under Apache-2.0.
 
-<<<<<<< HEAD
-#[macro_use(fail_point)]
-extern crate fail;
-#[macro_use]
-extern crate serde_derive;
-#[macro_use]
-extern crate tikv_util;
-#[macro_use]
-extern crate configuration;
-
-=======
->>>>>>> c24f4c78
 mod config;
 mod crypter;
 mod encrypted_file;
