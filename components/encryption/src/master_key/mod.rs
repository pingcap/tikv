// Copyright 2020 TiKV Project Authors. Licensed under Apache-2.0.

use kvproto::encryptionpb::EncryptedContent;

use crate::{MasterKeyConfig, Result};

use std::sync::Arc;

/// Provide API to encrypt/decrypt key dictionary content.
///
/// Can be back by KMS, or a key read from a file. If file is used, it will
/// prefix the result with the IV (nonce + initial counter) on encrypt,
/// and decode the IV on decrypt.
pub trait Backend: Sync + Send + 'static {
    fn encrypt(&self, plaintext: &[u8]) -> Result<EncryptedContent>;
    fn decrypt(&self, ciphertext: &EncryptedContent) -> Result<Vec<u8>>;

    /// Tests whether this backend is secure.
    fn is_secure(&self) -> bool;
}

mod mem;
use self::mem::MemBackend;

mod file;
<<<<<<< HEAD
pub use self::file::FileBackend;

mod kms;
pub use self::kms::KmsBackend;

mod metadata;
=======
mod metadata;

pub use self::file::FileBackend;
// TODO support KMS
>>>>>>> 4d1c3a5c

#[derive(Default)]
pub(crate) struct PlaintextBackend {}

impl Backend for PlaintextBackend {
    fn encrypt(&self, plaintext: &[u8]) -> Result<EncryptedContent> {
        let mut content = EncryptedContent::default();
        content.set_content(plaintext.to_owned());
        Ok(content)
    }
    fn decrypt(&self, ciphertext: &EncryptedContent) -> Result<Vec<u8>> {
        Ok(ciphertext.get_content().to_owned())
    }
    fn is_secure(&self) -> bool {
        // plain text backend is insecure.
        false
    }
}

pub(crate) fn create_backend(config: &MasterKeyConfig) -> Result<Arc<dyn Backend>> {
    Ok(match config {
        MasterKeyConfig::Plaintext => Arc::new(PlaintextBackend {}) as _,
        MasterKeyConfig::File { method, path } => Arc::new(FileBackend::new(*method, path)?) as _,
        #[cfg(test)]
        MasterKeyConfig::Mock(mock) => mock.clone() as _,
    })
}

// To make MasterKeyConfig able to compile.
#[cfg(test)]
impl std::fmt::Debug for dyn Backend {
    fn fmt(&self, _f: &mut std::fmt::Formatter) -> std::fmt::Result {
        Ok(())
    }
}

#[cfg(test)]
pub mod tests {
    use super::*;
    use crate::*;

    use std::sync::Mutex;

    pub(crate) struct MockBackend {
        pub inner: Box<dyn Backend>,
        pub is_wrong_master_key: bool,
        pub encrypt_fail: bool,
        pub encrypt_called: usize,
        pub decrypt_called: usize,
    }

    impl Default for MockBackend {
        fn default() -> MockBackend {
            MockBackend {
                inner: Box::new(PlaintextBackend {}),
                is_wrong_master_key: false,
                encrypt_fail: false,
                encrypt_called: 0,
                decrypt_called: 0,
            }
        }
    }

    impl Backend for Mutex<MockBackend> {
        fn encrypt(&self, plaintext: &[u8]) -> Result<EncryptedContent> {
            let mut mock = self.lock().unwrap();
            mock.encrypt_called += 1;
            if mock.encrypt_fail {
                return Err(Error::Other("".to_owned().into()));
            }
            mock.inner.encrypt(plaintext)
        }
        fn decrypt(&self, ciphertext: &EncryptedContent) -> Result<Vec<u8>> {
            let mut mock = self.lock().unwrap();
            mock.decrypt_called += 1;
            if mock.is_wrong_master_key {
                return Err(Error::WrongMasterKey("".to_owned().into()));
            }
            mock.inner.decrypt(ciphertext)
        }
        fn is_secure(&self) -> bool {
            true
        }
    }
}<|MERGE_RESOLUTION|>--- conflicted
+++ resolved
@@ -4,6 +4,7 @@
 
 use crate::{MasterKeyConfig, Result};
 
+use std::path::Path;
 use std::sync::Arc;
 
 /// Provide API to encrypt/decrypt key dictionary content.
@@ -23,19 +24,12 @@
 use self::mem::MemBackend;
 
 mod file;
-<<<<<<< HEAD
 pub use self::file::FileBackend;
 
 mod kms;
 pub use self::kms::KmsBackend;
 
 mod metadata;
-=======
-mod metadata;
-
-pub use self::file::FileBackend;
-// TODO support KMS
->>>>>>> 4d1c3a5c
 
 #[derive(Default)]
 pub(crate) struct PlaintextBackend {}
@@ -58,7 +52,10 @@
 pub(crate) fn create_backend(config: &MasterKeyConfig) -> Result<Arc<dyn Backend>> {
     Ok(match config {
         MasterKeyConfig::Plaintext => Arc::new(PlaintextBackend {}) as _,
-        MasterKeyConfig::File { method, path } => Arc::new(FileBackend::new(*method, path)?) as _,
+        MasterKeyConfig::File { method, path } => {
+            Arc::new(FileBackend::new(*method, Path::new(path))?) as _
+        }
+        MasterKeyConfig::Kms { config } => Arc::new(KmsBackend::new(config.clone())?) as _,
         #[cfg(test)]
         MasterKeyConfig::Mock(mock) => mock.clone() as _,
     })
