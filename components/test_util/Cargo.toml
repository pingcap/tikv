[package]
name = "test_util"
version = "0.0.1"
edition = "2018"
publish = false

[features]
default = ["protobuf-codec", "cloud-aws", "cloud-gcp"]
protobuf-codec = [
  "encryption_export/protobuf-codec",
  "grpcio/protobuf-codec",
  "kvproto/protobuf-codec",
  "security/protobuf-codec",
  "tikv_util/protobuf-codec",
]
prost-codec = [
  "encryption_export/prost-codec",
  "grpcio/prost-codec",
  "kvproto/prost-codec",
  "security/prost-codec",
  "tikv_util/prost-codec",
]
cloud-aws = [ "encryption_export/cloud-aws" ]
cloud-gcp = [ "encryption_export/cloud-gcp" ]

[dependencies]
encryption_export = { path = "../encryption/export", default-features = false }
fail = "0.4"
<<<<<<< HEAD
grpcio = { version = "0.8",  default-features = false, features = ["openssl-vendored"] }
kvproto = { rev = "f11c6fb6b3a53b214ee94d54651b01eb99239334", git = "https://github.com/pingcap/kvproto.git", default-features = false }
rand = "0.8"
rand_isaac = "0.3"
=======
grpcio = { version = "0.9",  default-features = false, features = ["openssl-vendored"] }
kvproto = { rev = "73468940541b2e801cb5f9739cd0cf6465889e72", git = "https://github.com/pingcap/kvproto.git", default-features = false }
rand = "0.7"
rand_isaac = "0.2"
>>>>>>> b9f7a0ec
security = { path = "../security", default-features = false }
slog = { version = "2.3", features = ["max_level_trace", "release_max_level_debug"] }
slog-global = { version = "0.1", git = "https://github.com/breeswish/slog-global.git", rev = "d592f88e4dbba5eb439998463054f1a44fbf17b9" }
tempfile = "3.0"
tikv_util = { path = "../tikv_util", default-features = false }
collections = { path = "../collections" }
time = "0.1"<|MERGE_RESOLUTION|>--- conflicted
+++ resolved
@@ -26,17 +26,10 @@
 [dependencies]
 encryption_export = { path = "../encryption/export", default-features = false }
 fail = "0.4"
-<<<<<<< HEAD
-grpcio = { version = "0.8",  default-features = false, features = ["openssl-vendored"] }
-kvproto = { rev = "f11c6fb6b3a53b214ee94d54651b01eb99239334", git = "https://github.com/pingcap/kvproto.git", default-features = false }
+grpcio = { version = "0.9",  default-features = false, features = ["openssl-vendored"] }
+kvproto = { rev = "73468940541b2e801cb5f9739cd0cf6465889e72", git = "https://github.com/pingcap/kvproto.git", default-features = false }
 rand = "0.8"
 rand_isaac = "0.3"
-=======
-grpcio = { version = "0.9",  default-features = false, features = ["openssl-vendored"] }
-kvproto = { rev = "73468940541b2e801cb5f9739cd0cf6465889e72", git = "https://github.com/pingcap/kvproto.git", default-features = false }
-rand = "0.7"
-rand_isaac = "0.2"
->>>>>>> b9f7a0ec
 security = { path = "../security", default-features = false }
 slog = { version = "2.3", features = ["max_level_trace", "release_max_level_debug"] }
 slog-global = { version = "0.1", git = "https://github.com/breeswish/slog-global.git", rev = "d592f88e4dbba5eb439998463054f1a44fbf17b9" }
