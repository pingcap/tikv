[package]
name = "test_util"
version = "0.0.1"
edition = "2018"
publish = false

[dependencies]
<<<<<<< HEAD
tikv_util = { path = "../tikv_util" }
=======
tikv = { path = "../../", default-features = false }
>>>>>>> 2b242b76
time = "0.1"
rand = "0.5"
slog = { version = "2.3", features = ["max_level_trace", "release_max_level_debug"] }<|MERGE_RESOLUTION|>--- conflicted
+++ resolved
@@ -5,11 +5,8 @@
 publish = false
 
 [dependencies]
-<<<<<<< HEAD
 tikv_util = { path = "../tikv_util" }
-=======
-tikv = { path = "../../", default-features = false }
->>>>>>> 2b242b76
+tikv_alloc = { path = "../tikv_alloc", default-features = false }
 time = "0.1"
 rand = "0.5"
 slog = { version = "2.3", features = ["max_level_trace", "release_max_level_debug"] }