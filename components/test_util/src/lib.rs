// Copyright 2018 PingCAP, Inc.
//
// Licensed under the Apache License, Version 2.0 (the "License");
// you may not use this file except in compliance with the License.
// You may obtain a copy of the License at
//
//     http://www.apache.org/licenses/LICENSE-2.0
//
// Unless required by applicable law or agreed to in writing, software
// distributed under the License is distributed on an "AS IS" BASIS,
// See the License for the specific language governing permissions and
// limitations under the License.

#![cfg_attr(test, feature(test))]
#[cfg(test)]
extern crate test;

extern crate rand;
extern crate slog;
extern crate time;

extern crate tikv;

mod kv_generator;
mod logging;
mod macros;
mod security;

use std::env;

pub use kv_generator::*;
pub use logging::*;
pub use macros::*;
pub use security::*;

pub fn setup_for_ci() {
    if env::var("CI").is_ok() && env::var("LOG_FILE").is_ok() {
<<<<<<< HEAD
        logging::init_log_for_test();
=======
        logging::init_log_for_test().cancel_reset();
>>>>>>> 1f43235e
    }
    if env::var("PANIC_ABORT").is_ok() {
        // Panics as aborts, it's helpful for debugging,
        // but also stops tests immediately.
<<<<<<< HEAD
        tikv::util::set_exit_hook(true, "./");
=======
        tikv::util::set_panic_hook(true, "./");
>>>>>>> 1f43235e
    }
}<|MERGE_RESOLUTION|>--- conflicted
+++ resolved
@@ -35,19 +35,11 @@
 
 pub fn setup_for_ci() {
     if env::var("CI").is_ok() && env::var("LOG_FILE").is_ok() {
-<<<<<<< HEAD
         logging::init_log_for_test();
-=======
-        logging::init_log_for_test().cancel_reset();
->>>>>>> 1f43235e
     }
     if env::var("PANIC_ABORT").is_ok() {
         // Panics as aborts, it's helpful for debugging,
         // but also stops tests immediately.
-<<<<<<< HEAD
-        tikv::util::set_exit_hook(true, "./");
-=======
         tikv::util::set_panic_hook(true, "./");
->>>>>>> 1f43235e
     }
 }