--- conflicted
+++ resolved
@@ -6,23 +6,12 @@
 [features]
 default = ["protobuf-codec"]
 protobuf-codec = [
-<<<<<<< HEAD
-    "kvproto/protobuf-codec",
-    "grpcio/protobuf-codec",
-]
-prost-codec = [
-    "kvproto/prost-codec",
-    "grpcio/prost-codec",
-=======
   "kvproto/protobuf-codec",
   "grpcio/protobuf-codec",
-  "security/protobuf-codec",
 ]
 prost-codec = [
   "kvproto/prost-codec",
   "grpcio/prost-codec",
-  "security/prost-codec",
->>>>>>> ba04dff2
 ]
 
 [dependencies]
