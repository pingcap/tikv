[package]
name = "engine_rocks"
version = "0.0.1"
edition = "2018"
publish = false

[features]
protobuf-codec = ["engine/protobuf-codec"]
prost-codec = ["engine/prost-codec"]
jemalloc = ["rocksdb/jemalloc"]
portable = ["rocksdb/portable"]
sse = ["rocksdb/sse"]

[dependencies]
engine = { path = "../engine" }
engine_traits = { path = "../engine_traits" }
<<<<<<< HEAD
hex = "0.3"
kvproto = { git = "https://github.com/busyjay/kvproto.git", branch = "set-apply-term", default-features = false }
lazy_static = "1.3"
protobuf = "2"
quick-error = "1.2.2"
raft = { version = "0.6.0-alpha", default-features = false }
serde = "1.0"
serde_derive = "1.0"
=======
>>>>>>> 588ee087
slog = { version = "2.3", features = ["max_level_trace", "release_max_level_debug"] }
slog-global = { version = "0.1", git = "https://github.com/breeswish/slog-global.git", rev = "0e23a5baff302a9d7bccd85f8f31e43339c2f2c1" }
tikv_alloc = { path = "../tikv_alloc" }
tikv_util = { path = "../tikv_util" }
lazy_static = "1.4.0"
time = "0.1"

[dependencies.rocksdb]
git = "https://github.com/tikv/rust-rocksdb.git"
package = "rocksdb"

[dependencies.prometheus]
git = "https://github.com/tikv/rust-prometheus.git"
rev = "d919ccd35976b9b84b8d03c07138c1cc05a36087"
features = ["nightly", "push", "process"]

[dev-dependencies]
kvproto = { git = "https://github.com/pingcap/kvproto.git", default-features = false }
tempfile = "3.0"
rand = "0.7"<|MERGE_RESOLUTION|>--- conflicted
+++ resolved
@@ -14,17 +14,6 @@
 [dependencies]
 engine = { path = "../engine" }
 engine_traits = { path = "../engine_traits" }
-<<<<<<< HEAD
-hex = "0.3"
-kvproto = { git = "https://github.com/busyjay/kvproto.git", branch = "set-apply-term", default-features = false }
-lazy_static = "1.3"
-protobuf = "2"
-quick-error = "1.2.2"
-raft = { version = "0.6.0-alpha", default-features = false }
-serde = "1.0"
-serde_derive = "1.0"
-=======
->>>>>>> 588ee087
 slog = { version = "2.3", features = ["max_level_trace", "release_max_level_debug"] }
 slog-global = { version = "0.1", git = "https://github.com/breeswish/slog-global.git", rev = "0e23a5baff302a9d7bccd85f8f31e43339c2f2c1" }
 tikv_alloc = { path = "../tikv_alloc" }
@@ -42,6 +31,6 @@
 features = ["nightly", "push", "process"]
 
 [dev-dependencies]
-kvproto = { git = "https://github.com/pingcap/kvproto.git", default-features = false }
+kvproto = { git = "https://github.com/busyjay/kvproto.git", branch = "set-apply-term", default-features = false }
 tempfile = "3.0"
 rand = "0.7"