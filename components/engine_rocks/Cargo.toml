[package]
name = "engine_rocks"
version = "0.0.1"
edition = "2018"
publish = false

[features]
jemalloc = ["rocksdb/jemalloc"]
portable = ["rocksdb/portable"]
sse = ["rocksdb/sse"]

[dependencies]
<<<<<<< HEAD
kvproto = { git = "https://github.com/hicqu/kvproto.git", branch = "follower-read-with-applied" }
=======
engine = { path = "../engine" }
engine_traits = { path = "../engine_traits" }
hex = "0.3"
kvproto = { git = "https://github.com/pingcap/kvproto.git", default-features = false }
lazy_static = "1.3"
>>>>>>> 7f17c967
protobuf = "2"
quick-error = "1.2.2"
raft = { version = "0.6.0-alpha", default-features = false }
serde = "1.0"
serde_derive = "1.0"
slog = { version = "2.3", features = ["max_level_trace", "release_max_level_debug"] }
slog-global = { version = "0.1", git = "https://github.com/breeswish/slog-global.git", rev = "0e23a5baff302a9d7bccd85f8f31e43339c2f2c1" }
static_assertions = "1.1.0"
sysinfo = { git = "https://github.com/tikv/sysinfo.git", branch = "tikv"}
tikv_alloc = { path = "../tikv_alloc" }
tikv_util = { path = "../tikv_util" }
time = "0.1"
toml = "0.4"

[dependencies.prometheus]
git = "https://github.com/pingcap/rust-prometheus.git"
rev = "d919ccd35976b9b84b8d03c07138c1cc05a36087"
features = ["nightly", "push", "process"]

[dependencies.rocksdb]
git = "https://github.com/pingcap/rust-rocksdb.git"
package = "rocksdb"

[dev-dependencies]
tempfile = "3.0"<|MERGE_RESOLUTION|>--- conflicted
+++ resolved
@@ -10,15 +10,11 @@
 sse = ["rocksdb/sse"]
 
 [dependencies]
-<<<<<<< HEAD
-kvproto = { git = "https://github.com/hicqu/kvproto.git", branch = "follower-read-with-applied" }
-=======
 engine = { path = "../engine" }
 engine_traits = { path = "../engine_traits" }
 hex = "0.3"
 kvproto = { git = "https://github.com/pingcap/kvproto.git", default-features = false }
 lazy_static = "1.3"
->>>>>>> 7f17c967
 protobuf = "2"
 quick-error = "1.2.2"
 raft = { version = "0.6.0-alpha", default-features = false }
