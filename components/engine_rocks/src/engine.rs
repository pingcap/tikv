// Copyright 2019 TiKV Project Authors. Licensed under Apache-2.0.

use std::any::Any;
use std::fs;
use std::path::Path;
use std::sync::Arc;

use engine_traits::{
<<<<<<< HEAD
    Error, IterOptions, Iterable, KvEngine, Peekable, ReadOptions, Result, SyncMutable,
    WriteOptions,
=======
    Error, IterOptions, Iterable, KvEngine, Mutable, Peekable, ReadOptions, Result,
>>>>>>> 113b3987
};
use rocksdb::{DBIterator, Writable, DB};

use crate::db_vector::RocksDBVector;
use crate::options::RocksReadOptions;
use crate::util::get_cf_handle;
use crate::{RocksEngineIterator, RocksSnapshot};

#[derive(Clone, Debug)]
#[repr(transparent)]
pub struct RocksEngine(Arc<DB>);

impl RocksEngine {
    pub fn from_db(db: Arc<DB>) -> Self {
        RocksEngine(db)
    }

    pub fn from_ref(db: &Arc<DB>) -> &Self {
        unsafe { &*(db as *const Arc<DB> as *const RocksEngine) }
    }

    pub fn as_inner(&self) -> &Arc<DB> {
        &self.0
    }

    pub fn get_sync_db(&self) -> Arc<DB> {
        self.0.clone()
    }

    pub fn exists(path: &str) -> bool {
        let path = Path::new(path);
        if !path.exists() || !path.is_dir() {
            return false;
        }

        // If path is not an empty directory, we say db exists. If path is not an empty directory
        // but db has not been created, `DB::list_column_families` fails and we can clean up
        // the directory by this indication.
        fs::read_dir(&path).unwrap().next().is_some()
    }
}

impl KvEngine for RocksEngine {
    type Snapshot = RocksSnapshot;

    fn snapshot(&self) -> RocksSnapshot {
        RocksSnapshot::new(self.0.clone())
    }

    fn sync(&self) -> Result<()> {
        self.0.sync_wal().map_err(Error::Engine)
    }

    fn bad_downcast<T: 'static>(&self) -> &T {
        let e: &dyn Any = &self.0;
        e.downcast_ref().expect("bad engine downcast")
    }
}

impl Iterable for RocksEngine {
    type Iterator = RocksEngineIterator;

    fn iterator_opt(&self, opts: IterOptions) -> Result<Self::Iterator> {
        let opt: RocksReadOptions = opts.into();
        Ok(RocksEngineIterator::from_raw(DBIterator::new(
            self.0.clone(),
            opt.into_raw(),
        )))
    }

    fn iterator_cf_opt(&self, cf: &str, opts: IterOptions) -> Result<Self::Iterator> {
        let handle = get_cf_handle(&self.0, cf)?;
        let opt: RocksReadOptions = opts.into();
        Ok(RocksEngineIterator::from_raw(DBIterator::new_cf(
            self.0.clone(),
            handle,
            opt.into_raw(),
        )))
    }
}

impl Peekable for RocksEngine {
    type DBVector = RocksDBVector;

    fn get_value_opt(&self, opts: &ReadOptions, key: &[u8]) -> Result<Option<RocksDBVector>> {
        let opt: RocksReadOptions = opts.into();
        let v = self.0.get_opt(key, &opt.into_raw())?;
        Ok(v.map(RocksDBVector::from_raw))
    }

    fn get_value_cf_opt(
        &self,
        opts: &ReadOptions,
        cf: &str,
        key: &[u8],
    ) -> Result<Option<RocksDBVector>> {
        let opt: RocksReadOptions = opts.into();
        let handle = get_cf_handle(&self.0, cf)?;
        let v = self.0.get_cf_opt(handle, key, &opt.into_raw())?;
        Ok(v.map(RocksDBVector::from_raw))
    }
}

impl SyncMutable for RocksEngine {
    fn put(&self, key: &[u8], value: &[u8]) -> Result<()> {
        self.0.put(key, value).map_err(Error::Engine)
    }

    fn put_cf(&self, cf: &str, key: &[u8], value: &[u8]) -> Result<()> {
        let handle = get_cf_handle(&self.0, cf)?;
        self.0.put_cf(handle, key, value).map_err(Error::Engine)
    }

    fn delete(&self, key: &[u8]) -> Result<()> {
        self.0.delete(key).map_err(Error::Engine)
    }

    fn delete_cf(&self, cf: &str, key: &[u8]) -> Result<()> {
        let handle = get_cf_handle(&self.0, cf)?;
        self.0.delete_cf(handle, key).map_err(Error::Engine)
    }

    fn delete_range_cf(&self, cf: &str, begin_key: &[u8], end_key: &[u8]) -> Result<()> {
        let handle = get_cf_handle(&self.0, cf)?;
        self.0
            .delete_range_cf(handle, begin_key, end_key)
            .map_err(Error::Engine)
    }
}

#[cfg(test)]
mod tests {
    use engine::rocks::util;
    use engine_traits::{Iterable, KvEngine, Peekable, SyncMutable};
    use kvproto::metapb::Region;
    use std::sync::Arc;
    use tempfile::Builder;

    use crate::{RocksEngine, RocksSnapshot};

    #[test]
    fn test_base() {
        let path = Builder::new().prefix("var").tempdir().unwrap();
        let cf = "cf";
        let engine = RocksEngine::from_db(Arc::new(
            util::new_engine(path.path().to_str().unwrap(), None, &[cf], None).unwrap(),
        ));

        let mut r = Region::default();
        r.set_id(10);

        let key = b"key";
        engine.put_msg(key, &r).unwrap();
        engine.put_msg_cf(cf, key, &r).unwrap();

        let snap = engine.snapshot();

        let mut r1: Region = engine.get_msg(key).unwrap().unwrap();
        assert_eq!(r, r1);
        let r1_cf: Region = engine.get_msg_cf(cf, key).unwrap().unwrap();
        assert_eq!(r, r1_cf);

        let mut r2: Region = snap.get_msg(key).unwrap().unwrap();
        assert_eq!(r, r2);
        let r2_cf: Region = snap.get_msg_cf(cf, key).unwrap().unwrap();
        assert_eq!(r, r2_cf);

        r.set_id(11);
        engine.put_msg(key, &r).unwrap();
        r1 = engine.get_msg(key).unwrap().unwrap();
        r2 = snap.get_msg(key).unwrap().unwrap();
        assert_ne!(r1, r2);

        let b: Option<Region> = engine.get_msg(b"missing_key").unwrap();
        assert!(b.is_none());
    }

    #[test]
    fn test_peekable() {
        let path = Builder::new().prefix("var").tempdir().unwrap();
        let cf = "cf";
        let engine = RocksEngine::from_db(Arc::new(
            util::new_engine(path.path().to_str().unwrap(), None, &[cf], None).unwrap(),
        ));

        engine.put(b"k1", b"v1").unwrap();
        engine.put_cf(cf, b"k1", b"v2").unwrap();

        assert_eq!(&*engine.get_value(b"k1").unwrap().unwrap(), b"v1");
        assert!(engine.get_value_cf("foo", b"k1").is_err());
        assert_eq!(&*engine.get_value_cf(cf, b"k1").unwrap().unwrap(), b"v2");
    }

    #[test]
    fn test_scan() {
        let path = Builder::new().prefix("var").tempdir().unwrap();
        let cf = "cf";
        let engine = RocksEngine::from_db(Arc::new(
            util::new_engine(path.path().to_str().unwrap(), None, &[cf], None).unwrap(),
        ));

        engine.put(b"a1", b"v1").unwrap();
        engine.put(b"a2", b"v2").unwrap();
        engine.put_cf(cf, b"a1", b"v1").unwrap();
        engine.put_cf(cf, b"a2", b"v22").unwrap();

        let mut data = vec![];
        engine
            .scan(b"", &[0xFF, 0xFF], false, |key, value| {
                data.push((key.to_vec(), value.to_vec()));
                Ok(true)
            })
            .unwrap();
        assert_eq!(
            data,
            vec![
                (b"a1".to_vec(), b"v1".to_vec()),
                (b"a2".to_vec(), b"v2".to_vec()),
            ]
        );
        data.clear();

        engine
            .scan_cf(cf, b"", &[0xFF, 0xFF], false, |key, value| {
                data.push((key.to_vec(), value.to_vec()));
                Ok(true)
            })
            .unwrap();
        assert_eq!(
            data,
            vec![
                (b"a1".to_vec(), b"v1".to_vec()),
                (b"a2".to_vec(), b"v22".to_vec()),
            ]
        );
        data.clear();

        let pair = engine.seek(b"a1").unwrap().unwrap();
        assert_eq!(pair, (b"a1".to_vec(), b"v1".to_vec()));
        assert!(engine.seek(b"a3").unwrap().is_none());
        let pair_cf = engine.seek_cf(cf, b"a1").unwrap().unwrap();
        assert_eq!(pair_cf, (b"a1".to_vec(), b"v1".to_vec()));
        assert!(engine.seek_cf(cf, b"a3").unwrap().is_none());

        let mut index = 0;
        engine
            .scan(b"", &[0xFF, 0xFF], false, |key, value| {
                data.push((key.to_vec(), value.to_vec()));
                index += 1;
                Ok(index != 1)
            })
            .unwrap();

        assert_eq!(data.len(), 1);

        let snap = RocksSnapshot::new(engine.get_sync_db());

        engine.put(b"a3", b"v3").unwrap();
        assert!(engine.seek(b"a3").unwrap().is_some());

        let pair = snap.seek(b"a1").unwrap().unwrap();
        assert_eq!(pair, (b"a1".to_vec(), b"v1".to_vec()));
        assert!(snap.seek(b"a3").unwrap().is_none());

        data.clear();

        snap.scan(b"", &[0xFF, 0xFF], false, |key, value| {
            data.push((key.to_vec(), value.to_vec()));
            Ok(true)
        })
        .unwrap();

        assert_eq!(data.len(), 2);
    }
}<|MERGE_RESOLUTION|>--- conflicted
+++ resolved
@@ -6,12 +6,7 @@
 use std::sync::Arc;
 
 use engine_traits::{
-<<<<<<< HEAD
     Error, IterOptions, Iterable, KvEngine, Peekable, ReadOptions, Result, SyncMutable,
-    WriteOptions,
-=======
-    Error, IterOptions, Iterable, KvEngine, Mutable, Peekable, ReadOptions, Result,
->>>>>>> 113b3987
 };
 use rocksdb::{DBIterator, Writable, DB};
 
