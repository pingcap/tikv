--- conflicted
+++ resolved
@@ -11,16 +11,12 @@
 use rocksdb::{DBIterator, Writable, DB};
 
 use crate::db_vector::RocksDBVector;
-<<<<<<< HEAD
-use crate::options::{RocksReadOptions, RocksWriteOptions};
+use crate::options::RocksReadOptions;
 use crate::rocks_metrics::{
     flush_engine_histogram_metrics, flush_engine_iostall_properties, flush_engine_properties,
     flush_engine_ticker_metrics,
 };
 use crate::rocks_metrics_defs::{ENGINE_HIST_TYPES, ENGINE_TICKER_TYPES};
-=======
-use crate::options::RocksReadOptions;
->>>>>>> 1937c701
 use crate::util::get_cf_handle;
 use crate::{RocksEngineIterator, RocksSnapshot};
 
@@ -67,11 +63,6 @@
 
     fn sync(&self) -> Result<()> {
         self.0.sync_wal().map_err(Error::Engine)
-    }
-
-<<<<<<< HEAD
-    fn cf_names(&self) -> Vec<&str> {
-        self.0.cf_names()
     }
 
     fn flush_metrics(&self, instance: &str, shared_block_cache: bool) {
@@ -92,8 +83,6 @@
         self.0.reset_statistics();
     }
 
-=======
->>>>>>> 1937c701
     fn bad_downcast<T: 'static>(&self) -> &T {
         let e: &dyn Any = &self.0;
         e.downcast_ref().expect("bad engine downcast")
