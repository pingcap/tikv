use crate::{RocksEngine, RocksWriteBatch};

use engine_traits::{Error, RaftEngine, RaftLogBatch, Result};
use engine_traits::{
    Iterable, KvEngine, MiscExt, Mutable, Peekable, SyncMutable, WriteBatch, WriteBatchExt,
    WriteOptions, CF_DEFAULT,
};
use kvproto::raft_serverpb::RaftLocalState;
use protobuf::Message;
use raft::eraftpb::Entry;

const RAFT_LOG_MULTI_GET_CNT: u64 = 8;

// FIXME: RaftEngine should probably be implemented generically
// for all KvEngines, but is currently implemented separately for
// every engine.
impl RaftEngine for RocksEngine {
    type LogBatch = RocksWriteBatch;

    fn log_batch(&self, capacity: usize) -> Self::LogBatch {
        RocksWriteBatch::with_capacity(self.as_inner().clone(), capacity)
    }

    fn sync(&self) -> Result<()> {
        self.sync_wal()
    }

    fn get_raft_state(&self, raft_group_id: u64) -> Result<Option<RaftLocalState>> {
        let key = keys::raft_state_key(raft_group_id);
        self.get_msg_cf(CF_DEFAULT, &key)
    }

    fn get_entry(&self, raft_group_id: u64, index: u64) -> Result<Option<Entry>> {
        let key = keys::raft_log_key(raft_group_id, index);
        self.get_msg_cf(CF_DEFAULT, &key)
    }

    fn fetch_entries_to(
        &self,
        region_id: u64,
        low: u64,
        high: u64,
        max_size: Option<usize>,
        buf: &mut Vec<Entry>,
    ) -> Result<usize> {
        let (max_size, mut total_size, mut count) = (max_size.unwrap_or(usize::MAX), 0, 0);

        if high - low <= RAFT_LOG_MULTI_GET_CNT {
            // If election happens in inactive regions, they will just try to fetch one empty log.
            for i in low..high {
                if total_size > 0 && total_size >= max_size {
                    break;
                }
                let key = keys::raft_log_key(region_id, i);
                match self.get_value(&key) {
                    Ok(None) => return Err(Error::EntriesCompacted),
                    Ok(Some(v)) => {
                        let mut entry = Entry::default();
                        entry.merge_from_bytes(&v)?;
                        assert_eq!(entry.get_index(), i);
                        buf.push(entry);
                        total_size += v.len();
                        count += 1;
                    }
                    Err(e) => return Err(box_err!(e)),
                }
            }
            return Ok(count);
        }

        let (mut check_compacted, mut next_index) = (true, low);
        let start_key = keys::raft_log_key(region_id, low);
        let end_key = keys::raft_log_key(region_id, high);
        self.scan(
            &start_key,
            &end_key,
            true, // fill_cache
            |_, value| {
                let mut entry = Entry::default();
                entry.merge_from_bytes(value)?;

                if check_compacted {
                    if entry.get_index() != low {
                        // May meet gap or has been compacted.
                        return Ok(false);
                    }
                    check_compacted = false;
                } else {
                    assert_eq!(entry.get_index(), next_index);
                }
                next_index += 1;

                buf.push(entry);
                total_size += value.len();
                count += 1;
                Ok(total_size < max_size)
            },
        )?;

        // If we get the correct number of entries, returns.
        // Or the total size almost exceeds max_size, returns.
        if count == (high - low) as usize || total_size >= max_size {
            return Ok(count);
        }

        // Here means we don't fetch enough entries.
        Err(Error::EntriesUnavailable)
    }

    fn consume(&self, batch: &mut Self::LogBatch, sync_log: bool) -> Result<usize> {
        let bytes = batch.data_size();
        let mut opts = WriteOptions::default();
        opts.set_sync(sync_log);
        batch.write_opt(&opts)?;
        batch.clear();
        Ok(bytes)
    }

    fn consume_and_shrink(
        &self,
        batch: &mut Self::LogBatch,
        sync_log: bool,
        max_capacity: usize,
        shrink_to: usize,
    ) -> Result<usize> {
        let data_size = self.consume(batch, sync_log)?;
        if data_size > max_capacity {
            *batch = self.write_batch_with_cap(shrink_to);
        }
        Ok(data_size)
    }

    fn clean(
        &self,
        raft_group_id: u64,
        state: &RaftLocalState,
        batch: &mut Self::LogBatch,
    ) -> Result<()> {
        batch.delete(&keys::raft_state_key(raft_group_id))?;
        let seek_key = keys::raft_log_key(raft_group_id, 0);
        let prefix = keys::raft_log_prefix(raft_group_id);
        if let Some((key, _)) = self.seek(&seek_key)? {
            if !key.starts_with(&prefix) {
                // No raft logs for the raft group.
                return Ok(());
            }
            let first_index = match keys::raft_log_index(&key) {
                Ok(index) => index,
                Err(_) => return Ok(()),
            };
            for index in first_index..=state.last_index {
                let key = keys::raft_log_key(raft_group_id, index);
                batch.delete(&key)?;
            }
        }
        Ok(())
    }

    fn append(&self, raft_group_id: u64, entries: Vec<Entry>) -> Result<usize> {
        let mut wb = RocksWriteBatch::new(self.as_inner().clone());
        let buf = Vec::with_capacity(1024);
        wb.append_impl(raft_group_id, &entries, buf)?;
        self.consume(&mut wb, false)
    }

    fn put_raft_state(&self, raft_group_id: u64, state: &RaftLocalState) -> Result<()> {
        self.put_msg(&keys::raft_state_key(raft_group_id), state)
    }

    fn gc(&self, raft_group_id: u64, mut from: u64, to: u64) -> Result<usize> {
        if from >= to {
            return Ok(0);
        }
        if from == 0 {
            let start_key = keys::raft_log_key(raft_group_id, 0);
            let prefix = keys::raft_log_prefix(raft_group_id);
            match self.seek(&start_key)? {
                Some((k, _)) if k.starts_with(&prefix) => from = box_try!(keys::raft_log_index(&k)),
                // No need to gc.
                _ => return Ok(0),
            }
        }

        let mut raft_wb = self.write_batch_with_cap(4 * 1024);
        for idx in from..to {
            let key = keys::raft_log_key(raft_group_id, idx);
            raft_wb.delete(&key)?;
<<<<<<< HEAD
            if RaftLogBatch::count(&raft_wb) >= Self::WRITE_BATCH_MAX_KEYS {
                self.write(&raft_wb)?;
=======
            if raft_wb.count() >= Self::WRITE_BATCH_MAX_KEYS {
                raft_wb.write()?;
>>>>>>> 5b599e22
                raft_wb.clear();
            }
        }

        // TODO: disable WAL here.
        if !Mutable::is_empty(&raft_wb) {
            raft_wb.write()?;
        }
        Ok((to - from) as usize)
    }

    fn purge_expired_files(&self) -> Result<Vec<u64>> {
        Ok(vec![])
    }

    fn has_builtin_entry_cache(&self) -> bool {
        false
    }

    fn flush_metrics(&self, instance: &str) {
        KvEngine::flush_metrics(self, instance)
    }

    fn reset_statistics(&self) {
        KvEngine::reset_statistics(self)
    }

    fn dump_stats(&self) -> Result<String> {
        MiscExt::dump_stats(self)
    }
}

impl RaftLogBatch for RocksWriteBatch {
    fn append(&mut self, raft_group_id: u64, entries: Vec<Entry>) -> Result<()> {
        if let Some(max_size) = entries.iter().map(|e| e.compute_size()).max() {
            let ser_buf = Vec::with_capacity(max_size as usize);
            return self.append_impl(raft_group_id, &entries, ser_buf);
        }
        Ok(())
    }

    fn cut_logs(&mut self, raft_group_id: u64, from: u64, to: u64) {
        for index in from..to {
            let key = keys::raft_log_key(raft_group_id, index);
            self.delete(&key).unwrap();
        }
    }

    fn put_raft_state(&mut self, raft_group_id: u64, state: &RaftLocalState) -> Result<()> {
        self.put_msg(&keys::raft_state_key(raft_group_id), state)
    }

    fn is_empty(&self) -> bool {
        Mutable::is_empty(self)
    }

    fn count(&self) -> usize {
        Mutable::count(self)
    }
}

impl RocksWriteBatch {
    fn append_impl(
        &mut self,
        raft_group_id: u64,
        entries: &[Entry],
        mut ser_buf: Vec<u8>,
    ) -> Result<()> {
        for entry in entries {
            let key = keys::raft_log_key(raft_group_id, entry.get_index());
            ser_buf.clear();
            entry.write_to_vec(&mut ser_buf).unwrap();
            self.put(&key, &ser_buf)?;
        }
        Ok(())
    }
}<|MERGE_RESOLUTION|>--- conflicted
+++ resolved
@@ -185,13 +185,8 @@
         for idx in from..to {
             let key = keys::raft_log_key(raft_group_id, idx);
             raft_wb.delete(&key)?;
-<<<<<<< HEAD
-            if RaftLogBatch::count(&raft_wb) >= Self::WRITE_BATCH_MAX_KEYS {
-                self.write(&raft_wb)?;
-=======
             if raft_wb.count() >= Self::WRITE_BATCH_MAX_KEYS {
                 raft_wb.write()?;
->>>>>>> 5b599e22
                 raft_wb.clear();
             }
         }
