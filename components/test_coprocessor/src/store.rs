--- conflicted
+++ resolved
@@ -19,13 +19,7 @@
 
 use test_storage::{SyncTestStorage, SyncTestStorageBuilder};
 use tikv::coprocessor::codec::{datum, table, Datum};
-<<<<<<< HEAD
-use tikv::storage::{Engine, Key, Mutation};
-=======
-use tikv::server::readpool::{self, ReadPool};
-use tikv::storage::{self, Engine, FixtureStore, Key, Mutation, RocksEngine, TestEngineBuilder};
-use tikv::util::worker::FutureWorker;
->>>>>>> 991c4662
+use tikv::storage::{Engine, FixtureStore, Key, Mutation, RocksEngine, TestEngineBuilder};
 
 pub struct Insert<'a, E: Engine> {
     store: &'a mut Store<E>,
@@ -124,22 +118,11 @@
 }
 
 impl<E: Engine> Store<E> {
-<<<<<<< HEAD
-    pub fn new(engine: E) -> Self {
+    pub fn from_engine(engine: E) -> Self {
         Self {
             store: SyncTestStorageBuilder::from_engine(engine).build().unwrap(),
             current_ts: 1,
-=======
-    pub fn from_engine(engine: E) -> Self {
-        let pd_worker = FutureWorker::new("test-future–worker");
-        let read_pool = ReadPool::new("readpool", &readpool::Config::default_for_test(), || {
-            || storage::ReadPoolContext::new(pd_worker.scheduler())
-        });
-        Self {
-            store: SyncStorage::from_engine(engine, &Default::default(), read_pool),
-            current_ts: 2,
-            last_committed_ts: 1,
->>>>>>> 991c4662
+            last_committed_ts: 0,
             handles: vec![],
         }
     }
@@ -159,10 +142,7 @@
         self.store.prewrite(ctx, kv, pk, self.current_ts).unwrap();
     }
 
-    pub fn insert_into<'a>(&'a mut self, table: &'a Table) -> Insert<'a, E>
-    where
-        Self: Sized,
-    {
+    pub fn insert_into<'a>(&'a mut self, table: &'a Table) -> Insert<'a, E> {
         Insert::new(self, table)
     }
 
@@ -178,10 +158,7 @@
             .unwrap();
     }
 
-    pub fn delete_from<'a>(&'a mut self, table: &'a Table) -> Delete<'a, E>
-    where
-        Self: Sized,
-    {
+    pub fn delete_from<'a>(&'a mut self, table: &'a Table) -> Delete<'a, E> {
         Delete::new(self, table)
     }
 
