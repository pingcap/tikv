// Copyright 2018 TiKV Project Authors. Licensed under Apache-2.0.

use super::*;

use std::collections::BTreeMap;

use kvproto::kvrpcpb::{Context, IsolationLevel};

use test_storage::{SyncTestStorage, SyncTestStorageBuilder};
use tikv::coprocessor::codec::{datum, table, Datum};
<<<<<<< HEAD
use tikv::storage::{
    Engine, FixtureStore, Key, Mutation, RocksEngine, SnapshotStore, TestEngineBuilder,
};
use tikv::util::collections::HashMap;
=======
use tikv::storage::{Engine, FixtureStore, Key, Mutation, RocksEngine, TestEngineBuilder};
use tikv_util::collections::HashMap;
>>>>>>> 7865df19

pub struct Insert<'a, E: Engine> {
    store: &'a mut Store<E>,
    table: &'a Table,
    values: BTreeMap<i64, Datum>,
}

impl<'a, E: Engine> Insert<'a, E> {
    pub fn new(store: &'a mut Store<E>, table: &'a Table) -> Self {
        Insert {
            store,
            table,
            values: BTreeMap::new(),
        }
    }

    pub fn set(mut self, col: &Column, value: Datum) -> Self {
        assert!(self.table.column_by_id(col.id).is_some());
        self.values.insert(col.id, value);
        self
    }

    pub fn execute(self) -> i64 {
        self.execute_with_ctx(Context::new())
    }

    pub fn execute_with_ctx(self, ctx: Context) -> i64 {
        let handle = self
            .values
            .get(&self.table.handle_id)
            .cloned()
            .unwrap_or_else(|| Datum::I64(next_id()));
        let key = table::encode_row_key(self.table.id, handle.i64());
        let ids: Vec<_> = self.values.keys().cloned().collect();
        let values: Vec<_> = self.values.values().cloned().collect();
        let value = table::encode_row(values, &ids).unwrap();
        let mut kvs = vec![];
        kvs.push((key, value));
        for (&id, idxs) in &self.table.idxs {
            let mut v: Vec<_> = idxs.iter().map(|id| self.values[id].clone()).collect();
            v.push(handle.clone());
            let encoded = datum::encode_key(&v).unwrap();
            let idx_key = table::encode_index_seek_key(self.table.id, id, &encoded);
            kvs.push((idx_key, vec![0]));
        }
        self.store.put(ctx, kvs);
        handle.i64()
    }
}

pub struct Delete<'a, E: Engine> {
    store: &'a mut Store<E>,
    table: &'a Table,
}

impl<'a, E: Engine> Delete<'a, E> {
    pub fn new(store: &'a mut Store<E>, table: &'a Table) -> Self {
        Delete { store, table }
    }

    pub fn execute(self, id: i64, row: Vec<Datum>) {
        self.execute_with_ctx(Context::new(), id, row)
    }

    pub fn execute_with_ctx(self, ctx: Context, id: i64, row: Vec<Datum>) {
        let values: HashMap<_, _> = self
            .table
            .columns
            .iter()
            .map(|(_, col)| col.id)
            .zip(row)
            .collect();
        let key = table::encode_row_key(self.table.id, id);
        let mut keys = vec![];
        keys.push(key);
        for (&idx_id, idx_cols) in &self.table.idxs {
            let mut v: Vec<_> = idx_cols.iter().map(|id| values[id].clone()).collect();
            v.push(Datum::I64(id));
            let encoded = datum::encode_key(&v).unwrap();
            let idx_key = table::encode_index_seek_key(self.table.id, idx_id, &encoded);
            keys.push(idx_key);
        }
        self.store.delete(ctx, keys);
    }
}

/// A store that operates over MVCC and support transactions.
pub struct Store<E: Engine> {
    store: SyncTestStorage<E>,
    current_ts: u64,
    last_committed_ts: u64,
    handles: Vec<Vec<u8>>,
}

impl Store<RocksEngine> {
    pub fn new() -> Self {
        Self::from_engine(TestEngineBuilder::new().build().unwrap())
    }
}

impl<E: Engine> Store<E> {
    pub fn from_engine(engine: E) -> Self {
        Self {
            store: SyncTestStorageBuilder::from_engine(engine).build().unwrap(),
            current_ts: 1,
            last_committed_ts: 0,
            handles: vec![],
        }
    }

    pub fn begin(&mut self) {
        self.current_ts = next_id() as u64;
        self.handles.clear();
    }

    pub fn put(&mut self, ctx: Context, mut kv: Vec<(Vec<u8>, Vec<u8>)>) {
        self.handles.extend(kv.iter().map(|&(ref k, _)| k.clone()));
        let pk = kv[0].0.clone();
        let kv = kv
            .drain(..)
            .map(|(k, v)| Mutation::Put((Key::from_raw(&k), v)))
            .collect();
        self.store.prewrite(ctx, kv, pk, self.current_ts).unwrap();
    }

    pub fn insert_into<'a>(&'a mut self, table: &'a Table) -> Insert<'a, E> {
        Insert::new(self, table)
    }

    pub fn delete(&mut self, ctx: Context, mut keys: Vec<Vec<u8>>) {
        self.handles.extend(keys.clone());
        let pk = keys[0].clone();
        let mutations = keys
            .drain(..)
            .map(|k| Mutation::Delete(Key::from_raw(&k)))
            .collect();
        self.store
            .prewrite(ctx, mutations, pk, self.current_ts)
            .unwrap();
    }

    pub fn delete_from<'a>(&'a mut self, table: &'a Table) -> Delete<'a, E> {
        Delete::new(self, table)
    }

    pub fn commit_with_ctx(&mut self, ctx: Context) {
        let commit_ts = next_id() as u64;
        let handles = self.handles.drain(..).map(|x| Key::from_raw(&x)).collect();
        self.store
            .commit(ctx, handles, self.current_ts, commit_ts)
            .unwrap();
        self.last_committed_ts = commit_ts;
    }

    pub fn commit(&mut self) {
        self.commit_with_ctx(Context::new());
    }

    pub fn get_engine(&self) -> E {
        self.store.get_engine()
    }

    /// Strip off committed MVCC information to get a final data view.
    ///
    /// Notice: Only first 100000 records can be retrieved.
    // TODO: Support unlimited records once #3773 is resolved.
    pub fn export(&self) -> Vec<(Vec<u8>, Vec<u8>)> {
        self.store
            .scan(
                Context::new(),
                Key::from_encoded(vec![]),
                None,
                100_000,
                false,
                self.last_committed_ts,
            )
            .unwrap()
            .into_iter()
            .filter(Result::is_ok)
            .map(Result::unwrap)
            .collect()
    }

    /// Directly creates a `SnapshotStore` over current committed data.
    pub fn to_snapshot_store(&self) -> SnapshotStore<E::Snap> {
        let snapshot = self.get_engine().snapshot(&Context::new()).unwrap();
        SnapshotStore::new(snapshot, self.last_committed_ts, IsolationLevel::SI, true)
    }

    /// Strip off committed MVCC information to create a `FixtureStore`.
    pub fn to_fixture_store(&self) -> FixtureStore {
        let data = self
            .export()
            .into_iter()
            .map(|(key, value)| (Key::from_raw(&key), Ok(value)))
            .collect();
        FixtureStore::new(data)
    }
}

/// A trait for a general implementation to convert to a Txn store.
pub trait ToTxnStore<S: tikv::storage::Store> {
    /// Converts to a specific Txn Store.
    fn to_store(&self) -> S;
}

impl<E: Engine, S: tikv::storage::Store> ToTxnStore<S> for Store<E> {
    default fn to_store(&self) -> S {
        unimplemented!()
    }
}

impl<E: Engine> ToTxnStore<SnapshotStore<E::Snap>> for Store<E> {
    fn to_store(&self) -> SnapshotStore<<E as Engine>::Snap> {
        self.to_snapshot_store()
    }
}

impl<E: Engine> ToTxnStore<FixtureStore> for Store<E> {
    fn to_store(&self) -> FixtureStore {
        self.to_fixture_store()
    }
}

#[cfg(test)]
mod tests {
    use super::*;

    #[test]
    fn test_export() {
        let mut store = Store::new();
        store.begin();
        store.put(Context::new(), vec![(b"key1".to_vec(), b"value1".to_vec())]);
        store.put(Context::new(), vec![(b"key2".to_vec(), b"foo".to_vec())]);
        store.delete(Context::new(), vec![b"key0".to_vec()]);
        store.commit();

        assert_eq!(
            store.export(),
            vec![
                (b"key1".to_vec(), b"value1".to_vec()),
                (b"key2".to_vec(), b"foo".to_vec()),
            ]
        );

        store.begin();
        store.put(Context::new(), vec![(b"key1".to_vec(), b"value2".to_vec())]);
        store.put(Context::new(), vec![(b"key2".to_vec(), b"foo".to_vec())]);
        store.delete(Context::new(), vec![b"key0".to_vec()]);
        store.commit();

        assert_eq!(
            store.export(),
            vec![
                (b"key1".to_vec(), b"value2".to_vec()),
                (b"key2".to_vec(), b"foo".to_vec()),
            ]
        );

        store.begin();
        store.delete(Context::new(), vec![b"key0".to_vec(), b"key2".to_vec()]);
        store.commit();

        assert_eq!(store.export(), vec![(b"key1".to_vec(), b"value2".to_vec())]);

        store.begin();
        store.delete(Context::new(), vec![b"key1".to_vec()]);
        store.commit();

        assert_eq!(store.export(), vec![]);

        store.begin();
        store.put(Context::new(), vec![(b"key2".to_vec(), b"bar".to_vec())]);
        store.put(Context::new(), vec![(b"key1".to_vec(), b"foo".to_vec())]);
        store.put(Context::new(), vec![(b"k".to_vec(), b"box".to_vec())]);
        store.commit();

        assert_eq!(
            store.export(),
            vec![
                (b"k".to_vec(), b"box".to_vec()),
                (b"key1".to_vec(), b"foo".to_vec()),
                (b"key2".to_vec(), b"bar".to_vec()),
            ]
        );

        store.begin();
        store.delete(Context::new(), vec![b"key1".to_vec(), b"key1".to_vec()]);
        store.commit();

        assert_eq!(
            store.export(),
            vec![
                (b"k".to_vec(), b"box".to_vec()),
                (b"key2".to_vec(), b"bar".to_vec()),
            ]
        );

        store.begin();
        store.delete(Context::new(), vec![b"key2".to_vec()]);

        assert_eq!(
            store.export(),
            vec![
                (b"k".to_vec(), b"box".to_vec()),
                (b"key2".to_vec(), b"bar".to_vec()),
            ]
        );

        store.commit();

        assert_eq!(store.export(), vec![(b"k".to_vec(), b"box".to_vec())]);

        store.begin();
        store.put(Context::new(), vec![(b"key1".to_vec(), b"v1".to_vec())]);
        store.put(Context::new(), vec![(b"key2".to_vec(), b"v2".to_vec())]);

        assert_eq!(store.export(), vec![(b"k".to_vec(), b"box".to_vec())]);

        store.commit();

        assert_eq!(
            store.export(),
            vec![
                (b"k".to_vec(), b"box".to_vec()),
                (b"key1".to_vec(), b"v1".to_vec()),
                (b"key2".to_vec(), b"v2".to_vec()),
            ]
        );
    }
}<|MERGE_RESOLUTION|>--- conflicted
+++ resolved
@@ -8,15 +8,10 @@
 
 use test_storage::{SyncTestStorage, SyncTestStorageBuilder};
 use tikv::coprocessor::codec::{datum, table, Datum};
-<<<<<<< HEAD
 use tikv::storage::{
     Engine, FixtureStore, Key, Mutation, RocksEngine, SnapshotStore, TestEngineBuilder,
 };
-use tikv::util::collections::HashMap;
-=======
-use tikv::storage::{Engine, FixtureStore, Key, Mutation, RocksEngine, TestEngineBuilder};
 use tikv_util::collections::HashMap;
->>>>>>> 7865df19
 
 pub struct Insert<'a, E: Engine> {
     store: &'a mut Store<E>,
