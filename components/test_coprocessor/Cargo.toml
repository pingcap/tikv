[package]
name = "test_coprocessor"
version = "0.0.1"
edition = "2018"
publish = false

[features]
prost-codec = ["prost"]

[dependencies]
futures = "0.1"
keys = { path = "../keys" }
<<<<<<< HEAD
kvproto = { git = "https://github.com/MyonKeminta/kvproto.git", default-features = false, branch = "misono/green-gc" }
=======
txn_types = { path = "../txn_types" }
kvproto = { git = "https://github.com/pingcap/kvproto.git", default-features = false }
>>>>>>> 4df619a9
prost = { version = "0.5", optional = true }
protobuf = "2"
test_storage = { path = "../test_storage" }
tidb_query = { path = "../tidb_query" }
tikv = { path = "../../", default-features = false}
tikv_util = { path = "../tikv_util" }
tipb = { git = "https://github.com/pingcap/tipb.git", default-features = false }<|MERGE_RESOLUTION|>--- conflicted
+++ resolved
@@ -10,12 +10,8 @@
 [dependencies]
 futures = "0.1"
 keys = { path = "../keys" }
-<<<<<<< HEAD
+txn_types = { path = "../txn_types" }
 kvproto = { git = "https://github.com/MyonKeminta/kvproto.git", default-features = false, branch = "misono/green-gc" }
-=======
-txn_types = { path = "../txn_types" }
-kvproto = { git = "https://github.com/pingcap/kvproto.git", default-features = false }
->>>>>>> 4df619a9
 prost = { version = "0.5", optional = true }
 protobuf = "2"
 test_storage = { path = "../test_storage" }
