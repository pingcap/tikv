--- conflicted
+++ resolved
@@ -7,15 +7,10 @@
 [dependencies]
 tikv = { path = "../../", default-features = false }
 tipb = { git = "https://github.com/pingcap/tipb.git" }
-<<<<<<< HEAD
-kvproto = { git = "https://github.com/pingcap/kvproto.git", branch = "release-3.0" }
-protobuf = "2.7.0"
-=======
 kvproto = { git = "https://github.com/pingcap/kvproto.git" }
 protobuf = "2"
 futures = "0.1"
 
 tikv_util = { path = "../tikv_util" }
->>>>>>> 8db93329
 test_storage = { path = "../test_storage" }
 tidb_query = { path = "../tidb_query" }