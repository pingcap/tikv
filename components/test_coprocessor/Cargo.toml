[package]
name = "test_coprocessor"
version = "0.0.1"
edition = "2018"
publish = false

[features]
prost-codec = ["prost"]

[dependencies]
<<<<<<< HEAD
tikv = { path = "../../", default-features = false }
tipb = { git = "https://github.com/pingcap/tipb.git" }
kvproto = { git = "https://github.com/MyonKeminta/kvproto.git", branch = "misono/green-gc" }
protobuf = "2"
=======
>>>>>>> 29bf2ac8
futures = "0.1"
keys = { path = "../keys" }
txn_types = { path = "../txn_types" }
kvproto = { git = "https://github.com/pingcap/kvproto.git", default-features = false }
prost = { version = "0.5", optional = true }
protobuf = "2"
test_storage = { path = "../test_storage" }
tidb_query = { path = "../tidb_query" }
tikv = { path = "../../", default-features = false}
tikv_util = { path = "../tikv_util" }
tipb = { git = "https://github.com/pingcap/tipb.git", default-features = false }<|MERGE_RESOLUTION|>--- conflicted
+++ resolved
@@ -8,13 +8,6 @@
 prost-codec = ["prost"]
 
 [dependencies]
-<<<<<<< HEAD
-tikv = { path = "../../", default-features = false }
-tipb = { git = "https://github.com/pingcap/tipb.git" }
-kvproto = { git = "https://github.com/MyonKeminta/kvproto.git", branch = "misono/green-gc" }
-protobuf = "2"
-=======
->>>>>>> 29bf2ac8
 futures = "0.1"
 keys = { path = "../keys" }
 txn_types = { path = "../txn_types" }
