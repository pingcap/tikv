--- conflicted
+++ resolved
@@ -28,14 +28,9 @@
 mod noop;
 pub use noop::NoopStorage;
 pub use s3::S3Storage;
-<<<<<<< HEAD
-mod gcs;
 pub use gcs::GCSStorage;
-mod s3;
-=======
 mod util;
 pub use util::block_on_external_io;
->>>>>>> e364c57f
 
 /// Create a new storage from the given storage backend description.
 pub fn create_storage(backend: &StorageBackend) -> io::Result<Arc<dyn ExternalStorage>> {
