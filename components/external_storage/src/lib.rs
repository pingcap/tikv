--- conflicted
+++ resolved
@@ -85,11 +85,7 @@
             }
             u.set_path(gcs.get_prefix());
         }
-<<<<<<< HEAD
-        Some(Backend::CloudDynamic(_)) => {}
-=======
         Some(Backend::CloudDynamic(_)) => unimplemented!(),
->>>>>>> e87b52ed
         None => {}
     }
     u
