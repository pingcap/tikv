// Copyright 2019 TiKV Project Authors. Licensed under Apache-2.0.

//! External storage support.
//!
//! This crate define an abstraction of external storage. Currently, it
//! supports local storage.

#[macro_use]
extern crate slog_global;
#[allow(unused_extern_crates)]
extern crate tikv_alloc;

use std::io;
use std::marker::Unpin;
use std::path::Path;
use std::sync::Arc;

use futures_io::AsyncRead;
#[cfg(feature = "prost-codec")]
use kvproto::backup::storage_backend::Backend;
#[cfg(feature = "protobuf-codec")]
use kvproto::backup::StorageBackend_oneof_backend as Backend;
#[cfg_attr(feature = "protobuf-codec", allow(unused_imports))]
use kvproto::backup::{Local, Noop, StorageBackend, S3};

mod local;
pub use local::LocalStorage;
mod noop;
pub use noop::NoopStorage;
<<<<<<< HEAD
mod gcs;
pub use gcs::GCSStorage;
=======
mod s3;
pub use s3::S3Storage;
>>>>>>> 33f4932f

/// Create a new storage from the given storage backend description.
pub fn create_storage(backend: &StorageBackend) -> io::Result<Arc<dyn ExternalStorage>> {
    match &backend.backend {
        Some(Backend::Local(local)) => {
            let p = Path::new(&local.path);
            LocalStorage::new(p).map(|s| Arc::new(s) as _)
        }
<<<<<<< HEAD
        Some(Backend::Noop(_)) => Ok(Arc::new(NoopStorage::new()) as _),
        Some(Backend::Gcs(config)) => GCSStorage::new(config).map(|s| Arc::new(s) as _),
=======
        Some(Backend::Noop(_)) => Ok(Arc::new(NoopStorage::default()) as _),
        Some(Backend::S3(config)) => S3Storage::new(config).map(|s| Arc::new(s) as _),
>>>>>>> 33f4932f
        _ => {
            let u = url_of_backend(backend);
            error!("unknown storage"; "scheme" => u.scheme());
            Err(io::Error::new(
                io::ErrorKind::Other,
                format!("unknown storage {}", u),
            ))
        }
    }
}

/// Formats the storage backend as a URL.
pub fn url_of_backend(backend: &StorageBackend) -> url::Url {
    let mut u = url::Url::parse("unknown:///").unwrap();
    match &backend.backend {
        Some(Backend::Local(local)) => {
            u.set_scheme("local").unwrap();
            u.set_path(&local.path);
        }
        Some(Backend::Noop(_)) => {
            u.set_scheme("noop").unwrap();
        }
        Some(Backend::S3(s3)) => {
            u.set_scheme("s3").unwrap();
            if let Err(e) = u.set_host(Some(&s3.bucket)) {
                warn!("ignoring invalid S3 bucket name"; "bucket" => &s3.bucket, "error" => %e);
            }
            u.set_path(s3.get_prefix());
        }
        Some(Backend::Gcs(_)) => unimplemented!(),
        None => {}
    }
    u
}

/// Creates a local `StorageBackend` to the given path.
pub fn make_local_backend(path: &Path) -> StorageBackend {
    let path = path.display().to_string();
    #[cfg(feature = "prost-codec")]
    {
        StorageBackend {
            backend: Some(Backend::Local(Local { path })),
        }
    }
    #[cfg(feature = "protobuf-codec")]
    {
        let mut backend = StorageBackend::default();
        backend.mut_local().set_path(path);
        backend
    }
}

/// Creates a noop `StorageBackend`.
pub fn make_noop_backend() -> StorageBackend {
    let noop = Noop::default();
    #[cfg(feature = "prost-codec")]
    {
        StorageBackend {
            backend: Some(Backend::Noop(noop)),
        }
    }
    #[cfg(feature = "protobuf-codec")]
    {
        let mut backend = StorageBackend::default();
        backend.set_noop(noop);
        backend
    }
}

// Creates a S3 `StorageBackend`
pub fn make_s3_backend(config: S3) -> StorageBackend {
    #[cfg(feature = "prost-codec")]
    {
        StorageBackend {
            backend: Some(Backend::S3(config)),
        }
    }
    #[cfg(feature = "protobuf-codec")]
    {
        let mut backend = StorageBackend::default();
        backend.set_s3(config);
        backend
    }
}

/// An abstraction of an external storage.
// TODO: these should all be returning a future (i.e. async fn).
pub trait ExternalStorage: Sync + Send + 'static {
    /// Write all contents of the read to the given path.
    fn write(
        &self,
        name: &str,
        reader: Box<dyn AsyncRead + Send + Unpin>,
        content_length: u64,
    ) -> io::Result<()>;
    /// Read all contents of the given path.
    fn read(&self, name: &str) -> io::Result<Box<dyn AsyncRead + Unpin>>;
}

impl ExternalStorage for Arc<dyn ExternalStorage> {
    fn write(
        &self,
        name: &str,
        reader: Box<dyn AsyncRead + Send + Unpin>,
        content_length: u64,
    ) -> io::Result<()> {
        (**self).write(name, reader, content_length)
    }
    fn read(&self, name: &str) -> io::Result<Box<dyn AsyncRead + Unpin>> {
        (**self).read(name)
    }
}

#[cfg(test)]
mod tests {
    use super::*;

    #[test]
    fn test_create_storage() {
        let backend = make_local_backend(Path::new("/tmp/a"));
        create_storage(&backend).unwrap();

        let backend = make_noop_backend();
        create_storage(&backend).unwrap();

        let backend = StorageBackend::default();
        assert!(create_storage(&backend).is_err());
    }

    #[test]
    fn test_url_of_backend() {
        use kvproto::backup::S3;

        let backend = make_local_backend(Path::new("/tmp/a"));
        assert_eq!(url_of_backend(&backend).to_string(), "local:///tmp/a");

        let backend = make_noop_backend();
        assert_eq!(url_of_backend(&backend).to_string(), "noop:///");

        let mut backend = StorageBackend::default();
        backend.backend = Some(Backend::S3(S3 {
            bucket: "bucket".to_owned(),
            prefix: "/backup 01/prefix/".to_owned(),
            endpoint: "http://endpoint.com".to_owned(),
            // ^ only 'bucket' and 'prefix' should be visible in url_of_backend()
            ..S3::default()
        }));
        assert_eq!(
            url_of_backend(&backend).to_string(),
            "s3://bucket/backup%2001/prefix/"
        );
    }
}<|MERGE_RESOLUTION|>--- conflicted
+++ resolved
@@ -27,13 +27,10 @@
 pub use local::LocalStorage;
 mod noop;
 pub use noop::NoopStorage;
-<<<<<<< HEAD
+pub use s3::S3Storage;
 mod gcs;
 pub use gcs::GCSStorage;
-=======
 mod s3;
-pub use s3::S3Storage;
->>>>>>> 33f4932f
 
 /// Create a new storage from the given storage backend description.
 pub fn create_storage(backend: &StorageBackend) -> io::Result<Arc<dyn ExternalStorage>> {
@@ -42,13 +39,9 @@
             let p = Path::new(&local.path);
             LocalStorage::new(p).map(|s| Arc::new(s) as _)
         }
-<<<<<<< HEAD
-        Some(Backend::Noop(_)) => Ok(Arc::new(NoopStorage::new()) as _),
-        Some(Backend::Gcs(config)) => GCSStorage::new(config).map(|s| Arc::new(s) as _),
-=======
         Some(Backend::Noop(_)) => Ok(Arc::new(NoopStorage::default()) as _),
         Some(Backend::S3(config)) => S3Storage::new(config).map(|s| Arc::new(s) as _),
->>>>>>> 33f4932f
+        Some(Backend::Gcs(config)) => GCSStorage::new(config).map(|s| Arc::new(s) as _),
         _ => {
             let u = url_of_backend(backend);
             error!("unknown storage"; "scheme" => u.scheme());
