--- conflicted
+++ resolved
@@ -12,7 +12,7 @@
 futures = "0.3.1"
 futures-executor = "0.3"
 futures-io = "0.3"
-futures-util = { version = "0.3", default-features = false, features = ["io", "io-compat"] }
+futures-util = { version = "0.3", default-features = false, features = ["io"] }
 kvproto = { git = "https://github.com/pingcap/kvproto.git", default-features = false }
 rand = "0.7"
 rusoto_core = "0.43.0"
@@ -27,12 +27,7 @@
 url = "2.0"
 
 [dev-dependencies]
-<<<<<<< HEAD
-clap = { version = "2.32", features = ["yaml"] }
+structopt = "0.3"
 rusoto_mock = "0.43.0"
-=======
-structopt = "0.3"
-rusoto_mock = "0.42.0"
->>>>>>> 9637262b
 tempfile = "3.1"
 rust-ini = "0.14.0"