--- conflicted
+++ resolved
@@ -29,12 +29,9 @@
 [dependencies]
 anyhow = "1.0"
 bytes = "0.5.3"
-<<<<<<< HEAD
+fail = "0.4"
 ffi-support = { optional = true, version = "0.4.2" }
 file_system = { path = "../file_system" }
-=======
-fail = "0.4"
->>>>>>> e6d01d66
 futures = "0.3"
 futures-executor = "0.3"
 futures-io = "0.3"
