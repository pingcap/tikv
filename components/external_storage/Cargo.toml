--- conflicted
+++ resolved
@@ -10,42 +10,25 @@
 prost-codec = ["kvproto/prost-codec"]
 
 [dependencies]
-<<<<<<< HEAD
+futures01 = { version = "0.1.29", package = "futures" }
+futures = "0.3"
 futures-executor = "0.3"
 futures-io = "0.3"
-futures-util = { version = "0.3", default-features = false, features = ["io"] }
+futures-util = { version = "0.3", default-features = false, features = ["io", "io-compat"] }
 kvproto = { git = "https://github.com/pingcap/kvproto.git", default-features = false }
-=======
-futures = "0.3"
-futures-io = "0.3"
-futures-util = { version = "0.3", default-features = false, features = ["io", "io-compat"] }
-futures-executor = "0.3"
-futures01 = { version = "0.1.29", package = "futures" }
->>>>>>> 882c7d37
 rand = "0.7"
+rusoto_core = "0.42.0"
+rusoto_s3 = "0.42.0"
+rusoto_credential = "0.42.0"
 slog = { version = "2.3", features = ["max_level_trace", "release_max_level_debug"] }
 # better to not use slog-global, but pass in the logger
 slog-global = { version = "0.1", git = "https://github.com/breeswish/slog-global.git", rev = "0e23a5baff302a9d7bccd85f8f31e43339c2f2c1" }
 tikv_alloc = { path = "../tikv_alloc" }
+tokio = { version = "0.1.22", default-features = false, features = ["codec"] }
 url = "2.0"
-<<<<<<< HEAD
 
 [dev-dependencies]
+clap = { version = "2.32", features = ["yaml"] }
+rusoto_mock = "0.42.0"
 tempfile = "3.1"
-=======
-kvproto = { git = "https://github.com/pingcap/kvproto.git", default-features = false }
-rusoto_core = { version = "0.42.0" }
-rusoto_s3 = { version = "0.42.0" }
-rusoto_credential = { version = "0.42.0" }
-tokio = { version = "0.1.22", default-features = false, features = ["codec"] }
-
-[features]
-prost-codec = ["kvproto/prost-codec"]
-protobuf-codec = ["kvproto/protobuf-codec"]
-
-[dev-dependencies]
-rusoto_mock = "0.42.0"
-tempfile = "3.0"
-clap = { version = "2.32", features = ["yaml"] }
-rust-ini = "0.14.0"
->>>>>>> 882c7d37
+rust-ini = "0.14.0"