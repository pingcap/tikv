--- conflicted
+++ resolved
@@ -14,7 +14,7 @@
 futures-executor = "0.3"
 futures-io = "0.3"
 futures-util = { version = "0.3", default-features = false, features = ["io", "io-compat"] }
-kvproto = { git = "https://github.com/pingcap/kvproto.git", default-features = false }
+kvproto = { git = "https://github.com/busyjay/kvproto.git", branch = "set-apply-term", default-features = false }
 rand = "0.7"
 rusoto_core = "0.42.0"
 rusoto_s3 = "0.42.0"
@@ -22,16 +22,7 @@
 slog = { version = "2.3", features = ["max_level_trace", "release_max_level_debug"] }
 # better to not use slog-global, but pass in the logger
 slog-global = { version = "0.1", git = "https://github.com/breeswish/slog-global.git", rev = "0e23a5baff302a9d7bccd85f8f31e43339c2f2c1" }
-<<<<<<< HEAD
-tikv_alloc = { path = "../tikv_alloc", default-features = false }
-url = "2.0"
-kvproto = { git = "https://github.com/busyjay/kvproto.git", branch = "set-apply-term", default-features = false }
-rusoto_core = { version = "0.42.0" }
-rusoto_s3 = { version = "0.42.0" }
-rusoto_credential = { version = "0.42.0" }
-=======
 tikv_alloc = { path = "../tikv_alloc" }
->>>>>>> 588ee087
 tokio = { version = "0.1.22", default-features = false, features = ["codec"] }
 url = "2.0"
 
