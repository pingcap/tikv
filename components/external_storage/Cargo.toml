--- conflicted
+++ resolved
@@ -16,28 +16,21 @@
 futures-util = { version = "0.3", default-features = false, features = ["io", "io-compat"] }
 kvproto = { git = "https://github.com/pingcap/kvproto.git", default-features = false }
 rand = "0.7"
-<<<<<<< HEAD
 serde = "*"
 serde_json = "*"
-=======
 rusoto_core = "0.42.0"
 rusoto_s3 = "0.42.0"
 rusoto_credential = "0.42.0"
->>>>>>> 33f4932f
 slog = { version = "2.3", features = ["max_level_trace", "release_max_level_debug"] }
 # better to not use slog-global, but pass in the logger
 slog-global = { version = "0.1", git = "https://github.com/breeswish/slog-global.git", rev = "0e23a5baff302a9d7bccd85f8f31e43339c2f2c1" }
 tikv_alloc = { path = "../tikv_alloc" }
 tokio = { version = "0.1.22", default-features = false, features = ["codec"] }
 url = "2.0"
-<<<<<<< HEAD
-kvproto = { git = "https://github.com/pingcap/kvproto.git", default-features = false }
 reqwest = "*"
 tame-gcs = "*"
 tame-oauth = "*"
 http = "*"
-=======
->>>>>>> 33f4932f
 
 [dev-dependencies]
 clap = { version = "2.32", features = ["yaml"] }
