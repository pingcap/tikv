--- conflicted
+++ resolved
@@ -174,7 +174,6 @@
 
 #[rpn_fn]
 #[inline]
-<<<<<<< HEAD
 pub fn time_to_sec(t: &Option<Duration>) -> Result<Option<Int>> {
     Ok(t.as_ref().map(|t| i64::from(t.to_secs())))
 }
@@ -182,9 +181,6 @@
 #[rpn_fn]
 #[inline]
 pub fn micro_second(t: &Option<Duration>) -> Result<Option<Int>> {
-=======
-pub fn micro_second(t: Option<&Duration>) -> Result<Option<Int>> {
->>>>>>> b82e7e7e
     Ok(t.as_ref().map(|t| i64::from(t.subsec_micros())))
 }
 
