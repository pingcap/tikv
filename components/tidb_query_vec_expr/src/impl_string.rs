// Copyright 2019 TiKV Project Authors. Licensed under Apache-2.0.

use std::str;
use tidb_query_codegen::rpn_fn;

use tidb_query_common::Result;
use tidb_query_datatype::codec::data_type::*;
use tidb_query_datatype::*;
use tidb_query_shared_expr::string::{
    encoded_size, line_wrap, strip_whitespace, trim, validate_target_len_for_pad, TrimDirection,
    BASE64_ENCODED_CHUNK_LENGTH, BASE64_INPUT_CHUNK_LENGTH,
};

const SPACE: u8 = 0o40u8;

#[rpn_fn]
#[inline]
pub fn bin(num: Option<&Int>) -> Result<Option<Bytes>> {
    Ok(num.map(|i| Bytes::from(format!("{:b}", i))))
}

#[rpn_fn]
#[inline]
pub fn oct_int(num: Option<&Int>) -> Result<Option<Bytes>> {
    Ok(num.map(|i| Bytes::from(format!("{:o}", i))))
}

#[rpn_fn]
#[inline]
pub fn length(arg: Option<BytesRef>) -> Result<Option<i64>> {
    Ok(arg.map(|bytes| bytes.len() as i64))
}

#[rpn_fn]
#[inline]
pub fn unhex(arg: Option<BytesRef>) -> Result<Option<Bytes>> {
    if let Some(content) = arg {
        // hex::decode will fail on odd-length content
        // but mysql won't
        // so do some padding
        let mut padded_content = Vec::with_capacity(content.len() + content.len() % 2);
        if content.len() % 2 == 1 {
            padded_content.push(b'0')
        }
        padded_content.extend_from_slice(content);
        Ok(hex::decode(padded_content).ok())
    } else {
        Ok(None)
    }
}

#[rpn_fn]
#[inline]
pub fn bit_length(arg: Option<BytesRef>) -> Result<Option<i64>> {
    Ok(arg.map(|bytes| bytes.len() as i64 * 8))
}

#[rpn_fn(varg, min_args = 1)]
#[inline]
pub fn concat(args: &[Option<BytesRef>]) -> Result<Option<Bytes>> {
    let mut output = Bytes::new();
    for arg in args {
        if let Some(s) = arg {
            output.extend_from_slice(s);
        } else {
            return Ok(None);
        }
    }
    Ok(Some(output))
}

#[rpn_fn(varg, min_args = 2)]
#[inline]
pub fn concat_ws(args: &[Option<BytesRef>]) -> Result<Option<Bytes>> {
    if let Some(sep) = args[0] {
        let rest = &args[1..];
        Ok(Some(
            rest.iter()
                .filter_map(|x| *x)
                .collect::<Vec<&[u8]>>()
                .join::<&[u8]>(sep),
        ))
    } else {
        Ok(None)
    }
}

#[rpn_fn]
#[inline]
pub fn ascii(arg: Option<BytesRef>) -> Result<Option<i64>> {
    Ok(arg.map(|bytes| {
        if bytes.is_empty() {
            0
        } else {
            i64::from(bytes[0])
        }
    }))
}

#[rpn_fn]
#[inline]
pub fn reverse_utf8(arg: Option<BytesRef>) -> Result<Option<Bytes>> {
    Ok(arg.map(|bytes| {
        let s = String::from_utf8_lossy(bytes);
        s.chars().rev().collect::<String>().into_bytes()
    }))
}

#[rpn_fn]
#[inline]
pub fn hex_int_arg(arg: Option<&Int>) -> Result<Option<Bytes>> {
    Ok(arg.map(|i| format!("{:X}", i).into_bytes()))
}

#[rpn_fn]
#[inline]
pub fn ltrim(arg: Option<BytesRef>) -> Result<Option<Bytes>> {
    Ok(arg.map(|bytes| {
        let pos = bytes.iter().position(|&x| x != SPACE);
        if let Some(i) = pos {
            bytes[i..].to_vec()
        } else {
            b"".to_vec()
        }
    }))
}

#[rpn_fn]
#[inline]
pub fn rtrim(arg: Option<BytesRef>) -> Result<Option<Bytes>> {
    Ok(arg.map(|bytes| {
        let pos = bytes.iter().rposition(|&x| x != SPACE);
        if let Some(i) = pos {
            bytes[..=i].to_vec()
        } else {
            Vec::new()
        }
    }))
}

#[rpn_fn]
#[inline]
pub fn lpad(
    arg: Option<BytesRef>,
    len: Option<&Int>,
    pad: Option<BytesRef>,
) -> Result<Option<Bytes>> {
    match (arg, len, pad) {
        (Some(arg), Some(len), Some(pad)) => {
            match validate_target_len_for_pad(*len < 0, *len, arg.len(), 1, pad.is_empty()) {
                None => Ok(None),
                Some(0) => Ok(Some(b"".to_vec())),
                Some(target_len) => {
                    let r = if let Some(remain) = target_len.checked_sub(arg.len()) {
                        pad.iter()
                            .cycle()
                            .take(remain)
                            .chain(arg.iter())
                            .copied()
                            .collect::<Bytes>()
                    } else {
                        arg[..target_len].to_vec()
                    };
                    Ok(Some(r))
                }
            }
        }
        _ => Ok(None),
    }
}

#[rpn_fn]
#[inline]
pub fn lpad_utf8(
    arg: Option<BytesRef>,
    len: Option<&Int>,
    pad: Option<BytesRef>,
) -> Result<Option<Bytes>> {
    match (arg, len, pad) {
        (Some(arg), Some(len), Some(pad)) => {
            let input = match str::from_utf8(&*arg) {
                Ok(arg) => arg,
                Err(err) => return Err(box_err!("invalid input value: {:?}", err)),
            };
            let pad = match str::from_utf8(&*pad) {
                Ok(pad) => pad,
                Err(err) => return Err(box_err!("invalid input value: {:?}", err)),
            };
            let input_len = input.chars().count();
            match validate_target_len_for_pad(*len < 0, *len, input_len, 4, pad.is_empty()) {
                None => Ok(None),
                Some(0) => Ok(Some(b"".to_vec())),
                Some(target_len) => {
                    let r = if let Some(remain) = target_len.checked_sub(input_len) {
                        pad.chars()
                            .cycle()
                            .take(remain)
                            .chain(input.chars())
                            .collect::<String>()
                    } else {
                        input.chars().take(target_len).collect::<String>()
                    };
                    Ok(Some(r.into_bytes()))
                }
            }
        }
        _ => Ok(None),
    }
}

#[rpn_fn]
#[inline]
pub fn rpad(
    arg: Option<BytesRef>,
    len: Option<&Int>,
    pad: Option<BytesRef>,
) -> Result<Option<Bytes>> {
    match (arg, len, pad) {
        (Some(arg), Some(len), Some(pad)) => {
            match validate_target_len_for_pad(*len < 0, *len, arg.len(), 1, pad.is_empty()) {
                None => Ok(None),
                Some(0) => Ok(Some(b"".to_vec())),
                Some(target_len) => {
                    let r = arg
                        .iter()
                        .chain(pad.iter().cycle())
                        .copied()
                        .take(target_len)
                        .collect::<Bytes>();
                    Ok(Some(r))
                }
            }
        }
        _ => Ok(None),
    }
}

#[rpn_fn]
#[inline]
pub fn replace(
    s: Option<BytesRef>,
    from_str: Option<BytesRef>,
    to_str: Option<BytesRef>,
) -> Result<Option<Bytes>> {
    Ok(match (s, from_str, to_str) {
        (Some(s), Some(from_str), Some(to_str)) => {
            if from_str.is_empty() {
                return Ok(Some(s.to_vec()));
            }
            let mut dest = Vec::with_capacity(s.len());
            let mut last = 0;
            while let Some(mut start) = twoway::find_bytes(&s[last..], from_str) {
                start += last;
                dest.extend_from_slice(&s[last..start]);
                dest.extend_from_slice(to_str);
                last = start + from_str.len();
            }
            dest.extend_from_slice(&s[last..]);
            Some(dest)
        }
        _ => None,
    })
}

#[rpn_fn]
#[inline]
pub fn left(lhs: Option<BytesRef>, rhs: Option<&Int>) -> Result<Option<Bytes>> {
    match (lhs, rhs) {
        (Some(lhs), Some(rhs)) => {
            if *rhs <= 0 {
                return Ok(Some(Vec::new()));
            }
            let rhs = *rhs as usize;
            if lhs.len() < rhs {
                Ok(Some(lhs.to_vec()))
            } else {
                Ok(Some(lhs[..rhs].to_vec()))
            }
        }
        _ => Ok(None),
    }
}

#[rpn_fn]
#[inline]
pub fn left_utf8(lhs: Option<BytesRef>, rhs: Option<&Int>) -> Result<Option<Bytes>> {
    match (lhs, rhs) {
        (Some(lhs), Some(rhs)) => {
            if *rhs <= 0 {
                return Ok(Some(Vec::new()));
            }
            match str::from_utf8(&*lhs) {
                Ok(s) => {
                    let l = *rhs as usize;
                    if s.chars().count() > l {
                        Ok(Some(s.chars().take(l).collect::<String>().into_bytes()))
                    } else {
                        Ok(Some(s.to_string().into_bytes()))
                    }
                }
                Err(err) => Err(box_err!("invalid input value: {:?}", err)),
            }
        }
        _ => Ok(None),
    }
}

#[rpn_fn]
#[inline]
pub fn right(lhs: Option<BytesRef>, rhs: Option<&Int>) -> Result<Option<Bytes>> {
    match (lhs, rhs) {
        (Some(lhs), Some(rhs)) => {
            if *rhs <= 0 {
                return Ok(Some(Vec::new()));
            }
            let rhs = *rhs as usize;
            if lhs.len() < rhs {
                Ok(Some(lhs.to_vec()))
            } else {
                Ok(Some(lhs[(lhs.len() - rhs)..].to_vec()))
            }
        }
        _ => Ok(None),
    }
}

#[rpn_fn]
#[inline]
<<<<<<< HEAD
pub fn insert(
    s: Option<&Bytes>,
    pos: Option<&Int>,
    len: Option<&Int>,
    newstr: Option<&Bytes>,
) -> Result<Option<Bytes>> {
    match (s, pos, len, newstr) {
        (Some(s), Some(pos), Some(len), Some(newstr)) => {
            let pos = *pos;
            let len = *len;
            let upos: usize = pos as usize;
            let mut ulen: usize = len as usize;
            let s = s.to_vec();
            let newstr = newstr.to_vec();
            if pos < 1 || upos > s.len() {
                return Ok(Some(s));
            }
            if ulen > s.len() - upos + 1 || len < 0 {
                ulen = s.len() - upos + 1;
            }
            let mut ret = Vec::with_capacity(newstr.len() + s.len());
            ret.extend_from_slice(&s[0..upos - 1]);
            ret.extend_from_slice(&newstr);
            ret.extend_from_slice(&s[upos + ulen - 1..]);
            Ok(Some(ret))
        }
        _ => Ok(None),
    }
}

#[rpn_fn]
#[inline]
pub fn right_utf8(lhs: Option<&Bytes>, rhs: Option<&Int>) -> Result<Option<Bytes>> {
=======
pub fn right_utf8(lhs: Option<BytesRef>, rhs: Option<&Int>) -> Result<Option<Bytes>> {
>>>>>>> e3058403
    match (lhs, rhs) {
        (Some(lhs), Some(rhs)) => {
            if *rhs <= 0 {
                return Ok(Some(Vec::new()));
            }
            match str::from_utf8(&*lhs) {
                Ok(s) => {
                    let rhs = *rhs as usize;
                    let len = s.chars().count();
                    if len > rhs {
                        let idx = s
                            .char_indices()
                            .nth(len - rhs)
                            .map(|(idx, _)| idx)
                            .unwrap_or_else(|| s.len());
                        Ok(Some(s[idx..].to_string().into_bytes()))
                    } else {
                        Ok(Some(s.to_string().into_bytes()))
                    }
                }
                Err(err) => Err(box_err!("invalid input value: {:?}", err)),
            }
        }
        _ => Ok(None),
    }
}

#[rpn_fn]
#[inline]
pub fn upper_utf8(arg: Option<BytesRef>) -> Result<Option<Bytes>> {
    match arg {
        Some(bytes) => match str::from_utf8(bytes) {
            Ok(s) => Ok(Some(s.to_uppercase().into_bytes())),
            Err(err) => Err(box_err!("invalid input value: {:?}", err)),
        },
        _ => Ok(None),
    }
}

#[rpn_fn]
#[inline]
pub fn upper(arg: Option<BytesRef>) -> Result<Option<Bytes>> {
    Ok(arg.map(|b| b.to_vec()))
}

#[rpn_fn]
#[inline]
pub fn hex_str_arg(arg: Option<BytesRef>) -> Result<Option<Bytes>> {
    Ok(arg.map(|b| hex::encode_upper(b).into_bytes()))
}

#[rpn_fn]
#[inline]
pub fn locate_2_args(substr: Option<BytesRef>, s: Option<BytesRef>) -> Result<Option<i64>> {
    let (substr, s) = match (substr, s) {
        (Some(v1), Some(v2)) => (v1, v2),
        _ => return Ok(None),
    };

    Ok(twoway::find_bytes(s, substr)
        .map(|i| 1 + i as i64)
        .or(Some(0)))
}

#[rpn_fn]
#[inline]
pub fn reverse(arg: Option<BytesRef>) -> Result<Option<Bytes>> {
    Ok(arg.map(|bytes| {
        let mut s = bytes.to_vec();
        s.reverse();
        s
    }))
}

#[rpn_fn]
#[inline]
pub fn locate_3_args(
    substr: Option<BytesRef>,
    s: Option<BytesRef>,
    pos: Option<&Int>,
) -> Result<Option<Int>> {
    if let (Some(substr), Some(s), Some(pos)) = (substr, s, pos) {
        if *pos < 1 || *pos as usize > s.len() + 1 {
            return Ok(Some(0));
        }
        Ok(twoway::find_bytes(&s[*pos as usize - 1..], substr)
            .map(|i| pos + i as i64)
            .or(Some(0)))
    } else {
        Ok(None)
    }
}

#[rpn_fn(varg, min_args = 1)]
#[inline]
fn field<T: Evaluable + PartialEq>(args: &[Option<&T>]) -> Result<Option<Int>> {
    Ok(Some(match args[0] {
        // As per the MySQL doc, if the first argument is NULL, this function always returns 0.
        None => 0,
        Some(val) => args
            .iter()
            .skip(1)
            .position(|&i| i == Some(val))
            .map_or(0, |pos| (pos + 1) as i64),
    }))
}

#[rpn_fn(raw_varg, min_args = 2, extra_validator = elt_validator)]
#[inline]
pub fn elt(raw_args: &[ScalarValueRef]) -> Result<Option<Bytes>> {
    assert!(raw_args.len() >= 2);
    let index = raw_args[0].as_int();
    Ok(match *index {
        None => None,
        Some(i) => {
            if i <= 0 || i + 1 > raw_args.len() as i64 {
                return Ok(None);
            }
            raw_args[i as usize].as_bytes().to_owned()
        }
    })
}

/// validate the arguments are `(Option<&Int>, &[Option<BytesRef>)])`
fn elt_validator(expr: &tipb::Expr) -> Result<()> {
    let children = expr.get_children();
    assert!(children.len() >= 2);
    super::function::validate_expr_return_type(&children[0], EvalType::Int)?;
    for i in 1..children.len() {
        super::function::validate_expr_return_type(&children[i], EvalType::Bytes)?;
    }
    Ok(())
}

#[rpn_fn]
#[inline]
pub fn space(len: Option<&Int>) -> Result<Option<Bytes>> {
    Ok(match len.cloned() {
        Some(len) => {
            if len > i64::from(tidb_query_datatype::MAX_BLOB_WIDTH) {
                None
            } else if len <= 0 {
                Some(Vec::new())
            } else {
                Some(vec![SPACE; len as usize])
            }
        }
        None => None,
    })
}

#[rpn_fn]
#[inline]
pub fn strcmp(left: Option<BytesRef>, right: Option<BytesRef>) -> Result<Option<i64>> {
    use std::cmp::Ordering::*;
    Ok(match (left, right) {
        (Some(left), Some(right)) => Some(match left.cmp(right) {
            Less => -1,
            Equal => 0,
            Greater => 1,
        }),
        _ => None,
    })
}

#[rpn_fn]
#[inline]
pub fn instr_utf8(s: Option<BytesRef>, substr: Option<BytesRef>) -> Result<Option<Int>> {
    if let (Some(s), Some(substr)) = (s, substr) {
        let s = String::from_utf8_lossy(s);
        let substr = String::from_utf8_lossy(substr);
        let index = twoway::find_str(&s.to_lowercase(), &substr.to_lowercase())
            .map(|i| s[..i].chars().count())
            .map(|i| 1 + i as i64)
            .or(Some(0));
        Ok(index)
    } else {
        Ok(None)
    }
}

#[rpn_fn]
#[inline]
pub fn find_in_set(s: Option<BytesRef>, str_list: Option<BytesRef>) -> Result<Option<Int>> {
    Ok(match (s, str_list) {
        (Some(s), Some(str_list)) => {
            if str_list.is_empty() {
                Some(0)
            } else {
                let s = String::from_utf8_lossy(s);
                String::from_utf8_lossy(str_list)
                    .split(',')
                    .position(|str_in_set| str_in_set == s)
                    .map(|p| p as i64 + 1)
                    .or(Some(0))
            }
        }
        _ => None,
    })
}

#[rpn_fn]
#[inline]
pub fn trim_1_arg(arg: Option<BytesRef>) -> Result<Option<Bytes>> {
    Ok(arg.map(|bytes| {
        let l_pos = bytes.iter().position(|&x| x != SPACE);
        if let Some(i) = l_pos {
            let r_pos = bytes.iter().rposition(|&x| x != SPACE);
            bytes[i..=r_pos.unwrap()].to_vec()
        } else {
            Vec::new()
        }
    }))
}

#[rpn_fn]
#[inline]
pub fn trim_3_args(
    arg: Option<BytesRef>,
    pat: Option<BytesRef>,
    direction: Option<&i64>,
) -> Result<Option<Bytes>> {
    if let (Some(arg), Some(pat), Some(direction)) = (arg, pat, direction) {
        match TrimDirection::from_i64(*direction) {
            Some(d) => {
                let arg = String::from_utf8_lossy(arg);
                let pat = String::from_utf8_lossy(pat);
                Ok(Some(trim(&arg, &pat, d)))
            }
            _ => Err(box_err!("invalid direction value: {}", direction)),
        }
    } else {
        Ok(None)
    }
}

#[rpn_fn]
#[inline]
pub fn char_length(bs: Option<BytesRef>) -> Result<Option<Int>> {
    Ok(bs.map(|b| b.len() as i64))
}

#[rpn_fn]
#[inline]
pub fn char_length_utf8(bs: Option<BytesRef>) -> Result<Option<Int>> {
    match bs {
        Some(bytes) => match str::from_utf8(bytes) {
            Ok(s) => Ok(Some(s.chars().count() as i64)),
            Err(err) => Err(box_err!("invalid input value: {:?}", err)),
        },
        _ => Ok(None),
    }
}

#[rpn_fn]
#[inline]
pub fn to_base64(bs: Option<BytesRef>) -> Result<Option<Bytes>> {
    match bs {
        Some(bytes) => {
            if bytes.len() > tidb_query_datatype::MAX_BLOB_WIDTH as usize {
                return Ok(Some(Vec::new()));
            }

            if let Some(size) = encoded_size(bytes.len()) {
                let mut buf = vec![0; size];
                let len_without_wrap =
                    base64::encode_config_slice(bytes, base64::STANDARD, &mut buf);
                line_wrap(&mut buf, len_without_wrap);
                Ok(Some(buf))
            } else {
                Ok(Some(Vec::new()))
            }
        }
        None => Ok(None),
    }
}

#[rpn_fn]
#[inline]
pub fn from_base64(bs: Option<BytesRef>) -> Result<Option<Bytes>> {
    match bs {
        Some(bytes) => {
            let input_copy = strip_whitespace(bytes);
            let will_overflow = input_copy
                .len()
                .checked_mul(BASE64_INPUT_CHUNK_LENGTH)
                .is_none();
            // mysql will return "" when the input is incorrectly padded
            let invalid_padding = input_copy.len() % BASE64_ENCODED_CHUNK_LENGTH != 0;
            if will_overflow || invalid_padding {
                Ok(Some(Vec::new()))
            } else {
                Ok(base64::decode_config(&input_copy, base64::STANDARD).ok())
            }
        }
        _ => Ok(None),
    }
}

#[rpn_fn]
#[inline]
pub fn quote(input: Option<BytesRef>) -> Result<Option<Bytes>> {
    match input {
        Some(bytes) => {
            let mut result = Vec::with_capacity(bytes.len() * 2 + 2);
            result.push(b'\'');
            for byte in bytes.iter() {
                if *byte == b'\'' || *byte == b'\\' {
                    result.push(b'\\');
                    result.push(*byte)
                } else if *byte == b'\0' {
                    result.push(b'\\');
                    result.push(b'0')
                } else if *byte == 26u8 {
                    result.push(b'\\');
                    result.push(b'Z');
                } else {
                    result.push(*byte)
                }
            }
            result.push(b'\'');
            Ok(Some(result))
        }
        _ => Ok(Some(Vec::from("NULL"))),
    }
}

#[cfg(test)]
mod tests {
    use super::*;

    use std::{f64, i64};
    use tipb::ScalarFuncSig;

    use crate::types::test_util::RpnFnScalarEvaluator;

    #[test]
    fn test_bin() {
        let cases = vec![
            (Some(10), Some(b"1010".to_vec())),
            (Some(0), Some(b"0".to_vec())),
            (Some(1), Some(b"1".to_vec())),
            (Some(365), Some(b"101101101".to_vec())),
            (Some(1024), Some(b"10000000000".to_vec())),
            (None, None),
            (
                Some(Int::max_value()),
                Some(b"111111111111111111111111111111111111111111111111111111111111111".to_vec()),
            ),
            (
                Some(Int::min_value()),
                Some(b"1000000000000000000000000000000000000000000000000000000000000000".to_vec()),
            ),
            (
                Some(-1),
                Some(b"1111111111111111111111111111111111111111111111111111111111111111".to_vec()),
            ),
            (
                Some(-365),
                Some(b"1111111111111111111111111111111111111111111111111111111010010011".to_vec()),
            ),
        ];
        for (arg0, expect_output) in cases {
            let output = RpnFnScalarEvaluator::new()
                .push_param(arg0)
                .evaluate(ScalarFuncSig::Bin)
                .unwrap();
            assert_eq!(output, expect_output);
        }
    }

    #[test]
    fn test_unhex() {
        let cases = vec![
            (Some(b"4D7953514C".to_vec()), Some(b"MySQL".to_vec())),
            (Some(b"GG".to_vec()), None),
            (
                hex_str_arg(Some(&b"string".to_vec())).unwrap(),
                Some(b"string".to_vec()),
            ),
            (
                hex_str_arg(Some(&b"1267".to_vec())).unwrap(),
                Some(b"1267".to_vec()),
            ),
            (Some(b"41\0".to_vec()), None),
            (Some(b"".to_vec()), Some(b"".to_vec())),
            (Some(b"b".to_vec()), Some(vec![0xb])),
            (Some(b"a1b".to_vec()), Some(vec![0xa, 0x1b])),
            (None, None),
        ];
        for (arg, expect_output) in cases {
            let output: Option<Bytes> = RpnFnScalarEvaluator::new()
                .push_param(arg)
                .evaluate(ScalarFuncSig::UnHex)
                .unwrap();
            assert_eq!(output, expect_output);
        }
    }

    #[test]
    fn test_oct_int() {
        let cases = vec![
            (Some(-1), Some(b"1777777777777777777777".to_vec())),
            (Some(0), Some(b"0".to_vec())),
            (Some(1), Some(b"1".to_vec())),
            (Some(8), Some(b"10".to_vec())),
            (Some(12), Some(b"14".to_vec())),
            (Some(20), Some(b"24".to_vec())),
            (Some(100), Some(b"144".to_vec())),
            (Some(1024), Some(b"2000".to_vec())),
            (Some(2048), Some(b"4000".to_vec())),
            (Some(i64::MAX), Some(b"777777777777777777777".to_vec())),
            (Some(i64::MIN), Some(b"1000000000000000000000".to_vec())),
            (None, None),
        ];
        for (arg0, expect_output) in cases {
            let output = RpnFnScalarEvaluator::new()
                .push_param(arg0)
                .evaluate(ScalarFuncSig::OctInt)
                .unwrap();
            assert_eq!(output, expect_output);
        }
    }

    #[test]
    fn test_length() {
        let test_cases = vec![
            (None, None),
            (Some(""), Some(0i64)),
            (Some("你好"), Some(6i64)),
            (Some("TiKV"), Some(4i64)),
            (Some("あなたのことが好きです"), Some(33i64)),
            (Some("분산 데이터베이스"), Some(25i64)),
            (Some("россия в мире  кубок"), Some(38i64)),
            (Some("قاعدة البيانات"), Some(27i64)),
        ];

        for (arg, expect_output) in test_cases {
            let output = RpnFnScalarEvaluator::new()
                .push_param(arg.map(|s| s.as_bytes().to_vec()))
                .evaluate(ScalarFuncSig::Length)
                .unwrap();
            assert_eq!(output, expect_output);
        }
    }

    #[test]
    fn test_concat() {
        let cases = vec![
            (
                vec![Some(b"abc".to_vec()), Some(b"defg".to_vec())],
                Some(b"abcdefg".to_vec()),
            ),
            (
                vec![
                    Some("忠犬ハチ公".as_bytes().to_vec()),
                    Some("CAFÉ".as_bytes().to_vec()),
                    Some("数据库".as_bytes().to_vec()),
                    Some("قاعدة البيانات".as_bytes().to_vec()),
                    Some("НОЧЬ НА ОКРАИНЕ МОСКВЫ".as_bytes().to_vec()),
                ],
                Some(
                    "忠犬ハチ公CAFÉ数据库قاعدة البياناتНОЧЬ НА ОКРАИНЕ МОСКВЫ"
                        .as_bytes()
                        .to_vec(),
                ),
            ),
            (
                vec![
                    Some(b"abc".to_vec()),
                    Some("CAFÉ".as_bytes().to_vec()),
                    Some("数据库".as_bytes().to_vec()),
                ],
                Some("abcCAFÉ数据库".as_bytes().to_vec()),
            ),
            (
                vec![Some(b"abc".to_vec()), None, Some(b"defg".to_vec())],
                None,
            ),
            (vec![None], None),
        ];
        for (row, exp) in cases {
            let output = RpnFnScalarEvaluator::new()
                .push_params(row)
                .evaluate(ScalarFuncSig::Concat)
                .unwrap();
            assert_eq!(output, exp);
        }
    }

    #[test]
    fn test_concat_ws() {
        let cases = vec![
            (
                vec![
                    Some(b",".to_vec()),
                    Some(b"abc".to_vec()),
                    Some(b"defg".to_vec()),
                ],
                Some(b"abc,defg".to_vec()),
            ),
            (
                vec![
                    Some(b",".to_vec()),
                    Some("忠犬ハチ公".as_bytes().to_vec()),
                    Some("CAFÉ".as_bytes().to_vec()),
                    Some("数据库".as_bytes().to_vec()),
                    Some("قاعدة البيانات".as_bytes().to_vec()),
                    Some("НОЧЬ НА ОКРАИНЕ МОСКВЫ".as_bytes().to_vec()),
                ],
                Some(
                    "忠犬ハチ公,CAFÉ,数据库,قاعدة البيانات,НОЧЬ НА ОКРАИНЕ МОСКВЫ"
                        .as_bytes()
                        .to_vec(),
                ),
            ),
            (
                vec![
                    Some(b",".to_vec()),
                    Some(b"abc".to_vec()),
                    Some("CAFÉ".as_bytes().to_vec()),
                    Some("数据库".as_bytes().to_vec()),
                ],
                Some("abc,CAFÉ,数据库".as_bytes().to_vec()),
            ),
            (
                vec![
                    Some(b",".to_vec()),
                    Some(b"abc".to_vec()),
                    None,
                    Some(b"defg".to_vec()),
                ],
                Some(b"abc,defg".to_vec()),
            ),
            (
                vec![Some(b",".to_vec()), Some(b"abc".to_vec())],
                Some(b"abc".to_vec()),
            ),
            (
                vec![Some(b",".to_vec()), None, Some(b"abc".to_vec())],
                Some(b"abc".to_vec()),
            ),
            (
                vec![
                    Some(b",".to_vec()),
                    Some(b"".to_vec()),
                    Some(b"abc".to_vec()),
                ],
                Some(b",abc".to_vec()),
            ),
            (
                vec![
                    Some("忠犬ハチ公".as_bytes().to_vec()),
                    Some("CAFÉ".as_bytes().to_vec()),
                    Some("数据库".as_bytes().to_vec()),
                    Some("قاعدة البيانات".as_bytes().to_vec()),
                ],
                Some(
                    "CAFÉ忠犬ハチ公数据库忠犬ハチ公قاعدة البيانات"
                        .as_bytes()
                        .to_vec(),
                ),
            ),
            (vec![None, Some(b"abc".to_vec())], None),
            (
                vec![Some(b",".to_vec()), None, Some(b"abc".to_vec())],
                Some(b"abc".to_vec()),
            ),
            (
                vec![Some(b",".to_vec()), Some(b"abc".to_vec()), None],
                Some(b"abc".to_vec()),
            ),
            (
                vec![
                    Some(b",".to_vec()),
                    Some(b"".to_vec()),
                    Some(b"abc".to_vec()),
                ],
                Some(b",abc".to_vec()),
            ),
            (
                vec![
                    Some("忠犬ハチ公".as_bytes().to_vec()),
                    Some("CAFÉ".as_bytes().to_vec()),
                    Some("数据库".as_bytes().to_vec()),
                    Some("قاعدة البيانات".as_bytes().to_vec()),
                ],
                Some(
                    "CAFÉ忠犬ハチ公数据库忠犬ハチ公قاعدة البيانات"
                        .as_bytes()
                        .to_vec(),
                ),
            ),
            (
                vec![
                    Some(b",".to_vec()),
                    None,
                    Some(b"abc".to_vec()),
                    None,
                    None,
                    Some(b"defg".to_vec()),
                    None,
                ],
                Some(b"abc,defg".to_vec()),
            ),
        ];
        for (row, exp) in cases {
            let output = RpnFnScalarEvaluator::new()
                .push_params(row)
                .evaluate(ScalarFuncSig::ConcatWs)
                .unwrap();
            assert_eq!(output, exp);
        }
    }

    #[test]
    fn test_bit_length() {
        let test_cases = vec![
            (None, None),
            (Some(""), Some(0i64)),
            (Some("你好"), Some(48i64)),
            (Some("TiKV"), Some(32i64)),
            (Some("あなたのことが好きです"), Some(264i64)),
            (Some("분산 데이터베이스"), Some(200i64)),
            (Some("россия в мире  кубок"), Some(304i64)),
            (Some("قاعدة البيانات"), Some(216i64)),
        ];

        for (arg, expect_output) in test_cases {
            let output = RpnFnScalarEvaluator::new()
                .push_param(arg.map(|s| s.as_bytes().to_vec()))
                .evaluate(ScalarFuncSig::BitLength)
                .unwrap();
            assert_eq!(output, expect_output);
        }
    }

    #[test]
    fn test_ascii() {
        let test_cases = vec![
            (None, None),
            (Some(b"1010".to_vec()), Some(49i64)),
            (Some(b"-1".to_vec()), Some(45i64)),
            (Some(b"".to_vec()), Some(0i64)),
            (Some(b"999".to_vec()), Some(57i64)),
            (Some(b"hello".to_vec()), Some(104i64)),
            (Some("Grüße".as_bytes().to_vec()), Some(71i64)),
            (Some("München".as_bytes().to_vec()), Some(77i64)),
            (Some("数据库".as_bytes().to_vec()), Some(230i64)),
            (Some("忠犬ハチ公".as_bytes().to_vec()), Some(229i64)),
            (Some("Αθήνα".as_bytes().to_vec()), Some(206i64)),
        ];

        for (arg, expect_output) in test_cases {
            let output = RpnFnScalarEvaluator::new()
                .push_param(arg)
                .evaluate(ScalarFuncSig::Ascii)
                .unwrap();
            assert_eq!(output, expect_output);
        }
    }

    #[test]
    fn test_reverse_utf8() {
        let cases = vec![
            (Some(b"hello".to_vec()), Some(b"olleh".to_vec())),
            (Some(b"".to_vec()), Some(b"".to_vec())),
            (
                Some("数据库".as_bytes().to_vec()),
                Some("库据数".as_bytes().to_vec()),
            ),
            (
                Some("忠犬ハチ公".as_bytes().to_vec()),
                Some("公チハ犬忠".as_bytes().to_vec()),
            ),
            (
                Some("あなたのことが好きです".as_bytes().to_vec()),
                Some("すでき好がとこのたなあ".as_bytes().to_vec()),
            ),
            (
                Some("Bayern München".as_bytes().to_vec()),
                Some("nehcnüM nreyaB".as_bytes().to_vec()),
            ),
            (
                Some("Η Αθηνά  ".as_bytes().to_vec()),
                Some("  άνηθΑ Η".as_bytes().to_vec()),
            ),
            (None, None),
        ];

        for (arg, expect_output) in cases {
            let output = RpnFnScalarEvaluator::new()
                .push_param(arg)
                .evaluate(ScalarFuncSig::ReverseUtf8)
                .unwrap();
            assert_eq!(output, expect_output);
        }
    }

    #[test]
    fn test_hex_int_arg() {
        let test_cases = vec![
            (Some(12), Some(b"C".to_vec())),
            (Some(0x12), Some(b"12".to_vec())),
            (Some(0b1100), Some(b"C".to_vec())),
            (Some(0), Some(b"0".to_vec())),
            (Some(-1), Some(b"FFFFFFFFFFFFFFFF".to_vec())),
            (None, None),
        ];

        for (arg, expect_output) in test_cases {
            let output = RpnFnScalarEvaluator::new()
                .push_param(arg)
                .evaluate(ScalarFuncSig::HexIntArg)
                .unwrap();
            assert_eq!(output, expect_output);
        }
    }

    #[test]
    fn test_ltrim() {
        let test_cases = vec![
            (None, None),
            (Some("   bar   "), Some("bar   ")),
            (Some("   b   ar   "), Some("b   ar   ")),
            (Some("bar"), Some("bar")),
            (Some("    "), Some("")),
            (Some("\t  bar"), Some("\t  bar")),
            (Some("\r  bar"), Some("\r  bar")),
            (Some("\n  bar"), Some("\n  bar")),
            (Some("  \tbar"), Some("\tbar")),
            (Some(""), Some("")),
            (Some("  你好"), Some("你好")),
            (Some("  你  好"), Some("你  好")),
            (
                Some("  분산 데이터베이스    "),
                Some("분산 데이터베이스    "),
            ),
            (
                Some("   あなたのことが好きです   "),
                Some("あなたのことが好きです   "),
            ),
        ];

        for (arg, expect_output) in test_cases {
            let output = RpnFnScalarEvaluator::new()
                .push_param(arg.map(|s| s.as_bytes().to_vec()))
                .evaluate(ScalarFuncSig::LTrim)
                .unwrap();
            assert_eq!(output, expect_output.map(|s| s.as_bytes().to_vec()));
        }
    }

    #[test]
    fn test_rtrim() {
        let test_cases = vec![
            (None, None),
            (Some("   bar   "), Some("   bar")),
            (Some("bar"), Some("bar")),
            (Some("ba  r"), Some("ba  r")),
            (Some("    "), Some("")),
            (Some("  bar\t  "), Some("  bar\t")),
            (Some(" bar   \t"), Some(" bar   \t")),
            (Some("bar   \r"), Some("bar   \r")),
            (Some("bar   \n"), Some("bar   \n")),
            (Some(""), Some("")),
            (Some("  你好  "), Some("  你好")),
            (Some("  你  好  "), Some("  你  好")),
            (Some("  분산 데이터베이스    "), Some("  분산 데이터베이스")),
            (
                Some("   あなたのことが好きです   "),
                Some("   あなたのことが好きです"),
            ),
        ];

        for (arg, expect_output) in test_cases {
            let output = RpnFnScalarEvaluator::new()
                .push_param(arg.map(|s| s.as_bytes().to_vec()))
                .evaluate(ScalarFuncSig::RTrim)
                .unwrap();
            assert_eq!(output, expect_output.map(|s| s.as_bytes().to_vec()));
        }
    }

    #[allow(clippy::type_complexity)]
    fn common_lpad_cases() -> Vec<(Option<Bytes>, Option<Int>, Option<Bytes>, Option<Bytes>)> {
        vec![
            (
                Some(b"hi".to_vec()),
                Some(5),
                Some(b"?".to_vec()),
                Some(b"???hi".to_vec()),
            ),
            (
                Some(b"hi".to_vec()),
                Some(1),
                Some(b"?".to_vec()),
                Some(b"h".to_vec()),
            ),
            (
                Some(b"hi".to_vec()),
                Some(0),
                Some(b"?".to_vec()),
                Some(b"".to_vec()),
            ),
            (Some(b"hi".to_vec()), Some(-1), Some(b"?".to_vec()), None),
            (
                Some(b"hi".to_vec()),
                Some(1),
                Some(b"".to_vec()),
                Some(b"h".to_vec()),
            ),
            (Some(b"hi".to_vec()), Some(5), Some(b"".to_vec()), None),
            (
                Some(b"hi".to_vec()),
                Some(5),
                Some(b"ab".to_vec()),
                Some(b"abahi".to_vec()),
            ),
            (
                Some(b"hi".to_vec()),
                Some(6),
                Some(b"ab".to_vec()),
                Some(b"ababhi".to_vec()),
            ),
        ]
    }

    #[test]
    fn test_lpad() {
        let mut cases = vec![
            (
                Some(b"hello".to_vec()),
                Some(0),
                Some(b"h".to_vec()),
                Some(b"".to_vec()),
            ),
            (
                Some(b"hello".to_vec()),
                Some(1),
                Some(b"h".to_vec()),
                Some(b"h".to_vec()),
            ),
            (Some(b"hello".to_vec()), Some(-1), Some(b"h".to_vec()), None),
            (
                Some(b"hello".to_vec()),
                Some(3),
                Some(b"".to_vec()),
                Some(b"hel".to_vec()),
            ),
            (Some(b"hello".to_vec()), Some(8), Some(b"".to_vec()), None),
            (
                Some(b"hello".to_vec()),
                Some(8),
                Some(b"he".to_vec()),
                Some(b"hehhello".to_vec()),
            ),
            (
                Some(b"hello".to_vec()),
                Some(9),
                Some(b"he".to_vec()),
                Some(b"hehehello".to_vec()),
            ),
            (
                Some(b"hello".to_vec()),
                Some(5),
                Some("您好".as_bytes().to_vec()),
                Some(b"hello".to_vec()),
            ),
            (Some(b"hello".to_vec()), Some(6), Some(b"".to_vec()), None),
            (
                Some(b"\x61\x76\x5e".to_vec()),
                Some(2),
                Some(b"\x35".to_vec()),
                Some(b"\x61\x76".to_vec()),
            ),
            (
                Some(b"\x61\x76\x5e".to_vec()),
                Some(5),
                Some(b"\x35".to_vec()),
                Some(b"\x35\x35\x61\x76\x5e".to_vec()),
            ),
            (
                Some(b"hello".to_vec()),
                Some(i64::from(MAX_BLOB_WIDTH) + 1),
                Some(b"he".to_vec()),
                None,
            ),
            (None, Some(-1), Some(b"h".to_vec()), None),
            (None, None, None, None),
        ];
        cases.append(&mut common_lpad_cases());

        for (arg, len, pad, expect_output) in cases {
            let output = RpnFnScalarEvaluator::new()
                .push_param(arg)
                .push_param(len)
                .push_param(pad)
                .evaluate(ScalarFuncSig::Lpad)
                .unwrap();
            assert_eq!(output, expect_output);
        }
    }

    #[allow(clippy::type_complexity)]
    fn common_rpad_cases() -> Vec<(Option<Bytes>, Option<Int>, Option<Bytes>, Option<Bytes>)> {
        vec![
            (
                Some(b"hi".to_vec()),
                Some(5),
                Some(b"?".to_vec()),
                Some(b"hi???".to_vec()),
            ),
            (
                Some(b"hi".to_vec()),
                Some(1),
                Some(b"?".to_vec()),
                Some(b"h".to_vec()),
            ),
            (
                Some(b"hi".to_vec()),
                Some(0),
                Some(b"?".to_vec()),
                Some(b"".to_vec()),
            ),
            (
                Some(b"hi".to_vec()),
                Some(1),
                Some(b"".to_vec()),
                Some(b"h".to_vec()),
            ),
            (
                Some(b"hi".to_vec()),
                Some(5),
                Some(b"ab".to_vec()),
                Some(b"hiaba".to_vec()),
            ),
            (
                Some(b"hi".to_vec()),
                Some(6),
                Some(b"ab".to_vec()),
                Some(b"hiabab".to_vec()),
            ),
            (Some(b"hi".to_vec()), Some(-1), Some(b"?".to_vec()), None),
            (Some(b"hi".to_vec()), Some(5), Some(b"".to_vec()), None),
            (
                Some(b"hi".to_vec()),
                Some(0),
                Some(b"".to_vec()),
                Some(b"".to_vec()),
            ),
        ]
    }

    #[test]
    fn test_rpad() {
        let mut cases = vec![
            (
                Some(b"\x61\x76\x5e".to_vec()),
                Some(5),
                Some(b"\x35".to_vec()),
                Some(b"\x61\x76\x5e\x35\x35".to_vec()),
            ),
            (
                Some(b"\x61\x76\x5e".to_vec()),
                Some(2),
                Some(b"\x35".to_vec()),
                Some(b"\x61\x76".to_vec()),
            ),
            (
                Some("a多字节".as_bytes().to_vec()),
                Some(13),
                Some("测试".as_bytes().to_vec()),
                Some("a多字节测".as_bytes().to_vec()),
            ),
            (
                Some(b"abc".to_vec()),
                Some(i64::from(MAX_BLOB_WIDTH) + 1),
                Some(b"aa".to_vec()),
                None,
            ),
        ];
        cases.append(&mut common_rpad_cases());

        for (arg, len, pad, expect_output) in cases {
            let output = RpnFnScalarEvaluator::new()
                .push_param(arg)
                .push_param(len)
                .push_param(pad)
                .evaluate(ScalarFuncSig::Rpad)
                .unwrap();
            assert_eq!(output, expect_output);
        }
    }

    #[test]
    fn test_lpad_utf8() {
        let mut cases = vec![
            (
                Some("a多字节".as_bytes().to_vec()),
                Some(3),
                Some("测试".as_bytes().to_vec()),
                Some("a多字".as_bytes().to_vec()),
            ),
            (
                Some("a多字节".as_bytes().to_vec()),
                Some(4),
                Some("测试".as_bytes().to_vec()),
                Some("a多字节".as_bytes().to_vec()),
            ),
            (
                Some("a多字节".as_bytes().to_vec()),
                Some(5),
                Some("测试".as_bytes().to_vec()),
                Some("测a多字节".as_bytes().to_vec()),
            ),
            (
                Some("a多字节".as_bytes().to_vec()),
                Some(6),
                Some("测试".as_bytes().to_vec()),
                Some("测试a多字节".as_bytes().to_vec()),
            ),
            (
                Some("a多字节".as_bytes().to_vec()),
                Some(7),
                Some("测试".as_bytes().to_vec()),
                Some("测试测a多字节".as_bytes().to_vec()),
            ),
            (
                Some("a多字节".as_bytes().to_vec()),
                Some(i64::from(MAX_BLOB_WIDTH) / 4 + 1),
                Some("测试".as_bytes().to_vec()),
                None,
            ),
        ];
        cases.append(&mut common_lpad_cases());

        for (arg, len, pad, expect_output) in cases {
            let output = RpnFnScalarEvaluator::new()
                .push_param(arg)
                .push_param(len)
                .push_param(pad)
                .evaluate(ScalarFuncSig::LpadUtf8)
                .unwrap();
            assert_eq!(output, expect_output);
        }
    }

    #[test]
    fn test_replace() {
        let cases = vec![
            (None, None, None, None),
            (None, Some(b"a".to_vec()), Some(b"b".to_vec()), None),
            (Some(b"a".to_vec()), None, Some(b"b".to_vec()), None),
            (Some(b"a".to_vec()), Some(b"b".to_vec()), None, None),
            (
                Some(b"www.mysql.com".to_vec()),
                Some(b"mysql".to_vec()),
                Some(b"pingcap".to_vec()),
                Some(b"www.pingcap.com".to_vec()),
            ),
            (
                Some(b"www.mysql.com".to_vec()),
                Some(b"w".to_vec()),
                Some(b"1".to_vec()),
                Some(b"111.mysql.com".to_vec()),
            ),
            (
                Some(b"1234".to_vec()),
                Some(b"2".to_vec()),
                Some(b"55".to_vec()),
                Some(b"15534".to_vec()),
            ),
            (
                Some(b"".to_vec()),
                Some(b"a".to_vec()),
                Some(b"b".to_vec()),
                Some(b"".to_vec()),
            ),
            (
                Some(b"abc".to_vec()),
                Some(b"".to_vec()),
                Some(b"d".to_vec()),
                Some(b"abc".to_vec()),
            ),
            (
                Some(b"aaa".to_vec()),
                Some(b"a".to_vec()),
                Some(b"".to_vec()),
                Some(b"".to_vec()),
            ),
            (
                Some(b"aaa".to_vec()),
                Some(b"A".to_vec()),
                Some(b"".to_vec()),
                Some(b"aaa".to_vec()),
            ),
            (
                Some("新年快乐".as_bytes().to_vec()),
                Some("年".as_bytes().to_vec()),
                Some("春".as_bytes().to_vec()),
                Some("新春快乐".as_bytes().to_vec()),
            ),
            (
                Some("心心相印".as_bytes().to_vec()),
                Some("心".as_bytes().to_vec()),
                Some("❤️".as_bytes().to_vec()),
                Some("❤️❤️相印".as_bytes().to_vec()),
            ),
            (
                Some(b"Hello \xF0\x90\x80World".to_vec()),
                Some(b"World".to_vec()),
                Some(b"123".to_vec()),
                Some(b"Hello \xF0\x90\x80123".to_vec()),
            ),
        ];

        for (s, from_str, to_str, expect_output) in cases {
            let output = RpnFnScalarEvaluator::new()
                .push_param(s)
                .push_param(from_str)
                .push_param(to_str)
                .evaluate(ScalarFuncSig::Replace)
                .unwrap();
            assert_eq!(output, expect_output);
        }
    }

    #[test]
    fn test_left() {
        let cases = vec![
            (Some(b"hello".to_vec()), Some(0), Some(b"".to_vec())),
            (Some(b"hello".to_vec()), Some(1), Some(b"h".to_vec())),
            (
                Some("数据库".as_bytes().to_vec()),
                Some(2),
                Some(vec![230u8, 149u8]),
            ),
            (
                Some("忠犬ハチ公".as_bytes().to_vec()),
                Some(3),
                Some(vec![229u8, 191u8, 160u8]),
            ),
            (
                Some("数据库".as_bytes().to_vec()),
                Some(100),
                Some("数据库".as_bytes().to_vec()),
            ),
            (
                Some("数据库".as_bytes().to_vec()),
                Some(-1),
                Some(b"".to_vec()),
            ),
            (
                Some("数据库".as_bytes().to_vec()),
                Some(i64::max_value()),
                Some("数据库".as_bytes().to_vec()),
            ),
            (None, Some(-1), None),
            (Some(b"hello".to_vec()), None, None),
            (None, None, None),
        ];

        for (lhs, rhs, expect_output) in cases {
            let output = RpnFnScalarEvaluator::new()
                .push_param(lhs)
                .push_param(rhs)
                .evaluate(ScalarFuncSig::Left)
                .unwrap();
            assert_eq!(output, expect_output);
        }
    }

    #[test]
    fn test_left_utf8() {
        let cases = vec![
            (Some(b"hello".to_vec()), Some(0i64), Some(b"".to_vec())),
            (Some(b"hello".to_vec()), Some(1i64), Some(b"h".to_vec())),
            (
                Some("数据库".as_bytes().to_vec()),
                Some(2i64),
                Some("数据".as_bytes().to_vec()),
            ),
            (
                Some("忠犬ハチ公".as_bytes().to_vec()),
                Some(3i64),
                Some("忠犬ハ".as_bytes().to_vec()),
            ),
            (
                Some("数据库".as_bytes().to_vec()),
                Some(100i64),
                Some("数据库".as_bytes().to_vec()),
            ),
            (
                Some("数据库".as_bytes().to_vec()),
                Some(-1i64),
                Some(b"".to_vec()),
            ),
            (
                Some("数据库".as_bytes().to_vec()),
                Some(i64::max_value()),
                Some("数据库".as_bytes().to_vec()),
            ),
            (None, Some(-1), None),
            (Some(b"hello".to_vec()), None, None),
            (None, None, None),
        ];

        for (lhs, rhs, expect_output) in cases {
            let output = RpnFnScalarEvaluator::new()
                .push_param(lhs)
                .push_param(rhs)
                .evaluate(ScalarFuncSig::LeftUtf8)
                .unwrap();
            assert_eq!(output, expect_output);
        }
    }

    #[test]
    fn test_right() {
        let cases = vec![
            (Some(b"hello".to_vec()), Some(0), Some(b"".to_vec())),
            (Some(b"hello".to_vec()), Some(1), Some(b"o".to_vec())),
            (
                Some("数据库".as_bytes().to_vec()),
                Some(2),
                Some(vec![186u8, 147u8]),
            ),
            (
                Some("忠犬ハチ公".as_bytes().to_vec()),
                Some(3),
                Some(vec![229u8, 133u8, 172u8]),
            ),
            (
                Some("数据库".as_bytes().to_vec()),
                Some(100),
                Some("数据库".as_bytes().to_vec()),
            ),
            (
                Some("数据库".as_bytes().to_vec()),
                Some(-1),
                Some(b"".to_vec()),
            ),
            (
                Some("数据库".as_bytes().to_vec()),
                Some(i64::max_value()),
                Some("数据库".as_bytes().to_vec()),
            ),
            (None, Some(-1), None),
            (Some(b"hello".to_vec()), None, None),
            (None, None, None),
        ];

        for (lhs, rhs, expect_output) in cases {
            let output = RpnFnScalarEvaluator::new()
                .push_param(lhs)
                .push_param(rhs)
                .evaluate(ScalarFuncSig::Right)
                .unwrap();
            assert_eq!(output, expect_output);
        }
    }

    #[test]
    fn test_insert() {
        let cases = vec![
            ("hello, world!", 1, 0, "asd", "asdhello, world!"),
            ("hello, world!", 0, -1, "asd", "hello, world!"),
            ("hello, world!", 0, 0, "asd", "hello, world!"),
            ("hello, world!", -1, 0, "asd", "hello, world!"),
            ("hello, world!", 1, -1, "asd", "asd"),
            ("hello, world!", 1, 1, "asd", "asdello, world!"),
            ("hello, world!", 1, 3, "asd", "asdlo, world!"),
            ("hello, world!", 2, 2, "asd", "hasdlo, world!"),
            ("hello", 5, 2, "asd", "hellasd"),
            ("hello", 5, 200, "asd", "hellasd"),
            ("hello", 2, 200, "asd", "hasd"),
            ("hello", -1, 200, "asd", "hello"),
            ("hello", 0, 200, "asd", "hello"),
        ];
        for (s1, i1, i2, s2, exp) in cases {
            let s1 = Some(s1.as_bytes().to_vec());
            let i1 = Some(i1);
            let i2 = Some(i2);
            let s2 = Some(s2.as_bytes().to_vec());
            let exp = Some(exp.as_bytes().to_vec());
            let got = RpnFnScalarEvaluator::new()
                .push_param(s1)
                .push_param(i1)
                .push_param(i2)
                .push_param(s2)
                .evaluate(ScalarFuncSig::Insert)
                .unwrap();
            assert_eq!(got, exp);
        }

        let null_cases = vec![
            (None, Some(-1), Some(200), Some(b"asd".to_vec())),
            (
                Some(b"hello".to_vec()),
                None,
                Some(200),
                Some(b"asd".to_vec()),
            ),
            (
                Some(b"hello".to_vec()),
                Some(-1),
                None,
                Some(b"asd".to_vec()),
            ),
            (Some(b"hello".to_vec()), Some(-1), Some(200), None),
        ];
        for (s1, i1, i2, s2) in null_cases {
            let got = RpnFnScalarEvaluator::new()
                .push_param(s1)
                .push_param(i1)
                .push_param(i2)
                .push_param(s2)
                .evaluate::<Bytes>(ScalarFuncSig::Insert)
                .unwrap();
            assert_eq!(got, None);
        }
    }

    #[test]
    fn test_right_utf8() {
        let cases = vec![
            (Some(b"hello".to_vec()), Some(0), Some(b"".to_vec())),
            (Some(b"hello".to_vec()), Some(1), Some(b"o".to_vec())),
            (
                Some("数据库".as_bytes().to_vec()),
                Some(2),
                Some("据库".as_bytes().to_vec()),
            ),
            (
                Some("忠犬ハチ公".as_bytes().to_vec()),
                Some(3),
                Some("ハチ公".as_bytes().to_vec()),
            ),
            (
                Some("数据库".as_bytes().to_vec()),
                Some(100),
                Some("数据库".as_bytes().to_vec()),
            ),
            (
                Some("数据库".as_bytes().to_vec()),
                Some(-1),
                Some(b"".to_vec()),
            ),
            (
                Some("数据库".as_bytes().to_vec()),
                Some(i64::max_value()),
                Some("数据库".as_bytes().to_vec()),
            ),
            (None, Some(-1), None),
            (Some(b"hello".to_vec()), None, None),
            (None, None, None),
        ];

        for (lhs, rhs, expect_output) in cases {
            let output = RpnFnScalarEvaluator::new()
                .push_param(lhs)
                .push_param(rhs)
                .evaluate(ScalarFuncSig::RightUtf8)
                .unwrap();
            assert_eq!(output, expect_output);
        }
    }

    #[test]
    fn test_upper_utf8() {
        let cases = vec![
            (Some(b"hello".to_vec()), Some(b"HELLO".to_vec())),
            (Some(b"123".to_vec()), Some(b"123".to_vec())),
            (
                Some("café".as_bytes().to_vec()),
                Some("CAFÉ".as_bytes().to_vec()),
            ),
            (
                Some("数据库".as_bytes().to_vec()),
                Some("数据库".as_bytes().to_vec()),
            ),
            (
                Some("ночь на окраине москвы".as_bytes().to_vec()),
                Some("НОЧЬ НА ОКРАИНЕ МОСКВЫ".as_bytes().to_vec()),
            ),
            (
                Some("قاعدة البيانات".as_bytes().to_vec()),
                Some("قاعدة البيانات".as_bytes().to_vec()),
            ),
            (None, None),
        ];

        for (arg, exp) in cases {
            let output = RpnFnScalarEvaluator::new()
                .push_param(arg.clone())
                .evaluate(ScalarFuncSig::UpperUtf8)
                .unwrap();
            assert_eq!(output, exp);
        }
    }

    #[test]
    fn test_upper() {
        let cases = vec![
            (Some(b"hello".to_vec()), Some(b"hello".to_vec())),
            (Some(b"123".to_vec()), Some(b"123".to_vec())),
            (
                Some("café".as_bytes().to_vec()),
                Some("café".as_bytes().to_vec()),
            ),
            (
                Some("数据库".as_bytes().to_vec()),
                Some("数据库".as_bytes().to_vec()),
            ),
            (
                Some("ночь на окраине москвы".as_bytes().to_vec()),
                Some("ночь на окраине москвы".as_bytes().to_vec()),
            ),
            (
                Some("قاعدة البيانات".as_bytes().to_vec()),
                Some("قاعدة البيانات".as_bytes().to_vec()),
            ),
            (None, None),
        ];

        for (arg, exp) in cases {
            let output = RpnFnScalarEvaluator::new()
                .push_param(arg.clone())
                .evaluate(ScalarFuncSig::Upper)
                .unwrap();
            assert_eq!(output, exp);
        }
    }

    #[test]
    fn test_hex_str_arg() {
        let test_cases = vec![
            (Some(b"abc".to_vec()), Some(b"616263".to_vec())),
            (
                Some("你好".as_bytes().to_vec()),
                Some(b"E4BDA0E5A5BD".to_vec()),
            ),
            (None, None),
        ];

        for (arg, expect_output) in test_cases {
            let output = RpnFnScalarEvaluator::new()
                .push_param(arg)
                .evaluate(ScalarFuncSig::HexStrArg)
                .unwrap();
            assert_eq!(output, expect_output);
        }
    }

    #[test]
    fn test_locate_2_args() {
        let test_cases = vec![
            (None, None, None),
            (None, Some("abc"), None),
            (Some("abc"), None, None),
            (Some(""), Some("foobArbar"), Some(1)),
            (Some(""), Some(""), Some(1)),
            (Some("xxx"), Some(""), Some(0)),
            (Some("BaR"), Some("foobArbar"), Some(0)),
            (Some("bar"), Some("foobArbar"), Some(7)),
            (
                Some("好世"),
                Some("你好世界"),
                Some(1 + "你好世界".find("好世").unwrap() as i64),
            ),
        ];

        for (substr, s, expect_output) in test_cases {
            let output = RpnFnScalarEvaluator::new()
                .push_param(substr.map(|v| v.as_bytes().to_vec()))
                .push_param(s.map(|v| v.as_bytes().to_vec()))
                .evaluate(ScalarFuncSig::Locate2Args)
                .unwrap();
            assert_eq!(output, expect_output);
        }
    }

    #[test]
    fn test_reverse() {
        let cases = vec![
            (Some(b"hello".to_vec()), Some(b"olleh".to_vec())),
            (Some(b"".to_vec()), Some(b"".to_vec())),
            (
                Some("中国".as_bytes().to_vec()),
                Some(vec![0o275u8, 0o233u8, 0o345u8, 0o255u8, 0o270u8, 0o344u8]),
            ),
            (None, None),
        ];

        for (arg, expect_output) in cases {
            let output = RpnFnScalarEvaluator::new()
                .push_param(arg)
                .evaluate(ScalarFuncSig::Reverse)
                .unwrap();
            assert_eq!(output, expect_output);
        }
    }

    #[test]
    fn test_locate_3_args() {
        let cases = vec![
            (None, None, None, None),
            (None, Some(""), Some(1), None),
            (Some(""), None, None, None),
            (Some(""), Some("foobArbar"), Some(1), Some(1)),
            (Some(""), Some("foobArbar"), Some(0), Some(0)),
            (Some(""), Some("foobArbar"), Some(2), Some(2)),
            (Some(""), Some("foobArbar"), Some(9), Some(9)),
            (Some(""), Some("foobArbar"), Some(10), Some(10)),
            (Some(""), Some("foobArbar"), Some(11), Some(0)),
            (Some(""), Some(""), Some(1), Some(1)),
            (Some("BaR"), Some("foobArbar"), Some(3), Some(0)),
            (Some("bar"), Some("foobArbar"), Some(1), Some(7)),
            (
                Some("好世"),
                Some("你好世界"),
                Some(1),
                Some(1 + "你好世界".find("好世").unwrap() as i64),
            ),
        ];

        for (substr, s, pos, exp) in cases {
            let output = RpnFnScalarEvaluator::new()
                .push_param(substr.map(|v| v.as_bytes().to_vec()))
                .push_param(s.map(|v| v.as_bytes().to_vec()))
                .push_param(pos)
                .evaluate(ScalarFuncSig::Locate3Args)
                .unwrap();
            assert_eq!(output, exp)
        }
    }

    #[test]
    fn test_field_int() {
        let test_cases = vec![
            (vec![Some(1), Some(-2), Some(3)], Some(0)),
            (vec![Some(-1), Some(2), Some(-1), Some(2)], Some(2)),
            (
                vec![Some(i64::MAX), Some(0), Some(i64::MIN), Some(i64::MAX)],
                Some(3),
            ),
            (vec![None, Some(0), Some(0)], Some(0)),
            (vec![None, None, Some(0)], Some(0)),
            (vec![Some(100)], Some(0)),
        ];

        for (args, expect_output) in test_cases {
            let output = RpnFnScalarEvaluator::new()
                .push_params(args)
                .evaluate(ScalarFuncSig::FieldInt)
                .unwrap();
            assert_eq!(output, expect_output);
        }
    }

    #[test]
    fn test_field_real() {
        let test_cases = vec![
            (vec![Some(1.0), Some(-2.0), Some(9.0)], Some(0)),
            (vec![Some(-1.0), Some(2.0), Some(-1.0), Some(2.0)], Some(2)),
            (
                vec![Some(f64::MAX), Some(0.0), Some(f64::MIN), Some(f64::MAX)],
                Some(3),
            ),
            (vec![None, Some(1.0), Some(1.0)], Some(0)),
            (vec![None, None, Some(0.0)], Some(0)),
            (vec![Some(10.0)], Some(0)),
        ];

        for (args, expect_output) in test_cases {
            let output = RpnFnScalarEvaluator::new()
                .push_params(args)
                .evaluate(ScalarFuncSig::FieldReal)
                .unwrap();
            assert_eq!(output, expect_output);
        }
    }

    #[test]
    fn test_field_string() {
        let test_cases = vec![
            (
                vec![
                    Some(b"foo".to_vec()),
                    Some(b"foo".to_vec()),
                    Some(b"bar".to_vec()),
                    Some(b"baz".to_vec()),
                ],
                Some(1),
            ),
            (
                vec![
                    Some(b"foo".to_vec()),
                    Some(b"bar".to_vec()),
                    Some(b"baz".to_vec()),
                    Some(b"hello".to_vec()),
                ],
                Some(0),
            ),
            (
                vec![
                    Some(b"hello".to_vec()),
                    Some(b"world".to_vec()),
                    Some(b"world".to_vec()),
                    Some(b"hello".to_vec()),
                ],
                Some(3),
            ),
            (
                vec![
                    Some(b"Hello".to_vec()),
                    Some(b"Hola".to_vec()),
                    Some("Cześć".as_bytes().to_vec()),
                    Some("你好".as_bytes().to_vec()),
                    Some("Здравствуйте".as_bytes().to_vec()),
                    Some(b"Hello World!".to_vec()),
                    Some(b"Hello".to_vec()),
                ],
                Some(6),
            ),
            (
                vec![
                    None,
                    Some(b"DataBase".to_vec()),
                    Some(b"Hello World!".to_vec()),
                ],
                Some(0),
            ),
            (vec![None, None, Some(b"Hello World!".to_vec())], Some(0)),
            (vec![Some(b"Hello World!".to_vec())], Some(0)),
        ];

        for (args, expect_output) in test_cases {
            let output = RpnFnScalarEvaluator::new()
                .push_params(args)
                .evaluate(ScalarFuncSig::FieldString)
                .unwrap();
            assert_eq!(output, expect_output);
        }
    }

    #[test]
    fn test_space() {
        let test_cases = vec![
            (None, None),
            (Some(0), Some(b"".to_vec())),
            (Some(0), Some(b"".to_vec())),
            (Some(3), Some(b"   ".to_vec())),
            (Some(-1), Some(b"".to_vec())),
            (Some(i64::max_value()), None),
            (
                Some(i64::from(tidb_query_datatype::MAX_BLOB_WIDTH) + 1),
                None,
            ),
            (
                Some(i64::from(tidb_query_datatype::MAX_BLOB_WIDTH)),
                Some(vec![
                    super::SPACE;
                    tidb_query_datatype::MAX_BLOB_WIDTH as usize
                ]),
            ),
        ];

        for (len, exp) in test_cases {
            let output = RpnFnScalarEvaluator::new()
                .push_param(len)
                .evaluate(ScalarFuncSig::Space)
                .unwrap();
            assert_eq!(output, exp);
        }
    }

    #[test]
    fn test_elt() {
        let test_cases: Vec<(Vec<ScalarValue>, _)> = vec![
            (
                vec![
                    Some(1).into(),
                    Some(b"DataBase".to_vec()).into(),
                    Some(b"Hello World!".to_vec()).into(),
                ],
                Some(b"DataBase".to_vec()),
            ),
            (
                vec![
                    Some(2).into(),
                    Some(b"DataBase".to_vec()).into(),
                    Some(b"Hello World!".to_vec()).into(),
                ],
                Some(b"Hello World!".to_vec()),
            ),
            (
                vec![
                    None::<Int>.into(),
                    Some(b"DataBase".to_vec()).into(),
                    Some(b"Hello World!".to_vec()).into(),
                ],
                None,
            ),
            (vec![None::<Int>.into(), None::<Bytes>.into()], None),
            (
                vec![
                    Some(1).into(),
                    None::<Bytes>.into(),
                    Some(b"Hello World!".to_vec()).into(),
                ],
                None,
            ),
            (
                vec![
                    Some(3).into(),
                    None::<Bytes>.into(),
                    Some(b"Hello World!".to_vec()).into(),
                ],
                None,
            ),
            (
                vec![
                    Some(0).into(),
                    None::<Bytes>.into(),
                    Some(b"Hello World!".to_vec()).into(),
                ],
                None,
            ),
            (
                vec![
                    Some(-1).into(),
                    None::<Bytes>.into(),
                    Some(b"Hello World!".to_vec()).into(),
                ],
                None,
            ),
            (
                vec![
                    Some(4).into(),
                    None::<Bytes>.into(),
                    Some(b"Hello".to_vec()).into(),
                    Some(b"Hola".to_vec()).into(),
                    Some("Cześć".as_bytes().to_vec()).into(),
                    Some("你好".as_bytes().to_vec()).into(),
                    Some("Здравствуйте".as_bytes().to_vec()).into(),
                    Some(b"Hello World!".to_vec()).into(),
                ],
                Some("Cześć".as_bytes().to_vec()),
            ),
        ];
        for (args, expect_output) in test_cases {
            let output = RpnFnScalarEvaluator::new()
                .push_params(args)
                .evaluate(ScalarFuncSig::Elt)
                .unwrap();
            assert_eq!(output, expect_output);
        }
    }

    #[test]
    fn test_strcmp() {
        let test_cases = vec![
            (Some(b"123".to_vec()), Some(b"123".to_vec()), Some(0)),
            (Some(b"123".to_vec()), Some(b"1".to_vec()), Some(1)),
            (Some(b"1".to_vec()), Some(b"123".to_vec()), Some(-1)),
            (Some(b"123".to_vec()), Some(b"45".to_vec()), Some(-1)),
            (
                Some("你好".as_bytes().to_vec()),
                Some(b"hello".to_vec()),
                Some(1),
            ),
            (Some(b"".to_vec()), Some(b"123".to_vec()), Some(-1)),
            (Some(b"123".to_vec()), Some(b"".to_vec()), Some(1)),
            (Some(b"".to_vec()), Some(b"".to_vec()), Some(0)),
            (None, Some(b"123".to_vec()), None),
            (Some(b"123".to_vec()), None, None),
            (Some(b"".to_vec()), None, None),
            (None, Some(b"".to_vec()), None),
        ];

        for (left, right, expect_output) in test_cases {
            let output = RpnFnScalarEvaluator::new()
                .push_param(left)
                .push_param(right)
                .evaluate(ScalarFuncSig::Strcmp)
                .unwrap();
            assert_eq!(output, expect_output);
        }
    }

    #[test]
    fn test_instr_utf8() {
        let cases: Vec<(&str, &str, i64)> = vec![
            ("a", "abcdefg", 1),
            ("0", "abcdefg", 0),
            ("c", "abcdefg", 3),
            ("F", "abcdefg", 6),
            ("cd", "abcdefg", 3),
            (" ", "abcdefg", 0),
            ("", "", 1),
            (" ", " ", 1),
            (" ", "", 0),
            ("", " ", 1),
            ("eFg", "abcdefg", 5),
            ("def", "abcdefg", 4),
            ("字节", "a多字节", 3),
            ("a", "a多字节", 1),
            ("bar", "foobarbar", 4),
            ("xbar", "foobarbar", 0),
            ("好世", "你好世界", 2),
        ];

        for (substr, s, exp) in cases {
            let substr = Some(substr.as_bytes().to_vec());
            let s = Some(s.as_bytes().to_vec());
            let got = RpnFnScalarEvaluator::new()
                .push_param(s)
                .push_param(substr)
                .evaluate::<Int>(ScalarFuncSig::InstrUtf8)
                .unwrap();
            assert_eq!(got, Some(exp))
        }

        let null_cases = vec![
            (None, Some(b"".to_vec()), None),
            (None, Some(b"foobar".to_vec()), None),
            (Some(b"".to_vec()), None, None),
            (Some(b"bar".to_vec()), None, None),
            (None, None, None),
        ];
        for (substr, s, exp) in null_cases {
            let got = RpnFnScalarEvaluator::new()
                .push_param(s)
                .push_param(substr)
                .evaluate::<Int>(ScalarFuncSig::InstrUtf8)
                .unwrap();
            assert_eq!(got, exp);
        }
    }

    #[test]
    fn test_find_in_set() {
        let cases = vec![
            ("foo", "foo,bar", 1),
            ("foo", "foobar,bar", 0),
            (" foo ", "foo, foo ", 2),
            ("", "foo,bar,", 3),
            ("", "", 0),
            ("a,b", "a,b,c", 0),
        ];

        for (s, str_list, exp) in cases {
            let s = Some(s.as_bytes().to_vec());
            let str_list = Some(str_list.as_bytes().to_vec());
            let got = RpnFnScalarEvaluator::new()
                .push_param(s)
                .push_param(str_list)
                .evaluate::<Int>(ScalarFuncSig::FindInSet)
                .unwrap();
            assert_eq!(got, Some(exp))
        }

        let null_cases = vec![
            (Some(b"foo".to_vec()), None, None),
            (None, Some(b"bar".to_vec()), None),
            (None, None, None),
        ];
        for (s, str_list, exp) in null_cases {
            let got = RpnFnScalarEvaluator::new()
                .push_param(s)
                .push_param(str_list)
                .evaluate::<Int>(ScalarFuncSig::FindInSet)
                .unwrap();
            assert_eq!(got, exp);
        }
    }

    #[test]
    fn test_trim_1_arg() {
        let test_cases = vec![
            (None, None),
            (Some("   bar   "), Some("bar")),
            (Some("   b   "), Some("b")),
            (Some("   b   ar   "), Some("b   ar")),
            (Some("bar"), Some("bar")),
            (Some("    "), Some("")),
            (Some("  \tbar\t   "), Some("\tbar\t")),
            (Some("  \rbar\r   "), Some("\rbar\r")),
            (Some("  \nbar\n   "), Some("\nbar\n")),
            (Some(""), Some("")),
            (Some("  你好"), Some("你好")),
            (Some("  你  好  "), Some("你  好")),
            (Some("  분산 데이터베이스    "), Some("분산 데이터베이스")),
            (
                Some("   あなたのことが好きです   "),
                Some("あなたのことが好きです"),
            ),
        ];

        for (arg, expect_output) in test_cases {
            let output = RpnFnScalarEvaluator::new()
                .push_param(arg.map(|s| s.as_bytes().to_vec()))
                .evaluate(ScalarFuncSig::Trim1Arg)
                .unwrap();
            assert_eq!(output, expect_output.map(|s| s.as_bytes().to_vec()));
        }

        let invalid_utf8_output = RpnFnScalarEvaluator::new()
            .push_param(Some(b"  \xF0 Hello \x90 World \x80 ".to_vec()))
            .evaluate(ScalarFuncSig::Trim1Arg)
            .unwrap();
        assert_eq!(
            invalid_utf8_output,
            Some(b"\xF0 Hello \x90 World \x80".to_vec())
        );
    }

    #[test]
    fn test_trim_3_args() {
        let tests = vec![
            (
                Some("xxxbarxxx"),
                Some("x"),
                Some(TrimDirection::Leading as i64),
                Some("barxxx"),
            ),
            (
                Some("barxxyz"),
                Some("xyz"),
                Some(TrimDirection::Trailing as i64),
                Some("barx"),
            ),
            (
                Some("xxxbarxxx"),
                Some("x"),
                Some(TrimDirection::Both as i64),
                Some("bar"),
            ),
        ];
        for (arg, pat, direction, exp) in tests {
            let arg = arg.map(|s| s.as_bytes().to_vec());
            let pat = pat.map(|s| s.as_bytes().to_vec());
            let exp = exp.map(|s| s.as_bytes().to_vec());

            let got = RpnFnScalarEvaluator::new()
                .push_param(arg)
                .push_param(pat)
                .push_param(direction)
                .evaluate(ScalarFuncSig::Trim3Args)
                .unwrap();
            assert_eq!(got, exp);
        }

        let invalid_tests = vec![
            (
                None,
                Some(b"x".to_vec()),
                Some(TrimDirection::Leading as i64),
                None as Option<Bytes>,
            ),
            (
                Some(b"bar".to_vec()),
                None,
                Some(TrimDirection::Leading as i64),
                None as Option<Bytes>,
            ),
        ];
        for (arg, pat, direction, exp) in invalid_tests {
            let got = RpnFnScalarEvaluator::new()
                .push_param(arg)
                .push_param(pat)
                .push_param(direction)
                .evaluate(ScalarFuncSig::Trim3Args)
                .unwrap();
            assert_eq!(got, exp);
        }

        // test invalid direction value
        let args = (Some(b"bar".to_vec()), Some(b"b".to_vec()), Some(0 as i64));
        let got: Result<Option<Bytes>> = RpnFnScalarEvaluator::new()
            .push_param(args.0)
            .push_param(args.1)
            .push_param(args.2)
            .evaluate(ScalarFuncSig::Trim3Args);
        assert!(got.is_err());
    }

    #[test]
    fn test_char_length() {
        let cases = vec![
            (Some(b"HELLO".to_vec()), Some(5)),
            (Some(b"123".to_vec()), Some(3)),
            (Some(b"".to_vec()), Some(0)),
            (Some("CAFÉ".as_bytes().to_vec()), Some(5)),
            (Some("数据库".as_bytes().to_vec()), Some(9)),
            (Some("НОЧЬ НА ОКРАИНЕ МОСКВЫ".as_bytes().to_vec()), Some(41)),
            (Some("قاعدة البيانات".as_bytes().to_vec()), Some(27)),
            (Some(vec![0x00, 0x9f, 0x92, 0x96]), Some(4)), // invalid utf8
            (Some(b"Hello\xF0\x90\x80World".to_vec()), Some(13)), // invalid utf8
            (None, None),
        ];

        for (arg, expected_output) in cases {
            let output = RpnFnScalarEvaluator::new()
                .push_param(arg)
                .evaluate(ScalarFuncSig::CharLength)
                .unwrap();
            assert_eq!(output, expected_output);
        }
    }

    #[test]
    fn test_char_length_utf8() {
        let cases = vec![
            (Some(b"HELLO".to_vec()), Some(5)),
            (Some(b"123".to_vec()), Some(3)),
            (Some(b"".to_vec()), Some(0)),
            (Some("CAFÉ".as_bytes().to_vec()), Some(4)),
            (Some("数据库".as_bytes().to_vec()), Some(3)),
            (Some("НОЧЬ НА ОКРАИНЕ МОСКВЫ".as_bytes().to_vec()), Some(22)),
            (Some("قاعدة البيانات".as_bytes().to_vec()), Some(14)),
            (None, None),
        ];

        for (arg, expected_output) in cases {
            let output = RpnFnScalarEvaluator::new()
                .push_param(arg)
                .evaluate(ScalarFuncSig::CharLengthUtf8)
                .unwrap();
            assert_eq!(output, expected_output);
        }

        let invalid_utf8_cases: Vec<Vec<u8>> = vec![
            vec![0xc0],
            vec![0xf6],
            vec![0x00, 0x9f],
            vec![0xc3, 0x28],
            vec![0xe2, 0x28, 0xa1],
            vec![0xe2, 0x82, 0x28],
            vec![0xf0, 0x28, 0x8c, 0xbc],
            vec![0xf0, 0x90, 0x28, 0xbc],
            vec![0xf0, 0x28, 0x8c, 0x28],
            vec![0xf8, 0xa1, 0xa1, 0xa1, 0xa0],
            vec![0xfc, 0xa1, 0xa1, 0xa1, 0xa1, 0xa0],
        ];

        for arg in invalid_utf8_cases {
            let output = RpnFnScalarEvaluator::new()
                .push_param(arg)
                .evaluate::<i64>(ScalarFuncSig::CharLengthUtf8);
            assert!(output.is_err());
        }
    }

    #[test]
    fn test_to_base64() {
        let cases = vec![
            ("", ""),
            ("abc", "YWJj"),
            ("ab c", "YWIgYw=="),
            ("1", "MQ=="),
            ("1.1", "MS4x"),
            ("ab\nc", "YWIKYw=="),
            ("ab\tc", "YWIJYw=="),
            ("qwerty123456", "cXdlcnR5MTIzNDU2"),
            (
                "ABCDEFGHIJKLMNOPQRSTUVWXYZabcdefghijklmnopqrstuvwxyz0123456789+/",
                "QUJDREVGR0hJSktMTU5PUFFSU1RVVldYWVphYmNkZWZnaGlqa2xtbm9wcXJzdHV2d3h5ejAxMjM0\nNTY3ODkrLw==",
            ),
            (
                "ABCDEFGHIJKLMNOPQRSTUVWXYZabcdefghijklmnopqrstuvwxyz0123456789+/ABCDEFGHIJKLMNOPQRSTUVWXYZabcdefghijklmnopqrstuvwxyz0123456789+/ABCDEFGHIJKLMNOPQRSTUVWXYZabcdefghijklmnopqrstuvwxyz0123456789+/",
                "QUJDREVGR0hJSktMTU5PUFFSU1RVVldYWVphYmNkZWZnaGlqa2xtbm9wcXJzdHV2d3h5ejAxMjM0\nNTY3ODkrL0FCQ0RFRkdISUpLTE1OT1BRUlNUVVZXWFlaYWJjZGVmZ2hpamtsbW5vcHFyc3R1dnd4\neXowMTIzNDU2Nzg5Ky9BQkNERUZHSElKS0xNTk9QUVJTVFVWV1hZWmFiY2RlZmdoaWprbG1ub3Bx\ncnN0dXZ3eHl6MDEyMzQ1Njc4OSsv",
            ),
            (
                "ABCD  EFGHI\nJKLMNOPQRSTUVWXY\tZabcdefghijklmnopqrstuv  wxyz012\r3456789+/",
                "QUJDRCAgRUZHSEkKSktMTU5PUFFSU1RVVldYWQlaYWJjZGVmZ2hpamtsbW5vcHFyc3R1diAgd3h5\nejAxMg0zNDU2Nzg5Ky8=",
            ),
            (
                "000000000000000000000000000000000000000000000000000000000",
                "MDAwMDAwMDAwMDAwMDAwMDAwMDAwMDAwMDAwMDAwMDAwMDAwMDAwMDAwMDAwMDAwMDAwMDAwMDAw",
            ),
            (
                "0000000000000000000000000000000000000000000000000000000000",
                "MDAwMDAwMDAwMDAwMDAwMDAwMDAwMDAwMDAwMDAwMDAwMDAwMDAwMDAwMDAwMDAwMDAwMDAwMDAw\nMA==",
            ),
            (
                "000000000000000000000000000000000000000000000000000000000000000000000000000000000000000000000000000000000000000000",
                "MDAwMDAwMDAwMDAwMDAwMDAwMDAwMDAwMDAwMDAwMDAwMDAwMDAwMDAwMDAwMDAwMDAwMDAwMDAw\nMDAwMDAwMDAwMDAwMDAwMDAwMDAwMDAwMDAwMDAwMDAwMDAwMDAwMDAwMDAwMDAwMDAwMDAwMDAw",
            )
        ];

        for (arg, expected) in cases {
            let param = Some(arg.to_string().into_bytes());
            let expected_output = Some(expected.to_string().into_bytes());
            let output = RpnFnScalarEvaluator::new()
                .push_param(param)
                .evaluate::<Bytes>(ScalarFuncSig::ToBase64)
                .unwrap();
            assert_eq!(output, expected_output);
        }
    }

    #[test]
    fn test_from_base64() {
        let tests = vec![
            ("", ""),
            ("YWJj", "abc"),
            ("YWIgYw==", "ab c"),
            ("YWIKYw==", "ab\nc"),
            ("YWIJYw==", "ab\tc"),
            ("cXdlcnR5MTIzNDU2", "qwerty123456"),
            (
                "QUJDREVGR0hJSktMTU5PUFFSU1RVVldYWVphYmNkZWZnaGlqa2xtbm9wcXJzdHV2d3h5ejAxMjM0\nNTY3ODkrL0FCQ0RFRkdISUpLTE1OT1BRUlNUVVZXWFlaYWJjZGVmZ2hpamtsbW5vcHFyc3R1dnd4\neXowMTIzNDU2Nzg5Ky9BQkNERUZHSElKS0xNTk9QUVJTVFVWV1hZWmFiY2RlZmdoaWprbG1ub3Bx\ncnN0dXZ3eHl6MDEyMzQ1Njc4OSsv",
                "ABCDEFGHIJKLMNOPQRSTUVWXYZabcdefghijklmnopqrstuvwxyz0123456789+/ABCDEFGHIJKLMNOPQRSTUVWXYZabcdefghijklmnopqrstuvwxyz0123456789+/ABCDEFGHIJKLMNOPQRSTUVWXYZabcdefghijklmnopqrstuvwxyz0123456789+/",
            ),
            (
                "QUJDREVGR0hJSktMTU5PUFFSU1RVVldYWVphYmNkZWZnaGlqa2xtbm9wcXJzdHV2d3h5ejAxMjM0NTY3ODkrLw==",
                "ABCDEFGHIJKLMNOPQRSTUVWXYZabcdefghijklmnopqrstuvwxyz0123456789+/",
            ),
            (
                "QUJDREVGR0hJSktMTU5PUFFSU1RVVldYWVphYmNkZWZnaGlqa2xtbm9wcXJzdHV2d3h5ejAxMjM0NTY3ODkrLw==",
                "ABCDEFGHIJKLMNOPQRSTUVWXYZabcdefghijklmnopqrstuvwxyz0123456789+/",
            ),
            (
                "QUJDREVGR0hJSkt\tMTU5PUFFSU1RVVld\nYWVphYmNkZ\rWZnaGlqa2xt   bm9wcXJzdHV2d3h5ejAxMjM0NTY3ODkrLw==",
                "ABCDEFGHIJKLMNOPQRSTUVWXYZabcdefghijklmnopqrstuvwxyz0123456789+/",
            ),
        ];
        for (arg, expected) in tests {
            let param = Some(arg.to_string().into_bytes());
            let expected_output = Some(expected.to_string().into_bytes());
            let output = RpnFnScalarEvaluator::new()
                .push_param(param)
                .evaluate::<Bytes>(ScalarFuncSig::FromBase64)
                .unwrap();
            assert_eq!(output, expected_output);
        }

        let invalid_base64_output = RpnFnScalarEvaluator::new()
            .push_param(Some(b"src".to_vec()))
            .evaluate(ScalarFuncSig::FromBase64)
            .unwrap();
        assert_eq!(invalid_base64_output, Some(b"".to_vec()));
    }

    #[test]
    fn test_quote() {
        let cases: Vec<(&str, &str)> = vec![
            (r"Don\'t!", r"'Don\\\'t!'"),
            (r"Don't", r"'Don\'t'"),
            (r"\'", r"'\\\''"),
            (r#"\""#, r#"'\\"'"#),
            (r"萌萌哒(๑•ᴗ•๑)😊", r"'萌萌哒(๑•ᴗ•๑)😊'"),
            (r"㍿㌍㍑㌫", r"'㍿㌍㍑㌫'"),
            (str::from_utf8(&[26, 0]).unwrap(), r"'\Z\0'"),
        ];

        for (input, expect) in cases {
            let input = Bytes::from(input);
            let expect_vec = Bytes::from(expect);
            let got = quote(Some(&input)).unwrap();
            assert_eq!(got, Some(expect_vec))
        }

        // check for null
        let got = quote(None).unwrap();
        assert_eq!(got, Some(Bytes::from("NULL")))
    }
}<|MERGE_RESOLUTION|>--- conflicted
+++ resolved
@@ -326,12 +326,11 @@
 
 #[rpn_fn]
 #[inline]
-<<<<<<< HEAD
 pub fn insert(
-    s: Option<&Bytes>,
+    s: Option<BytesRef>,
     pos: Option<&Int>,
     len: Option<&Int>,
-    newstr: Option<&Bytes>,
+    newstr: Option<BytesRef>,
 ) -> Result<Option<Bytes>> {
     match (s, pos, len, newstr) {
         (Some(s), Some(pos), Some(len), Some(newstr)) => {
@@ -359,10 +358,7 @@
 
 #[rpn_fn]
 #[inline]
-pub fn right_utf8(lhs: Option<&Bytes>, rhs: Option<&Int>) -> Result<Option<Bytes>> {
-=======
 pub fn right_utf8(lhs: Option<BytesRef>, rhs: Option<&Int>) -> Result<Option<Bytes>> {
->>>>>>> e3058403
     match (lhs, rhs) {
         (Some(lhs), Some(rhs)) => {
             if *rhs <= 0 {
