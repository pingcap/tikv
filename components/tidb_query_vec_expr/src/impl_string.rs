// Copyright 2019 TiKV Project Authors. Licensed under Apache-2.0.

use std::str;
use tidb_query_codegen::rpn_fn;

use tidb_query_common::Result;
use tidb_query_datatype::codec::data_type::*;
use tidb_query_datatype::*;
use tidb_query_shared_expr::string::{
    encoded_size, line_wrap, strip_whitespace, trim, validate_target_len_for_pad, TrimDirection,
    BASE64_ENCODED_CHUNK_LENGTH, BASE64_INPUT_CHUNK_LENGTH,
};

const SPACE: u8 = 0o40u8;

#[rpn_fn]
#[inline]
pub fn bin(num: Option<&Int>) -> Result<Option<Bytes>> {
    Ok(num.map(|i| Bytes::from(format!("{:b}", i))))
}

#[rpn_fn]
#[inline]
pub fn oct_int(num: Option<&Int>) -> Result<Option<Bytes>> {
    Ok(num.map(|i| Bytes::from(format!("{:o}", i))))
}

#[rpn_fn]
#[inline]
pub fn length(arg: Option<BytesRef>) -> Result<Option<i64>> {
    Ok(arg.map(|bytes| bytes.len() as i64))
}

#[rpn_fn]
#[inline]
pub fn unhex(arg: Option<BytesRef>) -> Result<Option<Bytes>> {
    if let Some(content) = arg {
        // hex::decode will fail on odd-length content
        // but mysql won't
        // so do some padding
        let mut padded_content = Vec::with_capacity(content.len() + content.len() % 2);
        if content.len() % 2 == 1 {
            padded_content.push(b'0')
        }
        padded_content.extend_from_slice(content);
        Ok(hex::decode(padded_content).ok())
    } else {
        Ok(None)
    }
}

#[rpn_fn]
#[inline]
pub fn bit_length(arg: Option<BytesRef>) -> Result<Option<i64>> {
    Ok(arg.map(|bytes| bytes.len() as i64 * 8))
}

#[rpn_fn(varg, min_args = 1)]
#[inline]
pub fn concat(args: &[Option<BytesRef>]) -> Result<Option<Bytes>> {
    let mut output = Bytes::new();
    for arg in args {
        if let Some(s) = arg {
            output.extend_from_slice(s);
        } else {
            return Ok(None);
        }
    }
    Ok(Some(output))
}

#[rpn_fn(varg, min_args = 2)]
#[inline]
pub fn concat_ws(args: &[Option<BytesRef>]) -> Result<Option<Bytes>> {
    if let Some(sep) = args[0] {
        let rest = &args[1..];
        Ok(Some(
            rest.iter()
                .filter_map(|x| *x)
                .collect::<Vec<&[u8]>>()
                .join::<&[u8]>(sep),
        ))
    } else {
        Ok(None)
    }
}

#[rpn_fn]
#[inline]
pub fn ascii(arg: Option<BytesRef>) -> Result<Option<i64>> {
    Ok(arg.map(|bytes| {
        if bytes.is_empty() {
            0
        } else {
            i64::from(bytes[0])
        }
    }))
}

#[rpn_fn]
#[inline]
pub fn reverse_utf8(arg: Option<BytesRef>) -> Result<Option<Bytes>> {
    Ok(arg.map(|bytes| {
        let s = String::from_utf8_lossy(bytes);
        s.chars().rev().collect::<String>().into_bytes()
    }))
}

#[rpn_fn]
#[inline]
pub fn hex_int_arg(arg: Option<&Int>) -> Result<Option<Bytes>> {
    Ok(arg.map(|i| format!("{:X}", i).into_bytes()))
}

#[rpn_fn]
#[inline]
pub fn ltrim(arg: Option<BytesRef>) -> Result<Option<Bytes>> {
    Ok(arg.map(|bytes| {
        let pos = bytes.iter().position(|&x| x != SPACE);
        if let Some(i) = pos {
            bytes[i..].to_vec()
        } else {
            b"".to_vec()
        }
    }))
}

#[rpn_fn]
#[inline]
pub fn rtrim(arg: Option<BytesRef>) -> Result<Option<Bytes>> {
    Ok(arg.map(|bytes| {
        let pos = bytes.iter().rposition(|&x| x != SPACE);
        if let Some(i) = pos {
            bytes[..=i].to_vec()
        } else {
            Vec::new()
        }
    }))
}

#[rpn_fn]
#[inline]
pub fn lpad(
    arg: Option<BytesRef>,
    len: Option<&Int>,
    pad: Option<BytesRef>,
) -> Result<Option<Bytes>> {
    match (arg, len, pad) {
        (Some(arg), Some(len), Some(pad)) => {
            match validate_target_len_for_pad(*len < 0, *len, arg.len(), 1, pad.is_empty()) {
                None => Ok(None),
                Some(0) => Ok(Some(b"".to_vec())),
                Some(target_len) => {
                    let r = if let Some(remain) = target_len.checked_sub(arg.len()) {
                        pad.iter()
                            .cycle()
                            .take(remain)
                            .chain(arg.iter())
                            .copied()
                            .collect::<Bytes>()
                    } else {
                        arg[..target_len].to_vec()
                    };
                    Ok(Some(r))
                }
            }
        }
        _ => Ok(None),
    }
}

#[rpn_fn]
#[inline]
pub fn lpad_utf8(
    arg: Option<BytesRef>,
    len: Option<&Int>,
    pad: Option<BytesRef>,
) -> Result<Option<Bytes>> {
    match (arg, len, pad) {
        (Some(arg), Some(len), Some(pad)) => {
            let input = match str::from_utf8(&*arg) {
                Ok(arg) => arg,
                Err(err) => return Err(box_err!("invalid input value: {:?}", err)),
            };
            let pad = match str::from_utf8(&*pad) {
                Ok(pad) => pad,
                Err(err) => return Err(box_err!("invalid input value: {:?}", err)),
            };
            let input_len = input.chars().count();
            match validate_target_len_for_pad(*len < 0, *len, input_len, 4, pad.is_empty()) {
                None => Ok(None),
                Some(0) => Ok(Some(b"".to_vec())),
                Some(target_len) => {
                    let r = if let Some(remain) = target_len.checked_sub(input_len) {
                        pad.chars()
                            .cycle()
                            .take(remain)
                            .chain(input.chars())
                            .collect::<String>()
                    } else {
                        input.chars().take(target_len).collect::<String>()
                    };
                    Ok(Some(r.into_bytes()))
                }
            }
        }
        _ => Ok(None),
    }
}

#[rpn_fn]
#[inline]
pub fn rpad(
    arg: Option<BytesRef>,
    len: Option<&Int>,
    pad: Option<BytesRef>,
) -> Result<Option<Bytes>> {
    match (arg, len, pad) {
        (Some(arg), Some(len), Some(pad)) => {
            match validate_target_len_for_pad(*len < 0, *len, arg.len(), 1, pad.is_empty()) {
                None => Ok(None),
                Some(0) => Ok(Some(b"".to_vec())),
                Some(target_len) => {
                    let r = arg
                        .iter()
                        .chain(pad.iter().cycle())
                        .copied()
                        .take(target_len)
                        .collect::<Bytes>();
                    Ok(Some(r))
                }
            }
        }
        _ => Ok(None),
    }
}

#[rpn_fn]
#[inline]
pub fn replace(
    s: Option<BytesRef>,
    from_str: Option<BytesRef>,
    to_str: Option<BytesRef>,
) -> Result<Option<Bytes>> {
    Ok(match (s, from_str, to_str) {
        (Some(s), Some(from_str), Some(to_str)) => {
            if from_str.is_empty() {
                return Ok(Some(s.to_vec()));
            }
            let mut dest = Vec::with_capacity(s.len());
            let mut last = 0;
            while let Some(mut start) = twoway::find_bytes(&s[last..], from_str) {
                start += last;
                dest.extend_from_slice(&s[last..start]);
                dest.extend_from_slice(to_str);
                last = start + from_str.len();
            }
            dest.extend_from_slice(&s[last..]);
            Some(dest)
        }
        _ => None,
    })
}

#[rpn_fn]
#[inline]
pub fn left(lhs: Option<BytesRef>, rhs: Option<&Int>) -> Result<Option<Bytes>> {
    match (lhs, rhs) {
        (Some(lhs), Some(rhs)) => {
            if *rhs <= 0 {
                return Ok(Some(Vec::new()));
            }
            let rhs = *rhs as usize;
            if lhs.len() < rhs {
                Ok(Some(lhs.to_vec()))
            } else {
                Ok(Some(lhs[..rhs].to_vec()))
            }
        }
        _ => Ok(None),
    }
}

#[rpn_fn]
#[inline]
pub fn left_utf8(lhs: Option<BytesRef>, rhs: Option<&Int>) -> Result<Option<Bytes>> {
    match (lhs, rhs) {
        (Some(lhs), Some(rhs)) => {
            if *rhs <= 0 {
                return Ok(Some(Vec::new()));
            }
            match str::from_utf8(&*lhs) {
                Ok(s) => {
                    let l = *rhs as usize;
                    if s.chars().count() > l {
                        Ok(Some(s.chars().take(l).collect::<String>().into_bytes()))
                    } else {
                        Ok(Some(s.to_string().into_bytes()))
                    }
                }
                Err(err) => Err(box_err!("invalid input value: {:?}", err)),
            }
        }
        _ => Ok(None),
    }
}

#[rpn_fn]
#[inline]
pub fn right(lhs: Option<BytesRef>, rhs: Option<&Int>) -> Result<Option<Bytes>> {
    match (lhs, rhs) {
        (Some(lhs), Some(rhs)) => {
            if *rhs <= 0 {
                return Ok(Some(Vec::new()));
            }
            let rhs = *rhs as usize;
            if lhs.len() < rhs {
                Ok(Some(lhs.to_vec()))
            } else {
                Ok(Some(lhs[(lhs.len() - rhs)..].to_vec()))
            }
        }
        _ => Ok(None),
    }
}

#[rpn_fn]
#[inline]
pub fn right_utf8(lhs: Option<BytesRef>, rhs: Option<&Int>) -> Result<Option<Bytes>> {
    match (lhs, rhs) {
        (Some(lhs), Some(rhs)) => {
            if *rhs <= 0 {
                return Ok(Some(Vec::new()));
            }
            match str::from_utf8(&*lhs) {
                Ok(s) => {
                    let rhs = *rhs as usize;
                    let len = s.chars().count();
                    if len > rhs {
                        let idx = s
                            .char_indices()
                            .nth(len - rhs)
                            .map(|(idx, _)| idx)
                            .unwrap_or_else(|| s.len());
                        Ok(Some(s[idx..].to_string().into_bytes()))
                    } else {
                        Ok(Some(s.to_string().into_bytes()))
                    }
                }
                Err(err) => Err(box_err!("invalid input value: {:?}", err)),
            }
        }
        _ => Ok(None),
    }
}

#[rpn_fn]
#[inline]
pub fn upper_utf8(arg: Option<BytesRef>) -> Result<Option<Bytes>> {
    match arg {
        Some(bytes) => match str::from_utf8(bytes) {
            Ok(s) => Ok(Some(s.to_uppercase().into_bytes())),
            Err(err) => Err(box_err!("invalid input value: {:?}", err)),
        },
        _ => Ok(None),
    }
}

#[rpn_fn]
#[inline]
pub fn upper(arg: Option<BytesRef>) -> Result<Option<Bytes>> {
    Ok(arg.map(|b| b.to_vec()))
}

#[rpn_fn]
#[inline]
pub fn hex_str_arg(arg: Option<BytesRef>) -> Result<Option<Bytes>> {
    Ok(arg.map(|b| hex::encode_upper(b).into_bytes()))
}

#[rpn_fn]
#[inline]
pub fn locate_2_args(substr: Option<BytesRef>, s: Option<BytesRef>) -> Result<Option<i64>> {
    let (substr, s) = match (substr, s) {
        (Some(v1), Some(v2)) => (v1, v2),
        _ => return Ok(None),
    };

    Ok(twoway::find_bytes(s, substr)
        .map(|i| 1 + i as i64)
        .or(Some(0)))
}

#[rpn_fn]
#[inline]
pub fn reverse(arg: Option<BytesRef>) -> Result<Option<Bytes>> {
    Ok(arg.map(|bytes| {
        let mut s = bytes.to_vec();
        s.reverse();
        s
    }))
}

#[rpn_fn]
#[inline]
pub fn locate_3_args(
    substr: Option<BytesRef>,
    s: Option<BytesRef>,
    pos: Option<&Int>,
) -> Result<Option<Int>> {
    if let (Some(substr), Some(s), Some(pos)) = (substr, s, pos) {
        if *pos < 1 || *pos as usize > s.len() + 1 {
            return Ok(Some(0));
        }
        Ok(twoway::find_bytes(&s[*pos as usize - 1..], substr)
            .map(|i| pos + i as i64)
            .or(Some(0)))
    } else {
        Ok(None)
    }
}

#[rpn_fn(varg, min_args = 1)]
#[inline]
fn field<T: Evaluable + PartialEq>(args: &[Option<&T>]) -> Result<Option<Int>> {
    Ok(Some(match args[0] {
        // As per the MySQL doc, if the first argument is NULL, this function always returns 0.
        None => 0,
        Some(val) => args
            .iter()
            .skip(1)
            .position(|&i| i == Some(val))
            .map_or(0, |pos| (pos + 1) as i64),
    }))
}

#[rpn_fn(varg, min_args = 1)]
#[inline]
fn field_bytes(args: &[Option<BytesRef>]) -> Result<Option<Int>> {
    Ok(Some(match args[0] {
        // As per the MySQL doc, if the first argument is NULL, this function always returns 0.
        None => 0,
        Some(val) => args
            .iter()
            .skip(1)
            .position(|&i| i == Some(val))
            .map_or(0, |pos| (pos + 1) as i64),
    }))
}

#[rpn_fn(raw_varg, min_args = 2, extra_validator = elt_validator)]
#[inline]
pub fn make_set(raw_args: &[ScalarValueRef]) -> Result<Option<Bytes>> {
    assert!(raw_args.len() >= 2);
    let mask = raw_args[0].as_int();
    let mut output = Vec::new();
    let mut pow2 = 1;
    let s = b",";
    let mut q = false;
    match *mask {
        None => {
            return Ok(None);
        }
        Some(mask2) => {
            for i in 1..raw_args.len() {
                if pow2 & mask2 != 0 {
                    let input = raw_args[i].as_bytes();
                    match input {
                        None => {}
                        Some(s2) => {
                            if q {
                                output.extend_from_slice(s);
                            }
                            output.extend_from_slice(s2);
                            q = true;
                        }
                    };
                }
                pow2 <<= 1;
            }
        }
    };
    Ok(Some(output))
}

#[rpn_fn(raw_varg, min_args = 2, extra_validator = elt_validator)]
#[inline]
pub fn elt(raw_args: &[ScalarValueRef]) -> Result<Option<Bytes>> {
    assert!(raw_args.len() >= 2);
    let index = raw_args[0].as_int();
    Ok(match index {
        None => None,
        Some(i) => {
            let i = *i;
            if i <= 0 || i + 1 > raw_args.len() as i64 {
                return Ok(None);
            }
            raw_args[i as usize].as_bytes().map(|x| x.to_vec())
        }
    })
}

/// validate the arguments are `(Option<&Int>, &[Option<BytesRef>)])`
fn elt_validator(expr: &tipb::Expr) -> Result<()> {
    let children = expr.get_children();
    assert!(children.len() >= 2);
    super::function::validate_expr_return_type(&children[0], EvalType::Int)?;
    for i in 1..children.len() {
        super::function::validate_expr_return_type(&children[i], EvalType::Bytes)?;
    }
    Ok(())
}

#[rpn_fn]
#[inline]
pub fn space(len: Option<&Int>) -> Result<Option<Bytes>> {
    Ok(match len.cloned() {
        Some(len) => {
            if len > i64::from(tidb_query_datatype::MAX_BLOB_WIDTH) {
                None
            } else if len <= 0 {
                Some(Vec::new())
            } else {
                Some(vec![SPACE; len as usize])
            }
        }
        None => None,
    })
}

#[rpn_fn]
#[inline]
pub fn substring_index(
    s: Option<BytesRef>,
    delim: Option<BytesRef>,
    count: Option<&Int>,
) -> Result<Option<Bytes>> {
    if let (Some(s), Some(delim), Some(count)) = (s, delim, count) {
        let count = *count;
        if count == 0 || s.is_empty() || delim.is_empty() {
            return Ok(Some(Vec::new()));
        }
        let finder = if count > 0 {
            twoway::find_bytes
        } else {
            twoway::rfind_bytes
        };
        let mut remaining = &s[..];
        let mut remaining_pattern_count = count.abs();
        let mut bound = 0;
        while remaining_pattern_count > 0 {
            if let Some(offset) = finder(&remaining, delim) {
                if count > 0 {
                    bound += offset + delim.len();
                    remaining = &s[bound..];
                } else {
                    bound = offset;
                    remaining = &s[..bound];
                }
            } else {
                break;
            }
            remaining_pattern_count -= 1;
        }
        Ok(Some(if remaining_pattern_count > 0 {
            s[..].to_vec()
        } else if count > 0 {
            s[..bound - delim.len()].to_vec()
        } else {
            s[bound + delim.len()..].to_vec()
        }))
    } else {
        Ok(None)
    }
}

#[rpn_fn]
#[inline]
pub fn strcmp(left: Option<BytesRef>, right: Option<BytesRef>) -> Result<Option<i64>> {
    use std::cmp::Ordering::*;
    Ok(match (left, right) {
        (Some(left), Some(right)) => Some(match left.cmp(right) {
            Less => -1,
            Equal => 0,
            Greater => 1,
        }),
        _ => None,
    })
}

#[rpn_fn]
#[inline]
pub fn instr_utf8(s: Option<BytesRef>, substr: Option<BytesRef>) -> Result<Option<Int>> {
    if let (Some(s), Some(substr)) = (s, substr) {
        let s = String::from_utf8_lossy(s);
        let substr = String::from_utf8_lossy(substr);
        let index = twoway::find_str(&s.to_lowercase(), &substr.to_lowercase())
            .map(|i| s[..i].chars().count())
            .map(|i| 1 + i as i64)
            .or(Some(0));
        Ok(index)
    } else {
        Ok(None)
    }
}

#[rpn_fn]
#[inline]
pub fn find_in_set(s: Option<BytesRef>, str_list: Option<BytesRef>) -> Result<Option<Int>> {
    Ok(match (s, str_list) {
        (Some(s), Some(str_list)) => {
            if str_list.is_empty() {
                Some(0)
            } else {
                let s = String::from_utf8_lossy(s);
                String::from_utf8_lossy(str_list)
                    .split(',')
                    .position(|str_in_set| str_in_set == s)
                    .map(|p| p as i64 + 1)
                    .or(Some(0))
            }
        }
        _ => None,
    })
}

#[rpn_fn]
#[inline]
pub fn trim_1_arg(arg: Option<BytesRef>) -> Result<Option<Bytes>> {
    Ok(arg.map(|bytes| {
        let l_pos = bytes.iter().position(|&x| x != SPACE);
        if let Some(i) = l_pos {
            let r_pos = bytes.iter().rposition(|&x| x != SPACE);
            bytes[i..=r_pos.unwrap()].to_vec()
        } else {
            Vec::new()
        }
    }))
}

#[rpn_fn]
#[inline]
pub fn trim_3_args(
    arg: Option<BytesRef>,
    pat: Option<BytesRef>,
    direction: Option<&i64>,
) -> Result<Option<Bytes>> {
    if let (Some(arg), Some(pat), Some(direction)) = (arg, pat, direction) {
        match TrimDirection::from_i64(*direction) {
            Some(d) => {
                let arg = String::from_utf8_lossy(arg);
                let pat = String::from_utf8_lossy(pat);
                Ok(Some(trim(&arg, &pat, d)))
            }
            _ => Err(box_err!("invalid direction value: {}", direction)),
        }
    } else {
        Ok(None)
    }
}

#[rpn_fn]
#[inline]
pub fn char_length(bs: Option<BytesRef>) -> Result<Option<Int>> {
    Ok(bs.map(|b| b.len() as i64))
}

#[rpn_fn]
#[inline]
pub fn char_length_utf8(bs: Option<BytesRef>) -> Result<Option<Int>> {
    match bs {
        Some(bytes) => match str::from_utf8(bytes) {
            Ok(s) => Ok(Some(s.chars().count() as i64)),
            Err(err) => Err(box_err!("invalid input value: {:?}", err)),
        },
        _ => Ok(None),
    }
}

#[rpn_fn]
#[inline]
pub fn to_base64(bs: Option<BytesRef>) -> Result<Option<Bytes>> {
    match bs {
        Some(bytes) => {
            if bytes.len() > tidb_query_datatype::MAX_BLOB_WIDTH as usize {
                return Ok(Some(Vec::new()));
            }

            if let Some(size) = encoded_size(bytes.len()) {
                let mut buf = vec![0; size];
                let len_without_wrap =
                    base64::encode_config_slice(bytes, base64::STANDARD, &mut buf);
                line_wrap(&mut buf, len_without_wrap);
                Ok(Some(buf))
            } else {
                Ok(Some(Vec::new()))
            }
        }
        None => Ok(None),
    }
}

#[rpn_fn]
#[inline]
pub fn from_base64(bs: Option<BytesRef>) -> Result<Option<Bytes>> {
    match bs {
        Some(bytes) => {
            let input_copy = strip_whitespace(bytes);
            let will_overflow = input_copy
                .len()
                .checked_mul(BASE64_INPUT_CHUNK_LENGTH)
                .is_none();
            // mysql will return "" when the input is incorrectly padded
            let invalid_padding = input_copy.len() % BASE64_ENCODED_CHUNK_LENGTH != 0;
            if will_overflow || invalid_padding {
                Ok(Some(Vec::new()))
            } else {
                Ok(base64::decode_config(&input_copy, base64::STANDARD).ok())
            }
        }
        _ => Ok(None),
    }
}

#[rpn_fn]
#[inline]
pub fn quote(input: Option<BytesRef>) -> Result<Option<Bytes>> {
    match input {
        Some(bytes) => {
            let mut result = Vec::with_capacity(bytes.len() * 2 + 2);
            result.push(b'\'');
            for byte in bytes.iter() {
                if *byte == b'\'' || *byte == b'\\' {
                    result.push(b'\\');
                    result.push(*byte)
                } else if *byte == b'\0' {
                    result.push(b'\\');
                    result.push(b'0')
                } else if *byte == 26u8 {
                    result.push(b'\\');
                    result.push(b'Z');
                } else {
                    result.push(*byte)
                }
            }
            result.push(b'\'');
            Ok(Some(result))
        }
        _ => Ok(Some(Vec::from("NULL"))),
    }
}

#[cfg(test)]
mod tests {
    use super::*;

    use std::{f64, i64};
    use tipb::ScalarFuncSig;

    use crate::types::test_util::RpnFnScalarEvaluator;

    #[test]
    fn test_bin() {
        let cases = vec![
            (Some(10), Some(b"1010".to_vec())),
            (Some(0), Some(b"0".to_vec())),
            (Some(1), Some(b"1".to_vec())),
            (Some(365), Some(b"101101101".to_vec())),
            (Some(1024), Some(b"10000000000".to_vec())),
            (None, None),
            (
                Some(Int::max_value()),
                Some(b"111111111111111111111111111111111111111111111111111111111111111".to_vec()),
            ),
            (
                Some(Int::min_value()),
                Some(b"1000000000000000000000000000000000000000000000000000000000000000".to_vec()),
            ),
            (
                Some(-1),
                Some(b"1111111111111111111111111111111111111111111111111111111111111111".to_vec()),
            ),
            (
                Some(-365),
                Some(b"1111111111111111111111111111111111111111111111111111111010010011".to_vec()),
            ),
        ];
        for (arg0, expect_output) in cases {
            let output = RpnFnScalarEvaluator::new()
                .push_param(arg0)
                .evaluate(ScalarFuncSig::Bin)
                .unwrap();
            assert_eq!(output, expect_output);
        }
    }

    #[test]
    fn test_unhex() {
        let cases = vec![
            (Some(b"4D7953514C".to_vec()), Some(b"MySQL".to_vec())),
            (Some(b"GG".to_vec()), None),
            (
                hex_str_arg(Some(&b"string".to_vec())).unwrap(),
                Some(b"string".to_vec()),
            ),
            (
                hex_str_arg(Some(&b"1267".to_vec())).unwrap(),
                Some(b"1267".to_vec()),
            ),
            (Some(b"41\0".to_vec()), None),
            (Some(b"".to_vec()), Some(b"".to_vec())),
            (Some(b"b".to_vec()), Some(vec![0xb])),
            (Some(b"a1b".to_vec()), Some(vec![0xa, 0x1b])),
            (None, None),
        ];
        for (arg, expect_output) in cases {
            let output: Option<Bytes> = RpnFnScalarEvaluator::new()
                .push_param(arg)
                .evaluate(ScalarFuncSig::UnHex)
                .unwrap();
            assert_eq!(output, expect_output);
        }
    }

    #[test]
    fn test_oct_int() {
        let cases = vec![
            (Some(-1), Some(b"1777777777777777777777".to_vec())),
            (Some(0), Some(b"0".to_vec())),
            (Some(1), Some(b"1".to_vec())),
            (Some(8), Some(b"10".to_vec())),
            (Some(12), Some(b"14".to_vec())),
            (Some(20), Some(b"24".to_vec())),
            (Some(100), Some(b"144".to_vec())),
            (Some(1024), Some(b"2000".to_vec())),
            (Some(2048), Some(b"4000".to_vec())),
            (Some(i64::MAX), Some(b"777777777777777777777".to_vec())),
            (Some(i64::MIN), Some(b"1000000000000000000000".to_vec())),
            (None, None),
        ];
        for (arg0, expect_output) in cases {
            let output = RpnFnScalarEvaluator::new()
                .push_param(arg0)
                .evaluate(ScalarFuncSig::OctInt)
                .unwrap();
            assert_eq!(output, expect_output);
        }
    }

    #[test]
    fn test_length() {
        let test_cases = vec![
            (None, None),
            (Some(""), Some(0i64)),
            (Some("你好"), Some(6i64)),
            (Some("TiKV"), Some(4i64)),
            (Some("あなたのことが好きです"), Some(33i64)),
            (Some("분산 데이터베이스"), Some(25i64)),
            (Some("россия в мире  кубок"), Some(38i64)),
            (Some("قاعدة البيانات"), Some(27i64)),
        ];

        for (arg, expect_output) in test_cases {
            let output = RpnFnScalarEvaluator::new()
                .push_param(arg.map(|s| s.as_bytes().to_vec()))
                .evaluate(ScalarFuncSig::Length)
                .unwrap();
            assert_eq!(output, expect_output);
        }
    }

    #[test]
    fn test_concat() {
        let cases = vec![
            (
                vec![Some(b"abc".to_vec()), Some(b"defg".to_vec())],
                Some(b"abcdefg".to_vec()),
            ),
            (
                vec![
                    Some("忠犬ハチ公".as_bytes().to_vec()),
                    Some("CAFÉ".as_bytes().to_vec()),
                    Some("数据库".as_bytes().to_vec()),
                    Some("قاعدة البيانات".as_bytes().to_vec()),
                    Some("НОЧЬ НА ОКРАИНЕ МОСКВЫ".as_bytes().to_vec()),
                ],
                Some(
                    "忠犬ハチ公CAFÉ数据库قاعدة البياناتНОЧЬ НА ОКРАИНЕ МОСКВЫ"
                        .as_bytes()
                        .to_vec(),
                ),
            ),
            (
                vec![
                    Some(b"abc".to_vec()),
                    Some("CAFÉ".as_bytes().to_vec()),
                    Some("数据库".as_bytes().to_vec()),
                ],
                Some("abcCAFÉ数据库".as_bytes().to_vec()),
            ),
            (
                vec![Some(b"abc".to_vec()), None, Some(b"defg".to_vec())],
                None,
            ),
            (vec![None], None),
        ];
        for (row, exp) in cases {
            let output = RpnFnScalarEvaluator::new()
                .push_params(row)
                .evaluate(ScalarFuncSig::Concat)
                .unwrap();
            assert_eq!(output, exp);
        }
    }

    #[test]
    fn test_concat_ws() {
        let cases = vec![
            (
                vec![
                    Some(b",".to_vec()),
                    Some(b"abc".to_vec()),
                    Some(b"defg".to_vec()),
                ],
                Some(b"abc,defg".to_vec()),
            ),
            (
                vec![
                    Some(b",".to_vec()),
                    Some("忠犬ハチ公".as_bytes().to_vec()),
                    Some("CAFÉ".as_bytes().to_vec()),
                    Some("数据库".as_bytes().to_vec()),
                    Some("قاعدة البيانات".as_bytes().to_vec()),
                    Some("НОЧЬ НА ОКРАИНЕ МОСКВЫ".as_bytes().to_vec()),
                ],
                Some(
                    "忠犬ハチ公,CAFÉ,数据库,قاعدة البيانات,НОЧЬ НА ОКРАИНЕ МОСКВЫ"
                        .as_bytes()
                        .to_vec(),
                ),
            ),
            (
                vec![
                    Some(b",".to_vec()),
                    Some(b"abc".to_vec()),
                    Some("CAFÉ".as_bytes().to_vec()),
                    Some("数据库".as_bytes().to_vec()),
                ],
                Some("abc,CAFÉ,数据库".as_bytes().to_vec()),
            ),
            (
                vec![
                    Some(b",".to_vec()),
                    Some(b"abc".to_vec()),
                    None,
                    Some(b"defg".to_vec()),
                ],
                Some(b"abc,defg".to_vec()),
            ),
            (
                vec![Some(b",".to_vec()), Some(b"abc".to_vec())],
                Some(b"abc".to_vec()),
            ),
            (
                vec![Some(b",".to_vec()), None, Some(b"abc".to_vec())],
                Some(b"abc".to_vec()),
            ),
            (
                vec![
                    Some(b",".to_vec()),
                    Some(b"".to_vec()),
                    Some(b"abc".to_vec()),
                ],
                Some(b",abc".to_vec()),
            ),
            (
                vec![
                    Some("忠犬ハチ公".as_bytes().to_vec()),
                    Some("CAFÉ".as_bytes().to_vec()),
                    Some("数据库".as_bytes().to_vec()),
                    Some("قاعدة البيانات".as_bytes().to_vec()),
                ],
                Some(
                    "CAFÉ忠犬ハチ公数据库忠犬ハチ公قاعدة البيانات"
                        .as_bytes()
                        .to_vec(),
                ),
            ),
            (vec![None, Some(b"abc".to_vec())], None),
            (
                vec![Some(b",".to_vec()), None, Some(b"abc".to_vec())],
                Some(b"abc".to_vec()),
            ),
            (
                vec![Some(b",".to_vec()), Some(b"abc".to_vec()), None],
                Some(b"abc".to_vec()),
            ),
            (
                vec![
                    Some(b",".to_vec()),
                    Some(b"".to_vec()),
                    Some(b"abc".to_vec()),
                ],
                Some(b",abc".to_vec()),
            ),
            (
                vec![
                    Some("忠犬ハチ公".as_bytes().to_vec()),
                    Some("CAFÉ".as_bytes().to_vec()),
                    Some("数据库".as_bytes().to_vec()),
                    Some("قاعدة البيانات".as_bytes().to_vec()),
                ],
                Some(
                    "CAFÉ忠犬ハチ公数据库忠犬ハチ公قاعدة البيانات"
                        .as_bytes()
                        .to_vec(),
                ),
            ),
            (
                vec![
                    Some(b",".to_vec()),
                    None,
                    Some(b"abc".to_vec()),
                    None,
                    None,
                    Some(b"defg".to_vec()),
                    None,
                ],
                Some(b"abc,defg".to_vec()),
            ),
        ];
        for (row, exp) in cases {
            let output = RpnFnScalarEvaluator::new()
                .push_params(row)
                .evaluate(ScalarFuncSig::ConcatWs)
                .unwrap();
            assert_eq!(output, exp);
        }
    }

    #[test]
    fn test_bit_length() {
        let test_cases = vec![
            (None, None),
            (Some(""), Some(0i64)),
            (Some("你好"), Some(48i64)),
            (Some("TiKV"), Some(32i64)),
            (Some("あなたのことが好きです"), Some(264i64)),
            (Some("분산 데이터베이스"), Some(200i64)),
            (Some("россия в мире  кубок"), Some(304i64)),
            (Some("قاعدة البيانات"), Some(216i64)),
        ];

        for (arg, expect_output) in test_cases {
            let output = RpnFnScalarEvaluator::new()
                .push_param(arg.map(|s| s.as_bytes().to_vec()))
                .evaluate(ScalarFuncSig::BitLength)
                .unwrap();
            assert_eq!(output, expect_output);
        }
    }

    #[test]
    fn test_ascii() {
        let test_cases = vec![
            (None, None),
            (Some(b"1010".to_vec()), Some(49i64)),
            (Some(b"-1".to_vec()), Some(45i64)),
            (Some(b"".to_vec()), Some(0i64)),
            (Some(b"999".to_vec()), Some(57i64)),
            (Some(b"hello".to_vec()), Some(104i64)),
            (Some("Grüße".as_bytes().to_vec()), Some(71i64)),
            (Some("München".as_bytes().to_vec()), Some(77i64)),
            (Some("数据库".as_bytes().to_vec()), Some(230i64)),
            (Some("忠犬ハチ公".as_bytes().to_vec()), Some(229i64)),
            (Some("Αθήνα".as_bytes().to_vec()), Some(206i64)),
        ];

        for (arg, expect_output) in test_cases {
            let output = RpnFnScalarEvaluator::new()
                .push_param(arg)
                .evaluate(ScalarFuncSig::Ascii)
                .unwrap();
            assert_eq!(output, expect_output);
        }
    }

    #[test]
    fn test_reverse_utf8() {
        let cases = vec![
            (Some(b"hello".to_vec()), Some(b"olleh".to_vec())),
            (Some(b"".to_vec()), Some(b"".to_vec())),
            (
                Some("数据库".as_bytes().to_vec()),
                Some("库据数".as_bytes().to_vec()),
            ),
            (
                Some("忠犬ハチ公".as_bytes().to_vec()),
                Some("公チハ犬忠".as_bytes().to_vec()),
            ),
            (
                Some("あなたのことが好きです".as_bytes().to_vec()),
                Some("すでき好がとこのたなあ".as_bytes().to_vec()),
            ),
            (
                Some("Bayern München".as_bytes().to_vec()),
                Some("nehcnüM nreyaB".as_bytes().to_vec()),
            ),
            (
                Some("Η Αθηνά  ".as_bytes().to_vec()),
                Some("  άνηθΑ Η".as_bytes().to_vec()),
            ),
            (None, None),
        ];

        for (arg, expect_output) in cases {
            let output = RpnFnScalarEvaluator::new()
                .push_param(arg)
                .evaluate(ScalarFuncSig::ReverseUtf8)
                .unwrap();
            assert_eq!(output, expect_output);
        }
    }

    #[test]
    fn test_hex_int_arg() {
        let test_cases = vec![
            (Some(12), Some(b"C".to_vec())),
            (Some(0x12), Some(b"12".to_vec())),
            (Some(0b1100), Some(b"C".to_vec())),
            (Some(0), Some(b"0".to_vec())),
            (Some(-1), Some(b"FFFFFFFFFFFFFFFF".to_vec())),
            (None, None),
        ];

        for (arg, expect_output) in test_cases {
            let output = RpnFnScalarEvaluator::new()
                .push_param(arg)
                .evaluate(ScalarFuncSig::HexIntArg)
                .unwrap();
            assert_eq!(output, expect_output);
        }
    }

    #[test]
    fn test_ltrim() {
        let test_cases = vec![
            (None, None),
            (Some("   bar   "), Some("bar   ")),
            (Some("   b   ar   "), Some("b   ar   ")),
            (Some("bar"), Some("bar")),
            (Some("    "), Some("")),
            (Some("\t  bar"), Some("\t  bar")),
            (Some("\r  bar"), Some("\r  bar")),
            (Some("\n  bar"), Some("\n  bar")),
            (Some("  \tbar"), Some("\tbar")),
            (Some(""), Some("")),
            (Some("  你好"), Some("你好")),
            (Some("  你  好"), Some("你  好")),
            (
                Some("  분산 데이터베이스    "),
                Some("분산 데이터베이스    "),
            ),
            (
                Some("   あなたのことが好きです   "),
                Some("あなたのことが好きです   "),
            ),
        ];

        for (arg, expect_output) in test_cases {
            let output = RpnFnScalarEvaluator::new()
                .push_param(arg.map(|s| s.as_bytes().to_vec()))
                .evaluate(ScalarFuncSig::LTrim)
                .unwrap();
            assert_eq!(output, expect_output.map(|s| s.as_bytes().to_vec()));
        }
    }

    #[test]
    fn test_rtrim() {
        let test_cases = vec![
            (None, None),
            (Some("   bar   "), Some("   bar")),
            (Some("bar"), Some("bar")),
            (Some("ba  r"), Some("ba  r")),
            (Some("    "), Some("")),
            (Some("  bar\t  "), Some("  bar\t")),
            (Some(" bar   \t"), Some(" bar   \t")),
            (Some("bar   \r"), Some("bar   \r")),
            (Some("bar   \n"), Some("bar   \n")),
            (Some(""), Some("")),
            (Some("  你好  "), Some("  你好")),
            (Some("  你  好  "), Some("  你  好")),
            (Some("  분산 데이터베이스    "), Some("  분산 데이터베이스")),
            (
                Some("   あなたのことが好きです   "),
                Some("   あなたのことが好きです"),
            ),
        ];

        for (arg, expect_output) in test_cases {
            let output = RpnFnScalarEvaluator::new()
                .push_param(arg.map(|s| s.as_bytes().to_vec()))
                .evaluate(ScalarFuncSig::RTrim)
                .unwrap();
            assert_eq!(output, expect_output.map(|s| s.as_bytes().to_vec()));
        }
    }

    #[allow(clippy::type_complexity)]
    fn common_lpad_cases() -> Vec<(Option<Bytes>, Option<Int>, Option<Bytes>, Option<Bytes>)> {
        vec![
            (
                Some(b"hi".to_vec()),
                Some(5),
                Some(b"?".to_vec()),
                Some(b"???hi".to_vec()),
            ),
            (
                Some(b"hi".to_vec()),
                Some(1),
                Some(b"?".to_vec()),
                Some(b"h".to_vec()),
            ),
            (
                Some(b"hi".to_vec()),
                Some(0),
                Some(b"?".to_vec()),
                Some(b"".to_vec()),
            ),
            (Some(b"hi".to_vec()), Some(-1), Some(b"?".to_vec()), None),
            (
                Some(b"hi".to_vec()),
                Some(1),
                Some(b"".to_vec()),
                Some(b"h".to_vec()),
            ),
            (Some(b"hi".to_vec()), Some(5), Some(b"".to_vec()), None),
            (
                Some(b"hi".to_vec()),
                Some(5),
                Some(b"ab".to_vec()),
                Some(b"abahi".to_vec()),
            ),
            (
                Some(b"hi".to_vec()),
                Some(6),
                Some(b"ab".to_vec()),
                Some(b"ababhi".to_vec()),
            ),
        ]
    }

    #[test]
    fn test_lpad() {
        let mut cases = vec![
            (
                Some(b"hello".to_vec()),
                Some(0),
                Some(b"h".to_vec()),
                Some(b"".to_vec()),
            ),
            (
                Some(b"hello".to_vec()),
                Some(1),
                Some(b"h".to_vec()),
                Some(b"h".to_vec()),
            ),
            (Some(b"hello".to_vec()), Some(-1), Some(b"h".to_vec()), None),
            (
                Some(b"hello".to_vec()),
                Some(3),
                Some(b"".to_vec()),
                Some(b"hel".to_vec()),
            ),
            (Some(b"hello".to_vec()), Some(8), Some(b"".to_vec()), None),
            (
                Some(b"hello".to_vec()),
                Some(8),
                Some(b"he".to_vec()),
                Some(b"hehhello".to_vec()),
            ),
            (
                Some(b"hello".to_vec()),
                Some(9),
                Some(b"he".to_vec()),
                Some(b"hehehello".to_vec()),
            ),
            (
                Some(b"hello".to_vec()),
                Some(5),
                Some("您好".as_bytes().to_vec()),
                Some(b"hello".to_vec()),
            ),
            (Some(b"hello".to_vec()), Some(6), Some(b"".to_vec()), None),
            (
                Some(b"\x61\x76\x5e".to_vec()),
                Some(2),
                Some(b"\x35".to_vec()),
                Some(b"\x61\x76".to_vec()),
            ),
            (
                Some(b"\x61\x76\x5e".to_vec()),
                Some(5),
                Some(b"\x35".to_vec()),
                Some(b"\x35\x35\x61\x76\x5e".to_vec()),
            ),
            (
                Some(b"hello".to_vec()),
                Some(i64::from(MAX_BLOB_WIDTH) + 1),
                Some(b"he".to_vec()),
                None,
            ),
            (None, Some(-1), Some(b"h".to_vec()), None),
            (None, None, None, None),
        ];
        cases.append(&mut common_lpad_cases());

        for (arg, len, pad, expect_output) in cases {
            let output = RpnFnScalarEvaluator::new()
                .push_param(arg)
                .push_param(len)
                .push_param(pad)
                .evaluate(ScalarFuncSig::Lpad)
                .unwrap();
            assert_eq!(output, expect_output);
        }
    }

    #[allow(clippy::type_complexity)]
    fn common_rpad_cases() -> Vec<(Option<Bytes>, Option<Int>, Option<Bytes>, Option<Bytes>)> {
        vec![
            (
                Some(b"hi".to_vec()),
                Some(5),
                Some(b"?".to_vec()),
                Some(b"hi???".to_vec()),
            ),
            (
                Some(b"hi".to_vec()),
                Some(1),
                Some(b"?".to_vec()),
                Some(b"h".to_vec()),
            ),
            (
                Some(b"hi".to_vec()),
                Some(0),
                Some(b"?".to_vec()),
                Some(b"".to_vec()),
            ),
            (
                Some(b"hi".to_vec()),
                Some(1),
                Some(b"".to_vec()),
                Some(b"h".to_vec()),
            ),
            (
                Some(b"hi".to_vec()),
                Some(5),
                Some(b"ab".to_vec()),
                Some(b"hiaba".to_vec()),
            ),
            (
                Some(b"hi".to_vec()),
                Some(6),
                Some(b"ab".to_vec()),
                Some(b"hiabab".to_vec()),
            ),
            (Some(b"hi".to_vec()), Some(-1), Some(b"?".to_vec()), None),
            (Some(b"hi".to_vec()), Some(5), Some(b"".to_vec()), None),
            (
                Some(b"hi".to_vec()),
                Some(0),
                Some(b"".to_vec()),
                Some(b"".to_vec()),
            ),
        ]
    }

    #[test]
    fn test_rpad() {
        let mut cases = vec![
            (
                Some(b"\x61\x76\x5e".to_vec()),
                Some(5),
                Some(b"\x35".to_vec()),
                Some(b"\x61\x76\x5e\x35\x35".to_vec()),
            ),
            (
                Some(b"\x61\x76\x5e".to_vec()),
                Some(2),
                Some(b"\x35".to_vec()),
                Some(b"\x61\x76".to_vec()),
            ),
            (
                Some("a多字节".as_bytes().to_vec()),
                Some(13),
                Some("测试".as_bytes().to_vec()),
                Some("a多字节测".as_bytes().to_vec()),
            ),
            (
                Some(b"abc".to_vec()),
                Some(i64::from(MAX_BLOB_WIDTH) + 1),
                Some(b"aa".to_vec()),
                None,
            ),
        ];
        cases.append(&mut common_rpad_cases());

        for (arg, len, pad, expect_output) in cases {
            let output = RpnFnScalarEvaluator::new()
                .push_param(arg)
                .push_param(len)
                .push_param(pad)
                .evaluate(ScalarFuncSig::Rpad)
                .unwrap();
            assert_eq!(output, expect_output);
        }
    }

    #[test]
    fn test_lpad_utf8() {
        let mut cases = vec![
            (
                Some("a多字节".as_bytes().to_vec()),
                Some(3),
                Some("测试".as_bytes().to_vec()),
                Some("a多字".as_bytes().to_vec()),
            ),
            (
                Some("a多字节".as_bytes().to_vec()),
                Some(4),
                Some("测试".as_bytes().to_vec()),
                Some("a多字节".as_bytes().to_vec()),
            ),
            (
                Some("a多字节".as_bytes().to_vec()),
                Some(5),
                Some("测试".as_bytes().to_vec()),
                Some("测a多字节".as_bytes().to_vec()),
            ),
            (
                Some("a多字节".as_bytes().to_vec()),
                Some(6),
                Some("测试".as_bytes().to_vec()),
                Some("测试a多字节".as_bytes().to_vec()),
            ),
            (
                Some("a多字节".as_bytes().to_vec()),
                Some(7),
                Some("测试".as_bytes().to_vec()),
                Some("测试测a多字节".as_bytes().to_vec()),
            ),
            (
                Some("a多字节".as_bytes().to_vec()),
                Some(i64::from(MAX_BLOB_WIDTH) / 4 + 1),
                Some("测试".as_bytes().to_vec()),
                None,
            ),
        ];
        cases.append(&mut common_lpad_cases());

        for (arg, len, pad, expect_output) in cases {
            let output = RpnFnScalarEvaluator::new()
                .push_param(arg)
                .push_param(len)
                .push_param(pad)
                .evaluate(ScalarFuncSig::LpadUtf8)
                .unwrap();
            assert_eq!(output, expect_output);
        }
    }

    #[test]
    fn test_replace() {
        let cases = vec![
            (None, None, None, None),
            (None, Some(b"a".to_vec()), Some(b"b".to_vec()), None),
            (Some(b"a".to_vec()), None, Some(b"b".to_vec()), None),
            (Some(b"a".to_vec()), Some(b"b".to_vec()), None, None),
            (
                Some(b"www.mysql.com".to_vec()),
                Some(b"mysql".to_vec()),
                Some(b"pingcap".to_vec()),
                Some(b"www.pingcap.com".to_vec()),
            ),
            (
                Some(b"www.mysql.com".to_vec()),
                Some(b"w".to_vec()),
                Some(b"1".to_vec()),
                Some(b"111.mysql.com".to_vec()),
            ),
            (
                Some(b"1234".to_vec()),
                Some(b"2".to_vec()),
                Some(b"55".to_vec()),
                Some(b"15534".to_vec()),
            ),
            (
                Some(b"".to_vec()),
                Some(b"a".to_vec()),
                Some(b"b".to_vec()),
                Some(b"".to_vec()),
            ),
            (
                Some(b"abc".to_vec()),
                Some(b"".to_vec()),
                Some(b"d".to_vec()),
                Some(b"abc".to_vec()),
            ),
            (
                Some(b"aaa".to_vec()),
                Some(b"a".to_vec()),
                Some(b"".to_vec()),
                Some(b"".to_vec()),
            ),
            (
                Some(b"aaa".to_vec()),
                Some(b"A".to_vec()),
                Some(b"".to_vec()),
                Some(b"aaa".to_vec()),
            ),
            (
                Some("新年快乐".as_bytes().to_vec()),
                Some("年".as_bytes().to_vec()),
                Some("春".as_bytes().to_vec()),
                Some("新春快乐".as_bytes().to_vec()),
            ),
            (
                Some("心心相印".as_bytes().to_vec()),
                Some("心".as_bytes().to_vec()),
                Some("❤️".as_bytes().to_vec()),
                Some("❤️❤️相印".as_bytes().to_vec()),
            ),
            (
                Some(b"Hello \xF0\x90\x80World".to_vec()),
                Some(b"World".to_vec()),
                Some(b"123".to_vec()),
                Some(b"Hello \xF0\x90\x80123".to_vec()),
            ),
        ];

        for (s, from_str, to_str, expect_output) in cases {
            let output = RpnFnScalarEvaluator::new()
                .push_param(s)
                .push_param(from_str)
                .push_param(to_str)
                .evaluate(ScalarFuncSig::Replace)
                .unwrap();
            assert_eq!(output, expect_output);
        }
    }

    #[test]
    fn test_left() {
        let cases = vec![
            (Some(b"hello".to_vec()), Some(0), Some(b"".to_vec())),
            (Some(b"hello".to_vec()), Some(1), Some(b"h".to_vec())),
            (
                Some("数据库".as_bytes().to_vec()),
                Some(2),
                Some(vec![230u8, 149u8]),
            ),
            (
                Some("忠犬ハチ公".as_bytes().to_vec()),
                Some(3),
                Some(vec![229u8, 191u8, 160u8]),
            ),
            (
                Some("数据库".as_bytes().to_vec()),
                Some(100),
                Some("数据库".as_bytes().to_vec()),
            ),
            (
                Some("数据库".as_bytes().to_vec()),
                Some(-1),
                Some(b"".to_vec()),
            ),
            (
                Some("数据库".as_bytes().to_vec()),
                Some(i64::max_value()),
                Some("数据库".as_bytes().to_vec()),
            ),
            (None, Some(-1), None),
            (Some(b"hello".to_vec()), None, None),
            (None, None, None),
        ];

        for (lhs, rhs, expect_output) in cases {
            let output = RpnFnScalarEvaluator::new()
                .push_param(lhs)
                .push_param(rhs)
                .evaluate(ScalarFuncSig::Left)
                .unwrap();
            assert_eq!(output, expect_output);
        }
    }

    #[test]
    fn test_left_utf8() {
        let cases = vec![
            (Some(b"hello".to_vec()), Some(0i64), Some(b"".to_vec())),
            (Some(b"hello".to_vec()), Some(1i64), Some(b"h".to_vec())),
            (
                Some("数据库".as_bytes().to_vec()),
                Some(2i64),
                Some("数据".as_bytes().to_vec()),
            ),
            (
                Some("忠犬ハチ公".as_bytes().to_vec()),
                Some(3i64),
                Some("忠犬ハ".as_bytes().to_vec()),
            ),
            (
                Some("数据库".as_bytes().to_vec()),
                Some(100i64),
                Some("数据库".as_bytes().to_vec()),
            ),
            (
                Some("数据库".as_bytes().to_vec()),
                Some(-1i64),
                Some(b"".to_vec()),
            ),
            (
                Some("数据库".as_bytes().to_vec()),
                Some(i64::max_value()),
                Some("数据库".as_bytes().to_vec()),
            ),
            (None, Some(-1), None),
            (Some(b"hello".to_vec()), None, None),
            (None, None, None),
        ];

        for (lhs, rhs, expect_output) in cases {
            let output = RpnFnScalarEvaluator::new()
                .push_param(lhs)
                .push_param(rhs)
                .evaluate(ScalarFuncSig::LeftUtf8)
                .unwrap();
            assert_eq!(output, expect_output);
        }
    }

    #[test]
    fn test_right() {
        let cases = vec![
            (Some(b"hello".to_vec()), Some(0), Some(b"".to_vec())),
            (Some(b"hello".to_vec()), Some(1), Some(b"o".to_vec())),
            (
                Some("数据库".as_bytes().to_vec()),
                Some(2),
                Some(vec![186u8, 147u8]),
            ),
            (
                Some("忠犬ハチ公".as_bytes().to_vec()),
                Some(3),
                Some(vec![229u8, 133u8, 172u8]),
            ),
            (
                Some("数据库".as_bytes().to_vec()),
                Some(100),
                Some("数据库".as_bytes().to_vec()),
            ),
            (
                Some("数据库".as_bytes().to_vec()),
                Some(-1),
                Some(b"".to_vec()),
            ),
            (
                Some("数据库".as_bytes().to_vec()),
                Some(i64::max_value()),
                Some("数据库".as_bytes().to_vec()),
            ),
            (None, Some(-1), None),
            (Some(b"hello".to_vec()), None, None),
            (None, None, None),
        ];

        for (lhs, rhs, expect_output) in cases {
            let output = RpnFnScalarEvaluator::new()
                .push_param(lhs)
                .push_param(rhs)
                .evaluate(ScalarFuncSig::Right)
                .unwrap();
            assert_eq!(output, expect_output);
        }
    }

    #[test]
    fn test_right_utf8() {
        let cases = vec![
            (Some(b"hello".to_vec()), Some(0), Some(b"".to_vec())),
            (Some(b"hello".to_vec()), Some(1), Some(b"o".to_vec())),
            (
                Some("数据库".as_bytes().to_vec()),
                Some(2),
                Some("据库".as_bytes().to_vec()),
            ),
            (
                Some("忠犬ハチ公".as_bytes().to_vec()),
                Some(3),
                Some("ハチ公".as_bytes().to_vec()),
            ),
            (
                Some("数据库".as_bytes().to_vec()),
                Some(100),
                Some("数据库".as_bytes().to_vec()),
            ),
            (
                Some("数据库".as_bytes().to_vec()),
                Some(-1),
                Some(b"".to_vec()),
            ),
            (
                Some("数据库".as_bytes().to_vec()),
                Some(i64::max_value()),
                Some("数据库".as_bytes().to_vec()),
            ),
            (None, Some(-1), None),
            (Some(b"hello".to_vec()), None, None),
            (None, None, None),
        ];

        for (lhs, rhs, expect_output) in cases {
            let output = RpnFnScalarEvaluator::new()
                .push_param(lhs)
                .push_param(rhs)
                .evaluate(ScalarFuncSig::RightUtf8)
                .unwrap();
            assert_eq!(output, expect_output);
        }
    }

    #[test]
    fn test_upper_utf8() {
        let cases = vec![
            (Some(b"hello".to_vec()), Some(b"HELLO".to_vec())),
            (Some(b"123".to_vec()), Some(b"123".to_vec())),
            (
                Some("café".as_bytes().to_vec()),
                Some("CAFÉ".as_bytes().to_vec()),
            ),
            (
                Some("数据库".as_bytes().to_vec()),
                Some("数据库".as_bytes().to_vec()),
            ),
            (
                Some("ночь на окраине москвы".as_bytes().to_vec()),
                Some("НОЧЬ НА ОКРАИНЕ МОСКВЫ".as_bytes().to_vec()),
            ),
            (
                Some("قاعدة البيانات".as_bytes().to_vec()),
                Some("قاعدة البيانات".as_bytes().to_vec()),
            ),
            (None, None),
        ];

        for (arg, exp) in cases {
            let output = RpnFnScalarEvaluator::new()
                .push_param(arg.clone())
                .evaluate(ScalarFuncSig::UpperUtf8)
                .unwrap();
            assert_eq!(output, exp);
        }
    }

    #[test]
    fn test_upper() {
        let cases = vec![
            (Some(b"hello".to_vec()), Some(b"hello".to_vec())),
            (Some(b"123".to_vec()), Some(b"123".to_vec())),
            (
                Some("café".as_bytes().to_vec()),
                Some("café".as_bytes().to_vec()),
            ),
            (
                Some("数据库".as_bytes().to_vec()),
                Some("数据库".as_bytes().to_vec()),
            ),
            (
                Some("ночь на окраине москвы".as_bytes().to_vec()),
                Some("ночь на окраине москвы".as_bytes().to_vec()),
            ),
            (
                Some("قاعدة البيانات".as_bytes().to_vec()),
                Some("قاعدة البيانات".as_bytes().to_vec()),
            ),
            (None, None),
        ];

        for (arg, exp) in cases {
            let output = RpnFnScalarEvaluator::new()
                .push_param(arg.clone())
                .evaluate(ScalarFuncSig::Upper)
                .unwrap();
            assert_eq!(output, exp);
        }
    }

    #[test]
    fn test_hex_str_arg() {
        let test_cases = vec![
            (Some(b"abc".to_vec()), Some(b"616263".to_vec())),
            (
                Some("你好".as_bytes().to_vec()),
                Some(b"E4BDA0E5A5BD".to_vec()),
            ),
            (None, None),
        ];

        for (arg, expect_output) in test_cases {
            let output = RpnFnScalarEvaluator::new()
                .push_param(arg)
                .evaluate(ScalarFuncSig::HexStrArg)
                .unwrap();
            assert_eq!(output, expect_output);
        }
    }

    #[test]
    fn test_locate_2_args() {
        let test_cases = vec![
            (None, None, None),
            (None, Some("abc"), None),
            (Some("abc"), None, None),
            (Some(""), Some("foobArbar"), Some(1)),
            (Some(""), Some(""), Some(1)),
            (Some("xxx"), Some(""), Some(0)),
            (Some("BaR"), Some("foobArbar"), Some(0)),
            (Some("bar"), Some("foobArbar"), Some(7)),
            (
                Some("好世"),
                Some("你好世界"),
                Some(1 + "你好世界".find("好世").unwrap() as i64),
            ),
        ];

        for (substr, s, expect_output) in test_cases {
            let output = RpnFnScalarEvaluator::new()
                .push_param(substr.map(|v| v.as_bytes().to_vec()))
                .push_param(s.map(|v| v.as_bytes().to_vec()))
                .evaluate(ScalarFuncSig::Locate2Args)
                .unwrap();
            assert_eq!(output, expect_output);
        }
    }

    #[test]
    fn test_reverse() {
        let cases = vec![
            (Some(b"hello".to_vec()), Some(b"olleh".to_vec())),
            (Some(b"".to_vec()), Some(b"".to_vec())),
            (
                Some("中国".as_bytes().to_vec()),
                Some(vec![0o275u8, 0o233u8, 0o345u8, 0o255u8, 0o270u8, 0o344u8]),
            ),
            (None, None),
        ];

        for (arg, expect_output) in cases {
            let output = RpnFnScalarEvaluator::new()
                .push_param(arg)
                .evaluate(ScalarFuncSig::Reverse)
                .unwrap();
            assert_eq!(output, expect_output);
        }
    }

    #[test]
    fn test_locate_3_args() {
        let cases = vec![
            (None, None, None, None),
            (None, Some(""), Some(1), None),
            (Some(""), None, None, None),
            (Some(""), Some("foobArbar"), Some(1), Some(1)),
            (Some(""), Some("foobArbar"), Some(0), Some(0)),
            (Some(""), Some("foobArbar"), Some(2), Some(2)),
            (Some(""), Some("foobArbar"), Some(9), Some(9)),
            (Some(""), Some("foobArbar"), Some(10), Some(10)),
            (Some(""), Some("foobArbar"), Some(11), Some(0)),
            (Some(""), Some(""), Some(1), Some(1)),
            (Some("BaR"), Some("foobArbar"), Some(3), Some(0)),
            (Some("bar"), Some("foobArbar"), Some(1), Some(7)),
            (
                Some("好世"),
                Some("你好世界"),
                Some(1),
                Some(1 + "你好世界".find("好世").unwrap() as i64),
            ),
        ];

        for (substr, s, pos, exp) in cases {
            let output = RpnFnScalarEvaluator::new()
                .push_param(substr.map(|v| v.as_bytes().to_vec()))
                .push_param(s.map(|v| v.as_bytes().to_vec()))
                .push_param(pos)
                .evaluate(ScalarFuncSig::Locate3Args)
                .unwrap();
            assert_eq!(output, exp)
        }
    }

    #[test]
    fn test_field_int() {
        let test_cases = vec![
            (vec![Some(1), Some(-2), Some(3)], Some(0)),
            (vec![Some(-1), Some(2), Some(-1), Some(2)], Some(2)),
            (
                vec![Some(i64::MAX), Some(0), Some(i64::MIN), Some(i64::MAX)],
                Some(3),
            ),
            (vec![None, Some(0), Some(0)], Some(0)),
            (vec![None, None, Some(0)], Some(0)),
            (vec![Some(100)], Some(0)),
        ];

        for (args, expect_output) in test_cases {
            let output = RpnFnScalarEvaluator::new()
                .push_params(args)
                .evaluate(ScalarFuncSig::FieldInt)
                .unwrap();
            assert_eq!(output, expect_output);
        }
    }

    #[test]
    fn test_field_real() {
        let test_cases = vec![
            (vec![Some(1.0), Some(-2.0), Some(9.0)], Some(0)),
            (vec![Some(-1.0), Some(2.0), Some(-1.0), Some(2.0)], Some(2)),
            (
                vec![Some(f64::MAX), Some(0.0), Some(f64::MIN), Some(f64::MAX)],
                Some(3),
            ),
            (vec![None, Some(1.0), Some(1.0)], Some(0)),
            (vec![None, None, Some(0.0)], Some(0)),
            (vec![Some(10.0)], Some(0)),
        ];

        for (args, expect_output) in test_cases {
            let output = RpnFnScalarEvaluator::new()
                .push_params(args)
                .evaluate(ScalarFuncSig::FieldReal)
                .unwrap();
            assert_eq!(output, expect_output);
        }
    }

    #[test]
    fn test_field_string() {
        let test_cases = vec![
            (
                vec![
                    Some(b"foo".to_vec()),
                    Some(b"foo".to_vec()),
                    Some(b"bar".to_vec()),
                    Some(b"baz".to_vec()),
                ],
                Some(1),
            ),
            (
                vec![
                    Some(b"foo".to_vec()),
                    Some(b"bar".to_vec()),
                    Some(b"baz".to_vec()),
                    Some(b"hello".to_vec()),
                ],
                Some(0),
            ),
            (
                vec![
                    Some(b"hello".to_vec()),
                    Some(b"world".to_vec()),
                    Some(b"world".to_vec()),
                    Some(b"hello".to_vec()),
                ],
                Some(3),
            ),
            (
                vec![
                    Some(b"Hello".to_vec()),
                    Some(b"Hola".to_vec()),
                    Some("Cześć".as_bytes().to_vec()),
                    Some("你好".as_bytes().to_vec()),
                    Some("Здравствуйте".as_bytes().to_vec()),
                    Some(b"Hello World!".to_vec()),
                    Some(b"Hello".to_vec()),
                ],
                Some(6),
            ),
            (
                vec![
                    None,
                    Some(b"DataBase".to_vec()),
                    Some(b"Hello World!".to_vec()),
                ],
                Some(0),
            ),
            (vec![None, None, Some(b"Hello World!".to_vec())], Some(0)),
            (vec![Some(b"Hello World!".to_vec())], Some(0)),
        ];

        for (args, expect_output) in test_cases {
            let output = RpnFnScalarEvaluator::new()
                .push_params(args)
                .evaluate(ScalarFuncSig::FieldString)
                .unwrap();
            assert_eq!(output, expect_output);
        }
    }

    #[test]
    fn test_space() {
        let test_cases = vec![
            (None, None),
            (Some(0), Some(b"".to_vec())),
            (Some(0), Some(b"".to_vec())),
            (Some(3), Some(b"   ".to_vec())),
            (Some(-1), Some(b"".to_vec())),
            (Some(i64::max_value()), None),
            (
                Some(i64::from(tidb_query_datatype::MAX_BLOB_WIDTH) + 1),
                None,
            ),
            (
                Some(i64::from(tidb_query_datatype::MAX_BLOB_WIDTH)),
                Some(vec![
                    super::SPACE;
                    tidb_query_datatype::MAX_BLOB_WIDTH as usize
                ]),
            ),
        ];

        for (len, exp) in test_cases {
            let output = RpnFnScalarEvaluator::new()
                .push_param(len)
                .evaluate(ScalarFuncSig::Space)
                .unwrap();
            assert_eq!(output, exp);
        }
    }

    #[test]
<<<<<<< HEAD
    fn test_make_set() {
        let test_cases: Vec<(Vec<ScalarValue>, _)> = vec![
            (
                vec![
                    Some(0b0).into(),
                    Some(b"DataBase".to_vec()).into(),
                    Some(b"Hello World!".to_vec()).into(),
                ],
                Some(b"".to_vec()),
            ),
            (
                vec![
                    Some(0b1).into(),
                    Some(b"DataBase".to_vec()).into(),
                    Some(b"Hello World!".to_vec()).into(),
                ],
                Some(b"DataBase".to_vec()),
            ),
            (
                vec![
                    None::<Int>.into(),
                    Some(b"DataBase".to_vec()).into(),
                    Some(b"Hello World!".to_vec()).into(),
                ],
                None,
            ),
            (vec![None::<Int>.into(), None::<Bytes>.into()], None),
            (
                vec![
                    Some(0b1).into(),
                    None::<Bytes>.into(),
                    Some(b"Hello World!".to_vec()).into(),
                ],
                Some(b"".to_vec()),
            ),
            (
                vec![
                    Some(0b11).into(),
                    None::<Bytes>.into(),
                    Some(b"Hello World!".to_vec()).into(),
                ],
                Some(b"Hello World!".to_vec()),
            ),
            (
                vec![
                    Some(0b0).into(),
                    None::<Bytes>.into(),
                    Some(b"Hello World!".to_vec()).into(),
                ],
                Some(b"".to_vec()),
            ),
            (
                vec![
                    Some(-1).into(),
                    None::<Bytes>.into(),
                    Some(b"Hello World!".to_vec()).into(),
                    None::<Bytes>.into(),
                ],
                Some(b"Hello World!".to_vec()),
            ),
            (
                vec![
                    Some(0b10).into(),
                    Some(b"DataBase".to_vec()).into(),
                    Some(b"Hello World!".to_vec()).into(),
                ],
                Some(b"Hello World!".to_vec()),
            ),
            (
                vec![
                    Some(-1).into(),
                    Some(b"a".to_vec()).into(),
                    Some(b"b".to_vec()).into(),
                    Some(b"c".to_vec()).into(),
                ],
                Some(b"a,b,c".to_vec()),
            ),
            (
                vec![
                    Some(-2).into(),
                    Some(b"a".to_vec()).into(),
                    Some(b"b".to_vec()).into(),
                    Some(b"c".to_vec()).into(),
                ],
                Some(b"b,c".to_vec()),
            ),
            (
                vec![
                    Some(-3).into(),
                    Some(b"a".to_vec()).into(),
                    Some(b"b".to_vec()).into(),
                    Some(b"c".to_vec()).into(),
                ],
                Some(b"a,c".to_vec()),
            ),
        ];
        for (args, expect_output) in test_cases {
            let output = RpnFnScalarEvaluator::new()
                .push_params(args)
                .evaluate(ScalarFuncSig::MakeSet)
                .unwrap();
            assert_eq!(output, expect_output);
=======
    fn test_substring_index() {
        let test_cases = vec![
            (None, None, None, None),
            (Some(vec![]), None, None, None),
            (Some(vec![]), Some(vec![]), Some(1i64), Some(vec![])),
            (Some(vec![0x1]), Some(vec![]), Some(1), Some(vec![])),
            (Some(vec![0x1]), Some(vec![]), Some(-1), Some(vec![])),
            (Some(vec![]), Some(vec![0x1]), Some(1), Some(vec![])),
            (Some(vec![]), Some(vec![0x1]), Some(-1), Some(vec![])),
            (
                Some(b"abc".to_vec()),
                Some(b"ab".to_vec()),
                Some(0),
                Some(vec![]),
            ),
            (
                Some(b"aaaaaaaa".to_vec()),
                Some(b"aa".to_vec()),
                Some(1),
                Some(vec![]),
            ),
            (
                Some(b"bbbbbbbb".to_vec()),
                Some(b"bb".to_vec()),
                Some(-1),
                Some(vec![]),
            ),
            (
                Some(b"cccccccc".to_vec()),
                Some(b"cc".to_vec()),
                Some(2),
                Some(b"cc".to_vec()),
            ),
            (
                Some(b"dddddddd".to_vec()),
                Some(b"dd".to_vec()),
                Some(-2),
                Some(b"dd".to_vec()),
            ),
            (
                Some(b"eeeeeeee".to_vec()),
                Some(b"ee".to_vec()),
                Some(5),
                Some(b"eeeeeeee".to_vec()),
            ),
            (
                Some(b"ffffffff".to_vec()),
                Some(b"ff".to_vec()),
                Some(-5),
                Some(b"ffffffff".to_vec()),
            ),
            (
                Some(b"gggggggg".to_vec()),
                Some(b"gg".to_vec()),
                Some(6),
                Some(b"gggggggg".to_vec()),
            ),
            (
                Some(b"hhhhhhhh".to_vec()),
                Some(b"hh".to_vec()),
                Some(-6),
                Some(b"hhhhhhhh".to_vec()),
            ),
            (
                Some(b"iiiii".to_vec()),
                Some(b"ii".to_vec()),
                Some(1),
                Some(vec![]),
            ),
            (
                Some(b"jjjjj".to_vec()),
                Some(b"jj".to_vec()),
                Some(-1),
                Some(vec![]),
            ),
            (
                Some(b"kkkkk".to_vec()),
                Some(b"kk".to_vec()),
                Some(3),
                Some(b"kkkkk".to_vec()),
            ),
            (
                Some(b"lllll".to_vec()),
                Some(b"ll".to_vec()),
                Some(-3),
                Some(b"lllll".to_vec()),
            ),
            (
                Some(b"www.mysql.com".to_vec()),
                Some(b".".to_vec()),
                Some(2),
                Some(b"www.mysql".to_vec()),
            ),
            (
                Some(b"www.mysql.com".to_vec()),
                Some(b".".to_vec()),
                Some(-2),
                Some(b"mysql.com".to_vec()),
            ),
            (
                Some(b"abcabcabc".to_vec()),
                Some(b"ab".to_vec()),
                Some(1),
                Some(vec![]),
            ),
            (
                Some(b"abcabcabc".to_vec()),
                Some(b"ab".to_vec()),
                Some(-1),
                Some(b"c".to_vec()),
            ),
            (
                Some(b"abcabcabc".to_vec()),
                Some(b"ab".to_vec()),
                Some(2),
                Some(b"abc".to_vec()),
            ),
            (
                Some(b"abcabcabc".to_vec()),
                Some(b"ab".to_vec()),
                Some(-2),
                Some(b"cabc".to_vec()),
            ),
            (
                Some(b"abcabcabc".to_vec()),
                Some(b"ab".to_vec()),
                Some(5),
                Some(b"abcabcabc".to_vec()),
            ),
            (
                Some(b"abcabcabc".to_vec()),
                Some(b"ab".to_vec()),
                Some(-5),
                Some(b"abcabcabc".to_vec()),
            ),
            (
                Some(b"abcabcabc".to_vec()),
                Some(b"d".to_vec()),
                Some(1),
                Some(b"abcabcabc".to_vec()),
            ),
            (
                Some(b"abcabcabc".to_vec()),
                Some(b"d".to_vec()),
                Some(-1),
                Some(b"abcabcabc".to_vec()),
            ),
        ];
        for (s, delim, count, exp) in test_cases {
            let output = RpnFnScalarEvaluator::new()
                .push_param(s)
                .push_param(delim)
                .push_param(count)
                .evaluate(ScalarFuncSig::SubstringIndex)
                .unwrap();
            assert_eq!(output, exp);
>>>>>>> 8980b862
        }
    }

    #[test]
    fn test_elt() {
        let test_cases: Vec<(Vec<ScalarValue>, _)> = vec![
            (
                vec![
                    Some(1).into(),
                    Some(b"DataBase".to_vec()).into(),
                    Some(b"Hello World!".to_vec()).into(),
                ],
                Some(b"DataBase".to_vec()),
            ),
            (
                vec![
                    Some(2).into(),
                    Some(b"DataBase".to_vec()).into(),
                    Some(b"Hello World!".to_vec()).into(),
                ],
                Some(b"Hello World!".to_vec()),
            ),
            (
                vec![
                    None::<Int>.into(),
                    Some(b"DataBase".to_vec()).into(),
                    Some(b"Hello World!".to_vec()).into(),
                ],
                None,
            ),
            (vec![None::<Int>.into(), None::<Bytes>.into()], None),
            (
                vec![
                    Some(1).into(),
                    None::<Bytes>.into(),
                    Some(b"Hello World!".to_vec()).into(),
                ],
                None,
            ),
            (
                vec![
                    Some(3).into(),
                    None::<Bytes>.into(),
                    Some(b"Hello World!".to_vec()).into(),
                ],
                None,
            ),
            (
                vec![
                    Some(0).into(),
                    None::<Bytes>.into(),
                    Some(b"Hello World!".to_vec()).into(),
                ],
                None,
            ),
            (
                vec![
                    Some(-1).into(),
                    None::<Bytes>.into(),
                    Some(b"Hello World!".to_vec()).into(),
                ],
                None,
            ),
            (
                vec![
                    Some(4).into(),
                    None::<Bytes>.into(),
                    Some(b"Hello".to_vec()).into(),
                    Some(b"Hola".to_vec()).into(),
                    Some("Cześć".as_bytes().to_vec()).into(),
                    Some("你好".as_bytes().to_vec()).into(),
                    Some("Здравствуйте".as_bytes().to_vec()).into(),
                    Some(b"Hello World!".to_vec()).into(),
                ],
                Some("Cześć".as_bytes().to_vec()),
            ),
        ];
        for (args, expect_output) in test_cases {
            let output = RpnFnScalarEvaluator::new()
                .push_params(args)
                .evaluate(ScalarFuncSig::Elt)
                .unwrap();
            assert_eq!(output, expect_output);
        }
    }

    #[test]
    fn test_strcmp() {
        let test_cases = vec![
            (Some(b"123".to_vec()), Some(b"123".to_vec()), Some(0)),
            (Some(b"123".to_vec()), Some(b"1".to_vec()), Some(1)),
            (Some(b"1".to_vec()), Some(b"123".to_vec()), Some(-1)),
            (Some(b"123".to_vec()), Some(b"45".to_vec()), Some(-1)),
            (
                Some("你好".as_bytes().to_vec()),
                Some(b"hello".to_vec()),
                Some(1),
            ),
            (Some(b"".to_vec()), Some(b"123".to_vec()), Some(-1)),
            (Some(b"123".to_vec()), Some(b"".to_vec()), Some(1)),
            (Some(b"".to_vec()), Some(b"".to_vec()), Some(0)),
            (None, Some(b"123".to_vec()), None),
            (Some(b"123".to_vec()), None, None),
            (Some(b"".to_vec()), None, None),
            (None, Some(b"".to_vec()), None),
        ];

        for (left, right, expect_output) in test_cases {
            let output = RpnFnScalarEvaluator::new()
                .push_param(left)
                .push_param(right)
                .evaluate(ScalarFuncSig::Strcmp)
                .unwrap();
            assert_eq!(output, expect_output);
        }
    }

    #[test]
    fn test_instr_utf8() {
        let cases: Vec<(&str, &str, i64)> = vec![
            ("a", "abcdefg", 1),
            ("0", "abcdefg", 0),
            ("c", "abcdefg", 3),
            ("F", "abcdefg", 6),
            ("cd", "abcdefg", 3),
            (" ", "abcdefg", 0),
            ("", "", 1),
            (" ", " ", 1),
            (" ", "", 0),
            ("", " ", 1),
            ("eFg", "abcdefg", 5),
            ("def", "abcdefg", 4),
            ("字节", "a多字节", 3),
            ("a", "a多字节", 1),
            ("bar", "foobarbar", 4),
            ("xbar", "foobarbar", 0),
            ("好世", "你好世界", 2),
        ];

        for (substr, s, exp) in cases {
            let substr = Some(substr.as_bytes().to_vec());
            let s = Some(s.as_bytes().to_vec());
            let got = RpnFnScalarEvaluator::new()
                .push_param(s)
                .push_param(substr)
                .evaluate::<Int>(ScalarFuncSig::InstrUtf8)
                .unwrap();
            assert_eq!(got, Some(exp))
        }

        let null_cases = vec![
            (None, Some(b"".to_vec()), None),
            (None, Some(b"foobar".to_vec()), None),
            (Some(b"".to_vec()), None, None),
            (Some(b"bar".to_vec()), None, None),
            (None, None, None),
        ];
        for (substr, s, exp) in null_cases {
            let got = RpnFnScalarEvaluator::new()
                .push_param(s)
                .push_param(substr)
                .evaluate::<Int>(ScalarFuncSig::InstrUtf8)
                .unwrap();
            assert_eq!(got, exp);
        }
    }

    #[test]
    fn test_find_in_set() {
        let cases = vec![
            ("foo", "foo,bar", 1),
            ("foo", "foobar,bar", 0),
            (" foo ", "foo, foo ", 2),
            ("", "foo,bar,", 3),
            ("", "", 0),
            ("a,b", "a,b,c", 0),
        ];

        for (s, str_list, exp) in cases {
            let s = Some(s.as_bytes().to_vec());
            let str_list = Some(str_list.as_bytes().to_vec());
            let got = RpnFnScalarEvaluator::new()
                .push_param(s)
                .push_param(str_list)
                .evaluate::<Int>(ScalarFuncSig::FindInSet)
                .unwrap();
            assert_eq!(got, Some(exp))
        }

        let null_cases = vec![
            (Some(b"foo".to_vec()), None, None),
            (None, Some(b"bar".to_vec()), None),
            (None, None, None),
        ];
        for (s, str_list, exp) in null_cases {
            let got = RpnFnScalarEvaluator::new()
                .push_param(s)
                .push_param(str_list)
                .evaluate::<Int>(ScalarFuncSig::FindInSet)
                .unwrap();
            assert_eq!(got, exp);
        }
    }

    #[test]
    fn test_trim_1_arg() {
        let test_cases = vec![
            (None, None),
            (Some("   bar   "), Some("bar")),
            (Some("   b   "), Some("b")),
            (Some("   b   ar   "), Some("b   ar")),
            (Some("bar"), Some("bar")),
            (Some("    "), Some("")),
            (Some("  \tbar\t   "), Some("\tbar\t")),
            (Some("  \rbar\r   "), Some("\rbar\r")),
            (Some("  \nbar\n   "), Some("\nbar\n")),
            (Some(""), Some("")),
            (Some("  你好"), Some("你好")),
            (Some("  你  好  "), Some("你  好")),
            (Some("  분산 데이터베이스    "), Some("분산 데이터베이스")),
            (
                Some("   あなたのことが好きです   "),
                Some("あなたのことが好きです"),
            ),
        ];

        for (arg, expect_output) in test_cases {
            let output = RpnFnScalarEvaluator::new()
                .push_param(arg.map(|s| s.as_bytes().to_vec()))
                .evaluate(ScalarFuncSig::Trim1Arg)
                .unwrap();
            assert_eq!(output, expect_output.map(|s| s.as_bytes().to_vec()));
        }

        let invalid_utf8_output = RpnFnScalarEvaluator::new()
            .push_param(Some(b"  \xF0 Hello \x90 World \x80 ".to_vec()))
            .evaluate(ScalarFuncSig::Trim1Arg)
            .unwrap();
        assert_eq!(
            invalid_utf8_output,
            Some(b"\xF0 Hello \x90 World \x80".to_vec())
        );
    }

    #[test]
    fn test_trim_3_args() {
        let tests = vec![
            (
                Some("xxxbarxxx"),
                Some("x"),
                Some(TrimDirection::Leading as i64),
                Some("barxxx"),
            ),
            (
                Some("barxxyz"),
                Some("xyz"),
                Some(TrimDirection::Trailing as i64),
                Some("barx"),
            ),
            (
                Some("xxxbarxxx"),
                Some("x"),
                Some(TrimDirection::Both as i64),
                Some("bar"),
            ),
        ];
        for (arg, pat, direction, exp) in tests {
            let arg = arg.map(|s| s.as_bytes().to_vec());
            let pat = pat.map(|s| s.as_bytes().to_vec());
            let exp = exp.map(|s| s.as_bytes().to_vec());

            let got = RpnFnScalarEvaluator::new()
                .push_param(arg)
                .push_param(pat)
                .push_param(direction)
                .evaluate(ScalarFuncSig::Trim3Args)
                .unwrap();
            assert_eq!(got, exp);
        }

        let invalid_tests = vec![
            (
                None,
                Some(b"x".to_vec()),
                Some(TrimDirection::Leading as i64),
                None as Option<Bytes>,
            ),
            (
                Some(b"bar".to_vec()),
                None,
                Some(TrimDirection::Leading as i64),
                None as Option<Bytes>,
            ),
        ];
        for (arg, pat, direction, exp) in invalid_tests {
            let got = RpnFnScalarEvaluator::new()
                .push_param(arg)
                .push_param(pat)
                .push_param(direction)
                .evaluate(ScalarFuncSig::Trim3Args)
                .unwrap();
            assert_eq!(got, exp);
        }

        // test invalid direction value
        let args = (Some(b"bar".to_vec()), Some(b"b".to_vec()), Some(0 as i64));
        let got: Result<Option<Bytes>> = RpnFnScalarEvaluator::new()
            .push_param(args.0)
            .push_param(args.1)
            .push_param(args.2)
            .evaluate(ScalarFuncSig::Trim3Args);
        assert!(got.is_err());
    }

    #[test]
    fn test_char_length() {
        let cases = vec![
            (Some(b"HELLO".to_vec()), Some(5)),
            (Some(b"123".to_vec()), Some(3)),
            (Some(b"".to_vec()), Some(0)),
            (Some("CAFÉ".as_bytes().to_vec()), Some(5)),
            (Some("数据库".as_bytes().to_vec()), Some(9)),
            (Some("НОЧЬ НА ОКРАИНЕ МОСКВЫ".as_bytes().to_vec()), Some(41)),
            (Some("قاعدة البيانات".as_bytes().to_vec()), Some(27)),
            (Some(vec![0x00, 0x9f, 0x92, 0x96]), Some(4)), // invalid utf8
            (Some(b"Hello\xF0\x90\x80World".to_vec()), Some(13)), // invalid utf8
            (None, None),
        ];

        for (arg, expected_output) in cases {
            let output = RpnFnScalarEvaluator::new()
                .push_param(arg)
                .evaluate(ScalarFuncSig::CharLength)
                .unwrap();
            assert_eq!(output, expected_output);
        }
    }

    #[test]
    fn test_char_length_utf8() {
        let cases = vec![
            (Some(b"HELLO".to_vec()), Some(5)),
            (Some(b"123".to_vec()), Some(3)),
            (Some(b"".to_vec()), Some(0)),
            (Some("CAFÉ".as_bytes().to_vec()), Some(4)),
            (Some("数据库".as_bytes().to_vec()), Some(3)),
            (Some("НОЧЬ НА ОКРАИНЕ МОСКВЫ".as_bytes().to_vec()), Some(22)),
            (Some("قاعدة البيانات".as_bytes().to_vec()), Some(14)),
            (None, None),
        ];

        for (arg, expected_output) in cases {
            let output = RpnFnScalarEvaluator::new()
                .push_param(arg)
                .evaluate(ScalarFuncSig::CharLengthUtf8)
                .unwrap();
            assert_eq!(output, expected_output);
        }

        let invalid_utf8_cases: Vec<Vec<u8>> = vec![
            vec![0xc0],
            vec![0xf6],
            vec![0x00, 0x9f],
            vec![0xc3, 0x28],
            vec![0xe2, 0x28, 0xa1],
            vec![0xe2, 0x82, 0x28],
            vec![0xf0, 0x28, 0x8c, 0xbc],
            vec![0xf0, 0x90, 0x28, 0xbc],
            vec![0xf0, 0x28, 0x8c, 0x28],
            vec![0xf8, 0xa1, 0xa1, 0xa1, 0xa0],
            vec![0xfc, 0xa1, 0xa1, 0xa1, 0xa1, 0xa0],
        ];

        for arg in invalid_utf8_cases {
            let output = RpnFnScalarEvaluator::new()
                .push_param(arg)
                .evaluate::<i64>(ScalarFuncSig::CharLengthUtf8);
            assert!(output.is_err());
        }
    }

    #[test]
    fn test_to_base64() {
        let cases = vec![
            ("", ""),
            ("abc", "YWJj"),
            ("ab c", "YWIgYw=="),
            ("1", "MQ=="),
            ("1.1", "MS4x"),
            ("ab\nc", "YWIKYw=="),
            ("ab\tc", "YWIJYw=="),
            ("qwerty123456", "cXdlcnR5MTIzNDU2"),
            (
                "ABCDEFGHIJKLMNOPQRSTUVWXYZabcdefghijklmnopqrstuvwxyz0123456789+/",
                "QUJDREVGR0hJSktMTU5PUFFSU1RVVldYWVphYmNkZWZnaGlqa2xtbm9wcXJzdHV2d3h5ejAxMjM0\nNTY3ODkrLw==",
            ),
            (
                "ABCDEFGHIJKLMNOPQRSTUVWXYZabcdefghijklmnopqrstuvwxyz0123456789+/ABCDEFGHIJKLMNOPQRSTUVWXYZabcdefghijklmnopqrstuvwxyz0123456789+/ABCDEFGHIJKLMNOPQRSTUVWXYZabcdefghijklmnopqrstuvwxyz0123456789+/",
                "QUJDREVGR0hJSktMTU5PUFFSU1RVVldYWVphYmNkZWZnaGlqa2xtbm9wcXJzdHV2d3h5ejAxMjM0\nNTY3ODkrL0FCQ0RFRkdISUpLTE1OT1BRUlNUVVZXWFlaYWJjZGVmZ2hpamtsbW5vcHFyc3R1dnd4\neXowMTIzNDU2Nzg5Ky9BQkNERUZHSElKS0xNTk9QUVJTVFVWV1hZWmFiY2RlZmdoaWprbG1ub3Bx\ncnN0dXZ3eHl6MDEyMzQ1Njc4OSsv",
            ),
            (
                "ABCD  EFGHI\nJKLMNOPQRSTUVWXY\tZabcdefghijklmnopqrstuv  wxyz012\r3456789+/",
                "QUJDRCAgRUZHSEkKSktMTU5PUFFSU1RVVldYWQlaYWJjZGVmZ2hpamtsbW5vcHFyc3R1diAgd3h5\nejAxMg0zNDU2Nzg5Ky8=",
            ),
            (
                "000000000000000000000000000000000000000000000000000000000",
                "MDAwMDAwMDAwMDAwMDAwMDAwMDAwMDAwMDAwMDAwMDAwMDAwMDAwMDAwMDAwMDAwMDAwMDAwMDAw",
            ),
            (
                "0000000000000000000000000000000000000000000000000000000000",
                "MDAwMDAwMDAwMDAwMDAwMDAwMDAwMDAwMDAwMDAwMDAwMDAwMDAwMDAwMDAwMDAwMDAwMDAwMDAw\nMA==",
            ),
            (
                "000000000000000000000000000000000000000000000000000000000000000000000000000000000000000000000000000000000000000000",
                "MDAwMDAwMDAwMDAwMDAwMDAwMDAwMDAwMDAwMDAwMDAwMDAwMDAwMDAwMDAwMDAwMDAwMDAwMDAw\nMDAwMDAwMDAwMDAwMDAwMDAwMDAwMDAwMDAwMDAwMDAwMDAwMDAwMDAwMDAwMDAwMDAwMDAwMDAw",
            )
        ];

        for (arg, expected) in cases {
            let param = Some(arg.to_string().into_bytes());
            let expected_output = Some(expected.to_string().into_bytes());
            let output = RpnFnScalarEvaluator::new()
                .push_param(param)
                .evaluate::<Bytes>(ScalarFuncSig::ToBase64)
                .unwrap();
            assert_eq!(output, expected_output);
        }
    }

    #[test]
    fn test_from_base64() {
        let tests = vec![
            ("", ""),
            ("YWJj", "abc"),
            ("YWIgYw==", "ab c"),
            ("YWIKYw==", "ab\nc"),
            ("YWIJYw==", "ab\tc"),
            ("cXdlcnR5MTIzNDU2", "qwerty123456"),
            (
                "QUJDREVGR0hJSktMTU5PUFFSU1RVVldYWVphYmNkZWZnaGlqa2xtbm9wcXJzdHV2d3h5ejAxMjM0\nNTY3ODkrL0FCQ0RFRkdISUpLTE1OT1BRUlNUVVZXWFlaYWJjZGVmZ2hpamtsbW5vcHFyc3R1dnd4\neXowMTIzNDU2Nzg5Ky9BQkNERUZHSElKS0xNTk9QUVJTVFVWV1hZWmFiY2RlZmdoaWprbG1ub3Bx\ncnN0dXZ3eHl6MDEyMzQ1Njc4OSsv",
                "ABCDEFGHIJKLMNOPQRSTUVWXYZabcdefghijklmnopqrstuvwxyz0123456789+/ABCDEFGHIJKLMNOPQRSTUVWXYZabcdefghijklmnopqrstuvwxyz0123456789+/ABCDEFGHIJKLMNOPQRSTUVWXYZabcdefghijklmnopqrstuvwxyz0123456789+/",
            ),
            (
                "QUJDREVGR0hJSktMTU5PUFFSU1RVVldYWVphYmNkZWZnaGlqa2xtbm9wcXJzdHV2d3h5ejAxMjM0NTY3ODkrLw==",
                "ABCDEFGHIJKLMNOPQRSTUVWXYZabcdefghijklmnopqrstuvwxyz0123456789+/",
            ),
            (
                "QUJDREVGR0hJSktMTU5PUFFSU1RVVldYWVphYmNkZWZnaGlqa2xtbm9wcXJzdHV2d3h5ejAxMjM0NTY3ODkrLw==",
                "ABCDEFGHIJKLMNOPQRSTUVWXYZabcdefghijklmnopqrstuvwxyz0123456789+/",
            ),
            (
                "QUJDREVGR0hJSkt\tMTU5PUFFSU1RVVld\nYWVphYmNkZ\rWZnaGlqa2xt   bm9wcXJzdHV2d3h5ejAxMjM0NTY3ODkrLw==",
                "ABCDEFGHIJKLMNOPQRSTUVWXYZabcdefghijklmnopqrstuvwxyz0123456789+/",
            ),
        ];
        for (arg, expected) in tests {
            let param = Some(arg.to_string().into_bytes());
            let expected_output = Some(expected.to_string().into_bytes());
            let output = RpnFnScalarEvaluator::new()
                .push_param(param)
                .evaluate::<Bytes>(ScalarFuncSig::FromBase64)
                .unwrap();
            assert_eq!(output, expected_output);
        }

        let invalid_base64_output = RpnFnScalarEvaluator::new()
            .push_param(Some(b"src".to_vec()))
            .evaluate(ScalarFuncSig::FromBase64)
            .unwrap();
        assert_eq!(invalid_base64_output, Some(b"".to_vec()));
    }

    #[test]
    fn test_quote() {
        let cases: Vec<(&str, &str)> = vec![
            (r"Don\'t!", r"'Don\\\'t!'"),
            (r"Don't", r"'Don\'t'"),
            (r"\'", r"'\\\''"),
            (r#"\""#, r#"'\\"'"#),
            (r"萌萌哒(๑•ᴗ•๑)😊", r"'萌萌哒(๑•ᴗ•๑)😊'"),
            (r"㍿㌍㍑㌫", r"'㍿㌍㍑㌫'"),
            (str::from_utf8(&[26, 0]).unwrap(), r"'\Z\0'"),
        ];

        for (input, expect) in cases {
            let input = Bytes::from(input);
            let expect_vec = Bytes::from(expect);
            let got = quote(Some(&input)).unwrap();
            assert_eq!(got, Some(expect_vec))
        }

        // check for null
        let got = quote(None).unwrap();
        assert_eq!(got, Some(Bytes::from("NULL")))
    }
}<|MERGE_RESOLUTION|>--- conflicted
+++ resolved
@@ -2041,9 +2041,24 @@
     }
 
     #[test]
-<<<<<<< HEAD
     fn test_make_set() {
         let test_cases: Vec<(Vec<ScalarValue>, _)> = vec![
+            (
+                vec![
+                    Some(0b110).into(),
+                    Some(b"DataBase".to_vec()).into(),
+                    Some(b"Hello World!".to_vec()).into(),
+                ],
+                Some(b"Hello World!".to_vec()),
+            ),
+            (
+                vec![
+                    Some(0b100).into(),
+                    Some(b"DataBase".to_vec()).into(),
+                    Some(b"Hello World!".to_vec()).into(),
+                ],
+                Some(b"".to_vec()),
+            ),
             (
                 vec![
                     Some(0b0).into(),
@@ -2095,7 +2110,7 @@
             ),
             (
                 vec![
-                    Some(-1).into(),
+                    Some(0xffffffff).into(),
                     None::<Bytes>.into(),
                     Some(b"Hello World!".to_vec()).into(),
                     None::<Bytes>.into(),
@@ -2112,7 +2127,7 @@
             ),
             (
                 vec![
-                    Some(-1).into(),
+                    Some(0xffffffff).into(),
                     Some(b"a".to_vec()).into(),
                     Some(b"b".to_vec()).into(),
                     Some(b"c".to_vec()).into(),
@@ -2121,7 +2136,7 @@
             ),
             (
                 vec![
-                    Some(-2).into(),
+                    Some(0xfffffffe).into(),
                     Some(b"a".to_vec()).into(),
                     Some(b"b".to_vec()).into(),
                     Some(b"c".to_vec()).into(),
@@ -2130,7 +2145,7 @@
             ),
             (
                 vec![
-                    Some(-3).into(),
+                    Some(0xfffffffd).into(),
                     Some(b"a".to_vec()).into(),
                     Some(b"b".to_vec()).into(),
                     Some(b"c".to_vec()).into(),
@@ -2144,7 +2159,10 @@
                 .evaluate(ScalarFuncSig::MakeSet)
                 .unwrap();
             assert_eq!(output, expect_output);
-=======
+        }
+    }
+
+    #[test]
     fn test_substring_index() {
         let test_cases = vec![
             (None, None, None, None),
@@ -2301,7 +2319,6 @@
                 .evaluate(ScalarFuncSig::SubstringIndex)
                 .unwrap();
             assert_eq!(output, exp);
->>>>>>> 8980b862
         }
     }
 
