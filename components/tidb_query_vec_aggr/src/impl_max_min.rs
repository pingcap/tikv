// Copyright 2019 TiKV Project Authors. Licensed under Apache-2.0.

use std::cmp::Ordering;
use std::convert::TryFrom;

use tidb_query_codegen::AggrFunction;
use tidb_query_datatype::{Collation, EvalType, FieldTypeAccessor};
use tipb::{Expr, ExprType, FieldType};

use super::{update, update_repeat, update_vector};
use tidb_query_common::Result;
use tidb_query_datatype::codec::collation::*;
use tidb_query_datatype::codec::data_type::*;
use tidb_query_datatype::expr::EvalContext;
use tidb_query_vec_expr::{RpnExpression, RpnExpressionBuilder};

/// A trait for MAX/MIN aggregation functions
pub trait Extremum: Clone + std::fmt::Debug + Send + Sync + 'static {
    const TP: ExprType;
    const ORD: Ordering;
}

#[derive(Debug, Clone, Copy)]
pub struct Max;

#[derive(Debug, Clone, Copy)]
pub struct Min;

impl Extremum for Max {
    const TP: ExprType = ExprType::Max;
    const ORD: Ordering = Ordering::Less;
}

impl Extremum for Min {
    const TP: ExprType = ExprType::Min;
    const ORD: Ordering = Ordering::Greater;
}

/// The parser for `MAX/MIN` aggregate functions.
pub struct AggrFnDefinitionParserExtremum<T: Extremum>(std::marker::PhantomData<T>);

impl<T: Extremum> AggrFnDefinitionParserExtremum<T> {
    pub fn new() -> Self {
        Self(std::marker::PhantomData)
    }
}

impl<T: Extremum> super::AggrDefinitionParser for AggrFnDefinitionParserExtremum<T> {
    fn check_supported(&self, aggr_def: &Expr) -> Result<()> {
        assert_eq!(aggr_def.get_tp(), T::TP);
        super::util::check_aggr_exp_supported_one_child(aggr_def)
    }

    fn parse(
        &self,
        mut aggr_def: Expr,
        ctx: &mut EvalContext,
        // We use the same structure for all data types, so this parameter is not needed.
        src_schema: &[FieldType],
        out_schema: &mut Vec<FieldType>,
        out_exp: &mut Vec<RpnExpression>,
    ) -> Result<Box<dyn super::AggrFunction>> {
        assert_eq!(aggr_def.get_tp(), T::TP);
        let child = aggr_def.take_children().into_iter().next().unwrap();
        let eval_type = EvalType::try_from(child.get_field_type().as_accessor().tp()).unwrap();

        let out_ft = aggr_def.take_field_type();
        let out_et = box_try!(EvalType::try_from(out_ft.as_accessor().tp()));
        let out_coll = box_try!(out_ft.as_accessor().collation());

        if out_et != eval_type {
            return Err(other_err!(
                "Unexpected return field type {}",
                out_ft.as_accessor().tp()
            ));
        }

        // `MAX/MIN` outputs one column which has the same type with its child
        out_schema.push(out_ft);
        out_exp.push(RpnExpressionBuilder::build_from_expr_tree(
            child,
            ctx,
            src_schema.len(),
        )?);

<<<<<<< HEAD
        match_template::match_template! {
            TT = [Int, Real, Duration, Decimal, DateTime],
            match eval_type {
                EvalType::TT => Ok(Box::new(AggFnExtremum::<&'static TT, T>::new())),
                EvalType::Json => Ok(Box::new(AggFnExtremum::<BytesRef<'static>, T>::new())),
                EvalType::Bytes => Ok(Box::new(AggFnExtremum::<JsonRef<'static>, T>::new()))
=======
        if out_et == EvalType::Bytes {
            return match_template_collator! {
                C, match out_coll {
                    Collation::C => Ok(Box::new(AggFnExtremumForBytes::<C, T>::new()))
                }
            };
        }

        match_template_evaluable! {
            TT, match eval_type {
                EvalType::TT => Ok(Box::new(AggFnExtremum::<TT, T>::new()))
>>>>>>> c7425b2e
            }
        }
    }
}

#[derive(Debug, AggrFunction)]
#[aggr_function(state = AggFnStateExtremum4Bytes::<C, E>::new())]
pub struct AggFnExtremumForBytes<C, E>
where
    C: Collator,
    E: Extremum,
    VectorValue: VectorValueExt<Bytes>,
{
    _phantom: std::marker::PhantomData<(C, E)>,
}

impl<C, E> AggFnExtremumForBytes<C, E>
where
    C: Collator,
    E: Extremum,
    VectorValue: VectorValueExt<Bytes>,
{
    fn new() -> Self {
        Self {
            _phantom: std::marker::PhantomData,
        }
    }
}

#[derive(Debug)]
pub struct AggFnStateExtremum4Bytes<C, E>
where
    VectorValue: VectorValueExt<Bytes>,
    C: Collator,
    E: Extremum,
{
    extremum: Option<Bytes>,
    _phantom: std::marker::PhantomData<(C, E)>,
}

impl<C, E> AggFnStateExtremum4Bytes<C, E>
where
    VectorValue: VectorValueExt<Bytes>,
    C: Collator,
    E: Extremum,
{
    pub fn new() -> Self {
        Self {
            extremum: None,
            _phantom: std::marker::PhantomData,
        }
    }
}

impl<C, E> super::ConcreteAggrFunctionState for AggFnStateExtremum4Bytes<C, E>
where
    VectorValue: VectorValueExt<Bytes>,
    C: Collator,
    E: Extremum,
{
    type ParameterType = Bytes;

    #[inline]
    fn update_concrete(
        &mut self,
        _ctx: &mut EvalContext,
        value: &Option<Self::ParameterType>,
    ) -> Result<()> {
        if value.is_none() {
            return Ok(());
        }

        if self.extremum.is_none() {
            self.extremum = value.clone();
            return Ok(());
        }

        if C::sort_compare(&self.extremum.as_ref().unwrap(), &value.as_ref().unwrap())? == E::ORD {
            self.extremum = value.clone();
        }
        Ok(())
    }

    #[inline]
    fn push_result(&self, _ctx: &mut EvalContext, target: &mut [VectorValue]) -> Result<()> {
        target[0].push(self.extremum.clone());
        Ok(())
    }
}

/// The MAX/MIN aggregate functions.
#[derive(Debug, AggrFunction)]
#[aggr_function(state = AggFnStateExtremum::<T, E>::new())]
pub struct AggFnExtremum<T, E>
where
    T: EvaluableRef<'static> + 'static + Ord,
    E: Extremum,
    VectorValue: VectorValueExt<T::EvaluableType>,
{
    _phantom: std::marker::PhantomData<(T, E)>,
}

impl<T, E> AggFnExtremum<T, E>
where
    T: EvaluableRef<'static> + 'static + Ord,
    E: Extremum,
    VectorValue: VectorValueExt<T::EvaluableType>,
{
    fn new() -> Self {
        Self {
            _phantom: std::marker::PhantomData,
        }
    }
}

/// The state of the MAX/MIN aggregate function.
#[derive(Debug)]
pub struct AggFnStateExtremum<T, E>
where
    T: EvaluableRef<'static> + 'static + Ord,
    E: Extremum,
    VectorValue: VectorValueExt<T::EvaluableType>,
{
    extremum_value: Option<T::EvaluableType>,
    _phantom: std::marker::PhantomData<E>,
}

impl<T, E> AggFnStateExtremum<T, E>
where
    T: EvaluableRef<'static> + 'static + Ord,
    E: Extremum,
    VectorValue: VectorValueExt<T::EvaluableType>,
{
    pub fn new() -> Self {
        Self {
            extremum_value: None,
            _phantom: std::marker::PhantomData,
        }
    }
}

impl<T, E> super::ConcreteAggrFunctionState for AggFnStateExtremum<T, E>
where
    T: EvaluableRef<'static> + 'static + Ord,
    E: Extremum,
    VectorValue: VectorValueExt<T::EvaluableType>,
{
    type ParameterType = T;

    #[inline]
    unsafe fn update_concrete_unsafe(
        &mut self,
        _ctx: &mut EvalContext,
        value: Option<Self::ParameterType>,
    ) -> Result<()> {
        let extreme_ref: Option<&'static T::EvaluableType> = self
            .extremum_value
            .as_ref()
            .map(|x| std::mem::transmute(x));
        if value.is_some()
            && (self.extremum_value.is_none()
                || extreme_ref.map(|x| T::from_owned_value(x)).cmp(&value) == E::ORD)
        {
            self.extremum_value = value.map(|x| x.to_owned_value());
        }
        Ok(())
    }

    #[inline]
    fn push_result(&self, _ctx: &mut EvalContext, target: &mut [VectorValue]) -> Result<()> {
        target[0].push(self.extremum_value.clone().map(|x| x));
        Ok(())
    }
}

#[cfg(test)]
mod tests {
    use tidb_query_datatype::EvalType;
    use tipb_helper::ExprDefBuilder;

    use super::*;
    use crate::parser::AggrDefinitionParser;
    use crate::AggrFunction;
    use tidb_query_datatype::codec::batch::{LazyBatchColumn, LazyBatchColumnVec};
    use tidb_query_datatype::{FieldTypeAccessor, FieldTypeTp};

    #[test]
    fn test_max() {
        let mut ctx = EvalContext::default();
        let function = AggFnExtremum::<&'static Int, Max>::new();
        let mut state = function.create_state();

        let mut result = [VectorValue::with_capacity(0, EvalType::Int)];

        state.push_result(&mut ctx, &mut result).unwrap();
        assert_eq!(result[0].as_int_slice(), &[None]);

        update!(state, &mut ctx, Option::<&Int>::None).unwrap();
        result[0].clear();
        state.push_result(&mut ctx, &mut result).unwrap();
        assert_eq!(result[0].as_int_slice(), &[None]);

        update!(state, &mut ctx, Some(&7i64)).unwrap();
        result[0].clear();
        state.push_result(&mut ctx, &mut result).unwrap();
        assert_eq!(result[0].as_int_slice(), &[Some(7)]);

        update!(state, &mut ctx, Some(&4i64)).unwrap();
        result[0].clear();
        state.push_result(&mut ctx, &mut result).unwrap();
        assert_eq!(result[0].as_int_slice(), &[Some(7)]);

        update_repeat!(state, &mut ctx, Some(&20), 10).unwrap();
        update_repeat!(state, &mut ctx, Option::<&Int>::None, 7).unwrap();

        result[0].clear();
        state.push_result(&mut ctx, &mut result).unwrap();
        assert_eq!(result[0].as_int_slice(), &[Some(20)]);

        // update vector
        update!(state, &mut ctx, Some(&7i64)).unwrap();
        update_vector!(
            state,
            &mut ctx,
            &NotChunkedVec::from_slice(&[Some(21i64), None, Some(22i64)]),
            &[0, 1, 2]
        )
        .unwrap();
        result[0].clear();
        state.push_result(&mut ctx, &mut result).unwrap();
        assert_eq!(result[0].as_int_slice(), &[Some(22)]);

        update!(state, &mut ctx, Some(&40i64)).unwrap();
        result[0].clear();
        state.push_result(&mut ctx, &mut result).unwrap();
        assert_eq!(result[0].as_int_slice(), &[Some(40)]);
    }

    #[test]
    fn test_min() {
        let mut ctx = EvalContext::default();
        let function = AggFnExtremum::<&'static Int, Min>::new();
        let mut state = function.create_state();

        let mut result = [VectorValue::with_capacity(0, EvalType::Int)];

        state.push_result(&mut ctx, &mut result).unwrap();
        assert_eq!(result[0].as_int_slice(), &[None]);

        update!(state, &mut ctx, Option::<&Int>::None).unwrap();
        result[0].clear();
        state.push_result(&mut ctx, &mut result).unwrap();
        assert_eq!(result[0].as_int_slice(), &[None]);

        update!(state, &mut ctx, Some(&100i64)).unwrap();
        result[0].clear();
        state.push_result(&mut ctx, &mut result).unwrap();
        assert_eq!(result[0].as_int_slice(), &[Some(100)]);

        update!(state, &mut ctx, Some(&90i64)).unwrap();
        result[0].clear();
        state.push_result(&mut ctx, &mut result).unwrap();
        assert_eq!(result[0].as_int_slice(), &[Some(90)]);

        update_repeat!(state, &mut ctx, Some(&80), 10).unwrap();
        update_repeat!(state, &mut ctx, Option::<&Int>::None, 10).unwrap();

        result[0].clear();
        state.push_result(&mut ctx, &mut result).unwrap();
        assert_eq!(result[0].as_int_slice(), &[Some(80)]);

        // update vector
        update!(state, &mut ctx, Some(&70i64)).unwrap();
        update_vector!(state, &mut ctx, &NotChunkedVec::from_slice(&[Some(69i64), None, Some(68i64)]), &[0, 1, 2]).unwrap();
        result[0].clear();
        state.push_result(&mut ctx, &mut result).unwrap();
        assert_eq!(result[0].as_int_slice(), &[Some(68)]);

        update!(state, &mut ctx, Some(&2i64)).unwrap();
        result[0].clear();
        state.push_result(&mut ctx, &mut result).unwrap();
        assert_eq!(result[0].as_int_slice(), &[Some(2)]);

        update!(state, &mut ctx, Some(&-1i64)).unwrap();
        result[0].clear();
        state.push_result(&mut ctx, &mut result).unwrap();
        assert_eq!(result[0].as_int_slice(), &[Some(-1i64)]);
    }

    #[test]
    fn test_collation() {
        let mut ctx = EvalContext::default();
        let cases = vec![
            (Collation::Binary, true, vec!["B", "a"], "a"),
            (Collation::Utf8Mb4Bin, true, vec!["B", "a"], "a"),
            (Collation::Utf8Mb4GeneralCi, true, vec!["B", "a"], "B"),
            (Collation::Utf8Mb4BinNoPadding, true, vec!["B", "a"], "a"),
            (Collation::Binary, false, vec!["B", "a"], "B"),
            (Collation::Utf8Mb4Bin, false, vec!["B", "a"], "B"),
            (Collation::Utf8Mb4GeneralCi, false, vec!["B", "a"], "a"),
            (Collation::Utf8Mb4BinNoPadding, false, vec!["B", "a"], "B"),
        ];
        for (coll, is_max, args, expected) in cases {
            let function = match_template_collator! {
                TT, match coll {
                    Collation::TT => {
                        if is_max {
                            Box::new(AggFnExtremumForBytes::<TT, Max>::new()) as Box<dyn AggrFunction>
                        } else {
                            Box::new(AggFnExtremumForBytes::<TT, Min>::new()) as Box<dyn AggrFunction>
                        }
                    }
                }
            };
            let mut state = function.create_state();
            let mut result = [VectorValue::with_capacity(0, EvalType::Bytes)];
            state.push_result(&mut ctx, &mut result).unwrap();
            assert_eq!(result[0].as_bytes_slice(), &[None]);

            for arg in args {
                state
                    .update(&mut ctx, &Some(String::from(arg).into_bytes()))
                    .unwrap();
            }
            result[0].clear();
            state.push_result(&mut ctx, &mut result).unwrap();
            assert_eq!(
                result[0].as_bytes_slice(),
                [Some(String::from(expected).into_bytes())]
            );
        }
    }

    #[test]
    fn test_integration() {
        let max_parser = AggrFnDefinitionParserExtremum::<Max>::new();
        let min_parser = AggrFnDefinitionParserExtremum::<Min>::new();

        let max = ExprDefBuilder::aggr_func(ExprType::Max, FieldTypeTp::LongLong)
            .push_child(ExprDefBuilder::column_ref(0, FieldTypeTp::LongLong))
            .build();
        max_parser.check_supported(&max).unwrap();

        let min = ExprDefBuilder::aggr_func(ExprType::Min, FieldTypeTp::LongLong)
            .push_child(ExprDefBuilder::column_ref(0, FieldTypeTp::LongLong))
            .build();
        min_parser.check_supported(&min).unwrap();

        let src_schema = [FieldTypeTp::LongLong.into()];
        let mut columns = LazyBatchColumnVec::from(vec![{
            let mut col = LazyBatchColumn::decoded_with_capacity_and_tp(0, EvalType::Int);
            col.mut_decoded().push_int(Some(10000));
            col.mut_decoded().push_int(Some(1));
            col.mut_decoded().push_int(Some(23));
            col.mut_decoded().push_int(Some(42));
            col.mut_decoded().push_int(Some(-10000));
            col.mut_decoded().push_int(None);
            col.mut_decoded().push_int(Some(99));
            col.mut_decoded().push_int(Some(-1));
            col
        }]);
        let logical_rows = vec![3, 2, 6, 5, 1, 7];

        let mut schema = vec![];
        let mut exp = vec![];

        let mut ctx = EvalContext::default();
        let max_fn = max_parser
            .parse(max, &mut ctx, &src_schema, &mut schema, &mut exp)
            .unwrap();
        assert_eq!(schema.len(), 1);
        assert_eq!(schema[0].as_accessor().tp(), FieldTypeTp::LongLong);
        assert_eq!(exp.len(), 1);

        let min_fn = min_parser
            .parse(min, &mut ctx, &src_schema, &mut schema, &mut exp)
            .unwrap();
        assert_eq!(schema.len(), 2);
        assert_eq!(schema[1].as_accessor().tp(), FieldTypeTp::LongLong);
        assert_eq!(exp.len(), 2);

        let mut ctx = EvalContext::default();
        let mut max_state = max_fn.create_state();
        let mut min_state = min_fn.create_state();

        let mut aggr_result = [VectorValue::with_capacity(0, EvalType::Int)];

        // max
        {
            let max_result = exp[0]
                .eval(&mut ctx, &src_schema, &mut columns, &logical_rows, 6)
                .unwrap();
            let max_result = max_result.vector_value().unwrap();
            let max_slice: &[Option<Int>] = max_result.as_ref().as_ref();
            update_vector!(max_state, &mut ctx, &NotChunkedVec::from_slice(max_slice), max_result.logical_rows()).unwrap();
            max_state.push_result(&mut ctx, &mut aggr_result).unwrap();
        }

        // min
        {
            let min_result = exp[0]
                .eval(&mut ctx, &src_schema, &mut columns, &logical_rows, 6)
                .unwrap();
            let min_result = min_result.vector_value().unwrap();
            let min_slice: &[Option<Int>] = min_result.as_ref().as_ref();
            update_vector!(min_state, &mut ctx, &NotChunkedVec::from_slice(min_slice), min_result.logical_rows()).unwrap();
            min_state.push_result(&mut ctx, &mut aggr_result).unwrap();
        }

        assert_eq!(aggr_result[0].as_int_slice(), &[Some(99), Some(-1i64),]);
    }

    #[test]
    fn test_illegal_request() {
        let expr = ExprDefBuilder::aggr_func(ExprType::Max, FieldTypeTp::Double) // Expect LongLong but give Real
            .push_child(ExprDefBuilder::column_ref(0, FieldTypeTp::LongLong))
            .build();
        AggrFnDefinitionParserExtremum::<Max>::new()
            .check_supported(&expr)
            .unwrap();

        let src_schema = [FieldTypeTp::LongLong.into()];
        let mut schema = vec![];
        let mut exp = vec![];
        let mut ctx = EvalContext::default();
        AggrFnDefinitionParserExtremum::<Max>::new()
            .parse(expr, &mut ctx, &src_schema, &mut schema, &mut exp)
            .unwrap_err();
    }
}<|MERGE_RESOLUTION|>--- conflicted
+++ resolved
@@ -83,26 +83,21 @@
             src_schema.len(),
         )?);
 
-<<<<<<< HEAD
+
+        if out_et == EvalType::Bytes {
+            return match_template_collator! {
+                C, match out_coll {
+                    Collation::C => Ok(Box::new(AggFnExtremumForBytes::<C, T>::new()))
+                }
+            };
+        }
+
         match_template::match_template! {
             TT = [Int, Real, Duration, Decimal, DateTime],
             match eval_type {
                 EvalType::TT => Ok(Box::new(AggFnExtremum::<&'static TT, T>::new())),
                 EvalType::Json => Ok(Box::new(AggFnExtremum::<BytesRef<'static>, T>::new())),
                 EvalType::Bytes => Ok(Box::new(AggFnExtremum::<JsonRef<'static>, T>::new()))
-=======
-        if out_et == EvalType::Bytes {
-            return match_template_collator! {
-                C, match out_coll {
-                    Collation::C => Ok(Box::new(AggFnExtremumForBytes::<C, T>::new()))
-                }
-            };
-        }
-
-        match_template_evaluable! {
-            TT, match eval_type {
-                EvalType::TT => Ok(Box::new(AggFnExtremum::<TT, T>::new()))
->>>>>>> c7425b2e
             }
         }
     }
