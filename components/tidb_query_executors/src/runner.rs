--- conflicted
+++ resolved
@@ -128,11 +128,7 @@
                     other_err!("ExchangeReceiver executor not implemented");
                 }
                 ExecType::TypeProjection => {
-<<<<<<< HEAD
-                    other_err!("Projection executor not implemented");
-=======
                     unimplemented!();
->>>>>>> 01731cb1
                 }
             }
         }
