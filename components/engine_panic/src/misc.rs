// Copyright 2020 TiKV Project Authors. Licensed under Apache-2.0.

use crate::engine::PanicEngine;
use engine_traits::{MiscExt, Range, Result};

impl MiscExt for PanicEngine {
    fn flush(&self, sync: bool) -> Result<()> {
        panic!()
    }

    fn flush_cf(&self, cf: &str, sync: bool) -> Result<()> {
        panic!()
    }

    fn delete_files_in_range_cf(
        &self,
        cf: &str,
        start_key: &[u8],
        end_key: &[u8],
        include_end: bool,
    ) -> Result<()> {
        panic!()
    }

    fn get_approximate_memtable_stats_cf(&self, cf: &str, range: &Range) -> Result<(u64, u64)> {
        panic!()
    }

    fn ingest_maybe_slowdown_writes(&self, cf: &str) -> Result<bool> {
        panic!()
    }

    fn get_engine_used_size(&self) -> Result<u64> {
        panic!()
    }

    fn roughly_cleanup_ranges(&self, ranges: &[(Vec<u8>, Vec<u8>)]) -> Result<()> {
        panic!()
    }

    fn path(&self) -> &str {
        panic!()
    }

    fn sync_wal(&self) -> Result<()> {
        panic!()
    }

<<<<<<< HEAD
    fn exists(path: &str) -> bool {
=======
    fn dump_stats(&self) -> Result<String> {
>>>>>>> 6c1f28f0
        panic!()
    }
}<|MERGE_RESOLUTION|>--- conflicted
+++ resolved
@@ -46,11 +46,11 @@
         panic!()
     }
 
-<<<<<<< HEAD
     fn exists(path: &str) -> bool {
-=======
+        panic!()
+    }
+
     fn dump_stats(&self) -> Result<String> {
->>>>>>> 6c1f28f0
         panic!()
     }
 }