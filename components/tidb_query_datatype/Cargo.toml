[package]
name = "tidb_query_datatype"
version = "0.0.1"
edition = "2018"
publish = false
description = "TiKV query engine data types"

[features]
protobuf-codec = ["tipb/protobuf-codec"]
prost-codec = ["tipb/prost-codec"]

[dependencies]
bitflags = "1.0"
failure = "0.1"
num-traits = "0.2"
num-derive = "0.3"
<<<<<<< HEAD
tikv_alloc = { path = "../tikv_alloc", default-features = false }
=======
tikv_alloc = { path = "../tikv_alloc" }
>>>>>>> 0247486b
tipb = { git = "https://github.com/pingcap/tipb.git", default-features = false }<|MERGE_RESOLUTION|>--- conflicted
+++ resolved
@@ -14,9 +14,5 @@
 failure = "0.1"
 num-traits = "0.2"
 num-derive = "0.3"
-<<<<<<< HEAD
-tikv_alloc = { path = "../tikv_alloc", default-features = false }
-=======
 tikv_alloc = { path = "../tikv_alloc" }
->>>>>>> 0247486b
 tipb = { git = "https://github.com/pingcap/tipb.git", default-features = false }