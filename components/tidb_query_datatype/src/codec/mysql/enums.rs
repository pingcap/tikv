// Copyright 2020 TiKV Project Authors. Licensed under Apache-2.0.

use std::cmp::Ordering;
use std::fmt::{Display, Formatter};

use tipb::FieldType;

use crate::codec::convert::ToInt;
use crate::codec::Result;
use crate::expr::EvalContext;
use crate::FieldTypeTp;
use codec::prelude::*;

#[derive(Clone, Debug)]
pub struct Enum {
    name: Vec<u8>,

    // MySQL Enum is 1-based index, value == 0 means this enum is ''
    value: u64,
}

impl Enum {
    pub fn new(name: Vec<u8>, value: u64) -> Self {
        if value == 0 {
            Self {
                name: vec![],
                value,
            }
        } else {
            Self { name, value }
        }
    }
    pub fn value(&self) -> u64 {
        self.value
    }
    pub fn value_ref(&self) -> &u64 {
        &self.value
    }
    pub fn name(&self) -> &[u8] {
        self.name.as_slice()
    }
    pub fn as_ref(&self) -> EnumRef<'_> {
        EnumRef {
            name: &self.name,
            value: &self.value,
        }
    }
    fn get_value_name(value: u64, elems: &[String]) -> &[u8] {
        let name = if value == 0 {
            ""
        } else {
            &elems[value as usize - 1]
        };
        name.as_bytes()
    }
}

impl Display for Enum {
    fn fmt(&self, f: &mut Formatter<'_>) -> std::fmt::Result {
        self.as_ref().fmt(f)
    }
}

impl Eq for Enum {}

impl PartialEq for Enum {
    fn eq(&self, other: &Self) -> bool {
        self.value == other.value
    }
}

impl Ord for Enum {
    fn cmp(&self, other: &Self) -> Ordering {
        self.value.cmp(&other.value)
    }
}

impl PartialOrd for Enum {
    fn partial_cmp(&self, right: &Self) -> Option<Ordering> {
        Some(self.cmp(right))
    }
}

impl crate::codec::data_type::AsMySQLBool for Enum {
    #[inline]
    fn as_mysql_bool(&self, _context: &mut crate::expr::EvalContext) -> crate::codec::Result<bool> {
        Ok(self.value != 0)
    }
}

#[derive(Clone, Copy, Debug)]
pub struct EnumRef<'a> {
    name: &'a [u8],
    value: &'a u64,
}

impl<'a> EnumRef<'a> {
    pub fn new(name: &'a [u8], value: &'a u64) -> Self {
        if *value == 0 {
            Self { name: b"", value }
        } else {
            Self { name, value }
        }
    }

    pub fn to_owned(self) -> Enum {
        Enum {
            name: self.name.to_owned(),
            value: *self.value,
        }
    }

    pub fn is_empty(&self) -> bool {
        *self.value == 0
    }

    pub fn value(&self) -> u64 {
        *self.value
    }

    pub fn value_ref(&self) -> &'a u64 {
        self.value
    }

    pub fn name(&self) -> &'a [u8] {
        self.name
    }

    pub fn as_str(&self) -> Result<&str> {
        Ok(std::str::from_utf8(self.name)?)
    }

    pub fn len(&self) -> usize {
        8 + self.name.len()
    }
}

impl<'a> Display for EnumRef<'a> {
    fn fmt(&self, f: &mut Formatter<'_>) -> std::fmt::Result {
        if *self.value == 0 {
            return Ok(());
        }

        write!(f, "{}", String::from_utf8_lossy(self.name))
    }
}

impl<'a> Eq for EnumRef<'a> {}

impl<'a> PartialEq for EnumRef<'a> {
    fn eq(&self, other: &Self) -> bool {
        self.value == other.value
    }
}

impl<'a> Ord for EnumRef<'a> {
    fn cmp(&self, other: &Self) -> Ordering {
        self.value.cmp(&other.value)
    }
}

impl<'a> PartialOrd for EnumRef<'a> {
    fn partial_cmp(&self, right: &Self) -> Option<Ordering> {
        Some(self.cmp(right))
    }
}

impl<'a> ToInt for EnumRef<'a> {
    fn to_int(&self, _ctx: &mut EvalContext, _tp: FieldTypeTp) -> Result<i64> {
        Ok(self.value as i64)
    }

    fn to_uint(&self, _ctx: &mut EvalContext, _tp: FieldTypeTp) -> Result<u64> {
        Ok(self.value)
    }
}

impl<'a> ToString for EnumRef<'a> {
    fn to_string(&self) -> String {
        String::from_utf8_lossy(self.name).to_string()
    }
}

pub trait EnumEncoder: NumberEncoder {
    #[inline]
    fn write_enum(&mut self, data: EnumRef) -> Result<()> {
        self.write_u64_le(*data.value)?;
        self.write_bytes(data.name)?;
        Ok(())
    }

    #[inline]
    fn write_enum_uint(&mut self, data: EnumRef) -> Result<()> {
<<<<<<< HEAD
        self.write_u64(data.value as u64)?;
=======
        self.write_u64_le(*data.value)?;
>>>>>>> 479ca6c0
        Ok(())
    }

    #[inline]
    fn write_enum_to_chunk(&mut self, value: u64, name: &[u8]) -> Result<()> {
        self.write_u64_le(value)?;
        self.write_bytes(name)?;
        Ok(())
    }
}

impl<T: BufferWriter> EnumEncoder for T {}

pub trait EnumDatumPayloadChunkEncoder: NumberEncoder + EnumEncoder {
    #[inline]
    fn write_enum_to_chunk_by_datum_payload_compact_bytes(
        &mut self,
        mut src_payload: &[u8],
        field_type: &FieldType,
    ) -> Result<()> {
        let vn = src_payload.read_var_i64()? as usize;
        let mut data = src_payload.read_bytes(vn)?;
        let value = data.read_var_u64()?;
        let name = Enum::get_value_name(value, field_type.get_elems());
        self.write_enum_to_chunk(value, name)
    }

    #[inline]
    fn write_enum_to_chunk_by_datum_payload_uint(
        &mut self,
        mut src_payload: &[u8],
        field_type: &FieldType,
    ) -> Result<()> {
        let value = src_payload.read_u64()?;
        let name = Enum::get_value_name(value, field_type.get_elems());
        self.write_enum_to_chunk(value, name)
    }

    #[inline]
    fn write_enum_to_chunk_by_datum_payload_var_uint(
        &mut self,
        mut src_payload: &[u8],
        field_type: &FieldType,
    ) -> Result<()> {
        let value = src_payload.read_var_u64()?;
        let name = Enum::get_value_name(value, field_type.get_elems());
        self.write_enum_to_chunk(value, name)
    }
}

impl<T: BufferWriter> EnumDatumPayloadChunkEncoder for T {}

pub trait EnumDecoder: NumberDecoder {
    #[inline]
    fn read_enum_compact_bytes(&mut self, field_type: &FieldType) -> Result<Enum> {
        let vn = self.read_var_i64()? as usize;
        let mut data = self.read_bytes(vn)?;
        let value = data.read_var_u64()?;
        let name = Enum::get_value_name(value, field_type.get_elems());
        Ok(Enum::new(name.to_vec(), value))
    }

    #[inline]
    fn read_enum_uint(&mut self, field_type: &FieldType) -> Result<Enum> {
        let value = self.read_u64()?;
        let name = Enum::get_value_name(value, field_type.get_elems());
        Ok(Enum::new(name.to_vec(), value))
    }

    #[inline]
    fn read_enum_var_uint(&mut self, field_type: &FieldType) -> Result<Enum> {
        let value = self.read_var_u64()?;
        let name = Enum::get_value_name(value, field_type.get_elems());
        Ok(Enum::new(name.to_vec(), value))
    }

    #[inline]
    fn read_enum_from_chunk(&mut self) -> Result<Enum> {
        let value = self.read_u64_le()?;
        let name = String::from_utf8_lossy(self.bytes()).to_string();
        Ok(Enum::new(name.into_bytes(), value))
    }
}

impl<T: BufferReader> EnumDecoder for T {}

#[cfg(test)]
mod tests {
    use super::*;

    #[test]
    fn test_to_string() {
        let cases = vec![("c", 1, "c"), ("b", 2, "b"), ("a", 3, "a")];

        for (name, value, expect) in cases {
            let e = Enum {
                name: name.as_bytes().to_vec(),
                value,
            };

            assert_eq!(e.to_string(), expect.to_string())
        }
    }

    #[test]
    fn test_as_str() {
        let cases = vec![("c", &1, "c"), ("b", &2, "b"), ("a", &3, "a")];

        for (name, value, expect) in cases {
            let e = EnumRef {
                name: name.as_bytes(),
                value,
            };

            assert_eq!(e.as_str().expect("get str correctly"), expect)
        }
    }

    #[test]
    fn test_is_empty() {
        let s = Enum {
            name: "abc".to_owned().into_bytes(),
            value: 1,
        };

        assert!(!s.as_ref().is_empty());

        let s = Enum {
            name: vec![],
            value: 0,
        };

        assert!(s.as_ref().is_empty());
    }

    fn get_enum_field_type() -> FieldType {
        let mut field_type = FieldType::new();
        field_type.set_tp(FieldTypeTp::Enum.to_u8().unwrap() as i32);

        let elems = protobuf::RepeatedField::from_slice(&[
            String::from("c"),
            String::from("b"),
            String::from("a"),
        ]);
        field_type.set_elems(elems);

        field_type
    }

    #[test]
    fn test_read_enum_uint() {
        let field_type = get_enum_field_type();

        let mut data: &[u8] = &[
            0, 0, 0, 0, 0, 0, 0, 3, // 1st
            0, 0, 0, 0, 0, 0, 0, 2, // 2nd
            0, 0, 0, 0, 0, 0, 0, 1, // 3rd
        ];
        let result = [
            Enum::new("a".as_bytes().to_owned(), 3),
            Enum::new("b".as_bytes().to_owned(), 2),
            Enum::new("c".as_bytes().to_owned(), 1),
        ];
        for res in result.iter() {
            let got = data.read_enum_uint(&field_type).expect("read_enum_uint");
            assert_eq!(&got, res);
        }
    }

    #[test]
    fn test_read_enum_var_uint() {
        let field_type = get_enum_field_type();

        let mut data: &[u8] = &[
            3, // 1st
            2, // 2nd
            1, // 3rd
        ];
        let result = [
            Enum::new("a".as_bytes().to_owned(), 3),
            Enum::new("b".as_bytes().to_owned(), 2),
            Enum::new("c".as_bytes().to_owned(), 1),
        ];
        for res in result.iter() {
            let got = data
                .read_enum_var_uint(&field_type)
                .expect("read_enum_var_uint");
            assert_eq!(&got, res);
        }
    }

    #[test]
    fn test_read_enum_compact_bytes() {
        let field_type = get_enum_field_type();

        let mut data: &[u8] = &[
            2, 3, // 1st
            2, 2, // 2nd
            2, 1, // 3rd
        ];
        let result = [
            Enum::new("a".as_bytes().to_owned(), 3),
            Enum::new("b".as_bytes().to_owned(), 2),
            Enum::new("c".as_bytes().to_owned(), 1),
        ];
        for res in result.iter() {
            let got = data
                .read_enum_compact_bytes(&field_type)
                .expect("read_enum_compact_bytes");
            assert_eq!(&got, res);
        }
    }

    #[test]
    fn test_write_enum() {
        let data = [
            EnumRef::new("a".as_bytes(), &3),
            EnumRef::new("b".as_bytes(), &2),
            EnumRef::new("c".as_bytes(), &1),
        ];
        let res: &[u8] = &[
            3, 0, 0, 0, 0, 0, 0, 0, 97, // 1st
            2, 0, 0, 0, 0, 0, 0, 0, 98, // 2nd
            1, 0, 0, 0, 0, 0, 0, 0, 99, // 3rd
        ];

        let mut buf = Vec::new();
        for datum in &data {
            buf.write_enum(*datum).expect("write_enum");
        }
        assert_eq!(buf.as_slice(), res);
    }

    #[test]
    fn test_write_enum_to_chunk() {
        let data = [
            ("a".as_bytes(), 3),
            ("b".as_bytes(), 2),
            ("c".as_bytes(), 1),
        ];
        let res: &[u8] = &[
            3, 0, 0, 0, 0, 0, 0, 0, 97, // 1st
            2, 0, 0, 0, 0, 0, 0, 0, 98, // 2nd
            1, 0, 0, 0, 0, 0, 0, 0, 99, // 3rd
        ];

        let mut buf = Vec::new();
        for datum in &data {
            buf.write_enum_to_chunk(datum.1, datum.0)
                .expect("write_enum_to_chunk");
        }
        assert_eq!(buf.as_slice(), res);
    }

    #[test]
    fn test_write_enum_to_chunk_by_payload_compact_bytes() {
        let field_type = get_enum_field_type();

        let src: [&[u8]; 3] = [
            &[2, 3], // 1st
            &[2, 2], // 2nd
            &[2, 1], // 3rd
        ];
        let mut dest = Vec::new();

        let res: &[u8] = &[
            3, 0, 0, 0, 0, 0, 0, 0, 97, // 1st
            2, 0, 0, 0, 0, 0, 0, 0, 98, // 2nd
            1, 0, 0, 0, 0, 0, 0, 0, 99, // 3rd
        ];
        for data in &src {
            dest.write_enum_to_chunk_by_datum_payload_compact_bytes(*data, &field_type)
                .expect("write_enum_to_chunk_by_payload_compact_bytes");
        }
        assert_eq!(&dest, res);
    }

    #[test]
    fn test_write_enum_to_chunk_by_payload_uint() {
        let field_type = get_enum_field_type();

        let src: [&[u8]; 3] = [
            &[0, 0, 0, 0, 0, 0, 0, 3], // 1st
            &[0, 0, 0, 0, 0, 0, 0, 2], // 2nd
            &[0, 0, 0, 0, 0, 0, 0, 1], // 3rd
        ];
        let mut dest = Vec::new();

        let res: &[u8] = &[
            3, 0, 0, 0, 0, 0, 0, 0, 97, // 1st
            2, 0, 0, 0, 0, 0, 0, 0, 98, // 2nd
            1, 0, 0, 0, 0, 0, 0, 0, 99, // 3rd
        ];
        for data in &src {
            dest.write_enum_to_chunk_by_datum_payload_uint(*data, &field_type)
                .expect("write_enum_to_chunk_by_payload_uint");
        }
        assert_eq!(&dest, res);
    }

    #[test]
    fn test_write_enum_to_chunk_by_payload_var_uint() {
        let field_type = get_enum_field_type();

        let src: [&[u8]; 3] = [
            &[3], // 1st
            &[2], // 2nd
            &[1], // 3rd
        ];
        let mut dest = Vec::new();

        let res: &[u8] = &[
            3, 0, 0, 0, 0, 0, 0, 0, 97, // 1st
            2, 0, 0, 0, 0, 0, 0, 0, 98, // 2nd
            1, 0, 0, 0, 0, 0, 0, 0, 99, // 3rd
        ];
        for data in &src {
            dest.write_enum_to_chunk_by_datum_payload_var_uint(*data, &field_type)
                .expect("write_enum_to_chunk_by_payload_var_uint");
        }
        assert_eq!(&dest, res);
    }
}<|MERGE_RESOLUTION|>--- conflicted
+++ resolved
@@ -191,11 +191,7 @@
 
     #[inline]
     fn write_enum_uint(&mut self, data: EnumRef) -> Result<()> {
-<<<<<<< HEAD
-        self.write_u64(data.value as u64)?;
-=======
-        self.write_u64_le(*data.value)?;
->>>>>>> 479ca6c0
+        self.write_u64(*data.value)?;
         Ok(())
     }
 
