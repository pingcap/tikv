// Copyright 2017 TiKV Project Authors. Licensed under Apache-2.0.

use std::fmt;
use std::sync::{Arc, RwLock};
use std::thread;
use std::time::{Duration, Instant};

use futures::future::{loop_fn, ok, Loop};
use futures::sync::mpsc;
use futures::sync::oneshot;
use futures::{future, Future, Sink, Stream};
use grpcio::{CallOption, EnvBuilder, WriteFlags};
use kvproto::metapb;
use kvproto::pdpb::{self, Member};
use kvproto::replication_modepb::{RegionReplicationStatus, ReplicationStatus};
use security::SecurityManager;
use tikv_util::time::duration_to_sec;
use tikv_util::{Either, HandyRwLock};
use txn_types::TimeStamp;

use super::metrics::*;
use super::util::{check_resp_header, sync_request, validate_endpoints, Inner, LeaderClient};
use super::{Config, PdFuture, UnixSecs};
<<<<<<< HEAD
use super::{ConfigClient, Error, PdClient, RegionInfo, RegionStat, Result, REQUEST_TIMEOUT};
use tikv_util::security::SecurityManager;
use tikv_util::time::duration_to_sec;
use tikv_util::timer::GLOBAL_TIMER_HANDLE;
use tikv_util::{Either, HandyRwLock};
use txn_types::TimeStamp;
=======
use super::{Error, PdClient, RegionInfo, RegionStat, Result, REQUEST_TIMEOUT};
>>>>>>> 1de02963

const CQ_COUNT: usize = 1;
const CLIENT_PREFIX: &str = "pd";

pub struct RpcClient {
    cluster_id: u64,
    leader_client: Arc<LeaderClient>,
}

impl RpcClient {
    pub fn new(cfg: &Config, security_mgr: Arc<SecurityManager>) -> Result<RpcClient> {
        let env = Arc::new(
            EnvBuilder::new()
                .cq_count(CQ_COUNT)
                .name_prefix(thd_name!(CLIENT_PREFIX))
                .build(),
        );

        // -1 means the max.
        let retries = match cfg.retry_max_count {
            -1 => std::isize::MAX,
            v => v.checked_add(1).unwrap_or(std::isize::MAX),
        };
        for i in 0..retries {
            match validate_endpoints(Arc::clone(&env), cfg, security_mgr.clone()) {
                Ok((client, members)) => {
                    let rpc_client = RpcClient {
                        cluster_id: members.get_header().get_cluster_id(),
                        leader_client: Arc::new(LeaderClient::new(
                            env,
                            security_mgr,
                            client,
                            members,
                        )),
                    };

                    // spawn a background future to update PD information periodically
                    let duration = Duration::from_secs(cfg.update_interval);
                    let update_loop =
                        loop_fn(Arc::downgrade(&rpc_client.leader_client), move |client| {
                            GLOBAL_TIMER_HANDLE
                                .delay(Instant::now() + duration)
                                .then(|_| {
                                    match client.upgrade() {
                                        Some(cli) => {
                                            let req = cli.reconnect();
                                            future::Either::A(req.then(|r| {
                                                if r.is_err() {
                                                    warn!("update PD information failed");
                                                    // will update later anyway
                                                }
                                                Ok(Loop::Continue(client))
                                            }))
                                        }
                                        // if the client has been dropped, we can stop
                                        None => future::Either::B(ok(Loop::Break(()))),
                                    }
                                })
                        });
                    rpc_client
                        .leader_client
                        .inner
                        .rl()
                        .client_stub
                        .spawn(update_loop);

                    return Ok(rpc_client);
                }
                Err(e) => {
                    if i as usize % cfg.retry_log_every == 0 {
                        warn!("validate PD endpoints failed"; "err" => ?e);
                    }
                    thread::sleep(cfg.retry_interval.0);
                }
            }
        }
        Err(box_err!("endpoints are invalid"))
    }

    /// Creates a new request header.
    fn header(&self) -> pdpb::RequestHeader {
        let mut header = pdpb::RequestHeader::default();
        header.set_cluster_id(self.cluster_id);
        header
    }

    /// Gets the leader of PD.
    pub fn get_leader(&self) -> Member {
        self.leader_client.get_leader()
    }

    /// Re-establishes connection with PD leader in synchronized fashion.
    pub fn reconnect(&self) -> Result<()> {
        self.leader_client.reconnect()
    }

    /// Creates a new call option with default request timeout.
    #[inline]
    fn call_option() -> CallOption {
        CallOption::default().timeout(Duration::from_secs(REQUEST_TIMEOUT))
    }

    /// Gets given key's Region and Region's leader from PD.
    fn get_region_and_leader(&self, key: &[u8]) -> Result<(metapb::Region, Option<metapb::Peer>)> {
        let _timer = PD_REQUEST_HISTOGRAM_VEC
            .with_label_values(&["get_region"])
            .start_coarse_timer();

        let mut req = pdpb::GetRegionRequest::default();
        req.set_header(self.header());
        req.set_region_key(key.to_vec());

        let mut resp = sync_request(&self.leader_client, LEADER_CHANGE_RETRY, |client| {
            client.get_region_opt(&req, Self::call_option())
        })?;
        check_resp_header(resp.get_header())?;

        let region = if resp.has_region() {
            resp.take_region()
        } else {
            return Err(Error::RegionNotFound(key.to_owned()));
        };
        let leader = if resp.has_leader() {
            Some(resp.take_leader())
        } else {
            None
        };
        Ok((region, leader))
    }
}

impl fmt::Debug for RpcClient {
    fn fmt(&self, fmt: &mut fmt::Formatter<'_>) -> fmt::Result {
        fmt.debug_struct("RpcClient")
            .field("cluster_id", &self.cluster_id)
            .field("leader", &self.get_leader())
            .finish()
    }
}

const LEADER_CHANGE_RETRY: usize = 10;

impl PdClient for RpcClient {
    fn get_cluster_id(&self) -> Result<u64> {
        Ok(self.cluster_id)
    }

    fn bootstrap_cluster(
        &self,
        stores: metapb::Store,
        region: metapb::Region,
    ) -> Result<Option<ReplicationStatus>> {
        let _timer = PD_REQUEST_HISTOGRAM_VEC
            .with_label_values(&["bootstrap_cluster"])
            .start_coarse_timer();

        let mut req = pdpb::BootstrapRequest::default();
        req.set_header(self.header());
        req.set_store(stores);
        req.set_region(region);

        let mut resp = sync_request(&self.leader_client, LEADER_CHANGE_RETRY, |client| {
            client.bootstrap_opt(&req, Self::call_option())
        })?;
        check_resp_header(resp.get_header())?;
        Ok(resp.replication_status.take())
    }

    fn is_cluster_bootstrapped(&self) -> Result<bool> {
        let _timer = PD_REQUEST_HISTOGRAM_VEC
            .with_label_values(&["is_cluster_bootstrapped"])
            .start_coarse_timer();

        let mut req = pdpb::IsBootstrappedRequest::default();
        req.set_header(self.header());

        let resp = sync_request(&self.leader_client, LEADER_CHANGE_RETRY, |client| {
            client.is_bootstrapped_opt(&req, Self::call_option())
        })?;
        check_resp_header(resp.get_header())?;

        Ok(resp.get_bootstrapped())
    }

    fn alloc_id(&self) -> Result<u64> {
        let _timer = PD_REQUEST_HISTOGRAM_VEC
            .with_label_values(&["alloc_id"])
            .start_coarse_timer();

        let mut req = pdpb::AllocIdRequest::default();
        req.set_header(self.header());

        let resp = sync_request(&self.leader_client, LEADER_CHANGE_RETRY, |client| {
            client.alloc_id_opt(&req, Self::call_option())
        })?;
        check_resp_header(resp.get_header())?;

        Ok(resp.get_id())
    }

    fn put_store(&self, store: metapb::Store) -> Result<Option<ReplicationStatus>> {
        let _timer = PD_REQUEST_HISTOGRAM_VEC
            .with_label_values(&["put_store"])
            .start_coarse_timer();

        let mut req = pdpb::PutStoreRequest::default();
        req.set_header(self.header());
        req.set_store(store);

        let mut resp = sync_request(&self.leader_client, LEADER_CHANGE_RETRY, |client| {
            client.put_store_opt(&req, Self::call_option())
        })?;
        check_resp_header(resp.get_header())?;

        Ok(resp.replication_status.take())
    }

    fn get_store(&self, store_id: u64) -> Result<metapb::Store> {
        let _timer = PD_REQUEST_HISTOGRAM_VEC
            .with_label_values(&["get_store"])
            .start_coarse_timer();

        let mut req = pdpb::GetStoreRequest::default();
        req.set_header(self.header());
        req.set_store_id(store_id);

        let mut resp = sync_request(&self.leader_client, LEADER_CHANGE_RETRY, |client| {
            client.get_store_opt(&req, Self::call_option())
        })?;
        check_resp_header(resp.get_header())?;

        let store = resp.take_store();
        if store.get_state() != metapb::StoreState::Tombstone {
            Ok(store)
        } else {
            Err(Error::StoreTombstone(format!("{:?}", store)))
        }
    }

    fn get_all_stores(&self, exclude_tombstone: bool) -> Result<Vec<metapb::Store>> {
        let _timer = PD_REQUEST_HISTOGRAM_VEC
            .with_label_values(&["get_all_stores"])
            .start_coarse_timer();

        let mut req = pdpb::GetAllStoresRequest::default();
        req.set_header(self.header());
        req.set_exclude_tombstone_stores(exclude_tombstone);

        let mut resp = sync_request(&self.leader_client, LEADER_CHANGE_RETRY, |client| {
            client.get_all_stores_opt(&req, Self::call_option())
        })?;
        check_resp_header(resp.get_header())?;

        Ok(resp.take_stores().into())
    }

    fn get_cluster_config(&self) -> Result<metapb::Cluster> {
        let _timer = PD_REQUEST_HISTOGRAM_VEC
            .with_label_values(&["get_cluster_config"])
            .start_coarse_timer();

        let mut req = pdpb::GetClusterConfigRequest::default();
        req.set_header(self.header());

        let mut resp = sync_request(&self.leader_client, LEADER_CHANGE_RETRY, |client| {
            client.get_cluster_config_opt(&req, Self::call_option())
        })?;
        check_resp_header(resp.get_header())?;

        Ok(resp.take_cluster())
    }

    fn get_region(&self, key: &[u8]) -> Result<metapb::Region> {
        self.get_region_and_leader(key).map(|x| x.0)
    }

    fn get_region_info(&self, key: &[u8]) -> Result<RegionInfo> {
        self.get_region_and_leader(key)
            .map(|x| RegionInfo::new(x.0, x.1))
    }

    fn get_region_by_id(&self, region_id: u64) -> PdFuture<Option<metapb::Region>> {
        let timer = Instant::now();

        let mut req = pdpb::GetRegionByIdRequest::default();
        req.set_header(self.header());
        req.set_region_id(region_id);

        let executor = move |client: &RwLock<Inner>, req: pdpb::GetRegionByIdRequest| {
            let handler = client
                .rl()
                .client_stub
                .get_region_by_id_async_opt(&req, Self::call_option())
                .unwrap();
            Box::new(handler.map_err(Error::Grpc).and_then(move |mut resp| {
                PD_REQUEST_HISTOGRAM_VEC
                    .with_label_values(&["get_region_by_id"])
                    .observe(duration_to_sec(timer.elapsed()));
                check_resp_header(resp.get_header())?;
                if resp.has_region() {
                    Ok(Some(resp.take_region()))
                } else {
                    Ok(None)
                }
            })) as PdFuture<_>
        };

        self.leader_client
            .request(req, executor, LEADER_CHANGE_RETRY)
            .execute()
    }

    fn region_heartbeat(
        &self,
        term: u64,
        region: metapb::Region,
        leader: metapb::Peer,
        region_stat: RegionStat,
        replication_status: Option<RegionReplicationStatus>,
    ) -> PdFuture<()> {
        PD_HEARTBEAT_COUNTER_VEC.with_label_values(&["send"]).inc();

        let mut req = pdpb::RegionHeartbeatRequest::default();
        req.set_term(term);
        req.set_header(self.header());
        req.set_region(region);
        req.set_leader(leader);
        req.set_down_peers(region_stat.down_peers.into());
        req.set_pending_peers(region_stat.pending_peers.into());
        req.set_bytes_written(region_stat.written_bytes);
        req.set_keys_written(region_stat.written_keys);
        req.set_bytes_read(region_stat.read_bytes);
        req.set_keys_read(region_stat.read_keys);
        req.set_approximate_size(region_stat.approximate_size);
        req.set_approximate_keys(region_stat.approximate_keys);
        if let Some(s) = replication_status {
            req.set_replication_status(s);
        }
        let mut interval = pdpb::TimeInterval::default();
        interval.set_start_timestamp(region_stat.last_report_ts.into_inner());
        interval.set_end_timestamp(UnixSecs::now().into_inner());
        req.set_interval(interval);

        let executor = |client: &RwLock<Inner>, req: pdpb::RegionHeartbeatRequest| {
            let mut inner = client.wl();
            if let Either::Right(ref sender) = inner.hb_sender {
                return Box::new(future::result(
                    sender
                        .unbounded_send(req)
                        .map_err(|e| Error::Other(Box::new(e))),
                )) as PdFuture<_>;
            }

            debug!("heartbeat sender is refreshed");
            let sender = inner.hb_sender.as_mut().left().unwrap().take().unwrap();
            let (tx, rx) = mpsc::unbounded();
            tx.unbounded_send(req).unwrap();
            inner.hb_sender = Either::Right(tx);
            Box::new(
                sender
                    .sink_map_err(Error::Grpc)
                    .send_all(rx.then(|r| match r {
                        Ok(r) => Ok((r, WriteFlags::default())),
                        Err(()) => Err(Error::Other(box_err!("failed to recv heartbeat"))),
                    }))
                    .then(|result| match result {
                        Ok((mut sender, _)) => {
                            info!("cancel region heartbeat sender");
                            sender.get_mut().cancel();
                            Ok(())
                        }
                        Err(e) => {
                            error!("failed to send heartbeat"; "err" => ?e);
                            Err(e)
                        }
                    }),
            ) as PdFuture<_>
        };

        self.leader_client
            .request(req, executor, LEADER_CHANGE_RETRY)
            .execute()
    }

    fn handle_region_heartbeat_response<F>(&self, _: u64, f: F) -> PdFuture<()>
    where
        F: Fn(pdpb::RegionHeartbeatResponse) + Send + 'static,
    {
        self.leader_client.handle_region_heartbeat_response(f)
    }

    fn ask_split(&self, region: metapb::Region) -> PdFuture<pdpb::AskSplitResponse> {
        let timer = Instant::now();

        let mut req = pdpb::AskSplitRequest::default();
        req.set_header(self.header());
        req.set_region(region);

        let executor = move |client: &RwLock<Inner>, req: pdpb::AskSplitRequest| {
            let handler = client
                .rl()
                .client_stub
                .ask_split_async_opt(&req, Self::call_option())
                .unwrap();
            Box::new(handler.map_err(Error::Grpc).and_then(move |resp| {
                PD_REQUEST_HISTOGRAM_VEC
                    .with_label_values(&["ask_split"])
                    .observe(duration_to_sec(timer.elapsed()));
                check_resp_header(resp.get_header())?;
                Ok(resp)
            })) as PdFuture<_>
        };

        self.leader_client
            .request(req, executor, LEADER_CHANGE_RETRY)
            .execute()
    }

    fn ask_batch_split(
        &self,
        region: metapb::Region,
        count: usize,
    ) -> PdFuture<pdpb::AskBatchSplitResponse> {
        let timer = Instant::now();

        let mut req = pdpb::AskBatchSplitRequest::default();
        req.set_header(self.header());
        req.set_region(region);
        req.set_split_count(count as u32);

        let executor = move |client: &RwLock<Inner>, req: pdpb::AskBatchSplitRequest| {
            let handler = client
                .rl()
                .client_stub
                .ask_batch_split_async_opt(&req, Self::call_option())
                .unwrap();
            Box::new(handler.map_err(Error::Grpc).and_then(move |resp| {
                PD_REQUEST_HISTOGRAM_VEC
                    .with_label_values(&["ask_batch_split"])
                    .observe(duration_to_sec(timer.elapsed()));
                check_resp_header(resp.get_header())?;
                Ok(resp)
            })) as PdFuture<_>
        };

        self.leader_client
            .request(req, executor, LEADER_CHANGE_RETRY)
            .execute()
    }

    fn store_heartbeat(&self, mut stats: pdpb::StoreStats) -> PdFuture<Option<ReplicationStatus>> {
        let timer = Instant::now();

        let mut req = pdpb::StoreHeartbeatRequest::default();
        req.set_header(self.header());
        stats
            .mut_interval()
            .set_end_timestamp(UnixSecs::now().into_inner());
        req.set_stats(stats);
        let executor = move |client: &RwLock<Inner>, req: pdpb::StoreHeartbeatRequest| {
            let handler = client
                .rl()
                .client_stub
                .store_heartbeat_async_opt(&req, Self::call_option())
                .unwrap();
            Box::new(handler.map_err(Error::Grpc).and_then(move |mut resp| {
                PD_REQUEST_HISTOGRAM_VEC
                    .with_label_values(&["store_heartbeat"])
                    .observe(duration_to_sec(timer.elapsed()));
                check_resp_header(resp.get_header())?;
                Ok(resp.replication_status.take())
            })) as PdFuture<_>
        };

        self.leader_client
            .request(req, executor, LEADER_CHANGE_RETRY)
            .execute()
    }

    fn report_batch_split(&self, regions: Vec<metapb::Region>) -> PdFuture<()> {
        let timer = Instant::now();

        let mut req = pdpb::ReportBatchSplitRequest::default();
        req.set_header(self.header());
        req.set_regions(regions.into());

        let executor = move |client: &RwLock<Inner>, req: pdpb::ReportBatchSplitRequest| {
            let handler = client
                .rl()
                .client_stub
                .report_batch_split_async_opt(&req, Self::call_option())
                .unwrap();
            Box::new(handler.map_err(Error::Grpc).and_then(move |resp| {
                PD_REQUEST_HISTOGRAM_VEC
                    .with_label_values(&["report_batch_split"])
                    .observe(duration_to_sec(timer.elapsed()));
                check_resp_header(resp.get_header())?;
                Ok(())
            })) as PdFuture<_>
        };

        self.leader_client
            .request(req, executor, LEADER_CHANGE_RETRY)
            .execute()
    }

    fn scatter_region(&self, mut region: RegionInfo) -> Result<()> {
        let _timer = PD_REQUEST_HISTOGRAM_VEC
            .with_label_values(&["scatter_region"])
            .start_coarse_timer();

        let mut req = pdpb::ScatterRegionRequest::default();
        req.set_header(self.header());
        req.set_region_id(region.get_id());
        if let Some(leader) = region.leader.take() {
            req.set_leader(leader);
        }
        req.set_region(region.region);

        let resp = sync_request(&self.leader_client, LEADER_CHANGE_RETRY, |client| {
            client.scatter_region_opt(&req, Self::call_option())
        })?;
        check_resp_header(resp.get_header())
    }

    fn handle_reconnect<F: Fn() + Sync + Send + 'static>(&self, f: F) {
        self.leader_client.on_reconnect(Box::new(f))
    }

    fn get_gc_safe_point(&self) -> PdFuture<u64> {
        let timer = Instant::now();

        let mut req = pdpb::GetGcSafePointRequest::default();
        req.set_header(self.header());

        let executor = move |client: &RwLock<Inner>, req: pdpb::GetGcSafePointRequest| {
            let option = CallOption::default().timeout(Duration::from_secs(REQUEST_TIMEOUT));
            let handler = client
                .rl()
                .client_stub
                .get_gc_safe_point_async_opt(&req, option)
                .unwrap();
            Box::new(handler.map_err(Error::Grpc).and_then(move |resp| {
                PD_REQUEST_HISTOGRAM_VEC
                    .with_label_values(&["get_gc_safe_point"])
                    .observe(duration_to_sec(timer.elapsed()));
                check_resp_header(resp.get_header())?;
                Ok(resp.get_safe_point())
            })) as PdFuture<_>
        };

        self.leader_client
            .request(req, executor, LEADER_CHANGE_RETRY)
            .execute()
    }

    fn get_store_stats(&self, store_id: u64) -> Result<pdpb::StoreStats> {
        let _timer = PD_REQUEST_HISTOGRAM_VEC
            .with_label_values(&["get_store"])
            .start_coarse_timer();

        let mut req = pdpb::GetStoreRequest::default();
        req.set_header(self.header());
        req.set_store_id(store_id);

        let mut resp = sync_request(&self.leader_client, LEADER_CHANGE_RETRY, |client| {
            client.get_store_opt(&req, Self::call_option())
        })?;
        check_resp_header(resp.get_header())?;

        let store = resp.get_store();
        if store.get_state() != metapb::StoreState::Tombstone {
            Ok(resp.take_stats())
        } else {
            Err(Error::StoreTombstone(format!("{:?}", store)))
        }
    }

    fn get_operator(&self, region_id: u64) -> Result<pdpb::GetOperatorResponse> {
        let _timer = PD_REQUEST_HISTOGRAM_VEC
            .with_label_values(&["get_operator"])
            .start_coarse_timer();

        let mut req = pdpb::GetOperatorRequest::default();
        req.set_header(self.header());
        req.set_region_id(region_id);

        let resp = sync_request(&self.leader_client, LEADER_CHANGE_RETRY, |client| {
            client.get_operator_opt(&req, Self::call_option())
        })?;
        check_resp_header(resp.get_header())?;

        Ok(resp)
    }
    // TODO: The current implementation is not efficient, because it creates
    //       a RPC for every `PdFuture<TimeStamp>`. As a duplex streaming RPC,
    //       we could use one RPC for many `PdFuture<TimeStamp>`.
    fn get_tso(&self) -> PdFuture<TimeStamp> {
        let timer = Instant::now();

        let mut req = pdpb::TsoRequest::default();
        req.set_count(1);
        req.set_header(self.header());
        let executor = move |client: &RwLock<Inner>, req: pdpb::TsoRequest| {
            let cli = client.read().unwrap();
            let (req_sink, resp_stream) = cli.client_stub.tso().unwrap();
            let (keep_req_tx, mut keep_req_rx) = oneshot::channel();
            let send_once = req_sink.send((req, WriteFlags::default())).then(|s| {
                let _ = keep_req_tx.send(s);
                Ok(())
            });
            cli.client_stub.spawn(send_once);
            Box::new(
                resp_stream
                    .into_future()
                    .map_err(|(err, _)| Error::Grpc(err))
                    .and_then(move |(resp, _)| {
                        // Now we can safely drop sink without
                        // causing a Cancel error.
                        let _ = keep_req_rx.try_recv().unwrap();
                        let resp = match resp {
                            Some(r) => r,
                            None => return Ok(TimeStamp::zero()),
                        };
                        PD_REQUEST_HISTOGRAM_VEC
                            .with_label_values(&["tso"])
                            .observe(duration_to_sec(timer.elapsed()));
                        check_resp_header(resp.get_header())?;
                        let ts = resp.get_timestamp();
                        let encoded = TimeStamp::compose(ts.physical as _, ts.logical as _);
                        Ok(encoded)
                    }),
            ) as PdFuture<_>
        };

        self.leader_client
            .request(req, executor, LEADER_CHANGE_RETRY)
            .execute()
    }
}<|MERGE_RESOLUTION|>--- conflicted
+++ resolved
@@ -21,16 +21,8 @@
 use super::metrics::*;
 use super::util::{check_resp_header, sync_request, validate_endpoints, Inner, LeaderClient};
 use super::{Config, PdFuture, UnixSecs};
-<<<<<<< HEAD
-use super::{ConfigClient, Error, PdClient, RegionInfo, RegionStat, Result, REQUEST_TIMEOUT};
-use tikv_util::security::SecurityManager;
-use tikv_util::time::duration_to_sec;
+use super::{Error, PdClient, RegionInfo, RegionStat, Result, REQUEST_TIMEOUT};
 use tikv_util::timer::GLOBAL_TIMER_HANDLE;
-use tikv_util::{Either, HandyRwLock};
-use txn_types::TimeStamp;
-=======
-use super::{Error, PdClient, RegionInfo, RegionStat, Result, REQUEST_TIMEOUT};
->>>>>>> 1de02963
 
 const CQ_COUNT: usize = 1;
 const CLIENT_PREFIX: &str = "pd";
@@ -124,7 +116,7 @@
 
     /// Re-establishes connection with PD leader in synchronized fashion.
     pub fn reconnect(&self) -> Result<()> {
-        self.leader_client.reconnect()
+        self.leader_client.reconnect().wait()
     }
 
     /// Creates a new call option with default request timeout.
