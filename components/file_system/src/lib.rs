// Copyright 2020 TiKV Project Authors. Licensed under Apache-2.0.

#![feature(test)]
#![feature(option_result_contains)]

#[macro_use]
extern crate lazy_static;
extern crate test;
#[allow(unused_extern_crates)]
extern crate tikv_alloc;

mod condvar;
mod file;
mod iosnoop;
mod metrics;
mod metrics_manager;
mod rate_limiter;

pub use file::{File, OpenOptions};
pub use iosnoop::{get_io_type, init_io_snooper, set_io_type};
pub use metrics_manager::{BytesFetcher, MetricsManager};
pub use rate_limiter::{
<<<<<<< HEAD
    get_io_rate_limiter, set_io_rate_limiter, BytesCalibrator, IORateLimiter,
    IORateLimiterStatistics, WithIORateLimiter,
=======
    get_io_rate_limiter, set_io_rate_limiter, IORateLimiter, IORateLimiterStatistics,
    WithIORateLimit,
>>>>>>> 15fb5c4f
};

pub use std::fs::{
    canonicalize, create_dir, create_dir_all, hard_link, metadata, read_dir, read_link, remove_dir,
    remove_dir_all, remove_file, rename, set_permissions, symlink_metadata, DirBuilder, DirEntry,
    FileType, Metadata, Permissions, ReadDir,
};

use std::io::{self, ErrorKind, Read, Write};
use std::path::Path;
use std::sync::{Arc, Mutex};

use openssl::error::ErrorStack;
use openssl::hash::{self, Hasher, MessageDigest};
use variant_count::VariantCount;

#[derive(Clone, Copy, Debug, PartialEq, Eq)]
pub enum IOOp {
    Read,
    Write,
}

#[repr(C)]
#[derive(Clone, Copy, Debug, PartialEq, Eq, Hash, VariantCount)]
pub enum IOType {
    Other = 0,
    // Including coprocessor and storage read.
    ForegroundRead = 1,
    // Including scheduler worker, raftstore and apply. Scheduler worker only
    // does read related works, but it's on the path of foreground write, so
    // account it as foreground-write instead of foreground-read.
<<<<<<< HEAD
    ForegroundWrite = 2,
    Flush = 3,
    Compaction = 4,
    Replication = 5,
    LoadBalance = 6,
    Gc = 7,
    Import = 8,
    Export = 9,
=======
    ForegroundWrite,
    Flush,
    Compaction,
    Replication,
    LoadBalance,
    Gc,
    Import,
    Export,
>>>>>>> 15fb5c4f
}

pub struct WithIOType {
    previous_io_type: IOType,
}

impl WithIOType {
    pub fn new(new_io_type: IOType) -> WithIOType {
        let previous_io_type = get_io_type();
        set_io_type(new_io_type);
        WithIOType { previous_io_type }
    }
}

impl Drop for WithIOType {
    fn drop(&mut self) {
        set_io_type(self.previous_io_type);
    }
}

#[repr(C)]
#[derive(Debug, Copy, Clone)]
pub struct IOBytes {
    read: u64,
    write: u64,
}

impl Default for IOBytes {
    fn default() -> Self {
        IOBytes { read: 0, write: 0 }
    }
}

impl std::ops::Sub for IOBytes {
    type Output = Self;

    fn sub(self, other: Self) -> Self::Output {
        Self {
            read: self.read.saturating_sub(other.read),
            write: self.write.saturating_sub(other.write),
        }
    }
}

pub enum IOMeasure {
    Bytes,
    Iops,
}

#[derive(Debug, Clone, PartialEq, Eq, Copy, VariantCount)]
pub enum IOPriority {
    Low = 0,
    Medium = 1,
    High = 2,
}

pub mod io_priority_serde {
    use std::fmt;

    use serde::de::{Error, Unexpected, Visitor};
    use serde::{Deserializer, Serializer};

    use super::IOPriority;

    pub fn serialize<S>(t: &IOPriority, serializer: S) -> Result<S::Ok, S::Error>
    where
        S: Serializer,
    {
        let name = match *t {
            IOPriority::Low => "low",
            IOPriority::Medium => "medium",
            IOPriority::High => "high",
        };
        serializer.serialize_str(name)
    }

    pub fn deserialize<'de, D>(deserializer: D) -> Result<IOPriority, D::Error>
    where
        D: Deserializer<'de>,
    {
        struct StrVistor;
        impl<'de> Visitor<'de> for StrVistor {
            type Value = IOPriority;

            fn expecting(&self, formatter: &mut fmt::Formatter<'_>) -> fmt::Result {
                write!(formatter, "a IO priority")
            }

            fn visit_str<E>(self, value: &str) -> Result<IOPriority, E>
            where
                E: Error,
            {
                let str = match &*value.trim().to_lowercase() {
                    "low" => IOPriority::Low,
                    "medium" => IOPriority::Medium,
                    "high" => IOPriority::High,
                    _ => {
                        return Err(E::invalid_value(
                            Unexpected::Other(&"invalid compression type".to_string()),
                            &self,
                        ));
                    }
                };
                Ok(str)
            }
        }

        deserializer.deserialize_str(StrVistor)
    }
}

/// Indicates how large a buffer to pre-allocate before reading the entire file.
fn initial_buffer_size(file: &File) -> io::Result<usize> {
    // Allocate one extra byte so the buffer doesn't need to grow before the
    // final `read` call at the end of the file.  Don't worry about `usize`
    // overflow because reading will fail regardless in that case.
    file.metadata().map(|m| m.len() as usize + 1)
}

/// Write a slice as the entire contents of a file.
pub fn write<P: AsRef<Path>, C: AsRef<[u8]>>(path: P, contents: C) -> io::Result<()> {
    File::create(path)?.write_all(contents.as_ref())
}

/// Read the entire contents of a file into a bytes vector.
pub fn read<P: AsRef<Path>>(path: P) -> io::Result<Vec<u8>> {
    let mut file = File::open(path)?;
    let mut bytes = Vec::with_capacity(initial_buffer_size(&file)?);
    file.read_to_end(&mut bytes)?;
    Ok(bytes)
}

/// Read the entire contents of a file into a string.
pub fn read_to_string<P: AsRef<Path>>(path: P) -> io::Result<String> {
    let mut file = File::open(path)?;
    let mut string = String::with_capacity(initial_buffer_size(&file)?);
    file.read_to_string(&mut string)?;
    Ok(string)
}

fn copy_imp(from: &Path, to: &Path, sync: bool) -> io::Result<u64> {
    if !from.is_file() {
        return Err(io::Error::new(
            ErrorKind::InvalidInput,
            "the source path is not an existing regular file",
        ));
    }

    let mut reader = File::open(from)?;
    let mut writer = File::create(to)?;
    let perm = reader.metadata()?.permissions();

    let ret = io::copy(&mut reader, &mut writer)?;
    set_permissions(to, perm)?;
    if sync {
        writer.sync_all()?;
        if let Some(parent) = to.parent() {
            sync_dir(parent)?;
        }
    }
    Ok(ret)
}

/// Copies the contents of one file to another. This function will also
/// copy the permission bits of the original file to the destination file.
pub fn copy<P: AsRef<Path>, Q: AsRef<Path>>(from: P, to: Q) -> io::Result<u64> {
    copy_imp(from.as_ref(), to.as_ref(), false /* sync */)
}

/// Copies the contents and permission bits of one file to another, then synchronizes.
pub fn copy_and_sync<P: AsRef<Path>, Q: AsRef<Path>>(from: P, to: Q) -> io::Result<u64> {
    copy_imp(from.as_ref(), to.as_ref(), true /* sync */)
}

pub fn get_file_size<P: AsRef<Path>>(path: P) -> io::Result<u64> {
    let meta = metadata(path)?;
    Ok(meta.len())
}

pub fn file_exists<P: AsRef<Path>>(file: P) -> bool {
    let path = file.as_ref();
    path.exists() && path.is_file()
}

/// Deletes given path from file system. Returns `true` on success, `false` if the file doesn't exist.
/// Otherwise the raw error will be returned.
pub fn delete_file_if_exist<P: AsRef<Path>>(file: P) -> io::Result<bool> {
    match remove_file(&file) {
        Ok(_) => Ok(true),
        Err(ref e) if e.kind() == ErrorKind::NotFound => Ok(false),
        Err(e) => Err(e),
    }
}

/// Deletes given path from file system. Returns `true` on success, `false` if the directory doesn't
/// exist. Otherwise the raw error will be returned.
pub fn delete_dir_if_exist<P: AsRef<Path>>(dir: P) -> io::Result<bool> {
    match remove_dir_all(&dir) {
        Ok(_) => Ok(true),
        Err(ref e) if e.kind() == ErrorKind::NotFound => Ok(false),
        Err(e) => Err(e),
    }
}

/// Creates a new, empty directory at the provided path. Returns `true` on success,
/// `false` if the directory already exists. Otherwise the raw error will be returned.
pub fn create_dir_if_not_exist<P: AsRef<Path>>(dir: P) -> io::Result<bool> {
    match create_dir(&dir) {
        Ok(_) => Ok(true),
        Err(ref e) if e.kind() == ErrorKind::AlreadyExists => Ok(false),
        Err(e) => Err(e),
    }
}

/// Call fsync on directory by its path
pub fn sync_dir<P: AsRef<Path>>(path: P) -> io::Result<()> {
    // File::open will not error when opening a directory
    // because it just call libc::open and do not do the file or dir check
    File::open(path)?.sync_all()
}

const DIGEST_BUFFER_SIZE: usize = 1024 * 1024;

/// Calculates the given file's Crc32 checksum.
pub fn calc_crc32<P: AsRef<Path>>(path: P) -> io::Result<u32> {
    let mut digest = crc32fast::Hasher::new();
    let mut f = OpenOptions::new().read(true).open(path)?;
    let mut buf = vec![0; DIGEST_BUFFER_SIZE];
    loop {
        match f.read(&mut buf[..]) {
            Ok(0) => {
                return Ok(digest.finalize());
            }
            Ok(n) => {
                digest.update(&buf[..n]);
            }
            Err(ref e) if e.kind() == ErrorKind::Interrupted => {}
            Err(err) => return Err(err),
        }
    }
}

/// Calculates crc32 and decrypted size for a given reader.
pub fn calc_crc32_and_size<R: Read>(reader: &mut R) -> io::Result<(u32, u64)> {
    let mut digest = crc32fast::Hasher::new();
    let (mut buf, mut fsize) = (vec![0; DIGEST_BUFFER_SIZE], 0);
    loop {
        match reader.read(&mut buf[..]) {
            Ok(0) => {
                return Ok((digest.finalize(), fsize as u64));
            }
            Ok(n) => {
                digest.update(&buf[..n]);
                fsize += n;
            }
            Err(ref e) if e.kind() == ErrorKind::Interrupted => {}
            Err(err) => return Err(err),
        }
    }
}

/// Calculates the given content's CRC32 checksum.
pub fn calc_crc32_bytes(contents: &[u8]) -> u32 {
    let mut digest = crc32fast::Hasher::new();
    digest.update(contents);
    digest.finalize()
}

pub fn sha256(input: &[u8]) -> Result<Vec<u8>, ErrorStack> {
    hash::hash(MessageDigest::sha256(), input).map(|digest| digest.to_vec())
}

/// Wrapper of a reader which computes its SHA-256 hash while reading.
pub struct Sha256Reader<R> {
    reader: R,
    hasher: Arc<Mutex<Hasher>>,
}

impl<R> Sha256Reader<R> {
    /// Creates a new `Sha256Reader`, wrapping the given reader.
    pub fn new(reader: R) -> Result<(Self, Arc<Mutex<Hasher>>), ErrorStack> {
        let hasher = Arc::new(Mutex::new(Hasher::new(MessageDigest::sha256())?));
        Ok((
            Sha256Reader {
                reader,
                hasher: hasher.clone(),
            },
            hasher,
        ))
    }
}

impl<R: Read> Read for Sha256Reader<R> {
    fn read(&mut self, buf: &mut [u8]) -> io::Result<usize> {
        let len = self.reader.read(buf)?;
        self.hasher.lock().unwrap().update(&buf[..len])?;
        Ok(len)
    }
}

const SPACE_PLACEHOLDER_FILE: &str = "space_placeholder_file";

/// Create a file with hole, to reserve space for TiKV.
pub fn reserve_space_for_recover<P: AsRef<Path>>(data_dir: P, file_size: u64) -> io::Result<()> {
    let path = data_dir.as_ref().join(SPACE_PLACEHOLDER_FILE);
    if file_exists(&path) {
        if get_file_size(&path)? == file_size {
            return Ok(());
        }
        delete_file_if_exist(&path)?;
    }
    if file_size > 0 {
        let f = File::create(&path)?;
        f.allocate(file_size)?;
        f.sync_all()?;
        sync_dir(data_dir)?;
    }
    Ok(())
}

#[cfg(test)]
mod tests {
    use rand::distributions::Alphanumeric;
    use rand::{thread_rng, Rng};
    use std::io::Write;
    use std::iter;
    use tempfile::{Builder, TempDir};

    use super::*;

    #[test]
    fn test_get_file_size() {
        let tmp_dir = TempDir::new().unwrap();
        let dir_path = tmp_dir.path().to_path_buf();

        // Ensure it works to get the size of an empty file.
        let empty_file = dir_path.join("empty_file");
        {
            let _ = OpenOptions::new()
                .write(true)
                .create_new(true)
                .open(&empty_file)
                .unwrap();
        }
        assert_eq!(get_file_size(&empty_file).unwrap(), 0);

        // Ensure it works to get the size of an non-empty file.
        let non_empty_file = dir_path.join("non_empty_file");
        let size = 5;
        let v = vec![0; size];
        {
            let mut f = OpenOptions::new()
                .write(true)
                .create_new(true)
                .open(&non_empty_file)
                .unwrap();
            f.write_all(&v[..]).unwrap();
        }
        assert_eq!(get_file_size(&non_empty_file).unwrap(), size as u64);

        // Ensure it works for non-existent file.
        let non_existent_file = dir_path.join("non_existent_file");
        assert!(get_file_size(&non_existent_file).is_err());
    }

    #[test]
    fn test_file_exists() {
        let tmp_dir = TempDir::new().unwrap();
        let dir_path = tmp_dir.path().to_path_buf();

        assert_eq!(file_exists(&dir_path), false);

        let existent_file = dir_path.join("empty_file");
        {
            let _ = OpenOptions::new()
                .write(true)
                .create_new(true)
                .open(&existent_file)
                .unwrap();
        }
        assert_eq!(file_exists(&existent_file), true);

        let non_existent_file = dir_path.join("non_existent_file");
        assert_eq!(file_exists(&non_existent_file), false);
    }

    #[test]
    fn test_delete_file_if_exist() {
        let tmp_dir = TempDir::new().unwrap();
        let dir_path = tmp_dir.path().to_path_buf();

        let existent_file = dir_path.join("empty_file");
        {
            let _ = OpenOptions::new()
                .write(true)
                .create_new(true)
                .open(&existent_file)
                .unwrap();
        }
        assert_eq!(file_exists(&existent_file), true);
        delete_file_if_exist(&existent_file).unwrap();
        assert_eq!(file_exists(&existent_file), false);

        let non_existent_file = dir_path.join("non_existent_file");
        delete_file_if_exist(&non_existent_file).unwrap();
    }

    fn gen_rand_file<P: AsRef<Path>>(path: P, size: usize) -> u32 {
        let mut rng = thread_rng();
        let s: String = iter::repeat(())
            .map(|()| rng.sample(Alphanumeric))
            .take(size)
            .collect();
        write(path, s.as_bytes()).unwrap();
        calc_crc32_bytes(s.as_bytes())
    }

    #[test]
    fn test_calc_crc32() {
        let tmp_dir = TempDir::new().unwrap();

        let small_file = tmp_dir.path().join("small.txt");
        let small_checksum = gen_rand_file(&small_file, 1024);
        assert_eq!(calc_crc32(&small_file).unwrap(), small_checksum);

        let large_file = tmp_dir.path().join("large.txt");
        let large_checksum = gen_rand_file(&large_file, DIGEST_BUFFER_SIZE * 4);
        assert_eq!(calc_crc32(&large_file).unwrap(), large_checksum);
    }

    #[test]
    fn test_create_delete_dir() {
        let tmp_dir = TempDir::new().unwrap();
        let subdir = tmp_dir.path().join("subdir");

        assert!(!delete_dir_if_exist(&subdir).unwrap());
        assert!(create_dir_if_not_exist(&subdir).unwrap());
        assert!(!create_dir_if_not_exist(&subdir).unwrap());
        assert!(delete_dir_if_exist(&subdir).unwrap());
    }

    #[test]
    fn test_sync_dir() {
        let tmp_dir = TempDir::new().unwrap();
        sync_dir(tmp_dir.path()).unwrap();
        let non_existent_file = tmp_dir.path().join("non_existent_file");
        sync_dir(non_existent_file).unwrap_err();
    }

    #[test]
    fn test_sha256() {
        let tmp_dir = TempDir::new().unwrap();
        let large_file = tmp_dir.path().join("large.txt");
        gen_rand_file(&large_file, DIGEST_BUFFER_SIZE * 4);

        let large_file_bytes = read(&large_file).unwrap();
        let direct_sha256 = sha256(&large_file_bytes).unwrap();

        let large_file_reader = File::open(&large_file).unwrap();
        let (mut sha256_reader, sha256_hasher) = Sha256Reader::new(large_file_reader).unwrap();
        let ret = sha256_reader.read_to_end(&mut Vec::new());

        assert_eq!(ret.unwrap(), DIGEST_BUFFER_SIZE * 4);
        assert_eq!(
            sha256_hasher.lock().unwrap().finish().unwrap().to_vec(),
            direct_sha256
        );
    }

    #[test]
    fn test_reserve_space_for_recover() {
        let tmp_dir = Builder::new()
            .prefix("test_reserve_space_for_recover")
            .tempdir()
            .unwrap();
        let data_path = tmp_dir.path();
        let file_path = data_path.join(SPACE_PLACEHOLDER_FILE);
        let file = file_path.as_path();
        let reserve_size = 4096 * 4;
        assert!(!file.exists());
        reserve_space_for_recover(data_path, reserve_size).unwrap();
        assert!(file.exists());
        let meta = file.metadata().unwrap();
        assert_eq!(meta.len(), reserve_size);
        reserve_space_for_recover(data_path, 0).unwrap();
        assert!(!file.exists());
    }
}<|MERGE_RESOLUTION|>--- conflicted
+++ resolved
@@ -20,13 +20,8 @@
 pub use iosnoop::{get_io_type, init_io_snooper, set_io_type};
 pub use metrics_manager::{BytesFetcher, MetricsManager};
 pub use rate_limiter::{
-<<<<<<< HEAD
     get_io_rate_limiter, set_io_rate_limiter, BytesCalibrator, IORateLimiter,
-    IORateLimiterStatistics, WithIORateLimiter,
-=======
-    get_io_rate_limiter, set_io_rate_limiter, IORateLimiter, IORateLimiterStatistics,
-    WithIORateLimit,
->>>>>>> 15fb5c4f
+    IORateLimiterStatistics, WithIORateLimit,
 };
 
 pub use std::fs::{
@@ -58,7 +53,6 @@
     // Including scheduler worker, raftstore and apply. Scheduler worker only
     // does read related works, but it's on the path of foreground write, so
     // account it as foreground-write instead of foreground-read.
-<<<<<<< HEAD
     ForegroundWrite = 2,
     Flush = 3,
     Compaction = 4,
@@ -67,16 +61,6 @@
     Gc = 7,
     Import = 8,
     Export = 9,
-=======
-    ForegroundWrite,
-    Flush,
-    Compaction,
-    Replication,
-    LoadBalance,
-    Gc,
-    Import,
-    Export,
->>>>>>> 15fb5c4f
 }
 
 pub struct WithIOType {
