// Copyright 2020 TiKV Project Authors. Licensed under Apache-2.0.

use super::metrics::tls_collect_rate_limiter_request_wait;
use super::{IOOp, IOPriority, IOType};

use std::sync::{
    atomic::{AtomicUsize, Ordering},
    Arc,
};
use std::time::Duration;

use crossbeam_utils::CachePadded;
use parking_lot::Mutex;
use strum::EnumCount;
use tikv_util::time::Instant;

const DEFAULT_REFILL_PERIOD: Duration = Duration::from_millis(50);
const MAX_WAIT_DURATION_PER_REQUEST: Duration = Duration::from_millis(500);

#[derive(Debug, Clone, PartialEq, Eq, Copy)]
pub enum IORateLimitMode {
    WriteOnly,
    ReadOnly,
    AllIo,
}

impl IORateLimitMode {
    pub fn as_str(&self) -> &str {
        match *self {
            IORateLimitMode::WriteOnly => "write-only",
            IORateLimitMode::ReadOnly => "read-only",
            IORateLimitMode::AllIo => "all-io",
        }
    }

    #[inline]
    pub fn contains(&self, op: IOOp) -> bool {
        match *self {
            IORateLimitMode::WriteOnly => op == IOOp::Write,
            IORateLimitMode::ReadOnly => op == IOOp::Read,
            _ => true,
        }
    }
}

impl std::str::FromStr for IORateLimitMode {
    type Err = String;
    fn from_str(s: &str) -> Result<IORateLimitMode, String> {
        match s {
            "write-only" => Ok(IORateLimitMode::WriteOnly),
            "read-only" => Ok(IORateLimitMode::ReadOnly),
            "all-io" => Ok(IORateLimitMode::AllIo),
            s => Err(format!(
                "expect: write-only, read-only or all-io, got: {:?}",
                s
            )),
        }
    }
}

pub mod io_rate_limit_mode_serde {
    use std::fmt;
    use std::str::FromStr;

    use serde::de::{Error, Unexpected, Visitor};
    use serde::{Deserializer, Serializer};

    use super::IORateLimitMode;

    pub fn serialize<S>(t: &IORateLimitMode, serializer: S) -> Result<S::Ok, S::Error>
    where
        S: Serializer,
    {
        serializer.serialize_str(t.as_str())
    }

    pub fn deserialize<'de, D>(deserializer: D) -> Result<IORateLimitMode, D::Error>
    where
        D: Deserializer<'de>,
    {
        struct StrVistor;
        impl<'de> Visitor<'de> for StrVistor {
            type Value = IORateLimitMode;

            fn expecting(&self, formatter: &mut fmt::Formatter<'_>) -> fmt::Result {
                write!(formatter, "a IO rate limit mode")
            }

            fn visit_str<E>(self, value: &str) -> Result<IORateLimitMode, E>
            where
                E: Error,
            {
                let p = match IORateLimitMode::from_str(&*value.trim().to_lowercase()) {
                    Ok(p) => p,
                    _ => {
                        return Err(E::invalid_value(
                            Unexpected::Other(&"invalid IO rate limit mode".to_string()),
                            &self,
                        ));
                    }
                };
                Ok(p)
            }
        }

        deserializer.deserialize_str(StrVistor)
    }
}

/// Record accumulated bytes through of different types.
/// Used for testing and metrics.
#[derive(Debug)]
pub struct IORateLimiterStatistics {
    read_bytes: [CachePadded<AtomicUsize>; IOType::COUNT],
    write_bytes: [CachePadded<AtomicUsize>; IOType::COUNT],
}

impl IORateLimiterStatistics {
    pub fn new() -> Self {
        IORateLimiterStatistics {
            read_bytes: Default::default(),
            write_bytes: Default::default(),
        }
    }

    pub fn fetch(&self, io_type: IOType, io_op: IOOp) -> usize {
        let io_type_idx = io_type as usize;
        match io_op {
            IOOp::Read => self.read_bytes[io_type_idx].load(Ordering::Relaxed),
            IOOp::Write => self.write_bytes[io_type_idx].load(Ordering::Relaxed),
        }
    }

    pub fn record(&self, io_type: IOType, io_op: IOOp, bytes: usize) {
        let io_type_idx = io_type as usize;
        match io_op {
            IOOp::Read => {
                self.read_bytes[io_type_idx].fetch_add(bytes, Ordering::Relaxed);
            }
            IOOp::Write => {
                self.write_bytes[io_type_idx].fetch_add(bytes, Ordering::Relaxed);
            }
        }
    }

    pub fn reset(&self) {
        for i in 0..IOType::COUNT {
            self.read_bytes[i].store(0, Ordering::Relaxed);
            self.write_bytes[i].store(0, Ordering::Relaxed);
        }
    }
}

/// Limit total IO flow below provided threshold by throttling lower-priority IOs.
/// Rate limit is disabled when total IO threshold is set to zero.
#[derive(Debug)]
struct PriorityBasedIORateLimiter {
    // Only limit high-priority IOs when strict is true
    strict: bool,
    // Total bytes passed through during current epoch
    bytes_through: [CachePadded<AtomicUsize>; IOPriority::COUNT],
    // Maximum bytes permitted during current epoch
    bytes_per_epoch: [CachePadded<AtomicUsize>; IOPriority::COUNT],
    protected: Mutex<PriorityBasedIORateLimiterProtected>,
}

#[derive(Debug)]
struct PriorityBasedIORateLimiterProtected {
    next_refill_time: Instant,
    // Bytes that can't be fulfilled in current epoch
    pending_bytes: [usize; IOPriority::COUNT],
    // Used to smoothly update IO budgets
    history_epoch_count_mul_16: usize,
    history_bytes: [usize; IOPriority::COUNT],
}

impl PriorityBasedIORateLimiterProtected {
    fn new() -> Self {
        PriorityBasedIORateLimiterProtected {
            next_refill_time: Instant::now_coarse() + DEFAULT_REFILL_PERIOD,
            pending_bytes: [0; IOPriority::COUNT],
            history_epoch_count_mul_16: 0,
            history_bytes: [0; IOPriority::COUNT],
        }
    }
}

macro_rules! do_sleep {
    ($duration:expr, sync) => {
        std::thread::sleep($duration);
    };
    ($duration:expr, async) => {
        tokio::time::delay_for($duration).await;
    };
    ($duration:expr, skewed_sync) => {
        use rand::Rng;
        let mut rng = rand::thread_rng();
        let subtraction: bool = rng.gen();
        let offset = std::cmp::min(Duration::from_millis(1), ($duration) / 100);
        std::thread::sleep(if subtraction {
            $duration - offset
        } else {
            $duration + offset
        });
    };
}

/// Actual implementation for requesting IOs from PriorityBasedIORateLimiter.
/// An attempt will first be recorded. If the attempted amount exceeds the available quotas of
/// current epoch, the requester will be queued (logically) and sleep until served.
/// Macro is necessary to de-dup codes used both in async/sync functions.
macro_rules! request_imp {
    ($limiter:ident, $priority:ident, $amount:ident, $mode:tt) => {{
        let priority_idx = $priority as usize;
        let cached_bytes_per_epoch = $limiter.bytes_per_epoch[priority_idx].load(Ordering::Relaxed);
        // Flow control is disabled when limit is zero.
        if cached_bytes_per_epoch == 0 {
            return $amount;
        }
        let mut amount = std::cmp::min($amount, cached_bytes_per_epoch);
        let bytes_through =
            $limiter.bytes_through[priority_idx].fetch_add(amount, Ordering::Relaxed) + amount;
        // We prefer not to partially return only a portion of requested bytes.
        if bytes_through <= cached_bytes_per_epoch
            || !$limiter.strict && $priority == IOPriority::High
        {
            return amount;
        }
        let mut wait = {
            let now = Instant::now_coarse();
            let mut locked = $limiter.protected.lock();
            // The request is already partially fulfilled in current epoch when consumption
            // overflow bytes are smaller than requested amount.
            let remains = std::cmp::min(bytes_through - cached_bytes_per_epoch, amount);
            // When there is a recent refill, double check if bytes consumption has been reset.
            if now + DEFAULT_REFILL_PERIOD < locked.next_refill_time + Duration::from_millis(1)
                && $limiter.bytes_through[priority_idx].fetch_add(remains, Ordering::Relaxed)
                    + remains
                    <= cached_bytes_per_epoch
            {
                return amount;
            }
            // Enqueue itself by adding to pending_bytes, whose current value denotes a position
            // of logical queue to wait in.
            locked.pending_bytes[priority_idx] += remains;
            // Calculate wait duration by queue_len / served_per_epoch.
            if locked.next_refill_time <= now {
                $limiter.refill(&mut locked, now);
                // Bytes served by next epoch (and skipped epochs) during refill are subtracted
                // from pending_bytes, round up the rest.
                DEFAULT_REFILL_PERIOD
                    * ((locked.pending_bytes[priority_idx] + cached_bytes_per_epoch - 1)
                        / cached_bytes_per_epoch) as u32
            } else {
                // `(a-1)/b` is equivalent to `roundup(a.saturating_sub(b)/b)`.
                locked.next_refill_time - now
                    + DEFAULT_REFILL_PERIOD
                        * ((locked.pending_bytes[priority_idx] - 1) / cached_bytes_per_epoch) as u32
            }
        };
        if wait > MAX_WAIT_DURATION_PER_REQUEST {
            // Long wait duration could freeze request thread not to react to latest budgets
            // adjustment. Exit early by returning partial quotas.
            amount = std::cmp::max(
                (MAX_WAIT_DURATION_PER_REQUEST.as_secs_f32() * amount as f32 / wait.as_secs_f32())
                    as usize,
                1,
            );
            wait = MAX_WAIT_DURATION_PER_REQUEST;
        }
        tls_collect_rate_limiter_request_wait($priority.as_str(), wait);
        do_sleep!(wait, $mode);
        amount
    }};
}

impl PriorityBasedIORateLimiter {
    fn new(strict: bool) -> Self {
        PriorityBasedIORateLimiter {
            strict,
            bytes_through: Default::default(),
            bytes_per_epoch: Default::default(),
            protected: Mutex::new(PriorityBasedIORateLimiterProtected::new()),
        }
    }

    /// Dynamically changes the total IO flow threshold.
    fn set_bytes_per_sec(&self, bytes_per_sec: usize) {
        let now = (bytes_per_sec as f64 * DEFAULT_REFILL_PERIOD.as_secs_f64()) as usize;
        self.bytes_per_epoch[IOPriority::High as usize].store(now, Ordering::Relaxed);
        if now == 0 {
            // Toggle off rate limit.
            // We hold this lock so a concurrent refill can't negate our effort.
            let _locked = self.protected.lock();
            for p in &[IOPriority::Medium, IOPriority::Low] {
                let pi = *p as usize;
                self.bytes_per_epoch[pi].store(now, Ordering::Relaxed);
            }
        }
    }

    fn request(&self, priority: IOPriority, amount: usize) -> usize {
        request_imp!(self, priority, amount, sync)
    }

    async fn async_request(&self, priority: IOPriority, amount: usize) -> usize {
        request_imp!(self, priority, amount, async)
    }

    #[cfg(test)]
    fn request_with_skewed_clock(&self, priority: IOPriority, amount: usize) -> usize {
        request_imp!(self, priority, amount, skewed_sync)
    }

    /// Updates and refills IO budgets for next epoch based on IO priority.
    /// Here we provide best-effort priority control:
    /// 1) Limited IO budget is assigned to lower priority to ensure higher priority can at least
    ///    consume the same IO amount as the last few epochs without breaching global threshold.
    /// 2) Higher priority may temporarily use lower priority's IO budgets. When this happens,
    ///    total IO flow could exceed global threshold.
    /// 3) Highest priority IO alone must not exceed global threshold.
    fn refill(&self, locked: &mut PriorityBasedIORateLimiterProtected, now: Instant) {
        const UPDATE_BUDGETS_EVERY_N_EPOCHS: usize = 15;

        let mut limit = self.bytes_per_epoch[IOPriority::High as usize].load(Ordering::Relaxed);
        if limit == 0 {
            // It's possible that rate limit is toggled off in the meantime.
            return;
        }
        debug_assert!(now >= locked.next_refill_time);
        let skipped_epochs_mul_16 = ((now - locked.next_refill_time).as_secs_f32() * 16.0
            / DEFAULT_REFILL_PERIOD.as_secs_f32()) as usize;
        locked.next_refill_time = now + DEFAULT_REFILL_PERIOD;
        locked.history_epoch_count_mul_16 += skipped_epochs_mul_16 + 16;

        debug_assert!(
            IOPriority::High as usize == IOPriority::Medium as usize + 1
                && IOPriority::Medium as usize == IOPriority::Low as usize + 1
        );
        for p in &[IOPriority::High, IOPriority::Medium] {
            let p = *p as usize;
            // Skipped epochs can only serve pending requests rather that in-coming ones, catch up
            // by subtracting them from pending_bytes.
            let served_by_skipped_epochs = std::cmp::min(
                (limit * skipped_epochs_mul_16) >> 4,
                locked.pending_bytes[p],
            );
            locked.pending_bytes[p] -= served_by_skipped_epochs;
            // Reserve some of next epoch's budgets to serve pending bytes.
            let to_serve_pending_bytes = std::cmp::min(locked.pending_bytes[p], limit);
            locked.pending_bytes[p] -= to_serve_pending_bytes;
            // Update throughput estimation over recent epochs.
            let bytes_through = served_by_skipped_epochs
                + std::cmp::min(
                    self.bytes_through[p].swap(to_serve_pending_bytes, Ordering::Relaxed),
                    limit,
                );
            let bytes_through_per_epoch = (bytes_through * 16) / (skipped_epochs_mul_16 + 16);
            locked.history_bytes[p] =
                std::cmp::max(locked.history_bytes[p], bytes_through_per_epoch);
            if locked.history_epoch_count_mul_16 >= (UPDATE_BUDGETS_EVERY_N_EPOCHS << 4) {
                // Raw IO flow could be too spiky to converge. Use max over
                // `UPDATE_BUDGETS_EVERY_N_EPOCHS` to re-allocate budgets.
                let estimated_bytes_through = std::mem::replace(&mut locked.history_bytes[p], 0);
                locked.history_epoch_count_mul_16 = 0;
                limit = if limit > estimated_bytes_through {
                    limit - estimated_bytes_through
                } else {
                    1 // A small positive value so that flow control isn't disabled.
                };
                self.bytes_per_epoch[p - 1].store(limit, Ordering::Relaxed);
            } else {
                limit = self.bytes_per_epoch[p - 1].load(Ordering::Relaxed);
            }
        }
        let p = IOPriority::Low as usize;
        let to_serve_pending_bytes = std::cmp::min(locked.pending_bytes[p], limit);
        locked.pending_bytes[p] -= to_serve_pending_bytes;
        self.bytes_through[p].store(to_serve_pending_bytes, Ordering::Relaxed);
    }

    #[cfg(test)]
    fn critical_section(&self, now: Instant) {
        let mut locked = self.protected.lock();
        locked.next_refill_time = now;
        self.refill(&mut locked, now);
    }

    #[cfg(test)]
    fn reset(&self) {
        let mut locked = self.protected.lock();
        for p in &[IOPriority::High, IOPriority::Medium] {
            let p = *p as usize;
            locked.pending_bytes[p] = 0;
        }
    }
}

/// A high-performance IO rate limiter used for prioritized flow control.
/// An instance of `IORateLimiter` can be safely shared between threads.
#[derive(Debug)]
pub struct IORateLimiter {
    mode: IORateLimitMode,
    priority_map: [IOPriority; IOType::COUNT],
    throughput_limiter: Arc<PriorityBasedIORateLimiter>,
    stats: Option<Arc<IORateLimiterStatistics>>,
}

impl IORateLimiter {
    pub fn new(mode: IORateLimitMode, strict: bool, enable_statistics: bool) -> Self {
        IORateLimiter {
            mode,
            priority_map: [IOPriority::High; IOType::COUNT],
            throughput_limiter: Arc::new(PriorityBasedIORateLimiter::new(strict)),
            stats: if enable_statistics {
                Some(Arc::new(IORateLimiterStatistics::new()))
            } else {
                None
            },
        }
    }

    pub fn new_for_test() -> Self {
        IORateLimiter::new(
            IORateLimitMode::AllIo,
            true, /*strict*/
            true, /*enable_statistics*/
        )
    }

    pub fn set_io_priority(&mut self, io_type: IOType, io_priority: IOPriority) {
        self.priority_map[io_type as usize] = io_priority;
    }

    pub fn statistics(&self) -> Option<Arc<IORateLimiterStatistics>> {
        self.stats.clone()
    }

    pub fn set_io_rate_limit(&self, rate: usize) {
        self.throughput_limiter.set_bytes_per_sec(rate);
    }

    /// Requests for token for bytes and potentially update statistics. If this
    /// request can not be satisfied, the call is blocked. Granted token can be
    /// less than the requested bytes, but must be greater than zero.
    pub fn request(&self, io_type: IOType, io_op: IOOp, mut bytes: usize) -> usize {
        if self.mode.contains(io_op) {
            let priority = self.priority_map[io_type as usize];
            bytes = self.throughput_limiter.request(priority, bytes);
        }
        if let Some(stats) = &self.stats {
            stats.record(io_type, io_op, bytes);
        }
        bytes
    }

    /// Asynchronously requests for token for bytes and potentially update
    /// statistics. If this request can not be satisfied, the call is blocked.
    /// Granted token can be less than the requested bytes, but must be greater
    /// than zero.
    pub async fn async_request(&self, io_type: IOType, io_op: IOOp, mut bytes: usize) -> usize {
        if self.mode.contains(io_op) {
            let priority = self.priority_map[io_type as usize];
            bytes = self.throughput_limiter.async_request(priority, bytes).await;
        }
        if let Some(stats) = &self.stats {
            stats.record(io_type, io_op, bytes);
        }
        bytes
    }

    #[cfg(test)]
    fn request_with_skewed_clock(&self, io_type: IOType, io_op: IOOp, mut bytes: usize) -> usize {
        if self.mode.contains(io_op) {
            let priority = self.priority_map[io_type as usize];
            bytes = self
                .throughput_limiter
                .request_with_skewed_clock(priority, bytes);
        }
        if let Some(stats) = &self.stats {
            stats.record(io_type, io_op, bytes);
        }
        bytes
    }
}

lazy_static! {
    static ref IO_RATE_LIMITER: Mutex<Option<Arc<IORateLimiter>>> = Mutex::new(None);
}

// Do NOT use this method in test environment.
pub fn set_io_rate_limiter(limiter: Option<Arc<IORateLimiter>>) {
    *IO_RATE_LIMITER.lock() = limiter;
}

pub fn get_io_rate_limiter() -> Option<Arc<IORateLimiter>> {
<<<<<<< HEAD
    if let Some(ref limiter) = *IO_RATE_LIMITER.lock() {
        Some(limiter.clone())
    } else {
        None
    }
=======
    (*IO_RATE_LIMITER.lock().unwrap()).clone()
>>>>>>> c6cbec45
}

#[cfg(test)]
mod tests {
    use super::*;
    use std::sync::atomic::AtomicBool;

    macro_rules! approximate_eq {
        ($left:expr, $right:expr) => {
            assert!(($left) >= ($right) * 0.9);
            assert!(($right) >= ($left) * 0.9);
        };
    }

    struct BackgroundContext {
        threads: Vec<std::thread::JoinHandle<()>>,
        stop: Option<Arc<AtomicBool>>,
    }

    impl Drop for BackgroundContext {
        fn drop(&mut self) {
            if let Some(stop) = &self.stop {
                stop.store(true, Ordering::Relaxed);
            }
            for t in self.threads.drain(..) {
                t.join().unwrap();
            }
        }
    }

    #[derive(Debug, Clone, Copy)]
    struct Request(IOType, IOOp, usize);

    fn start_background_jobs(
        limiter: &Arc<IORateLimiter>,
        job_count: usize,
        request: Request,
        interval: Option<Duration>,
    ) -> BackgroundContext {
        let mut threads = vec![];
        let stop = Arc::new(AtomicBool::new(false));
        for _ in 0..job_count {
            let stop = stop.clone();
            let limiter = limiter.clone();
            let t = std::thread::spawn(move || {
                let Request(io_type, op, len) = request;
                while !stop.load(Ordering::Relaxed) {
                    limiter.request_with_skewed_clock(io_type, op, len);
                    if let Some(interval) = interval {
                        std::thread::sleep(interval);
                    }
                }
            });
            threads.push(t);
        }
        BackgroundContext {
            threads,
            stop: Some(stop),
        }
    }

    #[test]
    fn test_rate_limit_toggle() {
        let bytes_per_sec = 2000;
        let mut limiter = IORateLimiter::new_for_test();
        limiter.set_io_priority(IOType::Compaction, IOPriority::Low);
        let limiter = Arc::new(limiter);
        let stats = limiter.statistics().unwrap();
        // enable rate limit
        limiter.set_io_rate_limit(bytes_per_sec);
        let t0 = Instant::now();
        let _write_context = start_background_jobs(
            &limiter,
            1, /*job_count*/
            Request(IOType::ForegroundWrite, IOOp::Write, 10),
            None, /*interval*/
        );
        let _compaction_context = start_background_jobs(
            &limiter,
            1, /*job_count*/
            Request(IOType::Compaction, IOOp::Write, 10),
            None, /*interval*/
        );
        std::thread::sleep(Duration::from_secs(1));
        let t1 = Instant::now();
        approximate_eq!(
            stats.fetch(IOType::ForegroundWrite, IOOp::Write) as f64,
            bytes_per_sec as f64 * (t1 - t0).as_secs_f64()
        );
        // disable rate limit
        limiter.set_io_rate_limit(0);
        stats.reset();
        std::thread::sleep(Duration::from_secs(1));
        let t2 = Instant::now();
        assert!(
            stats.fetch(IOType::ForegroundWrite, IOOp::Write) as f64
                > bytes_per_sec as f64 * (t2 - t1).as_secs_f64() * 4.0
        );
        assert!(
            stats.fetch(IOType::Compaction, IOOp::Write) as f64
                > bytes_per_sec as f64 * (t2 - t1).as_secs_f64() * 4.0
        );
        // enable rate limit
        limiter.set_io_rate_limit(bytes_per_sec);
        stats.reset();
        std::thread::sleep(Duration::from_secs(1));
        let t3 = Instant::now();
        approximate_eq!(
            stats.fetch(IOType::ForegroundWrite, IOOp::Write) as f64,
            bytes_per_sec as f64 * (t3 - t2).as_secs_f64()
        );
    }

    fn verify_rate_limit(limiter: &Arc<IORateLimiter>, bytes_per_sec: usize, duration: Duration) {
        let stats = limiter.statistics().unwrap();
        limiter.set_io_rate_limit(bytes_per_sec);
        stats.reset();
        limiter.throughput_limiter.reset();
        let actual_duration = {
            let begin = Instant::now();
            {
                let _context = start_background_jobs(
                    limiter,
                    2, /*job_count*/
                    Request(IOType::ForegroundWrite, IOOp::Write, 10),
                    None, /*interval*/
                );
                std::thread::sleep(duration);
            }
            let end = Instant::now();
            end.duration_since(begin)
        };
        approximate_eq!(
            stats.fetch(IOType::ForegroundWrite, IOOp::Write) as f64,
            bytes_per_sec as f64 * actual_duration.as_secs_f64()
        );
    }

    #[test]
    fn test_rate_limited_heavy_flow() {
        let low_bytes_per_sec = 2000;
        let high_bytes_per_sec = 10000;
        let limiter = Arc::new(IORateLimiter::new_for_test());
        verify_rate_limit(&limiter, low_bytes_per_sec, Duration::from_secs(2));
        verify_rate_limit(&limiter, high_bytes_per_sec, Duration::from_secs(2));
        verify_rate_limit(&limiter, low_bytes_per_sec, Duration::from_secs(2));
    }

    #[test]
    fn test_rate_limited_light_flow() {
        let kbytes_per_sec = 3;
        let actual_kbytes_per_sec = 2;
        let limiter = Arc::new(IORateLimiter::new_for_test());
        limiter.set_io_rate_limit(kbytes_per_sec * 1000);
        let stats = limiter.statistics().unwrap();
        let duration = {
            let begin = Instant::now();
            {
                // each thread request at most 1000 bytes per second
                let _context = start_background_jobs(
                    &limiter,
                    actual_kbytes_per_sec, /*job_count*/
                    Request(IOType::Compaction, IOOp::Write, 1),
                    Some(Duration::from_millis(1)),
                );
                std::thread::sleep(Duration::from_secs(2));
            }
            let end = Instant::now();
            end.duration_since(begin)
        };
        approximate_eq!(
            stats.fetch(IOType::Compaction, IOOp::Write) as f64,
            actual_kbytes_per_sec as f64 * duration.as_secs_f64() * 1000.0
        );
    }

    #[test]
    fn test_rate_limited_hybrid_flow() {
        let bytes_per_sec = 100000;
        let write_work = 50;
        let compaction_work = 60;
        let import_work = 10;
        let mut limiter = IORateLimiter::new_for_test();
        limiter.set_io_rate_limit(bytes_per_sec);
        limiter.set_io_priority(IOType::Compaction, IOPriority::Medium);
        limiter.set_io_priority(IOType::Import, IOPriority::Low);
        let stats = limiter.statistics().unwrap();
        let limiter = Arc::new(limiter);
        let begin = Instant::now();
        {
            let _write = start_background_jobs(
                &limiter,
                2, /*job_count*/
                Request(
                    IOType::ForegroundWrite,
                    IOOp::Write,
                    write_work * bytes_per_sec / 100 / 1000 / 2,
                ),
                Some(Duration::from_millis(1)),
            );
            let _compaction = start_background_jobs(
                &limiter,
                2, /*job_count*/
                Request(
                    IOType::Compaction,
                    IOOp::Write,
                    compaction_work * bytes_per_sec / 100 / 1000 / 2,
                ),
                Some(Duration::from_millis(1)),
            );
            let _import = start_background_jobs(
                &limiter,
                2, /*job_count*/
                Request(
                    IOType::Import,
                    IOOp::Write,
                    import_work * bytes_per_sec / 100 / 1000 / 2,
                ),
                Some(Duration::from_millis(1)),
            );
            std::thread::sleep(Duration::from_secs(2));
        }
        let end = Instant::now();
        let duration = end.duration_since(begin);
        let write_bytes = stats.fetch(IOType::ForegroundWrite, IOOp::Write);
        approximate_eq!(
            write_bytes as f64,
            (write_work * bytes_per_sec / 100) as f64 * duration.as_secs_f64()
        );
        let compaction_bytes = stats.fetch(IOType::Compaction, IOOp::Write);
        let import_bytes = stats.fetch(IOType::Import, IOOp::Write);
        let total_bytes = write_bytes + import_bytes + compaction_bytes;
        approximate_eq!((compaction_bytes + write_bytes) as f64, total_bytes as f64);
    }

    #[bench]
    fn bench_critical_section(b: &mut test::Bencher) {
        let inner_limiter = PriorityBasedIORateLimiter::new(true /*strict*/);
        inner_limiter.set_bytes_per_sec(1024);
        let now = Instant::now_coarse();
        b.iter(|| {
            inner_limiter.critical_section(now);
        });
    }
}<|MERGE_RESOLUTION|>--- conflicted
+++ resolved
@@ -494,15 +494,7 @@
 }
 
 pub fn get_io_rate_limiter() -> Option<Arc<IORateLimiter>> {
-<<<<<<< HEAD
-    if let Some(ref limiter) = *IO_RATE_LIMITER.lock() {
-        Some(limiter.clone())
-    } else {
-        None
-    }
-=======
     (*IO_RATE_LIMITER.lock().unwrap()).clone()
->>>>>>> c6cbec45
 }
 
 #[cfg(test)]
