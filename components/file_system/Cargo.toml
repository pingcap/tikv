[package]
name = "file_system"
version = "0.1.0"
edition = "2018"
publish = false

[features]
default = ["protobuf-codec"]
bcc-iosnoop = ["bcc"]
protobuf-codec = [
  "tikv_util/protobuf-codec",
]
prost-codec = [
  "tikv_util/prost-codec",
]

[dependencies]
collections = { path = "../collections" }
crc32fast = "1.2"
crossbeam-utils = "0.8.0"
fs2 = "0.4"
lazy_static = "1.3"
libc = "0.2"
nix = "0.19"
openssl = "0.10"
<<<<<<< HEAD
prometheus = { version = "0.12", features = ["nightly"] }
prometheus-static-metric = "0.5"
=======
parking_lot = "0.11"
prometheus = { version = "0.10", features = ["nightly"] }
prometheus-static-metric = "0.4"
>>>>>>> 560018d9
strum = { version = "0.20", features = ["derive"] }
tikv_alloc = { path = "../tikv_alloc" }
tikv_util = { path = "../tikv_util", default-features = false }

[dev-dependencies]
rand = "0.8"
tempfile = "3.0"
maligned = "0.2.1"

[target.'cfg(target_os = "linux")'.dependencies]
bcc = { version = "0.0.30", optional = true }<|MERGE_RESOLUTION|>--- conflicted
+++ resolved
@@ -23,14 +23,9 @@
 libc = "0.2"
 nix = "0.19"
 openssl = "0.10"
-<<<<<<< HEAD
+parking_lot = "0.11"
 prometheus = { version = "0.12", features = ["nightly"] }
 prometheus-static-metric = "0.5"
-=======
-parking_lot = "0.11"
-prometheus = { version = "0.10", features = ["nightly"] }
-prometheus-static-metric = "0.4"
->>>>>>> 560018d9
 strum = { version = "0.20", features = ["derive"] }
 tikv_alloc = { path = "../tikv_alloc" }
 tikv_util = { path = "../tikv_util", default-features = false }
