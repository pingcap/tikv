[package]
name = "test_storage"
version = "0.0.1"
edition = "2018"
publish = false

[dependencies]
futures = "0.1"
keys = { path = "../keys" }
<<<<<<< HEAD
kvproto = { git = "https://github.com/MyonKeminta/kvproto.git", default-features = false, branch = "misono/green-gc" }
=======
txn_types = { path = "../txn_types" }
kvproto = { git = "https://github.com/pingcap/kvproto.git", default-features = false }
>>>>>>> 4df619a9
test_raftstore = { path = "../test_raftstore" }
tikv = { path = "../../", default-features = false }
tikv_util = { path = "../tikv_util" }<|MERGE_RESOLUTION|>--- conflicted
+++ resolved
@@ -7,12 +7,8 @@
 [dependencies]
 futures = "0.1"
 keys = { path = "../keys" }
-<<<<<<< HEAD
+txn_types = { path = "../txn_types" }
 kvproto = { git = "https://github.com/MyonKeminta/kvproto.git", default-features = false, branch = "misono/green-gc" }
-=======
-txn_types = { path = "../txn_types" }
-kvproto = { git = "https://github.com/pingcap/kvproto.git", default-features = false }
->>>>>>> 4df619a9
 test_raftstore = { path = "../test_raftstore" }
 tikv = { path = "../../", default-features = false }
 tikv_util = { path = "../tikv_util" }