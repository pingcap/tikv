--- conflicted
+++ resolved
@@ -22,14 +22,8 @@
 
 [dependencies]
 futures = "0.1"
-<<<<<<< HEAD
-keys = { path = "../keys" }
-txn_types = { path = "../txn_types" }
 kvproto = { git = "https://github.com/busyjay/kvproto.git", branch = "set-apply-term", default-features = false }
-=======
-kvproto = { git = "https://github.com/pingcap/kvproto.git", default-features = false }
 raftstore = { path = "../raftstore" }
->>>>>>> 588ee087
 test_raftstore = { path = "../test_raftstore" }
 tikv = { path = "../../", default-features = false }
 tikv_util = { path = "../tikv_util" }
