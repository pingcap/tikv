--- conflicted
+++ resolved
@@ -27,8 +27,4 @@
 test_raftstore = { path = "../test_raftstore" }
 tikv = { path = "../../", default-features = false }
 tikv_util = { path = "../tikv_util" }
-<<<<<<< HEAD
-raftstore = { path = "../raftstore", default-features = false }
-=======
-txn_types = { path = "../txn_types" }
->>>>>>> 0247486b
+txn_types = { path = "../txn_types" }