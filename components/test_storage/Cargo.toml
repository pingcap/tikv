--- conflicted
+++ resolved
@@ -8,12 +8,14 @@
 default = ["protobuf-codec"]
 protobuf-codec = [
   "kvproto/protobuf-codec",
+  "raftstore/protobuf-codec",
   "test_raftstore/protobuf-codec",
   "tikv/protobuf-codec",
   "txn_types/protobuf-codec",
 ]
 prost-codec = [
   "kvproto/prost-codec",
+  "raftstore/prost-codec",
   "test_raftstore/prost-codec",
   "tikv/prost-codec",
   "txn_types/prost-codec",
@@ -22,11 +24,8 @@
 [dependencies]
 futures = "0.1"
 kvproto = { git = "https://github.com/pingcap/kvproto.git", default-features = false }
+raftstore = { path = "../raftstore", default-features = false }
 test_raftstore = { path = "../test_raftstore", default-features = false }
 tikv = { path = "../../", default-features = false }
 tikv_util = { path = "../tikv_util" }
-<<<<<<< HEAD
-txn_types = { path = "../txn_types", default-features = false }
-=======
-raftstore = { path = "../raftstore", default-features = false }
->>>>>>> 882c7d37
+txn_types = { path = "../txn_types", default-features = false }