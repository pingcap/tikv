[package]
name = "test_storage"
version = "0.0.1"
edition = "2018"
publish = false

[dependencies]
tikv_util = { path = "../tikv_util" }
tikv = { path = "../../", default-features = false }
test_raftstore = { path = "../test_raftstore" }
<<<<<<< HEAD
kvproto = { git = "https://github.com/MyonKeminta/kvproto.git", branch="misono/pre-unsafe-destroy-range" }
=======
kvproto = { git = "https://github.com/pingcap/kvproto.git", branch = "release-3.0" }
>>>>>>> bd197bb5
futures = "0.1"<|MERGE_RESOLUTION|>--- conflicted
+++ resolved
@@ -8,9 +8,5 @@
 tikv_util = { path = "../tikv_util" }
 tikv = { path = "../../", default-features = false }
 test_raftstore = { path = "../test_raftstore" }
-<<<<<<< HEAD
-kvproto = { git = "https://github.com/MyonKeminta/kvproto.git", branch="misono/pre-unsafe-destroy-range" }
-=======
-kvproto = { git = "https://github.com/pingcap/kvproto.git", branch = "release-3.0" }
->>>>>>> bd197bb5
+kvproto = { git = "https://github.com/MyonKeminta/kvproto.git", branch="misono/pre-unsafe-destroy-range-3.0" }
 futures = "0.1"