// Copyright 2017 PingCAP, Inc.
//
// Licensed under the Apache License, Version 2.0 (the "License");
// you may not use this file except in compliance with the License.
// You may obtain a copy of the License at
//
//     http://www.apache.org/licenses/LICENSE-2.0
//
// Unless required by applicable law or agreed to in writing, software
// distributed under the License is distributed on an "AS IS" BASIS,
// See the License for the specific language governing permissions and
// limitations under the License.

use kvproto::kvrpcpb::Context;

use test_raftstore::{new_server_cluster, Cluster, ServerCluster, SimulateEngine};
<<<<<<< HEAD
use tikv::storage::config::Config;
=======
>>>>>>> caecd1b9
use tikv::util::HandyRwLock;

use super::*;

pub fn new_raft_engine(
    count: usize,
    key: &str,
) -> (Cluster<ServerCluster>, SimulateEngine, Context) {
    let mut cluster = new_server_cluster(0, count);
    cluster.run();
    // make sure leader has been elected.
    assert_eq!(cluster.must_get(b""), None);
    let region = cluster.get_region(key.as_bytes());
    let leader = cluster.leader_of_region(region.get_id()).unwrap();
    let engine = cluster.sim.rl().storages[&leader.get_id()].clone();
    let mut ctx = Context::new();
    ctx.set_region_id(region.get_id());
    ctx.set_region_epoch(region.get_region_epoch().clone());
    ctx.set_peer(leader.clone());
    (cluster, engine, ctx)
}

pub fn new_raft_storage_with_store_count(
    count: usize,
    key: &str,
<<<<<<< HEAD
) -> (Cluster<ServerCluster>, SyncStorage<SimulateEngine>, Context) {
    let (cluster, engine, ctx) = new_raft_engine(count, key);
    (
        cluster,
        SyncStorage::from_engine(engine, &Config::default()),
=======
) -> (
    Cluster<ServerCluster>,
    SyncTestStorage<SimulateEngine>,
    Context,
) {
    let (cluster, engine, ctx) = new_raft_engine(count, key);
    (
        cluster,
        SyncTestStorageBuilder::from_engine(engine).build().unwrap(),
>>>>>>> caecd1b9
        ctx,
    )
}<|MERGE_RESOLUTION|>--- conflicted
+++ resolved
@@ -14,10 +14,6 @@
 use kvproto::kvrpcpb::Context;
 
 use test_raftstore::{new_server_cluster, Cluster, ServerCluster, SimulateEngine};
-<<<<<<< HEAD
-use tikv::storage::config::Config;
-=======
->>>>>>> caecd1b9
 use tikv::util::HandyRwLock;
 
 use super::*;
@@ -43,13 +39,6 @@
 pub fn new_raft_storage_with_store_count(
     count: usize,
     key: &str,
-<<<<<<< HEAD
-) -> (Cluster<ServerCluster>, SyncStorage<SimulateEngine>, Context) {
-    let (cluster, engine, ctx) = new_raft_engine(count, key);
-    (
-        cluster,
-        SyncStorage::from_engine(engine, &Config::default()),
-=======
 ) -> (
     Cluster<ServerCluster>,
     SyncTestStorage<SimulateEngine>,
@@ -59,7 +48,6 @@
     (
         cluster,
         SyncTestStorageBuilder::from_engine(engine).build().unwrap(),
->>>>>>> caecd1b9
         ctx,
     )
 }