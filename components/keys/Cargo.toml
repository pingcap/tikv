--- conflicted
+++ resolved
@@ -13,11 +13,6 @@
 slog = "2.3"
 
 tikv_alloc = { path = "../tikv_alloc", default-features = false }
-<<<<<<< HEAD
-tikv_util = { path = "../tikv_util", default-features = false }
-codec = { path = "../codec", default-features = false }
-=======
->>>>>>> d2c45d93
 
 [dev-dependencies]
 panic_hook = { path = "../panic_hook" }