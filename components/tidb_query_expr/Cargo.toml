[package]
name = "tidb_query_expr"
version = "0.0.1"
edition = "2018"
publish = false
description = "Vector expressions of query engine to run TiDB pushed down executors"

[dependencies]
rand = "0.7.3"
safemem = { version = "0.3", default-features = false }
time = "0.1"
base64 = "0.12"
bstr = "0.2.8"
byteorder = "1.2"
codec = { path = "../codec" }
<<<<<<< HEAD
flate2 = { version = "=1.0.11", default-features = false, features = ["zlib"] }
=======
file_system = { path = "../file_system" }
>>>>>>> 0f135cbb
hex = "0.4"
match_template = { path = "../match_template" }
num = { version = "0.3", default-features = false }
num-traits = "0.2"
openssl = { version = "0.10" }
protobuf = "2"
tidb_query_codegen = { path = "../tidb_query_codegen" }
tidb_query_datatype = { path = "../tidb_query_datatype" }
tidb_query_common = { path = "../tidb_query_common" }
tikv_util = { path = "../tikv_util" }
tipb = { git = "https://github.com/pingcap/tipb.git", default-features = false }
twoway = "0.2.0"
uuid = { version = "0.8.1", features = ["v4"] }
static_assertions = { version = "1.0", features = ["nightly"] }

[dev-dependencies]
bstr = "0.2.8"
chrono = "0.4"
profiler = { path = "../profiler" }
panic_hook = { path = "../panic_hook" }
tipb_helper = { path = "../tipb_helper" }<|MERGE_RESOLUTION|>--- conflicted
+++ resolved
@@ -13,11 +13,8 @@
 bstr = "0.2.8"
 byteorder = "1.2"
 codec = { path = "../codec" }
-<<<<<<< HEAD
 flate2 = { version = "=1.0.11", default-features = false, features = ["zlib"] }
-=======
 file_system = { path = "../file_system" }
->>>>>>> 0f135cbb
 hex = "0.4"
 match_template = { path = "../match_template" }
 num = { version = "0.3", default-features = false }
