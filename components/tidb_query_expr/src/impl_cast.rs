// Copyright 2019 TiKV Project Authors. Licensed under Apache-2.0.

use std::borrow::Cow;
use std::convert::TryFrom;
use std::convert::TryInto;
use std::num::IntErrorKind;

use num_traits::identities::Zero;
use tidb_query_codegen::rpn_fn;
use tidb_query_datatype::*;
use tipb::{Expr, FieldType};

use crate::types::RpnExpressionBuilder;
use crate::{RpnExpressionNode, RpnFnCallExtra, RpnFnMeta};
use tidb_query_common::Result;
use tidb_query_datatype::codec::convert::*;
use tidb_query_datatype::codec::data_type::*;
use tidb_query_datatype::codec::error::{ERR_DATA_OUT_OF_RANGE, ERR_TRUNCATE_WRONG_VALUE};
use tidb_query_datatype::codec::mysql::{binary_literal, Time};
use tidb_query_datatype::codec::Error;
use tidb_query_datatype::expr::EvalContext;

fn get_cast_fn_rpn_meta(
    is_from_constant: bool,
    from_field_type: &FieldType,
    to_field_type: &FieldType,
) -> Result<RpnFnMeta> {
    let from = box_try!(EvalType::try_from(from_field_type.as_accessor().tp()));
    let to = box_try!(EvalType::try_from(to_field_type.as_accessor().tp()));
    let func_meta = match (from, to) {
        // any as int
        (EvalType::Int, EvalType::Int) => {
            if !from_field_type.is_unsigned() && to_field_type.is_unsigned() {
                cast_signed_int_as_unsigned_int_fn_meta()
            } else {
                cast_int_as_int_others_fn_meta()
            }
        }
        (EvalType::Real, EvalType::Int) => {
            if !to_field_type.is_unsigned() {
                cast_any_as_any_fn_meta::<Real, Int>()
            } else {
                cast_real_as_uint_fn_meta()
            }
        }
        (EvalType::Bytes, EvalType::Int) => {
            if is_from_constant && from_field_type.is_binary_string_like() {
                cast_binary_string_as_int_fn_meta()
            } else {
                cast_string_as_int_fn_meta()
            }
        }
        (EvalType::Decimal, EvalType::Int) => {
            if !to_field_type.is_unsigned() {
                cast_any_as_any_fn_meta::<Decimal, Int>()
            } else {
                cast_decimal_as_uint_fn_meta()
            }
        }
        (EvalType::DateTime, EvalType::Int) => cast_any_as_any_fn_meta::<DateTime, Int>(),
        (EvalType::Duration, EvalType::Int) => cast_any_as_any_fn_meta::<Duration, Int>(),
        (EvalType::Json, EvalType::Int) => {
            if !to_field_type.is_unsigned() {
                cast_json_as_any_fn_meta::<Int>()
            } else {
                cast_json_as_uint_fn_meta()
            }
        }

        //  any as real
        (EvalType::Int, EvalType::Real) => {
            let fu = from_field_type.is_unsigned();
            let ru = to_field_type.is_unsigned();
            match (fu, ru) {
                (true, _) => cast_unsigned_int_as_signed_or_unsigned_real_fn_meta(),
                (false, false) => cast_signed_int_as_signed_real_fn_meta(),
                (false, true) => cast_signed_int_as_unsigned_real_fn_meta(),
            }
        }
        (EvalType::Real, EvalType::Real) => {
            if !to_field_type.is_unsigned() {
                cast_real_as_signed_real_fn_meta()
            } else {
                cast_real_as_unsigned_real_fn_meta()
            }
        }
        (EvalType::Bytes, EvalType::Real) => {
            match (
                is_from_constant && from_field_type.is_binary_string_like(),
                to_field_type.is_unsigned(),
            ) {
                (true, true) => cast_binary_string_as_unsigned_real_fn_meta(),
                (true, false) => cast_binary_string_as_signed_real_fn_meta(),
                (false, true) => cast_string_as_unsigned_real_fn_meta(),
                (false, false) => cast_string_as_signed_real_fn_meta(),
            }
        }
        (EvalType::Decimal, EvalType::Real) => {
            if !to_field_type.is_unsigned() {
                cast_any_as_any_fn_meta::<Decimal, Real>()
            } else {
                cast_decimal_as_unsigned_real_fn_meta()
            }
        }
        (EvalType::DateTime, EvalType::Real) => cast_any_as_any_fn_meta::<DateTime, Real>(),
        (EvalType::Duration, EvalType::Real) => cast_any_as_any_fn_meta::<Duration, Real>(),
        (EvalType::Json, EvalType::Real) => cast_json_as_any_fn_meta::<Real>(),

        // any as string
        (EvalType::Int, EvalType::Bytes) => {
            if from_field_type.tp() == FieldTypeTp::Year {
                cast_year_as_string_fn_meta()
            } else if !from_field_type.is_unsigned() {
                cast_any_as_string_fn_meta::<Int>()
            } else {
                cast_uint_as_string_fn_meta()
            }
        }
        (EvalType::Real, EvalType::Bytes) => {
            if from_field_type.as_accessor().tp() == FieldTypeTp::Float {
                cast_float_real_as_string_fn_meta()
            } else {
                cast_any_as_string_fn_meta::<Real>()
            }
        }
        (EvalType::Bytes, EvalType::Bytes) => cast_string_as_string_fn_meta(),
        (EvalType::Decimal, EvalType::Bytes) => cast_any_as_string_fn_meta::<Decimal>(),
        (EvalType::DateTime, EvalType::Bytes) => cast_any_as_string_fn_meta::<DateTime>(),
        (EvalType::Duration, EvalType::Bytes) => cast_any_as_string_fn_meta::<Duration>(),
        (EvalType::Json, EvalType::Bytes) => cast_json_as_bytes_fn_meta(),

        // any as decimal
        (EvalType::Int, EvalType::Decimal) => {
            let fu = from_field_type.is_unsigned();
            let ru = to_field_type.is_unsigned();
            match (fu, ru) {
                (true, _) => cast_unsigned_int_as_signed_or_unsigned_decimal_fn_meta(),
                (false, true) => cast_signed_int_as_unsigned_decimal_fn_meta(),
                (false, false) => cast_any_as_decimal_fn_meta::<Int>(),
            }
        }
        (EvalType::Real, EvalType::Decimal) => cast_real_as_decimal_fn_meta(),
        (EvalType::Bytes, EvalType::Decimal) => {
            if !to_field_type.is_unsigned() {
                cast_bytes_as_decimal_fn_meta()
            } else {
                cast_string_as_unsigned_decimal_fn_meta()
            }
        }
        (EvalType::Decimal, EvalType::Decimal) => {
            if !to_field_type.is_unsigned() {
                cast_decimal_as_signed_decimal_fn_meta()
            } else {
                cast_decimal_as_unsigned_decimal_fn_meta()
            }
        }
        (EvalType::DateTime, EvalType::Decimal) => cast_any_as_decimal_fn_meta::<DateTime>(),
        (EvalType::Duration, EvalType::Decimal) => cast_any_as_decimal_fn_meta::<Duration>(),
        (EvalType::Json, EvalType::Decimal) => cast_json_as_decimal_fn_meta(),

        // any as duration
        (EvalType::Int, EvalType::Duration) => cast_int_as_duration_fn_meta(),
        (EvalType::Real, EvalType::Duration) => cast_real_as_duration_fn_meta(),
        (EvalType::Bytes, EvalType::Duration) => cast_bytes_as_duration_fn_meta(),
        (EvalType::Decimal, EvalType::Duration) => cast_decimal_as_duration_fn_meta(),
        (EvalType::DateTime, EvalType::Duration) => cast_time_as_duration_fn_meta(),
        (EvalType::Duration, EvalType::Duration) => cast_duration_as_duration_fn_meta(),
        (EvalType::Json, EvalType::Duration) => cast_json_as_duration_fn_meta(),

        (EvalType::Int, EvalType::DateTime) => cast_int_as_time_fn_meta(),
        (EvalType::Real, EvalType::DateTime) => cast_real_as_time_fn_meta(),
        (EvalType::Bytes, EvalType::DateTime) => cast_string_as_time_fn_meta(),
        (EvalType::Decimal, EvalType::DateTime) => cast_decimal_as_time_fn_meta(),
        (EvalType::DateTime, EvalType::DateTime) => cast_time_as_time_fn_meta(),
        (EvalType::Duration, EvalType::DateTime) => cast_duration_as_time_fn_meta(),

        // any as json
        (EvalType::Int, EvalType::Json) => {
            if from_field_type
                .as_accessor()
                .flag()
                .contains(FieldTypeFlag::IS_BOOLEAN)
            {
                cast_bool_as_json_fn_meta()
            } else if !from_field_type.is_unsigned() {
                cast_any_as_json_fn_meta::<Int>()
            } else {
                cast_uint_as_json_fn_meta()
            }
        }
        (EvalType::Real, EvalType::Json) => cast_any_as_json_fn_meta::<Real>(),
        (EvalType::Bytes, EvalType::Json) => cast_string_as_json_fn_meta(),
        (EvalType::Decimal, EvalType::Json) => cast_any_as_json_fn_meta::<Decimal>(),
        (EvalType::DateTime, EvalType::Json) => cast_any_as_json_fn_meta::<DateTime>(),
        (EvalType::Duration, EvalType::Json) => cast_any_as_json_fn_meta::<Duration>(),
        (EvalType::Json, EvalType::Json) => cast_json_as_json_fn_meta(),

        _ => return Err(other_err!("Unsupported cast from {} to {}", from, to)),
    };
    Ok(func_meta)
}

/// Gets the cast function between specified data types.
///
/// TODO: This function supports some internal casts performed by TiKV. However it would be better
/// to be done in TiDB.
pub fn get_cast_fn_rpn_node(
    is_from_constant: bool,
    from_field_type: &FieldType,
    to_field_type: FieldType,
) -> Result<RpnExpressionNode> {
    let func_meta = get_cast_fn_rpn_meta(is_from_constant, from_field_type, &to_field_type)?;
    // This cast function is inserted by `Coprocessor` automatically,
    // the `inUnion` flag always false in this situation. Ideally,
    // the cast function should be inserted by TiDB and pushed down
    // with all implicit arguments.
    Ok(RpnExpressionNode::FnCall {
        func_meta,
        args_len: 1,
        field_type: to_field_type,
        metadata: Box::new(tipb::InUnionMetadata::default()),
    })
}

/// Gets the RPN function meta
pub fn map_cast_func(expr: &Expr) -> Result<RpnFnMeta> {
    let children = expr.get_children();
    if children.len() != 1 {
        return Err(other_err!(
            "Unexpected arguments: sig {:?} with {} args",
            expr.get_sig(),
            children.len()
        ));
    }
    get_cast_fn_rpn_meta(
        RpnExpressionBuilder::is_expr_eval_to_scalar(&children[0])?,
        children[0].get_field_type(),
        expr.get_field_type(),
    )
}

// cast any as int/uint, some cast functions reuse `cast_any_as_any`
//
// - cast_real_as_int -> cast_any_as_any<Real, Int>
// - cast_decimal_as_int -> cast_any_as_any<Decimal, Int>
// - cast_time_as_int_or_uint -> cast_any_as_any<Time, Int>
// - cast_duration_as_int_or_uint -> cast_any_as_any<Duration, Int>
// - cast_json_as_int -> cast_any_as_any<Json, Int>

#[rpn_fn(nullable, capture = [metadata], metadata_type = tipb::InUnionMetadata)]
#[inline]
fn cast_signed_int_as_unsigned_int(
    metadata: &tipb::InUnionMetadata,
    val: Option<&Int>,
) -> Result<Option<Int>> {
    match val {
        None => Ok(None),
        Some(val) => {
            let val = *val;
            if metadata.get_in_union() && val < 0i64 {
                Ok(Some(0))
            } else {
                Ok(Some(val))
            }
        }
    }
}

#[rpn_fn(nullable)]
#[inline]
fn cast_int_as_int_others(val: Option<&Int>) -> Result<Option<Int>> {
    match val {
        None => Ok(None),
        Some(val) => Ok(Some(*val)),
    }
}

#[rpn_fn(nullable, capture = [ctx, metadata], metadata_type = tipb::InUnionMetadata)]
#[inline]
fn cast_real_as_uint(
    ctx: &mut EvalContext,
    metadata: &tipb::InUnionMetadata,
    val: Option<&Real>,
) -> Result<Option<Int>> {
    match val {
        None => Ok(None),
        Some(val) => {
            let val = val.into_inner();
            if metadata.get_in_union() && val < 0f64 {
                Ok(Some(0))
            } else {
                // FIXME: mysql's double to unsigned is very special,
                //  it **seems** that if the float num bigger than i64::MAX,
                //  then return i64::MAX always.
                //  This may be the bug of mysql.
                //  So I don't change ours' behavior here.
                let val: u64 = val.convert(ctx)?;
                Ok(Some(val as i64))
            }
        }
    }
}

#[rpn_fn(nullable, capture = [ctx, extra, metadata], metadata_type = tipb::InUnionMetadata)]
#[inline]
fn cast_string_as_int(
    ctx: &mut EvalContext,
    extra: &RpnFnCallExtra,
    metadata: &tipb::InUnionMetadata,
    val: Option<BytesRef>,
) -> Result<Option<Int>> {
    match val {
        None => Ok(None),
        Some(val) => {
            // TODO: in TiDB, if `b.args[0].GetType().Hybrid()` || `IsBinaryLiteral(b.args[0])`,
            //  then it will return res from EvalInt() directly.
            let is_unsigned = extra.ret_field_type.is_unsigned();
            let val = get_valid_utf8_prefix(ctx, val)?;
            let val = val.trim();
            let is_str_neg = val.starts_with('-');
            if metadata.get_in_union() && is_unsigned && is_str_neg {
                Ok(Some(0))
            } else {
                // FIXME: if the err get_valid_int_prefix returned is overflow err,
                //  it should be ERR_TRUNCATE_WRONG_VALUE but not others.
                let valid_int_prefix = get_valid_int_prefix(ctx, val)?;
                let parse_res = if !is_str_neg {
                    valid_int_prefix.parse::<u64>().map(|x| x as i64)
                } else {
                    valid_int_prefix.parse::<i64>()
                };
                // The `OverflowAsWarning` is true just if in `SELECT` statement context, e.g:
                // 1. SELECT * FROM t  => OverflowAsWarning = true
                // 2. INSERT INTO t VALUE (...) => OverflowAsWarning = false
                // 3. INSERT INTO t SELECT * FROM t2 => OverflowAsWarning = false
                // (according to https://github.com/pingcap/tidb/blob/e173c7f5c1041b3c7e67507889d50a7bdbcdfc01/executor/executor.go#L1452)
                //
                // NOTE: if this flag(OverflowAsWarning)'s setting had changed,
                // then here's behavior should be changed to keep consistent with TiDB.
                match parse_res {
                    Ok(x) => {
                        if !is_str_neg {
                            if !is_unsigned && x as u64 > std::i64::MAX as u64 {
                                ctx.warnings
                                    .append_warning(Error::cast_as_signed_overflow())
                            }
                        } else if is_unsigned {
                            ctx.warnings
                                .append_warning(Error::cast_neg_int_as_unsigned());
                        }
                        Ok(Some(x as i64))
                    }
                    Err(err) => match *err.kind() {
                        IntErrorKind::Overflow | IntErrorKind::Underflow => {
                            let err = if is_str_neg {
                                Error::overflow("BIGINT UNSIGNED", valid_int_prefix)
                            } else {
                                Error::overflow("BIGINT", valid_int_prefix)
                            };
                            let warn_err = Error::truncated_wrong_val("INTEGER", val);
                            ctx.handle_overflow_err(warn_err).map_err(|_| err)?;
                            let val = if is_str_neg {
                                std::i64::MIN
                            } else {
                                std::u64::MAX as i64
                            };
                            Ok(Some(val))
                        }
                        _ => Err(other_err!("parse string to int failed: {}", err)),
                    },
                }
            }
        }
    }
}

#[rpn_fn(nullable, capture = [ctx])]
fn cast_binary_string_as_int(ctx: &mut EvalContext, val: Option<BytesRef>) -> Result<Option<Int>> {
    match val {
        None => Ok(None),
        Some(val) => {
            let r = binary_literal::to_uint(ctx, val)? as i64;
            Ok(Some(r))
        }
    }
}

/// # TODO
///
/// This function is added to prove `rpn_fn` supports `enum`/`set` correctly. We will add enum/set
/// related copr functions into `get_cast_fn_rpn_meta` after Enum/Set decode implemented.
#[rpn_fn]
#[inline]
fn cast_enum_as_int(val: EnumRef) -> Result<Option<Int>> {
    Ok(Some(val.value() as Int))
}

#[rpn_fn]
#[inline]
fn cast_set_as_int(val: SetRef) -> Result<Option<Int>> {
    Ok(Some(val.value() as Int))
}

#[rpn_fn(nullable, capture = [ctx, metadata], metadata_type = tipb::InUnionMetadata)]
#[inline]
fn cast_decimal_as_uint(
    ctx: &mut EvalContext,
    metadata: &tipb::InUnionMetadata,
    val: Option<&Decimal>,
) -> Result<Option<Int>> {
    match val {
        None => Ok(None),
        Some(val) => {
            // TODO: here TiDB round before call `val.is_negative()`
            if metadata.get_in_union() && val.is_negative() {
                Ok(Some(0))
            } else {
                let r: u64 = val.convert(ctx)?;
                Ok(Some(r as i64))
            }
        }
    }
}

#[rpn_fn(nullable, capture = [ctx])]
#[inline]
fn cast_json_as_uint(ctx: &mut EvalContext, val: Option<JsonRef>) -> Result<Option<Int>> {
    match val {
        None => Ok(None),
        Some(j) => {
            let r: u64 = j.convert(ctx)?;
            Ok(Some(r as i64))
        }
    }
}

// cast any as real, some cast functions reuse `cast_any_as_any`
//
// cast_decimal_as_signed_real -> cast_any_as_any<Decimal, Real>
// cast_time_as_real -> cast_any_as_any<Time, Real>
// cast_duration_as_real -> cast_any_as_any<Duration, Real>
// cast_json_as_real -> by cast_any_as_any<Json, Real>

#[rpn_fn(nullable)]
#[inline]
fn cast_signed_int_as_signed_real(val: Option<&Int>) -> Result<Option<Real>> {
    match val {
        None => Ok(None),
        Some(val) => Ok(Real::new(*val as f64).ok()),
    }
}

#[rpn_fn(nullable, capture = [metadata], metadata_type = tipb::InUnionMetadata)]
#[inline]
fn cast_signed_int_as_unsigned_real(
    metadata: &tipb::InUnionMetadata,
    val: Option<&Int>,
) -> Result<Option<Real>> {
    match val {
        None => Ok(None),
        Some(val) => {
            if metadata.get_in_union() && *val < 0 {
                Ok(Some(Real::zero()))
            } else {
                // FIXME: negative number to unsigned real's logic may be wrong here.
                Ok(Real::new(*val as u64 as f64).ok())
            }
        }
    }
}

// because we needn't to consider if uint overflow upper boundary of signed real,
// so we can merge uint to signed/unsigned real in one function
#[rpn_fn(nullable)]
#[inline]
fn cast_unsigned_int_as_signed_or_unsigned_real(val: Option<&Int>) -> Result<Option<Real>> {
    match val {
        None => Ok(None),
        Some(val) => Ok(Real::new(*val as u64 as f64).ok()),
    }
}

#[rpn_fn(nullable)]
#[inline]
fn cast_real_as_signed_real(val: Option<&Real>) -> Result<Option<Real>> {
    Ok(val.cloned())
}

#[rpn_fn(nullable, capture = [metadata], metadata_type = tipb::InUnionMetadata)]
#[inline]
fn cast_real_as_unsigned_real(
    metadata: &tipb::InUnionMetadata,
    val: Option<&Real>,
) -> Result<Option<Real>> {
    match val {
        None => Ok(None),
        Some(val) => {
            if metadata.get_in_union() && val.into_inner() < 0f64 {
                Ok(Some(Real::zero()))
            } else {
                // FIXME: negative number to unsigned real's logic may be wrong here.
                Ok(Some(*val))
            }
        }
    }
}

#[rpn_fn(nullable, capture = [ctx, extra])]
#[inline]
fn cast_string_as_signed_real(
    ctx: &mut EvalContext,
    extra: &RpnFnCallExtra,
    val: Option<BytesRef>,
) -> Result<Option<Real>> {
    match val {
        None => Ok(None),
        Some(val) => {
            let r: f64 = val.convert(ctx)?;
            let r = produce_float_with_specified_tp(ctx, extra.ret_field_type, r)?;
            Ok(Real::new(r).ok())
        }
    }
}

#[rpn_fn(nullable, capture = [ctx, extra])]
#[inline]
fn cast_binary_string_as_signed_real(
    ctx: &mut EvalContext,
    extra: &RpnFnCallExtra,
    val: Option<BytesRef>,
) -> Result<Option<Real>> {
    match val {
        None => Ok(None),
        Some(val) => {
            let r = binary_literal::to_uint(ctx, val)? as i64 as f64;
            let r = produce_float_with_specified_tp(ctx, extra.ret_field_type, r)?;
            Ok(Real::new(r).ok())
        }
    }
}

#[rpn_fn(nullable, capture = [ctx, extra, metadata], metadata_type = tipb::InUnionMetadata)]
#[inline]
fn cast_string_as_unsigned_real(
    ctx: &mut EvalContext,
    extra: &RpnFnCallExtra,
    metadata: &tipb::InUnionMetadata,
    val: Option<BytesRef>,
) -> Result<Option<Real>> {
    match val {
        None => Ok(None),
        Some(val) => {
            let mut r: f64 = val.convert(ctx)?;
            if metadata.get_in_union() && r < 0f64 {
                r = 0f64;
            }
            let r = produce_float_with_specified_tp(ctx, extra.ret_field_type, r)?;
            Ok(Real::new(r).ok())
        }
    }
}

#[rpn_fn(nullable, capture = [ctx, extra])]
#[inline]
fn cast_binary_string_as_unsigned_real(
    ctx: &mut EvalContext,
    extra: &RpnFnCallExtra,
    val: Option<BytesRef>,
) -> Result<Option<Real>> {
    match val {
        None => Ok(None),
        Some(val) => {
            let r = binary_literal::to_uint(ctx, val)? as f64;
            let r = produce_float_with_specified_tp(ctx, extra.ret_field_type, r)?;
            Ok(Real::new(r).ok())
        }
    }
}

#[rpn_fn(nullable, capture = [ctx, metadata], metadata_type = tipb::InUnionMetadata)]
#[inline]
fn cast_decimal_as_unsigned_real(
    ctx: &mut EvalContext,
    metadata: &tipb::InUnionMetadata,
    val: Option<&Decimal>,
) -> Result<Option<Real>> {
    match val {
        None => Ok(None),
        Some(val) => {
            if metadata.get_in_union() && val.is_negative() {
                Ok(Some(Real::zero()))
            } else {
                // FIXME: negative number to unsigned real's logic may be wrong here.
                Ok(Some(val.convert(ctx)?))
            }
        }
    }
}

// cast any as string, some cast functions reuse `cast_any_as_any`
//
// cast_int_as_string -> cast_any_as_string_fn_meta::<Int>
// cast_real_as_string -> cast_any_as_string_fn_meta::<Real>
// cast_decimal_as_string -> cast_any_as_string_fn_meta::<Decimal>
// cast_datetime_as_string -> cast_any_as_string_fn_meta::<DateTime>
// cast_duration_as_string -> cast_any_as_string_fn_meta::<Duration>
// cast_json_as_string -> by cast_any_as_any<Json, String>

#[rpn_fn(nullable, capture = [ctx, extra])]
#[inline]
fn cast_any_as_string<T: ConvertTo<Bytes> + Evaluable + EvaluableRet>(
    ctx: &mut EvalContext,
    extra: &RpnFnCallExtra,
    val: Option<&T>,
) -> Result<Option<Bytes>> {
    match val {
        None => Ok(None),
        Some(val) => {
            let val: Bytes = val.convert(ctx)?;
            cast_as_string_helper(ctx, extra, val)
        }
    }
}

#[rpn_fn(capture = [ctx, extra])]
#[inline]
fn cast_year_as_string(
    ctx: &mut EvalContext,
    extra: &RpnFnCallExtra,
    val: &Int,
) -> Result<Option<Bytes>> {
    let cast = if *val == 0 {
        b"0000".to_vec()
    } else {
        val.to_string().into_bytes()
    };
    cast_as_string_helper(ctx, extra, cast)
}

#[rpn_fn(nullable, capture = [ctx, extra])]
#[inline]
fn cast_uint_as_string(
    ctx: &mut EvalContext,
    extra: &RpnFnCallExtra,
    val: Option<&Int>,
) -> Result<Option<Bytes>> {
    match val {
        None => Ok(None),
        Some(val) => {
            let val = (*val as u64).to_string().into_bytes();
            cast_as_string_helper(ctx, extra, val)
        }
    }
}

#[rpn_fn(nullable, capture = [ctx, extra])]
#[inline]
fn cast_float_real_as_string(
    ctx: &mut EvalContext,
    extra: &RpnFnCallExtra,
    val: Option<&Real>,
) -> Result<Option<Bytes>> {
    match val {
        None => Ok(None),
        Some(val) => {
            let val = val.into_inner() as f32;
            let val = val.to_string().into_bytes();
            cast_as_string_helper(ctx, extra, val)
        }
    }
}

// FIXME: We cannot use specialization in current Rust version, so impl ConvertTo<Bytes> for Bytes cannot
//  pass compile because of we have impl Convert<Bytes> for T where T: ToString + Evaluable
//  Refactor this part after https://github.com/rust-lang/rust/issues/31844 closed
#[rpn_fn(nullable, capture = [ctx, extra])]
#[inline]
fn cast_string_as_string(
    ctx: &mut EvalContext,
    extra: &RpnFnCallExtra,
    val: Option<BytesRef>,
) -> Result<Option<Bytes>> {
    match val {
        None => Ok(None),
        Some(val) => {
            let val = val.to_vec();
            cast_as_string_helper(ctx, extra, val)
        }
    }
}

#[inline]
fn cast_as_string_helper(
    ctx: &mut EvalContext,
    extra: &RpnFnCallExtra,
    val: Vec<u8>,
) -> Result<Option<Bytes>> {
    let res = produce_str_with_specified_tp(
        ctx,
        Cow::Borrowed(val.as_slice()),
        extra.ret_field_type,
        false,
    )?;
    let mut res = match res {
        Cow::Borrowed(_) => val,
        Cow::Owned(x) => x.to_vec(),
    };
    pad_zero_for_binary_type(&mut res, extra.ret_field_type);
    Ok(Some(res))
}

// cast any as decimal, some cast functions reuse `cast_any_as_decimal`
//
// - cast_signed_int_as_signed_decimal -> cast_any_as_decimal<Int>
// - cast_string_as_signed_decimal -> cast_any_as_decimal<Bytes>
// - cast_time_as_decimal -> cast_any_as_decimal<Time>
// - cast_duration_as_decimal -> cast_any_as_decimal<Duration>
// - cast_json_as_decimal -> cast_any_as_decimal<Json>

#[rpn_fn(nullable, capture = [ctx, extra])]
#[inline]
fn cast_unsigned_int_as_signed_or_unsigned_decimal(
    ctx: &mut EvalContext,
    extra: &RpnFnCallExtra,
    val: Option<&i64>,
) -> Result<Option<Decimal>> {
    match val {
        None => Ok(None),
        Some(val) => {
            // because uint's upper bound is smaller than signed decimal's upper bound
            // so we can merge cast uint as signed/unsigned decimal in this function
            let dec = Decimal::from(*val as u64);
            Ok(Some(produce_dec_with_specified_tp(
                ctx,
                dec,
                extra.ret_field_type,
            )?))
        }
    }
}

#[rpn_fn(nullable, capture = [ctx, extra, metadata], metadata_type = tipb::InUnionMetadata)]
#[inline]
fn cast_signed_int_as_unsigned_decimal(
    ctx: &mut EvalContext,
    extra: &RpnFnCallExtra,
    metadata: &tipb::InUnionMetadata,
    val: Option<&i64>,
) -> Result<Option<Decimal>> {
    match val {
        None => Ok(None),
        Some(val) => {
            let dec = if metadata.get_in_union() && *val < 0 {
                Decimal::zero()
            } else {
                Decimal::from(*val as u64)
            };
            Ok(Some(produce_dec_with_specified_tp(
                ctx,
                dec,
                extra.ret_field_type,
            )?))
        }
    }
}

#[rpn_fn(nullable, capture = [ctx, extra, metadata], metadata_type = tipb::InUnionMetadata)]
#[inline]
fn cast_real_as_decimal(
    ctx: &mut EvalContext,
    extra: &RpnFnCallExtra,
    metadata: &tipb::InUnionMetadata,
    val: Option<&Real>,
) -> Result<Option<Decimal>> {
    match val {
        None => Ok(None),
        Some(val) => {
            let val = val.into_inner();
            let res = if metadata.get_in_union() && val < 0f64 {
                Decimal::zero()
            } else {
                Decimal::from_f64(val)?
            };
            Ok(Some(produce_dec_with_specified_tp(
                ctx,
                res,
                extra.ret_field_type,
            )?))
        }
    }
}

#[rpn_fn(nullable, capture = [ctx, extra, metadata], metadata_type = tipb::InUnionMetadata)]
#[inline]
fn cast_string_as_unsigned_decimal(
    ctx: &mut EvalContext,
    extra: &RpnFnCallExtra,
    metadata: &tipb::InUnionMetadata,
    val: Option<BytesRef>,
) -> Result<Option<Decimal>> {
    match val {
        None => Ok(None),
        Some(val) => {
            // FIXME: in TiDB, if the param IsBinaryLiteral, then return the result of `evalDecimal` directly
            let d: Decimal = val.convert(ctx)?;
            let d = if metadata.get_in_union() && d.is_negative() {
                Decimal::zero()
            } else {
                d
            };
            Ok(Some(produce_dec_with_specified_tp(
                ctx,
                d,
                extra.ret_field_type,
            )?))
        }
    }
}

#[rpn_fn(nullable, capture = [ctx, extra])]
#[inline]
fn cast_decimal_as_signed_decimal(
    ctx: &mut EvalContext,
    extra: &RpnFnCallExtra,
    val: Option<&Decimal>,
) -> Result<Option<Decimal>> {
    match val {
        None => Ok(None),
        Some(val) => Ok(Some(produce_dec_with_specified_tp(
            ctx,
            *val,
            extra.ret_field_type,
        )?)),
    }
}

#[rpn_fn(nullable, capture = [ctx, extra, metadata], metadata_type = tipb::InUnionMetadata)]
#[inline]
fn cast_decimal_as_unsigned_decimal(
    ctx: &mut EvalContext,
    extra: &RpnFnCallExtra,
    metadata: &tipb::InUnionMetadata,
    val: Option<&Decimal>,
) -> Result<Option<Decimal>> {
    match val {
        None => Ok(None),
        Some(val) => {
            let res = if metadata.get_in_union() && val.is_negative() {
                Decimal::zero()
            } else {
                *val
            };
            Ok(Some(produce_dec_with_specified_tp(
                ctx,
                res,
                extra.ret_field_type,
            )?))
        }
    }
}

#[rpn_fn(nullable, capture = [ctx, extra])]
#[inline]
fn cast_any_as_decimal<From: Evaluable + EvaluableRet + ConvertTo<Decimal>>(
    ctx: &mut EvalContext,
    extra: &RpnFnCallExtra,
    val: Option<&From>,
) -> Result<Option<Decimal>> {
    match val {
        None => Ok(None),
        Some(val) => {
            let dec: Decimal = val.convert(ctx)?;
            Ok(Some(produce_dec_with_specified_tp(
                ctx,
                dec,
                extra.ret_field_type,
            )?))
        }
    }
}

#[rpn_fn(nullable, capture = [ctx, extra])]
#[inline]
fn cast_json_as_decimal(
    ctx: &mut EvalContext,
    extra: &RpnFnCallExtra,
    val: Option<JsonRef>,
) -> Result<Option<Decimal>> {
    match val {
        None => Ok(None),
        Some(val) => {
            let dec: Decimal = val.convert(ctx)?;
            Ok(Some(produce_dec_with_specified_tp(
                ctx,
                dec,
                extra.ret_field_type,
            )?))
        }
    }
}

#[rpn_fn(nullable, capture = [ctx, extra])]
#[inline]
fn cast_bytes_as_decimal(
    ctx: &mut EvalContext,
    extra: &RpnFnCallExtra,
    val: Option<BytesRef>,
) -> Result<Option<Decimal>> {
    match val {
        None => Ok(None),
        Some(val) => {
            let dec: Decimal = val.convert(ctx)?;
            Ok(Some(produce_dec_with_specified_tp(
                ctx,
                dec,
                extra.ret_field_type,
            )?))
        }
    }
}

// cast any as duration, no cast functions reuse `cast_any_as_any`

#[rpn_fn(nullable, capture = [ctx, extra])]
#[inline]
fn cast_int_as_duration(
    ctx: &mut EvalContext,
    extra: &RpnFnCallExtra,
    val: Option<&Int>,
) -> Result<Option<Duration>> {
    match val {
        None => Ok(None),
        Some(val) => {
            let fsp = extra.ret_field_type.get_decimal() as i8;
            Duration::from_i64(ctx, *val, fsp).map(Some).or_else(|err| {
                if err.is_overflow() {
                    ctx.handle_overflow_err(err)?;
                    Ok(None)
                } else if err.is_truncated() {
                    ctx.handle_truncate_err(err)?;
                    Ok(None)
                } else {
                    Err(err.into())
                }
            })
        }
    }
}

#[rpn_fn(nullable, capture = [ctx, extra])]
#[inline]
fn cast_time_as_duration(
    ctx: &mut EvalContext,
    extra: &RpnFnCallExtra,
    val: Option<&DateTime>,
) -> Result<Option<Duration>> {
    match val {
        None => Ok(None),
        Some(val) => {
            let dur: Duration = val.convert(ctx)?;
            Ok(Some(dur.round_frac(extra.ret_field_type.decimal() as i8)?))
        }
    }
}

#[rpn_fn(nullable, capture = [extra])]
#[inline]
fn cast_duration_as_duration(
    extra: &RpnFnCallExtra,
    val: Option<&Duration>,
) -> Result<Option<Duration>> {
    match val {
        None => Ok(None),
        Some(val) => Ok(Some(val.round_frac(extra.ret_field_type.decimal() as i8)?)),
    }
}

// TODO: use this macro to simplify all other place
macro_rules! skip_none {
    ($val:expr) => {
        match $val {
            None => return Ok(None),
            Some(v) => v,
        }
    };
}

#[inline]
fn cast_bytes_like_as_duration(
    ctx: &mut EvalContext,
    extra: &RpnFnCallExtra,
    val: &[u8],
) -> Result<Option<Duration>> {
    let val = std::str::from_utf8(val).map_err(Error::Encoding)?;
    let result = Duration::parse(ctx, val, extra.ret_field_type.get_decimal() as i8);
    match result {
        Ok(dur) => Ok(Some(dur)),
        Err(e) => match e.code() {
            ERR_DATA_OUT_OF_RANGE => {
                ctx.handle_overflow_err(e)?;
                Ok(None)
            }
            ERR_TRUNCATE_WRONG_VALUE => {
                ctx.handle_truncate_err(e)?;
                Ok(None)
            }
            _ => Err(e.into()),
        },
    }
}

#[rpn_fn(nullable, capture = [ctx, extra])]
#[inline]
pub fn cast_real_as_duration(
    ctx: &mut EvalContext,
    extra: &RpnFnCallExtra,
    val: Option<&Real>,
) -> Result<Option<Duration>> {
    let v = skip_none!(val).into_inner().to_string();
    cast_bytes_like_as_duration(ctx, extra, v.as_bytes())
}

#[rpn_fn(nullable, capture = [ctx, extra])]
#[inline]
pub fn cast_bytes_as_duration(
    ctx: &mut EvalContext,
    extra: &RpnFnCallExtra,
    val: Option<BytesRef>,
) -> Result<Option<Duration>> {
    let v = skip_none!(val);
    cast_bytes_like_as_duration(ctx, extra, v)
}

#[rpn_fn(nullable, capture = [ctx, extra])]
#[inline]
pub fn cast_decimal_as_duration(
    ctx: &mut EvalContext,
    extra: &RpnFnCallExtra,
    val: Option<&Decimal>,
) -> Result<Option<Duration>> {
    let v = skip_none!(val).to_string();
    cast_bytes_like_as_duration(ctx, extra, v.as_bytes())
}

#[rpn_fn(nullable, capture = [ctx, extra])]
#[inline]
pub fn cast_json_as_duration(
    ctx: &mut EvalContext,
    extra: &RpnFnCallExtra,
    val: Option<JsonRef>,
) -> Result<Option<Duration>> {
    let v = skip_none!(val).unquote()?;
    cast_bytes_like_as_duration(ctx, extra, v.as_bytes())
}

#[rpn_fn(nullable, capture = [ctx, extra])]
fn cast_int_as_time(
    ctx: &mut EvalContext,
    extra: &RpnFnCallExtra,
    val: Option<&Int>,
) -> Result<Option<Time>> {
    if let Some(val) = val {
        // Parse `val` as a `u64`
        Time::parse_from_i64(
            ctx,
            *val,
            extra.ret_field_type.as_accessor().tp().try_into()?,
            extra.ret_field_type.get_decimal() as i8,
        )
        .map(Some)
        .or_else(|_| {
            Ok(ctx
                .handle_invalid_time_error(Error::incorrect_datetime_value(val))
                .map(|_| None)?)
        })
    } else {
        Ok(None)
    }
}

// NOTE: in MySQL, casting `Real` to `Time` should cast `Real` to `Int` first,
// However, TiDB cast `Real` to `String` and then parse it into a `Time`
#[rpn_fn(nullable, capture = [ctx, extra])]
fn cast_real_as_time(
    ctx: &mut EvalContext,
    extra: &RpnFnCallExtra,
    val: Option<&Real>,
) -> Result<Option<Time>> {
    if let Some(val) = val {
        if val.is_zero() {
            Time::zero(
                ctx,
                extra.ret_field_type.get_decimal() as i8,
                extra.ret_field_type.as_accessor().tp().try_into()?,
            )
        } else {
            // Convert `val` to a string first and then parse it as a float string.
            Time::parse(
                ctx,
                &val.to_string(),
                extra.ret_field_type.as_accessor().tp().try_into()?,
                extra.ret_field_type.get_decimal() as i8,
                // Enable round
                true,
            )
        }
        .map(Some)
        .or_else(|e| Ok(ctx.handle_invalid_time_error(e).map(|_| None)?))
    } else {
        Ok(None)
    }
}

#[rpn_fn(nullable, capture = [ctx, extra])]
fn cast_string_as_time(
    ctx: &mut EvalContext,
    extra: &RpnFnCallExtra,
    val: Option<BytesRef>,
) -> Result<Option<Time>> {
    if let Some(val) = val {
        // Convert `val` to a string first and then parse it as a float string.
        Time::parse(
            ctx,
            unsafe { std::str::from_utf8_unchecked(val) },
            extra.ret_field_type.as_accessor().tp().try_into()?,
            extra.ret_field_type.get_decimal() as i8,
            // Enable round
            true,
        )
        .map(Some)
        .or_else(|e| Ok(ctx.handle_invalid_time_error(e).map(|_| None)?))
    } else {
        Ok(None)
    }
}

#[rpn_fn(nullable, capture = [ctx, extra])]
fn cast_decimal_as_time(
    ctx: &mut EvalContext,
    extra: &RpnFnCallExtra,
    val: Option<&Decimal>,
) -> Result<Option<Time>> {
    if let Some(val) = val {
        // Convert `val` to a string first and then parse it as a string.
        Time::parse_from_decimal(
            ctx,
            val,
            extra.ret_field_type.as_accessor().tp().try_into()?,
            extra.ret_field_type.get_decimal() as i8,
            // Enable round
            true,
        )
        .map(Some)
        .or_else(|e| Ok(ctx.handle_invalid_time_error(e).map(|_| None)?))
    } else {
        Ok(None)
    }
}

#[rpn_fn(nullable, capture = [ctx, extra])]
fn cast_time_as_time(
    ctx: &mut EvalContext,
    extra: &RpnFnCallExtra,
    val: Option<&Time>,
) -> Result<Option<Time>> {
    if let Some(val) = val {
        let mut val = *val;
        val.set_time_type(extra.ret_field_type.as_accessor().tp().try_into()?)?;
        val.round_frac(ctx, extra.ret_field_type.get_decimal() as i8)
            .map(Some)
            .or_else(|e| Ok(ctx.handle_invalid_time_error(e).map(|_| None)?))
    } else {
        Ok(None)
    }
}

#[rpn_fn(nullable, capture = [ctx, extra])]
fn cast_duration_as_time(
    ctx: &mut EvalContext,
    extra: &RpnFnCallExtra,
    val: Option<&Duration>,
) -> Result<Option<Time>> {
    if let Some(val) = val {
        Time::from_duration(
            ctx,
            *val,
            extra.ret_field_type.as_accessor().tp().try_into()?,
        )
        .and_then(|now| now.round_frac(ctx, extra.ret_field_type.get_decimal() as i8))
        .map(Some)
        .or_else(|e| Ok(ctx.handle_invalid_time_error(e).map(|_| None)?))
    } else {
        Ok(None)
    }
}

// cast any as json, some cast functions reuse `cast_any_as_any`
//
// - cast_int_as_json -> cast_any_as_any<Int, Json>
// - cast_real_as_json -> cast_any_as_any<Real, Json>
// - cast_decimal_as_json -> cast_any_as_any<Decimal, Json>
// - cast_time_as_json -> cast_any_as_any<Time, Json>
// - cast_duration_as_json -> cast_any_as_any<Duration, Json>

#[rpn_fn(nullable)]
#[inline]
fn cast_bool_as_json(val: Option<&Int>) -> Result<Option<Json>> {
    match val {
        None => Ok(None),
        Some(val) => Ok(Some(Json::from_bool(*val != 0)?)),
    }
}

#[rpn_fn(nullable)]
#[inline]
fn cast_uint_as_json(val: Option<&Int>) -> Result<Option<Json>> {
    match val {
        None => Ok(None),
        Some(val) => Ok(Some(Json::from_u64(*val as u64)?)),
    }
}

#[rpn_fn(nullable, capture = [extra])]
#[inline]
fn cast_string_as_json(extra: &RpnFnCallExtra<'_>, val: Option<BytesRef>) -> Result<Option<Json>> {
    match val {
        None => Ok(None),
        Some(val) => {
            if extra
                .ret_field_type
                .as_accessor()
                .flag()
                .contains(FieldTypeFlag::PARSE_TO_JSON)
            {
                // if failed, is it because of bug?
                let s: String = box_try!(String::from_utf8(val.to_owned()));
                let val: Json = s.parse()?;
                Ok(Some(val))
            } else {
                // FIXME: port `JSONBinary` from TiDB to adapt if the bytes is not a valid utf8 string
                let val = unsafe { String::from_utf8_unchecked(val.to_owned()) };
                Ok(Some(Json::from_string(val)?))
            }
        }
    }
}

#[rpn_fn(nullable)]
#[inline]
fn cast_json_as_json(val: Option<JsonRef>) -> Result<Option<Json>> {
    match val {
        None => Ok(None),
        Some(val) => Ok(Some(val.to_owned())),
    }
}

#[rpn_fn(nullable, capture = [ctx])]
#[inline]
fn cast_any_as_any<From: ConvertTo<To> + Evaluable + EvaluableRet, To: Evaluable + EvaluableRet>(
    ctx: &mut EvalContext,
    val: Option<&From>,
) -> Result<Option<To>> {
    match val {
        None => Ok(None),
        Some(val) => {
            let val = val.convert(ctx)?;
            Ok(Some(val))
        }
    }
}

#[rpn_fn(nullable, capture = [ctx])]
#[inline]
fn cast_json_as_any<To: Evaluable + EvaluableRet + ConvertFrom<Json>>(
    ctx: &mut EvalContext,
    val: Option<JsonRef>,
) -> Result<Option<To>> {
    match val {
        None => Ok(None),
        Some(val) => {
            let val = To::convert_from(ctx, val.to_owned())?;
            Ok(Some(val))
        }
    }
}

#[rpn_fn(nullable, capture = [ctx])]
#[inline]
fn cast_any_as_json<From: ConvertTo<Json> + Evaluable + EvaluableRet>(
    ctx: &mut EvalContext,
    val: Option<&From>,
) -> Result<Option<Json>> {
    match val {
        None => Ok(None),
        Some(val) => {
            let val = val.convert(ctx)?;
            Ok(Some(val))
        }
    }
}

#[rpn_fn(nullable, capture = [ctx])]
#[inline]
fn cast_any_as_bytes<From: ConvertTo<Bytes> + Evaluable + EvaluableRet>(
    ctx: &mut EvalContext,
    val: Option<&From>,
) -> Result<Option<Bytes>> {
    match val {
        None => Ok(None),
        Some(val) => {
            let val = val.convert(ctx)?;
            Ok(Some(val))
        }
    }
}

#[rpn_fn(nullable, capture = [ctx])]
#[inline]
fn cast_json_as_bytes(ctx: &mut EvalContext, val: Option<JsonRef>) -> Result<Option<Bytes>> {
    match val {
        None => Ok(None),
        Some(val) => {
            let val = val.convert(ctx)?;
            Ok(Some(val))
        }
    }
}

#[cfg(test)]
mod tests {
    use super::Result;
    use crate::impl_cast::*;
    use crate::types::test_util::RpnFnScalarEvaluator;
    use crate::RpnFnCallExtra;
    use std::collections::BTreeMap;
    use std::fmt::{Debug, Display};
    use std::sync::Arc;
    use std::{f32, f64, i64, u64};
    use tidb_query_datatype::builder::FieldTypeBuilder;
    use tidb_query_datatype::codec::convert::produce_dec_with_specified_tp;
    use tidb_query_datatype::codec::data_type::{Bytes, Int, Real};
    use tidb_query_datatype::codec::error::{
        ERR_DATA_OUT_OF_RANGE, ERR_DATA_TOO_LONG, ERR_TRUNCATE_WRONG_VALUE, ERR_UNKNOWN,
        WARN_DATA_TRUNCATED,
    };
    use tidb_query_datatype::codec::mysql::charset::*;
    use tidb_query_datatype::codec::mysql::decimal::{max_decimal, max_or_min_dec};
    use tidb_query_datatype::codec::mysql::{
        Decimal, Duration, Json, RoundMode, Time, TimeType, MAX_FSP, MIN_FSP,
    };
    use tidb_query_datatype::expr::Flag;
    use tidb_query_datatype::expr::{EvalConfig, EvalContext};
    use tidb_query_datatype::{Collation, FieldTypeFlag, FieldTypeTp, UNSPECIFIED_LENGTH};
    use tikv_util::buffer_vec::BufferVec;
    use tipb::ScalarFuncSig;

    fn test_none_with_ctx_and_extra<F, Input, Ret>(func: F)
    where
        F: Fn(&mut EvalContext, &RpnFnCallExtra, Option<Input>) -> Result<Option<Ret>>,
    {
        let mut ctx = EvalContext::default();
        let ret_field_type: FieldType = FieldType::default();
        let extra = RpnFnCallExtra {
            ret_field_type: &ret_field_type,
        };
        let r = func(&mut ctx, &extra, None).unwrap();
        assert!(r.is_none());
    }

    fn test_none_with_ctx<F, Input, Ret>(func: F)
    where
        F: Fn(&mut EvalContext, Option<Input>) -> Result<Option<Ret>>,
    {
        let mut ctx = EvalContext::default();
        let r = func(&mut ctx, None).unwrap();
        assert!(r.is_none());
    }

    fn test_none_with_extra<F, Input, Ret>(func: F)
    where
        F: Fn(&RpnFnCallExtra, Option<Input>) -> Result<Option<Ret>>,
    {
        let ret_field_type: FieldType = FieldType::default();
        let extra = RpnFnCallExtra {
            ret_field_type: &ret_field_type,
        };
        let r = func(&extra, None).unwrap();
        assert!(r.is_none());
    }

    fn test_none_with_metadata<F, Input, Ret>(func: F)
    where
        F: Fn(&tipb::InUnionMetadata, Option<Input>) -> Result<Option<Ret>>,
    {
        let metadata = make_metadata(true);
        let r = func(&metadata, None).unwrap();
        assert!(r.is_none());
    }

    fn test_none_with_ctx_and_metadata<F, Input, Ret>(func: F)
    where
        F: Fn(&mut EvalContext, &tipb::InUnionMetadata, Option<Input>) -> Result<Option<Ret>>,
    {
        let mut ctx = EvalContext::default();
        let metadata = make_metadata(true);
        let r = func(&mut ctx, &metadata, None).unwrap();
        assert!(r.is_none());
    }

    fn test_none_with_ctx_and_extra_and_metadata<F, Input, Ret>(func: F)
    where
        F: Fn(
            &mut EvalContext,
            &RpnFnCallExtra,
            &tipb::InUnionMetadata,
            Option<Input>,
        ) -> Result<Option<Ret>>,
    {
        let mut ctx = EvalContext::default();
        let ret_field_type: FieldType = FieldType::default();
        let extra = RpnFnCallExtra {
            ret_field_type: &ret_field_type,
        };
        let metadata = make_metadata(true);
        let r = func(&mut ctx, &extra, &metadata, None).unwrap();
        assert!(r.is_none());
    }

    fn test_none_with_nothing<F, Input, Ret>(func: F)
    where
        F: Fn(Option<Input>) -> Result<Option<Ret>>,
    {
        let r = func(None).unwrap();
        assert!(r.is_none());
    }

    struct CtxConfig {
        overflow_as_warning: bool,
        truncate_as_warning: bool,
        should_clip_to_zero: bool,
        in_insert_stmt: bool,
        in_update_or_delete_stmt: bool,
    }

    impl Default for CtxConfig {
        fn default() -> Self {
            CtxConfig {
                overflow_as_warning: false,
                truncate_as_warning: false,
                should_clip_to_zero: false,
                in_insert_stmt: false,
                in_update_or_delete_stmt: false,
            }
        }
    }

    impl From<CtxConfig> for EvalContext {
        fn from(config: CtxConfig) -> Self {
            let mut flag: Flag = Flag::empty();
            if config.overflow_as_warning {
                flag |= Flag::OVERFLOW_AS_WARNING;
            }
            if config.truncate_as_warning {
                flag |= Flag::TRUNCATE_AS_WARNING;
            }
            if config.should_clip_to_zero {
                flag |= Flag::IN_INSERT_STMT;
            }
            if config.in_insert_stmt {
                flag |= Flag::IN_INSERT_STMT;
            }
            if config.in_update_or_delete_stmt {
                flag |= Flag::IN_UPDATE_OR_DELETE_STMT;
            }
            let cfg = Arc::new(EvalConfig::from_flag(flag));
            EvalContext::new(cfg)
        }
    }

    fn make_metadata(in_union: bool) -> tipb::InUnionMetadata {
        let mut metadata = tipb::InUnionMetadata::default();
        metadata.set_in_union(in_union);
        metadata
    }

    struct FieldTypeConfig {
        unsigned: bool,
        flen: isize,
        decimal: isize,
        charset: Option<&'static str>,
        tp: Option<FieldTypeTp>,
        collation: Option<Collation>,
    }

    impl Default for FieldTypeConfig {
        fn default() -> Self {
            FieldTypeConfig {
                unsigned: false,
                flen: UNSPECIFIED_LENGTH,
                decimal: UNSPECIFIED_LENGTH,
                charset: None,
                tp: None,
                collation: None,
            }
        }
    }

    impl From<FieldTypeConfig> for FieldType {
        fn from(config: FieldTypeConfig) -> Self {
            let mut ft = FieldType::default();
            if let Some(c) = config.charset {
                ft.set_charset(String::from(c));
            }
            let fta = ft.as_mut_accessor();
            if config.unsigned {
                fta.set_flag(FieldTypeFlag::UNSIGNED);
            }
            fta.set_flen(config.flen);
            fta.set_decimal(config.decimal);
            if let Some(tp) = config.tp {
                fta.set_tp(tp);
            }
            if let Some(c) = config.collation {
                fta.set_collation(c);
            }
            ft
        }
    }

    fn make_extra(ret_field_type: &FieldType) -> RpnFnCallExtra {
        RpnFnCallExtra { ret_field_type }
    }

    fn make_log<P: Display, R: Display + Debug>(
        input: &P,
        expect: &R,
        result: &Result<Option<R>>,
    ) -> String {
        format!(
            "input: {}, expect: {:?}, output: {:?}",
            input, expect, result
        )
    }

    fn check_overflow(ctx: &EvalContext, overflow: bool, log: &str) {
        if overflow {
            assert_eq!(
                ctx.warnings.warning_cnt, 1,
                "{}, {:?}",
                log, ctx.warnings.warnings
            );
            assert_eq!(
                ctx.warnings.warnings[0].get_code(),
                ERR_DATA_OUT_OF_RANGE,
                "{}",
                log
            );
        } else {
            assert_eq!(ctx.warnings.warning_cnt, 0, "{}", log);
        }
    }

    fn check_warning(ctx: &EvalContext, err_code: Option<i32>, log: &str) {
        if let Some(x) = err_code {
            assert_eq!(
                ctx.warnings.warning_cnt, 1,
                "log: {}, warnings: {:?}",
                log, ctx.warnings.warnings
            );
            assert_eq!(ctx.warnings.warnings[0].get_code(), x, "{}", log);
        }
    }

    fn check_result<R: Debug + PartialEq>(expect: Option<&R>, res: &Result<Option<R>>, log: &str) {
        assert!(res.is_ok(), "{}", log);
        let res = res.as_ref().unwrap();
        if res.is_none() {
            assert!(expect.is_none(), "{}", log);
        } else {
            let res = res.as_ref().unwrap();
            assert_eq!(res, expect.unwrap(), "{}", log);
        }
    }

    // comment for all test below:
    // if there should not be any overflow/truncate,
    // then should not set ctx with overflow_as_warning/truncated_as_warning flag,
    // and then if there is unexpected overflow/truncate,
    // then we will find them in `unwrap`
    #[test]
    fn test_int_as_int_others() {
        test_none_with_nothing(cast_int_as_int_others);
        let cs = vec![
            (i64::MAX, i64::MAX),
            (i64::MIN, i64::MIN),
            (u64::MAX as i64, u64::MAX as i64),
        ];
        for (input, expect) in cs {
            let r = cast_int_as_int_others(Some(&input));
            let log = make_log(&input, &expect, &r);
            check_result(Some(&expect), &r, log.as_str());
        }
    }

    #[test]
    fn test_signed_int_as_unsigned_int() {
        test_none_with_metadata(cast_signed_int_as_unsigned_int);

        let cs = vec![
            // (origin, result, in_union)
            // in union
            (-10, 0u64, true),
            (10, 10u64, true),
            (i64::MIN, 0u64, true),
            (i64::MAX, i64::MAX as u64, true),
            // not in union
            (-10, (-10i64) as u64, false),
            (10, 10u64, false),
            (i64::MIN, i64::MIN as u64, false),
            (i64::MAX, i64::MAX as u64, false),
        ];
        for (input, expect, in_union) in cs {
            let metadata = make_metadata(in_union);
            let r = cast_signed_int_as_unsigned_int(&metadata, Some(&input));
            let r = r.map(|x| x.map(|x| x as u64));
            let log = make_log(&input, &expect, &r);
            check_result(Some(&expect), &r, log.as_str());
        }
    }

    #[test]
    fn test_real_as_int() {
        test_none_with_ctx(cast_any_as_any::<Real, Int>);

        let cs = vec![
            // (origin, result, overflow)
            (-10.4, -10i64, false),
            (-10.5, -11, false),
            (10.4, 10, false),
            (10.5, 11, false),
            (i64::MAX as f64, i64::MAX, false),
            ((1u64 << 63) as f64, i64::MAX, false),
            (i64::MIN as f64, i64::MIN, false),
            ((1u64 << 63) as f64 + (1u64 << 62) as f64, i64::MAX, true),
            ((i64::MIN as f64) * 2f64, i64::MIN, true),
        ];

        for (input, result, overflow) in cs {
            let mut ctx = CtxConfig {
                overflow_as_warning: true,
                ..CtxConfig::default()
            }
            .into();
            let r = cast_any_as_any::<Real, Int>(&mut ctx, Real::new(input).as_ref().ok());
            let log = make_log(&input, &result, &r);
            check_result(Some(&result), &r, log.as_str());
            check_overflow(&ctx, overflow, log.as_str());
        }
    }

    #[test]
    fn test_enum_as_int() {
        // TODO: we need to test None case here.

        let mut buf = BufferVec::new();
        buf.push("我好强啊");
        buf.push("我太强啦");

        let cs = vec![
            // (input, expect)
            (EnumRef::new(&buf, 0), 0),
            (EnumRef::new(&buf, 1), 1),
        ];

        for (input, expect) in cs {
            let r = cast_enum_as_int(input);
            let r = r.map(|x| x.map(|x| x as u64));
            let log = make_log(&input, &expect, &r);
            check_result(Some(&expect), &r, log.as_str());
        }
    }

    #[test]
    fn test_set_as_int() {
        // TODO: we need to test None case here.

        let mut buf = BufferVec::new();
        buf.push("我好强啊");
        buf.push("我太强啦");

        let cs = vec![
            // (input, expect)
            (SetRef::new(&buf, 0b01), 1),
            (SetRef::new(&buf, 0b11), 3),
        ];

        for (input, expect) in cs {
            let r = cast_set_as_int(input);
            let r = r.map(|x| x.map(|x| x as u64));
            let log = make_log(&input, &expect, &r);
            check_result(Some(&expect), &r, log.as_str());
        }
    }

    #[test]
    fn test_real_as_uint() {
        test_none_with_ctx_and_metadata(cast_real_as_uint);

        // in_union
        let cs = vec![
            // (input, expect)
            (-10.0, 0u64),
            (i64::MIN as f64, 0),
            (10.0, 10u64),
            (i64::MAX as f64, (1u64 << 63)),
        ];

        for (input, expect) in cs {
            let mut ctx = EvalContext::default();
            let metadata = make_metadata(true);
            let r = cast_real_as_uint(
                &mut ctx,
                &metadata,
                Some(Real::new(input).as_ref().unwrap()),
            );
            let r = r.map(|x| x.map(|x| x as u64));
            let log = make_log(&input, &expect, &r);
            check_result(Some(&expect), &r, log.as_str());
        }

        // no clip to zero
        let cs = vec![
            // (origin, expect, overflow)
            (10.5, 11u64, false),
            (10.4, 10u64, false),
            (
                ((1u64 << 63) + (1u64 << 62)) as f64,
                ((1u64 << 63) + (1u64 << 62)),
                false,
            ),
            (u64::MAX as f64, u64::MAX, false),
            ((u64::MAX as f64) * 2f64, u64::MAX, true),
            (-1f64, -1f64 as i64 as u64, true),
        ];

        for (input, expect, overflow) in cs {
            let mut ctx = CtxConfig {
                overflow_as_warning: true,
                ..CtxConfig::default()
            }
            .into();
            let metadata = make_metadata(false);
            let r = cast_real_as_uint(&mut ctx, &metadata, Real::new(input).as_ref().ok());
            let r = r.map(|x| x.map(|x| x as u64));
            let log = make_log(&input, &expect, &r);
            check_result(Some(&expect), &r, log.as_str());
            check_overflow(&ctx, overflow, log.as_str())
        }

        // should clip to zero
        let cs: Vec<(f64, u64, bool)> = vec![
            // (origin, expect, overflow)
            (-1f64, 0, true),
            (i64::MIN as f64, 0, true),
        ];

        for (input, expect, overflow) in cs {
            let mut ctx = CtxConfig {
                overflow_as_warning: true,
                should_clip_to_zero: true,
                ..CtxConfig::default()
            }
            .into();
            let metadata = make_metadata(false);
            let r = cast_real_as_uint(
                &mut ctx,
                &metadata,
                Some(Real::new(input).as_ref().unwrap()),
            );
            let r = r.map(|x| x.map(|x| x as u64));
            let log = make_log(&input, &expect, &r);
            check_result(Some(&expect), &r, log.as_str());
            check_overflow(&ctx, overflow, log.as_str())
        }
    }

    #[test]
    fn test_cast_string_as_int() {
        // None
        {
            let output: Option<Int> = RpnFnScalarEvaluator::new()
                .push_param(ScalarValue::Bytes(None))
                .evaluate(ScalarFuncSig::CastStringAsInt)
                .unwrap();
            assert_eq!(output, None);
        }

        #[derive(Debug)]
        enum Cond {
            None,
            Unsigned,
            InUnionAndUnsigned,
        }
        impl Cond {
            fn in_union(&self) -> bool {
                matches!(self, Cond::InUnionAndUnsigned)
            }

            fn is_unsigned(&self) -> bool {
                matches!(self, Cond::InUnionAndUnsigned | Cond::Unsigned)
            }
        }

        let cs: Vec<(&str, i64, Vec<i32>, Cond)> = vec![
            // (origin, expect, err_code, condition)

            // has no prefix `-`
            (
                " 9223372036854775807  ",
                9223372036854775807i64,
                vec![],
                Cond::None,
            ),
            (
                "9223372036854775807",
                9223372036854775807i64,
                vec![],
                Cond::None,
            ),
            (
                "9223372036854775808",
                9223372036854775808u64 as i64,
                vec![ERR_UNKNOWN],
                Cond::None,
            ),
            (
                "9223372036854775808",
                9223372036854775808u64 as i64,
                vec![],
                Cond::Unsigned,
            ),
            (
                " 9223372036854775807abc  ",
                9223372036854775807i64,
                vec![ERR_TRUNCATE_WRONG_VALUE],
                Cond::None,
            ),
            (
                "9223372036854775807abc",
                9223372036854775807i64,
                vec![ERR_TRUNCATE_WRONG_VALUE],
                Cond::None,
            ),
            (
                "9223372036854775808abc",
                9223372036854775808u64 as i64,
                vec![ERR_TRUNCATE_WRONG_VALUE, ERR_UNKNOWN],
                Cond::None,
            ),
            (
                "9223372036854775808abc",
                9223372036854775808u64 as i64,
                vec![ERR_TRUNCATE_WRONG_VALUE],
                Cond::Unsigned,
            ),
            // TODO: there are some cases that has not be covered.

            // FIXME: in mysql, this case will return 18446744073709551615
            //  and `show warnings` will show
            //  `| Warning | 1292 | Truncated incorrect INTEGER value: '18446744073709551616'`
            //  fix this cast_string_as_int after fix TiDB's
            // ("18446744073709551616", 18446744073709551615 as i64, Some(ERR_TRUNCATE_WRONG_VALUE) , Cond::Unsigned)
            // FIXME: our cast_string_as_int's err handle is not exactly same as TiDB's
            // ("18446744073709551616", 18446744073709551615u64 as i64, Some(ERR_TRUNCATE_WRONG_VALUE), Cond::InSelectStmt),

            // has prefix `-` and in_union and unsigned
            ("-10", 0, vec![], Cond::InUnionAndUnsigned),
            ("-9223372036854775808", 0, vec![], Cond::InUnionAndUnsigned),
            // has prefix `-` and not in_union or not unsigned
            ("-10", -10i64, vec![], Cond::None),
            (
                "-9223372036854775808",
                -9223372036854775808i64,
                vec![],
                Cond::None,
            ),
            // FIXME: our cast_string_as_int's err handle is not exactly same as TiDB's
            (
                "-9223372036854775809",
                -9223372036854775808i64,
                vec![ERR_TRUNCATE_WRONG_VALUE],
                Cond::None,
            ),
            ("-10", -10i64, vec![ERR_UNKNOWN], Cond::Unsigned),
            (
                "-9223372036854775808",
                -9223372036854775808i64,
                vec![ERR_UNKNOWN],
                Cond::Unsigned,
            ),
            (
                "-9223372036854775809",
                -9223372036854775808i64,
                vec![ERR_TRUNCATE_WRONG_VALUE],
                Cond::Unsigned,
            ),
        ];

        for (input, expected, mut err_code, cond) in cs {
            let (result, ctx) = RpnFnScalarEvaluator::new()
                .context(CtxConfig {
                    overflow_as_warning: true,
                    truncate_as_warning: true,
                    ..CtxConfig::default()
                })
                .metadata(Box::new(make_metadata(cond.in_union())))
                .push_param(ScalarValue::Bytes(Some(input.as_bytes().to_owned())))
                .evaluate_raw(
                    FieldTypeConfig {
                        tp: Some(FieldTypeTp::LongLong),
                        unsigned: cond.is_unsigned(),
                        ..FieldTypeConfig::default()
                    },
                    ScalarFuncSig::CastStringAsInt,
                );
            let output: Option<Int> = result.unwrap().into();
            assert_eq!(
                output.unwrap(),
                expected,
                "input:{:?}, expected:{:?}, cond:{:?}",
                input,
                expected,
                cond,
            );
            let mut got_warnings = ctx
                .warnings
                .warnings
                .iter()
                .map(|w| w.get_code())
                .collect::<Vec<i32>>();
            got_warnings.sort_unstable();
            err_code.sort_unstable();
            assert_eq!(
                ctx.warnings.warning_cnt,
                err_code.len(),
                "input:{:?}, expected:{:?}, warnings:{:?}",
                input,
                expected,
                got_warnings,
            );
            assert_eq!(got_warnings, err_code);
        }

        // binary literal
        let cases = vec![
            (vec![0x01, 0x02, 0x03], Some(0x010203 as i64)),
            (vec![0x01, 0x02, 0x03, 0x4], Some(0x01020304 as i64)),
            (
                vec![0x01, 0x02, 0x03, 0x4, 0x05, 0x06, 0x06, 0x06, 0x06],
                None,
            ),
        ];
        for (input, expected) in cases {
            let output: Result<Option<Int>> = RpnFnScalarEvaluator::new()
                .return_field_type(FieldTypeConfig {
                    tp: Some(FieldTypeTp::LongLong),
                    ..FieldTypeConfig::default()
                })
                .push_param_with_field_type(
                    input.clone(),
                    FieldTypeConfig {
                        tp: Some(FieldTypeTp::VarString),
                        collation: Some(Collation::Binary),
                        ..FieldTypeConfig::default()
                    },
                )
                .evaluate(ScalarFuncSig::CastStringAsInt);

            if let Some(exp) = expected {
                assert!(output.is_ok(), "input: {:?}", input);
                assert_eq!(output.unwrap().unwrap(), exp, "input={:?}", input);
            } else {
                assert!(output.is_err());
            }
        }
    }

    #[test]
    fn test_decimal_as_int() {
        test_none_with_ctx(cast_any_as_any::<Decimal, Int>);

        let cs: Vec<(Decimal, i64, Option<i32>)> = vec![
            // (origin, expect, overflow)
            (
                Decimal::from_bytes(b"9223372036854775807")
                    .unwrap()
                    .unwrap(),
                9223372036854775807,
                None,
            ),
            (
                Decimal::from_bytes(b"-9223372036854775808")
                    .unwrap()
                    .unwrap(),
                -9223372036854775808,
                None,
            ),
            (
                Decimal::from_bytes(b"9223372036854775808")
                    .unwrap()
                    .unwrap(),
                9223372036854775807,
                Some(ERR_TRUNCATE_WRONG_VALUE),
            ),
            (
                Decimal::from_bytes(b"-9223372036854775809")
                    .unwrap()
                    .unwrap(),
                -9223372036854775808,
                Some(ERR_TRUNCATE_WRONG_VALUE),
            ),
        ];

        for (input, expect, err_code) in cs {
            let mut ctx = CtxConfig {
                overflow_as_warning: true,
                ..CtxConfig::default()
            }
            .into();
            let r = cast_any_as_any::<Decimal, Int>(&mut ctx, Some(&input));
            let log = make_log(&input, &expect, &r);
            check_result(Some(&expect), &r, log.as_str());
            check_warning(&ctx, err_code, log.as_str());
        }
    }

    #[test]
    fn test_decimal_as_uint() {
        test_none_with_ctx_and_metadata(cast_decimal_as_uint);
        // in_union
        let cs: Vec<(Decimal, u64)> = vec![
            (
                Decimal::from_bytes(b"-9223372036854775808")
                    .unwrap()
                    .unwrap(),
                0,
            ),
            (
                Decimal::from_bytes(b"-9223372036854775809")
                    .unwrap()
                    .unwrap(),
                0,
            ),
            (
                Decimal::from_bytes(b"9223372036854775808")
                    .unwrap()
                    .unwrap(),
                9223372036854775808,
            ),
            (
                Decimal::from_bytes(b"18446744073709551615")
                    .unwrap()
                    .unwrap(),
                18446744073709551615,
            ),
        ];

        for (input, expect) in cs {
            let mut ctx = EvalContext::default();
            let metadata = make_metadata(true);

            let r = cast_decimal_as_uint(&mut ctx, &metadata, Some(&input));
            let r = r.map(|x| x.map(|x| x as u64));
            let log = make_log(&input, &expect, &r);
            check_result(Some(&expect), &r, log.as_str());
        }

        let cs: Vec<(Decimal, u64, Option<i32>)> = vec![
            // (input, expect, err_code)
            (Decimal::from_bytes(b"10").unwrap().unwrap(), 10, None),
            (
                Decimal::from_bytes(b"1844674407370955161")
                    .unwrap()
                    .unwrap(),
                1844674407370955161,
                None,
            ),
            (
                Decimal::from_bytes(b"-10").unwrap().unwrap(),
                0,
                Some(ERR_TRUNCATE_WRONG_VALUE),
            ),
            (
                Decimal::from_bytes(b"18446744073709551616")
                    .unwrap()
                    .unwrap(),
                u64::MAX,
                Some(ERR_TRUNCATE_WRONG_VALUE),
            ),
        ];

        for (input, expect, err_code) in cs {
            let mut ctx = CtxConfig {
                overflow_as_warning: true,
                ..CtxConfig::default()
            }
            .into();
            let metadata = make_metadata(false);

            let r = cast_decimal_as_uint(&mut ctx, &metadata, Some(&input));
            let r = r.map(|x| x.map(|x| x as u64));
            let log = make_log(&input, &expect, &r);
            check_result(Some(&expect), &r, log.as_str());
            check_warning(&ctx, err_code, log.as_str());
        }
    }

    #[test]
    fn test_time_as_int_and_uint() {
        let mut ctx = EvalContext::default();
        // TODO: add more test case
        // TODO: add test that make cast_any_as_any::<Time, Int> returning truncated error
        let cs: Vec<(Time, i64)> = vec![
            (
                Time::parse_datetime(&mut ctx, "2000-01-01T12:13:14", 0, true).unwrap(),
                20000101121314,
            ),
            (
                Time::parse_datetime(&mut ctx, "2000-01-01T12:13:14.6666", 0, true).unwrap(),
                20000101121315,
            ),
            // FiXME
            //  Time::parse_utc_datetime("2000-01-01T12:13:14.6666", 4).unwrap().round_frac(DEFAULT_FSP)
            //  will get 2000-01-01T12:13:14, this is a bug
            // (
            //     Time::parse_utc_datetime("2000-01-01T12:13:14.6666", 4).unwrap(),
            //     20000101121315,
            // ),
        ];

        for (input, expect) in cs {
            let r = cast_any_as_any::<Time, Int>(&mut ctx, Some(&input));
            let log = make_log(&input, &expect, &r);
            check_result(Some(&expect), &r, log.as_str());
        }
    }

    #[test]
    fn test_cast_int_as_time() {
        let should_pass = vec![
            ("0000-00-00 00:00:00", 0),
            ("2000-01-01 00:00:00", 101),
            ("2045-00-00 00:00:00", 450_000),
            ("2059-12-31 00:00:00", 591_231),
            ("1970-01-01 00:00:00", 700_101),
            ("1999-12-31 00:00:00", 991_231),
            ("1000-01-00 00:00:00", 10_000_100),
            ("2000-01-01 00:00:00", 101_000_000),
            ("2069-12-31 23:59:59", 691_231_235_959),
            ("1970-01-01 00:00:00", 700_101_000_000),
            ("1999-12-31 23:59:59", 991_231_235_959),
            ("0100-00-00 00:00:00", 1_000_000_000_000),
            ("1000-01-01 00:00:00", 10_000_101_000_000),
            ("1999-01-01 00:00:00", 19_990_101_000_000),
        ];

        for (expected, input) in should_pass {
            let actual: Time = RpnFnScalarEvaluator::new()
                .push_param(input)
                .return_field_type(FieldTypeBuilder::new().tp(FieldTypeTp::DateTime).build())
                .evaluate(ScalarFuncSig::CastIntAsTime)
                // `Result<Option<_>>`
                .unwrap()
                .unwrap();
            assert_eq!(actual.to_string(), expected);
        }

        let should_fail = vec![
            -11111,
            1,
            100,
            700_100,
            100_000_000,
            100_000_101_000_000,
            73,
        ];

        for case in should_fail {
            let actual = RpnFnScalarEvaluator::new()
                .push_param(case)
                .return_field_type(FieldTypeBuilder::new().tp(FieldTypeTp::Date).build())
                .evaluate::<Time>(ScalarFuncSig::CastIntAsTime)
                .unwrap();
            assert!(actual.is_none());
        }
    }

    #[test]
    #[allow(clippy::excessive_precision)]
    fn test_cast_real_time() {
        let cases = vec![
            ("2019-09-16 10:11:12", 190916101112.111, 0),
            ("2019-09-16 10:11:12", 20190916101112.111, 0),
            ("2019-09-16 10:11:12", 20190916101112.123, 0),
            ("2019-09-16 10:11:13", 20190916101112.999, 0),
            ("0000-00-00 00:00:00", 0.0, 0),
        ];

        for (expected, input, fsp) in cases {
            let actual: Time = RpnFnScalarEvaluator::new()
                .push_param(input)
                .return_field_type(
                    FieldTypeBuilder::new()
                        .tp(FieldTypeTp::DateTime)
                        .decimal(fsp)
                        .build(),
                )
                .evaluate::<Time>(ScalarFuncSig::CastRealAsTime)
                // `Result<Option<_>>`
                .unwrap()
                .unwrap();
            assert_eq!(actual.to_string(), expected);
        }
    }

    #[test]
    fn test_cast_string_as_time() {
        let cases = vec![
            ("2019-09-16 10:11:12", "20190916101112", 0),
            ("2019-09-16 10:11:12", "190916101112", 0),
            ("2019-09-16 10:11:01", "19091610111", 0),
            ("2019-09-16 10:11:00", "1909161011", 0),
            ("2019-09-16 10:01:00", "190916101", 0),
            ("1909-12-10 00:00:00", "19091210", 0),
            ("2020-02-29 10:00:00", "20200229100000", 0),
            ("2019-09-16 01:00:00", "1909161", 0),
            ("2019-09-16 00:00:00", "190916", 0),
            ("2019-09-01 00:00:00", "19091", 0),
            ("2019-09-16 10:11:12.111", "190916101112.111", 3),
            ("2019-09-16 10:11:12.111", "20190916101112.111", 3),
            ("2019-09-16 10:11:12.67", "20190916101112.666", 2),
            ("2019-09-16 10:11:13.0", "20190916101112.999", 1),
            ("2019-09-16 00:00:00", "2019-09-16", 0),
            ("2019-09-16 10:11:12", "2019-09-16 10:11:12", 0),
            ("2019-09-16 10:11:12", "2019-09-16T10:11:12", 0),
            ("2019-09-16 10:11:12.7", "2019-09-16T10:11:12.66", 1),
            ("2019-09-16 10:11:13.0", "2019-09-16T10:11:12.99", 1),
            ("2020-01-01 00:00:00.0", "2019-12-31 23:59:59.99", 1),
        ];

        for (expected, input, fsp) in cases {
            let actual: Time = RpnFnScalarEvaluator::new()
                .push_param(input.as_bytes().to_vec())
                .return_field_type(
                    FieldTypeBuilder::new()
                        .tp(FieldTypeTp::DateTime)
                        .decimal(fsp)
                        .build(),
                )
                .evaluate::<Time>(ScalarFuncSig::CastStringAsTime)
                // `Result<Option<_>>`
                .unwrap()
                .unwrap();
            assert_eq!(actual.to_string(), expected);
        }
    }

    #[test]
    fn test_time_as_time() {
        let cases = vec![
            // (Timestamp, DateTime)
            ("2020-02-29 10:00:00.999", "2020-02-29 10:00:01.0", 1),
            ("2019-09-16 01:00:00.999", "2019-09-16 01:00:01.00", 2),
            ("2019-09-16 00:00:00.9999", "2019-09-16 00:00:01.0", 1),
        ];

        for (input, expected, fsp) in cases {
            let mut ctx = EvalContext::default();
            let time =
                Time::parse_timestamp(&mut ctx, input, MAX_FSP, /* Enable round*/ true).unwrap();

            let actual: Time = RpnFnScalarEvaluator::new()
                .push_param(time)
                .return_field_type(
                    FieldTypeBuilder::new()
                        .tp(FieldTypeTp::DateTime)
                        .decimal(fsp)
                        .build(),
                )
                .evaluate::<Time>(ScalarFuncSig::CastTimeAsTime)
                // `Result<Option<_>>`
                .unwrap()
                .unwrap();
            assert_eq!(actual.to_string(), expected);
        }
    }

    #[test]
    fn test_cast_duration_as_time() {
        use chrono::Datelike;

        let cases = vec!["11:30:45.123456", "-35:30:46"];

        for case in cases {
            let mut ctx = EvalContext::default();

            let duration = Duration::parse(&mut ctx, case, MAX_FSP).unwrap();
            let now = RpnFnScalarEvaluator::new()
                .push_param(duration)
                .return_field_type(
                    FieldTypeBuilder::new()
                        .tp(FieldTypeTp::DateTime)
                        .decimal(MAX_FSP as isize)
                        .build(),
                )
                .evaluate::<Time>(ScalarFuncSig::CastDurationAsTime)
                .unwrap()
                .unwrap();
            let chrono_today = chrono::Utc::now();
            let today = now.checked_sub(&mut ctx, duration).unwrap();

            assert_eq!(today.year(), chrono_today.year() as u32);
            assert_eq!(today.month(), chrono_today.month());
            assert_eq!(today.day(), chrono_today.day());
            assert_eq!(today.hour(), 0);
            assert_eq!(today.minute(), 0);
            assert_eq!(today.second(), 0);
            assert_eq!(today.micro(), 0);
        }
    }

    #[test]
    fn test_cast_decimal_as_time() {
        let cases = vec![
            ("2019-09-16 10:11:12", "20190916101112", 0),
            ("2019-09-16 10:11:12", "190916101112", 0),
            ("1909-12-10 00:00:00", "19091210", 0),
            ("2020-02-29 10:00:00", "20200229100000", 0),
            ("2019-09-16 00:00:00", "190916", 0),
            ("2019-09-16 10:11:12.111", "190916101112.111", 3),
            ("2019-09-16 10:11:12.111", "20190916101112.111", 3),
            ("2019-09-16 10:11:12.67", "20190916101112.666", 2),
            ("2019-09-16 10:11:13.0", "20190916101112.999", 1),
            ("2001-11-11 00:00:00.0000", "11111.1111", 4),
            ("0102-11-21 14:11:05.4324", "1021121141105.4324", 4),
            ("2002-11-21 14:11:05.101", "21121141105.101", 3),
            ("2000-11-21 14:11:05.799055", "1121141105.799055", 6),
            ("2000-01-21 14:11:05.123", "121141105.123", 3),
            ("0114-11-05 00:00:00", "1141105", 0),
            ("2004-11-05 00:00:00.00", "41105.11", 2),
            ("2000-11-05 00:00:00.0", "1105.3", 1),
            ("2000-01-05 00:00:00", "105", 0),
        ];

        for (expected, decimal, fsp) in cases {
            let decimal: Decimal = decimal.parse().unwrap();
            let actual: Time = RpnFnScalarEvaluator::new()
                .push_param(decimal)
                .return_field_type(
                    FieldTypeBuilder::new()
                        .tp(FieldTypeTp::DateTime)
                        .decimal(fsp)
                        .build(),
                )
                .evaluate(ScalarFuncSig::CastDecimalAsTime)
                // `Result<Option<_>>`
                .unwrap()
                .unwrap();
            assert_eq!(actual.to_string(), expected);
        }

        let should_fail = vec![
            "19091610111",
            "1909161011",
            "190916101",
            "1909161",
            "19091",
            "201705051315111.22",
            "2011110859.1111",
            "2011110859.1111",
            "191203081.1111",
            "43128.121105",
        ];

        for case in should_fail {
            let case: Decimal = case.parse().unwrap();
            let actual = RpnFnScalarEvaluator::new()
                .push_param(case)
                .return_field_type(FieldTypeBuilder::new().tp(FieldTypeTp::DateTime).build())
                .evaluate::<Time>(ScalarFuncSig::CastDecimalAsTime)
                .unwrap();
            assert!(actual.is_none());
        }
    }

    #[test]
    fn test_duration_as_int() {
        let mut ctx = EvalContext::default();
        // TODO: add more test case
        let cs: Vec<(Duration, i64)> = vec![
            (Duration::parse(&mut ctx, "17:51:04.78", 2).unwrap(), 175105),
            (
                Duration::parse(&mut ctx, "-17:51:04.78", 2).unwrap(),
                -175105,
            ),
            (Duration::parse(&mut ctx, "17:51:04.78", 0).unwrap(), 175105),
            (
                Duration::parse(&mut ctx, "-17:51:04.78", 0).unwrap(),
                -175105,
            ),
        ];

        for (input, expect) in cs {
            let mut ctx = CtxConfig {
                overflow_as_warning: true,
                ..CtxConfig::default()
            }
            .into();
            let r = cast_any_as_any::<Duration, Int>(&mut ctx, Some(&input));
            let log = make_log(&input, &expect, &r);
            check_result(Some(&expect), &r, log.as_str());
        }
    }

    #[test]
    fn test_json_as_int() {
        test_none_with_ctx(cast_json_as_any::<Int>);

        // no overflow
        let cs = vec![
            // (origin, expect, overflow)
            (Json::from_object(BTreeMap::default()).unwrap(), 0, false),
            (Json::from_array(vec![]).unwrap(), 0, false),
            (Json::from_i64(10).unwrap(), 10i64, false),
            (Json::from_i64(i64::MAX).unwrap(), i64::MAX, false),
            (Json::from_i64(i64::MIN).unwrap(), i64::MIN, false),
            (Json::from_u64(0).unwrap(), 0, false),
            (Json::from_u64(u64::MAX).unwrap(), u64::MAX as i64, false),
            (
                Json::from_f64(i64::MIN as u64 as f64).unwrap(),
                i64::MAX,
                false,
            ),
            (
                Json::from_f64(i64::MAX as u64 as f64).unwrap(),
                i64::MAX,
                false,
            ),
            (
                Json::from_f64(i64::MIN as u64 as f64).unwrap(),
                i64::MAX,
                false,
            ),
            (Json::from_f64(i64::MIN as f64).unwrap(), i64::MIN, false),
            (Json::from_f64(10.5).unwrap(), 11, false),
            (Json::from_f64(10.4).unwrap(), 10, false),
            (Json::from_f64(-10.4).unwrap(), -10, false),
            (Json::from_f64(-10.5).unwrap(), -11, false),
            (Json::from_string(String::from("10.0")).unwrap(), 10, false),
            (Json::from_bool(true).unwrap(), 1, false),
            (Json::from_bool(false).unwrap(), 0, false),
            (Json::none().unwrap(), 0, false),
            (
                Json::from_f64(((1u64 << 63) + (1u64 << 62)) as u64 as f64).unwrap(),
                i64::MAX,
                true,
            ),
            (
                Json::from_f64(-((1u64 << 63) as f64 + (1u64 << 62) as f64)).unwrap(),
                i64::MIN,
                true,
            ),
        ];

        for (input, expect, overflow) in cs {
            let mut ctx = CtxConfig {
                overflow_as_warning: true,
                ..CtxConfig::default()
            }
            .into();
            let r = cast_json_as_any::<Int>(&mut ctx, Some(input.as_ref()));
            let log = make_log(&input, &expect, &r);
            check_result(Some(&expect), &r, log.as_str());
            check_overflow(&ctx, overflow, log.as_str());
        }
    }

    #[test]
    fn test_json_as_uint() {
        test_none_with_ctx(cast_json_as_uint);

        // no clip to zero
        let cs: Vec<(Json, u64, Option<i32>)> = vec![
            // (origin, expect, error_code)
            (Json::from_f64(-1.0).unwrap(), -1.0f64 as i64 as u64, None),
            (Json::from_string(String::from("10")).unwrap(), 10, None),
            (
                Json::from_string(String::from("+10abc")).unwrap(),
                10,
                Some(ERR_TRUNCATE_WRONG_VALUE),
            ),
            (
                Json::from_string(String::from("9999999999999999999999999")).unwrap(),
                u64::MAX,
                Some(ERR_DATA_OUT_OF_RANGE),
            ),
            (
                Json::from_f64(2f64 * (u64::MAX as f64)).unwrap(),
                u64::MAX,
                Some(ERR_DATA_OUT_OF_RANGE),
            ),
        ];

        for (input, expect, error_code) in cs {
            let mut ctx = CtxConfig {
                overflow_as_warning: true,
                truncate_as_warning: true,
                ..CtxConfig::default()
            }
            .into();
            let r = cast_json_as_uint(&mut ctx, Some(input.as_ref()));
            let r = r.map(|x| x.map(|x| x as u64));
            let log = make_log(&input, &expect, &r);
            check_result(Some(&expect), &r, log.as_str());
            check_warning(&ctx, error_code, log.as_str());
        }

        // should clip to zero
        let cs: Vec<(Json, u64, Option<i32>)> = vec![
            // (origin, expect, err_code)
            (Json::from_f64(-1.0).unwrap(), 0, None),
            (
                Json::from_string(String::from("-10")).unwrap(),
                0,
                Some(ERR_DATA_OUT_OF_RANGE),
            ),
            (Json::from_string(String::from("10")).unwrap(), 10, None),
            (
                Json::from_string(String::from("+10abc")).unwrap(),
                10,
                Some(ERR_TRUNCATE_WRONG_VALUE),
            ),
            (
                Json::from_string(String::from("9999999999999999999999999")).unwrap(),
                u64::MAX,
                Some(ERR_DATA_OUT_OF_RANGE),
            ),
            (
                Json::from_f64(2f64 * (u64::MAX as f64)).unwrap(),
                u64::MAX,
                Some(ERR_DATA_OUT_OF_RANGE),
            ),
        ];

        for (input, expect, err_code) in cs {
            let mut ctx = CtxConfig {
                overflow_as_warning: true,
                truncate_as_warning: true,
                should_clip_to_zero: true,
                ..CtxConfig::default()
            }
            .into();
            let r = cast_json_as_uint(&mut ctx, Some(input.as_ref()));
            let r = r.map(|x| x.map(|x| x as u64));
            let log = make_log(&input, &expect, &r);
            check_result(Some(&expect), &r, log.as_str());
            check_warning(&ctx, err_code, log.as_str());
        }
    }

    #[test]
    fn test_signed_int_as_signed_real() {
        test_none_with_nothing(cast_signed_int_as_signed_real);

        let cs: Vec<(i64, f64)> = vec![
            // (input, expect)
            (i64::MIN, i64::MIN as f64),
            (0, 0f64),
            (i64::MAX, i64::MAX as f64),
        ];

        for (input, expect) in cs {
            let r = cast_signed_int_as_signed_real(Some(&input));
            let r = r.map(|x| x.map(|x| x.into_inner()));
            let log = make_log(&input, &expect, &r);
            check_result(Some(&expect), &r, log.as_str());
        }
    }

    #[test]
    fn test_signed_int_as_unsigned_real() {
        test_none_with_metadata(cast_signed_int_as_unsigned_real);

        let cs: Vec<(i64, f64, bool)> = vec![
            // (input, expect, in_union)

            // TODO: add test case of negative int to unsigned real without in_union
            // (i64::MIN, i64::MIN as u64 as f64, false),

            // not in union
            (i64::MAX, i64::MAX as f64, false),
            (0, 0f64, false),
            // in union
            (i64::MIN, 0f64, true),
            (-1, 0f64, true),
            (i64::MAX, i64::MAX as f64, true),
            (0, 0f64, true),
        ];
        for (input, expect, in_union) in cs {
            let metadata = make_metadata(in_union);
            let r = cast_signed_int_as_unsigned_real(&metadata, Some(&input));
            let r = r.map(|x| x.map(|x| x.into_inner()));
            let log = format!(
                "input: {}, expect: {}, in_union: {}",
                input, expect, in_union
            );
            check_result(Some(&expect), &r, log.as_str());
        }
    }

    #[test]
    fn test_unsigned_int_as_signed_or_unsigned_real() {
        test_none_with_nothing(cast_unsigned_int_as_signed_or_unsigned_real);

        let cs = vec![
            // (input, expect)
            (0, 0f64),
            (u64::MAX, u64::MAX as f64),
            (i64::MAX as u64, i64::MAX as u64 as f64),
        ];
        for (input, expect) in cs {
            let r = cast_unsigned_int_as_signed_or_unsigned_real(Some(&(input as i64)));
            let r = r.map(|x| x.map(|x| x.into_inner()));
            let log = make_log(&input, &expect, &r);
            check_result(Some(&expect), &r, log.as_str());
        }
    }

    #[test]
    fn test_real_as_signed_real() {
        test_none_with_nothing(cast_real_as_signed_real);

        let cs = vec![
            // (input, expect)
            (f64::from(f32::MIN), f64::from(f32::MIN)),
            (f64::from(f32::MAX), f64::from(f32::MAX)),
            (f64::MIN, f64::MIN),
            (0f64, 0f64),
            (f64::MAX, f64::MAX),
            (i64::MIN as f64, i64::MIN as f64),
            (i64::MAX as f64, i64::MAX as f64),
            (u64::MAX as f64, u64::MAX as f64),
        ];
        for (input, expect) in cs {
            let r = cast_real_as_signed_real(Some(Real::new(input).as_ref().unwrap()));
            let r = r.map(|x| x.map(|x| x.into_inner()));
            let log = make_log(&input, &expect, &r);
            check_result(Some(&expect), &r, log.as_str());
        }
    }

    #[test]
    fn test_real_as_unsigned_real() {
        let cs = vec![
            // (input, expect, in_union)
            // not in union
            // TODO: add test case of negative real to unsigned real
            // (-1.0, -1.0, false),
            // (i64::MIN as f64, i64::MIN as f64, false),
            // (f64::MIN, f64::MIN, false),
            (u64::MIN as f64, u64::MIN as f64, false),
            (1.0, 1.0, false),
            (i64::MAX as f64, i64::MAX as f64, false),
            (u64::MAX as f64, u64::MAX as f64, false),
            (f64::MAX, f64::MAX, false),
            // in union
            (-1.0, 0.0, true),
            (i64::MIN as f64, 0.0, true),
            (u64::MIN as f64, 0.0, true),
            (f64::MIN, 0.0, true),
            (1.0, 1.0, true),
            (i64::MAX as f64, i64::MAX as f64, true),
            (u64::MAX as f64, u64::MAX as f64, true),
            (f64::MAX, f64::MAX, true),
        ];

        for (input, expect, in_union) in cs {
            let metadata = make_metadata(in_union);
            let r = cast_real_as_unsigned_real(&metadata, Some(Real::new(input).as_ref().unwrap()));
            let r = r.map(|x| x.map(|x| x.into_inner()));
            let log = format!(
                "input: {}, expect: {}, in_union: {}",
                input, expect, in_union
            );
            check_result(Some(&expect), &r, log.as_str());
        }
    }

    #[test]
    fn test_cast_string_as_real() {
        // None
        {
            let output: Option<Real> = RpnFnScalarEvaluator::new()
                .push_param(ScalarValue::Bytes(None))
                .evaluate(ScalarFuncSig::CastStringAsReal)
                .unwrap();
            assert_eq!(output, None);
        }

        // signed
        let ul = UNSPECIFIED_LENGTH;
        let cs: Vec<(String, f64, isize, isize, bool, bool)> = vec![
            // (input, expect, flen, decimal, truncated, overflow)
            // no special flen and decimal
            (String::from("99999999"), 99999999f64, ul, ul, false, false),
            (String::from("1234abc"), 1234f64, ul, ul, true, false),
            (String::from("-1234abc"), -1234f64, ul, ul, true, false),
            (
                (0..400).map(|_| '9').collect::<String>(),
                f64::MAX,
                ul,
                ul,
                true,
                false,
            ),
            (
                (0..401)
                    .map(|x| if x == 0 { '-' } else { '9' })
                    .collect::<String>(),
                f64::MIN,
                ul,
                ul,
                true,
                false,
            ),
            // with special flen and decimal
            (String::from("99999999"), 99999999f64, 8, 0, false, false),
            (String::from("99999999"), 99999999f64, 9, 0, false, false),
            (String::from("99999999"), 9999999f64, 7, 0, false, true),
            (String::from("99999999"), 999999.99, 8, 2, false, true),
            (String::from("1234abc"), 0.9f64, 1, 1, true, true),
            (String::from("-1234abc"), -0.9f64, 1, 1, true, true),
        ];

        for (input, expected, flen, decimal, truncated, overflow) in cs {
            let (result, ctx) = RpnFnScalarEvaluator::new()
                .context(CtxConfig {
                    overflow_as_warning: true,
                    truncate_as_warning: true,
                    ..CtxConfig::default()
                })
                .push_param(input.clone().into_bytes())
                .evaluate_raw(
                    FieldTypeConfig {
                        unsigned: false,
                        flen,
                        decimal,
                        tp: Some(FieldTypeTp::Double),
                        ..FieldTypeConfig::default()
                    },
                    ScalarFuncSig::CastStringAsReal,
                );
            let output: Option<Real> = result.unwrap().into();
            assert!(
                (output.unwrap().into_inner() - expected).abs() < std::f64::EPSILON,
                "input={:?}",
                input
            );
            let (warning_cnt, warnings) = match (truncated, overflow) {
                (true, true) => (2, vec![ERR_TRUNCATE_WRONG_VALUE, ERR_DATA_OUT_OF_RANGE]),
                (true, false) => (1, vec![ERR_TRUNCATE_WRONG_VALUE]),
                (false, true) => (1, vec![ERR_DATA_OUT_OF_RANGE]),
                _ => (0, vec![]),
            };
            assert_eq!(ctx.warnings.warning_cnt, warning_cnt);
            let mut got_warnings = ctx
                .warnings
                .warnings
                .iter()
                .map(|w| w.get_code())
                .collect::<Vec<i32>>();
            got_warnings.sort_unstable();
            assert_eq!(got_warnings, warnings);
        }

        // unsigned
        let cs: Vec<(String, f64, isize, isize, bool, bool, bool)> = vec![
            // (input, expect, flen, decimal, truncated, overflow, in_union)

            // not in union
            (
                String::from("99999999"),
                99999999f64,
                ul,
                ul,
                false,
                false,
                false,
            ),
            (String::from("1234abc"), 1234f64, ul, ul, true, false, false),
            (
                (0..400).map(|_| '9').collect::<String>(),
                f64::MAX,
                ul,
                ul,
                true,
                false,
                false,
            ),
            (
                String::from("99999999"),
                99999999f64,
                8,
                0,
                false,
                false,
                false,
            ),
            (
                String::from("99999999"),
                9999999.9,
                8,
                1,
                false,
                true,
                false,
            ),
            (
                String::from("99999999"),
                999999.99,
                8,
                2,
                false,
                true,
                false,
            ),
            (String::from("99999999"), 999999.9, 7, 1, false, true, false),
            (String::from("1234abc"), 1234.0, 4, 0, true, false, false),
            (String::from("1234abc"), 999.9, 4, 1, true, true, false),
            (String::from("1234abc"), 99.99, 4, 2, true, true, false),
            (String::from("1234abc"), 99.9, 3, 1, true, true, false),
            (String::from("1234abc"), 9.999, 4, 3, true, true, false),
            (
                String::from("99999999"),
                99999999f64,
                8,
                0,
                false,
                false,
                false,
            ),
            (
                String::from("99999999"),
                9999999.9,
                8,
                1,
                false,
                true,
                false,
            ),
            (
                String::from("99999999"),
                999999.99,
                8,
                2,
                false,
                true,
                false,
            ),
            (String::from("99999999"), 999999.9, 7, 1, false, true, false),
            (String::from("1234abc"), 1234.0, 4, 0, true, false, false),
            (String::from("1234abc"), 999.9, 4, 1, true, true, false),
            (String::from("1234abc"), 99.99, 4, 2, true, true, false),
            (String::from("1234abc"), 99.9, 3, 1, true, true, false),
            (String::from("1234abc"), 9.999, 4, 3, true, true, false),
            (
                (0..400).map(|_| '9').collect::<String>(),
                f64::MAX,
                ul,
                ul,
                true,
                false,
                false,
            ),
            (
                (0..400).map(|_| '9').collect::<String>(),
                9999999999.0,
                10,
                0,
                true,
                true,
                false,
            ),
            (
                (0..400).map(|_| '9').collect::<String>(),
                999999999.9,
                10,
                1,
                true,
                true,
                false,
            ),
            // TODO
            // (
            //     (0..401)
            //         .map(|x| if x == 0 { '-' } else { '9' })
            //         .collect::<String>(),
            //     0f64, ul, ul, true, true, false,
            // ),
            // (
            //     String::from("-1234abc"), 0f64, ul, ul,
            //     true, true, false,
            // ),
            // (String::from("-1234abc"), 0.0, 4, 0, true, true, false),
            // (String::from("-1234abc"), 0.0, 4, 1, true, true, false),
            // (String::from("-1234abc"), 0.0, 4, 2, true, true, false),
            // (String::from("-1234abc"), 0.0, 3, 1, true, true, false),
            // (String::from("-1234abc"), 0.0, 4, 3, true, true, false),

            // in union
            // in union and neg
            (String::from("-190"), 0f64, ul, ul, false, false, true),
            (String::from("-10abc"), 0f64, ul, ul, true, false, true),
            (String::from("-1234abc"), 0.0, ul, ul, true, false, true),
        ];

        for (input, expected, flen, decimal, truncated, overflow, in_union) in cs {
            let (result, ctx) = RpnFnScalarEvaluator::new()
                .context(CtxConfig {
                    overflow_as_warning: true,
                    truncate_as_warning: true,
                    ..CtxConfig::default()
                })
                .metadata(Box::new(make_metadata(in_union)))
                .push_param(input.clone().into_bytes())
                .evaluate_raw(
                    FieldTypeConfig {
                        unsigned: true,
                        flen,
                        decimal,
                        tp: Some(FieldTypeTp::Double),
                        ..FieldTypeConfig::default()
                    },
                    ScalarFuncSig::CastStringAsReal,
                );
            let output: Option<Real> = result.unwrap().into();
            assert!(
                (output.unwrap().into_inner() - expected).abs() < std::f64::EPSILON,
                "input:{:?}, expected:{:?}, flen:{:?}, decimal:{:?}, truncated:{:?}, overflow:{:?}, in_union:{:?}",
                input, expected, flen, decimal, truncated, overflow, in_union
            );
            let (warning_cnt, warnings) = match (truncated, overflow) {
                (true, true) => (2, vec![ERR_TRUNCATE_WRONG_VALUE, ERR_DATA_OUT_OF_RANGE]),
                (true, false) => (1, vec![ERR_TRUNCATE_WRONG_VALUE]),
                (false, true) => (1, vec![ERR_DATA_OUT_OF_RANGE]),
                _ => (0, vec![]),
            };
            let mut got_warnings = ctx
                .warnings
                .warnings
                .iter()
                .map(|w| w.get_code())
                .collect::<Vec<i32>>();
            got_warnings.sort_unstable();
            assert_eq!(
                ctx.warnings.warning_cnt, warning_cnt,
                "input:{:?}, expected:{:?}, flen:{:?}, decimal:{:?}, truncated:{:?}, overflow:{:?}, in_union:{:?}, warnings:{:?}",
                input, expected, flen, decimal, truncated, overflow, in_union,got_warnings,
            );
            assert_eq!(got_warnings, warnings);
        }

        // not in union, neg
        let cs: Vec<(String, f64, isize, isize, Vec<i32>)> = vec![
            (
                (0..401)
                    .map(|x| if x == 0 { '-' } else { '9' })
                    .collect::<String>(),
                0f64,
                ul,
                ul,
                vec![ERR_TRUNCATE_WRONG_VALUE, ERR_DATA_OUT_OF_RANGE],
            ),
            (
                String::from("-1234abc"),
                0f64,
                ul,
                ul,
                vec![ERR_TRUNCATE_WRONG_VALUE, ERR_DATA_OUT_OF_RANGE],
            ),
            (
                String::from("-1234abc"),
                0.0,
                4,
                0,
                vec![ERR_TRUNCATE_WRONG_VALUE, ERR_DATA_OUT_OF_RANGE],
            ),
            // the case below has 3 warning
            // 1. from getValidFloatPrefix, because of `-1234abc`'s `abc`, (ERR_TRUNCATE_WRONG_VALUE)
            // 2. from ProduceFloatWithSpecifiedTp, because of TruncateFloat (ERR_DATA_OUT_OF_RANGE)
            // 3. from ProduceFloatWithSpecifiedTp, because of unsigned but negative (ERR_DATA_OUT_OF_RANGE)
            (
                String::from("-1234abc"),
                0.0,
                4,
                1,
                vec![
                    ERR_TRUNCATE_WRONG_VALUE,
                    ERR_DATA_OUT_OF_RANGE,
                    ERR_DATA_OUT_OF_RANGE,
                ],
            ),
            (
                String::from("-1234abc"),
                0.0,
                4,
                2,
                vec![
                    ERR_TRUNCATE_WRONG_VALUE,
                    ERR_DATA_OUT_OF_RANGE,
                    ERR_DATA_OUT_OF_RANGE,
                ],
            ),
            (
                String::from("-1234abc"),
                0.0,
                3,
                1,
                vec![
                    ERR_TRUNCATE_WRONG_VALUE,
                    ERR_DATA_OUT_OF_RANGE,
                    ERR_DATA_OUT_OF_RANGE,
                ],
            ),
            (
                String::from("-1234abc"),
                0.0,
                4,
                3,
                vec![
                    ERR_TRUNCATE_WRONG_VALUE,
                    ERR_DATA_OUT_OF_RANGE,
                    ERR_DATA_OUT_OF_RANGE,
                ],
            ),
        ];
        for (input, expected, flen, decimal, err_codes) in cs {
            let (result, ctx) = RpnFnScalarEvaluator::new()
                .context(CtxConfig {
                    overflow_as_warning: true,
                    truncate_as_warning: true,
                    ..CtxConfig::default()
                })
                .metadata(Box::new(make_metadata(false)))
                .push_param(input.clone().into_bytes())
                .evaluate_raw(
                    FieldTypeConfig {
                        unsigned: true,
                        flen,
                        decimal,
                        tp: Some(FieldTypeTp::Double),
                        ..FieldTypeConfig::default()
                    },
                    ScalarFuncSig::CastStringAsReal,
                );
            let output: Option<Real> = result.unwrap().into();
            assert!(
                (output.unwrap().into_inner() - expected).abs() < std::f64::EPSILON,
                "input={:?}",
                input
            );

            assert_eq!(ctx.warnings.warning_cnt, err_codes.len());
            for (idx, err) in err_codes.iter().enumerate() {
                assert_eq!(
                    ctx.warnings.warnings[idx].get_code(),
                    *err,
                    "input: {:?}",
                    input
                );
            }
        }

        // binary literal
        let cases = vec![
            (vec![0x01, 0x02, 0x03], Some(f64::from(0x010203))),
            (vec![0x01, 0x02, 0x03, 0x4], Some(f64::from(0x01020304))),
            (
                vec![0x01, 0x02, 0x03, 0x4, 0x05, 0x06, 0x06, 0x06, 0x06],
                None,
            ),
        ];
        for (input, expected) in cases {
            let output: Result<Option<Real>> = RpnFnScalarEvaluator::new()
                .metadata(Box::new(make_metadata(false)))
                .return_field_type(FieldTypeConfig {
                    flen: tidb_query_datatype::UNSPECIFIED_LENGTH,
                    decimal: tidb_query_datatype::UNSPECIFIED_LENGTH,
                    tp: Some(FieldTypeTp::Double),
                    ..FieldTypeConfig::default()
                })
                .push_param_with_field_type(
                    input.clone(),
                    FieldTypeConfig {
                        tp: Some(FieldTypeTp::VarString),
                        collation: Some(Collation::Binary),
                        ..FieldTypeConfig::default()
                    },
                )
                .evaluate(ScalarFuncSig::CastStringAsReal);

            if let Some(exp) = expected {
                assert!(output.is_ok(), "input: {:?}", input);
                assert!(
                    (output.unwrap().unwrap().into_inner() - exp).abs() < std::f64::EPSILON,
                    "input={:?}",
                    input
                );
            } else {
                assert!(output.is_err());
            }
        }
    }

    #[test]
    fn test_decimal_as_signed_real() {
        test_none_with_ctx(cast_any_as_any::<Decimal, Int>);

        // because decimal can always be represent by signed real,
        // so we needn't to check whether get truncated err.
        let cs = vec![
            // (input, expect)
            (Decimal::from_f64(-10.0).unwrap(), -10.0),
            (Decimal::from_f64(i64::MIN as f64).unwrap(), i64::MIN as f64),
            (Decimal::from_f64(i64::MAX as f64).unwrap(), i64::MAX as f64),
            (Decimal::from_f64(u64::MAX as f64).unwrap(), u64::MAX as f64),
        ];
        for (input, expect) in cs {
            let mut ctx = EvalContext::default();
            let r = cast_any_as_any::<Decimal, Real>(&mut ctx, Some(&input));
            let r = r.map(|x| x.map(|x| x.into_inner()));
            let log = make_log(&input, &expect, &r);
            check_result(Some(&expect), &r, log.as_str());
        }
    }

    #[test]
    fn test_decimal_as_unsigned_real() {
        test_none_with_ctx_and_metadata(cast_decimal_as_unsigned_real);

        let cs: Vec<(Decimal, f64, bool, bool)> = vec![
            // (origin, expect, in_union, overflow)
            // not in union
            (Decimal::from(0), 0.0, false, false),
            (
                Decimal::from(9223372036854775807u64),
                9223372036854775807.0,
                false,
                false,
            ),
            (
                Decimal::from_bytes(b"9223372036854775809")
                    .unwrap()
                    .unwrap(),
                9223372036854775809.0,
                false,
                false,
            ),
            // TODO: add test case for negative decimal to unsigned real

            // in union
            (Decimal::from(-1023), 0f64, true, false),
            (Decimal::from(-10), 0f64, true, false),
            (Decimal::from(i64::MIN), 0f64, true, false),
            (Decimal::from(1023), 1023.0, true, false),
            (Decimal::from(10), 10.0, true, false),
            (Decimal::from(i64::MAX), i64::MAX as f64, true, false),
            (Decimal::from(u64::MAX), u64::MAX as f64, true, false),
            (
                Decimal::from(1844674407370955161u64),
                1844674407370955161u64 as f64,
                true,
                false,
            ),
            (
                Decimal::from_bytes(b"18446744073709551616")
                    .unwrap()
                    .unwrap(),
                // 18446744073709551616 - u64::MAX==1,
                // but u64::MAX as f64 == 18446744073709551616
                u64::MAX as f64,
                true,
                false,
            ),
        ];

        for (input, expect, in_union, overflow) in cs {
            let mut ctx = CtxConfig {
                overflow_as_warning: true,
                ..CtxConfig::default()
            }
            .into();
            let metadata = make_metadata(in_union);
            let r = cast_decimal_as_unsigned_real(&mut ctx, &metadata, Some(&input));
            let r = r.map(|x| x.map(|x| x.into_inner()));
            let log = format!(
                "input: {}, expect: {}, in_union: {}, expect_overflow: {}, result: {:?}",
                input, expect, in_union, overflow, r
            );
            check_result(Some(&expect), &r, log.as_str());
            check_overflow(&ctx, overflow, log.as_str());
        }
    }

    #[test]
    #[allow(clippy::excessive_precision)]
    fn test_time_as_real() {
        let mut ctx = EvalContext::default();
        test_none_with_ctx(cast_any_as_any::<Time, Real>);

        // TODO: add more test case
        let cs = vec![
            (
                Time::parse_datetime(&mut ctx, "2000-01-01T12:13:14.6666", 6, true).unwrap(),
                20000101121314.666600,
            ),
            (
                Time::parse_datetime(&mut ctx, "2000-01-01T12:13:14.6666", 0, true).unwrap(),
                20000101121315.0,
            ),
            (
                Time::parse_datetime(&mut ctx, "2000-01-01T12:13:14.6666", 3, true).unwrap(),
                20000101121314.667,
            ),
            (
                Time::parse_datetime(&mut ctx, "2000-01-01T12:13:14.6666", 4, true).unwrap(),
                20000101121314.6666,
            ),
        ];

        for (input, expect) in cs {
            let mut ctx = EvalContext::default();
            let r = cast_any_as_any::<Time, Real>(&mut ctx, Some(&input));
            let r = r.map(|x| x.map(|x| x.into_inner()));
            let log = make_log(&input, &expect, &r);
            check_result(Some(&expect), &r, log.as_str());
        }
    }

    #[test]
    fn test_duration_as_real() {
        let mut ctx = EvalContext::default();
        // TODO: add more test case
        let cs = vec![
            // (input, expect)
            (
                Duration::parse(&mut ctx, "17:51:04.78", 2).unwrap(),
                175104.78,
            ),
            (
                Duration::parse(&mut ctx, "-17:51:04.78", 2).unwrap(),
                -175104.78,
            ),
            (
                Duration::parse(&mut ctx, "17:51:04.78", 0).unwrap(),
                175105.0,
            ),
            (
                Duration::parse(&mut ctx, "-17:51:04.78", 0).unwrap(),
                -175105.0,
            ),
        ];
        for (input, expect) in cs {
            let mut ctx = EvalContext::default();
            let r = cast_any_as_any::<Duration, Real>(&mut ctx, Some(&input));
            let r = r.map(|x| x.map(|x| x.into_inner()));
            let log = make_log(&input, &expect, &r);
            check_result(Some(&expect), &r, log.as_str());
        }
    }

    #[test]
    fn test_json_as_real() {
        let cs: Vec<(Json, f64, Option<i32>)> = vec![
            // (input, expect, err_code)
            (Json::from_object(BTreeMap::default()).unwrap(), 0f64, None),
            (Json::from_array(vec![]).unwrap(), 0f64, None),
            (Json::from_i64(10).unwrap(), 10f64, None),
            (Json::from_i64(i64::MAX).unwrap(), i64::MAX as f64, None),
            (Json::from_i64(i64::MIN).unwrap(), i64::MIN as f64, None),
            (Json::from_u64(0).unwrap(), 0f64, None),
            (Json::from_u64(u64::MAX).unwrap(), u64::MAX as f64, None),
            (Json::from_f64(f64::MAX).unwrap(), f64::MAX, None),
            (Json::from_f64(f64::MIN).unwrap(), f64::MIN, None),
            (Json::from_string(String::from("10.0")).unwrap(), 10.0, None),
            (
                Json::from_string(String::from("-10.0")).unwrap(),
                -10.0,
                None,
            ),
            (Json::from_bool(true).unwrap(), 1f64, None),
            (Json::from_bool(false).unwrap(), 0f64, None),
            (Json::none().unwrap(), 0f64, None),
            (
                Json::from_string((0..500).map(|_| '9').collect::<String>()).unwrap(),
                f64::MAX,
                Some(ERR_TRUNCATE_WRONG_VALUE),
            ),
            (
                Json::from_string(
                    (0..500)
                        .map(|x| if x == 0 { '-' } else { '9' })
                        .collect::<String>(),
                )
                .unwrap(),
                f64::MIN,
                Some(ERR_TRUNCATE_WRONG_VALUE),
            ),
        ];

        for (input, expect, err_code) in cs {
            let mut ctx = CtxConfig {
                truncate_as_warning: true,
                ..CtxConfig::default()
            }
            .into();
            let r = cast_json_as_any::<Real>(&mut ctx, Some(input.as_ref()));
            let r = r.map(|x| x.map(|x| x.into_inner()));
            let log = make_log(&input, &expect, &r);
            check_result(Some(&expect), &r, log.as_str());
            check_warning(&ctx, err_code, log.as_str());
        }
    }

    /// base_cs:
    /// vector of (T, T to bytes(without any other handle do by cast_as_string_helper),
    /// T to string for debug output),
    /// the object should not be zero len.
    #[allow(clippy::type_complexity)]
    fn test_as_string_helper<T: Clone, FnCast>(
        base_cs: Vec<(T, Vec<u8>, String)>,
        cast_func: FnCast,
        func_name: &str,
    ) where
        FnCast: Fn(&mut EvalContext, &RpnFnCallExtra, Option<T>) -> Result<Option<Bytes>>,
    {
        #[derive(Clone, Copy)]
        enum FlenType {
            Eq,
            LessOne,
            ExtraOne,
            Unspecified,
        }
        let cs: Vec<(FlenType, bool, &str, FieldTypeTp, Collation, Option<i32>)> = vec![
            // (flen_type, pad_zero, charset, tp, collation, err_code)

            // normal, flen==str.len
            (
                FlenType::Eq,
                false,
                CHARSET_BIN,
                FieldTypeTp::String,
                Collation::Binary,
                None,
            ),
            (
                FlenType::Eq,
                false,
                CHARSET_UTF8,
                FieldTypeTp::String,
                Collation::Binary,
                None,
            ),
            (
                FlenType::Eq,
                false,
                CHARSET_UTF8MB4,
                FieldTypeTp::String,
                Collation::Binary,
                None,
            ),
            (
                FlenType::Eq,
                false,
                CHARSET_ASCII,
                FieldTypeTp::String,
                Collation::Binary,
                None,
            ),
            (
                FlenType::Eq,
                false,
                CHARSET_LATIN1,
                FieldTypeTp::String,
                Collation::Binary,
                None,
            ),
            // normal, flen==UNSPECIFIED_LENGTH
            (
                FlenType::Unspecified,
                false,
                CHARSET_BIN,
                FieldTypeTp::String,
                Collation::Binary,
                None,
            ),
            (
                FlenType::Unspecified,
                false,
                CHARSET_UTF8,
                FieldTypeTp::String,
                Collation::Binary,
                None,
            ),
            (
                FlenType::Unspecified,
                false,
                CHARSET_UTF8MB4,
                FieldTypeTp::String,
                Collation::Binary,
                None,
            ),
            (
                FlenType::Unspecified,
                false,
                CHARSET_ASCII,
                FieldTypeTp::String,
                Collation::Binary,
                None,
            ),
            (
                FlenType::Unspecified,
                false,
                CHARSET_LATIN1,
                FieldTypeTp::String,
                Collation::Binary,
                None,
            ),
            // branch 1 of ProduceStrWithSpecifiedTp
            // not bin_str, so no pad_zero
            (
                FlenType::LessOne,
                false,
                CHARSET_UTF8,
                FieldTypeTp::String,
                Collation::Utf8Mb4BinNoPadding,
                Some(ERR_DATA_TOO_LONG),
            ),
            (
                FlenType::LessOne,
                false,
                CHARSET_UTF8MB4,
                FieldTypeTp::String,
                Collation::Utf8Mb4BinNoPadding,
                Some(ERR_DATA_TOO_LONG),
            ),
            (
                FlenType::Eq,
                false,
                CHARSET_UTF8,
                FieldTypeTp::String,
                Collation::Utf8Mb4BinNoPadding,
                None,
            ),
            (
                FlenType::Eq,
                false,
                CHARSET_UTF8MB4,
                FieldTypeTp::String,
                Collation::Utf8Mb4BinNoPadding,
                None,
            ),
            (
                FlenType::ExtraOne,
                false,
                CHARSET_UTF8,
                FieldTypeTp::String,
                Collation::Utf8Mb4BinNoPadding,
                None,
            ),
            (
                FlenType::ExtraOne,
                false,
                CHARSET_UTF8MB4,
                FieldTypeTp::String,
                Collation::Utf8Mb4BinNoPadding,
                None,
            ),
            (
                FlenType::ExtraOne,
                false,
                CHARSET_UTF8,
                FieldTypeTp::String,
                Collation::Utf8Mb4BinNoPadding,
                None,
            ),
            (
                FlenType::ExtraOne,
                false,
                CHARSET_UTF8MB4,
                FieldTypeTp::String,
                Collation::Utf8Mb4BinNoPadding,
                None,
            ),
            // bin_str, so need pad_zero
            (
                FlenType::ExtraOne,
                true,
                CHARSET_UTF8,
                FieldTypeTp::String,
                Collation::Binary,
                None,
            ),
            (
                FlenType::ExtraOne,
                true,
                CHARSET_UTF8MB4,
                FieldTypeTp::String,
                Collation::Binary,
                None,
            ),
            // branch 2 of ProduceStrWithSpecifiedTp
            // branch 2 need s.len>flen, so never need pad_zero
            (
                FlenType::LessOne,
                false,
                CHARSET_ASCII,
                FieldTypeTp::String,
                Collation::Utf8Mb4BinNoPadding,
                Some(ERR_DATA_TOO_LONG),
            ),
            (
                FlenType::LessOne,
                false,
                CHARSET_LATIN1,
                FieldTypeTp::String,
                Collation::Utf8Mb4BinNoPadding,
                Some(ERR_DATA_TOO_LONG),
            ),
            (
                FlenType::LessOne,
                false,
                CHARSET_BIN,
                FieldTypeTp::String,
                Collation::Utf8Mb4BinNoPadding,
                Some(ERR_DATA_TOO_LONG),
            ),
            // branch 3 of ProduceStrWithSpecifiedTp ,
            // will never be reached,
            // because padZero param is always false
        ];
        for (input, bytes, debug_str) in base_cs {
            for (flen_type, pad_zero, charset, tp, collation, err_code) in cs.iter() {
                let mut ctx = CtxConfig {
                    truncate_as_warning: true,
                    ..CtxConfig::default()
                }
                .into();
                let res_len = bytes.len();
                let flen = match flen_type {
                    FlenType::Eq => res_len as isize,
                    FlenType::LessOne => {
                        if res_len == 0 {
                            continue;
                        } else {
                            (res_len - 1) as isize
                        }
                    }
                    FlenType::ExtraOne => (res_len + 1) as isize,
                    FlenType::Unspecified => UNSPECIFIED_LENGTH,
                };
                let rft = FieldTypeConfig {
                    flen,
                    charset: Some(charset),
                    tp: Some(*tp),
                    collation: Some(*collation),
                    ..FieldTypeConfig::default()
                }
                .into();
                let extra = make_extra(&rft);

                let r = cast_func(&mut ctx, &extra, Some(input.clone()));

                let mut expect = bytes.clone();
                if *pad_zero && flen > expect.len() as isize {
                    expect.extend((expect.len()..flen as usize).map(|_| 0u8));
                } else if flen != UNSPECIFIED_LENGTH {
                    expect.truncate(flen as usize);
                }

                let log = format!(
                    "func: {:?}, input: {}, expect: {:?}, flen: {}, \
                     charset: {}, field_type: {}, collation: {}, output: {:?}",
                    func_name, debug_str, &expect, flen, charset, tp, collation, &r
                );
                check_result(Some(&expect), &r, log.as_str());
                check_warning(&ctx, *err_code, log.as_str());
            }
        }
    }

    #[test]
    fn test_int_as_string() {
        test_none_with_ctx_and_extra(cast_any_as_string::<Int>);

        let cs: Vec<(&i64, Vec<u8>, String)> = vec![
            (
                &i64::MAX,
                i64::MAX.to_string().into_bytes(),
                i64::MAX.to_string(),
            ),
            (
                &i64::MIN,
                i64::MIN.to_string().into_bytes(),
                i64::MIN.to_string(),
            ),
        ];
        test_as_string_helper(cs, cast_any_as_string::<Int>, "cast_any_as_string::<Int>");
    }

    fn helper_get_cs_ref<U, V: Clone, W: Clone>(cs: &[(U, V, W)]) -> Vec<(&U, V, W)> {
        cs.iter()
            .map(|(u, v, w)| (u, v.clone(), w.clone()))
            .collect()
    }

    #[test]
    fn test_uint_as_string() {
        test_none_with_ctx_and_extra(cast_uint_as_string);

        let cs: Vec<(u64, Vec<u8>, String)> = vec![
            (
                i64::MAX as u64,
                (i64::MAX as u64).to_string().into_bytes(),
                (i64::MAX as u64).to_string(),
            ),
            (
                i64::MIN as u64,
                (i64::MIN as u64).to_string().into_bytes(),
                (i64::MIN as u64).to_string(),
            ),
            (
                u64::MAX,
                u64::MAX.to_string().into_bytes(),
                u64::MAX.to_string(),
            ),
            (0u64, 0u64.to_string().into_bytes(), 0u64.to_string()),
        ];

        let ref_cs = helper_get_cs_ref(&cs);

        test_as_string_helper(
            ref_cs,
            |ctx, extra, val| {
                let val = val.map(|x| *x as i64);
                cast_uint_as_string(ctx, extra, val.as_ref())
            },
            "cast_uint_as_string",
        );
    }

    #[test]
    fn test_year_as_string() {
        let cs: Vec<(i64, Vec<u8>, String)> = vec![
            (0, b"0000".to_vec(), "0000".to_string()),
            (2000, b"2000".to_vec(), "2000".to_string()),
        ];

        let ref_cs = helper_get_cs_ref(&cs);

        test_as_string_helper(
            ref_cs,
            |ctx, extra, val| {
                let val = val.map(|x| *x as i64);
                cast_year_as_string(ctx, extra, &val.unwrap())
            },
            "cast_year_as_string",
        );
    }

    #[test]
    fn test_float_real_as_string() {
        test_none_with_ctx_and_extra(cast_float_real_as_string);

        let cs: Vec<(f32, Vec<u8>, String)> = vec![
            (
                f32::MAX,
                f32::MAX.to_string().into_bytes(),
                f32::MAX.to_string(),
            ),
            (1.0f32, 1.0f32.to_string().into_bytes(), 1.0f32.to_string()),
            (
                1.1113f32,
                1.1113f32.to_string().into_bytes(),
                1.1113f32.to_string(),
            ),
            (0.1f32, 0.1f32.to_string().into_bytes(), 0.1f32.to_string()),
        ];

        let ref_cs = helper_get_cs_ref(&cs);

        test_as_string_helper(
            ref_cs,
            |ctx, extra, val| {
                cast_float_real_as_string(
                    ctx,
                    extra,
                    val.map(|x| Real::new(f64::from(*x)).unwrap()).as_ref(),
                )
            },
            "cast_float_real_as_string",
        );
    }

    #[test]
    fn test_double_real_as_string() {
        test_none_with_ctx_and_extra(cast_any_as_string::<Real>);

        let cs: Vec<(f64, Vec<u8>, String)> = vec![
            (
                f64::from(f32::MAX),
                (f64::from(f32::MAX)).to_string().into_bytes(),
                f64::from(f32::MAX).to_string(),
            ),
            (
                f64::from(f32::MIN),
                (f64::from(f32::MIN)).to_string().into_bytes(),
                f64::from(f32::MIN).to_string(),
            ),
            (
                f64::MIN,
                f64::MIN.to_string().into_bytes(),
                f64::MIN.to_string(),
            ),
            (
                f64::MAX,
                f64::MAX.to_string().into_bytes(),
                f64::MAX.to_string(),
            ),
            (1.0f64, 1.0f64.to_string().into_bytes(), 1.0f64.to_string()),
            (
                1.1113f64,
                1.1113f64.to_string().into_bytes(),
                1.1113f64.to_string(),
            ),
            (0.1f64, 0.1f64.to_string().into_bytes(), 0.1f64.to_string()),
        ];

        let ref_cs = helper_get_cs_ref(&cs);

        test_as_string_helper(
            ref_cs,
            |ctx, extra, val| {
                cast_any_as_string::<Real>(ctx, extra, val.map(|x| Real::new(*x).unwrap()).as_ref())
            },
            "cast_any_as_string::<Real>",
        );
    }

    #[test]
    fn test_string_as_string() {
        test_none_with_ctx_and_extra(cast_string_as_string);

        let test_vec_1 = Vec::from(b"".as_ref());
        let test_vec_2 = (0..1024).map(|_| b'0').collect::<Vec<u8>>();

        let cs: Vec<(BytesRef, Vec<u8>, String)> = vec![
            (
                test_vec_1.as_slice(),
                Vec::from(b"".as_ref()),
                String::from("<empty-str>"),
            ),
            (
                test_vec_2.as_slice(),
                (0..1024).map(|_| b'0').collect::<Vec<u8>>(),
                String::from("1024 zeros('0')"),
            ),
        ];

        test_as_string_helper(cs, cast_string_as_string, "cast_string_as_string");
    }

    #[test]
    fn test_decimal_as_string() {
        test_none_with_ctx_and_extra(cast_any_as_string::<Decimal>);

        let cs: Vec<(Decimal, Vec<u8>, String)> = vec![
            (
                Decimal::from(i64::MAX),
                i64::MAX.to_string().into_bytes(),
                i64::MAX.to_string(),
            ),
            (
                Decimal::from(i64::MIN),
                i64::MIN.to_string().into_bytes(),
                i64::MIN.to_string(),
            ),
            (
                Decimal::from(u64::MAX),
                u64::MAX.to_string().into_bytes(),
                u64::MAX.to_string(),
            ),
            (
                Decimal::from_f64(0.0).unwrap(),
                0.0.to_string().into_bytes(),
                0.0.to_string(),
            ),
            (
                Decimal::from_f64(i64::MAX as f64).unwrap(),
                (i64::MAX as f64).to_string().into_bytes(),
                (i64::MAX as f64).to_string(),
            ),
            (
                Decimal::from_f64(i64::MIN as f64).unwrap(),
                (i64::MIN as f64).to_string().into_bytes(),
                (i64::MIN as f64).to_string(),
            ),
            (
                Decimal::from_f64(u64::MAX as f64).unwrap(),
                (u64::MAX as f64).to_string().into_bytes(),
                (u64::MAX as f64).to_string(),
            ),
            (
                Decimal::from_bytes(b"999999999999999999999999")
                    .unwrap()
                    .unwrap(),
                Vec::from(b"999999999999999999999999".as_ref()),
                String::from("999999999999999999999999"),
            ),
        ];

        let ref_cs = helper_get_cs_ref(&cs);

        test_as_string_helper(
            ref_cs,
            cast_any_as_string::<Decimal>,
            "cast_any_as_string::<Decimal>",
        );
    }

    #[test]
    fn test_time_as_string() {
        test_none_with_ctx_and_extra(cast_any_as_string::<Time>);

        let mut ctx = EvalContext::default();
        // TODO: add more test case
        let cs: Vec<(Time, Vec<u8>, String)> = vec![
            (
                Time::parse_datetime(&mut ctx, "2000-01-01T12:13:14", 0, true).unwrap(),
                "2000-01-01 12:13:14".to_string().into_bytes(),
                "2000-01-01 12:13:14".to_string(),
            ),
            (
                Time::parse_datetime(&mut ctx, "2000-01-01T12:13:14.6666", 0, true).unwrap(),
                "2000-01-01 12:13:15".to_string().into_bytes(),
                "2000-01-01 12:13:15".to_string(),
            ),
            (
                Time::parse_datetime(&mut ctx, "2000-01-01T12:13:14.6666", 3, true).unwrap(),
                "2000-01-01 12:13:14.667".to_string().into_bytes(),
                "2000-01-01 12:13:14.667".to_string(),
            ),
            (
                Time::parse_datetime(&mut ctx, "2000-01-01T12:13:14.6666", 4, true).unwrap(),
                "2000-01-01 12:13:14.6666".to_string().into_bytes(),
                "2000-01-01 12:13:14.6666".to_string(),
            ),
            (
                Time::parse_datetime(&mut ctx, "2000-01-01T12:13:14.6666", 6, true).unwrap(),
                "2000-01-01 12:13:14.666600".to_string().into_bytes(),
                "2000-01-01 12:13:14.666600".to_string(),
            ),
        ];

        let ref_cs = helper_get_cs_ref(&cs);

        test_as_string_helper(
            ref_cs,
            cast_any_as_string::<Time>,
            "cast_any_as_string::<Time>",
        );
    }

    #[test]
    fn test_duration_as_string() {
        test_none_with_ctx_and_extra(cast_any_as_string::<Duration>);
        let mut ctx = EvalContext::default();
        let cs = vec![
            (
                Duration::parse(&mut ctx, "17:51:04.78", 2).unwrap(),
                "17:51:04.78".to_string().into_bytes(),
                "17:51:04.78".to_string(),
            ),
            (
                Duration::parse(&mut ctx, "-17:51:04.78", 2).unwrap(),
                "-17:51:04.78".to_string().into_bytes(),
                "-17:51:04.78".to_string(),
            ),
            (
                Duration::parse(&mut ctx, "17:51:04.78", 0).unwrap(),
                "17:51:05".to_string().into_bytes(),
                "17:51:05".to_string(),
            ),
            (
                Duration::parse(&mut ctx, "-17:51:04.78", 0).unwrap(),
                "-17:51:05".to_string().into_bytes(),
                "-17:51:05".to_string(),
            ),
        ];

        let ref_cs = helper_get_cs_ref(&cs);

        test_as_string_helper(
            ref_cs,
            cast_any_as_string::<Duration>,
            "cast_any_as_string::<Duration>",
        );
    }

    #[test]
    fn test_json_as_string() {
        test_none_with_ctx(cast_json_as_bytes);

        // FIXME: this case is not exactly same as TiDB's,
        //  such as(left is TiKV, right is TiDB)
        //  f64::MIN =>        "1.7976931348623157e308",  "1.7976931348623157e+308",
        //  f64::MAX =>        "-1.7976931348623157e308", "-1.7976931348623157e+308",
        //  f32::MIN as f64 => "3.4028234663852886e38",   "3.4028234663852886e+38",
        //  f32::MAX as f64 => "-3.4028234663852886e38",  "-3.4028234663852886e+38",
        //  i64::MIN as f64 => "-9.223372036854776e18", "-9223372036854776000",
        //  i64::MAX as f64 => "9.223372036854776e18",  "9223372036854776000",
        //  u64::MAX as f64 => "1.8446744073709552e19", "18446744073709552000",
        let cs = vec![
            (
                Json::from_object(BTreeMap::default()).unwrap(),
                "{}".to_string(),
            ),
            (Json::from_array(vec![]).unwrap(), "[]".to_string()),
            (Json::from_i64(10).unwrap(), "10".to_string()),
            (Json::from_i64(i64::MAX).unwrap(), i64::MAX.to_string()),
            (Json::from_i64(i64::MIN).unwrap(), i64::MIN.to_string()),
            (Json::from_u64(0).unwrap(), "0".to_string()),
            (Json::from_u64(u64::MAX).unwrap(), u64::MAX.to_string()),
            (Json::from_f64(f64::MIN).unwrap(), format!("{:e}", f64::MIN)),
            (Json::from_f64(f64::MAX).unwrap(), format!("{:e}", f64::MAX)),
            (
                Json::from_f64(f64::from(f32::MIN)).unwrap(),
                format!("{:e}", f64::from(f32::MIN)),
            ),
            (
                Json::from_f64(f64::from(f32::MAX)).unwrap(),
                format!("{:e}", f64::from(f32::MAX)),
            ),
            (
                Json::from_f64(i64::MIN as f64).unwrap(),
                format!("{:e}", i64::MIN as f64),
            ),
            (
                Json::from_f64(i64::MAX as f64).unwrap(),
                format!("{:e}", i64::MAX as f64),
            ),
            (
                Json::from_f64(u64::MAX as f64).unwrap(),
                format!("{:e}", u64::MAX as f64),
            ),
            (Json::from_f64(10.5).unwrap(), "10.5".to_string()),
            (Json::from_f64(10.4).unwrap(), "10.4".to_string()),
            (Json::from_f64(-10.4).unwrap(), "-10.4".to_string()),
            (Json::from_f64(-10.5).unwrap(), "-10.5".to_string()),
            (
                Json::from_string(String::from("10.0")).unwrap(),
                r#""10.0""#.to_string(),
            ),
            (Json::from_bool(true).unwrap(), "true".to_string()),
            (Json::from_bool(false).unwrap(), "false".to_string()),
            (Json::none().unwrap(), "null".to_string()),
        ];

        for (input, expect) in cs {
            let mut ctx = EvalContext::default();
            let r = cast_json_as_bytes(&mut ctx, Some(input.as_ref()));
            let r = r.map(|x| x.map(|x| unsafe { String::from_utf8_unchecked(x) }));
            let log = make_log(&input, &expect, &r);
            check_result(Some(&expect), &r, log.as_str());
        }
    }

    macro_rules! cast_closure_with_metadata {
        ($cast_fn:expr) => {
            |ctx, extra, _, val| $cast_fn(ctx, extra, val)
        };
    }

    /// base_cs
    ///   - (cast_func_input, in_union, is_res_unsigned, base_result)
    ///   - the base_result is the result **should** produce by
    /// the logic of cast func above `produce_dec_with_specified_tp`
    fn test_as_decimal_helper<T: Clone, FnCast, FnToStr>(
        base_cs: Vec<(T, bool, bool, Decimal)>,
        cast_func: FnCast,
        input_as_debug_str_func: FnToStr,
        func_name: &str,
    ) where
        FnCast: Fn(
            &mut EvalContext,
            &RpnFnCallExtra,
            &tipb::InUnionMetadata,
            Option<&T>,
        ) -> Result<Option<Decimal>>,
        FnToStr: Fn(&T) -> String,
    {
        #[derive(Clone, Copy, Debug)]
        #[allow(clippy::enum_variant_names)]
        enum Cond {
            TargetIntPartLenLessThanOriginIntPartLen,
            TargetDecimalBiggerThanOriginDecimal,
            TargetDecimalLessThanOriginDecimal,
        }

        #[derive(Clone, Copy, Debug)]
        enum Sign {
            Positive,
            Negative,
        }

        #[derive(Clone, Copy, Debug)]
        enum ResType {
            Zero,
            Same,
            TruncateToMax,
            TruncateToMin,
            Round,
        }

        let cs = vec![
            // (
            // origin, origin_flen, origin_decimal, res_flen, res_decimal, is_unsigned,
            // expect, warning_err_code,
            // (InInsertStmt || InUpdateStmt || InDeleteStmt), overflow_as_warning, truncate_as_warning
            // )
            //
            // The origin_flen, origin_decimal here is
            // to let the programmer clearly know what the flen and decimal of the decimal is.

            // res_flen and res_decimal isn't UNSPECIFIED_LENGTH
            // origin not zero, but res's int part len < origin's int part
            (
                Cond::TargetIntPartLenLessThanOriginIntPartLen,
                Sign::Positive,
                false,
                ResType::TruncateToMax,
                Some(ERR_DATA_OUT_OF_RANGE),
                false,
                true,
                false,
            ),
            (
                Cond::TargetIntPartLenLessThanOriginIntPartLen,
                Sign::Negative,
                false,
                ResType::TruncateToMin,
                Some(ERR_DATA_OUT_OF_RANGE),
                false,
                true,
                false,
            ),
            // origin_decimal < res_decimal
            (
                Cond::TargetDecimalBiggerThanOriginDecimal,
                Sign::Positive,
                false,
                ResType::Same,
                None,
                false,
                false,
                false,
            ),
            (
                Cond::TargetDecimalBiggerThanOriginDecimal,
                Sign::Positive,
                false,
                ResType::Same,
                None,
                true,
                false,
                false,
            ),
            (
                Cond::TargetDecimalBiggerThanOriginDecimal,
                Sign::Negative,
                false,
                ResType::Same,
                None,
                false,
                false,
                false,
            ),
            (
                Cond::TargetDecimalBiggerThanOriginDecimal,
                Sign::Positive,
                false,
                ResType::Same,
                None,
                true,
                false,
                false,
            ),
            (
                Cond::TargetDecimalBiggerThanOriginDecimal,
                Sign::Positive,
                true,
                ResType::Same,
                None,
                false,
                false,
                false,
            ),
            (
                Cond::TargetDecimalBiggerThanOriginDecimal,
                Sign::Positive,
                true,
                ResType::Same,
                None,
                true,
                false,
                false,
            ),
            (
                Cond::TargetDecimalBiggerThanOriginDecimal,
                Sign::Negative,
                true,
                ResType::Zero,
                None,
                false,
                false,
                false,
            ),
            (
                Cond::TargetDecimalBiggerThanOriginDecimal,
                Sign::Negative,
                true,
                ResType::Zero,
                None,
                true,
                false,
                false,
            ),
            // origin_decimal > res_decimal
            (
                Cond::TargetDecimalLessThanOriginDecimal,
                Sign::Positive,
                false,
                ResType::Round,
                Some(WARN_DATA_TRUNCATED),
                false,
                false,
                true,
            ),
            (
                Cond::TargetDecimalLessThanOriginDecimal,
                Sign::Positive,
                false,
                ResType::Round,
                Some(WARN_DATA_TRUNCATED),
                true,
                false,
                false,
            ),
            (
                Cond::TargetDecimalLessThanOriginDecimal,
                Sign::Negative,
                false,
                ResType::Round,
                Some(WARN_DATA_TRUNCATED),
                false,
                false,
                true,
            ),
            (
                Cond::TargetDecimalLessThanOriginDecimal,
                Sign::Negative,
                false,
                ResType::Round,
                Some(WARN_DATA_TRUNCATED),
                true,
                false,
                true,
            ),
            (
                Cond::TargetDecimalLessThanOriginDecimal,
                Sign::Positive,
                true,
                ResType::Round,
                Some(WARN_DATA_TRUNCATED),
                false,
                false,
                true,
            ),
            (
                Cond::TargetDecimalLessThanOriginDecimal,
                Sign::Positive,
                true,
                ResType::Round,
                Some(WARN_DATA_TRUNCATED),
                true,
                false,
                false,
            ),
            (
                Cond::TargetDecimalLessThanOriginDecimal,
                Sign::Negative,
                true,
                ResType::Zero,
                Some(WARN_DATA_TRUNCATED),
                false,
                false,
                true,
            ),
            (
                Cond::TargetDecimalLessThanOriginDecimal,
                Sign::Negative,
                true,
                ResType::Zero,
                Some(WARN_DATA_TRUNCATED),
                true,
                false,
                false,
            ),
            // TODO: add test case for Decimal::round failure
        ];

        for (input, in_union, is_res_unsigned, base_res) in base_cs {
            for (
                cond,
                sign,
                is_unsigned,
                res_type,
                mut warning_err_code,
                in_dml,
                mut overflow_as_warning,
                mut truncate_as_warning,
            ) in cs.clone()
            {
                let (origin_flen, origin_decimal) = base_res.prec_and_frac();

                // some test case in `cs` is just for unsigned result or signed result,
                // some is just for negative/positive base_res
                //
                // in the test case above, we have negative and positive for every test case,
                // so if the sign is different from base_res's sign, we can skip it.
                if is_res_unsigned != is_unsigned {
                    continue;
                }
                let base_res = match sign {
                    Sign::Positive => {
                        if base_res.is_negative() {
                            continue;
                        } else {
                            base_res
                        }
                    }
                    Sign::Negative => {
                        if base_res.is_negative() {
                            base_res
                        } else {
                            continue;
                        }
                    }
                };

                let (res_flen, res_decimal) = match cond {
                    Cond::TargetIntPartLenLessThanOriginIntPartLen => {
                        if origin_flen - origin_decimal == 0 || origin_flen <= 1 {
                            continue;
                        }
                        (origin_flen - 1, origin_decimal)
                    }
                    Cond::TargetDecimalBiggerThanOriginDecimal => {
                        (origin_flen + 1, origin_decimal + 1)
                    }
                    Cond::TargetDecimalLessThanOriginDecimal => {
                        if origin_decimal == 0 || origin_flen <= 1 {
                            continue;
                        }
                        // TODO: if add test case for Decimal::round failure,
                        //  then should check whether this setting is right.
                        let res = base_res
                            .clone()
                            .round((origin_decimal - 1) as i8, RoundMode::HalfEven);
                        if res.is_zero() {
                            truncate_as_warning = false;
                            overflow_as_warning = false;
                            warning_err_code = None;
                        }

                        (origin_flen - 1, origin_decimal - 1)
                    }
                };
                let expect = match res_type {
                    ResType::Zero => Decimal::zero(),
                    ResType::Same => base_res,
                    ResType::TruncateToMax => max_decimal(res_flen as u8, res_decimal as u8),
                    ResType::TruncateToMin => {
                        max_or_min_dec(true, res_flen as u8, res_decimal as u8)
                    }
                    ResType::Round => {
                        let r = base_res
                            .clone()
                            .round(res_decimal as i8, RoundMode::HalfEven)
                            .unwrap();
                        if r == base_res {
                            overflow_as_warning = false;
                            truncate_as_warning = false;
                            warning_err_code = None;
                        }
                        r
                    }
                };

                let ctx_in_dml_flag = vec![Flag::IN_INSERT_STMT, Flag::IN_UPDATE_OR_DELETE_STMT];
                for in_dml_flag in ctx_in_dml_flag {
                    let (res_flen, res_decimal) = (res_flen as isize, res_decimal as isize);
                    let rft = FieldTypeConfig {
                        unsigned: is_unsigned,
                        flen: res_flen,
                        decimal: res_decimal,
                        ..FieldTypeConfig::default()
                    }
                    .into();
                    let metadata = make_metadata(in_union);
                    let extra = make_extra(&rft);

                    let mut ctx = CtxConfig {
                        overflow_as_warning,
                        truncate_as_warning,
                        in_insert_stmt: in_dml_flag == Flag::IN_INSERT_STMT,
                        in_update_or_delete_stmt: in_dml_flag == Flag::IN_UPDATE_OR_DELETE_STMT,
                        ..CtxConfig::default()
                    }
                    .into();
                    let cast_func_res =
                        cast_func(&mut ctx, &extra, &metadata, Some(&input.clone()));

                    let mut ctx = CtxConfig {
                        overflow_as_warning,
                        truncate_as_warning,
                        in_insert_stmt: in_dml_flag == Flag::IN_INSERT_STMT,
                        in_update_or_delete_stmt: in_dml_flag == Flag::IN_UPDATE_OR_DELETE_STMT,
                        ..CtxConfig::default()
                    }
                    .into();
                    let pd_res = produce_dec_with_specified_tp(&mut ctx, base_res, &rft);

                    // make log
                    let cast_func_res_log = cast_func_res
                        .as_ref()
                        .map(|x| x.as_ref().map(|x| x.to_string()));
                    let pd_res_log = pd_res.as_ref().map(|x| x.to_string());
                    let log = format!(
                            "test_func_name: {}, \
                         input: {}, base_res: {}, \
                         origin_flen: {}, origin_decimal: {}, \
                         res_flen: {}, res_decimal: {}, \
                         in_union: {}, is_unsigned: {}, in_dml: {}, in_dml_flag: {:?}, \
                         cond: {:?}, sign: {:?}, res_type: {:?}, \
                         overflow_as_warning: {}, truncate_as_warning: {}, expect_warning_err_code: {:?} \
                         expect: {}, expect_from_produce_dec_with_specified_tp(this is just for debug): {:?}, result: {:?}",
                            func_name, input_as_debug_str_func(&input), base_res,
                            origin_flen, origin_decimal,
                            res_flen, res_decimal,
                            in_union, is_unsigned, in_dml, in_dml_flag,
                            cond, sign, res_type,
                            overflow_as_warning, truncate_as_warning, warning_err_code,
                            expect.to_string(), pd_res_log, cast_func_res_log
                        );

                    check_result(Some(&expect), &cast_func_res, log.as_str());
                    check_warning(&ctx, warning_err_code, log.as_str());
                }
            }
        }
    }

    // These test depend on the correctness of
    // Decimal::from(u64), Decimal::from(i64), Decimal::from_f64(), Decimal::from_bytes()
    // Decimal::zero(), Decimal::round, max_or_min_dec, max_decimal
    #[test]
    fn test_unsigned_int_as_signed_or_unsigned_decimal() {
        test_none_with_ctx_and_extra(cast_unsigned_int_as_signed_or_unsigned_decimal);

        let cs = vec![
            (10u64 as i64, false, true, Decimal::from(10)),
            (u64::MAX as i64, false, true, Decimal::from(u64::MAX)),
            (i64::MAX as u64 as i64, false, true, Decimal::from(i64::MAX)),
        ];
        test_as_decimal_helper(
            cs,
            cast_closure_with_metadata!(cast_unsigned_int_as_signed_or_unsigned_decimal),
            |x| x.to_string(),
            "cast_unsigned_int_as_signed_or_unsigned_decimal",
        );
    }

    #[test]
    fn test_signed_int_as_unsigned_decimal() {
        test_none_with_ctx_and_extra_and_metadata(cast_signed_int_as_unsigned_decimal);

        let cs = vec![
            // (input, in_union, is_res_unsigned, base_result)

            // negative, in_union
            (-1, true, true, Decimal::zero()),
            (-10, true, true, Decimal::zero()),
            (i64::MIN, true, true, Decimal::zero()),
            // not negative, in_union
            (1, true, true, Decimal::from(1)),
            (10, true, true, Decimal::from(10)),
            (i64::MAX, true, true, Decimal::from(i64::MAX)),
            // negative, not in_union
            // FIXME: fix these case(negative to unsigned decimal, without in_union)
            //  after fix the bug of this situation(negative to unsigned decimal, without in_union)
            (-1, false, true, Decimal::from(-1i64 as u64)),
            (-10, false, true, Decimal::from(-10i64 as u64)),
            (
                i64::MIN + 1,
                false,
                true,
                Decimal::from((i64::MIN + 1) as u64),
            ),
            // not negative, not in_union
            (1, false, true, Decimal::from(1)),
            (10, false, true, Decimal::from(10)),
            (i64::MAX, false, true, Decimal::from(i64::MAX)),
        ];
        test_as_decimal_helper(
            cs,
            cast_signed_int_as_unsigned_decimal,
            |x| x.to_string(),
            "cast_signed_int_as_unsigned_decimal",
        );
    }

    #[test]
    fn test_signed_int_as_signed_decimal() {
        test_none_with_ctx_and_extra(cast_any_as_decimal::<Int>);

        let cs: Vec<(i64, bool, bool, Decimal)> = vec![
            // (input, in_union, is_res_unsigned, base_result)
            (-1, false, false, Decimal::from(-1)),
            (-10, false, false, Decimal::from(-10)),
            (i64::MIN, false, false, Decimal::from(i64::MIN)),
            (1, false, false, Decimal::from(1)),
            (10, false, false, Decimal::from(10)),
            (i64::MAX, false, false, Decimal::from(i64::MAX)),
        ];
        test_as_decimal_helper(
            cs,
            cast_closure_with_metadata!(cast_any_as_decimal::<Int>),
            |x| x.to_string(),
            "cast_signed_int_as_signed_decimal",
        );
    }

    #[test]
    fn test_real_as_decimal() {
        test_none_with_ctx_and_extra_and_metadata(cast_real_as_decimal);

        // TODO: add test case that make Decimal::from_f64 return err
        let cs = vec![
            // (input, in_union, is_res_unsigned, base_result)
            // neg and in_union
            (-10.0, true, false, Decimal::zero()),
            (i64::MIN as f64, true, false, Decimal::zero()),
            (-1.0, true, false, Decimal::zero()),
            (-0.0001, true, false, Decimal::zero()),
            // not neg and in_union
            (10.0, true, false, Decimal::from_f64(10.0).unwrap()),
            (
                i64::MAX as f64,
                true,
                false,
                Decimal::from_f64(i64::MAX as f64).unwrap(),
            ),
            (1.0, true, false, Decimal::from_f64(1.0).unwrap()),
            (0.0001, true, false, Decimal::from_f64(0.0001).unwrap()),
            // neg and not in_union
            (-10.0, false, false, Decimal::from_f64(-10.0).unwrap()),
            (
                i64::MIN as f64,
                false,
                false,
                Decimal::from_f64(i64::MIN as f64).unwrap(),
            ),
            (-1.0, false, false, Decimal::from_f64(-1.0).unwrap()),
            (-0.0001, false, false, Decimal::from_f64(-0.0001).unwrap()),
            // not neg and not in_union
            (10.0, false, false, Decimal::from_f64(10.0).unwrap()),
            (
                i64::MAX as f64,
                false,
                false,
                Decimal::from_f64(i64::MAX as f64).unwrap(),
            ),
            (1.0, false, false, Decimal::from_f64(1.0).unwrap()),
            (0.0001, false, false, Decimal::from_f64(0.0001).unwrap()),
        ];
        test_as_decimal_helper(
            cs,
            |ctx, extra, metadata, val| {
                let val = val.map(|x| Real::new(*x).unwrap());
                cast_real_as_decimal(ctx, extra, metadata, val.as_ref())
            },
            |x| x.to_string(),
            "cast_real_as_decimal",
        );
    }

    #[test]
    fn test_string_as_signed_decimal() {
        test_none_with_ctx_and_extra(cast_bytes_as_decimal);

        // TODO: add test case that make Decimal::from_bytes return err.
        let cs = vec![
            // (input, in_union, is_res_unsigned, base_result)
            // neg and in_union
            ("-10", true, false, Decimal::from(-10)),
            ("-1", true, false, Decimal::from(-1)),
            (
                "-0.001",
                true,
                false,
                Decimal::from_bytes(b"-0.001").unwrap().unwrap(),
            ),
            (
                "-9223372036854775807",
                true,
                false,
                Decimal::from(-9223372036854775807i64),
            ),
            (
                "-9223372036854775808",
                true,
                false,
                Decimal::from(-9223372036854775808i64),
            ),
            (
                "-9223372036854775808.001",
                true,
                false,
                Decimal::from_bytes(b"-9223372036854775808.001")
                    .unwrap()
                    .unwrap(),
            ),
            (
                "-9223372036854775808.002",
                true,
                false,
                Decimal::from_bytes(b"-9223372036854775808.002")
                    .unwrap()
                    .unwrap(),
            ),
            (
                "-18446744073709551615",
                true,
                false,
                Decimal::from_bytes(b"-18446744073709551615")
                    .unwrap()
                    .unwrap(),
            ),
            (
                "-18446744073709551615.001",
                true,
                false,
                Decimal::from_bytes(b"-18446744073709551615.001")
                    .unwrap()
                    .unwrap(),
            ),
            (
                "-18446744073709551615.11",
                true,
                false,
                Decimal::from_bytes(b"-18446744073709551615.11")
                    .unwrap()
                    .unwrap(),
            ),
            // not neg and in_union
            ("10", true, false, Decimal::from(10)),
            ("1", true, false, Decimal::from(1)),
            ("0.001", true, false, Decimal::from_f64(0.001).unwrap()),
            (
                "9223372036854775807",
                true,
                false,
                Decimal::from(9223372036854775807u64),
            ),
            (
                "9223372036854775808",
                true,
                false,
                Decimal::from(9223372036854775808u64),
            ),
            (
                "9223372036854775808.001",
                true,
                false,
                Decimal::from_bytes(b"9223372036854775808.001")
                    .unwrap()
                    .unwrap(),
            ),
            (
                "9223372036854775808.002",
                true,
                false,
                Decimal::from_bytes(b"9223372036854775808.002")
                    .unwrap()
                    .unwrap(),
            ),
            (
                "18446744073709551615",
                true,
                false,
                Decimal::from(18446744073709551615u64),
            ),
            (
                "18446744073709551615.001",
                true,
                false,
                Decimal::from_bytes(b"18446744073709551615.001")
                    .unwrap()
                    .unwrap(),
            ),
            (
                "18446744073709551615.11",
                true,
                false,
                Decimal::from_bytes(b"18446744073709551615.11")
                    .unwrap()
                    .unwrap(),
            ),
            // neg and not in_union
            ("-10", false, false, Decimal::from(-10)),
            ("-1", false, false, Decimal::from(-1)),
            ("-0.001", false, false, Decimal::from_f64(-0.001).unwrap()),
            (
                "-9223372036854775807",
                false,
                true,
                Decimal::from(-9223372036854775807i64),
            ),
            (
                "-9223372036854775808",
                false,
                true,
                Decimal::from(-9223372036854775808i64),
            ),
            (
                "-9223372036854775808.001",
                false,
                true,
                Decimal::from_bytes(b"-9223372036854775808.001")
                    .unwrap()
                    .unwrap(),
            ),
            (
                "-9223372036854775808.002",
                false,
                true,
                Decimal::from_bytes(b"-9223372036854775808.002")
                    .unwrap()
                    .unwrap(),
            ),
            (
                "-18446744073709551615",
                false,
                true,
                Decimal::from_bytes(b"-18446744073709551615")
                    .unwrap()
                    .unwrap(),
            ),
            (
                "-18446744073709551615.001",
                false,
                true,
                Decimal::from_bytes(b"-18446744073709551615.001")
                    .unwrap()
                    .unwrap(),
            ),
            (
                "-18446744073709551615.11",
                false,
                true,
                Decimal::from_bytes(b"-18446744073709551615.11")
                    .unwrap()
                    .unwrap(),
            ),
            // not neg and not in_union
            ("10", false, false, Decimal::from(10)),
            ("1", false, false, Decimal::from(1)),
            ("0.001", false, false, Decimal::from_f64(0.001).unwrap()),
            (
                "9223372036854775807",
                false,
                true,
                Decimal::from(9223372036854775807u64),
            ),
            (
                "9223372036854775808",
                false,
                true,
                Decimal::from(9223372036854775808u64),
            ),
            (
                "9223372036854775808.001",
                false,
                true,
                Decimal::from_bytes(b"9223372036854775808.001")
                    .unwrap()
                    .unwrap(),
            ),
            (
                "9223372036854775808.002",
                false,
                true,
                Decimal::from_bytes(b"9223372036854775808.002")
                    .unwrap()
                    .unwrap(),
            ),
            (
                "18446744073709551615",
                false,
                true,
                Decimal::from(18446744073709551615u64),
            ),
            (
                "18446744073709551615.001",
                false,
                true,
                Decimal::from_bytes(b"18446744073709551615.001")
                    .unwrap()
                    .unwrap(),
            ),
            (
                "18446744073709551615.11",
                false,
                true,
                Decimal::from_bytes(b"18446744073709551615.11")
                    .unwrap()
                    .unwrap(),
            ),
            // can not convert to decimal
            ("abcde", false, false, Decimal::zero()),
            ("", false, false, Decimal::zero()),
            ("s", false, false, Decimal::zero()),
            ("abcde", true, false, Decimal::zero()),
            ("", true, false, Decimal::zero()),
            ("s", true, false, Decimal::zero()),
            ("abcde", false, true, Decimal::zero()),
            ("", false, true, Decimal::zero()),
            ("s", false, true, Decimal::zero()),
            ("abcde", true, true, Decimal::zero()),
            ("", true, true, Decimal::zero()),
            ("s", true, true, Decimal::zero()),
        ];

        test_as_decimal_helper(
            cs,
            |ctx, extra, _, val| {
                let val = val.map(|x| x.as_bytes());
                cast_bytes_as_decimal(ctx, extra, val)
            },
            |x| (*x).to_string(),
            "cast_string_as_signed_decimal",
        )
    }

    #[test]
    fn test_string_as_unsigned_decimal() {
        test_none_with_ctx_and_extra_and_metadata(cast_string_as_unsigned_decimal);

        let cs = vec![
            // (input, in_union, is_res_unsigned, base_result)
            // neg and in_union
            ("-10", true, true, Decimal::zero()),
            ("-1", true, true, Decimal::zero()),
            ("-0.001", true, true, Decimal::zero()),
            ("-9223372036854775807", true, true, Decimal::zero()),
            ("-9223372036854775808", true, true, Decimal::zero()),
            ("-9223372036854775808.001", true, true, Decimal::zero()),
            ("-9223372036854775808.002", true, true, Decimal::zero()),
            ("-18446744073709551615", true, true, Decimal::zero()),
            ("-18446744073709551615.001", true, true, Decimal::zero()),
            ("-18446744073709551615.11", true, true, Decimal::zero()),
            // not neg and in_union
            ("10", true, true, Decimal::from(10)),
            ("1", true, true, Decimal::from(1)),
            ("0.001", true, true, Decimal::from_f64(0.001).unwrap()),
            (
                "9223372036854775807",
                true,
                true,
                Decimal::from(9223372036854775807u64),
            ),
            (
                "9223372036854775808",
                true,
                true,
                Decimal::from(9223372036854775808u64),
            ),
            (
                "9223372036854775808.001",
                true,
                true,
                Decimal::from_bytes(b"9223372036854775808.001")
                    .unwrap()
                    .unwrap(),
            ),
            (
                "9223372036854775808.002",
                true,
                true,
                Decimal::from_bytes(b"9223372036854775808.002")
                    .unwrap()
                    .unwrap(),
            ),
            (
                "18446744073709551615",
                true,
                true,
                Decimal::from(18446744073709551615u64),
            ),
            (
                "18446744073709551615.001",
                true,
                true,
                Decimal::from_bytes(b"18446744073709551615.001")
                    .unwrap()
                    .unwrap(),
            ),
            (
                "18446744073709551615.11",
                true,
                true,
                Decimal::from_bytes(b"18446744073709551615.11")
                    .unwrap()
                    .unwrap(),
            ),
            // neg and not in_union
            ("-10", false, true, Decimal::from(-10)),
            ("-1", false, true, Decimal::from(-1)),
            ("-0.001", false, true, Decimal::from_f64(-0.001).unwrap()),
            (
                "-9223372036854775807",
                false,
                true,
                Decimal::from(-9223372036854775807i64),
            ),
            (
                "-9223372036854775808",
                false,
                true,
                Decimal::from(-9223372036854775808i64),
            ),
            (
                "-9223372036854775808.001",
                false,
                true,
                Decimal::from_bytes(b"-9223372036854775808.001")
                    .unwrap()
                    .unwrap(),
            ),
            (
                "-9223372036854775808.002",
                false,
                true,
                Decimal::from_bytes(b"-9223372036854775808.002")
                    .unwrap()
                    .unwrap(),
            ),
            (
                "-18446744073709551615",
                false,
                true,
                Decimal::from_bytes(b"-18446744073709551615")
                    .unwrap()
                    .unwrap(),
            ),
            (
                "-18446744073709551615.001",
                false,
                true,
                Decimal::from_bytes(b"-18446744073709551615.001")
                    .unwrap()
                    .unwrap(),
            ),
            (
                "-18446744073709551615.11",
                false,
                true,
                Decimal::from_bytes(b"-18446744073709551615.11")
                    .unwrap()
                    .unwrap(),
            ),
            // not neg and not in_union
            ("10", false, true, Decimal::from(10)),
            ("1", false, true, Decimal::from(1)),
            ("0.001", false, true, Decimal::from_f64(0.001).unwrap()),
            (
                "9223372036854775807",
                false,
                true,
                Decimal::from(9223372036854775807u64),
            ),
            (
                "9223372036854775808",
                false,
                true,
                Decimal::from(9223372036854775808u64),
            ),
            (
                "9223372036854775808.001",
                false,
                true,
                Decimal::from_bytes(b"9223372036854775808.001")
                    .unwrap()
                    .unwrap(),
            ),
            (
                "9223372036854775808.002",
                false,
                true,
                Decimal::from_bytes(b"9223372036854775808.002")
                    .unwrap()
                    .unwrap(),
            ),
            (
                "18446744073709551615",
                false,
                true,
                Decimal::from(18446744073709551615u64),
            ),
            (
                "18446744073709551615.001",
                false,
                true,
                Decimal::from_bytes(b"18446744073709551615.001")
                    .unwrap()
                    .unwrap(),
            ),
            (
                "18446744073709551615.11",
                false,
                true,
                Decimal::from_bytes(b"18446744073709551615.11")
                    .unwrap()
                    .unwrap(),
            ),
            // can not convert to decimal
            ("abcde", false, false, Decimal::zero()),
            ("", false, false, Decimal::zero()),
            ("s", false, false, Decimal::zero()),
            ("abcde", true, false, Decimal::zero()),
            ("", true, false, Decimal::zero()),
            ("s", true, false, Decimal::zero()),
            ("abcde", false, true, Decimal::zero()),
            ("", false, true, Decimal::zero()),
            ("s", false, true, Decimal::zero()),
            ("abcde", true, true, Decimal::zero()),
            ("", true, true, Decimal::zero()),
            ("s", true, true, Decimal::zero()),
        ];

        test_as_decimal_helper(
            cs,
            |ctx, extra, metadata, val| {
                let val = val.map(|x| x.as_bytes());
                cast_string_as_unsigned_decimal(ctx, extra, metadata, val)
            },
            |x| (*x).to_string(),
            "cast_string_as_unsigned_decimal",
        );
    }

    #[test]
    fn test_decimal_as_signed_decimal() {
        test_none_with_ctx_and_extra(cast_decimal_as_signed_decimal);

        // in_union and result is unsigned
        let cs = vec![
            // (input, in_union, is_res_unsigned, base_result)

            // in_union
            (Decimal::zero(), true, false, Decimal::zero()),
            (
                Decimal::from_f64(-10f64).unwrap(),
                true,
                false,
                Decimal::from_f64(-10f64).unwrap(),
            ),
            (
                Decimal::from(i64::MIN),
                true,
                false,
                Decimal::from(i64::MIN),
            ),
            (
                Decimal::from(i64::MAX),
                true,
                false,
                Decimal::from(i64::MAX),
            ),
            (
                Decimal::from(u64::MAX),
                true,
                false,
                Decimal::from(u64::MAX),
            ),
            // not in_union
            (Decimal::zero(), false, false, Decimal::zero()),
            (
                Decimal::from_f64(-10f64).unwrap(),
                false,
                false,
                Decimal::from_f64(-10f64).unwrap(),
            ),
            (
                Decimal::from(i64::MIN),
                false,
                false,
                Decimal::from(i64::MIN),
            ),
            (
                Decimal::from(i64::MAX),
                false,
                false,
                Decimal::from(i64::MAX),
            ),
            (
                Decimal::from(u64::MAX),
                false,
                false,
                Decimal::from(u64::MAX),
            ),
        ];

        test_as_decimal_helper(
            cs,
            cast_closure_with_metadata!(cast_decimal_as_signed_decimal),
            |x| x.to_string(),
            "cast_decimal_as_signed_decimal",
        );
    }

    #[test]
    fn test_decimal_as_unsigned_decimal() {
        test_none_with_ctx_and_extra_and_metadata(cast_decimal_as_unsigned_decimal);

        // in_union and result is unsigned
        let cs = vec![
            // (input, in_union, is_res_unsigned, base_result)

            // neg and in_union
            (
                Decimal::from_f64(-10f64).unwrap(),
                true,
                true,
                Decimal::zero(),
            ),
            (Decimal::from(i64::MIN), true, true, Decimal::zero()),
            // not neg and in_union
            (Decimal::zero(), true, true, Decimal::zero()),
            (
                Decimal::from_f64(10f64).unwrap(),
                true,
                true,
                Decimal::from_f64(10f64).unwrap(),
            ),
            (Decimal::from(i64::MAX), true, true, Decimal::from(i64::MAX)),
            (Decimal::from(u64::MAX), true, true, Decimal::from(u64::MAX)),
            // neg and not in_union
            (
                Decimal::from_f64(-10f64).unwrap(),
                false,
                true,
                Decimal::from_f64(-10f64).unwrap(),
            ),
            (
                Decimal::from(i64::MIN),
                false,
                true,
                Decimal::from(i64::MIN),
            ),
            // not neg and not in_union
            (Decimal::zero(), true, true, Decimal::zero()),
            (
                Decimal::from_f64(10f64).unwrap(),
                true,
                true,
                Decimal::from_f64(10f64).unwrap(),
            ),
            (Decimal::from(i64::MAX), true, true, Decimal::from(i64::MAX)),
            (Decimal::from(u64::MAX), true, true, Decimal::from(u64::MAX)),
        ];

        test_as_decimal_helper(
            cs,
            cast_decimal_as_unsigned_decimal,
            |x| x.to_string(),
            "cast_decimal_as_unsigned_decimal",
        );
    }

    #[test]
    fn test_time_as_decimal() {
        test_none_with_ctx_and_extra(cast_any_as_decimal::<Time>);
        let mut ctx = EvalContext::default();

        // TODO: add more test case
        let cs: Vec<(Time, bool, bool, Decimal)> = vec![
            // (cast_func_input, in_union, is_res_unsigned, base_result)
            (
                Time::parse_datetime(&mut ctx, "2000-01-01T12:13:14", 0, false).unwrap(),
                false,
                false,
                Decimal::from_bytes(b"20000101121314").unwrap().unwrap(),
            ),
            (
                Time::parse_datetime(&mut ctx, "2000-01-01T12:13:14.6666", 0, true).unwrap(),
                false,
                false,
                Decimal::from_bytes(b"20000101121315").unwrap().unwrap(),
            ),
        ];
        test_as_decimal_helper(
            cs,
            cast_closure_with_metadata!(cast_any_as_decimal::<Time>),
            |x| x.to_string(),
            "cast_time_as_decimal",
        )
    }

    #[test]
    fn test_duration_as_decimal() {
        test_none_with_ctx_and_extra(cast_any_as_decimal::<Duration>);
        let mut ctx = EvalContext::default();
        // TODO: add more test case
        let cs: Vec<(Duration, bool, bool, Decimal)> = vec![
            // (input, in_union, is_res_unsigned, base_result)
            (
                Duration::parse(&mut ctx, "17:51:04.78", 2).unwrap(),
                false,
                false,
                Decimal::from_f64(175104.78).unwrap(),
            ),
            (
                Duration::parse(&mut ctx, "-17:51:04.78", 2).unwrap(),
                false,
                false,
                Decimal::from_f64(-175104.78).unwrap(),
            ),
            (
                Duration::parse(&mut ctx, "17:51:04.78", 0).unwrap(),
                false,
                false,
                Decimal::from(175105),
            ),
            (
                Duration::parse(&mut ctx, "-17:51:04.78", 0).unwrap(),
                false,
                false,
                Decimal::from(-175105),
            ),
        ];
        test_as_decimal_helper(
            cs,
            cast_closure_with_metadata!(cast_any_as_decimal::<Duration>),
            |x| x.to_string(),
            "cast_duration_as_int",
        )
    }

    #[test]
    fn test_json_as_decimal() {
        test_none_with_ctx_and_extra(cast_json_as_decimal);

        // TODO: add test case that make Decimal::from_str failed
        let cs: Vec<(Json, bool, bool, Decimal)> = vec![
            // (cast_func_input, in_union, is_res_unsigned, base_result)
            (
                Json::from_object(BTreeMap::default()).unwrap(),
                false,
                false,
                Decimal::zero(),
            ),
            (
                Json::from_array(vec![]).unwrap(),
                false,
                false,
                Decimal::zero(),
            ),
            (
                Json::from_i64(10).unwrap(),
                false,
                false,
                Decimal::from_f64(10f64).unwrap(),
            ),
            (
                Json::from_i64(i64::MAX).unwrap(),
                false,
                false,
                Decimal::from_f64(i64::MAX as f64).unwrap(),
            ),
            (
                Json::from_i64(i64::MIN).unwrap(),
                false,
                false,
                Decimal::from_f64(i64::MIN as f64).unwrap(),
            ),
            (Json::from_u64(0).unwrap(), false, false, Decimal::zero()),
            (
                Json::from_u64(i64::MAX as u64).unwrap(),
                false,
                false,
                Decimal::from_f64(i64::MAX as f64).unwrap(),
            ),
            (
                Json::from_u64(u64::MAX).unwrap(),
                false,
                false,
                Decimal::from_f64(u64::MAX as f64).unwrap(),
            ),
            (
                Json::from_f64(i64::MAX as f64).unwrap(),
                false,
                false,
                Decimal::from_f64(i64::MAX as f64).unwrap(),
            ),
            (
                Json::from_f64(i64::MIN as f64).unwrap(),
                false,
                false,
                Decimal::from_f64(i64::MIN as f64).unwrap(),
            ),
            (
                Json::from_f64(u64::MAX as f64).unwrap(),
                false,
                false,
                Decimal::from_f64(u64::MAX as f64).unwrap(),
            ),
            (
                Json::from_string("10.0".to_string()).unwrap(),
                false,
                false,
                Decimal::from_bytes(b"10.0").unwrap().unwrap(),
            ),
            (
                Json::from_string("-10.0".to_string()).unwrap(),
                false,
                false,
                Decimal::from_bytes(b"-10.0").unwrap().unwrap(),
            ),
            (
                Json::from_string("9999999999999999999".to_string()).unwrap(),
                false,
                false,
                Decimal::from_bytes(b"9999999999999999999")
                    .unwrap()
                    .unwrap(),
            ),
            (
                Json::from_string("-9999999999999999999".to_string()).unwrap(),
                false,
                false,
                Decimal::from_bytes(b"-9999999999999999999")
                    .unwrap()
                    .unwrap(),
            ),
            (
                Json::from_bool(true).unwrap(),
                false,
                false,
                Decimal::from_f64(1f64).unwrap(),
            ),
            (
                Json::from_bool(false).unwrap(),
                false,
                false,
                Decimal::zero(),
            ),
            (Json::none().unwrap(), false, false, Decimal::zero()),
        ];

        test_as_decimal_helper(
            cs,
            |ctx, extra, _, val| cast_json_as_decimal(ctx, extra, val.map(|x| x.as_ref())),
            |x| x.to_string(),
            "cast_json_as_decimal",
        );
    }

    #[test]
    fn test_int_as_duration() {
        // None
        {
            let output: Option<Real> = RpnFnScalarEvaluator::new()
                .push_param(ScalarValue::Bytes(None))
                .evaluate(ScalarFuncSig::CastIntAsDuration)
                .unwrap();
            assert_eq!(output, None);
        }

        let mut ctx = EvalContext::default();

        // This case copy from Duration.rs::tests::test_from_i64
        let cs: Vec<(
            i64,
            isize,
            tidb_query_datatype::codec::Result<Option<Duration>>,
            bool,
            bool,
        )> = vec![
            // (input, fsp, expect, overflow, truncated)
            (
                101010,
                0,
                Ok(Some(Duration::parse(&mut ctx, "10:10:10", 0).unwrap())),
                false,
                false,
            ),
            (
                101010,
                5,
                Ok(Some(Duration::parse(&mut ctx, "10:10:10", 5).unwrap())),
                false,
                false,
            ),
            (
                8385959,
                0,
                Ok(Some(Duration::parse(&mut ctx, "838:59:59", 0).unwrap())),
                false,
                false,
            ),
            (
                8385959,
                6,
                Ok(Some(Duration::parse(&mut ctx, "838:59:59", 6).unwrap())),
                false,
                false,
            ),
            (
                -101010,
                0,
                Ok(Some(Duration::parse(&mut ctx, "-10:10:10", 0).unwrap())),
                false,
                false,
            ),
            (
                -101010,
                5,
                Ok(Some(Duration::parse(&mut ctx, "-10:10:10", 5).unwrap())),
                false,
                false,
            ),
            (
                -8385959,
                0,
                Ok(Some(Duration::parse(&mut ctx, "-838:59:59", 0).unwrap())),
                false,
                false,
            ),
            (
                -8385959,
                6,
                Ok(Some(Duration::parse(&mut ctx, "-838:59:59", 6).unwrap())),
                false,
                false,
            ),
            // overflow as warning
<<<<<<< HEAD
            (
                8385960,
                0,
                Ok(Some(Duration::parse(&mut ctx, b"838:59:59", 0).unwrap())),
                true,
                false,
            ),
            (
                -8385960,
                0,
                Ok(Some(Duration::parse(&mut ctx, b"-838:59:59", 0).unwrap())),
                true,
                false,
            ),
=======
            (8385960, 0, Ok(None), true),
            (-8385960, 0, Ok(None), true),
>>>>>>> a08b0ae1
            // will truncated
            (8376049, 0, Ok(None), false, true),
            (8375960, 0, Ok(None), false, true),
            (8376049, 0, Ok(None), false, true),
            (2002073, 0, Ok(None), false, true),
            (2007320, 0, Ok(None), false, true),
            (
                10000000000,
                0,
                Ok(Some(Duration::parse(&mut ctx, "0:0:0", 0).unwrap())),
                false,
                false,
            ),
            (
                10000235959,
                0,
<<<<<<< HEAD
                Ok(Some(Duration::parse(&mut ctx, b"23:59:59", 0).unwrap())),
                false,
                false,
            ),
            (
                -10000235959,
                0,
                Ok(Some(Duration::parse(&mut ctx, b"-838:59:59", 0).unwrap())),
=======
                Ok(Some(Duration::parse(&mut ctx, "23:59:59", 0).unwrap())),
>>>>>>> a08b0ae1
                false,
                false,
            ),
            (-10000235959, 0, Ok(None), false),
        ];

        for (input, fsp, expected, overflow, truncated) in cs {
            let (result, ctx) = RpnFnScalarEvaluator::new()
                .context(CtxConfig {
                    overflow_as_warning: true,
                    truncate_as_warning: true,
                    ..CtxConfig::default()
                })
                .push_param(input)
                .evaluate_raw(
                    FieldTypeConfig {
                        tp: Some(FieldTypeTp::Duration),
                        decimal: fsp,
                        ..FieldTypeConfig::default()
                    },
                    ScalarFuncSig::CastIntAsDuration,
                );
            match expected {
                Ok(expected) => {
                    let result: Option<Duration> = result.unwrap().into();
                    assert_eq!(
                        result, expected,
                        "input:{:?}, expected:{:?}, got:{:?}",
                        input, expected, result,
                    );
                }
                Err(_) => {
                    assert!(
                        result.is_err(),
                        "input:{:?}, expected err:{:?}, got:{:?}",
                        input,
                        expected,
                        result
                    );
                }
            }
            if overflow {
                assert_eq!(ctx.warnings.warning_cnt, 1);
                assert_eq!(ctx.warnings.warnings[0].get_code(), ERR_DATA_OUT_OF_RANGE);
            }
            if truncated {
                assert_eq!(ctx.warnings.warning_cnt, 1);
                assert_eq!(
                    ctx.warnings.warnings[0].get_code(),
                    ERR_TRUNCATE_WRONG_VALUE
                );
            }
        }
    }

    fn test_as_duration_helper<T: Clone, FnCast>(
        base_cs: Vec<T>,
        func_to_cast_str: impl Fn(T) -> String,
        func_to_debug_str: impl Fn(T) -> String,
        func_cast: FnCast,
        func_name: &str,
    ) where
        FnCast: Fn(&mut EvalContext, &RpnFnCallExtra, Option<T>) -> Result<Option<Duration>>,
    {
        // cast_real_as_duration call `Duration::parse`, directly,
        // and `Duration::parse`, is test in duration.rs.
        // Our test here is to make sure that the result is same as calling `Duration::parse`,
        // no matter whether call_real_as_duration call `Duration::parse`, directly.
        for val in base_cs {
            for fsp in MIN_FSP..=MAX_FSP {
                let mut ctx = CtxConfig {
                    overflow_as_warning: true,
                    truncate_as_warning: true,
                    ..CtxConfig::default()
                }
                .into();
                let rft = FieldTypeConfig {
                    decimal: fsp as isize,
                    ..FieldTypeConfig::default()
                }
                .into();
                let extra = make_extra(&rft);

                let result = func_cast(&mut ctx, &extra, Some(val.clone()));

                let val_str = func_to_cast_str(val.clone());
                let base_expect = Duration::parse(&mut ctx, &val_str, fsp);

                // make log
                let result_str = result.as_ref().map(|x| x.map(|x| x.to_string()));

                match base_expect {
                    Err(e) => match e.code() {
                        ERR_DATA_OUT_OF_RANGE => {
                            let log = format!(
                                "func_name:{}, input: {}, fsp: {}, output: {:?}, expect: {}, expect_warn: {}",
                                func_name, func_to_debug_str(val.clone()), fsp, result_str, Duration::zero(), ERR_DATA_OUT_OF_RANGE
                            );
                            check_overflow(&ctx, true, log.as_str());
                            check_result(None, &result, log.as_str());
                        }
                        ERR_TRUNCATE_WRONG_VALUE => {
                            let log = format!(
                                "func_name:{}, input: {}, fsp: {}, output: {:?}, output_warn: {:?}, expect: {}, expect_warn: {}",
                                func_name, func_to_debug_str(val.clone()), fsp, result_str, ctx.warnings.warnings, Duration::zero(), WARN_DATA_TRUNCATED
                            );
                            check_warning(&ctx, Some(ERR_TRUNCATE_WRONG_VALUE), log.as_str());
                            check_result(None, &result, log.as_str());
                        }
                        _ => {
                            let expect_err: tidb_query_common::error::Error = e.into();
                            let log = format!(
                                "func_name:{}, input: {}, fsp: {}, output: {:?}, output_warn: {:?}, expect: {:?}",
                                func_name, func_to_debug_str(val.clone()), fsp, result_str, ctx.warnings.warnings, expect_err
                            );
                            assert!(result.is_err(), "log: {}", log)
                        }
                    },
                    Ok(v) => {
                        let log = format!(
                            "func_name:{}, input: {}, fsp: {}, output: {:?}, output_warn: {:?}, expect: {:?}",
                            func_name, func_to_debug_str(val.clone()), fsp, result_str, ctx.warnings.warnings, v
                        );
                        check_result(Some(&v), &result, log.as_str())
                    }
                }
            }
        }
    }

    #[test]
    fn test_real_as_duration() {
        test_none_with_ctx_and_extra(cast_real_as_duration);

        let cs: Vec<f64> = vec![
            101112.0,
            101112.123456,
            1112.0,
            12.0,
            -0.123,
            12345.0,
            -123.0,
            -23.0,
        ];

        test_as_duration_helper(
            cs,
            |x| x.to_string(),
            |x| x.to_string(),
            |ctx, extra, val| {
                let val = val.map(|x| Real::new(x).unwrap());
                cast_real_as_duration(ctx, extra, val.as_ref())
            },
            "cast_real_as_duration",
        )
    }

    #[test]
    fn test_bytes_as_duration() {
        test_none_with_ctx_and_extra(cast_bytes_as_duration);

        let cs: Vec<BytesRef> = vec![
            b"17:51:04.78",
            b"-17:51:04.78",
            b"17:51:04.78",
            b"-17:51:04.78",
        ];

        test_as_duration_helper(
            cs,
            |x| String::from_utf8_lossy(x).to_string(),
            |x| String::from_utf8_lossy(x).to_string(),
            cast_bytes_as_duration,
            "cast_bytes_as_duration",
        );
    }

    #[test]
    fn test_decimal_as_duration() {
        test_none_with_ctx_and_extra(cast_decimal_as_duration);

        let cs = vec![
            Decimal::from(i64::MIN),
            Decimal::from(i64::MAX),
            Decimal::from(u64::MAX),
            Decimal::zero(),
            Decimal::from_bytes(b"-9223372036854775808")
                .unwrap()
                .unwrap(),
            Decimal::from_bytes(b"9223372036854775808")
                .unwrap()
                .unwrap(),
            Decimal::from_bytes(b"-9223372036854775809")
                .unwrap()
                .unwrap(),
            Decimal::from_bytes(b"9223372036854775809")
                .unwrap()
                .unwrap(),
            Decimal::from_bytes(b"-18446744073709551615")
                .unwrap()
                .unwrap(),
            Decimal::from_bytes(b"18446744073709551615")
                .unwrap()
                .unwrap(),
            Decimal::from_bytes(b"-18446744073709551616")
                .unwrap()
                .unwrap(),
            Decimal::from_bytes(b"18446744073709551616")
                .unwrap()
                .unwrap(),
            Decimal::from_bytes(b"-184467440737095516160")
                .unwrap()
                .unwrap(),
            Decimal::from_bytes(b"184467440737095516160")
                .unwrap()
                .unwrap(),
            Decimal::from_bytes(b"-99999999999999999999999999999999")
                .unwrap()
                .unwrap(),
            Decimal::from_bytes(b"99999999999999999999999999999999")
                .unwrap()
                .unwrap(),
        ];

        let cs_ref: Vec<&Decimal> = cs.iter().collect();

        test_as_duration_helper(
            cs_ref,
            |x| x.to_string(),
            |x| x.to_string(),
            cast_decimal_as_duration,
            "cast_decimal_as_duration",
        );
    }

    #[test]
    fn test_time_as_duration() {
        test_none_with_ctx_and_extra(cast_time_as_duration);

        // copy from test_convert_to_duration
        let cs = vec![
            // (input, input's fsp, output's fsp, output)
            ("2012-12-31 11:30:45.123456", 4, 0, "11:30:45"),
            ("2012-12-31 11:30:45.123456", 4, 1, "11:30:45.1"),
            ("2012-12-31 11:30:45.123456", 4, 2, "11:30:45.12"),
            ("2012-12-31 11:30:45.123456", 4, 3, "11:30:45.124"),
            ("2012-12-31 11:30:45.123456", 4, 4, "11:30:45.1235"),
            ("2012-12-31 11:30:45.123456", 4, 5, "11:30:45.12350"),
            ("2012-12-31 11:30:45.123456", 4, 6, "11:30:45.123500"),
            ("2012-12-31 11:30:45.123456", 6, 0, "11:30:45"),
            ("2012-12-31 11:30:45.123456", 6, 1, "11:30:45.1"),
            ("2012-12-31 11:30:45.123456", 6, 2, "11:30:45.12"),
            ("2012-12-31 11:30:45.123456", 6, 3, "11:30:45.123"),
            ("2012-12-31 11:30:45.123456", 6, 4, "11:30:45.1235"),
            ("2012-12-31 11:30:45.123456", 6, 5, "11:30:45.12346"),
            ("2012-12-31 11:30:45.123456", 6, 6, "11:30:45.123456"),
            ("2012-12-31 11:30:45.123456", 0, 0, "11:30:45"),
            ("2012-12-31 11:30:45.123456", 0, 1, "11:30:45.0"),
            ("2012-12-31 11:30:45.123456", 0, 2, "11:30:45.00"),
            ("2012-12-31 11:30:45.123456", 0, 3, "11:30:45.000"),
            ("2012-12-31 11:30:45.123456", 0, 4, "11:30:45.0000"),
            ("2012-12-31 11:30:45.123456", 0, 5, "11:30:45.00000"),
            ("2012-12-31 11:30:45.123456", 0, 6, "11:30:45.000000"),
            ("0000-00-00 00:00:00", 6, 0, "00:00:00"),
            ("0000-00-00 00:00:00", 6, 1, "00:00:00.0"),
            ("0000-00-00 00:00:00", 6, 2, "00:00:00.00"),
            ("0000-00-00 00:00:00", 6, 3, "00:00:00.000"),
            ("0000-00-00 00:00:00", 6, 4, "00:00:00.0000"),
            ("0000-00-00 00:00:00", 6, 5, "00:00:00.00000"),
            ("0000-00-00 00:00:00", 6, 6, "00:00:00.000000"),
        ];
        for (s, fsp, expect_fsp, expect) in cs {
            let mut ctx = EvalContext::default();

            let rft = FieldTypeConfig {
                decimal: expect_fsp,
                ..FieldTypeConfig::default()
            }
            .into();
            let extra = make_extra(&rft);

            let input_time = Time::parse_datetime(&mut ctx, s, fsp, true).unwrap();
            let expect_time = Duration::parse(&mut ctx, expect, expect_fsp as i8).unwrap();
            let result = cast_time_as_duration(&mut ctx, &extra, Some(&input_time));
            let result_str = result.as_ref().map(|x| x.as_ref().map(|x| x.to_string()));
            let log = format!(
                "input: {}, fsp: {}, expect_fsp: {}, expect: {}, output: {:?}",
                s, fsp, expect_fsp, expect, result_str,
            );
            check_result(Some(&expect_time), &result, log.as_str());
        }
    }

    #[test]
    fn test_duration_as_duration() {
        test_none_with_extra(cast_duration_as_duration);

        let cs = vec![
            ("11:30:45.123456", 6, 0, "11:30:45"),
            ("11:30:45.123456", 6, 1, "11:30:45.1"),
            ("11:30:45.123456", 6, 2, "11:30:45.12"),
            ("11:30:45.123456", 6, 3, "11:30:45.123"),
            ("11:30:45.123456", 6, 4, "11:30:45.1235"),
            ("11:30:45.123456", 6, 5, "11:30:45.12346"),
            ("11:30:45.123456", 6, 6, "11:30:45.123456"),
        ];

        for (input, input_fsp, output_fsp, expect) in cs {
            let rft = FieldTypeConfig {
                decimal: output_fsp as isize,
                ..FieldTypeConfig::default()
            }
            .into();
            let extra = make_extra(&rft);

            let mut ctx = EvalContext::default();
            let dur = Duration::parse(&mut ctx, input, input_fsp).unwrap();
            let expect = Duration::parse(&mut ctx, expect, output_fsp).unwrap();
            let r = cast_duration_as_duration(&extra, Some(&dur));

            let result_str = r.as_ref().map(|x| x.map(|x| x.to_string()));
            let log = format!(
                "input: {}, input_fsp: {}, output_fsp: {}, expect: {}, output: {:?}",
                input, input_fsp, output_fsp, expect, result_str
            );
            check_result(Some(&expect), &r, log.as_str());
        }
    }

    #[test]
    fn test_json_as_duration() {
        test_none_with_ctx_and_extra(cast_json_as_duration);

        // the case that Json::unquote failed had be tested by test_json_unquote

        let cs = vec![
            Json::from_object(BTreeMap::default()).unwrap(),
            Json::from_array(vec![]).unwrap(),
            Json::from_i64(10).unwrap(),
            Json::from_i64(i64::MAX).unwrap(),
            Json::from_i64(i64::MIN).unwrap(),
            Json::from_u64(0).unwrap(),
            Json::from_u64(u64::MAX).unwrap(),
            Json::from_f64(10.5).unwrap(),
            Json::from_f64(10.4).unwrap(),
            Json::from_f64(-10.4).unwrap(),
            Json::from_f64(-10.5).unwrap(),
            Json::from_f64(i64::MIN as u64 as f64).unwrap(),
            Json::from_f64(i64::MAX as u64 as f64).unwrap(),
            Json::from_f64(i64::MIN as u64 as f64).unwrap(),
            Json::from_f64(i64::MIN as f64).unwrap(),
            Json::from_f64(((1u64 << 63) + (1u64 << 62)) as u64 as f64).unwrap(),
            Json::from_f64(-((1u64 << 63) as f64 + (1u64 << 62) as f64)).unwrap(),
            Json::from_f64(f64::from(f32::MIN)).unwrap(),
            Json::from_f64(f64::from(f32::MAX)).unwrap(),
            Json::from_f64(f64::MAX).unwrap(),
            Json::from_f64(f64::MAX).unwrap(),
            Json::from_string(String::from("10.0")).unwrap(),
            Json::from_string(String::from(
                "999999999999999999999999999999999999999999999999",
            ))
            .unwrap(),
            Json::from_string(String::from(
                "-999999999999999999999999999999999999999999999999",
            ))
            .unwrap(),
            Json::from_string(String::from(
                "99999999999999999999999999999999999999999999999aabcde9",
            ))
            .unwrap(),
            Json::from_string(String::from(
                "-99999999999999999999999999999999999999999999999aabcde9",
            ))
            .unwrap(),
            Json::from_bool(true).unwrap(),
            Json::from_bool(false).unwrap(),
            Json::none().unwrap(),
        ];

        let cs_ref: Vec<JsonRef> = cs.iter().map(|x| x.as_ref()).collect();
        test_as_duration_helper(
            cs_ref,
            |x| x.unquote().unwrap(),
            |x| format!("{:?}", x),
            cast_json_as_duration,
            "cast_json_as_duration",
        );
    }

    #[test]
    fn test_int_as_json() {
        test_none_with_ctx(cast_any_as_json::<Int>);

        let cs = vec![
            (i64::MIN, Json::from_i64(i64::MIN).unwrap()),
            (0, Json::from_i64(0).unwrap()),
            (i64::MAX, Json::from_i64(i64::MAX).unwrap()),
        ];
        for (input, expect) in cs {
            let mut ctx = EvalContext::default();
            let r = cast_any_as_json::<Int>(&mut ctx, Some(&input));
            let log = make_log(&input, &expect, &r);
            check_result(Some(&expect), &r, log.as_str());
        }
    }

    #[test]
    fn test_uint_as_json() {
        test_none_with_nothing(cast_uint_as_json);

        let cs = vec![
            (u64::MAX, Json::from_u64(u64::MAX).unwrap()),
            (0, Json::from_u64(0).unwrap()),
            (i64::MAX as u64, Json::from_u64(i64::MAX as u64).unwrap()),
        ];
        for (input, expect) in cs {
            let r = cast_uint_as_json(Some(&(input as i64)));
            let log = make_log(&input, &expect, &r);
            check_result(Some(&expect), &r, log.as_str());
        }
    }

    #[test]
    fn test_bool_as_json() {
        test_none_with_nothing(cast_bool_as_json);

        let cs = vec![
            (0, Json::from_bool(false).unwrap()),
            (i64::MIN, Json::from_bool(true).unwrap()),
            (i64::MAX, Json::from_bool(true).unwrap()),
        ];
        for (input, expect) in cs {
            let result = cast_bool_as_json(Some(&input));
            let log = make_log(&input, &expect, &result);
            check_result(Some(&expect), &result, log.as_str());
        }
    }

    #[test]
    fn test_real_as_json() {
        test_none_with_ctx(cast_any_as_json::<Real>);

        let cs = vec![
            (
                f64::from(f32::MAX),
                Json::from_f64(f64::from(f32::MAX)).unwrap(),
            ),
            (
                f64::from(f32::MIN),
                Json::from_f64(f64::from(f32::MIN)).unwrap(),
            ),
            (f64::MAX, Json::from_f64(f64::MAX).unwrap()),
            (f64::MIN, Json::from_f64(f64::MIN).unwrap()),
        ];
        for (input, expect) in cs {
            let mut ctx = EvalContext::default();
            let r = cast_any_as_json::<Real>(&mut ctx, Real::new(input).as_ref().ok());
            let log = make_log(&input, &expect, &r);
            check_result(Some(&expect), &r, log.as_str());
        }
    }

    #[test]
    fn test_string_as_json() {
        test_none_with_extra(cast_string_as_json);

        let mut jo1: BTreeMap<String, Json> = BTreeMap::new();
        jo1.insert(
            String::from("a"),
            Json::from_string(String::from("b")).unwrap(),
        );
        // HasParseToJSONFlag
        let cs = vec![
            (
                "{\"a\": \"b\"}".to_string(),
                Json::from_object(jo1).unwrap(),
                true,
            ),
            (
                "{}".to_string(),
                Json::from_object(BTreeMap::new()).unwrap(),
                true,
            ),
            (
                "[1, 2, 3]".to_string(),
                Json::from_array(vec![
                    Json::from_i64(1).unwrap(),
                    Json::from_i64(2).unwrap(),
                    Json::from_i64(3).unwrap(),
                ])
                .unwrap(),
                true,
            ),
            (
                "[]".to_string(),
                Json::from_array(Vec::new()).unwrap(),
                true,
            ),
            (
                "9223372036854775807".to_string(),
                Json::from_i64(9223372036854775807).unwrap(),
                true,
            ),
            (
                "-9223372036854775808".to_string(),
                Json::from_i64(-9223372036854775808).unwrap(),
                true,
            ),
            (
                "18446744073709551615".to_string(),
                Json::from_f64(18446744073709552000.0).unwrap(),
                true,
            ),
            // FIXME: f64::MAX.to_string() to json should success
            // (f64::MAX.to_string(), Json::from_f64(f64::MAX), true),
            ("0.0".to_string(), Json::from_f64(0.0).unwrap(), true),
            (
                "\"abcde\"".to_string(),
                Json::from_string("abcde".to_string()).unwrap(),
                true,
            ),
            (
                "\"\"".to_string(),
                Json::from_string("".to_string()).unwrap(),
                true,
            ),
            ("true".to_string(), Json::from_bool(true).unwrap(), true),
            ("false".to_string(), Json::from_bool(false).unwrap(), true),
        ];
        for (input, expect, parse_to_json) in cs {
            let mut rft = FieldType::default();
            if parse_to_json {
                let fta = rft.as_mut_accessor();
                fta.set_flag(FieldTypeFlag::PARSE_TO_JSON);
            }
            let extra = make_extra(&rft);
            let result = cast_string_as_json(&extra, Some(&input.clone().into_bytes()));
            let result_str = result.as_ref().map(|x| x.as_ref().map(|x| x.to_string()));
            let log = format!(
                "input: {}, parse_to_json: {}, expect: {:?}, result: {:?}",
                input, parse_to_json, expect, result_str
            );
            check_result(Some(&expect), &result, log.as_str());
        }
    }

    #[test]
    fn test_decimal_as_json() {
        test_none_with_ctx(cast_any_as_json::<Decimal>);
        let cs = vec![
            (
                Decimal::from_f64(i64::MIN as f64).unwrap(),
                Json::from_f64(i64::MIN as f64).unwrap(),
            ),
            (
                Decimal::from_f64(i64::MAX as f64).unwrap(),
                Json::from_f64(i64::MAX as f64).unwrap(),
            ),
            (
                Decimal::from_bytes(b"184467440737095516160")
                    .unwrap()
                    .unwrap(),
                Json::from_f64(184467440737095516160.0).unwrap(),
            ),
            (
                Decimal::from_bytes(b"-184467440737095516160")
                    .unwrap()
                    .unwrap(),
                Json::from_f64(-184467440737095516160.0).unwrap(),
            ),
        ];

        for (input, expect) in cs {
            let mut ctx = EvalContext::default();
            let r = cast_any_as_json::<Decimal>(&mut ctx, Some(&input));
            let log = make_log(&input, &expect, &r);
            check_result(Some(&expect), &r, log.as_str());
        }
    }

    #[test]
    fn test_time_as_json() {
        test_none_with_ctx(cast_any_as_json::<Time>);
        let mut ctx = EvalContext::default();

        // TODO: add more case for other TimeType
        let cs = vec![
            // Add time_type filed here is to make maintainer know clearly that what is the type of the time.
            (
                Time::parse_datetime(&mut ctx, "2000-01-01T12:13:14", 0, true).unwrap(),
                TimeType::DateTime,
                Json::from_string("2000-01-01 12:13:14.000000".to_string()).unwrap(),
            ),
            (
                Time::parse_datetime(&mut ctx, "2000-01-01T12:13:14.6666", 0, true).unwrap(),
                TimeType::DateTime,
                Json::from_string("2000-01-01 12:13:15.000000".to_string()).unwrap(),
            ),
            (
                Time::parse_datetime(&mut ctx, "2000-01-01T12:13:14", 6, true).unwrap(),
                TimeType::DateTime,
                Json::from_string("2000-01-01 12:13:14.000000".to_string()).unwrap(),
            ),
            (
                Time::parse_datetime(&mut ctx, "2000-01-01T12:13:14.6666", 6, true).unwrap(),
                TimeType::DateTime,
                Json::from_string("2000-01-01 12:13:14.666600".to_string()).unwrap(),
            ),
            (
                Time::parse_datetime(&mut ctx, "2019-09-01", 0, true).unwrap(),
                TimeType::DateTime,
                Json::from_string("2019-09-01 00:00:00.000000".to_string()).unwrap(),
            ),
            (
                Time::parse_datetime(&mut ctx, "2019-09-01", 6, true).unwrap(),
                TimeType::DateTime,
                Json::from_string("2019-09-01 00:00:00.000000".to_string()).unwrap(),
            ),
        ];
        for (input, time_type, expect) in cs {
            let mut ctx = EvalContext::default();
            let result = cast_any_as_json::<Time>(&mut ctx, Some(&input));
            let result_str = result.as_ref().map(|x| x.as_ref().map(|x| x.to_string()));
            let log = format!(
                "input: {}, expect_time_type: {:?}, real_time_type: {:?}, expect: {}, result: {:?}",
                &input,
                time_type,
                input.get_time_type(),
                &expect,
                result_str
            );
            assert_eq!(input.get_time_type(), time_type, "{}", log);
            check_result(Some(&expect), &result, log.as_str());
        }
    }

    #[test]
    fn test_duration_as_json() {
        test_none_with_ctx(cast_any_as_json::<Duration>);

        // TODO: add more case
        let cs = vec![
            (
                Duration::zero(),
                Json::from_string("00:00:00.000000".to_string()).unwrap(),
            ),
            (
                Duration::parse(&mut EvalContext::default(), "10:10:10", 0).unwrap(),
                Json::from_string("10:10:10.000000".to_string()).unwrap(),
            ),
        ];

        for (input, expect) in cs {
            let mut ctx = EvalContext::default();
            let result = cast_any_as_json::<Duration>(&mut ctx, Some(&input));
            let log = make_log(&input, &expect, &result);
            check_result(Some(&expect), &result, log.as_str());
        }
    }

    #[test]
    fn test_json_as_json() {
        test_none_with_nothing(cast_json_as_json);

        let mut jo1: BTreeMap<String, Json> = BTreeMap::new();
        jo1.insert("a".to_string(), Json::from_string("b".to_string()).unwrap());
        let cs = vec![
            Json::from_object(jo1).unwrap(),
            Json::from_array(vec![
                Json::from_i64(1).unwrap(),
                Json::from_i64(3).unwrap(),
                Json::from_i64(4).unwrap(),
            ])
            .unwrap(),
            Json::from_i64(i64::MIN).unwrap(),
            Json::from_i64(i64::MAX).unwrap(),
            Json::from_u64(0u64).unwrap(),
            Json::from_u64(u64::MAX).unwrap(),
            Json::from_f64(f64::MIN).unwrap(),
            Json::from_f64(f64::MAX).unwrap(),
            Json::from_string("abcde".to_string()).unwrap(),
            Json::from_bool(true).unwrap(),
            Json::from_bool(false).unwrap(),
            Json::none().unwrap(),
        ];

        for input in cs {
            let expect = input.clone();
            let result = cast_json_as_json(Some(input.as_ref()));
            let log = make_log(&input, &expect, &result);
            check_result(Some(&expect), &result, log.as_str());
        }
    }
}<|MERGE_RESOLUTION|>--- conflicted
+++ resolved
@@ -5376,25 +5376,8 @@
                 false,
             ),
             // overflow as warning
-<<<<<<< HEAD
-            (
-                8385960,
-                0,
-                Ok(Some(Duration::parse(&mut ctx, b"838:59:59", 0).unwrap())),
-                true,
-                false,
-            ),
-            (
-                -8385960,
-                0,
-                Ok(Some(Duration::parse(&mut ctx, b"-838:59:59", 0).unwrap())),
-                true,
-                false,
-            ),
-=======
-            (8385960, 0, Ok(None), true),
-            (-8385960, 0, Ok(None), true),
->>>>>>> a08b0ae1
+            (8385960, 0, Ok(None), true, false),
+            (-8385960, 0, Ok(None), true, false),
             // will truncated
             (8376049, 0, Ok(None), false, true),
             (8375960, 0, Ok(None), false, true),
@@ -5411,22 +5394,11 @@
             (
                 10000235959,
                 0,
-<<<<<<< HEAD
-                Ok(Some(Duration::parse(&mut ctx, b"23:59:59", 0).unwrap())),
-                false,
-                false,
-            ),
-            (
-                -10000235959,
-                0,
-                Ok(Some(Duration::parse(&mut ctx, b"-838:59:59", 0).unwrap())),
-=======
                 Ok(Some(Duration::parse(&mut ctx, "23:59:59", 0).unwrap())),
->>>>>>> a08b0ae1
-                false,
-                false,
-            ),
-            (-10000235959, 0, Ok(None), false),
+                false,
+                false,
+            ),
+            (-10000235959, 0, Ok(None), false, true),
         ];
 
         for (input, fsp, expected, overflow, truncated) in cs {
