// Copyright 2019 TiKV Project Authors. Licensed under Apache-2.0.

use regex::Regex;

use tidb_query_codegen::rpn_fn;

use crate::RpnFnCallExtra;
use std::convert::TryInto;
use tidb_query_common::Result;

use tidb_query_datatype::codec::data_type::*;
use tidb_query_datatype::codec::mysql::duration::{
    MAX_HOUR_PART, MAX_MINUTE_PART, MAX_SECOND_PART, NANOS_PER_SEC,
};
use tidb_query_datatype::codec::mysql::time::extension::DateTimeExtension;
use tidb_query_datatype::codec::mysql::time::weekmode::WeekMode;
use tidb_query_datatype::codec::mysql::time::{WeekdayExtension, MONTH_NAMES};
<<<<<<< HEAD
use tidb_query_datatype::codec::mysql::{Time, MAX_FSP};
use tidb_query_datatype::codec::Error;
use tidb_query_datatype::expr::{EvalContext, SqlMode};
=======
use tidb_query_datatype::codec::mysql::{Duration, TimeType};
use tidb_query_datatype::codec::Error;
use tidb_query_datatype::expr::SqlMode;
use tidb_query_datatype::FieldTypeAccessor;
>>>>>>> 74fe72a7

#[rpn_fn(nullable, capture = [ctx])]
#[inline]
pub fn date_format(
    ctx: &mut EvalContext,
    t: Option<&DateTime>,
    layout: Option<BytesRef>,
) -> Result<Option<Bytes>> {
    use std::str::from_utf8;

    if t.is_none() || layout.is_none() {
        return Ok(None);
    }
    let (t, layout) = (t.as_ref().unwrap(), layout.as_ref().unwrap());
    if t.invalid_zero() {
        return ctx
            .handle_invalid_time_error(Error::incorrect_datetime_value(&format!("{}", t)))
            .map(|_| Ok(None))?;
    }

    let t = t.date_format(from_utf8(layout).map_err(Error::Encoding)?);
    if let Err(err) = t {
        return ctx.handle_invalid_time_error(err).map(|_| Ok(None))?;
    }

    Ok(Some(t.unwrap().into_bytes()))
}

#[rpn_fn(nullable, capture = [ctx])]
#[inline]
pub fn week_with_mode(
    ctx: &mut EvalContext,
    t: Option<&DateTime>,
    m: Option<&Int>,
) -> Result<Option<Int>> {
    if t.is_none() || m.is_none() {
        return Ok(None);
    }
    let (t, m) = (t.unwrap(), m.unwrap());
    if t.invalid_zero() {
        return ctx
            .handle_invalid_time_error(Error::incorrect_datetime_value(&format!("{}", t)))
            .map(|_| Ok(None))?;
    }
    let week = t.week(WeekMode::from_bits_truncate(*m as u32));
    Ok(Some(i64::from(week)))
}

#[rpn_fn(nullable, capture = [ctx])]
#[inline]
pub fn week_day(ctx: &mut EvalContext, t: Option<&DateTime>) -> Result<Option<Int>> {
    if t.is_none() {
        return Ok(None);
    }
    let t = t.as_ref().unwrap();
    if t.invalid_zero() {
        return ctx
            .handle_invalid_time_error(Error::incorrect_datetime_value(&format!("{}", t)))
            .map(|_| Ok(None))?;
    }
    let day = t.weekday().num_days_from_monday();
    Ok(Some(i64::from(day)))
}

#[rpn_fn(nullable, capture = [ctx])]
#[inline]
pub fn day_of_week(ctx: &mut EvalContext, t: Option<&DateTime>) -> Result<Option<Int>> {
    if t.is_none() {
        return Ok(None);
    }
    let t = t.as_ref().unwrap();
    if t.invalid_zero() {
        return ctx
            .handle_invalid_time_error(Error::incorrect_datetime_value(t))
            .map(|_| Ok(None))?;
    }
    let day = t.weekday().number_from_sunday();
    Ok(Some(Int::from(day)))
}

#[rpn_fn(nullable, capture = [ctx])]
#[inline]
pub fn day_of_year(ctx: &mut EvalContext, t: Option<&DateTime>) -> Result<Option<Int>> {
    if t.is_none() {
        return Ok(None);
    }
    let t = t.as_ref().unwrap();
    if t.invalid_zero() {
        return ctx
            .handle_invalid_time_error(Error::incorrect_datetime_value(t))
            .map(|_| Ok(None))?;
    }
    let day = t.days();
    Ok(Some(Int::from(day)))
}

#[rpn_fn(nullable, capture = [ctx])]
#[inline]
pub fn week_of_year(ctx: &mut EvalContext, t: Option<&DateTime>) -> Result<Option<Int>> {
    if t.is_none() {
        return Ok(None);
    }
    let t = t.as_ref().unwrap();
    if t.invalid_zero() {
        return ctx
            .handle_invalid_time_error(Error::incorrect_datetime_value(t))
            .map(|_| Ok(None))?;
    }
    let week = t.week(WeekMode::from_bits_truncate(3));
    Ok(Some(Int::from(week)))
}

#[rpn_fn(nullable, capture = [ctx])]
#[inline]
pub fn to_days(ctx: &mut EvalContext, t: Option<&DateTime>) -> Result<Option<Int>> {
    let t = match t {
        Some(v) => v,
        _ => return Ok(None),
    };
    if t.invalid_zero() {
        return ctx
            .handle_invalid_time_error(Error::incorrect_datetime_value(t))
            .map(|_| Ok(None))?;
    }
    Ok(Some(Int::from(t.day_number())))
}

#[rpn_fn(capture = [ctx])]
#[inline]
pub fn to_seconds(ctx: &mut EvalContext, t: &DateTime) -> Result<Option<Int>> {
    if t.invalid_zero() {
        return ctx
            .handle_invalid_time_error(Error::incorrect_datetime_value(t))
            .map(|_| Ok(None))?;
    }
    Ok(Some(t.second_number()))
}

<<<<<<< HEAD
// is_duration returns a boolean indicating whether the str matches the format of duration.
// See https://dev.mysql.com/doc/refman/5.7/en/time.html
#[inline]
fn is_duration(s: &str) -> bool {
    let re =
        Regex::new(r"^\s*[-]?(((\d{1,2}\s+)?0*\d{0,3}(:0*\d{1,2}){0,2})|(\d{1,7}))?(\.\d*)?\s*$")
            .unwrap();
    re.is_match(s)
}
#[rpn_fn(writer, capture = [ctx])]
#[inline]
pub fn add_string_and_duration(
    ctx: &mut EvalContext,
    arg0: BytesRef,
    arg1: &Duration,
    writer: BytesWriter,
) -> Result<BytesGuard> {
    match is_duration(std::str::from_utf8(arg0).unwrap()) {
        true => {
            let arg0 = match Duration::parse(ctx, arg0, MAX_FSP) {
                Ok(arg0) => arg0,
                Err(_) => return Ok(writer.write(None)),
            };
            let dur = match arg0.checked_add(*arg1) {
                Some(dur) => dur,
                None => {
                    return ctx
                        .handle_invalid_time_error(Error::incorrect_datetime_value(arg0))
                        .map(|_| Ok(writer.write(None)))?
                }
            };
            let dur = match dur.subsec_micros() {
                0 => dur.minimize_fsp(),
                _ => dur.maximize_fsp(),
            };
            return Ok(writer.write(Some(dur.to_string().into_bytes())));
        }
        false => {
            let s = std::str::from_utf8(arg0).unwrap();
            let arg0 = match Time::parse_datetime(ctx, s, MAX_FSP, true) {
                Ok(arg0) => arg0,
                Err(_) => return Ok(writer.write(None)),
            };
            let mut res = match arg0.checked_add(ctx, *arg1) {
                Some(res) => res,
                None => {
                    return ctx
                        .handle_invalid_time_error(Error::incorrect_datetime_value(arg0))
                        .map(|_| Ok(writer.write(None)))?
                }
            };
            match res.micro() {
                0 => res.minimize_fsp(),
                _ => res.maximize_fsp(),
            };
            return Ok(writer.write(Some(res.to_string().into_bytes())));
        }
    };
}

#[rpn_fn(writer, capture = [ctx])]
#[inline]
pub fn sub_string_and_duration(
    ctx: &mut EvalContext,
    arg0: BytesRef,
    arg1: &Duration,
    writer: BytesWriter,
) -> Result<BytesGuard> {
    match is_duration(std::str::from_utf8(arg0).unwrap()) {
        true => {
            let arg0 = match Duration::parse(ctx, arg0, MAX_FSP) {
                Ok(arg0) => arg0,
                Err(_) => return Ok(writer.write(None)),
            };
            let dur = match arg0.checked_sub(*arg1) {
                Some(dur) => dur,
                None => {
                    return ctx
                        .handle_invalid_time_error(Error::incorrect_datetime_value(arg0))
                        .map(|_| Ok(writer.write(None)))?
                }
            };
            let dur = match dur.subsec_micros() {
                0 => dur.minimize_fsp(),
                _ => dur.maximize_fsp(),
            };
            return Ok(writer.write(Some(dur.to_string().into_bytes())));
        }
        false => {
            let s = std::str::from_utf8(arg0).unwrap();
            let arg0 = match Time::parse_datetime(ctx, s, MAX_FSP, true) {
                Ok(arg0) => arg0,
                Err(_) => return Ok(writer.write(None)),
            };
            let mut res = match arg0.checked_sub(ctx, *arg1) {
                Some(res) => res,
                None => {
                    return ctx
                        .handle_invalid_time_error(Error::incorrect_datetime_value(arg0))
                        .map(|_| Ok(writer.write(None)))?
                }
            };
            match res.micro() {
                0 => res.minimize_fsp(),
                _ => res.maximize_fsp(),
            };
            return Ok(writer.write(Some(res.to_string().into_bytes())));
        }
    };
}

#[rpn_fn(nullable, capture = [ctx])]
=======
#[rpn_fn(capture = [ctx])]
>>>>>>> 74fe72a7
#[inline]
pub fn add_datetime_and_duration(
    ctx: &mut EvalContext,
    datetime: &DateTime,
    duration: &Duration,
) -> Result<Option<DateTime>> {
    let mut res = match datetime.checked_add(ctx, *duration) {
        Some(res) => res,
        None => return Ok(None),
    };
    if res.set_time_type(TimeType::DateTime).is_err() {
        return Ok(None);
    }
    Ok(Some(res))
}

#[rpn_fn(capture = [ctx])]
#[inline]
pub fn sub_datetime_and_duration(
    ctx: &mut EvalContext,
    datetime: &DateTime,
    duration: &Duration,
) -> Result<Option<DateTime>> {
    let mut res = match datetime.checked_sub(ctx, *duration) {
        Some(res) => res,
        None => return Ok(None),
    };
    if res.set_time_type(TimeType::DateTime).is_err() {
        return Ok(None);
    }
    Ok(Some(res))
}

#[rpn_fn(capture = [ctx])]
#[inline]
pub fn from_days(ctx: &mut EvalContext, arg: &Int) -> Result<Option<DateTime>> {
    let time = DateTime::from_days(ctx, *arg as u32)?;
    Ok(Some(time))
}

#[rpn_fn(capture = [ctx])]
#[inline]
pub fn make_date(ctx: &mut EvalContext, year: &Int, day: &Int) -> Result<Option<DateTime>> {
    let mut year = *year;
    let mut day = *day;
    if day <= 0 || year < 0 || year > 9999 || day > 366 * 9999 {
        return Ok(None);
    }
    if year < 70 {
        year += 2000;
    } else if year < 100 {
        year += 1900;
    }
    year -= 1;
    let d4 = year / 4;
    let d100 = year / 100;
    let d400 = year / 400;
    let leap = d4 - d100 + d400;
    day = day + leap + year * 365 + 365;
    let days = day as u32;
    let ret = DateTime::from_days(ctx, days)?;
    if ret.year() > 9999 || ret.is_zero() {
        return Ok(None);
    }
    Ok(Some(ret))
}

#[rpn_fn(capture = [extra, args])]
#[inline]
pub fn make_time(
    extra: &RpnFnCallExtra,
    args: &[crate::RpnStackNode<'_>],
    hour: &Int,
    minute: &Int,
    second: &Real,
) -> Result<Option<Duration>> {
    let (is_negative, mut hour) = if args[0].field_type().is_unsigned() {
        (false, *hour as u64)
    } else {
        (hour.is_negative(), hour.wrapping_abs() as u64)
    };

    // Filter out the number that is negative or greater than MAX_MINUTE_PART.
    let mut minute: u32 = match (*minute).try_into().ok().filter(|m| *m <= MAX_MINUTE_PART) {
        Some(minute) => minute,
        None => return Ok(None),
    };

    let mut nanosecond = (second.fract().abs() * NANOS_PER_SEC as f64) as u32;

    // Filter out the number that is negative or greater than MAX_SECOND_PART.
    let mut second: u32 = match (second.trunc() as i64)
        .try_into()
        .ok()
        .filter(|s| *s <= MAX_SECOND_PART)
    {
        Some(second) => second,
        None => return Ok(None),
    };

    let is_overflow = (hour, minute, second, nanosecond)
        > (MAX_HOUR_PART as _, MAX_MINUTE_PART, MAX_SECOND_PART, 0);
    if is_overflow {
        hour = MAX_HOUR_PART as _;
        minute = MAX_MINUTE_PART;
        second = MAX_SECOND_PART;
        nanosecond = 0;
    }

    match Duration::new_from_parts(
        is_negative,
        hour as _,
        minute,
        second,
        nanosecond,
        extra.ret_field_type.get_decimal() as i8,
    ) {
        Ok(duration) => Ok(Some(duration)),
        Err(err) => Err(err.into()),
    }
}

#[rpn_fn(nullable)]
#[inline]
pub fn month(t: Option<&DateTime>) -> Result<Option<Int>> {
    t.map_or(Ok(None), |time| Ok(Some(Int::from(time.month()))))
}

#[rpn_fn(capture = [ctx])]
#[inline]
pub fn month_name(ctx: &mut EvalContext, t: &DateTime) -> Result<Option<Bytes>> {
    if t.invalid_zero() {
        return ctx
            .handle_invalid_time_error(Error::incorrect_datetime_value(t))
            .map(|_| Ok(None))?;
    }
    let month = t.month() as usize;
    Ok(Some(MONTH_NAMES[month - 1].to_string().into_bytes()))
}

#[rpn_fn(nullable)]
#[inline]
pub fn hour(t: Option<&Duration>) -> Result<Option<Int>> {
    Ok(t.as_ref().map(|t| i64::from(t.hours())))
}

#[rpn_fn(nullable)]
#[inline]
pub fn minute(t: Option<&Duration>) -> Result<Option<Int>> {
    Ok(t.as_ref().map(|t| i64::from(t.minutes())))
}

#[rpn_fn(nullable)]
#[inline]
pub fn second(t: Option<&Duration>) -> Result<Option<Int>> {
    Ok(t.as_ref().map(|t| i64::from(t.secs())))
}

#[rpn_fn(nullable)]
#[inline]
pub fn time_to_sec(t: Option<&Duration>) -> Result<Option<Int>> {
    Ok(t.as_ref().map(|t| t.to_secs()))
}

#[rpn_fn(nullable)]
#[inline]
pub fn micro_second(t: Option<&Duration>) -> Result<Option<Int>> {
    Ok(t.as_ref().map(|t| i64::from(t.subsec_micros())))
}

#[rpn_fn(nullable, capture = [ctx])]
#[inline]
pub fn year(ctx: &mut EvalContext, t: Option<&DateTime>) -> Result<Option<Int>> {
    let t = match t {
        Some(v) => v,
        _ => return Ok(None),
    };

    if t.is_zero() {
        if ctx.cfg.sql_mode.contains(SqlMode::NO_ZERO_DATE) {
            return ctx
                .handle_invalid_time_error(Error::incorrect_datetime_value(&format!("{}", t)))
                .map(|_| Ok(None))?;
        }
        return Ok(Some(0));
    }
    Ok(Some(Int::from(t.year())))
}

#[rpn_fn(nullable, capture = [ctx])]
#[inline]
pub fn day_of_month(ctx: &mut EvalContext, t: Option<&DateTime>) -> Result<Option<Int>> {
    let t = match t {
        Some(v) => v,
        _ => return Ok(None),
    };

    if t.is_zero() {
        if ctx.cfg.sql_mode.contains(SqlMode::NO_ZERO_DATE) {
            return ctx
                .handle_invalid_time_error(Error::incorrect_datetime_value(&format!("{}", t)))
                .map(|_| Ok(None))?;
        }
        return Ok(Some(0));
    }
    Ok(Some(Int::from(t.day())))
}

#[rpn_fn(nullable, capture = [ctx])]
#[inline]
pub fn day_name(ctx: &mut EvalContext, t: Option<&DateTime>) -> Result<Option<Bytes>> {
    match t {
        Some(t) => {
            if t.invalid_zero() {
                return ctx
                    .handle_invalid_time_error(Error::incorrect_datetime_value(t))
                    .map(|_| Ok(None))?;
            }
            Ok(Some(t.weekday().name().to_string().into_bytes()))
        }
        None => Ok(None),
    }
}

#[rpn_fn(nullable)]
#[inline]
pub fn period_add(p: Option<&Int>, n: Option<&Int>) -> Result<Option<Int>> {
    Ok(match (p, n) {
        (Some(p), Some(n)) => {
            if *p == 0 {
                Some(0)
            } else {
                let (month, _) =
                    (i64::from(DateTime::period_to_month(*p as u64) as i32)).overflowing_add(*n);
                Some(DateTime::month_to_period(u64::from(month as u32)) as i64)
            }
        }
        _ => None,
    })
}

#[rpn_fn(nullable)]
#[inline]
pub fn period_diff(p1: Option<&Int>, p2: Option<&Int>) -> Result<Option<Int>> {
    match (p1, p2) {
        (Some(p1), Some(p2)) => Ok(Some(
            DateTime::period_to_month(*p1 as u64) as i64
                - DateTime::period_to_month(*p2 as u64) as i64,
        )),
        _ => Ok(None),
    }
}

#[rpn_fn(capture = [ctx])]
#[inline]
pub fn last_day(ctx: &mut EvalContext, t: &DateTime) -> Result<Option<DateTime>> {
    if t.month() == 0 {
        return ctx
            .handle_invalid_time_error(Error::incorrect_datetime_value(&format!("{}", t)))
            .map(|_| Ok(None))?;
    }
    if t.day() == 0 {
        let one_day = Duration::parse(ctx, b"1 00:00:00", 6).unwrap();
        let adjusted_t: DateTime = t.checked_add(ctx, one_day).unwrap();
        return Ok(adjusted_t.last_date_of_month());
    }
    Ok(t.last_date_of_month())
}

#[rpn_fn(capture = [ctx])]
#[inline]
pub fn add_duration_and_duration(
    ctx: &mut EvalContext,
    duration1: &Duration,
    duration2: &Duration,
) -> Result<Option<Duration>> {
    let res = duration1.checked_add(*duration2);
    let res = match res {
        None => {
            return ctx
                .handle_invalid_time_error(Error::overflow(duration1, duration2))
                .map(|_| Ok(None))?
        }
        Some(res) => res,
    };
    Ok(Some(res))
}
#[cfg(test)]
mod tests {
    use super::*;

    use tipb::ScalarFuncSig;

    use crate::types::test_util::RpnFnScalarEvaluator;
    use tidb_query_datatype::builder::FieldTypeBuilder;
    use tidb_query_datatype::codec::error::ERR_TRUNCATE_WRONG_VALUE;
    use tidb_query_datatype::codec::mysql::{Time, MAX_FSP};
    use tidb_query_datatype::FieldTypeTp;

    #[test]
    fn test_add_duration_and_duration() {
        let cases = vec![
            (Some("00:01:01"), Some("00:01:01"), Some("00:02:02")),
            (Some("11:59:59"), Some("00:00:01"), Some("12:00:00")),
            (Some("23:59:59"), Some("00:00:01"), Some("24:00:00")),
            (Some("23:59:59"), Some("00:00:02"), Some("24:00:01")),
            (None, None, None),
        ];
        let mut ctx = EvalContext::default();
        for (duration1, duration2, exp) in cases {
            let expected =
                exp.map(|exp| Duration::parse(&mut ctx, exp.as_bytes(), MAX_FSP).unwrap());
            let duration1 =
                duration1.map(|arg1| Duration::parse(&mut ctx, arg1.as_bytes(), MAX_FSP).unwrap());
            let duration2 =
                duration2.map(|arg2| Duration::parse(&mut ctx, arg2.as_bytes(), MAX_FSP).unwrap());
            let output = RpnFnScalarEvaluator::new()
                .push_param(duration1)
                .push_param(duration2)
                .evaluate(ScalarFuncSig::AddDurationAndDuration)
                .unwrap();
            assert_eq!(output, expected);
        }
    }
    #[test]
    fn test_date_format() {
        use std::sync::Arc;

        use tidb_query_datatype::expr::{EvalConfig, EvalContext, Flag, SqlMode};

        let cases = vec![
            (
                "2010-01-07 23:12:34.12345",
                "%b %M %m %c %D %d %e %j %k %h %i %p %r %T %s %f %U %u
                %V %v %a %W %w %X %x %Y %y %%",
                "Jan January 01 1 7th 07 7 007 23 11 12 PM 11:12:34 PM 23:12:34 34 123450 01 01
                01 01 Thu Thursday 4 2010 2010 2010 10 %",
            ),
            (
                "2012-12-21 23:12:34.123456",
                "%b %M %m %c %D %d %e %j %k %h %i %p %r %T %s %f %U
                %u %V %v %a %W %w %X %x %Y %y %%",
                "Dec December 12 12 21st 21 21 356 23 11 12 PM 11:12:34 PM 23:12:34 34 123456 51
                51 51 51 Fri Friday 5 2012 2012 2012 12 %",
            ),
            (
                "0000-01-01 00:00:00.123456",
                // Functions week() and yearweek() don't support multi mode,
                // so the result of "%U %u %V %Y" is different from MySQL.
                "%b %M %m %c %D %d %e %j %k %h %i %p %r %T %s %f %v
                %x %Y %y %%",
                "Jan January 01 1 1st 01 1 001 0 12 00 AM 12:00:00 AM 00:00:00 00 123456 52
                4294967295 0000 00 %",
            ),
            (
                "2016-09-3 00:59:59.123456",
                "abc%b %M %m %c %D %d %e %j %k %h %i %p %r %T %s %f %U
                %u %V %v %a %W %w %X %x %Y %y!123 %%xyz %z",
                "abcSep September 09 9 3rd 03 3 247 0 12 59 AM 12:59:59 AM 00:59:59 59 123456 35
                35 35 35 Sat Saturday 6 2016 2016 2016 16!123 %xyz z",
            ),
            (
                "2012-10-01 00:00:00",
                "%b %M %m %c %D %d %e %j %k %H %i %p %r %T %s %f %v
                %x %Y %y %%",
                "Oct October 10 10 1st 01 1 275 0 00 00 AM 12:00:00 AM 00:00:00 00 000000 40
                2012 2012 12 %",
            ),
        ];
        for (date, format, expect) in cases {
            let date =
                Some(DateTime::parse_datetime(&mut EvalContext::default(), date, 6, true).unwrap());
            let format = Some(format.as_bytes().to_vec());
            let expect = Some(expect.as_bytes().to_vec());

            let output = RpnFnScalarEvaluator::new()
                .push_param(date)
                .push_param(format.clone())
                .evaluate(ScalarFuncSig::DateFormatSig)
                .unwrap();
            assert_eq!(output, expect, "{:?} {:?}", date, format);
        }

        //                // TODO: pass this test after refactoring the issue #3953 is fixed.
        //                {
        //                    let format: Option<Bytes> =  Some("abc%b %M %m %c %D %d %e %j".as_bytes().to_vec());
        //                    let time: Option<DateTime> = Some( DateTime::parse_utc_datetime("0000-00-00 00:00:00", 6).unwrap());
        //
        //                    let mut cfg = EvalConfig::new();
        //                    cfg.set_flag(Flag::IN_UPDATE_OR_DELETE_STMT)
        //                        .set_sql_mode(SqlMode::NO_ZERO_DATE | SqlMode::STRICT_ALL_TABLES);
        //                    let ctx = EvalContext::new(Arc::new(cfg));
        //
        //                    let output = RpnFnScalarEvaluator::new()
        //                        .context(ctx)
        //                        .push_param(time.clone())
        //                        .push_param(format)
        //                        .evaluate::<Bytes>(ScalarFuncSig::DateFormatSig);
        //                    assert!(output.is_err());
        //                }

        {
            let mut cfg = EvalConfig::new();
            cfg.set_flag(Flag::IN_UPDATE_OR_DELETE_STMT)
                .set_sql_mode(SqlMode::NO_ZERO_DATE | SqlMode::STRICT_ALL_TABLES);
            let ctx = EvalContext::new(Arc::new(cfg));

            let output = RpnFnScalarEvaluator::new()
                .context(ctx)
                .push_param(None::<DateTime>)
                .push_param(None::<Bytes>)
                .evaluate::<Bytes>(ScalarFuncSig::DateFormatSig)
                .unwrap();
            assert_eq!(output, None);
        }

        // test date format when format is None
        let cases: Vec<(Option<&str>, Option<&str>)> = vec![
            (Some("2010-01-07 23:12:34.12345"), None),
            (None, None),
            // TODO: pass this test after refactoring the issue #3953 is fixed.
            //            (
            //                "0000-00-00 00:00:00",
            //                Some(
            //                    "%b %M %m %c %D %d %e %j %k %H %i %p %r %T %s %f %v
            //                            %x %Y %y %%",
            //                ),
            //            ),
        ];

        for (date, format) in cases {
            let date = date.map(|d| {
                DateTime::parse_datetime(&mut EvalContext::default(), d, 6, true).unwrap()
            });
            let format = format.map(|s| s.as_bytes().to_vec());

            let output = RpnFnScalarEvaluator::new()
                .push_param(date)
                .push_param(format.clone())
                .evaluate::<Bytes>(ScalarFuncSig::DateFormatSig)
                .unwrap();
            assert_eq!(output, None, "{:?} {:?}", date, format);
        }
    }

    #[test]
    fn test_week_with_mode() {
        let cases = vec![
            ("2008-02-20 00:00:00", Some(1), Some(8i64)),
            ("2008-12-31 00:00:00", Some(1), Some(53i64)),
            ("2000-01-01", Some(0), Some(0i64)),
            ("2008-02-20", Some(0), Some(7i64)),
            ("2017-01-01", Some(0), Some(1i64)),
            ("2017-01-01", Some(1), Some(0i64)),
            ("2017-01-01", Some(2), Some(1i64)),
            ("2017-01-01", Some(3), Some(52i64)),
            ("2017-01-01", Some(4), Some(1i64)),
            ("2017-01-01", Some(5), Some(0i64)),
            ("2017-01-01", Some(6), Some(1i64)),
            ("2017-01-01", Some(7), Some(52i64)),
            ("2017-12-31", Some(0), Some(53i64)),
            ("2017-12-31", Some(1), Some(52i64)),
            ("2017-12-31", Some(2), Some(53i64)),
            ("2017-12-31", Some(3), Some(52i64)),
            ("2017-12-31", Some(4), Some(53i64)),
            ("2017-12-31", Some(5), Some(52i64)),
            ("2017-12-31", Some(6), Some(1i64)),
            ("2017-12-31", Some(7), Some(52i64)),
            ("2017-12-31", Some(14), Some(1i64)),
            ("2017-12-31", None::<Int>, None),
            ("0000-00-00", Some(0), None),
            ("2018-12-00", Some(0), None),
            ("2018-00-03", Some(0), None),
        ];
        let mut ctx = EvalContext::default();
        for (arg1, arg2, exp) in cases {
            let datetime = Some(DateTime::parse_datetime(&mut ctx, arg1, 6, true).unwrap());
            let output = RpnFnScalarEvaluator::new()
                .push_param(datetime)
                .push_param(arg2)
                .evaluate(ScalarFuncSig::WeekWithMode)
                .unwrap();
            assert_eq!(output, exp);
        }
        let output = RpnFnScalarEvaluator::new()
            .push_param(None::<DateTime>)
            .push_param(Some(0))
            .evaluate::<Int>(ScalarFuncSig::WeekWithMode)
            .unwrap();
        assert_eq!(output, None);
    }

    #[test]
    fn test_week_day() {
        let cases = vec![
            ("2018-12-03", Some(0i64)),
            ("2018-12-04", Some(1i64)),
            ("2018-12-05", Some(2i64)),
            ("2018-12-06", Some(3i64)),
            ("2018-12-07", Some(4i64)),
            ("2018-12-08", Some(5i64)),
            ("2018-12-09", Some(6i64)),
            ("0000-00-00", None),
            ("2018-12-00", None),
            ("2018-00-03", None),
        ];
        let mut ctx = EvalContext::default();
        for (arg, exp) in cases {
            let datetime = Some(DateTime::parse_datetime(&mut ctx, arg, 6, true).unwrap());
            let output = RpnFnScalarEvaluator::new()
                .push_param(datetime)
                .evaluate(ScalarFuncSig::WeekDay)
                .unwrap();
            assert_eq!(output, exp);
        }
        let output = RpnFnScalarEvaluator::new()
            .push_param(None::<DateTime>)
            .evaluate::<Int>(ScalarFuncSig::WeekDay)
            .unwrap();
        assert_eq!(output, None);
    }

    #[test]
    fn test_week_of_year() {
        let cases = vec![
            ("2018-01-01", Some(1i64)),
            ("2018-02-28", Some(9i64)),
            ("2018-06-01", Some(22i64)),
            ("2018-07-31", Some(31i64)),
            ("2018-11-01", Some(44i64)),
            ("2018-12-30", Some(52i64)),
            ("2018-12-31", Some(1i64)),
            ("2017-01-01", Some(52i64)),
            ("2017-12-31", Some(52i64)),
            ("0000-00-00", None),
            ("2018-12-00", None),
            ("2018-00-03", None),
        ];
        let mut ctx = EvalContext::default();
        for (arg, exp) in cases {
            let datetime = Some(DateTime::parse_datetime(&mut ctx, arg, 6, true).unwrap());
            let output = RpnFnScalarEvaluator::new()
                .push_param(datetime)
                .evaluate(ScalarFuncSig::WeekOfYear)
                .unwrap();
            assert_eq!(output, exp);
        }
        let output = RpnFnScalarEvaluator::new()
            .push_param(None::<DateTime>)
            .evaluate::<Int>(ScalarFuncSig::WeekOfYear)
            .unwrap();
        assert_eq!(output, None);
    }

    #[test]
    fn test_day_of_week() {
        let cases = vec![
            ("2018-11-11 00:00:00.000000", Some(1)),
            ("2018-11-12 00:00:00.000000", Some(2)),
            ("2018-11-13 00:00:00.000000", Some(3)),
            ("2018-11-14 00:00:00.000000", Some(4)),
            ("2018-11-15 00:00:00.000000", Some(5)),
            ("2018-11-16 00:00:00.000000", Some(6)),
            ("2018-11-17 00:00:00.000000", Some(7)),
            ("2018-11-18 00:00:00.000000", Some(1)),
            ("0000-00-00 00:00:00.000000", None),
            ("2018-11-00 00:00:00.000000", None),
            ("2018-00-11 00:00:00.000000", None),
        ];
        let mut ctx = EvalContext::default();
        for (arg, exp) in cases {
            let datetime = Some(DateTime::parse_datetime(&mut ctx, arg, 6, true).unwrap());
            let output = RpnFnScalarEvaluator::new()
                .push_param(datetime)
                .evaluate(ScalarFuncSig::DayOfWeek)
                .unwrap();
            assert_eq!(output, exp);
        }
        let output = RpnFnScalarEvaluator::new()
            .push_param(None::<DateTime>)
            .evaluate::<Int>(ScalarFuncSig::DayOfWeek)
            .unwrap();
        assert_eq!(output, None);
    }

    #[test]
    fn test_day_of_year() {
        let cases = vec![
            ("2018-11-11 00:00:00.000000", Some(315)),
            ("2018-11-12 00:00:00.000000", Some(316)),
            ("2018-11-30 00:00:00.000000", Some(334)),
            ("2018-12-31 00:00:00.000000", Some(365)),
            ("2016-12-31 00:00:00.000000", Some(366)),
            ("0000-00-00 00:00:00.000000", None),
            ("2018-11-00 00:00:00.000000", None),
            ("2018-00-11 00:00:00.000000", None),
        ];
        let mut ctx = EvalContext::default();
        for (arg, exp) in cases {
            let datetime = Some(DateTime::parse_datetime(&mut ctx, arg, 6, true).unwrap());
            let output = RpnFnScalarEvaluator::new()
                .push_param(datetime)
                .evaluate(ScalarFuncSig::DayOfYear)
                .unwrap();
            assert_eq!(output, exp);
        }
        let output = RpnFnScalarEvaluator::new()
            .push_param(None::<DateTime>)
            .evaluate::<Int>(ScalarFuncSig::DayOfYear)
            .unwrap();
        assert_eq!(output, None);
    }

    #[test]
    fn test_to_days() {
        let cases = vec![
            (Some("950501"), Some(728779)),
            (Some("2007-10-07"), Some(733321)),
            (Some("2008-10-07"), Some(733687)),
            (Some("08-10-07"), Some(733687)),
            (Some("0000-01-01"), Some(1)),
            (Some("2007-10-07 00:00:59"), Some(733321)),
            (Some("0000-00-00 00:00:00"), None),
            (None, None),
        ];

        let mut ctx = EvalContext::default();
        for (arg, exp) in cases {
            let time = match arg {
                Some(arg) => Some(Time::parse_datetime(&mut ctx, arg, 6, true).unwrap()),
                None => None,
            };
            let output = RpnFnScalarEvaluator::new()
                .push_param(time)
                .evaluate(ScalarFuncSig::ToDays)
                .unwrap();
            assert_eq!(output, exp);
        }
    }

    #[test]
    fn test_to_seconds() {
        let cases = vec![
            ("950501", Some(62966505600)),
            ("2009-11-29", Some(63426672000)),
            ("2009-11-29 13:43:32", Some(63426721412)),
            ("09-11-29 13:43:32", Some(63426721412)),
            ("99-11-29 13:43:32", Some(63111102212)),
            ("0000-00-00 00:00:00", None),
        ];

        let mut ctx = EvalContext::default();
        for (arg, exp) in cases {
            let time = Time::parse_datetime(&mut ctx, arg, 6, true).unwrap();
            let output = RpnFnScalarEvaluator::new()
                .push_param(time)
                .evaluate(ScalarFuncSig::ToSeconds)
                .unwrap();
            assert_eq!(output, exp);
        }
    }

    #[test]
<<<<<<< HEAD
    fn test_is_duration() {
        let cases = vec![
            ("110:00:00", true),
            ("aa:bb:cc", false),
            ("1 01:00:00", true),
            ("01:00:00.999999", true),
            ("071231235959.999999", false),
            ("20171231235959.999999", false),
            ("2017-01-01 01:01:01.11", false),
            ("07-12-31 23:59:59.999999", false),
            ("2007-12-31 23:59:59.999999", false),
        ];
        for (arg, exp) in cases {
            let got = is_duration(arg);
            assert_eq!(got, exp);
        }
    }
    #[test]
    fn test_add_sub_string_and_duration() {
        let cases = vec![
            // normal cases
            (
                Some("01:00:00.999999".as_bytes().to_vec()),
                Some("02:00:00.999998"),
                Some("03:00:01.999997".as_bytes().to_vec()),
            ),
            (
                Some("23:59:59".as_bytes().to_vec()),
                Some("00:00:01"),
                Some("24:00:00".as_bytes().to_vec()),
            ),
            (
                Some("110:00:00".as_bytes().to_vec()),
                Some("1 02:00:00"),
                Some("136:00:00".as_bytes().to_vec()),
            ),
            (
                Some("-110:00:00".as_bytes().to_vec()),
                Some("1 02:00:00"),
                Some("-84:00:00".as_bytes().to_vec()),
            ),
            (
                Some("00:00:01".as_bytes().to_vec()),
                Some("-00:00:01"),
                Some("00:00:00".as_bytes().to_vec()),
            ),
            (
                Some("00:00:03".as_bytes().to_vec()),
                Some("-00:00:01"),
                Some("00:00:02".as_bytes().to_vec()),
            ),
            (
                Some("2018-02-28 23:00:00".as_bytes().to_vec()),
                Some("01:30:30.123456"),
                Some("2018-03-01 00:30:30.123456".as_bytes().to_vec()),
            ),
            (
                Some("2016-02-28 23:00:00".as_bytes().to_vec()),
                Some("01:30:30"),
                Some("2016-02-29 00:30:30".as_bytes().to_vec()),
            ),
            (
                Some("2018-12-31 23:00:00".as_bytes().to_vec()),
                Some("01:30:30"),
                Some("2019-01-01 00:30:30".as_bytes().to_vec()),
            ),
            (
                Some("2018-12-31 23:00:00".as_bytes().to_vec()),
                Some("1 01:30:30"),
                Some("2019-01-02 00:30:30".as_bytes().to_vec()),
            ),
            (
                Some("2019-01-01 01:00:00".as_bytes().to_vec()),
                Some("-01:01:00"),
                Some("2018-12-31 23:59:00".as_bytes().to_vec()),
            ),
            // null cases
            (None, None, None),
            (None, Some("11:30:45.123456"), None),
            (
                Some("00:00:00".as_bytes().to_vec()),
                None,
                Some("00:00:00".as_bytes().to_vec()),
            ),
            (
                Some("01:00:00".as_bytes().to_vec()),
                None,
                Some("01:00:00".as_bytes().to_vec()),
            ),
            (
                Some("2019-01-01 01:00:00".as_bytes().to_vec()),
                None,
                Some("2019-01-01 01:00:00".as_bytes().to_vec()),
            ),
        ];

        for (arg_str, arg_dur, sum) in cases {
            let arg_dur = match arg_dur {
                Some(arg_dur) => Some(
                    Duration::parse(&mut EvalContext::default(), arg_dur.as_bytes(), MAX_FSP)
                        .unwrap(),
                ),
                None => Some(Duration::zero()),
            };
            let add_output = RpnFnScalarEvaluator::new()
                .push_param(arg_str.clone())
                .push_param(arg_dur)
                .evaluate(ScalarFuncSig::AddStringAndDuration)
                .unwrap();
            assert_eq!(add_output, sum);

            let sub_output = RpnFnScalarEvaluator::new()
                .push_param(sum)
                .push_param(arg_dur)
                .evaluate(ScalarFuncSig::SubStringAndDuration)
                .unwrap();
            assert_eq!(sub_output, arg_str);
=======
    fn test_add_datetime_and_duration() {
        let mut ctx = EvalContext::default();
        let cases = vec![
            // null cases
            (None, None, None),
            (None, Some("11:30:45.123456"), None),
            (Some("2019-01-01 01:00:00"), None, None),
            // normal cases
            (
                Some("2018-01-01"),
                Some("11:30:45.123456"),
                Some("2018-01-01 11:30:45.123456"),
            ),
            (
                Some("2018-02-28 23:00:00"),
                Some("01:30:30.123456"),
                Some("2018-03-01 00:30:30.123456"),
            ),
            (
                Some("2016-02-28 23:00:00"),
                Some("01:30:30"),
                Some("2016-02-29 00:30:30"),
            ),
            (
                Some("2018-12-31 23:00:00"),
                Some("01:30:30"),
                Some("2019-01-01 00:30:30"),
            ),
            (
                Some("2018-12-31 23:00:00"),
                Some("1 01:30:30"),
                Some("2019-01-02 00:30:30"),
            ),
            (
                Some("2019-01-01 01:00:00"),
                Some("-01:01:00"),
                Some("2018-12-31 23:59:00"),
            ),
        ];
        for (arg1, arg2, exp) in cases {
            let exp = exp.map(|exp| Time::parse_datetime(&mut ctx, exp, MAX_FSP, true).unwrap());
            let arg1 =
                arg1.map(|arg1| Time::parse_datetime(&mut ctx, arg1, MAX_FSP, true).unwrap());
            let arg2 =
                arg2.map(|arg2| Duration::parse(&mut ctx, arg2.as_bytes(), MAX_FSP).unwrap());
            let output = RpnFnScalarEvaluator::new()
                .push_param(arg1)
                .push_param(arg2)
                .evaluate(ScalarFuncSig::AddDatetimeAndDuration)
                .unwrap();
            assert_eq!(output, exp);
        }
    }

    #[test]
    fn test_sub_datetime_and_duration() {
        let mut ctx = EvalContext::default();
        let cases = vec![
            // null cases
            (None, None, None, true),
            (None, Some("11:30:45.123456"), None, true),
            (Some("2019-01-01 01:00:00"), None, None, true),
            // normal cases
            (
                Some("2018-01-01"),
                Some("11:30:45.123456"),
                Some("2018-01-01 11:30:45.123456"),
                false,
            ),
            (
                Some("2018-02-28 23:00:00"),
                Some("01:30:30.123456"),
                Some("2018-03-01 00:30:30.123456"),
                false,
            ),
            (
                Some("2016-02-28 23:00:00"),
                Some("01:30:30"),
                Some("2016-02-29 00:30:30"),
                false,
            ),
            (
                Some("2018-12-31 23:00:00"),
                Some("01:30:30"),
                Some("2019-01-01 00:30:30"),
                false,
            ),
            (
                Some("2018-12-31 23:00:00"),
                Some("1 01:30:30"),
                Some("2019-01-02 00:30:30"),
                false,
            ),
            (
                Some("2019-01-01 01:00:00"),
                Some("-01:01:00"),
                Some("2018-12-31 23:59:00"),
                false,
            ),
        ];
        for (arg1, arg2, exp, null_case) in cases {
            let exp = exp.map(|exp| Time::parse_datetime(&mut ctx, exp, MAX_FSP, true).unwrap());
            let arg1 =
                arg1.map(|arg1| Time::parse_datetime(&mut ctx, arg1, MAX_FSP, true).unwrap());
            let arg2 =
                arg2.map(|arg2| Duration::parse(&mut ctx, arg2.as_bytes(), MAX_FSP).unwrap());
            if null_case {
                let output = RpnFnScalarEvaluator::new()
                    .push_param(arg1)
                    .push_param(arg2)
                    .evaluate(ScalarFuncSig::SubDatetimeAndDuration)
                    .unwrap();
                assert_eq!(output, exp);
            } else {
                let output = RpnFnScalarEvaluator::new()
                    .push_param(exp)
                    .push_param(arg2)
                    .evaluate(ScalarFuncSig::SubDatetimeAndDuration)
                    .unwrap();
                assert_eq!(output, arg1);
            }
>>>>>>> 74fe72a7
        }
    }

    #[test]
    fn test_from_days() {
        let cases = vec![
            (ScalarValue::Int(Some(-140)), Some("0000-00-00")), // mysql FROM_DAYS returns 0000-00-00 for any day <= 365.
            (ScalarValue::Int(Some(140)), Some("0000-00-00")), // mysql FROM_DAYS returns 0000-00-00 for any day <= 365.
            (ScalarValue::Int(Some(735_000)), Some("2012-05-12")), // Leap year.
            (ScalarValue::Int(Some(735_030)), Some("2012-06-11")),
            (ScalarValue::Int(Some(735_130)), Some("2012-09-19")),
            (ScalarValue::Int(Some(734_909)), Some("2012-02-11")),
            (ScalarValue::Int(Some(734_878)), Some("2012-01-11")),
            (ScalarValue::Int(Some(734_927)), Some("2012-02-29")),
            (ScalarValue::Int(Some(734_634)), Some("2011-05-12")), // Non Leap year.
            (ScalarValue::Int(Some(734_664)), Some("2011-06-11")),
            (ScalarValue::Int(Some(734_764)), Some("2011-09-19")),
            (ScalarValue::Int(Some(734_544)), Some("2011-02-11")),
            (ScalarValue::Int(Some(734_513)), Some("2011-01-11")),
            (ScalarValue::Int(Some(3_652_424)), Some("9999-12-31")),
            (ScalarValue::Int(Some(3_652_425)), Some("0000-00-00")), // mysql FROM_DAYS returns 0000-00-00 for any day >= 3652425
            (ScalarValue::Int(None), None),
        ];
        let mut ctx = EvalContext::default();
        for (arg, exp) in cases {
            let datetime: Option<Time> =
                exp.map(|exp: &str| Time::parse_date(&mut ctx, exp).unwrap());
            let output: Option<Time> = RpnFnScalarEvaluator::new()
                .push_param(arg)
                .evaluate(ScalarFuncSig::FromDays)
                .unwrap();
            assert_eq!(output, datetime);
        }
    }

    #[test]
    fn test_make_date() {
        let null_cases = vec![
            (None, None),
            (Some(2014i64), Some(0i64)),
            (Some(10000i64), Some(1i64)),
            (Some(9999i64), Some(366i64)),
            (Some(-1i64), Some(1i64)),
            (Some(-4294965282i64), Some(1i64)),
            (Some(0i64), Some(0i64)),
            (Some(0i64), Some(-1i64)),
            (Some(10i64), Some(-1i64)),
            (Some(0i64), Some(9223372036854775807i64)),
            (Some(100i64), Some(9999 * 366i64)),
            (Some(9999i64), Some(9999 * 366i64)),
            (Some(100i64), Some(3615901i64)),
        ];
        for (arg1, arg2) in null_cases {
            let exp: Option<Time> = None;
            let output = RpnFnScalarEvaluator::new()
                .push_param(arg1)
                .push_param(arg2)
                .evaluate(ScalarFuncSig::MakeDate)
                .unwrap();
            assert_eq!(output, exp);
        }
        let cases = vec![
            (0, 1, "2000-01-01"),
            (70, 1, "1970-01-01"),
            (71, 1, "1971-01-01"),
            (99, 1, "1999-01-01"),
            (100, 1, "0100-01-01"),
            (101, 1, "0101-01-01"),
            (2014, 224234, "2627-12-07"),
            (2014, 1, "2014-01-01"),
            (7900, 705000, "9830-03-23"),
            (7901, 705000, "9831-03-23"),
            (7904, 705000, "9834-03-22"),
            (8000, 705000, "9930-03-23"),
            (8001, 705000, "9931-03-24"),
            (100, 3615900, "9999-12-31"),
        ];
        let mut ctx = EvalContext::default();
        for (arg1, arg2, exp) in cases {
            let exp = Some(Time::parse_date(&mut ctx, exp).unwrap());
            let arg2 = Some(arg2);
            let arg1 = Some(arg1);
            let output = RpnFnScalarEvaluator::new()
                .push_param(arg1)
                .push_param(arg2)
                .evaluate(ScalarFuncSig::MakeDate)
                .unwrap();
            assert_eq!(output, exp);
        }
    }

    #[test]
    fn test_month() {
        let cases = vec![
            (Some("0000-00-00 00:00:00"), Some(0i64)),
            (Some("2018-01-01 01:01:01"), Some(1i64)),
            (Some("2018-02-01 01:01:01"), Some(2i64)),
            (Some("2018-03-01 01:01:01"), Some(3i64)),
            (Some("2018-04-01 01:01:01"), Some(4i64)),
            (Some("2018-05-01 01:01:01"), Some(5i64)),
            (Some("2018-06-01 01:01:01"), Some(6i64)),
            (Some("2018-07-01 01:01:01"), Some(7i64)),
            (Some("2018-08-01 01:01:01"), Some(8i64)),
            (Some("2018-09-01 01:01:01"), Some(9i64)),
            (Some("2018-10-01 01:01:01"), Some(10i64)),
            (Some("2018-11-01 01:01:01"), Some(11i64)),
            (Some("2018-12-01 01:01:01"), Some(12i64)),
            (None, None),
        ];
        let mut ctx = EvalContext::default();
        for (time, expect) in cases {
            let time = time.map(|t| DateTime::parse_datetime(&mut ctx, t, 6, true).unwrap());
            let output = RpnFnScalarEvaluator::new()
                .push_param(time)
                .evaluate(ScalarFuncSig::Month)
                .unwrap();
            assert_eq!(output, expect);
        }
    }

    #[test]
    fn test_month_name() {
        let cases = vec![
            (None, None, None),
            (
                Some("0000-00-00 00:00:00"),
                Some(ERR_TRUNCATE_WRONG_VALUE),
                None,
            ),
            (
                Some("2018-01-00 01:01:01"),
                Some(ERR_TRUNCATE_WRONG_VALUE),
                None,
            ),
            (
                Some("2018-00-00 01:01:01"),
                Some(ERR_TRUNCATE_WRONG_VALUE),
                None,
            ),
            (
                Some("2018-00-01 01:01:01"),
                Some(ERR_TRUNCATE_WRONG_VALUE),
                None,
            ),
            (Some("2018-01-01 01:01:01"), None, Some("January")),
            (Some("2018-02-01 01:01:01"), None, Some("February")),
            (Some("2018-03-01 01:01:01"), None, Some("March")),
            (Some("2018-04-01 01:01:01"), None, Some("April")),
            (Some("2018-05-01 01:01:01"), None, Some("May")),
            (Some("2018-06-01 01:01:01"), None, Some("June")),
            (Some("2018-07-01 01:01:01"), None, Some("July")),
            (Some("2018-08-01 01:01:01"), None, Some("August")),
            (Some("2018-09-01 01:01:01"), None, Some("September")),
            (Some("2018-10-01 01:01:01"), None, Some("October")),
            (Some("2018-11-01 01:01:01"), None, Some("November")),
            (Some("2018-12-01 01:01:01"), None, Some("December")),
        ];
        for (time, err_code, expect) in cases {
            let mut ctx = EvalContext::default();
            let time = time.map(|time: &str| Time::parse_date(&mut ctx, time).unwrap());
            let (output, ctx) = RpnFnScalarEvaluator::new()
                .push_param(time)
                .context(ctx)
                .evaluate_raw(FieldTypeTp::String, ScalarFuncSig::MonthName);
            let output = output.unwrap();
            assert_eq!(output.as_bytes(), expect.map(|v| v.as_bytes()));
            if let Some(err_code) = err_code {
                assert_eq!(ctx.warnings.warnings[0].get_code(), err_code);
            }
        }
    }

    #[test]
    fn test_hour_min_sec_micro_sec() {
        // test hour, minute, second, micro_second
        let cases: Vec<(&str, i8, i64, i64, i64, i64)> = vec![
            ("0 00:00:00.0", 0, 0, 0, 0, 0),
            ("31 11:30:45", 0, 31 * 24 + 11, 30, 45, 0),
            ("11:30:45.123345", 3, 11, 30, 45, 123000),
            ("11:30:45.123345", 5, 11, 30, 45, 123350),
            ("11:30:45.123345", 6, 11, 30, 45, 123345),
            ("11:30:45.1233456", 6, 11, 30, 45, 123346),
            ("11:30:45.000010", 6, 11, 30, 45, 10),
            ("11:30:45.00010", 5, 11, 30, 45, 100),
            ("-11:30:45.9233456", 0, 11, 30, 46, 0),
            ("-11:30:45.9233456", 1, 11, 30, 45, 900000),
            ("272:59:59.94", 2, 272, 59, 59, 940000),
            ("272:59:59.99", 1, 273, 0, 0, 0),
            ("272:59:59.99", 0, 273, 0, 0, 0),
        ];

        for (arg, fsp, h, m, s, ms) in cases {
            let duration =
                Some(Duration::parse(&mut EvalContext::default(), arg.as_bytes(), fsp).unwrap());
            let test_case_func = |sig, res| {
                let output = RpnFnScalarEvaluator::new()
                    .push_param(duration)
                    .evaluate::<Int>(sig)
                    .unwrap();
                assert_eq!(output, Some(res));
            };
            test_case_func(ScalarFuncSig::Hour, h);
            test_case_func(ScalarFuncSig::Minute, m);
            test_case_func(ScalarFuncSig::Second, s);
            test_case_func(ScalarFuncSig::MicroSecond, ms);
        }

        // test NULL case
        let test_null_case = |sig| {
            let output = RpnFnScalarEvaluator::new()
                .push_param(None::<Duration>)
                .evaluate::<Int>(sig)
                .unwrap();
            assert_eq!(output, None);
        };

        test_null_case(ScalarFuncSig::Hour);
        test_null_case(ScalarFuncSig::Minute);
        test_null_case(ScalarFuncSig::Second);
        test_null_case(ScalarFuncSig::MicroSecond);
    }

    #[test]
    fn test_time_to_sec() {
        let cases: Vec<(&str, i8, i64)> = vec![
            ("31 11:30:45", 0, 2719845),
            ("11:30:45.123345", 3, 41445),
            ("-11:30:45.1233456", 0, -41445),
            ("272:59:59.14", 0, 982799),
        ];
        for (arg, fsp, s) in cases {
            let duration =
                Some(Duration::parse(&mut EvalContext::default(), arg.as_bytes(), fsp).unwrap());
            let output = RpnFnScalarEvaluator::new()
                .push_param(duration)
                .evaluate::<Int>(ScalarFuncSig::TimeToSec)
                .unwrap();
            assert_eq!(output, Some(s));
        }
        // test NULL case
        let output = RpnFnScalarEvaluator::new()
            .push_param(None::<Duration>)
            .evaluate::<Int>(ScalarFuncSig::TimeToSec)
            .unwrap();
        assert_eq!(output, None);
    }

    #[test]
    fn test_year() {
        let cases = vec![
            (Some("0000-00-00 00:00:00"), Some(0i64)),
            (Some("1-01-01 01:01:01"), Some(1i64)),
            (Some("2018-01-01 01:01:01"), Some(2018i64)),
            (Some("2019-01-01 01:01:01"), Some(2019i64)),
            (Some("2020-01-01 01:01:01"), Some(2020i64)),
            (Some("2021-01-01 01:01:01"), Some(2021i64)),
            (Some("2022-01-01 01:01:01"), Some(2022i64)),
            (Some("2023-01-01 01:01:01"), Some(2023i64)),
            (Some("2024-01-01 01:01:01"), Some(2024i64)),
            (Some("2025-01-01 01:01:01"), Some(2025i64)),
            (Some("2026-01-01 01:01:01"), Some(2026i64)),
            (Some("2027-01-01 01:01:01"), Some(2027i64)),
            (Some("2028-01-01 01:01:01"), Some(2028i64)),
            (Some("2029-01-01 01:01:01"), Some(2029i64)),
            (None, None),
        ];

        let mut ctx = EvalContext::default();
        for (time, expect) in cases {
            let time = time.map(|t| DateTime::parse_datetime(&mut ctx, t, 6, true).unwrap());
            let output = RpnFnScalarEvaluator::new()
                .push_param(time)
                .evaluate(ScalarFuncSig::Year)
                .unwrap();
            assert_eq!(output, expect);
        }
    }

    #[test]
    fn test_day_of_month() {
        let cases = vec![
            (Some("0000-00-00 00:00:00.000000"), Some(0)),
            (Some("2018-02-01 00:00:00.000000"), Some(1)),
            (Some("2018-02-15 00:00:00.000000"), Some(15)),
            (Some("2018-02-28 00:00:00.000000"), Some(28)),
            (Some("2016-02-29 00:00:00.000000"), Some(29)),
            (None, None),
        ];
        let mut ctx = EvalContext::default();
        for (time, expect) in cases {
            let time = time.map(|t| DateTime::parse_datetime(&mut ctx, t, 6, true).unwrap());
            let output = RpnFnScalarEvaluator::new()
                .push_param(time)
                .evaluate(ScalarFuncSig::DayOfMonth)
                .unwrap();
            assert_eq!(output, expect);
        }
    }

    #[test]
    fn test_day_name() {
        let cases = vec![
            (None, None, None),
            (Some("0000-00-00"), Some(ERR_TRUNCATE_WRONG_VALUE), None),
            (Some("2019-11-17"), None, Some("Sunday")),
            (Some("2019-11-18"), None, Some("Monday")),
            (Some("2019-11-19"), None, Some("Tuesday")),
            (Some("2019-11-20"), None, Some("Wednesday")),
            (Some("2019-11-21"), None, Some("Thursday")),
            (Some("2019-11-22"), None, Some("Friday")),
            (Some("2019-11-23"), None, Some("Saturday")),
            (Some("2019-11-24"), None, Some("Sunday")),
            (Some("2019-11-00"), Some(ERR_TRUNCATE_WRONG_VALUE), None),
            (Some("2019-00-00"), Some(ERR_TRUNCATE_WRONG_VALUE), None),
            (Some("2019-00-01"), Some(ERR_TRUNCATE_WRONG_VALUE), None),
            (Some("2019-11-24 00:00:00.000000"), None, Some("Sunday")),
        ];

        for (arg, err_code, exp) in cases {
            let mut ctx = EvalContext::default();
            let arg = arg.map(|arg: &str| Time::parse_date(&mut ctx, arg).unwrap());
            let (output, ctx) = RpnFnScalarEvaluator::new()
                .push_param(arg)
                .context(ctx)
                .evaluate_raw(FieldTypeTp::String, ScalarFuncSig::DayName);
            let output = output.unwrap();
            assert_eq!(output.as_bytes(), exp.map(|v| v.as_bytes()));
            if let Some(err_code) = err_code {
                assert_eq!(ctx.warnings.warnings[0].get_code(), err_code);
            }
        }
    }

    #[test]
    fn test_period_add() {
        let cases = vec![
            (2, 222, 201808),
            (0, 222, 0),
            (196802, 14, 196904),
            (6901, 13, 207002),
            (7001, 13, 197102),
            (200212, 9223372036854775807, 200211),
            (9223372036854775807, 0, 27201459511),
            (9223372036854775807, 9223372036854775807, 27201459510),
            (201611, 2, 201701),
            (201611, 3, 201702),
            (201611, -13, 201510),
            (1611, 3, 201702),
            (7011, 3, 197102),
            (12323, 10, 12509),
            (0, 3, 0),
        ];
        for (arg1, arg2, exp) in cases {
            let output = RpnFnScalarEvaluator::new()
                .push_param(Some(arg1))
                .push_param(Some(arg2))
                .evaluate(ScalarFuncSig::PeriodAdd)
                .unwrap();
            assert_eq!(output, Some(exp));
        }
    }

    #[test]
    fn test_period_diff() {
        let cases = vec![
            (213002, 7010, 1912),
            (213002, 215810, -344),
            (2202, 9601, 313),
            (202202, 9601, 313),
            (200806, 6907, -733),
            (201611, 201611, 0),
            (200802, 200703, 11),
            (0, 999999999, -120000086),
            (9999999, 0, 1200086),
            (411, 200413, -2),
            (197000, 207700, -1284),
            (201701, 201611, 2),
            (201702, 201611, 3),
            (201510, 201611, -13),
            (201702, 1611, 3),
            (197102, 7011, 3),
            (12509, 12323, 10),
            (12509, 12323, 10),
        ];

        for (arg1, arg2, exp) in cases {
            let output = RpnFnScalarEvaluator::new()
                .push_param(Some(arg1))
                .push_param(Some(arg2))
                .evaluate(ScalarFuncSig::PeriodDiff)
                .unwrap();
            assert_eq!(output, Some(exp));
        }
    }

    #[test]
    fn test_last_day() {
        let cases = vec![
            ("2011-11-11", "2011-11-30"),
            ("2008-02-10", "2008-02-29"),
            ("2000-02-11", "2000-02-29"),
            ("2100-02-11", "2100-02-28"),
            ("2011-11-11", "2011-11-30"),
            ("2011-11-11 10:10:10", "2011-11-30 00:00:00"),
            ("2011-01-00 10:00:00", "2011-01-31"),
        ];
        let mut ctx = EvalContext::default();
        for (arg, exp) in cases {
            let time = Some(Time::parse_date(&mut ctx, arg).unwrap());
            let exp_val = Some(Time::parse_date(&mut ctx, exp).unwrap());
            let output = RpnFnScalarEvaluator::new()
                .push_param(time)
                .evaluate(ScalarFuncSig::LastDay)
                .unwrap();
            assert_eq!(output, exp_val);
        }
        let none_cases = vec!["2011-00-01 10:10:10"];
        for case in none_cases {
            let time = Some(Time::parse_date(&mut ctx, case).unwrap());
            let output = RpnFnScalarEvaluator::new()
                .push_param(time)
                .evaluate::<Time>(ScalarFuncSig::LastDay)
                .unwrap();
            assert_eq!(output, None);
        }
        let output = RpnFnScalarEvaluator::new()
            .push_param(None::<Time>)
            .evaluate::<Time>(ScalarFuncSig::LastDay)
            .unwrap();
        assert_eq!(output, None);
    }

    #[test]
    fn test_make_time() {
        let cases = vec![
            (12 as i64, 15 as i64, 30 as f64, "12:15:30"),
            (25, 15, 30.0, "25:15:30"),
            (-25, 15, 30 as f64, "-25:15:30"),
            (12, 15, 30.1, "12:15:30.1"),
            (12, 15, 30.2, "12:15:30.2"),
            (12, 15, 30.3000001, "12:15:30.3"),
            (12, 15, 30.0000005, "12:15:30.000001"),
            (0, 0, 0.0, "00:00:00"),
            (0, 1, 59.1, "00:01:59.1"),
            (837, 59, 59.1, "837:59:59.1"),
            (838, 59, 59.1, "838:59:59"),
            (838, 58, 59.1, "838:58:59.1"),
            (838, 0, 59.1, "838:00:59.1"),
            (-838, 59, 59.1, "-838:59:59"),
            (1000, 1, 1.0, "838:59:59"),
            (-1000, 1, 1.23, "-838:59:59"),
            (1000, 59, 1.0, "838:59:59"),
            (1000, 1, 59.1, "838:59:59"),
            (i64::MIN, 0, 1.0, "-838:59:59"),
            (i64::MAX, 0, 0.0, "838:59:59"),
        ];
        let mut ctx = EvalContext::default();
        for (hour, minute, second, ans) in cases {
            for fsp in 0..MAX_FSP {
                let ans_val = Some(Duration::parse(&mut ctx, ans.as_bytes(), fsp).unwrap());
                let output = RpnFnScalarEvaluator::new()
                    .push_param(Some(hour))
                    .push_param(Some(minute))
                    .push_param(Some(Real::new(second).unwrap()))
                    .return_field_type(
                        FieldTypeBuilder::new()
                            .tp(FieldTypeTp::Duration)
                            .decimal(fsp as isize)
                            .build(),
                    )
                    .evaluate(ScalarFuncSig::MakeTime)
                    .unwrap();
                assert_eq!(output, ans_val);
            }
        }
        let none_case = vec![
            (12 as i64, -15 as i64, 30 as f64),
            (12, 15, -30.0),
            (12, 15, 60.0),
            (12, 60, 0.0),
            (i64::MAX, i64::MAX, f64::MAX),
        ];
        for (hour, minute, second) in none_case {
            for fsp in 0..MAX_FSP {
                let output = RpnFnScalarEvaluator::new()
                    .push_param(Some(hour))
                    .push_param(Some(minute))
                    .push_param(Some(Real::new(second).unwrap()))
                    .return_field_type(
                        FieldTypeBuilder::new()
                            .tp(FieldTypeTp::Duration)
                            .decimal(fsp as isize)
                            .build(),
                    )
                    .evaluate::<Duration>(ScalarFuncSig::MakeTime)
                    .unwrap();
                assert_eq!(output, None);
            }
        }
        {
            let output = RpnFnScalarEvaluator::new()
                .push_param(None::<i64>)
                .push_param(None::<i64>)
                .push_param(None::<Real>)
                .return_field_type(
                    FieldTypeBuilder::new()
                        .tp(FieldTypeTp::Duration)
                        .decimal(MAX_FSP as isize)
                        .build(),
                )
                .evaluate::<Duration>(ScalarFuncSig::MakeTime)
                .unwrap();
            assert_eq!(output, None);
        }
        {
            let output = RpnFnScalarEvaluator::new()
                .push_param(Some::<i64>(1))
                .push_param(Some::<i64>(1))
                .push_param(Some::<f64>(1.0))
                .return_field_type(
                    FieldTypeBuilder::new()
                        .tp(FieldTypeTp::Duration)
                        .decimal((MAX_FSP + 1) as isize)
                        .build(),
                )
                .evaluate::<Duration>(ScalarFuncSig::MakeTime);
            assert!(output.is_err());
        }
    }
}<|MERGE_RESOLUTION|>--- conflicted
+++ resolved
@@ -15,16 +15,10 @@
 use tidb_query_datatype::codec::mysql::time::extension::DateTimeExtension;
 use tidb_query_datatype::codec::mysql::time::weekmode::WeekMode;
 use tidb_query_datatype::codec::mysql::time::{WeekdayExtension, MONTH_NAMES};
-<<<<<<< HEAD
-use tidb_query_datatype::codec::mysql::{Time, MAX_FSP};
+use tidb_query_datatype::codec::mysql::{Duration, TimeType, MAX_FSP};
 use tidb_query_datatype::codec::Error;
 use tidb_query_datatype::expr::{EvalContext, SqlMode};
-=======
-use tidb_query_datatype::codec::mysql::{Duration, TimeType};
-use tidb_query_datatype::codec::Error;
-use tidb_query_datatype::expr::SqlMode;
 use tidb_query_datatype::FieldTypeAccessor;
->>>>>>> 74fe72a7
 
 #[rpn_fn(nullable, capture = [ctx])]
 #[inline]
@@ -163,7 +157,6 @@
     Ok(Some(t.second_number()))
 }
 
-<<<<<<< HEAD
 // is_duration returns a boolean indicating whether the str matches the format of duration.
 // See https://dev.mysql.com/doc/refman/5.7/en/time.html
 #[inline]
@@ -203,7 +196,7 @@
         }
         false => {
             let s = std::str::from_utf8(arg0).unwrap();
-            let arg0 = match Time::parse_datetime(ctx, s, MAX_FSP, true) {
+            let arg0 = match DateTime::parse_datetime(ctx, s, MAX_FSP, true) {
                 Ok(arg0) => arg0,
                 Err(_) => return Ok(writer.write(None)),
             };
@@ -254,7 +247,7 @@
         }
         false => {
             let s = std::str::from_utf8(arg0).unwrap();
-            let arg0 = match Time::parse_datetime(ctx, s, MAX_FSP, true) {
+            let arg0 = match DateTime::parse_datetime(ctx, s, MAX_FSP, true) {
                 Ok(arg0) => arg0,
                 Err(_) => return Ok(writer.write(None)),
             };
@@ -275,10 +268,7 @@
     };
 }
 
-#[rpn_fn(nullable, capture = [ctx])]
-=======
 #[rpn_fn(capture = [ctx])]
->>>>>>> 74fe72a7
 #[inline]
 pub fn add_datetime_and_duration(
     ctx: &mut EvalContext,
@@ -942,7 +932,6 @@
     }
 
     #[test]
-<<<<<<< HEAD
     fn test_is_duration() {
         let cases = vec![
             ("110:00:00", true),
@@ -960,6 +949,7 @@
             assert_eq!(got, exp);
         }
     }
+
     #[test]
     fn test_add_sub_string_and_duration() {
         let cases = vec![
@@ -1060,7 +1050,10 @@
                 .evaluate(ScalarFuncSig::SubStringAndDuration)
                 .unwrap();
             assert_eq!(sub_output, arg_str);
-=======
+        }
+    }
+
+    #[test]
     fn test_add_datetime_and_duration() {
         let mut ctx = EvalContext::default();
         let cases = vec![
@@ -1182,7 +1175,6 @@
                     .unwrap();
                 assert_eq!(output, arg1);
             }
->>>>>>> 74fe72a7
         }
     }
 
