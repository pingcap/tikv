// Copyright 2019 TiKV Project Authors. Licensed under Apache-2.0.

use std::fs::{self, File};
use std::path::{Path, PathBuf};
use std::sync::*;
use std::thread;
use std::time::Duration;
use std::time::Instant;

use futures::channel::mpsc as future_mpsc;
use futures::StreamExt;
use futures_executor::block_on;
use futures_util::io::AsyncReadExt;
use grpcio::{ChannelBuilder, Environment};

use backup::Task;
use collections::HashMap;
use concurrency_manager::ConcurrencyManager;
use engine_traits::IterOptions;
use engine_traits::{CfName, CF_DEFAULT, CF_WRITE, DATA_KEY_PREFIX_LEN};
use external_storage::*;
use file_system::calc_crc32_bytes;
use kvproto::backup::*;
use kvproto::import_sstpb::*;
use kvproto::kvrpcpb::*;
use kvproto::raft_cmdpb::{CmdType, RaftCmdRequest, RaftRequestHeader, Request};
use kvproto::tikvpb::TikvClient;
use pd_client::PdClient;
use rand::Rng;
use tempfile::Builder;
use test_raftstore::*;
use tidb_query_common::storage::scanner::{RangesScanner, RangesScannerOptions};
use tidb_query_common::storage::{IntervalRange, Range};
use tikv::coprocessor::checksum_crc64_xor;
use tikv::coprocessor::dag::TiKVStorage;
use tikv::storage::kv::Engine;
use tikv::storage::SnapshotStore;
use tikv::{config::BackupConfig, storage::kv::SnapContext};
use tikv_util::config::ReadableSize;
use tikv_util::worker::{LazyWorker, Worker};
use tikv_util::HandyRwLock;
use txn_types::TimeStamp;

struct TestSuite {
    cluster: Cluster<ServerCluster>,
    endpoints: HashMap<u64, LazyWorker<Task>>,
    tikv_cli: TikvClient,
    context: Context,
    ts: TimeStamp,
    bg_worker: Worker,

    _env: Arc<Environment>,
}

// Retry if encounter error
macro_rules! retry_req {
    ($call_req: expr, $check_resp: expr, $resp:ident, $retry:literal, $timeout:literal) => {
        let start = Instant::now();
        let timeout = Duration::from_millis($timeout);
        let mut tried_times = 0;
        while tried_times < $retry || start.elapsed() < timeout {
            if $check_resp {
                break;
            } else {
                thread::sleep(Duration::from_millis(200));
                tried_times += 1;
                $resp = $call_req;
                continue;
            }
        }
    };
}

impl TestSuite {
    fn new(count: usize) -> TestSuite {
        super::init();
        let mut cluster = new_server_cluster(1, count);
        // Increase the Raft tick interval to make this test case running reliably.
        configure_for_lease_read(&mut cluster, Some(100), None);
        cluster.run();

        let concurrency_manager =
            ConcurrencyManager::new(block_on(cluster.pd_client.get_tso()).unwrap());
        let mut endpoints = HashMap::default();
        let bg_worker = Worker::new("backup-test");
        for (id, engines) in &cluster.engines {
            // Create and run backup endpoints.
            let sim = cluster.sim.rl();
            let backup_endpoint = backup::Endpoint::new(
                *id,
                sim.storages[&id].clone(),
                sim.region_info_accessors[&id].clone(),
                engines.kv.as_inner().clone(),
                BackupConfig {
                    num_threads: 4,
<<<<<<< HEAD
                    region_max_size: ReadableSize::mb(144),
=======
                    batch_size: 8,
>>>>>>> 5b599e22
                },
                concurrency_manager.clone(),
            );
            let mut worker = bg_worker.lazy_build(format!("backup-{}", id));
            worker.start(backup_endpoint);
            endpoints.insert(*id, worker);
        }

        // Make sure there is a leader.
        cluster.must_put(b"foo", b"foo");
        let region_id = 1;
        let leader = cluster.leader_of_region(region_id).unwrap();
        let leader_addr = cluster.sim.rl().get_addr(leader.get_store_id());

        let epoch = cluster.get_region_epoch(region_id);
        let mut context = Context::default();
        context.set_region_id(region_id);
        context.set_peer(leader);
        context.set_region_epoch(epoch);

        let env = Arc::new(Environment::new(1));
        let channel = ChannelBuilder::new(env.clone()).connect(&leader_addr);
        let tikv_cli = TikvClient::new(channel);

        TestSuite {
            cluster,
            endpoints,
            tikv_cli,
            context,
            ts: TimeStamp::zero(),
            _env: env,
            bg_worker,
        }
    }

    fn alloc_ts(&mut self) -> TimeStamp {
        *self.ts.incr()
    }

    fn stop(mut self) {
        for (_, mut worker) in self.endpoints {
            worker.stop();
        }
        self.bg_worker.stop();
        self.cluster.shutdown();
    }

    fn must_raw_put(&self, k: Vec<u8>, v: Vec<u8>, cf: String) {
        let mut request = RawPutRequest::default();
        request.set_context(self.context.clone());
        request.set_key(k);
        request.set_value(v);
        request.set_cf(cf);
        let mut response = self.tikv_cli.raw_put(&request).unwrap();
        retry_req!(
            self.tikv_cli.raw_put(&request).unwrap(),
            !response.has_region_error() && response.error.is_empty(),
            response,
            10,   // retry 10 times
            1000  // 1s timeout
        );
        assert!(
            !response.has_region_error(),
            "{:?}",
            response.get_region_error(),
        );
        assert!(response.error.is_empty(), "{:?}", response.get_error());
    }

    fn must_kv_prewrite(&self, muts: Vec<Mutation>, pk: Vec<u8>, ts: TimeStamp) {
        let mut prewrite_req = PrewriteRequest::default();
        prewrite_req.set_context(self.context.clone());
        prewrite_req.set_mutations(muts.into_iter().collect());
        prewrite_req.primary_lock = pk;
        prewrite_req.start_version = ts.into_inner();
        prewrite_req.lock_ttl = prewrite_req.start_version + 1;
        let mut prewrite_resp = self.tikv_cli.kv_prewrite(&prewrite_req).unwrap();
        retry_req!(
            self.tikv_cli.kv_prewrite(&prewrite_req).unwrap(),
            !prewrite_resp.has_region_error() && prewrite_resp.errors.is_empty(),
            prewrite_resp,
            10,   // retry 10 times
            3000  // 3s timeout
        );
        assert!(
            !prewrite_resp.has_region_error(),
            "{:?}",
            prewrite_resp.get_region_error()
        );
        assert!(
            prewrite_resp.errors.is_empty(),
            "{:?}",
            prewrite_resp.get_errors()
        );
    }

    fn must_kv_commit(&self, keys: Vec<Vec<u8>>, start_ts: TimeStamp, commit_ts: TimeStamp) {
        let mut commit_req = CommitRequest::default();
        commit_req.set_context(self.context.clone());
        commit_req.start_version = start_ts.into_inner();
        commit_req.set_keys(keys.into_iter().collect());
        commit_req.commit_version = commit_ts.into_inner();
        let mut commit_resp = self.tikv_cli.kv_commit(&commit_req).unwrap();
        retry_req!(
            self.tikv_cli.kv_commit(&commit_req).unwrap(),
            !commit_resp.has_region_error() && !commit_resp.has_error(),
            commit_resp,
            10,   // retry 10 times
            3000  // 3s timeout
        );
        assert!(
            !commit_resp.has_region_error(),
            "{:?}",
            commit_resp.get_region_error()
        );
        assert!(!commit_resp.has_error(), "{:?}", commit_resp.get_error());
    }

    fn must_kv_put(&mut self, key_count: usize, versions: usize) {
        for _ in 0..versions {
            for i in 0..key_count {
                let (k, v) = (format!("key_{}", i), format!("value_{}", i));
                // Prewrite
                let start_ts = self.alloc_ts();
                let mut mutation = Mutation::default();
                mutation.set_op(Op::Put);
                mutation.key = k.clone().into_bytes();
                mutation.value = v.clone().into_bytes();
                self.must_kv_prewrite(vec![mutation], k.clone().into_bytes(), start_ts);
                // Commit
                let commit_ts = self.alloc_ts();
                self.must_kv_commit(vec![k.clone().into_bytes()], start_ts, commit_ts);
            }
        }
    }

    fn backup(
        &self,
        start_key: Vec<u8>,
        end_key: Vec<u8>,
        begin_ts: TimeStamp,
        backup_ts: TimeStamp,
        path: &Path,
    ) -> future_mpsc::UnboundedReceiver<BackupResponse> {
        let mut req = BackupRequest::default();
        req.set_start_key(start_key);
        req.set_end_key(end_key);
        req.start_version = begin_ts.into_inner();
        req.end_version = backup_ts.into_inner();
        req.set_storage_backend(make_local_backend(path));
        req.set_is_raw_kv(false);
        let (tx, rx) = future_mpsc::unbounded();
        for end in self.endpoints.values() {
            let (task, _) = Task::new(req.clone(), tx.clone()).unwrap();
            end.scheduler().schedule(task).unwrap();
        }
        rx
    }

    fn backup_raw(
        &self,
        start_key: Vec<u8>,
        end_key: Vec<u8>,
        cf: String,
        path: &Path,
    ) -> future_mpsc::UnboundedReceiver<BackupResponse> {
        let mut req = BackupRequest::default();
        req.set_start_key(start_key);
        req.set_end_key(end_key);
        req.set_storage_backend(make_local_backend(path));
        req.set_is_raw_kv(true);
        req.set_cf(cf);
        let (tx, rx) = future_mpsc::unbounded();
        for end in self.endpoints.values() {
            let (task, _) = Task::new(req.clone(), tx.clone()).unwrap();
            end.scheduler().schedule(task).unwrap();
        }
        rx
    }

    fn admin_checksum(&self, backup_ts: TimeStamp, start: String, end: String) -> (u64, u64, u64) {
        let mut checksum = 0;
        let mut total_kvs = 0;
        let mut total_bytes = 0;
        let sim = self.cluster.sim.rl();
        let engine = sim.storages[&self.context.get_peer().get_store_id()].clone();
        let snap_ctx = SnapContext {
            pb_ctx: &self.context,
            ..Default::default()
        };
        let snapshot = engine.snapshot(snap_ctx).unwrap();
        let snap_store = SnapshotStore::new(
            snapshot,
            backup_ts,
            IsolationLevel::Si,
            false,
            Default::default(),
            false,
        );
        let mut scanner = RangesScanner::new(RangesScannerOptions {
            storage: TiKVStorage::new(snap_store, false),
            ranges: vec![Range::Interval(IntervalRange::from((start, end)))],
            scan_backward_in_range: false,
            is_key_only: false,
            is_scanned_range_aware: false,
        });
        let digest = crc64fast::Digest::new();
        while let Some((k, v)) = scanner.next().unwrap() {
            checksum = checksum_crc64_xor(checksum, digest.clone(), &k, &v);
            total_kvs += 1;
            total_bytes += (k.len() + v.len()) as u64;
        }
        (checksum, total_kvs, total_bytes)
    }

    fn gen_raw_kv(&self, key_idx: u64) -> (String, String) {
        (format!("key_{}", key_idx), format!("value_{}", key_idx))
    }

    fn raw_kv_checksum(&self, start: String, end: String, cf: CfName) -> (u64, u64, u64) {
        let start = start.into_bytes();
        let end = end.into_bytes();

        let mut total_kvs = 0;
        let mut total_bytes = 0;

        let sim = self.cluster.sim.rl();
        let engine = sim.storages[&self.context.get_peer().get_store_id()].clone();
        let snap_ctx = SnapContext {
            pb_ctx: &self.context,
            ..Default::default()
        };
        let snapshot = engine.snapshot(snap_ctx).unwrap();
        let mut iter_opt = IterOptions::default();
        if !end.is_empty() {
            iter_opt.set_upper_bound(&end, DATA_KEY_PREFIX_LEN);
        }
        let mut iter = snapshot.iter_cf(cf, iter_opt).unwrap();

        if !iter.seek(&start).unwrap() {
            return (0, 0, 0);
        }
        while iter.valid().unwrap() {
            total_kvs += 1;
            total_bytes += (iter.key().len() + iter.value().len()) as u64;
            iter.next().unwrap();
        }
        (0, total_kvs, total_bytes)
    }
}

// Extrat CF name from sst name.
fn name_to_cf(name: &str) -> CfName {
    if name.contains(CF_DEFAULT) {
        CF_DEFAULT
    } else if name.contains(CF_WRITE) {
        CF_WRITE
    } else {
        unreachable!()
    }
}

fn make_unique_dir(path: &Path) -> PathBuf {
    let uid: u64 = rand::thread_rng().gen();
    let tmp_suffix = format!("{:016x}", uid);
    let unique = path.join(tmp_suffix);
    fs::create_dir_all(&unique).unwrap();
    unique
}

#[test]
fn test_backup_and_import() {
    let mut suite = TestSuite::new(3);
    // 3 version for each key.
    let key_count = 60;
    suite.must_kv_put(key_count, 3);

    // Push down backup request.
    let tmp = Builder::new().tempdir().unwrap();
    let backup_ts = suite.alloc_ts();
    let storage_path = make_unique_dir(tmp.path());
    let rx = suite.backup(
        vec![],   // start
        vec![],   // end
        0.into(), // begin_ts
        backup_ts,
        &storage_path,
    );
    let resps1 = block_on(rx.collect::<Vec<_>>());
    // Only leader can handle backup.
    assert_eq!(resps1.len(), 1);
    let files1 = resps1[0].files.clone();
    // Short value is piggybacked in write cf, so we get 1 sst at least.
    assert!(!resps1[0].get_files().is_empty());

    // Delete all data, there should be no backup files.
    suite.cluster.must_delete_range_cf(CF_DEFAULT, b"", b"");
    suite.cluster.must_delete_range_cf(CF_WRITE, b"", b"");
    // Backup file should have same contents.
    let rx = suite.backup(
        vec![],   // start
        vec![],   // end
        0.into(), // begin_ts
        backup_ts,
        &make_unique_dir(tmp.path()),
    );
    let resps2 = block_on(rx.collect::<Vec<_>>());
    assert!(resps2[0].get_files().is_empty(), "{:?}", resps2);

    // Use importer to restore backup files.
    let backend = make_local_backend(&storage_path);
    let storage = create_storage(&backend).unwrap();
    let region = suite.cluster.get_region(b"");
    let mut sst_meta = SstMeta::default();
    sst_meta.region_id = region.get_id();
    sst_meta.set_region_epoch(region.get_region_epoch().clone());
    sst_meta.set_uuid(uuid::Uuid::new_v4().as_bytes().to_vec());
    let mut metas = vec![];
    for f in files1.clone().into_iter() {
        let mut reader = storage.read(&f.name);
        let mut content = vec![];
        block_on(reader.read_to_end(&mut content)).unwrap();
        let mut m = sst_meta.clone();
        m.crc32 = calc_crc32_bytes(&content);
        m.length = content.len() as _;
        m.cf_name = name_to_cf(&f.name).to_owned();
        metas.push((m, content));
    }

    for (m, c) in &metas {
        for importer in suite.cluster.sim.rl().importers.values() {
            let mut f = importer.create(m).unwrap();
            f.append(c).unwrap();
            f.finish().unwrap();
        }

        // Make ingest command.
        let mut ingest = Request::default();
        ingest.set_cmd_type(CmdType::IngestSst);
        ingest.mut_ingest_sst().set_sst(m.clone());
        let mut header = RaftRequestHeader::default();
        let leader = suite.context.get_peer().clone();
        header.set_peer(leader);
        header.set_region_id(suite.context.get_region_id());
        header.set_region_epoch(suite.context.get_region_epoch().clone());
        let mut cmd = RaftCmdRequest::default();
        cmd.set_header(header);
        cmd.mut_requests().push(ingest);
        let resp = suite
            .cluster
            .call_command_on_leader(cmd, Duration::from_secs(5))
            .unwrap();
        assert!(!resp.get_header().has_error(), resp);
    }

    // Backup file should have same contents.
    let rx = suite.backup(
        vec![],   // start
        vec![],   // end
        0.into(), // begin_ts
        backup_ts,
        &make_unique_dir(tmp.path()),
    );
    let resps3 = block_on(rx.collect::<Vec<_>>());
    assert_eq!(files1, resps3[0].files);

    suite.stop();
}

#[test]
fn test_backup_meta() {
    let mut suite = TestSuite::new(3);
    // 3 version for each key.
    let key_count = 60;
    suite.must_kv_put(key_count, 3);

    let backup_ts = suite.alloc_ts();
    // key are order by lexicographical order, 'a'-'z' will cover all
    let (admin_checksum, admin_total_kvs, admin_total_bytes) =
        suite.admin_checksum(backup_ts, "a".to_owned(), "z".to_owned());

    // Push down backup request.
    let tmp = Builder::new().tempdir().unwrap();
    let storage_path = make_unique_dir(tmp.path());
    let rx = suite.backup(
        vec![],   // start
        vec![],   // end
        0.into(), // begin_ts
        backup_ts,
        &storage_path,
    );
    let resps1 = block_on(rx.collect::<Vec<_>>());
    // Only leader can handle backup.
    assert_eq!(resps1.len(), 1);
    let files: Vec<_> = resps1[0].files.clone().into_iter().collect();
    // Short value is piggybacked in write cf, so we get 1 sst at least.
    assert!(!files.is_empty());
    let mut checksum = 0;
    let mut total_kvs = 0;
    let mut total_bytes = 0;
    for f in files {
        checksum ^= f.get_crc64xor();
        total_kvs += f.get_total_kvs();
        total_bytes += f.get_total_bytes();
    }
    assert_eq!(total_kvs, key_count as u64);
    assert_eq!(total_kvs, admin_total_kvs);
    assert_eq!(total_bytes, admin_total_bytes);
    assert_eq!(checksum, admin_checksum);

    suite.stop();
}

#[test]
fn test_backup_rawkv() {
    let mut suite = TestSuite::new(3);
    let key_count = 60;

    let cf = String::from(CF_DEFAULT);
    for i in 0..key_count {
        let (k, v) = suite.gen_raw_kv(i);
        suite.must_raw_put(k.clone().into_bytes(), v.clone().into_bytes(), cf.clone());
    }

    // Push down backup request.
    let tmp = Builder::new().tempdir().unwrap();
    let storage_path = make_unique_dir(tmp.path());
    let rx = suite.backup_raw(
        vec![b'a'], // start
        vec![b'z'], // end
        cf.clone(),
        &storage_path,
    );
    let resps1 = block_on(rx.collect::<Vec<_>>());
    // Only leader can handle backup.
    assert_eq!(resps1.len(), 1);
    let files1 = resps1[0].files.clone();
    assert!(!resps1[0].get_files().is_empty());

    // Delete all data, there should be no backup files.
    suite.cluster.must_delete_range_cf(CF_DEFAULT, b"", b"");
    // Backup file should have same contents.
    let rx = suite.backup_raw(
        vec![], // start
        vec![], // end
        cf.clone(),
        &make_unique_dir(tmp.path()),
    );
    let resps2 = block_on(rx.collect::<Vec<_>>());
    assert!(resps2[0].get_files().is_empty(), "{:?}", resps2);

    // Use importer to restore backup files.
    let backend = make_local_backend(&storage_path);
    let storage = create_storage(&backend).unwrap();
    let region = suite.cluster.get_region(b"");
    let mut sst_meta = SstMeta::default();
    sst_meta.region_id = region.get_id();
    sst_meta.set_region_epoch(region.get_region_epoch().clone());
    sst_meta.set_uuid(uuid::Uuid::new_v4().as_bytes().to_vec());
    let mut metas = vec![];
    for f in files1.clone().into_iter() {
        let mut reader = storage.read(&f.name);
        let mut content = vec![];
        block_on(reader.read_to_end(&mut content)).unwrap();
        let mut m = sst_meta.clone();
        m.crc32 = calc_crc32_bytes(&content);
        m.length = content.len() as _;
        m.cf_name = name_to_cf(&f.name).to_owned();
        metas.push((m, content));
    }

    for (m, c) in &metas {
        for importer in suite.cluster.sim.rl().importers.values() {
            let mut f = importer.create(m).unwrap();
            f.append(c).unwrap();
            f.finish().unwrap();
        }

        // Make ingest command.
        let mut ingest = Request::default();
        ingest.set_cmd_type(CmdType::IngestSst);
        ingest.mut_ingest_sst().set_sst(m.clone());
        let mut header = RaftRequestHeader::default();
        let leader = suite.context.get_peer().clone();
        header.set_peer(leader);
        header.set_region_id(suite.context.get_region_id());
        header.set_region_epoch(suite.context.get_region_epoch().clone());
        let mut cmd = RaftCmdRequest::default();
        cmd.set_header(header);
        cmd.mut_requests().push(ingest);
        let resp = suite
            .cluster
            .call_command_on_leader(cmd, Duration::from_secs(5))
            .unwrap();
        assert!(!resp.get_header().has_error(), resp);
    }

    // Backup file should have same contents.
    // Set non-empty range to check if it's incorrectly encoded.
    let rx = suite.backup_raw(
        vec![b'a'], // start
        vec![b'z'], // end
        cf,
        &make_unique_dir(tmp.path()),
    );
    let resps3 = block_on(rx.collect::<Vec<_>>());
    let files3 = resps3[0].files.clone();

    // After https://github.com/tikv/tikv/pull/8707 merged.
    // the backup file name will based on local timestamp.
    // so the two backup's file name may not be same, we should skip this check.
    assert_eq!(files1.len(), 1);
    assert_eq!(files3.len(), 1);
    assert_eq!(files1[0].sha256, files3[0].sha256);
    assert_eq!(files1[0].total_bytes, files3[0].total_bytes);
    assert_eq!(files1[0].total_kvs, files3[0].total_kvs);
    assert_eq!(files1[0].size, files3[0].size);
    suite.stop();
}

#[test]
fn test_backup_raw_meta() {
    let suite = TestSuite::new(3);
    let key_count: u64 = 60;
    let cf = String::from(CF_DEFAULT);

    for i in 0..key_count {
        let (k, v) = suite.gen_raw_kv(i);
        suite.must_raw_put(k.clone().into_bytes(), v.clone().into_bytes(), cf.clone());
    }
    // Keys are order by lexicographical order, 'a'-'z' will cover all.
    let (admin_checksum, admin_total_kvs, admin_total_bytes) =
        suite.raw_kv_checksum("a".to_owned(), "z".to_owned(), CF_DEFAULT);

    // Push down backup request.
    let tmp = Builder::new().tempdir().unwrap();
    let storage_path = make_unique_dir(tmp.path());
    let rx = suite.backup_raw(
        vec![], // start
        vec![], // end
        cf,
        &storage_path,
    );
    let resps1 = block_on(rx.collect::<Vec<_>>());
    // Only leader can handle backup.
    assert_eq!(resps1.len(), 1);
    let files: Vec<_> = resps1[0].files.clone().into_iter().collect();
    // Short value is piggybacked in write cf, so we get 1 sst at least.
    assert!(!files.is_empty());
    let mut checksum = 0;
    let mut total_kvs = 0;
    let mut total_bytes = 0;
    let mut total_size = 0;
    for f in files {
        checksum ^= f.get_crc64xor();
        total_kvs += f.get_total_kvs();
        total_bytes += f.get_total_bytes();
        total_size += f.get_size();
    }
    assert_eq!(total_kvs, key_count + 1);
    assert_eq!(total_kvs, admin_total_kvs);
    assert_eq!(total_bytes, admin_total_bytes);
    assert_eq!(checksum, admin_checksum);
    assert_eq!(total_size, 1611);
    // please update this number (must be > 0) when the test failed

    suite.stop();
}

#[test]
fn test_invalid_external_storage() {
    let mut suite = TestSuite::new(1);
    // Put some data.
    suite.must_kv_put(3, 1);

    // Set backup directory read-only. TiKV fails to backup.
    let tmp = Builder::new().tempdir().unwrap();
    let f = File::open(&tmp.path()).unwrap();
    let mut perms = f.metadata().unwrap().permissions();
    perms.set_readonly(true);
    f.set_permissions(perms.clone()).unwrap();

    let backup_ts = suite.alloc_ts();
    let storage_path = tmp.path();
    let rx = suite.backup(
        vec![],   // start
        vec![],   // end
        0.into(), // begin_ts
        backup_ts,
        &storage_path,
    );

    // Wait util the backup request is handled.
    let resps = block_on(rx.collect::<Vec<_>>());
    assert!(resps[0].has_error());

    perms.set_readonly(false);
    f.set_permissions(perms).unwrap();

    suite.stop();
}<|MERGE_RESOLUTION|>--- conflicted
+++ resolved
@@ -93,11 +93,8 @@
                 engines.kv.as_inner().clone(),
                 BackupConfig {
                     num_threads: 4,
-<<<<<<< HEAD
+                    batch_size: 8,
                     region_max_size: ReadableSize::mb(144),
-=======
-                    batch_size: 8,
->>>>>>> 5b599e22
                 },
                 concurrency_manager.clone(),
             );
