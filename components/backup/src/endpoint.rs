--- conflicted
+++ resolved
@@ -212,12 +212,8 @@
             .entry_scanner(start_key, end_key, begin_ts, incremental)
             .unwrap();
 
-<<<<<<< HEAD
-        let start = Instant::now();
+        let start_scan = Instant::now();
         let mut files: Vec<File> = Vec::with_capacity(2);
-=======
-        let start_scan = Instant::now();
->>>>>>> 5b599e22
         let mut batch = EntryBatch::with_capacity(BACKUP_BATCH_LIMIT);
         loop {
             if let Err(e) = scanner.scan_entries(&mut batch) {
@@ -271,8 +267,7 @@
         }
         BACKUP_RANGE_HISTOGRAM_VEC
             .with_label_values(&["scan"])
-<<<<<<< HEAD
-            .observe(start.elapsed().as_secs_f64());
+            .observe(start_scan.elapsed().as_secs_f64());
 
         if writer.need_flush_keys() {
             match writer.save(&storage.storage) {
@@ -286,9 +281,6 @@
             }
         }
 
-=======
-            .observe(start_scan.elapsed().as_secs_f64());
->>>>>>> 5b599e22
         let stat = scanner.take_statistics();
         Ok((files, stat))
     }
@@ -683,12 +675,9 @@
         let db = self.db.clone();
         let store_id = self.store_id;
         let concurrency_manager = self.concurrency_manager.clone();
-<<<<<<< HEAD
+        let batch_size = self.config_manager.0.read().unwrap().batch_size;
         let region_max_size = self.config_manager.0.read().unwrap().region_max_size.0;
 
-=======
-        let batch_size = self.config_manager.0.read().unwrap().batch_size;
->>>>>>> 5b599e22
         // TODO: make it async.
         self.pool.borrow_mut().spawn(move || {
             tikv_alloc::add_thread_memory_accessor();
@@ -714,63 +703,6 @@
                 limiter: request.limiter,
                 storage: backend,
             };
-<<<<<<< HEAD
-            for brange in branges {
-                if request.cancel.load(Ordering::SeqCst) {
-                    warn!("backup task has canceled"; "range" => ?brange);
-                    return;
-                }
-                // TODO: make file_name unique and short
-                let key = brange.start_key.clone().and_then(|k| {
-                    // use start_key sha256 instead of start_key to avoid file name too long os error
-                    let input = if is_raw_kv {
-                        k.into_encoded()
-                    } else {
-                        k.into_raw().unwrap()
-                    };
-                    file_system::sha256(&input).ok().map(hex::encode)
-                });
-                let name = backup_file_name(store_id, &brange.region, key);
-                let ct = to_sst_compression_type(request.compression_type);
-
-                let (res, start_key, end_key) = if is_raw_kv {
-                    (
-                        brange.backup_raw_kv_to_file(
-                            &engine,
-                            db.clone(),
-                            &storage,
-                            name,
-                            cf,
-                            ct,
-                            request.compression_level,
-                        ),
-                        brange.start_key.map_or_else(Vec::new, |k| k.into_encoded()),
-                        brange.end_key.map_or_else(Vec::new, |k| k.into_encoded()),
-                    )
-                } else {
-                    (
-                        brange.backup_to_file(
-                            &engine,
-                            db.clone(),
-                            &storage,
-                            concurrency_manager.clone(),
-                            store_id,
-                            name,
-                            backup_ts,
-                            start_ts,
-                            ct,
-                            request.compression_level,
-                            region_max_size,
-                            brange.region.clone(),
-                        ),
-                        brange
-                            .start_key
-                            .map_or_else(Vec::new, |k| k.into_raw().unwrap()),
-                        brange
-                            .end_key
-                            .map_or_else(Vec::new, |k| k.into_raw().unwrap()),
-                    )
-=======
 
             loop {
                 let (batch, is_raw_kv, cf) = {
@@ -783,7 +715,6 @@
                         return;
                     }
                     (batch, progress.is_raw_kv, progress.cf)
->>>>>>> 5b599e22
                 };
 
                 for brange in batch {
@@ -825,11 +756,14 @@
                                 db.clone(),
                                 &storage,
                                 concurrency_manager.clone(),
+                                store_id,
                                 name,
                                 backup_ts,
                                 start_ts,
                                 ct,
                                 request.compression_level,
+                                region_max_size,
+                                brange.region.clone(),
                             ),
                             brange
                                 .start_key
@@ -1109,11 +1043,8 @@
                 db,
                 BackupConfig {
                     num_threads: 4,
-<<<<<<< HEAD
+                    batch_size: 8,
                     region_max_size: ReadableSize::mb(144),
-=======
-                    batch_size: 8,
->>>>>>> 5b599e22
                 },
                 concurrency_manager,
             ),
