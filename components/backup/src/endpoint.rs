--- conflicted
+++ resolved
@@ -295,7 +295,6 @@
         compression_type: Option<SstCompressionType>,
         compression_level: i32,
     ) -> Result<(Vec<File>, Statistics)> {
-<<<<<<< HEAD
         let mut writer = match BackupWriter::new(
             db,
             &file_name,
@@ -303,16 +302,6 @@
             compression_type,
             compression_level,
         ) {
-            Ok(w) => w,
-            Err(e) => {
-                error!("backup writer failed"; "error" => ?e);
-                return Err(e);
-            }
-        };
-        let stat = match self.backup(&mut writer, engine, backup_ts, start_ts) {
-=======
-        let mut writer =
-            match BackupWriter::new(db, &file_name, storage.limiter.clone(), compression_type) {
                 Ok(w) => w,
                 Err(e) => {
                     error!("backup writer failed"; "error" => ?e);
@@ -326,7 +315,6 @@
             backup_ts,
             start_ts,
         ) {
->>>>>>> cd7dc741
             Ok(s) => s,
             Err(e) => return Err(e),
         };
