use std::sync::atomic::*;

use futures::future::*;
use futures::prelude::*;
use futures::sync::mpsc;
use grpcio::{self, *};
use kvproto::backup::*;
use tikv_util::worker::*;

use super::Task;

/// Service handles the RPC messages for the `Backup` service.
#[derive(Clone)]
pub struct Service {
    scheduler: Scheduler<Task>,
}

impl Service {
    /// Create a new backup service.
    pub fn new(scheduler: Scheduler<Task>) -> Service {
        Service { scheduler }
    }
}

impl Backup for Service {
    fn backup(
        &mut self,
        ctx: RpcContext,
        req: BackupRequest,
        sink: ServerStreamingSink<BackupResponse>,
    ) {
        let mut cancel = None;
        // TODO: make it a bounded channel.
        let (tx, rx) = mpsc::unbounded();
        if let Err(status) = match Task::new(req, tx) {
            Ok((task, c)) => {
                cancel = Some(c);
                self.scheduler.schedule(task).map_err(|e| {
                    RpcStatus::new(RpcStatusCode::INVALID_ARGUMENT, Some(format!("{:?}", e)))
                })
            }
            Err(e) => Err(RpcStatus::new(
                RpcStatusCode::UNKNOWN,
                Some(format!("{:?}", e)),
            )),
        } {
            error!("backup task initiate failed"; "error" => ?status);
            ctx.spawn(sink.fail(status).map_err(|e| {
                error!("backup failed to send error"; "error" => ?e);
            }));
            return;
        };

        let send_resp = sink.send_all(rx.then(|resp| match resp {
            Ok(resp) => Ok((resp, WriteFlags::default())),
            Err(e) => {
                error!("backup send failed"; "error" => ?e);
                Err(grpcio::Error::RpcFailure(RpcStatus::new(
                    RpcStatusCode::UNKNOWN,
                    Some(format!("{:?}", e)),
                )))
            }
        }));
        ctx.spawn(
            send_resp
                .map(|_s /* the sink */| {
                    info!("backup send half closed");
                })
                .map_err(move |e| {
                    if let Some(c) = cancel {
                        // Cancel the running task.
                        c.store(true, Ordering::SeqCst);
                    }
                    error!("backup canceled"; "error" => ?e);
                }),
        );
    }
}

#[cfg(test)]
mod tests {
    use std::sync::Arc;
    use std::time::Duration;

    use super::*;
    use crate::endpoint::tests::*;
<<<<<<< HEAD
=======
    use external_storage::make_local_backend;
    use keys::TimeStamp;
>>>>>>> 134c5663
    use tikv::storage::mvcc::tests::*;
    use tikv_util::mpsc::Receiver;
    use txn_types::TimeStamp;

    fn new_rpc_suite() -> (Server, BackupClient, Receiver<Option<Task>>) {
        let env = Arc::new(EnvBuilder::new().build());
        let (scheduler, rx) = dummy_scheduler();
        let backup_service = super::Service::new(scheduler);
        let builder =
            ServerBuilder::new(env.clone()).register_service(create_backup(backup_service));
        let mut server = builder.bind("127.0.0.1", 0).build().unwrap();
        server.start();
        let (_, port) = server.bind_addrs()[0];
        let addr = format!("127.0.0.1:{}", port);
        let channel = ChannelBuilder::new(env.clone()).connect(&addr);
        let client = BackupClient::new(channel);
        (server, client, rx)
    }

    #[test]
    fn test_client_stop() {
        let (_server, client, rx) = new_rpc_suite();

        let (tmp, endpoint) = new_endpoint();
        let engine = endpoint.engine.clone();
        endpoint.region_info.set_regions(vec![
            (b"".to_vec(), b"2".to_vec(), 1),
            (b"2".to_vec(), b"5".to_vec(), 2),
        ]);

        let mut ts: TimeStamp = 1.into();
        let mut alloc_ts = || *ts.incr();
        for i in 0..5 {
            let start = alloc_ts();
            let key = format!("{}", i);
            must_prewrite_put(
                &engine,
                key.as_bytes(),
                key.as_bytes(),
                key.as_bytes(),
                start,
            );
            let commit = alloc_ts();
            must_commit(&engine, key.as_bytes(), start, commit);
        }

        let now = alloc_ts();
        let mut req = BackupRequest::default();
        req.set_start_key(vec![]);
        req.set_end_key(vec![b'5']);
        req.set_start_version(now.into_inner());
        req.set_end_version(now.into_inner());
        // Set an unique path to avoid AlreadyExists error.
        req.set_storage_backend(make_local_backend(&tmp.path().join(now.to_string())));

        let stream = client.backup(&req).unwrap();
        let task = rx.recv_timeout(Duration::from_secs(5)).unwrap();
        // Drop stream without start receiving will cause cancel error.
        drop(stream);
        // A stopped remote must not cause panic.
        endpoint.handle_backup_task(task.unwrap());

        // Set an unique path to avoid AlreadyExists error.
        req.set_storage_backend(make_local_backend(&tmp.path().join(alloc_ts().to_string())));
        let stream = client.backup(&req).unwrap();
        // Drop steam once it received something.
        client.spawn(stream.into_future().then(|_res| Ok(())));
        let task = rx.recv_timeout(Duration::from_secs(5)).unwrap();
        // A stopped remote must not cause panic.
        endpoint.handle_backup_task(task.unwrap());

        // Set an unique path to avoid AlreadyExists error.
        req.set_storage_backend(make_local_backend(&tmp.path().join(alloc_ts().to_string())));
        let stream = client.backup(&req).unwrap();
        let task = rx.recv_timeout(Duration::from_secs(5)).unwrap().unwrap();
        // Drop stream without start receiving will cause cancel error.
        drop(stream);
        // Wait util the task is canceled in map_err.
        loop {
            std::thread::sleep(Duration::from_millis(100));
            if task.resp.unbounded_send(Default::default()).is_err() {
                break;
            }
        }
        // The task should be canceled.
        assert!(task.has_canceled());
        // A stopped remote must not cause panic.
        endpoint.handle_backup_task(task);
    }
}<|MERGE_RESOLUTION|>--- conflicted
+++ resolved
@@ -84,11 +84,7 @@
 
     use super::*;
     use crate::endpoint::tests::*;
-<<<<<<< HEAD
-=======
     use external_storage::make_local_backend;
-    use keys::TimeStamp;
->>>>>>> 134c5663
     use tikv::storage::mvcc::tests::*;
     use tikv_util::mpsc::Receiver;
     use txn_types::TimeStamp;
