--- conflicted
+++ resolved
@@ -94,14 +94,8 @@
     use crate::endpoint::tests::*;
     use external_storage::make_local_backend;
     use security::*;
-<<<<<<< HEAD
-    use tikv::storage::mvcc::tests::*;
-    use tikv::storage::txn::tests::must_commit;
     use tikv_util::worker::{dummy_scheduler, ReceiverWrapper};
-=======
     use tikv::storage::txn::tests::{must_commit, must_prewrite_put};
-    use tikv_util::mpsc::Receiver;
->>>>>>> 482bd121
     use txn_types::TimeStamp;
 
     fn new_rpc_suite() -> (Server, BackupClient, ReceiverWrapper<Task>) {
