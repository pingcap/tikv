// Copyright 2019 TiKV Project Authors. Licensed under Apache-2.0.

use std::sync::Arc;
use std::time::Instant;

use engine_rocks::raw::DB;
use engine_rocks::{RocksEngine, RocksSstWriter, RocksSstWriterBuilder};
use engine_traits::{CfName, CF_DEFAULT, CF_WRITE};
use engine_traits::{ExternalSstFileInfo, SstCompressionType, SstWriter, SstWriterBuilder};
use external_storage::ExternalStorage;
use futures_util::io::AllowStdIo;
use kvproto::backup::File;
use tikv::coprocessor::checksum_crc64_xor;
use tikv::storage::txn::TxnEntry;
use tikv_util::{self, box_err, file::Sha256Reader, time::Limiter};
use txn_types::KvPair;

use crate::metrics::*;
use crate::{Error, Result};

struct Writer {
    writer: RocksSstWriter,
    total_kvs: u64,
    total_bytes: u64,
    checksum: u64,
    digest: crc64fast::Digest,
}

impl Writer {
    fn new(writer: RocksSstWriter) -> Self {
        Writer {
            writer,
            total_kvs: 0,
            total_bytes: 0,
            checksum: 0,
            digest: crc64fast::Digest::new(),
        }
    }

    fn write(&mut self, key: &[u8], value: &[u8]) -> Result<()> {
        // HACK: The actual key stored in TiKV is called
        // data_key and always prefix a `z`. But iterator strips
        // it, we need to add the prefix manually.
        let data_key_write = keys::data_key(key);
        self.writer.put(&data_key_write, value)?;
        Ok(())
    }

    fn update_with(&mut self, entry: TxnEntry, need_checksum: bool) -> Result<()> {
        self.total_kvs += 1;
        if need_checksum {
            let (k, v) = entry
                .into_kvpair()
                .map_err(|err| Error::Other(box_err!("Decode error: {:?}", err)))?;
            self.total_bytes += (k.len() + v.len()) as u64;
            self.checksum = checksum_crc64_xor(self.checksum, self.digest.clone(), &k, &v);
        }
        Ok(())
    }

    fn update_raw_with(&mut self, key: &[u8], value: &[u8], need_checksum: bool) -> Result<()> {
        self.total_kvs += 1;
        self.total_bytes += (key.len() + value.len()) as u64;
        if need_checksum {
            self.checksum = checksum_crc64_xor(self.checksum, self.digest.clone(), key, value);
        }
        Ok(())
    }

    fn save_and_build_file(
        self,
        name: &str,
        cf: &'static str,
        limiter: Limiter,
        storage: &dyn ExternalStorage,
    ) -> Result<File> {
        let (sst_info, sst_reader) = self.writer.finish_read()?;
        BACKUP_RANGE_SIZE_HISTOGRAM_VEC
            .with_label_values(&[cf])
            .observe(sst_info.file_size() as f64);
        let file_name = format!("{}_{}.sst", name, cf);

        let (reader, hasher) = Sha256Reader::new(sst_reader)
            .map_err(|e| Error::Other(box_err!("Sha256 error: {:?}", e)))?;
        storage.write(
            &file_name,
            Box::new(limiter.limit(AllowStdIo::new(reader))),
            sst_info.file_size(),
        )?;
        let sha256 = hasher
            .lock()
            .unwrap()
            .finish()
            .map(|digest| digest.to_vec())
            .map_err(|e| Error::Other(box_err!("Sha256 error: {:?}", e)))?;

        let mut file = File::default();
        file.set_name(file_name);
        file.set_sha256(sha256);
        file.set_crc64xor(self.checksum);
        file.set_total_kvs(self.total_kvs);
        file.set_total_bytes(self.total_bytes);
        file.set_cf(cf.to_owned());
        file.set_size(sst_info.file_size());
        Ok(file)
    }

    fn is_empty(&self) -> bool {
        self.total_kvs == 0
    }
}

/// A writer writes txn entries into SST files.
pub struct BackupWriter {
    name: String,
    default: Writer,
    write: Writer,
    limiter: Limiter,
}

impl BackupWriter {
    /// Create a new BackupWriter.
    pub fn new(
        db: Arc<DB>,
        name: &str,
        limiter: Limiter,
        compression_type: Option<SstCompressionType>,
    ) -> Result<BackupWriter> {
        let default = RocksSstWriterBuilder::new()
            .set_in_memory(true)
            .set_cf(CF_DEFAULT)
            .set_db(RocksEngine::from_ref(&db))
            .set_compression_type(compression_type)
            .build(name)?;
        let write = RocksSstWriterBuilder::new()
            .set_in_memory(true)
            .set_cf(CF_WRITE)
            .set_db(RocksEngine::from_ref(&db))
            .set_compression_type(compression_type)
            .build(name)?;
        let name = name.to_owned();
        Ok(BackupWriter {
            name,
            default: Writer::new(default),
            write: Writer::new(write),
            limiter,
        })
    }

    /// Write entries to buffered SST files.
    pub fn write<I>(&mut self, entries: I, need_checksum: bool) -> Result<()>
    where
        I: Iterator<Item = TxnEntry>,
    {
        for e in entries {
            let mut value_in_default = false;
            match &e {
                TxnEntry::Commit { default, write, .. } => {
                    // Default may be empty if value is small.
                    if !default.0.is_empty() {
                        self.default.write(&default.0, &default.1)?;
                        value_in_default = true;
                    }
                    assert!(!write.0.is_empty());
                    self.write.write(&write.0, &write.1)?;
                }
                TxnEntry::Prewrite { .. } => {
                    return Err(Error::Other("prewrite is not supported".into()));
                }
            }
            if value_in_default {
                self.default.update_with(e, need_checksum)?;
            } else {
                self.write.update_with(e, need_checksum)?;
            }
        }
        Ok(())
    }

    /// Save buffered SST files to the given external storage.
    pub fn save(self, storage: &dyn ExternalStorage) -> Result<Vec<File>> {
        let start = Instant::now();
        let mut files = Vec::with_capacity(2);
        let write_written = !self.write.is_empty() || !self.default.is_empty();
        if !self.default.is_empty() {
            // Save default cf contents.
            let default = self.default.save_and_build_file(
                &self.name,
                CF_DEFAULT,
                self.limiter.clone(),
                storage,
            )?;
            files.push(default);
        }
        if write_written {
            // Save write cf contents.
            let write = self.write.save_and_build_file(
                &self.name,
                CF_WRITE,
                self.limiter.clone(),
                storage,
            )?;
            files.push(write);
        }
        BACKUP_RANGE_HISTOGRAM_VEC
            .with_label_values(&["save"])
            .observe(start.elapsed().as_secs_f64());
        Ok(files)
    }
}

/// A writer writes Raw kv into SST files.
pub struct BackupRawKVWriter {
    name: String,
    cf: CfName,
    writer: Writer,
    limiter: Limiter,
}

impl BackupRawKVWriter {
    /// Create a new BackupRawKVWriter.
    pub fn new(
        db: Arc<DB>,
        name: &str,
        cf: CfName,
        limiter: Limiter,
        compression_type: Option<SstCompressionType>,
    ) -> Result<BackupRawKVWriter> {
        let writer = RocksSstWriterBuilder::new()
            .set_in_memory(true)
            .set_cf(cf)
            .set_db(RocksEngine::from_ref(&db))
            .set_compression_type(compression_type)
            .build(name)?;
        Ok(BackupRawKVWriter {
            name: name.to_owned(),
            cf,
            writer: Writer::new(writer),
            limiter,
        })
    }

    /// Write Kv_pair to buffered SST files.
    pub fn write<I>(&mut self, kv_pairs: I, need_checksum: bool) -> Result<()>
    where
        I: Iterator<Item = Result<KvPair>>,
    {
        for kv_pair in kv_pairs {
            let (k, v) = match kv_pair {
                Ok(s) => s,
                Err(e) => {
                    error!("write raw kv"; "error" => ?e);
                    return Err(Error::Other("occur an error when written raw kv".into()));
                }
            };

            assert!(!k.is_empty());
            self.writer.write(&k, &v)?;
            self.writer.update_raw_with(&k, &v, need_checksum)?;
        }
        Ok(())
    }

    /// Save buffered SST files to the given external storage.
    pub fn save(self, storage: &dyn ExternalStorage) -> Result<Vec<File>> {
        let start = Instant::now();
        let mut files = Vec::with_capacity(1);
        if !self.writer.is_empty() {
            let file = self.writer.save_and_build_file(
                &self.name,
                self.cf,
                self.limiter.clone(),
                storage,
            )?;
            files.push(file);
        }
        BACKUP_RANGE_HISTOGRAM_VEC
            .with_label_values(&["save_raw"])
            .observe(start.elapsed().as_secs_f64());
        Ok(files)
    }
}

#[cfg(test)]
mod tests {
    use super::*;
    use engine_traits::Iterable;
    use std::collections::BTreeMap;
    use std::f64::INFINITY;
    use std::path::Path;
    use tempfile::TempDir;
    use tikv::storage::TestEngineBuilder;

    type CfKvs<'a> = (engine_traits::CfName, &'a [(&'a [u8], &'a [u8])]);

    fn check_sst(ssts: &[(engine_traits::CfName, &Path)], kvs: &[CfKvs]) {
        let temp = TempDir::new().unwrap();
        let rocks = TestEngineBuilder::new()
            .path(temp.path())
            .cfs(&[engine_traits::CF_DEFAULT, engine_traits::CF_WRITE])
            .build()
            .unwrap();
        let db = rocks.get_rocksdb();

        let opt = engine_rocks::raw::IngestExternalFileOptions::new();
        for (cf, sst) in ssts {
            let handle = db.as_inner().cf_handle(cf).unwrap();
            db.as_inner()
                .ingest_external_file_cf(handle, &opt, &[sst.to_str().unwrap()])
                .unwrap();
        }
        for (cf, kv) in kvs {
            let mut map = BTreeMap::new();
            db.scan_cf(
                cf,
                keys::DATA_MIN_KEY,
                keys::DATA_MAX_KEY,
                false,
                |key, value| {
                    map.insert(key.to_owned(), value.to_owned());
                    Ok(true)
                },
            )
            .unwrap();
            assert_eq!(map.len(), kv.len(), "{} {:?} {:?}", cf, map, kv);
            for (k, v) in *kv {
                assert_eq!(&v.to_vec(), map.get(&k.to_vec()).unwrap());
            }
        }
    }

    #[test]
    fn test_writer() {
        let temp = TempDir::new().unwrap();
        let rocks = TestEngineBuilder::new()
            .path(temp.path())
            .cfs(&[
                engine_traits::CF_DEFAULT,
                engine_traits::CF_LOCK,
                engine_traits::CF_WRITE,
            ])
            .build()
            .unwrap();
        let db = rocks.get_rocksdb();
        let backend = external_storage::make_local_backend(temp.path());
        let storage = external_storage::create_storage(&backend).unwrap();

        // Test empty file.
        let mut writer =
<<<<<<< HEAD
            BackupWriter::new(db.get_sync_db(), "foo", Limiter::new(INFINITY)).unwrap();
=======
            BackupWriter::new(db.clone(), "foo", Limiter::new(INFINITY), None).unwrap();
>>>>>>> 25862308
        writer.write(vec![].into_iter(), false).unwrap();
        assert!(writer.save(&storage).unwrap().is_empty());

        // Test write only txn.
        let mut writer =
<<<<<<< HEAD
            BackupWriter::new(db.get_sync_db(), "foo1", Limiter::new(INFINITY)).unwrap();
=======
            BackupWriter::new(db.clone(), "foo1", Limiter::new(INFINITY), None).unwrap();
>>>>>>> 25862308
        writer
            .write(
                vec![TxnEntry::Commit {
                    default: (vec![], vec![]),
                    write: (vec![b'a'], vec![b'a']),
                    old_value: None,
                }]
                .into_iter(),
                false,
            )
            .unwrap();
        let files = writer.save(&storage).unwrap();
        assert_eq!(files.len(), 1);
        check_sst(
            &[(
                engine_traits::CF_WRITE,
                &temp.path().join(files[0].get_name()),
            )],
            &[(
                engine_traits::CF_WRITE,
                &[(&keys::data_key(&[b'a']), &[b'a'])],
            )],
        );

        // Test write and default.
<<<<<<< HEAD
        let mut writer =
            BackupWriter::new(db.get_sync_db(), "foo2", Limiter::new(INFINITY)).unwrap();
=======
        let mut writer = BackupWriter::new(db, "foo2", Limiter::new(INFINITY), None).unwrap();
>>>>>>> 25862308
        writer
            .write(
                vec![
                    TxnEntry::Commit {
                        default: (vec![b'a'], vec![b'a']),
                        write: (vec![b'a'], vec![b'a']),
                        old_value: None,
                    },
                    TxnEntry::Commit {
                        default: (vec![], vec![]),
                        write: (vec![b'b'], vec![]),
                        old_value: None,
                    },
                ]
                .into_iter(),
                false,
            )
            .unwrap();
        let files = writer.save(&storage).unwrap();
        assert_eq!(files.len(), 2);
        check_sst(
            &[
                (
                    engine_traits::CF_DEFAULT,
                    &temp.path().join(files[0].get_name()),
                ),
                (
                    engine_traits::CF_WRITE,
                    &temp.path().join(files[1].get_name()),
                ),
            ],
            &[
                (
                    engine_traits::CF_DEFAULT,
                    &[(&keys::data_key(&[b'a']), &[b'a'])],
                ),
                (
                    engine_traits::CF_WRITE,
                    &[
                        (&keys::data_key(&[b'a']), &[b'a']),
                        (&keys::data_key(&[b'b']), &[]),
                    ],
                ),
            ],
        );
    }
}<|MERGE_RESOLUTION|>--- conflicted
+++ resolved
@@ -347,21 +347,13 @@
 
         // Test empty file.
         let mut writer =
-<<<<<<< HEAD
-            BackupWriter::new(db.get_sync_db(), "foo", Limiter::new(INFINITY)).unwrap();
-=======
-            BackupWriter::new(db.clone(), "foo", Limiter::new(INFINITY), None).unwrap();
->>>>>>> 25862308
+            BackupWriter::new(db.get_sync_db(), "foo", Limiter::new(INFINITY), None).unwrap();
         writer.write(vec![].into_iter(), false).unwrap();
         assert!(writer.save(&storage).unwrap().is_empty());
 
         // Test write only txn.
         let mut writer =
-<<<<<<< HEAD
-            BackupWriter::new(db.get_sync_db(), "foo1", Limiter::new(INFINITY)).unwrap();
-=======
-            BackupWriter::new(db.clone(), "foo1", Limiter::new(INFINITY), None).unwrap();
->>>>>>> 25862308
+            BackupWriter::new(db.get_sync_db(), "foo1", Limiter::new(INFINITY), None).unwrap();
         writer
             .write(
                 vec![TxnEntry::Commit {
@@ -387,12 +379,8 @@
         );
 
         // Test write and default.
-<<<<<<< HEAD
         let mut writer =
-            BackupWriter::new(db.get_sync_db(), "foo2", Limiter::new(INFINITY)).unwrap();
-=======
-        let mut writer = BackupWriter::new(db, "foo2", Limiter::new(INFINITY), None).unwrap();
->>>>>>> 25862308
+            BackupWriter::new(db.get_sync_db(), "foo2", Limiter::new(INFINITY), None).unwrap();
         writer
             .write(
                 vec![
