--- conflicted
+++ resolved
@@ -99,10 +99,8 @@
         file.set_total_kvs(self.total_kvs);
         file.set_total_bytes(self.total_bytes);
         file.set_cf(cf.to_owned());
-<<<<<<< HEAD
         file.set_size(sst_info.file_size());
-=======
->>>>>>> 6aaf03fb
+
         Ok(file)
     }
 
