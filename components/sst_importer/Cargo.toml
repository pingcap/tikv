--- conflicted
+++ resolved
@@ -42,14 +42,7 @@
 tokio-sync = "0.1.7"
 txn_types = { path = "../txn_types" }
 uuid = { version = "0.7", features = ["serde", "v4"] }
-<<<<<<< HEAD
-
-[dependencies.prometheus]
-version = "0.8"
-default-features = false
-=======
 prometheus = { version = "0.8",default-features = false }
->>>>>>> 6b0767b5
 
 [dev-dependencies]
 tempfile = "3.0"
