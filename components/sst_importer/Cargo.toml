[package]
name = "sst_importer"
version = "0.1.0"
edition = "2018"
publish = false

[dependencies]
crc = "1.8"
futures = "0.1"
grpcio = { version = "0.5.0-alpha.3", features = [ "openssl-vendored" ] }
lazy_static = "1.3"
quick-error = "1.2.2"
serde = "1.0"
serde_derive = "1.0"
uuid = { version = "0.7", features = [ "serde", "v4" ] }
slog = { version = "2.3", features = ["max_level_trace", "release_max_level_debug"] }
<<<<<<< HEAD
slog-global = { version = "0.1", git = "https://github.com/breeswish/slog-global.git", rev = "91904ade" }
kvproto = { git = "https://github.com/disksing/kvproto.git", branch="split" }
=======
slog-global = { version = "0.1", git = "https://github.com/breeswish/slog-global.git", rev = "0e23a5baff302a9d7bccd85f8f31e43339c2f2c1" }
kvproto = { git = "https://github.com/pingcap/kvproto.git" }
>>>>>>> f718999e

engine = { path = "../engine" }
keys = { path = "../keys" }
tikv_alloc = { path = "../tikv_alloc", default-features = false }

[dependencies.prometheus]
git = "https://github.com/pingcap/rust-prometheus.git"
rev = "7dd3d42f0c21384950afe6a46ed85352acf71625"
default-features = false

[dev-dependencies]
tempfile = "3.0"<|MERGE_RESOLUTION|>--- conflicted
+++ resolved
@@ -14,13 +14,8 @@
 serde_derive = "1.0"
 uuid = { version = "0.7", features = [ "serde", "v4" ] }
 slog = { version = "2.3", features = ["max_level_trace", "release_max_level_debug"] }
-<<<<<<< HEAD
-slog-global = { version = "0.1", git = "https://github.com/breeswish/slog-global.git", rev = "91904ade" }
-kvproto = { git = "https://github.com/disksing/kvproto.git", branch="split" }
-=======
 slog-global = { version = "0.1", git = "https://github.com/breeswish/slog-global.git", rev = "0e23a5baff302a9d7bccd85f8f31e43339c2f2c1" }
-kvproto = { git = "https://github.com/pingcap/kvproto.git" }
->>>>>>> f718999e
+kvproto = { git = "https://github.com/disksing/kvproto.git", branch = "split" }
 
 engine = { path = "../engine" }
 keys = { path = "../keys" }
