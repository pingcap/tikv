[package]
name = "sst_importer"
version = "0.1.0"
edition = "2018"
publish = false

[dependencies]
crc32fast = "1.2"
engine_traits = { path = "../engine_traits" }
external_storage = { path = "../external_storage" }
futures = "0.1"
grpcio = { version = "0.5.0-alpha.5", features = [ "openssl-vendored" ], default-features = false }
hex = "0.3"
keys = { path = "../keys" }
kvproto = { git = "https://github.com/pingcap/kvproto.git", default-features = false }
lazy_static = "1.3"
quick-error = "1.2.2"
serde = "1.0"
serde_derive = "1.0"
slog = { version = "2.3", features = ["max_level_trace", "release_max_level_debug"] }
slog-global = { version = "0.1", git = "https://github.com/breeswish/slog-global.git", rev = "0e23a5baff302a9d7bccd85f8f31e43339c2f2c1" }
<<<<<<< HEAD
kvproto = { git = "https://github.com/MyonKeminta/kvproto.git", branch = "misono/green-gc" }
engine_traits = { path = "../engine_traits" }
keys = { path = "../keys" }
=======
>>>>>>> 55909d03
tikv_alloc = { path = "../tikv_alloc", default-features = false }
tokio-sync = "0.1.7"
uuid = { version = "0.7", features = [ "serde", "v4" ] }

[dependencies.prometheus]
git = "https://github.com/pingcap/rust-prometheus.git"
rev = "b668f3911d6569de2e1e8b2672fccec1cc8298be"
default-features = false

[dev-dependencies]
tempfile = "3.0"
test_sst_importer = { path = "../test_sst_importer" }<|MERGE_RESOLUTION|>--- conflicted
+++ resolved
@@ -12,19 +12,13 @@
 grpcio = { version = "0.5.0-alpha.5", features = [ "openssl-vendored" ], default-features = false }
 hex = "0.3"
 keys = { path = "../keys" }
-kvproto = { git = "https://github.com/pingcap/kvproto.git", default-features = false }
+kvproto = { git = "https://github.com/MyonKeminta/kvproto.git", default-features = false, branch = "misono/green-gc" }
 lazy_static = "1.3"
 quick-error = "1.2.2"
 serde = "1.0"
 serde_derive = "1.0"
 slog = { version = "2.3", features = ["max_level_trace", "release_max_level_debug"] }
 slog-global = { version = "0.1", git = "https://github.com/breeswish/slog-global.git", rev = "0e23a5baff302a9d7bccd85f8f31e43339c2f2c1" }
-<<<<<<< HEAD
-kvproto = { git = "https://github.com/MyonKeminta/kvproto.git", branch = "misono/green-gc" }
-engine_traits = { path = "../engine_traits" }
-keys = { path = "../keys" }
-=======
->>>>>>> 55909d03
 tikv_alloc = { path = "../tikv_alloc", default-features = false }
 tokio-sync = "0.1.7"
 uuid = { version = "0.7", features = [ "serde", "v4" ] }
