[package]
name = "sst_importer"
version = "0.1.0"
edition = "2018"
publish = false

[dependencies]
crc32fast = "1.2"
engine_traits = { path = "../engine_traits" }
external_storage = { path = "../external_storage" }
futures = "0.1"
grpcio = { version = "0.5.0-alpha.5", features = [ "openssl-vendored" ], default-features = false }
hex = "0.3"
keys = { path = "../keys" }
<<<<<<< HEAD
kvproto = { git = "https://github.com/MyonKeminta/kvproto.git", default-features = false, branch = "misono/green-gc" }
=======
txn_types = { path = "../txn_types" }
kvproto = { git = "https://github.com/pingcap/kvproto.git", default-features = false }
>>>>>>> 6ccfe673
lazy_static = "1.3"
quick-error = "1.2.2"
serde = "1.0"
serde_derive = "1.0"
slog = { version = "2.3", features = ["max_level_trace", "release_max_level_debug"] }
slog-global = { version = "0.1", git = "https://github.com/breeswish/slog-global.git", rev = "0e23a5baff302a9d7bccd85f8f31e43339c2f2c1" }
tikv_alloc = { path = "../tikv_alloc", default-features = false }
tikv_util = { path = "../tikv_util", default-features = false }
tokio-sync = "0.1.7"
uuid = { version = "0.7", features = [ "serde", "v4" ] }

[dependencies.prometheus]
git = "https://github.com/pingcap/rust-prometheus.git"
rev = "d919ccd35976b9b84b8d03c07138c1cc05a36087"
default-features = false

[dev-dependencies]
tempfile = "3.0"
test_sst_importer = { path = "../test_sst_importer" }

[features]
protobuf-codec = ["kvproto/protobuf-codec", "external_storage/protobuf-codec"]
prost-codec = ["kvproto/prost-codec", "external_storage/prost-codec"]<|MERGE_RESOLUTION|>--- conflicted
+++ resolved
@@ -12,12 +12,8 @@
 grpcio = { version = "0.5.0-alpha.5", features = [ "openssl-vendored" ], default-features = false }
 hex = "0.3"
 keys = { path = "../keys" }
-<<<<<<< HEAD
+txn_types = { path = "../txn_types" }
 kvproto = { git = "https://github.com/MyonKeminta/kvproto.git", default-features = false, branch = "misono/green-gc" }
-=======
-txn_types = { path = "../txn_types" }
-kvproto = { git = "https://github.com/pingcap/kvproto.git", default-features = false }
->>>>>>> 6ccfe673
 lazy_static = "1.3"
 quick-error = "1.2.2"
 serde = "1.0"
