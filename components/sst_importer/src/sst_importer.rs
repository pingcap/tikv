--- conflicted
+++ resolved
@@ -83,14 +83,10 @@
     // the SST itself should be data keys (contain the `z` prefix). The range
     // should be specified using keys after rewriting, to be consistent with the
     // region info in PD.
-<<<<<<< HEAD
-    pub fn download<E: KvEngine>(
-=======
     //
     // This method returns the *inclusive* key range (`[start, end]`) of SST
     // file created, or returns None if the SST is empty.
-    pub fn download(
->>>>>>> bc5614d9
+    pub fn download<E: KvEngine>(
         &self,
         meta: &SstMeta,
         url: &str,
@@ -200,13 +196,8 @@
                 // the SST is empty, so no need to iterate at all (should be impossible?)
                 return Ok(Some(meta.get_range().clone()));
             }
-<<<<<<< HEAD
             let start_key = keys::origin_key(iter.key()?);
-            if *start_key < *range_start {
-=======
-            let start_key = keys::origin_key(iter.key());
             if is_before_start_bound(start_key, &range_start) {
->>>>>>> bc5614d9
                 // SST's start is before the range to consume, so needs to iterate to skip over
                 return Ok(None);
             }
@@ -214,13 +205,8 @@
 
             // seek to end and fetch the last (inclusive) key of the SST.
             iter.seek(SeekKey::End);
-<<<<<<< HEAD
-            let last_key = keys::origin_end_key(iter.key()?);
-            if !range_end.is_empty() && *last_key >= *range_end {
-=======
-            let last_key = keys::origin_key(iter.key());
+            let last_key = keys::origin_key(iter.key()?);
             if is_after_end_bound(last_key, &range_end) {
->>>>>>> bc5614d9
                 // SST's end is after the range to consume
                 return Ok(None);
             }
@@ -228,15 +214,9 @@
             // range contained the entire SST, no need to iterate, just moving the file is ok
             let mut range = Range::default();
             range.set_start(start_key);
-<<<<<<< HEAD
-            range.set_end(keys::next_key(last_key));
+            range.set_end(last_key.to_vec());
             Ok(Some(range))
         })()?;
-=======
-            range.set_end(last_key.to_vec());
-            Some(range)
-        })();
->>>>>>> bc5614d9
 
         if let Some(range) = direct_retval {
             // TODO: what about encrypted SSTs?
@@ -256,13 +236,8 @@
             Bound::Excluded(_) => unreachable!(),
         };
         while iter.valid() {
-<<<<<<< HEAD
             let old_key = keys::origin_key(iter.key()?);
-            if !range_end.is_empty() && *old_key >= *range_end {
-=======
-            let old_key = keys::origin_key(iter.key());
             if is_after_end_bound(old_key, &range_end) {
->>>>>>> bc5614d9
                 break;
             }
             if !old_key.starts_with(old_prefix) {
