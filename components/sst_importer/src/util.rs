--- conflicted
+++ resolved
@@ -77,12 +77,7 @@
         CfName, ColumnFamilyOptions, DBOptions, EncryptionKeyManager, ImportExt,
         IngestExternalFileOptions, Peekable, SstWriter, SstWriterBuilder, TitanDBOptions,
     };
-<<<<<<< HEAD
-    use std::{fs, path::Path, sync::Arc};
-=======
-    use file_system::calc_crc32;
     use std::{path::Path, sync::Arc};
->>>>>>> cd697551
     use tempfile::Builder;
     use test_util::encryption::new_test_key_manager;
 
@@ -145,11 +140,6 @@
         ingest_opts.move_files(true);
 
         gen_sst_with_kvs(&db, cf_name, sst_path.to_str().unwrap(), &kvs);
-<<<<<<< HEAD
-=======
-        let size = file_system::metadata(&sst_path).unwrap().len();
-        let checksum = calc_crc32(&sst_path).unwrap();
->>>>>>> cd697551
 
         if was_encrypted {
             // Add the file to key_manager to simulate an encrypted file.
