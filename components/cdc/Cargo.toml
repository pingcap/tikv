[package]
name = "cdc"
version = "0.0.1"
edition = "2018"
publish = false

[features]
protobuf-codec = [
  "engine_rocks/protobuf-codec",
  "grpcio/protobuf-codec",
  "kvproto/protobuf-codec",
  "pd_client/protobuf-codec",
  "raft/protobuf-codec",
  "raftstore/protobuf-codec",
  "tikv/protobuf-codec",
  "txn_types/protobuf-codec",
]
prost-codec = [
  "engine_rocks/prost-codec",
  "grpcio/prost-codec",
  "kvproto/prost-codec",
  "pd_client/prost-codec",
  "raft/prost-codec",
  "raftstore/prost-codec",
  "tikv/prost-codec",
  "txn_types/prost-codec",
]
tcmalloc = ["tikv/tcmalloc"]
jemalloc = ["tikv/jemalloc"]
mimalloc = ["tikv/mimalloc"]
portable = ["tikv/portable"]
sse = ["tikv/sse"]
mem-profiling = ["tikv/mem-profiling"]
failpoints = ["tikv/failpoints"]

[dependencies]
engine_rocks = { path = "../engine_rocks" }
failure = "0.1"
futures = "0.1"
<<<<<<< HEAD
tokio-threadpool = "0.1"
grpcio = { version = "0.5.0-alpha.3", features = [ "openssl-vendored" ], default-features = false }
raft = { version = "0.6.0-alpha", default-features = false }
kvproto = { git = "https://github.com/busyjay/kvproto.git", branch = "set-apply-term", default-features = false }
raftstore = { path = "../raftstore", default-features = false }
tikv_util = { path = "../tikv_util" }
=======
grpcio = { version = "0.5.0-alpha.3", default-features = false, features = ["openssl-vendored"] }
kvproto = { git = "https://github.com/pingcap/kvproto.git", default-features = false }
pd_client = { path = "../pd_client" }
raft = { version = "0.6.0-alpha", default-features = false }
raftstore = { path = "../raftstore" }
>>>>>>> 588ee087
resolved_ts = { path = "../resolved_ts" }
slog = { version = "2.3", features = ["max_level_trace", "release_max_level_debug"] }
slog-global = { version = "0.1", git = "https://github.com/breeswish/slog-global.git", rev = "0e23a5baff302a9d7bccd85f8f31e43339c2f2c1" }
tikv = { path = "../../", default-features = false }
tikv_util = { path = "../tikv_util" }
tokio-threadpool = "0.1"
txn_types = { path = "../txn_types" }
fail = "0.3"

[dev-dependencies]
engine = { path = "../engine" }
engine_traits = { path = "../engine_traits" }
tempfile = "3.0"
test_raftstore = { path = "../test_raftstore" }
test_util = { path = "../test_util" }
panic_hook = { path = "../panic_hook" }

[[test]]
name = "integrations"
path = "tests/integrations/mod.rs"<|MERGE_RESOLUTION|>--- conflicted
+++ resolved
@@ -37,20 +37,11 @@
 engine_rocks = { path = "../engine_rocks" }
 failure = "0.1"
 futures = "0.1"
-<<<<<<< HEAD
-tokio-threadpool = "0.1"
-grpcio = { version = "0.5.0-alpha.3", features = [ "openssl-vendored" ], default-features = false }
-raft = { version = "0.6.0-alpha", default-features = false }
+grpcio = { version = "0.5.0-alpha.3", default-features = false, features = ["openssl-vendored"] }
 kvproto = { git = "https://github.com/busyjay/kvproto.git", branch = "set-apply-term", default-features = false }
-raftstore = { path = "../raftstore", default-features = false }
-tikv_util = { path = "../tikv_util" }
-=======
-grpcio = { version = "0.5.0-alpha.3", default-features = false, features = ["openssl-vendored"] }
-kvproto = { git = "https://github.com/pingcap/kvproto.git", default-features = false }
 pd_client = { path = "../pd_client" }
 raft = { version = "0.6.0-alpha", default-features = false }
 raftstore = { path = "../raftstore" }
->>>>>>> 588ee087
 resolved_ts = { path = "../resolved_ts" }
 slog = { version = "2.3", features = ["max_level_trace", "release_max_level_debug"] }
 slog-global = { version = "0.1", git = "https://github.com/breeswish/slog-global.git", rev = "0e23a5baff302a9d7bccd85f8f31e43339c2f2c1" }
