// Copyright 2019 TiKV Project Authors. Licensed under Apache-2.0.

use std::sync::*;
use std::time::Duration;

use crate::{new_event_feed, TestSuite};
use futures::sink::Sink;
use futures::Future;
use grpcio::WriteFlags;
#[cfg(not(feature = "prost-codec"))]
use kvproto::cdcpb::*;
#[cfg(feature = "prost-codec")]
use kvproto::cdcpb::{
    event::{row::OpType as EventRowOpType, Event as Event_oneof_event, LogType as EventLogType},
    ChangeDataRequest,
};
use kvproto::kvrpcpb::*;
use pd_client::PdClient;
use test_raftstore::sleep_ms;

use cdc::Task;

#[test]
fn test_cdc_basic() {
    let mut suite = TestSuite::new(1);

    let mut req = ChangeDataRequest::default();
    req.region_id = 1;
    req.set_region_epoch(suite.get_context(1).take_region_epoch());
    let (req_tx, event_feed_wrap, receive_event) = new_event_feed(suite.get_region_cdc_client(1));
    let _req_tx = req_tx.send((req, WriteFlags::default())).wait().unwrap();
    receive_event(true).into_iter().for_each(|e| {
        match e.event.unwrap() {
            // Even if there is no write,
            // resolved ts should be advanced regularly.
            Event_oneof_event::ResolvedTs(ts) => assert_ne!(0, ts),
            // Even if there is no write,
            // it should always outputs an Initialized event.
            Event_oneof_event::Entries(es) => {
                assert!(es.entries.len() == 1, "{:?}", es);
                let e = &es.entries[0];
                assert_eq!(e.get_type(), EventLogType::Initialized, "{:?}", es);
            }
            _ => panic!("unknown event"),
        }
    });

    // Sleep a while to make sure the stream is registered.
    sleep_ms(200);
    // There must be a delegate.
    let scheduler = suite.endpoints.values().next().unwrap().scheduler();
    scheduler
        .schedule(Task::Validate(
            1,
            Box::new(|delegate| {
                let d = delegate.unwrap();
                assert_eq!(d.downstreams.len(), 1);
            }),
        ))
        .unwrap();

    let (k, v) = ("key1".to_owned(), "value".to_owned());
    // Prewrite
    let start_ts = suite.cluster.pd_client.get_tso().wait().unwrap();
    let mut mutation = Mutation::default();
    mutation.set_op(Op::Put);
    mutation.key = k.clone().into_bytes();
    mutation.value = v.into_bytes();
    suite.must_kv_prewrite(1, vec![mutation], k.clone().into_bytes(), start_ts);
    let mut events = receive_event(false);
    assert_eq!(events.len(), 1);
    match events.pop().unwrap().event.unwrap() {
        Event_oneof_event::Entries(entries) => {
            assert_eq!(entries.entries.len(), 1);
            assert_eq!(entries.entries[0].get_type(), EventLogType::Prewrite);
        }
        _ => panic!("unknown event"),
    }

    let mut counter = 0;
    loop {
        // Even if there is no write,
        // resolved ts should be advanced regularly.
        for e in receive_event(true) {
            if let Event_oneof_event::ResolvedTs(_) = e.event.unwrap() {
                counter += 1;
            }
        }
        if counter > 5 {
            break;
        }
    }
    // Commit
    let commit_ts = suite.cluster.pd_client.get_tso().wait().unwrap();
    suite.must_kv_commit(1, vec![k.into_bytes()], start_ts, commit_ts);
    let mut events = receive_event(false);
    assert_eq!(events.len(), 1);
    match events.pop().unwrap().event.unwrap() {
        Event_oneof_event::Entries(entries) => {
            assert_eq!(entries.entries.len(), 1);
            assert_eq!(entries.entries[0].get_type(), EventLogType::Commit);
        }
        _ => panic!("unknown event"),
    }

    // Split region 1
    let region1 = suite.cluster.get_region(&[]);
    suite.cluster.must_split(&region1, b"key2");
    let mut events = receive_event(false);
    assert_eq!(events.len(), 1);
    match events.pop().unwrap().event.unwrap() {
        Event_oneof_event::Error(err) => {
            assert!(err.has_epoch_not_match(), "{:?}", err);
        }
        _ => panic!("unknown event"),
    }
    // The delegate must be removed.
    scheduler
        .schedule(Task::Validate(
            1,
            Box::new(|delegate| {
                assert!(delegate.is_none());
            }),
        ))
        .unwrap();

    // request again.
    let mut req = ChangeDataRequest::default();
    req.region_id = 1;
    req.set_region_epoch(suite.get_context(1).take_region_epoch());
    let (req_tx, resp_rx) = suite.get_region_cdc_client(1).event_feed().unwrap();
    event_feed_wrap.as_ref().replace(Some(resp_rx));
    let _req_tx = req_tx.send((req, WriteFlags::default())).wait().unwrap();
    let mut events = receive_event(false);
    assert_eq!(events.len(), 1);
    match events.pop().unwrap().event.unwrap() {
        Event_oneof_event::Entries(es) => {
            assert!(es.entries.len() == 1, "{:?}", es);
            let e = &es.entries[0];
            assert_eq!(e.get_type(), EventLogType::Initialized, "{:?}", es);
        }
        Event_oneof_event::Error(e) => panic!("{:?}", e),
        _ => panic!("unknown event"),
    }
    // Sleep a while to make sure the stream is registered.
    sleep_ms(200);
    scheduler
        .schedule(Task::Validate(
            1,
            Box::new(|delegate| {
                let d = delegate.unwrap();
                assert_eq!(d.downstreams.len(), 1);
            }),
        ))
        .unwrap();

    // Drop stream and cancel its server streaming.
    event_feed_wrap.as_ref().replace(None);
    // Sleep a while to make sure the stream is deregistered.
    sleep_ms(200);
    scheduler
        .schedule(Task::Validate(
            1,
            Box::new(|delegate| {
                assert!(delegate.is_none());
            }),
        ))
        .unwrap();

    // Stale region epoch.
    let mut req = ChangeDataRequest::default();
    req.region_id = 1;
    req.set_region_epoch(Default::default()); // Zero region epoch.
    let (req_tx, resp_rx) = suite.get_region_cdc_client(1).event_feed().unwrap();
    let _req_tx = req_tx.send((req, WriteFlags::default())).wait().unwrap();
    event_feed_wrap.as_ref().replace(Some(resp_rx));
    let mut events = receive_event(false);
    assert_eq!(events.len(), 1);
    match events.pop().unwrap().event.unwrap() {
        Event_oneof_event::Error(err) => {
            assert!(err.has_epoch_not_match(), "{:?}", err);
        }
        Event_oneof_event::ResolvedTs(e) => panic!("{:?}", e),
        Event_oneof_event::Entries(e) => panic!("{:?}", e),
        Event_oneof_event::Admin(e) => panic!("{:?}", e),
<<<<<<< HEAD
        Event_oneof_event::LongTxn(_) => (),
=======
        _ => panic!("unknown event"),
>>>>>>> c76d53ae
    }

    suite.stop();
}

#[test]
fn test_cdc_not_leader() {
    let mut suite = TestSuite::new(3);

    let leader = suite.cluster.leader_of_region(1).unwrap();
    let mut req = ChangeDataRequest::default();
    req.region_id = 1;
    req.set_region_epoch(suite.get_context(1).take_region_epoch());
    let (req_tx, event_feed_wrap, receive_event) = new_event_feed(suite.get_region_cdc_client(1));
    let req_tx = req_tx
        .send((req.clone(), WriteFlags::default()))
        .wait()
        .unwrap();
    // Make sure region 1 is registered.
    let mut events = receive_event(false);
    assert_eq!(events.len(), 1);
    match events.pop().unwrap().event.unwrap() {
        // Even if there is no write,
        // it should always outputs an Initialized event.
        Event_oneof_event::Entries(es) => {
            assert!(es.entries.len() == 1, "{:?}", es);
            let e = &es.entries[0];
            assert_eq!(e.get_type(), EventLogType::Initialized, "{:?}", es);
        }
        _ => panic!("unknown event"),
    }
    // Sleep a while to make sure the stream is registered.
    sleep_ms(200);
    // There must be a delegate.
    let scheduler = suite
        .endpoints
        .get(&leader.get_store_id())
        .unwrap()
        .scheduler();
    let (tx, rx) = mpsc::channel();
    let tx_ = tx.clone();
    scheduler
        .schedule(Task::Validate(
            1,
            Box::new(move |delegate| {
                let d = delegate.unwrap();
                assert_eq!(d.downstreams.len(), 1);
                tx_.send(()).unwrap();
            }),
        ))
        .unwrap();
    rx.recv_timeout(Duration::from_secs(1)).unwrap();
    assert!(suite
        .obs
        .get(&leader.get_store_id())
        .unwrap()
        .is_subscribed(1)
        .is_some());

    // Transfer leader.
    let peer = suite
        .cluster
        .get_region(&[])
        .take_peers()
        .into_iter()
        .find(|p| *p != leader)
        .unwrap();
    suite.cluster.must_transfer_leader(1, peer);
    let mut events = receive_event(false);
    assert_eq!(events.len(), 1);
    match events.pop().unwrap().event.unwrap() {
        Event_oneof_event::Error(err) => {
            assert!(err.has_not_leader(), "{:?}", err);
        }
        _ => panic!("unknown event"),
    }
    assert!(!suite
        .obs
        .get(&leader.get_store_id())
        .unwrap()
        .is_subscribed(1)
        .is_some());

    // Sleep a while to make sure the stream is deregistered.
    sleep_ms(200);
    scheduler
        .schedule(Task::Validate(
            1,
            Box::new(move |delegate| {
                assert!(delegate.is_none());
                tx.send(()).unwrap();
            }),
        ))
        .unwrap();
    rx.recv_timeout(Duration::from_millis(200)).unwrap();

    // Try to subscribe again.
    let _req_tx = req_tx.send((req, WriteFlags::default())).wait().unwrap();
    let mut events = receive_event(false);
    assert_eq!(events.len(), 1);
    // Should failed with not leader error.
    match events.pop().unwrap().event.unwrap() {
        Event_oneof_event::Error(err) => {
            assert!(err.has_not_leader(), "{:?}", err);
        }
        _ => panic!("unknown event"),
    }
    assert!(!suite
        .obs
        .get(&leader.get_store_id())
        .unwrap()
        .is_subscribed(1)
        .is_some());

    event_feed_wrap.as_ref().replace(None);
    suite.stop();
}

#[test]
fn test_cdc_stale_epoch_after_region_ready() {
    let mut suite = TestSuite::new(3);

    let mut req = ChangeDataRequest::default();
    req.region_id = 1;
    req.set_region_epoch(suite.get_context(1).take_region_epoch());
    let (req_tx, event_feed_wrap, receive_event) = new_event_feed(suite.get_region_cdc_client(1));
    let _req_tx = req_tx.send((req, WriteFlags::default())).wait().unwrap();
    // Make sure region 1 is registered.
    let mut events = receive_event(false);
    assert_eq!(events.len(), 1);
    match events.pop().unwrap().event.unwrap() {
        // Even if there is no write,
        // it should always outputs an Initialized event.
        Event_oneof_event::Entries(es) => {
            assert!(es.entries.len() == 1, "{:?}", es);
            let e = &es.entries[0];
            assert_eq!(e.get_type(), EventLogType::Initialized, "{:?}", es);
        }
        _ => panic!("unknown event"),
    }

    let mut req = ChangeDataRequest::default();
    req.region_id = 1;
    req.set_region_epoch(Default::default()); // zero epoch is always stale.
    let (req_tx, resp_rx) = suite.get_region_cdc_client(1).event_feed().unwrap();
    let _resp_rx = event_feed_wrap.as_ref().replace(Some(resp_rx));
    let req_tx = req_tx
        .send((req.clone(), WriteFlags::default()))
        .wait()
        .unwrap();
    // Must receive epoch not match error.
    let mut events = receive_event(false);
    assert_eq!(events.len(), 1);
    match events.pop().unwrap().event.unwrap() {
        Event_oneof_event::Error(err) => {
            assert!(err.has_epoch_not_match(), "{:?}", err);
        }
        _ => panic!("unknown event"),
    }

    req.set_region_epoch(suite.get_context(1).take_region_epoch());
    let _req_tx = req_tx.send((req, WriteFlags::default())).wait().unwrap();
    // Must receive epoch not match error.
    let mut events = receive_event(false);
    assert_eq!(events.len(), 1);
    match events.pop().unwrap().event.unwrap() {
        // Even if there is no write,
        // it should always outputs an Initialized event.
        Event_oneof_event::Entries(es) => {
            assert!(es.entries.len() == 1, "{:?}", es);
            let e = &es.entries[0];
            assert_eq!(e.get_type(), EventLogType::Initialized, "{:?}", es);
        }
        Event_oneof_event::Error(err) => {
            assert!(err.has_epoch_not_match(), "{:?}", err);
        }
        _ => panic!("unknown event"),
    }

    // Cancel event feed before finishing test.
    event_feed_wrap.as_ref().replace(None);
    suite.stop();
}

#[test]
fn test_cdc_scan() {
    let mut suite = TestSuite::new(1);

    let (k, v) = (b"key1".to_vec(), b"value".to_vec());
    // Prewrite
    let start_ts = suite.cluster.pd_client.get_tso().wait().unwrap();
    let mut mutation = Mutation::default();
    mutation.set_op(Op::Put);
    mutation.key = k.clone();
    mutation.value = v.clone();
    suite.must_kv_prewrite(1, vec![mutation], k.clone(), start_ts);
    // Commit
    let commit_ts = suite.cluster.pd_client.get_tso().wait().unwrap();
    suite.must_kv_commit(1, vec![k.clone()], start_ts, commit_ts);

    // Prewrite again
    let start_ts = suite.cluster.pd_client.get_tso().wait().unwrap();
    let mut mutation = Mutation::default();
    mutation.set_op(Op::Put);
    mutation.key = k.clone();
    mutation.value = v.clone();
    suite.must_kv_prewrite(1, vec![mutation], k.clone(), start_ts);

    let mut req = ChangeDataRequest::default();
    req.region_id = 1;
    req.set_region_epoch(suite.get_context(1).take_region_epoch());
    let (req_tx, event_feed_wrap, receive_event) = new_event_feed(suite.get_region_cdc_client(1));
    let _req_tx = req_tx.send((req, WriteFlags::default())).wait().unwrap();
    let mut events = receive_event(false);
    if events.len() == 1 {
        events.extend(receive_event(false).into_iter());
    }
    assert_eq!(events.len(), 2, "{:?}", events);
    match events.remove(0).event.unwrap() {
        // Batch size is set to 2.
        Event_oneof_event::Entries(es) => {
            assert!(es.entries.len() == 2, "{:?}", es);
            let e = &es.entries[0];
            assert_eq!(e.get_type(), EventLogType::Prewrite, "{:?}", es);
            assert_eq!(e.start_ts, 5, "{:?}", es);
            assert_eq!(e.commit_ts, 0, "{:?}", es);
            assert_eq!(e.key, k, "{:?}", es);
            assert_eq!(e.value, v, "{:?}", es);
            let e = &es.entries[1];
            assert_eq!(e.get_type(), EventLogType::Committed, "{:?}", es);
            assert_eq!(e.start_ts, 3, "{:?}", es);
            assert_eq!(e.commit_ts, 4, "{:?}", es);
            assert_eq!(e.key, k, "{:?}", es);
            assert_eq!(e.value, v, "{:?}", es);
        }
        Event_oneof_event::Error(e) => panic!("{:?}", e),
        Event_oneof_event::ResolvedTs(e) => panic!("{:?}", e),
        Event_oneof_event::Admin(e) => panic!("{:?}", e),
<<<<<<< HEAD
        Event_oneof_event::LongTxn(_) => (),
=======
        _ => panic!("unknown event"),
>>>>>>> c76d53ae
    }
    match events.pop().unwrap().event.unwrap() {
        // Then it outputs Initialized event.
        Event_oneof_event::Entries(es) => {
            assert!(es.entries.len() == 1, "{:?}", es);
            let e = &es.entries[0];
            assert_eq!(e.get_type(), EventLogType::Initialized, "{:?}", es);
        }
        Event_oneof_event::Error(e) => panic!("{:?}", e),
        Event_oneof_event::ResolvedTs(e) => panic!("{:?}", e),
        Event_oneof_event::Admin(e) => panic!("{:?}", e),
<<<<<<< HEAD
        Event_oneof_event::LongTxn(_) => (),
=======
        _ => panic!("unknown event"),
>>>>>>> c76d53ae
    }

    // checkpoint_ts = 6;
    let checkpoint_ts = suite.cluster.pd_client.get_tso().wait().unwrap();
    // Commit = 7;
    let commit_ts = suite.cluster.pd_client.get_tso().wait().unwrap();
    suite.must_kv_commit(1, vec![k.clone()], start_ts, commit_ts);
    // Prewrite delete
    // Start = 8;
    let start_ts = suite.cluster.pd_client.get_tso().wait().unwrap();
    let mut mutation = Mutation::default();
    mutation.set_op(Op::Del);
    mutation.key = k.clone();
    suite.must_kv_prewrite(1, vec![mutation], k.clone(), start_ts);

    let mut req = ChangeDataRequest::default();
    req.region_id = 1;
    req.checkpoint_ts = checkpoint_ts.into_inner();
    req.set_region_epoch(suite.get_context(1).take_region_epoch());
    let (req_tx, resp_rx) = suite.get_region_cdc_client(1).event_feed().unwrap();
    event_feed_wrap.as_ref().replace(Some(resp_rx));
    let _req_tx = req_tx.send((req, WriteFlags::default())).wait().unwrap();
    let mut events = receive_event(false);
    if events.len() == 1 {
        events.extend(receive_event(false).into_iter());
    }
    assert_eq!(events.len(), 2, "{:?}", events);
    match events.remove(0).event.unwrap() {
        // Batch size is set to 2.
        Event_oneof_event::Entries(es) => {
            assert!(es.entries.len() == 2, "{:?}", es);
            let e = &es.entries[0];
            assert_eq!(e.get_type(), EventLogType::Prewrite, "{:?}", es);
            assert_eq!(e.get_op_type(), EventRowOpType::Delete, "{:?}", es);
            assert_eq!(e.start_ts, 8, "{:?}", es);
            assert_eq!(e.commit_ts, 0, "{:?}", es);
            assert_eq!(e.key, k, "{:?}", es);
            assert!(e.value.is_empty(), "{:?}", es);
            let e = &es.entries[1];
            assert_eq!(e.get_type(), EventLogType::Committed, "{:?}", es);
            assert_eq!(e.get_op_type(), EventRowOpType::Put, "{:?}", es);
            assert_eq!(e.start_ts, 5, "{:?}", es);
            assert_eq!(e.commit_ts, 7, "{:?}", es);
            assert_eq!(e.key, k, "{:?}", es);
            assert_eq!(e.value, v, "{:?}", es);
        }
        Event_oneof_event::Error(e) => panic!("{:?}", e),
        Event_oneof_event::ResolvedTs(e) => panic!("{:?}", e),
        Event_oneof_event::Admin(e) => panic!("{:?}", e),
<<<<<<< HEAD
        Event_oneof_event::LongTxn(_) => (),
=======
        _ => panic!("unknown event"),
>>>>>>> c76d53ae
    }
    assert_eq!(events.len(), 1, "{:?}", events);
    match events.pop().unwrap().event.unwrap() {
        // Then it outputs Initialized event.
        Event_oneof_event::Entries(es) => {
            assert!(es.entries.len() == 1, "{:?}", es);
            let e = &es.entries[0];
            assert_eq!(e.get_type(), EventLogType::Initialized, "{:?}", es);
        }
        Event_oneof_event::Error(e) => panic!("{:?}", e),
        Event_oneof_event::ResolvedTs(e) => panic!("{:?}", e),
        Event_oneof_event::Admin(e) => panic!("{:?}", e),
<<<<<<< HEAD
        Event_oneof_event::LongTxn(_) => (),
=======
        _ => panic!("unknown event"),
>>>>>>> c76d53ae
    }

    event_feed_wrap.as_ref().replace(None);
    suite.stop();
}

#[test]
fn test_cdc_tso_failure() {
    let mut suite = TestSuite::new(3);

    let mut req = ChangeDataRequest::default();
    req.region_id = 1;
    req.set_region_epoch(suite.get_context(1).take_region_epoch());
    let (req_tx, event_feed_wrap, receive_event) = new_event_feed(suite.get_region_cdc_client(1));
    let _req_tx = req_tx.send((req, WriteFlags::default())).wait().unwrap();
    // Make sure region 1 is registered.
    let mut events = receive_event(false);
    assert_eq!(events.len(), 1);
    match events.pop().unwrap().event.unwrap() {
        // Even if there is no write,
        // it should always outputs an Initialized event.
        Event_oneof_event::Entries(es) => {
            assert!(es.entries.len() == 1, "{:?}", es);
            let e = &es.entries[0];
            assert_eq!(e.get_type(), EventLogType::Initialized, "{:?}", es);
        }
        _ => panic!("unknown event"),
    }

    suite.cluster.pd_client.trigger_tso_failure();

    // Make sure resolved ts can be advanced normally even with few tso failures.
    let mut counter = 0;
    let mut previous_ts = 0;
    loop {
        // Even if there is no write,
        // resolved ts should be advanced regularly.
        for e in receive_event(true) {
            match e.event.unwrap() {
                Event_oneof_event::ResolvedTs(ts) => {
                    assert!(ts >= previous_ts);
                    assert_eq!(e.regions, vec![1]);
                    previous_ts = ts;
                    counter += 1;
                }
                _ => panic!("unknown event"),
            }
        }
        if counter > 5 {
            break;
        }
    }

    event_feed_wrap.as_ref().replace(None);
    suite.stop();
}

#[test]
fn test_region_split() {
    let mut suite = TestSuite::new(3);

    let region = suite.cluster.get_region(&[]);
    let mut req = ChangeDataRequest::default();
    req.region_id = region.get_id();
    req.set_region_epoch(region.get_region_epoch().clone());
    let (req_tx, event_feed_wrap, receive_event) = new_event_feed(suite.get_region_cdc_client(1));
    let req_tx = req_tx
        .send((req.clone(), WriteFlags::default()))
        .wait()
        .unwrap();
    // Make sure region 1 is registered.
    let mut events = receive_event(false);
    assert_eq!(events.len(), 1);
    match events.pop().unwrap().event.unwrap() {
        // Even if there is no write,
        // it should always outputs an Initialized event.
        Event_oneof_event::Entries(es) => {
            assert!(es.entries.len() == 1, "{:?}", es);
            let e = &es.entries[0];
            assert_eq!(e.get_type(), EventLogType::Initialized, "{:?}", es);
        }
        _ => panic!("unknown event"),
    }
    // Split region.
    suite.cluster.must_split(&region, b"k0");
    let mut events = receive_event(false);
    assert_eq!(events.len(), 1);
    match events.pop().unwrap().event.unwrap() {
        Event_oneof_event::Error(err) => {
            assert!(err.has_epoch_not_match(), "{:?}", err);
        }
        _ => panic!("unknown event"),
    }
    // Try to subscribe region again.
    let region = suite.cluster.get_region(b"k0");
    // Ensure it is the previous region.
    assert_eq!(req.get_region_id(), region.get_id());
    req.set_region_epoch(region.get_region_epoch().clone());
    let req_tx = req_tx
        .send((req.clone(), WriteFlags::default()))
        .wait()
        .unwrap();
    let mut events = receive_event(false);
    assert_eq!(events.len(), 1);
    match events.pop().unwrap().event.unwrap() {
        Event_oneof_event::Entries(es) => {
            assert!(es.entries.len() == 1, "{:?}", es);
            let e = &es.entries[0];
            assert_eq!(e.get_type(), EventLogType::Initialized, "{:?}", es);
        }
        _ => panic!("unknown event"),
    }

    // Try to subscribe region again.
    let region1 = suite.cluster.get_region(&[]);
    req.region_id = region1.get_id();
    req.set_region_epoch(region1.get_region_epoch().clone());
    let _req_tx = req_tx.send((req, WriteFlags::default())).wait().unwrap();
    let mut events = receive_event(false);
    assert_eq!(events.len(), 1);
    match events.pop().unwrap().event.unwrap() {
        Event_oneof_event::Entries(es) => {
            assert!(es.entries.len() == 1, "{:?}", es);
            let e = &es.entries[0];
            assert_eq!(e.get_type(), EventLogType::Initialized, "{:?}", es);
        }
        _ => panic!("unknown event"),
    }

    // Make sure resolved ts can be advanced normally.
    let mut counter = 0;
    let mut previous_ts = 0;
    loop {
        // Even if there is no write,
        // resolved ts should be advanced regularly.
        for e in receive_event(true) {
            match e.event.unwrap() {
                Event_oneof_event::ResolvedTs(ts) => {
                    assert!(ts >= previous_ts);
                    assert!(
                        e.regions == vec![region.id, region1.id]
                            || e.regions == vec![region1.id, region.id]
                    );
                    previous_ts = ts;
                    counter += 1;
                }
                _ => panic!("unknown event"),
            }
        }
        if counter > 5 {
            break;
        }
    }

    event_feed_wrap.as_ref().replace(None);
    suite.stop();
}

#[test]
fn test_duplicate_subscribe() {
    let mut suite = TestSuite::new(3);

    let region = suite.cluster.get_region(&[]);
    let mut req = ChangeDataRequest::default();
    req.region_id = region.get_id();
    req.set_region_epoch(region.get_region_epoch().clone());
    let (req_tx, event_feed_wrap, receive_event) = new_event_feed(suite.get_region_cdc_client(1));
    let req_tx = req_tx
        .send((req.clone(), WriteFlags::default()))
        .wait()
        .unwrap();
    // Make sure region 1 is registered.
    let mut events = receive_event(false);
    assert_eq!(events.len(), 1);
    match events.pop().unwrap().event.unwrap() {
        // Even if there is no write,
        // it should always outputs an Initialized event.
        Event_oneof_event::Entries(es) => {
            assert!(es.entries.len() == 1, "{:?}", es);
            let e = &es.entries[0];
            assert_eq!(e.get_type(), EventLogType::Initialized, "{:?}", es);
        }
        _ => panic!("unknown event"),
    }
    // Try to subscribe again.
    let _req_tx = req_tx.send((req, WriteFlags::default())).wait().unwrap();
    let mut events = receive_event(false);
    assert_eq!(events.len(), 1);
    // Should receive duplicate request error.
    match events.pop().unwrap().event.unwrap() {
        Event_oneof_event::Error(err) => {
            assert!(err.has_duplicate_request(), "{:?}", err);
        }
        _ => panic!("unknown event"),
    }

    event_feed_wrap.as_ref().replace(None);
    suite.stop();
}

#[test]
fn test_cdc_batch_size_limit() {
    let mut suite = TestSuite::new(1);

    // Prewrite
    let start_ts = suite.cluster.pd_client.get_tso().wait().unwrap();
    let mut m1 = Mutation::default();
    let k1 = b"k1".to_vec();
    m1.set_op(Op::Put);
    m1.key = k1.clone();
    m1.value = vec![0; 6 * 1024 * 1024];
    let mut m2 = Mutation::default();
    let k2 = b"k2".to_vec();
    m2.set_op(Op::Put);
    m2.key = k2.clone();
    m2.value = b"v2".to_vec();
    suite.must_kv_prewrite(1, vec![m1, m2], k1.clone(), start_ts);
    // Commit
    let commit_ts = suite.cluster.pd_client.get_tso().wait().unwrap();
    suite.must_kv_commit(1, vec![k1, k2], start_ts, commit_ts);

    let mut req = ChangeDataRequest::default();
    req.region_id = 1;
    req.set_region_epoch(suite.get_context(1).take_region_epoch());
    let (req_tx, event_feed_wrap, receive_event) = new_event_feed(suite.get_region_cdc_client(1));
    let _req_tx = req_tx.send((req, WriteFlags::default())).wait().unwrap();
    let mut events = receive_event(false);
    assert_eq!(events.len(), 1, "{:?}", events.len());
    while events.len() < 3 {
        events.extend(receive_event(false).into_iter());
    }
    assert_eq!(events.len(), 3, "{:?}", events.len());
    match events.remove(0).event.unwrap() {
        Event_oneof_event::Entries(es) => {
            assert!(es.entries.len() == 1);
            let e = &es.entries[0];
            assert_eq!(e.get_type(), EventLogType::Committed, "{:?}", e.get_type());
            assert_eq!(e.key, b"k1", "{:?}", e.key);
        }
        Event_oneof_event::Error(e) => panic!("{:?}", e),
        Event_oneof_event::ResolvedTs(e) => panic!("{:?}", e),
        Event_oneof_event::Admin(e) => panic!("{:?}", e),
<<<<<<< HEAD
        Event_oneof_event::LongTxn(_) => (),
=======
        _ => panic!("unknown event"),
>>>>>>> c76d53ae
    }
    match events.remove(0).event.unwrap() {
        Event_oneof_event::Entries(es) => {
            assert!(es.entries.len() == 1);
            let e = &es.entries[0];
            assert_eq!(e.get_type(), EventLogType::Committed, "{:?}", e.get_type());
            assert_eq!(e.key, b"k2", "{:?}", e.key);
        }
        Event_oneof_event::Error(e) => panic!("{:?}", e),
        Event_oneof_event::ResolvedTs(e) => panic!("{:?}", e),
        Event_oneof_event::Admin(e) => panic!("{:?}", e),
<<<<<<< HEAD
        Event_oneof_event::LongTxn(_) => (),
=======
        _ => panic!("unknown event"),
>>>>>>> c76d53ae
    }
    match events.pop().unwrap().event.unwrap() {
        // Then it outputs Initialized event.
        Event_oneof_event::Entries(es) => {
            assert!(es.entries.len() == 1);
            let e = &es.entries[0];
            assert_eq!(
                e.get_type(),
                EventLogType::Initialized,
                "{:?}",
                e.get_type()
            );
        }
        Event_oneof_event::Error(e) => panic!("{:?}", e),
        Event_oneof_event::ResolvedTs(e) => panic!("{:?}", e),
        Event_oneof_event::Admin(e) => panic!("{:?}", e),
<<<<<<< HEAD
        Event_oneof_event::LongTxn(_) => (),
=======
        _ => panic!("unknown event"),
>>>>>>> c76d53ae
    }

    // Prewrite
    let start_ts = suite.cluster.pd_client.get_tso().wait().unwrap();
    let mut m3 = Mutation::default();
    let k3 = b"k3".to_vec();
    m3.set_op(Op::Put);
    m3.key = k3.clone();
    m3.value = vec![0; 7 * 1024 * 1024];
    let mut m4 = Mutation::default();
    let k4 = b"k4".to_vec();
    m4.set_op(Op::Put);
    m4.key = k4;
    m4.value = b"v4".to_vec();
    suite.must_kv_prewrite(1, vec![m3, m4], k3, start_ts);

    let mut events = receive_event(false);
    assert_eq!(events.len(), 1, "{:?}", events);
    match events.pop().unwrap().event.unwrap() {
        Event_oneof_event::Entries(es) => {
            assert!(es.entries.len() == 2);
            let e = &es.entries[0];
            assert_eq!(e.get_type(), EventLogType::Prewrite, "{:?}", e.get_type());
            assert_eq!(e.key, b"k4", "{:?}", e.key);
            let e = &es.entries[1];
            assert_eq!(e.get_type(), EventLogType::Prewrite, "{:?}", e.get_type());
            assert_eq!(e.key, b"k3", "{:?}", e.key);
        }
        Event_oneof_event::Error(e) => panic!("{:?}", e),
        Event_oneof_event::ResolvedTs(e) => panic!("{:?}", e),
        Event_oneof_event::Admin(e) => panic!("{:?}", e),
<<<<<<< HEAD
        Event_oneof_event::LongTxn(_) => (),
=======
        _ => panic!("unknown event"),
>>>>>>> c76d53ae
    }

    event_feed_wrap.as_ref().replace(None);
    suite.stop();
}

#[test]
fn test_old_value_basic() {
    let mut suite = TestSuite::new(1);
    let mut req = ChangeDataRequest::default();
    req.region_id = 1;
    req.set_region_epoch(suite.get_context(1).take_region_epoch());
    req.set_extra_op(ExtraOp::ReadOldValue);
    let (req_tx, event_feed_wrap, receive_event) = new_event_feed(suite.get_region_cdc_client(1));
    let _req_tx = req_tx
        .send((req.clone(), WriteFlags::default()))
        .wait()
        .unwrap();
    sleep_ms(1000);

    // Insert value
    let mut m1 = Mutation::default();
    let k1 = b"k1".to_vec();
    m1.set_op(Op::Put);
    m1.key = k1.clone();
    m1.value = b"v1".to_vec();
    let m1_start_ts = suite.cluster.pd_client.get_tso().wait().unwrap();
    suite.must_kv_prewrite(1, vec![m1], k1.clone(), m1_start_ts);
    let m1_commit_ts = suite.cluster.pd_client.get_tso().wait().unwrap();
    suite.must_kv_commit(1, vec![k1.clone()], m1_start_ts, m1_commit_ts);
    // Rollback
    let mut m2 = Mutation::default();
    m2.set_op(Op::Put);
    m2.key = k1.clone();
    m2.value = b"v2".to_vec();
    let m2_start_ts = suite.cluster.pd_client.get_tso().wait().unwrap();
    suite.must_kv_prewrite(1, vec![m2], k1.clone(), m2_start_ts);
    suite.must_kv_rollback(1, vec![k1.clone()], m2_start_ts);
    // Update value
    let mut m3 = Mutation::default();
    m3.set_op(Op::Put);
    m3.key = k1.clone();
    m3.value = vec![b'3'; 5120];
    let m3_start_ts = suite.cluster.pd_client.get_tso().wait().unwrap();
    suite.must_kv_prewrite(1, vec![m3], k1.clone(), m3_start_ts);
    let m3_commit_ts = suite.cluster.pd_client.get_tso().wait().unwrap();
    suite.must_kv_commit(1, vec![k1.clone()], m3_start_ts, m3_commit_ts);
    // Lock
    let mut m4 = Mutation::default();
    m4.set_op(Op::Lock);
    m4.key = k1.clone();
    let m4_start_ts = suite.cluster.pd_client.get_tso().wait().unwrap();
    suite.must_kv_prewrite(1, vec![m4], k1.clone(), m4_start_ts);
    let m4_commit_ts = suite.cluster.pd_client.get_tso().wait().unwrap();
    suite.must_kv_commit(1, vec![k1.clone()], m4_start_ts, m4_commit_ts);
    // Delete value
    let mut m5 = Mutation::default();
    m5.set_op(Op::Del);
    m5.key = k1.clone();
    let m5_start_ts = suite.cluster.pd_client.get_tso().wait().unwrap();
    suite.must_kv_prewrite(1, vec![m5], k1, m5_start_ts);

    let mut event_count = 0;
    loop {
        let events = receive_event(false);
        for event in events {
            match event.event.unwrap() {
                Event_oneof_event::Entries(mut es) => {
                    for row in es.take_entries().to_vec() {
                        if row.get_type() == EventLogType::Prewrite {
                            if row.get_start_ts() == m2_start_ts.into_inner()
                                || row.get_start_ts() == m3_start_ts.into_inner()
                            {
                                assert_eq!(row.get_old_value(), b"v1");
                                event_count += 1;
                            } else if row.get_start_ts() == m5_start_ts.into_inner() {
                                assert_eq!(row.get_old_value(), vec![b'3'; 5120].as_slice());
                                event_count += 1;
                            }
                        }
                    }
                }
                Event_oneof_event::Error(e) => panic!("{:?}", e),
                Event_oneof_event::ResolvedTs(e) => panic!("{:?}", e),
                Event_oneof_event::Admin(e) => panic!("{:?}", e),
<<<<<<< HEAD
                Event_oneof_event::LongTxn(_) => (),
=======
                _ => panic!("unknown event"),
>>>>>>> c76d53ae
            }
        }
        if event_count >= 3 {
            break;
        }
    }

    let (req_tx, resp_rx) = suite.get_region_cdc_client(1).event_feed().unwrap();
    event_feed_wrap.as_ref().replace(Some(resp_rx));
    let _req_tx = req_tx.send((req, WriteFlags::default())).wait().unwrap();
    let mut event_count = 0;
    loop {
        let events = receive_event(false);
        for event in events {
            match event.event.unwrap() {
                Event_oneof_event::Entries(mut es) => {
                    for row in es.take_entries().to_vec() {
                        if row.get_type() == EventLogType::Committed
                            && row.get_start_ts() == m1_start_ts.into_inner()
                        {
                            assert_eq!(row.get_old_value(), b"");
                            event_count += 1;
                        } else if row.get_type() == EventLogType::Committed
                            && row.get_start_ts() == m3_start_ts.into_inner()
                        {
                            assert_eq!(row.get_old_value(), b"v1");
                            event_count += 1;
                        } else if row.get_type() == EventLogType::Prewrite
                            && row.get_start_ts() == m5_start_ts.into_inner()
                        {
                            assert_eq!(row.get_old_value(), vec![b'3'; 5120]);
                            event_count += 1;
                        }
                    }
                }
                Event_oneof_event::Error(e) => panic!("{:?}", e),
                Event_oneof_event::ResolvedTs(e) => panic!("{:?}", e),
                Event_oneof_event::Admin(e) => panic!("{:?}", e),
<<<<<<< HEAD
                Event_oneof_event::LongTxn(_) => (),
=======
                _ => panic!("unknown event"),
>>>>>>> c76d53ae
            }
        }
        if event_count >= 3 {
            break;
        }
    }

    event_feed_wrap.as_ref().replace(None);
    suite.stop();
}<|MERGE_RESOLUTION|>--- conflicted
+++ resolved
@@ -183,11 +183,7 @@
         Event_oneof_event::ResolvedTs(e) => panic!("{:?}", e),
         Event_oneof_event::Entries(e) => panic!("{:?}", e),
         Event_oneof_event::Admin(e) => panic!("{:?}", e),
-<<<<<<< HEAD
-        Event_oneof_event::LongTxn(_) => (),
-=======
-        _ => panic!("unknown event"),
->>>>>>> c76d53ae
+        _ => panic!("unknown event"),
     }
 
     suite.stop();
@@ -426,11 +422,7 @@
         Event_oneof_event::Error(e) => panic!("{:?}", e),
         Event_oneof_event::ResolvedTs(e) => panic!("{:?}", e),
         Event_oneof_event::Admin(e) => panic!("{:?}", e),
-<<<<<<< HEAD
-        Event_oneof_event::LongTxn(_) => (),
-=======
-        _ => panic!("unknown event"),
->>>>>>> c76d53ae
+        _ => panic!("unknown event"),
     }
     match events.pop().unwrap().event.unwrap() {
         // Then it outputs Initialized event.
@@ -442,11 +434,7 @@
         Event_oneof_event::Error(e) => panic!("{:?}", e),
         Event_oneof_event::ResolvedTs(e) => panic!("{:?}", e),
         Event_oneof_event::Admin(e) => panic!("{:?}", e),
-<<<<<<< HEAD
-        Event_oneof_event::LongTxn(_) => (),
-=======
-        _ => panic!("unknown event"),
->>>>>>> c76d53ae
+        _ => panic!("unknown event"),
     }
 
     // checkpoint_ts = 6;
@@ -496,11 +484,7 @@
         Event_oneof_event::Error(e) => panic!("{:?}", e),
         Event_oneof_event::ResolvedTs(e) => panic!("{:?}", e),
         Event_oneof_event::Admin(e) => panic!("{:?}", e),
-<<<<<<< HEAD
-        Event_oneof_event::LongTxn(_) => (),
-=======
-        _ => panic!("unknown event"),
->>>>>>> c76d53ae
+        _ => panic!("unknown event"),
     }
     assert_eq!(events.len(), 1, "{:?}", events);
     match events.pop().unwrap().event.unwrap() {
@@ -513,11 +497,7 @@
         Event_oneof_event::Error(e) => panic!("{:?}", e),
         Event_oneof_event::ResolvedTs(e) => panic!("{:?}", e),
         Event_oneof_event::Admin(e) => panic!("{:?}", e),
-<<<<<<< HEAD
-        Event_oneof_event::LongTxn(_) => (),
-=======
-        _ => panic!("unknown event"),
->>>>>>> c76d53ae
+        _ => panic!("unknown event"),
     }
 
     event_feed_wrap.as_ref().replace(None);
@@ -760,11 +740,7 @@
         Event_oneof_event::Error(e) => panic!("{:?}", e),
         Event_oneof_event::ResolvedTs(e) => panic!("{:?}", e),
         Event_oneof_event::Admin(e) => panic!("{:?}", e),
-<<<<<<< HEAD
-        Event_oneof_event::LongTxn(_) => (),
-=======
-        _ => panic!("unknown event"),
->>>>>>> c76d53ae
+        _ => panic!("unknown event"),
     }
     match events.remove(0).event.unwrap() {
         Event_oneof_event::Entries(es) => {
@@ -776,11 +752,7 @@
         Event_oneof_event::Error(e) => panic!("{:?}", e),
         Event_oneof_event::ResolvedTs(e) => panic!("{:?}", e),
         Event_oneof_event::Admin(e) => panic!("{:?}", e),
-<<<<<<< HEAD
-        Event_oneof_event::LongTxn(_) => (),
-=======
-        _ => panic!("unknown event"),
->>>>>>> c76d53ae
+        _ => panic!("unknown event"),
     }
     match events.pop().unwrap().event.unwrap() {
         // Then it outputs Initialized event.
@@ -797,11 +769,7 @@
         Event_oneof_event::Error(e) => panic!("{:?}", e),
         Event_oneof_event::ResolvedTs(e) => panic!("{:?}", e),
         Event_oneof_event::Admin(e) => panic!("{:?}", e),
-<<<<<<< HEAD
-        Event_oneof_event::LongTxn(_) => (),
-=======
-        _ => panic!("unknown event"),
->>>>>>> c76d53ae
+        _ => panic!("unknown event"),
     }
 
     // Prewrite
@@ -833,11 +801,7 @@
         Event_oneof_event::Error(e) => panic!("{:?}", e),
         Event_oneof_event::ResolvedTs(e) => panic!("{:?}", e),
         Event_oneof_event::Admin(e) => panic!("{:?}", e),
-<<<<<<< HEAD
-        Event_oneof_event::LongTxn(_) => (),
-=======
-        _ => panic!("unknown event"),
->>>>>>> c76d53ae
+        _ => panic!("unknown event"),
     }
 
     event_feed_wrap.as_ref().replace(None);
@@ -923,11 +887,7 @@
                 Event_oneof_event::Error(e) => panic!("{:?}", e),
                 Event_oneof_event::ResolvedTs(e) => panic!("{:?}", e),
                 Event_oneof_event::Admin(e) => panic!("{:?}", e),
-<<<<<<< HEAD
-                Event_oneof_event::LongTxn(_) => (),
-=======
                 _ => panic!("unknown event"),
->>>>>>> c76d53ae
             }
         }
         if event_count >= 3 {
@@ -966,11 +926,7 @@
                 Event_oneof_event::Error(e) => panic!("{:?}", e),
                 Event_oneof_event::ResolvedTs(e) => panic!("{:?}", e),
                 Event_oneof_event::Admin(e) => panic!("{:?}", e),
-<<<<<<< HEAD
-                Event_oneof_event::LongTxn(_) => (),
-=======
                 _ => panic!("unknown event"),
->>>>>>> c76d53ae
             }
         }
         if event_count >= 3 {
