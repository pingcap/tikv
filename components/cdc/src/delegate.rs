// Copyright 2020 TiKV Project Authors. Licensed under Apache-2.0.

use std::cell::RefCell;
use std::mem;
use std::rc::Rc;
use std::sync::atomic::{AtomicBool, AtomicUsize, Ordering};
use std::sync::Arc;

use collections::HashMap;
use crossbeam::atomic::AtomicCell;
#[cfg(feature = "prost-codec")]
use kvproto::cdcpb::{
    event::{
        row::OpType as EventRowOpType, Entries as EventEntries, Event as Event_oneof_event,
        LogType as EventLogType, Row as EventRow,
    },
    Compatibility, DuplicateRequest as ErrorDuplicateRequest, Error as EventError, Event,
};
#[cfg(not(feature = "prost-codec"))]
use kvproto::cdcpb::{
    Compatibility, DuplicateRequest as ErrorDuplicateRequest, Error as EventError, Event,
    EventEntries, EventLogType, EventRow, EventRowOpType, Event_oneof_event,
};
use kvproto::errorpb;
use kvproto::kvrpcpb::ExtraOp as TxnExtraOp;
use kvproto::metapb::{Region, RegionEpoch};
use kvproto::raft_cmdpb::{
    AdminCmdType, AdminRequest, AdminResponse, CmdType, DeleteRequest, PutRequest, Request,
};
use raftstore::coprocessor::{Cmd, CmdBatch};
use raftstore::store::fsm::ObserveID;
use raftstore::store::util::compare_region_epoch;
use raftstore::Error as RaftStoreError;
use resolved_ts::Resolver;
use tikv::storage::Statistics;
use tikv::{server::raftkv::WriteBatchFlags, storage::txn::TxnEntry};
use tikv_util::mpsc::batch::Sender as BatchSender;
use tikv_util::time::Instant;
use txn_types::{Key, Lock, LockType, TimeStamp, WriteRef, WriteType};

use crate::endpoint::{OldValueCache, OldValueCallback};
use crate::metrics::*;
use crate::service::{CdcEvent, ConnID};
use crate::{Error, Result};

const EVENT_MAX_SIZE: usize = 6 * 1024 * 1024; // 6MB
static DOWNSTREAM_ID_ALLOC: AtomicUsize = AtomicUsize::new(0);

/// A unique identifier of a Downstream.
#[derive(Clone, Copy, Debug, Eq, PartialEq, Hash)]
pub struct DownstreamID(usize);

impl DownstreamID {
    pub fn new() -> DownstreamID {
        DownstreamID(DOWNSTREAM_ID_ALLOC.fetch_add(1, Ordering::SeqCst))
    }
}

#[derive(Clone, Copy, PartialEq, Eq)]
pub enum DownstreamState {
    Uninitialized,
    Normal,
    Stopped,
}

impl Default for DownstreamState {
    fn default() -> Self {
        Self::Uninitialized
    }
}

#[derive(Clone)]
pub struct Downstream {
    // TODO: include cdc request.
    /// A unique identifier of the Downstream.
    id: DownstreamID,
    // The reqeust ID set by CDC to identify events corresponding different requests.
    req_id: u64,
    conn_id: ConnID,
    // The IP address of downstream.
    peer: String,
    region_epoch: RegionEpoch,
    sink: Option<BatchSender<CdcEvent>>,
    state: Arc<AtomicCell<DownstreamState>>,
    enable_old_value: bool,
}

impl Downstream {
    /// Create a Downsteam.
    ///
    /// peer is the address of the downstream.
    /// sink sends data to the downstream.
    pub fn new(
        peer: String,
        region_epoch: RegionEpoch,
        req_id: u64,
        conn_id: ConnID,
        enable_old_value: bool,
    ) -> Downstream {
        Downstream {
            id: DownstreamID::new(),
            req_id,
            conn_id,
            peer,
            region_epoch,
            sink: None,
            state: Arc::new(AtomicCell::new(DownstreamState::default())),
            enable_old_value,
        }
    }

    /// Sink events to the downstream.
    /// The size of `Error` and `ResolvedTS` are considered zero.
    pub fn sink_event(&self, mut event: Event) {
        event.set_request_id(self.req_id);
        if self.sink.is_none() {
            info!("drop event, no sink";
                "conn_id" => ?self.conn_id, "downstream_id" => ?self.id);
            return;
        }
        let sink = self.sink.as_ref().unwrap();
        if let Err(e) = sink.try_send(CdcEvent::Event(event)) {
            match e {
                crossbeam::TrySendError::Disconnected(_) => {
                    debug!("send event failed, disconnected";
                        "conn_id" => ?self.conn_id, "downstream_id" => ?self.id);
                }
                crossbeam::TrySendError::Full(_) => {
                    info!("send event failed, full";
                        "conn_id" => ?self.conn_id, "downstream_id" => ?self.id);
                }
            }
        }
    }

    pub fn set_sink(&mut self, sink: BatchSender<CdcEvent>) {
        self.sink = Some(sink);
    }

    pub fn get_id(&self) -> DownstreamID {
        self.id
    }

    pub fn get_state(&self) -> Arc<AtomicCell<DownstreamState>> {
        self.state.clone()
    }

    pub fn get_conn_id(&self) -> ConnID {
        self.conn_id
    }

    pub fn sink_duplicate_error(&self, region_id: u64) {
        let mut change_data_event = Event::default();
        let mut cdc_err = EventError::default();
        let mut err = ErrorDuplicateRequest::default();
        err.set_region_id(region_id);
        cdc_err.set_duplicate_request(err);
        change_data_event.event = Some(Event_oneof_event::Error(cdc_err));
        change_data_event.region_id = region_id;
        self.sink_event(change_data_event);
    }

    // TODO: merge it into Delegate::error_event.
    pub fn sink_compatibility_error(&self, region_id: u64, compat: Compatibility) {
        let mut change_data_event = Event::default();
        let mut cdc_err = EventError::default();
        cdc_err.set_compatibility(compat);
        change_data_event.event = Some(Event_oneof_event::Error(cdc_err));
        change_data_event.region_id = region_id;
        self.sink_event(change_data_event);
    }
}

#[derive(Default)]
struct Pending {
    pub downstreams: Vec<Downstream>,
    pub locks: Vec<PendingLock>,
    pub pending_bytes: usize,
}

impl Drop for Pending {
    fn drop(&mut self) {
        CDC_PENDING_BYTES_GAUGE.sub(self.pending_bytes as i64);
    }
}

impl Pending {
    fn take_downstreams(&mut self) -> Vec<Downstream> {
        mem::take(&mut self.downstreams)
    }

    fn take_locks(&mut self) -> Vec<PendingLock> {
        mem::take(&mut self.locks)
    }
}

enum PendingLock {
    Track { key: Vec<u8>, start_ts: TimeStamp },
    Untrack { key: Vec<u8> },
}

/// A CDC delegate of a raftstore region peer.
///
/// It converts raft commands into CDC events and broadcast to downstreams.
/// It also track trancation on the fly in order to compute resolved ts.
pub struct Delegate {
    pub id: ObserveID,
    pub region_id: u64,
    region: Option<Region>,
    pub downstreams: Vec<Downstream>,
    pub resolver: Option<Resolver>,
    pending: Option<Pending>,
    enabled: Arc<AtomicBool>,
    failed: bool,
    pub txn_extra_op: TxnExtraOp,
}

impl Delegate {
    /// Create a Delegate the given region.
    pub fn new(region_id: u64) -> Delegate {
        Delegate {
            region_id,
            id: ObserveID::new(),
            downstreams: Vec::new(),
            resolver: None,
            region: None,
            pending: Some(Pending::default()),
            enabled: Arc::new(AtomicBool::new(true)),
            failed: false,
            txn_extra_op: TxnExtraOp::default(),
        }
    }

    /// Returns a shared flag.
    /// True if there are some active downstreams subscribe the region.
    /// False if all downstreams has unsubscribed.
    pub fn enabled(&self) -> Arc<AtomicBool> {
        self.enabled.clone()
    }

    /// Return false if subscribe failed.
    pub fn subscribe(&mut self, downstream: Downstream) -> bool {
        if let Some(region) = self.region.as_ref() {
            if let Err(e) = compare_region_epoch(
                &downstream.region_epoch,
                region,
                false, /* check_conf_ver */
                true,  /* check_ver */
                true,  /* include_region */
            ) {
                info!("fail to subscribe downstream";
                    "region_id" => region.get_id(),
                    "downstream_id" => ?downstream.get_id(),
                    "conn_id" => ?downstream.get_conn_id(),
                    "req_id" => downstream.req_id,
                    "err" => ?e);
                let err = Error::Request(e.into());
                let change_data_error = self.error_event(err);
                downstream.sink_event(change_data_error);
                return false;
            }
            self.downstreams.push(downstream);
        } else {
            self.pending.as_mut().unwrap().downstreams.push(downstream);
        }
        true
    }

    pub fn downstream(&self, downstream_id: DownstreamID) -> Option<&Downstream> {
        self.downstreams.iter().find(|d| d.id == downstream_id)
    }

    pub fn downstreams(&self) -> &Vec<Downstream> {
        if self.pending.is_some() {
            &self.pending.as_ref().unwrap().downstreams
        } else {
            &self.downstreams
        }
    }

    pub fn downstreams_mut(&mut self) -> &mut Vec<Downstream> {
        if self.pending.is_some() {
            &mut self.pending.as_mut().unwrap().downstreams
        } else {
            &mut self.downstreams
        }
    }

    pub fn unsubscribe(&mut self, id: DownstreamID, err: Option<Error>) -> bool {
        let change_data_error = err.map(|err| self.error_event(err));
        let downstreams = self.downstreams_mut();
        downstreams.retain(|d| {
            if d.id == id {
                if let Some(change_data_error) = change_data_error.clone() {
                    d.sink_event(change_data_error);
                }
                d.state.store(DownstreamState::Stopped);
            }
            d.id != id
        });
        let is_last = downstreams.is_empty();
        if is_last {
            self.enabled.store(false, Ordering::SeqCst);
        }
        is_last
    }

    fn error_event(&self, err: Error) -> Event {
        let mut change_data_event = Event::default();
        let mut cdc_err = EventError::default();
        let mut err = err.extract_error_header();
        if err.has_not_leader() {
            let not_leader = err.take_not_leader();
            cdc_err.set_not_leader(not_leader);
        } else if err.has_epoch_not_match() {
            let epoch_not_match = err.take_epoch_not_match();
            cdc_err.set_epoch_not_match(epoch_not_match);
        } else {
            // TODO: Add more errors to the cdc protocol
            let mut region_not_found = errorpb::RegionNotFound::default();
            region_not_found.set_region_id(self.region_id);
            cdc_err.set_region_not_found(region_not_found);
        }
        change_data_event.event = Some(Event_oneof_event::Error(cdc_err));
        change_data_event.region_id = self.region_id;
        change_data_event
    }

    pub fn mark_failed(&mut self) {
        self.failed = true;
    }

    pub fn has_failed(&self) -> bool {
        self.failed
    }

    /// Stop the delegate
    ///
    /// This means the region has met an unrecoverable error for CDC.
    /// It broadcasts errors to all downstream and stops.
    pub fn stop(&mut self, err: Error) {
        self.mark_failed();
        // Stop observe further events.
        self.enabled.store(false, Ordering::SeqCst);

        info!("region met error";
            "region_id" => self.region_id, "error" => ?err);
        let change_data_err = self.error_event(err);
        for d in &self.downstreams {
            d.state.store(DownstreamState::Stopped);
        }
        self.broadcast(change_data_err, false);
    }

    fn broadcast(&self, change_data_event: Event, normal_only: bool) {
        let downstreams = self.downstreams();
        assert!(
            !downstreams.is_empty(),
            "region {} miss downstream, event: {:?}",
            self.region_id,
            change_data_event,
        );
        for downstream in downstreams {
            if normal_only && downstream.state.load() != DownstreamState::Normal {
                continue;
            }
            let mut event = change_data_event.clone();
            if !downstream.enable_old_value && self.txn_extra_op == TxnExtraOp::ReadOldValue {
                if let Some(Event_oneof_event::Entries(ref mut entries)) = event.event {
                    for entry in entries.mut_entries().iter_mut() {
                        entry.mut_old_value().clear();
                    }
                }
            }
            downstream.sink_event(event);
        }
    }

    /// Install a resolver and return pending downstreams.
    pub fn on_region_ready(&mut self, mut resolver: Resolver, region: Region) -> Vec<Downstream> {
        assert!(
            self.resolver.is_none(),
            "region {} resolver should not be ready",
            self.region_id,
        );
        // Mark the delegate as initialized.
        self.region = Some(region);
        let mut pending = self.pending.take().unwrap();
        for lock in pending.take_locks() {
            match lock {
<<<<<<< HEAD
                PendingLock::Track { key, start_ts } => {
                    resolver.track_lock(start_ts, &Key::new(key))
                }
                PendingLock::Untrack {
                    key,
                    start_ts,
                    commit_ts,
                } => resolver.untrack_lock(start_ts, commit_ts, &Key::new(key)),
=======
                PendingLock::Track { key, start_ts } => resolver.track_lock(start_ts, key),
                PendingLock::Untrack { key } => resolver.untrack_lock(&key),
>>>>>>> 6cd51f9d
            }
        }
        self.resolver = Some(resolver);
        info!("region is ready"; "region_id" => self.region_id);
        pending.take_downstreams()
    }

    /// Try advance and broadcast resolved ts.
    pub fn on_min_ts(&mut self, min_ts: TimeStamp) -> Option<TimeStamp> {
        if self.resolver.is_none() {
            debug!("region resolver not ready";
                "region_id" => self.region_id, "min_ts" => min_ts);
            return None;
        }
        debug!("try to advance ts"; "region_id" => self.region_id, "min_ts" => min_ts);
        let resolver = self.resolver.as_mut().unwrap();
        let resolved_ts = resolver.resolve(min_ts);
        debug!("resolved ts updated";
            "region_id" => self.region_id, "resolved_ts" => resolved_ts);
        CDC_RESOLVED_TS_GAP_HISTOGRAM
            .observe((min_ts.physical() - resolved_ts.physical()) as f64 / 1000f64);
        Some(resolved_ts)
    }

    pub fn on_batch(
        &mut self,
        batch: CmdBatch,
        old_value_cb: Rc<RefCell<OldValueCallback>>,
        old_value_cache: &mut OldValueCache,
    ) -> Result<()> {
        // Stale CmdBatch, drop it sliently.
        if batch.observe_id != self.id {
            return Ok(());
        }
        for cmd in batch.into_iter(self.region_id) {
            let Cmd {
                index,
                mut request,
                mut response,
            } = cmd;
            if !response.get_header().has_error() {
                if !request.has_admin_request() {
                    let flags =
                        WriteBatchFlags::from_bits_truncate(request.get_header().get_flags());
                    let is_one_pc = flags.contains(WriteBatchFlags::ONE_PC);
                    self.sink_data(
                        index,
                        request.requests.into(),
                        old_value_cb.clone(),
                        old_value_cache,
                        is_one_pc,
                    )?;
                } else {
                    self.sink_admin(request.take_admin_request(), response.take_admin_response())?;
                }
            } else {
                let err_header = response.mut_header().take_error();
                self.mark_failed();
                return Err(Error::Request(err_header));
            }
        }
        Ok(())
    }

    pub fn on_scan(&mut self, downstream_id: DownstreamID, entries: Vec<Option<TxnEntry>>) {
        let downstreams = if let Some(pending) = self.pending.as_mut() {
            &pending.downstreams
        } else {
            &self.downstreams
        };
        let downstream = if let Some(d) = downstreams.iter().find(|d| d.id == downstream_id) {
            d
        } else {
            warn!("downstream not found"; "downstream_id" => ?downstream_id, "region_id" => self.region_id);
            return;
        };

        let entries_len = entries.len();
        let mut rows = vec![Vec::with_capacity(entries_len)];
        let mut current_rows_size: usize = 0;
        for entry in entries {
            match entry {
                Some(TxnEntry::Prewrite {
                    default,
                    lock,
                    old_value,
                }) => {
                    let mut row = EventRow::default();
                    let skip = decode_lock(lock.0, Lock::parse(&lock.1).unwrap(), &mut row);
                    if skip {
                        continue;
                    }
                    decode_default(default.1, &mut row);
                    let row_size = row.key.len() + row.value.len();
                    if current_rows_size + row_size >= EVENT_MAX_SIZE {
                        rows.push(Vec::with_capacity(entries_len));
                        current_rows_size = 0;
                    }
                    current_rows_size += row_size;
                    row.old_value = old_value.unwrap_or_default();
                    rows.last_mut().unwrap().push(row);
                }
                Some(TxnEntry::Commit {
                    default,
                    write,
                    old_value,
                }) => {
                    let mut row = EventRow::default();
                    let skip = decode_write(write.0, &write.1, &mut row, false);
                    if skip {
                        continue;
                    }
                    decode_default(default.1, &mut row);

                    // This type means the row is self-contained, it has,
                    //   1. start_ts
                    //   2. commit_ts
                    //   3. key
                    //   4. value
                    if row.get_type() == EventLogType::Rollback {
                        // We dont need to send rollbacks to downstream,
                        // because downstream does not needs rollback to clean
                        // prewrite as it drops all previous stashed data.
                        continue;
                    }
                    set_event_row_type(&mut row, EventLogType::Committed);
                    row.old_value = old_value.unwrap_or_default();
                    let row_size = row.key.len() + row.value.len();
                    if current_rows_size + row_size >= EVENT_MAX_SIZE {
                        rows.push(Vec::with_capacity(entries_len));
                        current_rows_size = 0;
                    }
                    current_rows_size += row_size;
                    rows.last_mut().unwrap().push(row);
                }
                None => {
                    let mut row = EventRow::default();

                    // This type means scan has finised.
                    set_event_row_type(&mut row, EventLogType::Initialized);
                    rows.last_mut().unwrap().push(row);
                }
            }
        }

        for rs in rows {
            if !rs.is_empty() {
                let event_entries = EventEntries {
                    entries: rs.into(),
                    ..Default::default()
                };
                let event = Event {
                    region_id: self.region_id,
                    event: Some(Event_oneof_event::Entries(event_entries)),
                    ..Default::default()
                };
                downstream.sink_event(event);
            }
        }
    }

    fn sink_data(
        &mut self,
        index: u64,
        requests: Vec<Request>,
        old_value_cb: Rc<RefCell<OldValueCallback>>,
        old_value_cache: &mut OldValueCache,
        is_one_pc: bool,
    ) -> Result<()> {
        let txn_extra_op = self.txn_extra_op;
        let mut read_old_value = |row: &mut EventRow, read_old_ts| {
            if txn_extra_op == TxnExtraOp::ReadOldValue {
                let key = Key::from_raw(&row.key).append_ts(row.start_ts.into());
                let start = Instant::now();

                let mut statistics = Statistics::default();
                row.old_value =
                    old_value_cb.borrow_mut()(key, read_old_ts, old_value_cache, &mut statistics)
                        .unwrap_or_default();
                CDC_OLD_VALUE_DURATION_HISTOGRAM
                    .with_label_values(&["all"])
                    .observe(start.elapsed().as_secs_f64());
                for (cf, cf_details) in statistics.details().iter() {
                    for (tag, count) in cf_details.iter() {
                        CDC_OLD_VALUE_SCAN_DETAILS
                            .with_label_values(&[*cf, *tag])
                            .inc_by(*count as i64);
                    }
                }
            }
        };

        let mut rows: HashMap<Vec<u8>, EventRow> = HashMap::default();
        for mut req in requests {
            match req.get_cmd_type() {
                CmdType::Put => {
                    self.sink_put(req.take_put(), is_one_pc, &mut rows, &mut read_old_value)
                }
                CmdType::Delete => self.sink_delete(req.take_delete()),
                _ => {
                    debug!(
                        "skip other command";
                        "region_id" => self.region_id,
                        "command" => ?req,
                    );
                }
            }
        }
        let mut entries = Vec::with_capacity(rows.len());
        for (_, v) in rows {
            entries.push(v);
        }
        let event_entries = EventEntries {
            entries: entries.into(),
            ..Default::default()
        };
        let change_data_event = Event {
            region_id: self.region_id,
            index,
            event: Some(Event_oneof_event::Entries(event_entries)),
            ..Default::default()
        };
        self.broadcast(change_data_event, true);
        Ok(())
    }

    fn sink_put(
        &mut self,
        mut put: PutRequest,
        is_one_pc: bool,
        rows: &mut HashMap<Vec<u8>, EventRow>,
        mut read_old_value: impl FnMut(&mut EventRow, /* read_old_ts */ TimeStamp),
    ) {
        match put.cf.as_str() {
            "write" => {
                let mut row = EventRow::default();
                let skip = decode_write(put.take_key(), put.get_value(), &mut row, true);
                if skip {
                    return;
                }

                let commit_ts = if is_one_pc {
                    set_event_row_type(&mut row, EventLogType::Committed);
                    let commit_ts = TimeStamp::from(row.commit_ts);
                    read_old_value(&mut row, commit_ts.prev());
                    Some(commit_ts)
                } else {
                    // 2PC
                    if row.commit_ts == 0 {
                        None
                    } else {
<<<<<<< HEAD
                        Some(row.commit_ts)
                    };
                    match self.resolver {
                        Some(ref mut resolver) => resolver.untrack_lock(
                            row.start_ts.into(),
                            commit_ts.map(Into::into),
                            &Key::new(row.key.clone()),
                        ),
                        None => {
                            assert!(self.pending.is_some(), "region resolver not ready");
                            let pending = self.pending.as_mut().unwrap();
                            pending.locks.push(PendingLock::Untrack {
                                key: row.key.clone(),
                                start_ts: row.start_ts.into(),
                                commit_ts: commit_ts.map(Into::into),
                            });
                            pending.pending_bytes += row.key.len();
                            CDC_PENDING_BYTES_GAUGE.add(row.key.len() as i64);
                        }
=======
                        Some(TimeStamp::from(row.commit_ts))
>>>>>>> 6cd51f9d
                    }
                };
                // validate commit_ts must be greater than the current resolved_ts
                if let (Some(resolver), Some(commit_ts)) = (&self.resolver, commit_ts) {
                    assert!(commit_ts > resolver.resolved_ts().unwrap_or_default());
                }

                match rows.get_mut(&row.key) {
                    Some(row_with_value) => {
                        row.value = mem::take(&mut row_with_value.value);
                        *row_with_value = row;
                    }
<<<<<<< HEAD

                    let occupied = rows.entry(row.key.clone()).or_default();
                    if !occupied.value.is_empty() {
                        assert!(row.value.is_empty());
                        let mut value = vec![];
                        mem::swap(&mut occupied.value, &mut value);
                        row.value = value;
                    }

                    // In order to compute resolved ts,
                    // we must track inflight txns.
                    match self.resolver {
                        Some(ref mut resolver) => {
                            resolver.track_lock(row.start_ts.into(), &Key::new(row.key.clone()))
                        }
                        None => {
                            assert!(self.pending.is_some(), "region resolver not ready");
                            let pending = self.pending.as_mut().unwrap();
                            pending.locks.push(PendingLock::Track {
                                key: row.key.clone(),
                                start_ts: row.start_ts.into(),
                            });
                            pending.pending_bytes += row.key.len();
                            CDC_PENDING_BYTES_GAUGE.add(row.key.len() as i64);
                        }
=======
                    None => {
                        rows.insert(row.key.clone(), row);
>>>>>>> 6cd51f9d
                    }
                }
            }
            "lock" => {
                let mut row = EventRow::default();
                let lock = Lock::parse(put.get_value()).unwrap();
                let for_update_ts = lock.for_update_ts;
                let skip = decode_lock(put.take_key(), lock, &mut row);
                if skip {
                    return;
                }

                let read_old_ts = std::cmp::max(for_update_ts, row.start_ts.into());
                read_old_value(&mut row, read_old_ts);
                let occupied = rows.entry(row.key.clone()).or_default();
                if !occupied.value.is_empty() {
                    assert!(row.value.is_empty());
                    let mut value = vec![];
                    mem::swap(&mut occupied.value, &mut value);
                    row.value = value;
                }

                // In order to compute resolved ts,
                // we must track inflight txns.
                match self.resolver {
                    Some(ref mut resolver) => {
                        resolver.track_lock(row.start_ts.into(), row.key.clone())
                    }
                    None => {
                        assert!(self.pending.is_some(), "region resolver not ready");
                        let pending = self.pending.as_mut().unwrap();
                        pending.locks.push(PendingLock::Track {
                            key: row.key.clone(),
                            start_ts: row.start_ts.into(),
                        });
                        pending.pending_bytes += row.key.len();
                        CDC_PENDING_BYTES_GAUGE.add(row.key.len() as i64);
                    }
                }

                *occupied = row;
            }
            "" | "default" => {
                let key = Key::from_encoded(put.take_key()).truncate_ts().unwrap();
                let row = rows.entry(key.into_raw().unwrap()).or_default();
                decode_default(put.take_value(), row);
            }
            other => {
                panic!("invalid cf {}", other);
            }
        }
    }

    fn sink_delete(&mut self, mut delete: DeleteRequest) {
        match delete.cf.as_str() {
            "lock" => {
                let raw_key = Key::from_encoded(delete.take_key()).into_raw().unwrap();
                match self.resolver {
                    Some(ref mut resolver) => resolver.untrack_lock(&raw_key),
                    None => {
                        assert!(self.pending.is_some(), "region resolver not ready");
                        let key_len = raw_key.len();
                        let pending = self.pending.as_mut().unwrap();
                        pending.locks.push(PendingLock::Untrack { key: raw_key });
                        pending.pending_bytes += key_len;
                        CDC_PENDING_BYTES_GAUGE.add(key_len as i64);
                    }
                }
            }
            "" | "default" | "write" => {}
            other => {
                panic!("invalid cf {}", other);
            }
        }
    }

    fn sink_admin(&mut self, request: AdminRequest, mut response: AdminResponse) -> Result<()> {
        let store_err = match request.get_cmd_type() {
            AdminCmdType::Split => RaftStoreError::EpochNotMatch(
                "split".to_owned(),
                vec![
                    response.mut_split().take_left(),
                    response.mut_split().take_right(),
                ],
            ),
            AdminCmdType::BatchSplit => RaftStoreError::EpochNotMatch(
                "batchsplit".to_owned(),
                response.mut_splits().take_regions().into(),
            ),
            AdminCmdType::PrepareMerge
            | AdminCmdType::CommitMerge
            | AdminCmdType::RollbackMerge => {
                RaftStoreError::EpochNotMatch("merge".to_owned(), vec![])
            }
            _ => return Ok(()),
        };
        self.mark_failed();
        Err(Error::Request(store_err.into()))
    }
}

fn set_event_row_type(row: &mut EventRow, ty: EventLogType) {
    #[cfg(feature = "prost-codec")]
    {
        row.r#type = ty.into();
    }
    #[cfg(not(feature = "prost-codec"))]
    {
        row.r_type = ty;
    }
}

fn make_overlapped_rollback(key: Key, row: &mut EventRow) {
    // The current record's commit_ts is the rolled-back transaction's start_ts.
    row.start_ts = key.decode_ts().unwrap().into_inner();
    row.commit_ts = 0;
    row.key = key.truncate_ts().unwrap().into_raw().unwrap();
    row.op_type = EventRowOpType::Unknown;
    set_event_row_type(row, EventLogType::Rollback);
}

/// Decodes the write record and store its information in `row`. This may be called both when
/// doing incremental scan of observing apply events. There's different behavior for the two
/// case, distinguished by the `is_apply` parameter.
fn decode_write(key: Vec<u8>, value: &[u8], row: &mut EventRow, is_apply: bool) -> bool {
    let key = Key::from_encoded(key);
    let write = WriteRef::parse(value).unwrap().to_owned();

    // For scanning, ignore the GC fence and read the old data;
    // For observed apply, drop the record it self but keep only the overlapped rollback information
    // if gc_fence exists.
    if is_apply && write.gc_fence.is_some() {
        // `gc_fence` is set means the write record has been rewritten.
        // Currently the only case is writing overlapped_rollback. And in this case
        assert!(write.has_overlapped_rollback);
        assert_ne!(write.write_type, WriteType::Rollback);
        make_overlapped_rollback(key, row);
        return false;
    }

    let (op_type, r_type) = match write.write_type {
        WriteType::Put => (EventRowOpType::Put, EventLogType::Commit),
        WriteType::Delete => (EventRowOpType::Delete, EventLogType::Commit),
        WriteType::Rollback => (EventRowOpType::Unknown, EventLogType::Rollback),
        other => {
            debug!("skip write record"; "write" => ?other, "key" => %key);
            return true;
        }
    };
    let commit_ts = if write.write_type == WriteType::Rollback {
        0
    } else {
        key.decode_ts().unwrap().into_inner()
    };
    row.start_ts = write.start_ts.into_inner();
    row.commit_ts = commit_ts;
    row.key = key.truncate_ts().unwrap().into_raw().unwrap();
    row.op_type = op_type as _;
    set_event_row_type(row, r_type);
    if let Some(value) = write.short_value {
        row.value = value;
    }

    false
}

fn decode_lock(key: Vec<u8>, lock: Lock, row: &mut EventRow) -> bool {
    let op_type = match lock.lock_type {
        LockType::Put => EventRowOpType::Put,
        LockType::Delete => EventRowOpType::Delete,
        other => {
            debug!("skip lock record";
                "type" => ?other,
                "start_ts" => ?lock.ts,
                "key" => &log_wrappers::Value::key(&key),
                "for_update_ts" => ?lock.for_update_ts);
            return true;
        }
    };
    let key = Key::from_encoded(key);
    row.start_ts = lock.ts.into_inner();
    row.key = key.into_raw().unwrap();
    row.op_type = op_type as _;
    set_event_row_type(row, EventLogType::Prewrite);
    if let Some(value) = lock.short_value {
        row.value = value;
    }

    false
}

fn decode_default(value: Vec<u8>, row: &mut EventRow) {
    if !value.is_empty() {
        row.value = value.to_vec();
    }
}

#[cfg(test)]
mod tests {
    use super::*;
    use futures::executor::block_on;
    use futures::stream::StreamExt;
    use kvproto::errorpb::Error as ErrorHeader;
    use kvproto::metapb::Region;
    use std::cell::Cell;
    use tikv::storage::mvcc::test_util::*;
    use tikv_util::mpsc::batch::{self, BatchReceiver, VecCollector};

    #[test]
    fn test_error() {
        let region_id = 1;
        let mut region = Region::default();
        region.set_id(region_id);
        region.mut_peers().push(Default::default());
        region.mut_region_epoch().set_version(2);
        region.mut_region_epoch().set_conf_ver(2);
        let region_epoch = region.get_region_epoch().clone();

        let (sink, rx) = batch::unbounded(1);
        let rx = BatchReceiver::new(rx, 1, Vec::new, VecCollector);
        let request_id = 123;
        let mut downstream =
            Downstream::new(String::new(), region_epoch, request_id, ConnID::new(), true);
        downstream.set_sink(sink);
        let mut delegate = Delegate::new(region_id);
        delegate.subscribe(downstream);
        let enabled = delegate.enabled();
        assert!(enabled.load(Ordering::SeqCst));
        let mut resolver = Resolver::new(region_id);
        // resolver.init();
        for downstream in delegate.on_region_ready(resolver, region) {
            delegate.subscribe(downstream);
        }

        let rx_wrap = Cell::new(Some(rx));
        let receive_error = || {
            let (resps, rx) = block_on(rx_wrap.replace(None).unwrap().into_future());
            rx_wrap.set(Some(rx));
            let mut resps = resps.unwrap();
            assert_eq!(resps.len(), 1);
            for r in &resps {
                if let CdcEvent::Event(e) = r {
                    assert_eq!(e.get_request_id(), request_id);
                }
            }
            let cdc_event = &mut resps[0];
            if let CdcEvent::Event(e) = cdc_event {
                let event = e.event.take().unwrap();
                match event {
                    Event_oneof_event::Error(err) => err,
                    other => panic!("unknown event {:?}", other),
                }
            } else {
                panic!("unknown event")
            }
        };

        let mut err_header = ErrorHeader::default();
        err_header.set_not_leader(Default::default());
        delegate.stop(Error::Request(err_header));
        let err = receive_error();
        assert!(err.has_not_leader());
        // Enable is disabled by any error.
        assert!(!enabled.load(Ordering::SeqCst));

        let mut err_header = ErrorHeader::default();
        err_header.set_region_not_found(Default::default());
        delegate.stop(Error::Request(err_header));
        let err = receive_error();
        assert!(err.has_region_not_found());

        let mut err_header = ErrorHeader::default();
        err_header.set_epoch_not_match(Default::default());
        delegate.stop(Error::Request(err_header));
        let err = receive_error();
        assert!(err.has_epoch_not_match());

        // Split
        let mut region = Region::default();
        region.set_id(1);
        let mut request = AdminRequest::default();
        request.set_cmd_type(AdminCmdType::Split);
        let mut response = AdminResponse::default();
        response.mut_split().set_left(region.clone());
        let err = delegate.sink_admin(request, response).err().unwrap();
        delegate.stop(err);
        let mut err = receive_error();
        assert!(err.has_epoch_not_match());
        err.take_epoch_not_match()
            .current_regions
            .into_iter()
            .find(|r| r.get_id() == 1)
            .unwrap();

        let mut request = AdminRequest::default();
        request.set_cmd_type(AdminCmdType::BatchSplit);
        let mut response = AdminResponse::default();
        response.mut_splits().set_regions(vec![region].into());
        let err = delegate.sink_admin(request, response).err().unwrap();
        delegate.stop(err);
        let mut err = receive_error();
        assert!(err.has_epoch_not_match());
        err.take_epoch_not_match()
            .current_regions
            .into_iter()
            .find(|r| r.get_id() == 1)
            .unwrap();

        // Merge
        let mut request = AdminRequest::default();
        request.set_cmd_type(AdminCmdType::PrepareMerge);
        let response = AdminResponse::default();
        let err = delegate.sink_admin(request, response).err().unwrap();
        delegate.stop(err);
        let mut err = receive_error();
        assert!(err.has_epoch_not_match());
        assert!(err.take_epoch_not_match().current_regions.is_empty());

        let mut request = AdminRequest::default();
        request.set_cmd_type(AdminCmdType::CommitMerge);
        let response = AdminResponse::default();
        let err = delegate.sink_admin(request, response).err().unwrap();
        delegate.stop(err);
        let mut err = receive_error();
        assert!(err.has_epoch_not_match());
        assert!(err.take_epoch_not_match().current_regions.is_empty());

        let mut request = AdminRequest::default();
        request.set_cmd_type(AdminCmdType::RollbackMerge);
        let response = AdminResponse::default();
        let err = delegate.sink_admin(request, response).err().unwrap();
        delegate.stop(err);
        let mut err = receive_error();
        assert!(err.has_epoch_not_match());
        assert!(err.take_epoch_not_match().current_regions.is_empty());
    }

    #[test]
    fn test_scan() {
        let region_id = 1;
        let mut region = Region::default();
        region.set_id(region_id);
        region.mut_peers().push(Default::default());
        region.mut_region_epoch().set_version(2);
        region.mut_region_epoch().set_conf_ver(2);
        let region_epoch = region.get_region_epoch().clone();

        let (sink, rx) = batch::unbounded(1);
        let rx = BatchReceiver::new(rx, 1, Vec::new, VecCollector);
        let request_id = 123;
        let mut downstream =
            Downstream::new(String::new(), region_epoch, request_id, ConnID::new(), true);
        let downstream_id = downstream.get_id();
        downstream.set_sink(sink);
        let mut delegate = Delegate::new(region_id);
        delegate.subscribe(downstream);
        let enabled = delegate.enabled();
        assert!(enabled.load(Ordering::SeqCst));

        let rx_wrap = Cell::new(Some(rx));
        let check_event = |event_rows: Vec<EventRow>| {
            let (resps, rx) = block_on(rx_wrap.replace(None).unwrap().into_future());
            rx_wrap.set(Some(rx));
            let mut resps = resps.unwrap();
            assert_eq!(resps.len(), 1);
            for r in &resps {
                if let CdcEvent::Event(e) = r {
                    assert_eq!(e.get_request_id(), request_id);
                }
            }
            let cdc_event = resps.remove(0);
            if let CdcEvent::Event(mut e) = cdc_event {
                assert_eq!(e.region_id, region_id);
                assert_eq!(e.index, 0);
                let event = e.event.take().unwrap();
                match event {
                    Event_oneof_event::Entries(entries) => {
                        assert_eq!(entries.entries.as_slice(), event_rows.as_slice());
                    }
                    other => panic!("unknown event {:?}", other),
                }
            }
        };

        // Stashed in pending before region ready.
        let entries = vec![
            Some(
                EntryBuilder::default()
                    .key(b"a")
                    .value(b"b")
                    .start_ts(1.into())
                    .commit_ts(0.into())
                    .primary(&[])
                    .for_update_ts(0.into())
                    .build_prewrite(LockType::Put, false),
            ),
            Some(
                EntryBuilder::default()
                    .key(b"a")
                    .value(b"b")
                    .start_ts(1.into())
                    .commit_ts(2.into())
                    .primary(&[])
                    .for_update_ts(0.into())
                    .build_commit(WriteType::Put, false),
            ),
            Some(
                EntryBuilder::default()
                    .key(b"a")
                    .value(b"b")
                    .start_ts(3.into())
                    .commit_ts(0.into())
                    .primary(&[])
                    .for_update_ts(0.into())
                    .build_rollback(),
            ),
            None,
        ];
        delegate.on_scan(downstream_id, entries);
        // Flush all pending entries.
        let mut row1 = EventRow {
            start_ts: 1,
            commit_ts: 0,
            key: b"a".to_vec(),
            value: b"b".to_vec(),
            op_type: EventRowOpType::Put as _,
            ..Default::default()
        };
        set_event_row_type(&mut row1, EventLogType::Prewrite);
        let mut row2 = EventRow {
            start_ts: 1,
            commit_ts: 2,
            key: b"a".to_vec(),
            value: b"b".to_vec(),
            op_type: EventRowOpType::Put as _,
            ..Default::default()
        };
        set_event_row_type(&mut row2, EventLogType::Committed);
        let mut row3 = EventRow::default();
        set_event_row_type(&mut row3, EventLogType::Initialized);
        check_event(vec![row1, row2, row3]);

        let mut resolver = Resolver::new(region_id);
        // resolver.init();
        delegate.on_region_ready(resolver, region);
    }
}<|MERGE_RESOLUTION|>--- conflicted
+++ resolved
@@ -378,34 +378,24 @@
 
     /// Install a resolver and return pending downstreams.
     pub fn on_region_ready(&mut self, mut resolver: Resolver, region: Region) -> Vec<Downstream> {
-        assert!(
-            self.resolver.is_none(),
-            "region {} resolver should not be ready",
-            self.region_id,
-        );
-        // Mark the delegate as initialized.
-        self.region = Some(region);
-        let mut pending = self.pending.take().unwrap();
-        for lock in pending.take_locks() {
-            match lock {
-<<<<<<< HEAD
-                PendingLock::Track { key, start_ts } => {
-                    resolver.track_lock(start_ts, &Key::new(key))
-                }
-                PendingLock::Untrack {
-                    key,
-                    start_ts,
-                    commit_ts,
-                } => resolver.untrack_lock(start_ts, commit_ts, &Key::new(key)),
-=======
-                PendingLock::Track { key, start_ts } => resolver.track_lock(start_ts, key),
-                PendingLock::Untrack { key } => resolver.untrack_lock(&key),
->>>>>>> 6cd51f9d
-            }
-        }
-        self.resolver = Some(resolver);
-        info!("region is ready"; "region_id" => self.region_id);
-        pending.take_downstreams()
+        unreachable!()
+        // assert!(
+        //     self.resolver.is_none(),
+        //     "region {} resolver should not be ready",
+        //     self.region_id,
+        // );
+        // // Mark the delegate as initialized.
+        // self.region = Some(region);
+        // let mut pending = self.pending.take().unwrap();
+        // for lock in pending.take_locks() {
+        //     match lock {
+        //         PendingLock::Track { key, start_ts } => resolver.track_lock(start_ts, key),
+        //         PendingLock::Untrack { key } => resolver.untrack_lock(&key),
+        //     }
+        // }
+        // self.resolver = Some(resolver);
+        // info!("region is ready"; "region_id" => self.region_id);
+        // pending.take_downstreams()
     }
 
     /// Try advance and broadcast resolved ts.
@@ -634,163 +624,115 @@
         rows: &mut HashMap<Vec<u8>, EventRow>,
         mut read_old_value: impl FnMut(&mut EventRow, /* read_old_ts */ TimeStamp),
     ) {
-        match put.cf.as_str() {
-            "write" => {
-                let mut row = EventRow::default();
-                let skip = decode_write(put.take_key(), put.get_value(), &mut row, true);
-                if skip {
-                    return;
-                }
-
-                let commit_ts = if is_one_pc {
-                    set_event_row_type(&mut row, EventLogType::Committed);
-                    let commit_ts = TimeStamp::from(row.commit_ts);
-                    read_old_value(&mut row, commit_ts.prev());
-                    Some(commit_ts)
-                } else {
-                    // 2PC
-                    if row.commit_ts == 0 {
-                        None
-                    } else {
-<<<<<<< HEAD
-                        Some(row.commit_ts)
-                    };
-                    match self.resolver {
-                        Some(ref mut resolver) => resolver.untrack_lock(
-                            row.start_ts.into(),
-                            commit_ts.map(Into::into),
-                            &Key::new(row.key.clone()),
-                        ),
-                        None => {
-                            assert!(self.pending.is_some(), "region resolver not ready");
-                            let pending = self.pending.as_mut().unwrap();
-                            pending.locks.push(PendingLock::Untrack {
-                                key: row.key.clone(),
-                                start_ts: row.start_ts.into(),
-                                commit_ts: commit_ts.map(Into::into),
-                            });
-                            pending.pending_bytes += row.key.len();
-                            CDC_PENDING_BYTES_GAUGE.add(row.key.len() as i64);
-                        }
-=======
-                        Some(TimeStamp::from(row.commit_ts))
->>>>>>> 6cd51f9d
-                    }
-                };
-                // validate commit_ts must be greater than the current resolved_ts
-                if let (Some(resolver), Some(commit_ts)) = (&self.resolver, commit_ts) {
-                    assert!(commit_ts > resolver.resolved_ts().unwrap_or_default());
-                }
-
-                match rows.get_mut(&row.key) {
-                    Some(row_with_value) => {
-                        row.value = mem::take(&mut row_with_value.value);
-                        *row_with_value = row;
-                    }
-<<<<<<< HEAD
-
-                    let occupied = rows.entry(row.key.clone()).or_default();
-                    if !occupied.value.is_empty() {
-                        assert!(row.value.is_empty());
-                        let mut value = vec![];
-                        mem::swap(&mut occupied.value, &mut value);
-                        row.value = value;
-                    }
-
-                    // In order to compute resolved ts,
-                    // we must track inflight txns.
-                    match self.resolver {
-                        Some(ref mut resolver) => {
-                            resolver.track_lock(row.start_ts.into(), &Key::new(row.key.clone()))
-                        }
-                        None => {
-                            assert!(self.pending.is_some(), "region resolver not ready");
-                            let pending = self.pending.as_mut().unwrap();
-                            pending.locks.push(PendingLock::Track {
-                                key: row.key.clone(),
-                                start_ts: row.start_ts.into(),
-                            });
-                            pending.pending_bytes += row.key.len();
-                            CDC_PENDING_BYTES_GAUGE.add(row.key.len() as i64);
-                        }
-=======
-                    None => {
-                        rows.insert(row.key.clone(), row);
->>>>>>> 6cd51f9d
-                    }
-                }
-            }
-            "lock" => {
-                let mut row = EventRow::default();
-                let lock = Lock::parse(put.get_value()).unwrap();
-                let for_update_ts = lock.for_update_ts;
-                let skip = decode_lock(put.take_key(), lock, &mut row);
-                if skip {
-                    return;
-                }
-
-                let read_old_ts = std::cmp::max(for_update_ts, row.start_ts.into());
-                read_old_value(&mut row, read_old_ts);
-                let occupied = rows.entry(row.key.clone()).or_default();
-                if !occupied.value.is_empty() {
-                    assert!(row.value.is_empty());
-                    let mut value = vec![];
-                    mem::swap(&mut occupied.value, &mut value);
-                    row.value = value;
-                }
-
-                // In order to compute resolved ts,
-                // we must track inflight txns.
-                match self.resolver {
-                    Some(ref mut resolver) => {
-                        resolver.track_lock(row.start_ts.into(), row.key.clone())
-                    }
-                    None => {
-                        assert!(self.pending.is_some(), "region resolver not ready");
-                        let pending = self.pending.as_mut().unwrap();
-                        pending.locks.push(PendingLock::Track {
-                            key: row.key.clone(),
-                            start_ts: row.start_ts.into(),
-                        });
-                        pending.pending_bytes += row.key.len();
-                        CDC_PENDING_BYTES_GAUGE.add(row.key.len() as i64);
-                    }
-                }
-
-                *occupied = row;
-            }
-            "" | "default" => {
-                let key = Key::from_encoded(put.take_key()).truncate_ts().unwrap();
-                let row = rows.entry(key.into_raw().unwrap()).or_default();
-                decode_default(put.take_value(), row);
-            }
-            other => {
-                panic!("invalid cf {}", other);
-            }
-        }
+        unreachable!()
+        // match put.cf.as_str() {
+        //     "write" => {
+        //         let mut row = EventRow::default();
+        //         let skip = decode_write(put.take_key(), put.get_value(), &mut row, true);
+        //         if skip {
+        //             return;
+        //         }
+
+        //         let commit_ts = if is_one_pc {
+        //             set_event_row_type(&mut row, EventLogType::Committed);
+        //             let commit_ts = TimeStamp::from(row.commit_ts);
+        //             read_old_value(&mut row, commit_ts.prev());
+        //             Some(commit_ts)
+        //         } else {
+        //             // 2PC
+        //             if row.commit_ts == 0 {
+        //                 None
+        //             } else {
+        //                 Some(TimeStamp::from(row.commit_ts))
+        //             }
+        //         };
+        //         // validate commit_ts must be greater than the current resolved_ts
+        //         if let (Some(resolver), Some(commit_ts)) = (&self.resolver, commit_ts) {
+        //             assert!(commit_ts > resolver.resolved_ts().unwrap_or_default());
+        //         }
+
+        //         match rows.get_mut(&row.key) {
+        //             Some(row_with_value) => {
+        //                 row.value = mem::take(&mut row_with_value.value);
+        //                 *row_with_value = row;
+        //             }
+        //             None => {
+        //                 rows.insert(row.key.clone(), row);
+        //             }
+        //         }
+        //     }
+        //     "lock" => {
+        //         let mut row = EventRow::default();
+        //         let lock = Lock::parse(put.get_value()).unwrap();
+        //         let for_update_ts = lock.for_update_ts;
+        //         let skip = decode_lock(put.take_key(), lock, &mut row);
+        //         if skip {
+        //             return;
+        //         }
+
+        //         let read_old_ts = std::cmp::max(for_update_ts, row.start_ts.into());
+        //         read_old_value(&mut row, read_old_ts);
+        //         let occupied = rows.entry(row.key.clone()).or_default();
+        //         if !occupied.value.is_empty() {
+        //             assert!(row.value.is_empty());
+        //             let mut value = vec![];
+        //             mem::swap(&mut occupied.value, &mut value);
+        //             row.value = value;
+        //         }
+
+        //         // In order to compute resolved ts,
+        //         // we must track inflight txns.
+        //         match self.resolver {
+        //             Some(ref mut resolver) => {
+        //                 resolver.track_lock(row.start_ts.into(), row.key.clone())
+        //             }
+        //             None => {
+        //                 assert!(self.pending.is_some(), "region resolver not ready");
+        //                 let pending = self.pending.as_mut().unwrap();
+        //                 pending.locks.push(PendingLock::Track {
+        //                     key: row.key.clone(),
+        //                     start_ts: row.start_ts.into(),
+        //                 });
+        //                 pending.pending_bytes += row.key.len();
+        //                 CDC_PENDING_BYTES_GAUGE.add(row.key.len() as i64);
+        //             }
+        //         }
+
+        //         *occupied = row;
+        //     }
+        //     "" | "default" => {
+        //         let key = Key::from_encoded(put.take_key()).truncate_ts().unwrap();
+        //         let row = rows.entry(key.into_raw().unwrap()).or_default();
+        //         decode_default(put.take_value(), row);
+        //     }
+        //     other => {
+        //         panic!("invalid cf {}", other);
+        //     }
+        // }
     }
 
     fn sink_delete(&mut self, mut delete: DeleteRequest) {
-        match delete.cf.as_str() {
-            "lock" => {
-                let raw_key = Key::from_encoded(delete.take_key()).into_raw().unwrap();
-                match self.resolver {
-                    Some(ref mut resolver) => resolver.untrack_lock(&raw_key),
-                    None => {
-                        assert!(self.pending.is_some(), "region resolver not ready");
-                        let key_len = raw_key.len();
-                        let pending = self.pending.as_mut().unwrap();
-                        pending.locks.push(PendingLock::Untrack { key: raw_key });
-                        pending.pending_bytes += key_len;
-                        CDC_PENDING_BYTES_GAUGE.add(key_len as i64);
-                    }
-                }
-            }
-            "" | "default" | "write" => {}
-            other => {
-                panic!("invalid cf {}", other);
-            }
-        }
+        // match delete.cf.as_str() {
+        //     "lock" => {
+        //         let raw_key = Key::from_encoded(delete.take_key()).into_raw().unwrap();
+        //         match self.resolver {
+        //             Some(ref mut resolver) => resolver.untrack_lock(&raw_key),
+        //             None => {
+        //                 assert!(self.pending.is_some(), "region resolver not ready");
+        //                 let key_len = raw_key.len();
+        //                 let pending = self.pending.as_mut().unwrap();
+        //                 pending.locks.push(PendingLock::Untrack { key: raw_key });
+        //                 pending.pending_bytes += key_len;
+        //                 CDC_PENDING_BYTES_GAUGE.add(key_len as i64);
+        //             }
+        //         }
+        //     }
+        //     "" | "default" | "write" => {}
+        //     other => {
+        //         panic!("invalid cf {}", other);
+        //     }
+        // }
+        unreachable!()
     }
 
     fn sink_admin(&mut self, request: AdminRequest, mut response: AdminResponse) -> Result<()> {
