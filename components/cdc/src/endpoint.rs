--- conflicted
+++ resolved
@@ -1372,12 +1372,8 @@
     use kvproto::errorpb::Error as ErrorHeader;
     use raftstore::errors::Error as RaftStoreError;
     use raftstore::store::msg::CasualMessage;
-<<<<<<< HEAD
-    use raftstore::store::RegionSnapshot;
-=======
     use raftstore::store::util::RegionReadProgress;
-    use raftstore::store::{ReadDelegate, TrackVer};
->>>>>>> 5f6781e8
+    use raftstore::store::{ReadDelegate, RegionSnapshot, TrackVer};
     use std::collections::BTreeMap;
     use std::fmt::Display;
     use std::sync::atomic::AtomicU64;
@@ -1599,7 +1595,7 @@
 
         // Test cancellation.
         initializer.downstream_state.store(DownstreamState::Stopped);
-        block_on(initializer.async_incremental_scan(snap.clone(), region.clone(), require_barrier))
+        block_on(initializer.async_incremental_scan(snap.clone(), region, require_barrier))
             .unwrap_err();
 
         // Cancel error should trigger a deregsiter.
