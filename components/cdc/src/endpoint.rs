// Copyright 2020 TiKV Project Authors. Licensed under Apache-2.0.

use std::cell::RefCell;
use std::fmt;
use std::sync::{Arc, Mutex};
use std::time::Duration;

use collections::HashMap;
use concurrency_manager::ConcurrencyManager;
use crossbeam::atomic::AtomicCell;
use engine_rocks::{RocksEngine, RocksSnapshot};
use fail::fail_point;
use futures::compat::Future01CompatExt;
use futures::future::FutureExt;
use grpcio::{ChannelBuilder, Environment};
#[cfg(feature = "prost-codec")]
use kvproto::cdcpb::event::Event as Event_oneof_event;
use kvproto::cdcpb::*;
use kvproto::kvrpcpb::{CheckLeaderRequest, ExtraOp as TxnExtraOp, LeaderInfo};
use kvproto::metapb::{PeerRole, Region};
use kvproto::tikvpb::TikvClient;
use pd_client::{Feature, PdClient};
use raftstore::coprocessor::CmdBatch;
use raftstore::router::RaftStoreRouter;
use raftstore::store::fsm::{ChangeObserver, ObserveID, StoreMeta};
use raftstore::store::msg::{Callback, ReadResponse, SignificantMsg};
use resolved_ts::Resolver;
use security::SecurityManager;
use tikv::config::CdcConfig;
use tikv::storage::kv::Snapshot;
use tikv::storage::mvcc::{DeltaScanner, ScannerBuilder};
use tikv::storage::txn::TxnEntry;
use tikv::storage::txn::TxnEntryScanner;
use tikv_util::time::Instant;
use tikv_util::timer::SteadyTimer;
use tikv_util::worker::{Runnable, RunnableWithTimer, ScheduleError, Scheduler};
use tikv_util::{box_err, box_try, debug, error, impl_display_as_debug, info, warn};
use tokio::runtime::{Builder, Runtime};
use txn_types::{Key, Lock, LockType, TimeStamp, TxnExtra, TxnExtraScheduler};

use crate::delegate::{Delegate, Downstream, DownstreamID, DownstreamState, IncrementalScanState};
use crate::metrics::*;
use crate::old_value::{OldValueCache, OldValueCallback};
use crate::service::{CdcEvent, Conn, ConnID, FeatureGate};
use crate::{CdcObserver, Error, Result};
use futures::Future;

const FEATURE_RESOLVED_TS_STORE: Feature = Feature::require(5, 0, 0);

pub enum Deregister {
    Downstream {
        region_id: u64,
        downstream_id: DownstreamID,
        conn_id: ConnID,
        err: Option<Error>,
    },
    Region {
        region_id: u64,
        observe_id: ObserveID,
        err: Error,
    },
    Conn(ConnID),
}

impl_display_as_debug!(Deregister);

impl fmt::Debug for Deregister {
    fn fmt(&self, f: &mut fmt::Formatter<'_>) -> fmt::Result {
        let mut de = f.debug_struct("Deregister");
        match self {
            Deregister::Downstream {
                ref region_id,
                ref downstream_id,
                ref conn_id,
                ref err,
            } => de
                .field("deregister", &"downstream")
                .field("region_id", region_id)
                .field("downstream_id", downstream_id)
                .field("conn_id", conn_id)
                .field("err", err)
                .finish(),
            Deregister::Region {
                ref region_id,
                ref observe_id,
                ref err,
            } => de
                .field("deregister", &"region")
                .field("region_id", region_id)
                .field("observe_id", observe_id)
                .field("err", err)
                .finish(),
            Deregister::Conn(ref conn_id) => de
                .field("deregister", &"conn")
                .field("conn_id", conn_id)
                .finish(),
        }
    }
}

type InitCallback = Box<dyn FnOnce() + Send>;
<<<<<<< HEAD
=======
pub(crate) type OldValueCallback =
    Box<dyn Fn(Key, TimeStamp, &mut OldValueCache) -> (Option<Vec<u8>>, Option<Statistics>) + Send>;

pub struct OldValueCache {
    pub cache: LruCache<Key, (OldValue, MutationType)>,
    pub miss_count: usize,
    pub access_count: usize,
}

impl OldValueCache {
    pub fn new(size: usize) -> OldValueCache {
        OldValueCache {
            cache: LruCache::with_capacity(size),
            miss_count: 0,
            access_count: 0,
        }
    }
}
>>>>>>> a345ff7f

pub enum Validate {
    Region(u64, Box<dyn FnOnce(Option<&Delegate>) + Send>),
    OldValueCache(Box<dyn FnOnce(&OldValueCache) + Send>),
}

pub enum Task {
    Register {
        request: ChangeDataRequest,
        downstream: Downstream,
        conn_id: ConnID,
        version: semver::Version,
    },
    Deregister(Deregister),
    OpenConn {
        conn: Conn,
    },
    MultiBatch {
        multi: Vec<CmdBatch>,
        old_value_cb: OldValueCallback,
    },
    MinTS {
        regions: Vec<u64>,
        min_ts: TimeStamp,
    },
    ResolverReady {
        observe_id: ObserveID,
        region: Region,
        resolver: Resolver,
    },
    IncrementalScan {
        region_id: u64,
        downstream_id: DownstreamID,
        entries: Vec<Option<TxnEntry>>,
    },
    RegisterMinTsEvent,
    // The result of ChangeCmd should be returned from CDC Endpoint to ensure
    // the downstream switches to Normal after the previous commands was sunk.
    InitDownstream {
        downstream_id: DownstreamID,
        downstream_state: Arc<AtomicCell<DownstreamState>>,
        cb: InitCallback,
    },
    TxnExtra(TxnExtra),
    Validate(Validate),
}

impl_display_as_debug!(Task);

impl fmt::Debug for Task {
    fn fmt(&self, f: &mut fmt::Formatter<'_>) -> fmt::Result {
        let mut de = f.debug_struct("CdcTask");
        match self {
            Task::Register {
                ref request,
                ref downstream,
                ref conn_id,
                ref version,
                ..
            } => de
                .field("type", &"register")
                .field("register request", request)
                .field("request", request)
                .field("id", &downstream.get_id())
                .field("conn_id", conn_id)
                .field("version", version)
                .finish(),
            Task::Deregister(deregister) => de
                .field("type", &"deregister")
                .field("deregister", deregister)
                .finish(),
            Task::OpenConn { ref conn } => de
                .field("type", &"open_conn")
                .field("conn_id", &conn.get_id())
                .finish(),
            Task::MultiBatch { multi, .. } => de
                .field("type", &"multibatch")
                .field("multibatch", &multi.len())
                .finish(),
            Task::MinTS { ref min_ts, .. } => {
                de.field("type", &"mit_ts").field("min_ts", min_ts).finish()
            }
            Task::ResolverReady {
                ref observe_id,
                ref region,
                ..
            } => de
                .field("type", &"resolver_ready")
                .field("observe_id", &observe_id)
                .field("region_id", &region.get_id())
                .finish(),
            Task::IncrementalScan {
                ref region_id,
                ref downstream_id,
                ref entries,
            } => de
                .field("type", &"incremental_scan")
                .field("region_id", &region_id)
                .field("downstream", &downstream_id)
                .field("scan_entries", &entries.len())
                .finish(),
            Task::RegisterMinTsEvent => de.field("type", &"register_min_ts").finish(),
            Task::InitDownstream {
                ref downstream_id, ..
            } => de
                .field("type", &"init_downstream")
                .field("downstream", &downstream_id)
                .finish(),
            Task::TxnExtra(_) => de.field("type", &"txn_extra").finish(),
            Task::Validate(validate) => match validate {
                Validate::Region(region_id, _) => de.field("region_id", &region_id).finish(),
                Validate::OldValueCache(_) => de.finish(),
            },
        }
    }
}

const METRICS_FLUSH_INTERVAL: u64 = 10_000; // 10s

pub struct Endpoint<T> {
    capture_regions: HashMap<u64, Delegate>,
    connections: HashMap<ConnID, Conn>,
    scheduler: Scheduler<Task>,
    raft_router: T,
    observer: CdcObserver,

    pd_client: Arc<dyn PdClient>,
    timer: SteadyTimer,
    min_ts_interval: Duration,
    scan_batch_size: usize,
    tso_worker: Runtime,
    store_meta: Arc<Mutex<StoreMeta>>,
    /// The concurrency manager for transactions. It's needed for CDC to check locks when
    /// calculating resolved_ts.
    concurrency_manager: ConcurrencyManager,

    workers: Runtime,

    min_resolved_ts: TimeStamp,
    min_ts_region_id: u64,
    old_value_cache: OldValueCache,
    hibernate_regions_compatible: bool,

    // store_id -> client
    tikv_clients: Arc<Mutex<HashMap<u64, TikvClient>>>,
    env: Arc<Environment>,
    security_mgr: Arc<SecurityManager>,
}

impl<T: 'static + RaftStoreRouter<RocksEngine>> Endpoint<T> {
    pub fn new(
        cfg: &CdcConfig,
        pd_client: Arc<dyn PdClient>,
        scheduler: Scheduler<Task>,
        raft_router: T,
        observer: CdcObserver,
        store_meta: Arc<Mutex<StoreMeta>>,
        concurrency_manager: ConcurrencyManager,
        env: Arc<Environment>,
        security_mgr: Arc<SecurityManager>,
    ) -> Endpoint<T> {
        let workers = Builder::new()
            .threaded_scheduler()
            .thread_name("cdcwkr")
            .core_threads(4)
            .max_threads(16)
            .enable_time()
            .build()
            .unwrap();
        let tso_worker = Builder::new()
            .threaded_scheduler()
            .thread_name("tso")
            .core_threads(1)
            .build()
            .unwrap();
        CDC_OLD_VALUE_CACHE_CAP.set(cfg.old_value_cache_size as i64);
        let old_value_cache = OldValueCache::new(cfg.old_value_cache_size);
        let ep = Endpoint {
            env,
            security_mgr,
            capture_regions: HashMap::default(),
            connections: HashMap::default(),
            scheduler,
            pd_client,
            tso_worker,
            timer: SteadyTimer::default(),
            workers,
            raft_router,
            observer,
            store_meta,
            concurrency_manager,
            // TODO find an optimal value
            scan_batch_size: 16,
            min_ts_interval: cfg.min_ts_interval.0,
            min_resolved_ts: TimeStamp::max(),
            min_ts_region_id: 0,
<<<<<<< HEAD
            old_value_cache: OldValueCache::new(cfg.old_value_cache_mem_capacity),
=======
            old_value_cache,
>>>>>>> a345ff7f
            hibernate_regions_compatible: cfg.hibernate_regions_compatible,
            tikv_clients: Arc::new(Mutex::new(HashMap::default())),
        };
        ep.register_min_ts_event();
        ep
    }

    pub fn set_min_ts_interval(&mut self, dur: Duration) {
        self.min_ts_interval = dur;
    }

    pub fn set_scan_batch_size(&mut self, scan_batch_size: usize) {
        self.scan_batch_size = scan_batch_size;
    }

    fn on_deregister(&mut self, deregister: Deregister) {
        info!("cdc deregister"; "deregister" => ?deregister);
        fail_point!("cdc_before_handle_deregister", |_| {});
        match deregister {
            Deregister::Downstream {
                region_id,
                downstream_id,
                conn_id,
                err,
            } => {
                // The peer wants to deregister
                let mut is_last = false;
                if let Some(delegate) = self.capture_regions.get_mut(&region_id) {
                    is_last = delegate.unsubscribe(downstream_id, err);
                }
                if let Some(conn) = self.connections.get_mut(&conn_id) {
                    if let Some(id) = conn.downstream_id(region_id) {
                        if downstream_id == id {
                            conn.unsubscribe(region_id);
                        }
                    }
                }
                if is_last {
                    let delegate = self.capture_regions.remove(&region_id).unwrap();
                    if let Some(reader) = self.store_meta.lock().unwrap().readers.get(&region_id) {
                        reader
                            .txn_extra_op
                            .compare_exchange(TxnExtraOp::ReadOldValue, TxnExtraOp::Noop)
                            .unwrap();
                    }
                    // Do not continue to observe the events of the region.
                    let oid = self.observer.unsubscribe_region(region_id, delegate.id);
                    assert!(
                        oid.is_some(),
                        "unsubscribe region {} failed, ObserveID {:?}",
                        region_id,
                        delegate.id
                    );
                }
            }
            Deregister::Region {
                region_id,
                observe_id,
                err,
            } => {
                // Something went wrong, deregister all downstreams of the region.

                // To avoid ABA problem, we must check the unique ObserveID.
                let need_remove = self
                    .capture_regions
                    .get(&region_id)
                    .map_or(false, |d| d.id == observe_id);
                if need_remove {
                    if let Some(mut delegate) = self.capture_regions.remove(&region_id) {
                        delegate.stop(err);
                    }
                    if let Some(reader) = self.store_meta.lock().unwrap().readers.get(&region_id) {
                        reader.txn_extra_op.store(TxnExtraOp::Noop);
                    }
                    self.connections
                        .iter_mut()
                        .for_each(|(_, conn)| conn.unsubscribe(region_id));
                }
                // Do not continue to observe the events of the region.
                let oid = self.observer.unsubscribe_region(region_id, observe_id);
                assert_eq!(
                    need_remove,
                    oid.is_some(),
                    "unsubscribe region {} failed, ObserveID {:?}",
                    region_id,
                    observe_id
                );
            }
            Deregister::Conn(conn_id) => {
                // The connection is closed, deregister all downstreams of the connection.
                if let Some(conn) = self.connections.remove(&conn_id) {
                    conn.take_downstreams()
                        .into_iter()
                        .for_each(|(region_id, downstream_id)| {
                            if let Some(delegate) = self.capture_regions.get_mut(&region_id) {
                                if delegate.unsubscribe(downstream_id, None) {
                                    let delegate = self.capture_regions.remove(&region_id).unwrap();
                                    // Do not continue to observe the events of the region.
                                    let oid =
                                        self.observer.unsubscribe_region(region_id, delegate.id);
                                    assert!(
                                        oid.is_some(),
                                        "unsubscribe region {} failed, ObserveID {:?}",
                                        region_id,
                                        delegate.id
                                    );
                                }
                            }
                        });
                }
            }
        }
    }

    fn get_current_resolved_ts(
        &self,
        region_id: u64,
        observer_id: ObserveID,
    ) -> impl Future<Output = Option<TimeStamp>> {
        let pd_client = self.pd_client.clone();
        let cm = self.concurrency_manager.clone();
        let raft_router = self.raft_router.clone();
        let scheduler = self.scheduler.clone();
        let regions = vec![(region_id, observer_id)];

        async move {
            let mut min_ts = pd_client.get_tso().await.unwrap_or_default();

            // needed here to support async commits
            cm.update_max_ts(min_ts);
            if let Some(min_mem_lock_ts) = cm.global_min_lock_ts() {
                if min_mem_lock_ts < min_ts {
                    min_ts = min_mem_lock_ts;
                }
            }

            let valid_regions =
                Self::region_resolved_ts_raft(regions, &scheduler, raft_router, min_ts).await;
            if valid_regions.is_empty() {
                return None;
            }

            Some(min_ts)
        }
    }

    pub fn on_register(
        &mut self,
        mut request: ChangeDataRequest,
        mut downstream: Downstream,
        conn_id: ConnID,
        version: semver::Version,
    ) {
        let region_id = request.region_id;
        let downstream_id = downstream.get_id();
        let conn = match self.connections.get_mut(&conn_id) {
            Some(conn) => conn,
            None => {
                error!("register for a nonexistent connection";
                    "region_id" => region_id, "conn_id" => ?conn_id);
                return;
            }
        };
        downstream.set_sink(conn.get_sink().with_region_id(region_id));

        // TODO: Add a new task to close incompatible features.
        if let Some(e) = conn.check_version_and_set_feature(version) {
            // The downstream has not registered yet, send error right away.
            downstream.sink_compatibility_error(region_id, e);
            return;
        }
        if !conn.subscribe(request.get_region_id(), downstream_id) {
            downstream.sink_duplicate_error(request.get_region_id());
            error!("duplicate register";
                "region_id" => region_id,
                "conn_id" => ?conn_id,
                "req_id" => request.get_request_id(),
                "downstream_id" => ?downstream_id);
            return;
        }

        info!("cdc register region";
            "region_id" => region_id,
            "conn_id" => ?conn.get_id(),
            "req_id" => request.get_request_id(),
            "downstream_id" => ?downstream_id);
        let mut is_new_delegate = false;
        let delegate = self.capture_regions.entry(region_id).or_insert_with(|| {
            let d = Delegate::new(region_id);
            is_new_delegate = true;
            d
        });
        let downstream_state = downstream.get_state();
        let checkpoint_ts = request.checkpoint_ts;
        let sched = self.scheduler.clone();
        let batch_size = self.scan_batch_size;

        if !delegate.subscribe(downstream.clone()) {
            conn.unsubscribe(request.get_region_id());
            if is_new_delegate {
                self.capture_regions.remove(&request.get_region_id());
            }
            return;
        }
        if is_new_delegate {
            // The region has never been registered.
            // Subscribe the change events of the region.
            let old_id = self.observer.subscribe_region(region_id, delegate.id);
            assert!(
                old_id.is_none(),
                "region {} must not be observed twice, old ObserveID {:?}, new ObserveID {:?}",
                region_id,
                old_id,
                delegate.id
            );
        };
        let change_cmd = ChangeObserver {
            region_id,
            observe_id: delegate.id,
        };
        let txn_extra_op = request.get_extra_op();
        if txn_extra_op != TxnExtraOp::Noop {
            delegate.txn_extra_op = request.get_extra_op();
            if let Some(reader) = self.store_meta.lock().unwrap().readers.get(&region_id) {
                reader.txn_extra_op.store(txn_extra_op);
            }
        }

        let advanced_flow_control_enabled = if let Some(features) = conn.get_feature() {
            features.contains(FeatureGate::ADVANCED_FLOW_CONTROL)
        } else {
            false
        };

        let observe_id = delegate.id;
        let mut init = Initializer {
            sched,
            region_id,
            conn_id,
            downstream: Some(downstream),
            downstream_id,
            batch_size,
            downstream_state: downstream_state.clone(),
            txn_extra_op: delegate.txn_extra_op,
            observe_id,
            checkpoint_ts: checkpoint_ts.into(),
            build_resolver: is_new_delegate,
            real_time_start_ts: None,
            advanced_flow_control_enabled,
        };

        let (cb, fut) = tikv_util::future::paired_future_callback();
        let scheduler = self.scheduler.clone();
        let deregister_downstream = move |err| {
            let deregister = if is_new_delegate {
                Deregister::Region {
                    region_id,
                    observe_id,
                    err,
                }
            } else {
                Deregister::Downstream {
                    region_id,
                    downstream_id,
                    conn_id,
                    err: Some(err),
                }
            };
            if let Err(e) = scheduler.schedule(Task::Deregister(deregister)) {
                error!("schedule cdc task failed"; "error" => ?e);
            }
        };
        let scheduler = self.scheduler.clone();
        let raft_router = self.raft_router.clone();
        let get_current_resolved_ts_fut = self.get_current_resolved_ts(region_id, init.observe_id);
        self.workers.spawn(async move {
            if advanced_flow_control_enabled {
                match get_current_resolved_ts_fut.await {
                    Some(ts) => {
                        init.real_time_start_ts = Some(ts);
                        info!("cdc got real time start ts"; "region_id" => region_id, "start_ts" => ?ts);
                    },
                    None => {
                        info!("cdc failed to get real time start ts"; "region_id" => region_id);
                        deregister_downstream(Error::GetRealTimeStartFailed);
                        return;
                    }
                }
            }
            if let Err(e) = raft_router.significant_send(
                region_id,
                SignificantMsg::CaptureChange {
                    cmd: change_cmd,
                    region_epoch: request.take_region_epoch(),
                    callback: Callback::Read(Box::new(move |resp| {
                        info!("cdc init down stream"; "region_id" => region_id);
                        if let Err(e) = scheduler.schedule(Task::InitDownstream {
                            downstream_id,
                            downstream_state,
                            cb: Box::new(move || {
                                cb(resp);
                            }),
                        }) {
                            error!("schedule cdc task failed"; "error" => ?e);
                        }
                    })),
                },
            ) {
                warn!("cdc send capture change cmd failed"; "region_id" => region_id, "error" => ?e);
                deregister_downstream(Error::request(e.into()));
                return;
            }

            match fut.await {
                Ok(resp) => {
                    init.on_change_cmd(resp).await
                },
                Err(e) => deregister_downstream(Error::Other(box_err!(e))),
            }
        });
    }

    pub fn on_multi_batch(&mut self, multi: Vec<CmdBatch>, old_value_cb: OldValueCallback) {
        fail_point!("cdc_before_handle_multi_batch", |_| {});
        for batch in multi {
            let region_id = batch.region_id;
            let mut deregister = None;
            if let Some(delegate) = self.capture_regions.get_mut(&region_id) {
                if delegate.has_failed() {
                    // Skip the batch if the delegate has failed.
                    continue;
                }
                if let Err(e) = delegate.on_batch(batch, &old_value_cb, &mut self.old_value_cache) {
                    assert!(delegate.has_failed());
                    // Delegate has error, deregister the corresponding region.
                    deregister = Some(Deregister::Region {
                        region_id,
                        observe_id: delegate.id,
                        err: e,
                    });
                }
            }
            if let Some(deregister) = deregister {
                self.on_deregister(deregister);
            }
        }
    }

    pub fn on_incremental_scan(
        &mut self,
        region_id: u64,
        downstream_id: DownstreamID,
        entries: Vec<Option<TxnEntry>>,
    ) {
        if let Some(delegate) = self.capture_regions.get_mut(&region_id) {
            delegate.on_scan(downstream_id, entries);
        } else {
            warn!("region not found on incremental scan"; "region_id" => region_id);
        }
    }

    fn on_region_ready(&mut self, observe_id: ObserveID, resolver: Resolver, region: Region) {
        let region_id = region.get_id();
        if let Some(delegate) = self.capture_regions.get_mut(&region_id) {
            if delegate.id == observe_id {
                for downstream in delegate.on_region_ready(resolver, region) {
                    let conn_id = downstream.get_conn_id();
                    if !delegate.subscribe(downstream) {
                        let conn = self.connections.get_mut(&conn_id).unwrap();
                        conn.unsubscribe(region_id);
                    }
                }
            } else {
                info!("stale region ready";
                    "region_id" => region.get_id(),
                    "observe_id" => ?observe_id,
                    "current_id" => ?delegate.id);
            }
        } else {
            info!("region not found on region ready (finish building resolver)";
                "region_id" => region.get_id());
        }
    }

    fn on_min_ts(&mut self, regions: Vec<u64>, min_ts: TimeStamp) {
        let mut resolved_regions = Vec::with_capacity(regions.len());
        self.min_resolved_ts = TimeStamp::max();
        for region_id in regions {
            if let Some(delegate) = self.capture_regions.get_mut(&region_id) {
                if let Some(resolved_ts) = delegate.on_min_ts(min_ts) {
                    if resolved_ts < self.min_resolved_ts {
                        self.min_resolved_ts = resolved_ts;
                        self.min_ts_region_id = region_id;
                    }
                    resolved_regions.push(region_id);
                }
            }
        }
        self.broadcast_resolved_ts(resolved_regions);
    }

    fn broadcast_resolved_ts(&self, regions: Vec<u64>) {
        let resolved_ts = ResolvedTs {
            regions,
            ts: self.min_resolved_ts.into_inner(),
            ..Default::default()
        };

        let send_cdc_event = |conn: &Conn, event| {
            if let Err(e) = conn.get_sink().send_realtime_event(event) {
                info!("send event failed"; "e" => ?e);
            }
        };
        for conn in self.connections.values() {
            let features = if let Some(features) = conn.get_feature() {
                features
            } else {
                // None means there is no downsteam registered yet.
                debug!("skip sending batched resolved event"; "conn" => ?conn.get_id());
                continue;
            };

            if features.contains(FeatureGate::BATCH_RESOLVED_TS) {
                debug!("sending batched resolved event"; "conn" => ?conn.get_id());
                send_cdc_event(conn, CdcEvent::ResolvedTs(resolved_ts.clone()));
            } else {
                // Fallback to previous non-batch resolved ts event.
                for region_id in &resolved_ts.regions {
                    self.broadcast_resolved_ts_compact(*region_id, resolved_ts.ts, conn);
                }
            }
        }
    }

    fn broadcast_resolved_ts_compact(&self, region_id: u64, resolved_ts: u64, conn: &Conn) {
        let downstream_id = match conn.downstream_id(region_id) {
            Some(downstream_id) => downstream_id,
            // No such region registers in the connection.
            None => return,
        };
        let delegate = match self.capture_regions.get(&region_id) {
            Some(delegate) => delegate,
            // No such region registers in the endpoint.
            None => return,
        };
        let downstream = match delegate.downstream(downstream_id) {
            Some(downstream) => downstream,
            // No such downstream registers in the delegate.
            None => return,
        };
        downstream.sink_event(Event {
            region_id,
            event: Some(Event_oneof_event::ResolvedTs(resolved_ts)),
            ..Default::default()
        });
    }

    fn register_min_ts_event(&self) {
        let timeout = self.timer.delay(self.min_ts_interval);
        let pd_client = self.pd_client.clone();
        let scheduler = self.scheduler.clone();
        let raft_router = self.raft_router.clone();
        let regions: Vec<(u64, ObserveID)> = self
            .capture_regions
            .iter()
            .map(|(region_id, delegate)| (*region_id, delegate.id))
            .collect();
        let cm: ConcurrencyManager = self.concurrency_manager.clone();
        let env = self.env.clone();
        let security_mgr = self.security_mgr.clone();
        let store_meta = self.store_meta.clone();
        let tikv_clients = self.tikv_clients.clone();
        let hibernate_regions_compatible = self.hibernate_regions_compatible;

        let fut = async move {
            let _ = timeout.compat().await;
            // Ignore get tso errors since we will retry every `min_ts_interval`.
            let mut min_ts = pd_client.get_tso().await.unwrap_or_default();

            // Sync with concurrency manager so that it can work correctly when optimizations
            // like async commit is enabled.
            // Note: This step must be done before scheduling `Task::MinTS` task, and the
            // resolver must be checked in or after `Task::MinTS`' execution.
            cm.update_max_ts(min_ts);
            if let Some(min_mem_lock_ts) = cm.global_min_lock_ts() {
                if min_mem_lock_ts < min_ts {
                    min_ts = min_mem_lock_ts;
                }
            }

            match scheduler.schedule(Task::RegisterMinTsEvent) {
                Ok(_) | Err(ScheduleError::Stopped(_)) => (),
                // Must schedule `RegisterMinTsEvent` event otherwise resolved ts can not
                // advance normally.
                Err(err) => panic!("failed to regiester min ts event, error: {:?}", err),
            }

            let gate = pd_client.feature_gate();

            let regions =
                if hibernate_regions_compatible && gate.can_enable(FEATURE_RESOLVED_TS_STORE) {
                    CDC_RESOLVED_TS_ADVANCE_METHOD.set(1);
                    Self::region_resolved_ts_store(
                        regions,
                        store_meta,
                        pd_client,
                        security_mgr,
                        env,
                        tikv_clients,
                        min_ts,
                    )
                    .await
                } else {
                    CDC_RESOLVED_TS_ADVANCE_METHOD.set(0);
                    Self::region_resolved_ts_raft(regions, &scheduler, raft_router, min_ts).await
                };

            if !regions.is_empty() {
                match scheduler.schedule(Task::MinTS { regions, min_ts }) {
                    Ok(_) | Err(ScheduleError::Stopped(_)) => (),
                    // Must schedule `RegisterMinTsEvent` event otherwise resolved ts can not
                    // advance normally.
                    Err(err) => panic!("failed to schedule min ts event, error: {:?}", err),
                }
            }
        };
        self.tso_worker.spawn(fut);
    }

    async fn region_resolved_ts_raft(
        regions: Vec<(u64, ObserveID)>,
        scheduler: &Scheduler<Task>,
        raft_router: T,
        min_ts: TimeStamp,
    ) -> Vec<u64> {
        // TODO: send a message to raftstore would consume too much cpu time,
        // try to handle it outside raftstore.
        let regions: Vec<_> = regions
            .iter()
            .copied()
            .map(|(region_id, observe_id)| {
                let scheduler_clone = scheduler.clone();
                let raft_router_clone = raft_router.clone();
                async move {
                    let (tx, rx) = tokio::sync::oneshot::channel();
                    if let Err(e) = raft_router_clone.significant_send(
                        region_id,
                        SignificantMsg::LeaderCallback(Callback::Read(Box::new(move |resp| {
                            let resp = if resp.response.get_header().has_error() {
                                None
                            } else {
                                Some(region_id)
                            };
                            if tx.send(resp).is_err() {
                                error!("cdc send tso response failed"; "region_id" => region_id);
                            }
                        }))),
                    ) {
                        warn!("cdc send LeaderCallback failed"; "err" => ?e, "min_ts" => min_ts);
                        let deregister = Deregister::Region {
                            observe_id,
                            region_id,
                            err: Error::request(e.into()),
                        };
                        if let Err(e) = scheduler_clone.schedule(Task::Deregister(deregister)) {
                            error!("schedule cdc task failed"; "error" => ?e);
                        }
                        return None;
                    }
                    rx.await.unwrap_or(None)
                }
            })
            .collect();
        let resps = futures::future::join_all(regions).await;
        resps.into_iter().flatten().collect::<Vec<u64>>()
    }

    async fn region_resolved_ts_store(
        regions: Vec<(u64, ObserveID)>,
        store_meta: Arc<Mutex<StoreMeta>>,
        pd_client: Arc<dyn PdClient>,
        security_mgr: Arc<SecurityManager>,
        env: Arc<Environment>,
        cdc_clients: Arc<Mutex<HashMap<u64, TikvClient>>>,
        min_ts: TimeStamp,
    ) -> Vec<u64> {
        let region_has_quorum = |region: &Region, stores: &[u64]| {
            let mut voters = 0;
            let mut incoming_voters = 0;
            let mut demoting_voters = 0;

            let mut resp_voters = 0;
            let mut resp_incoming_voters = 0;
            let mut resp_demoting_voters = 0;

            region.get_peers().iter().for_each(|peer| {
                let mut in_resp = false;
                for store_id in stores {
                    if *store_id == peer.store_id {
                        in_resp = true;
                        break;
                    }
                }
                match peer.get_role() {
                    PeerRole::Voter => {
                        voters += 1;
                        if in_resp {
                            resp_voters += 1;
                        }
                    }
                    PeerRole::IncomingVoter => {
                        incoming_voters += 1;
                        if in_resp {
                            resp_incoming_voters += 1;
                        }
                    }
                    PeerRole::DemotingVoter => {
                        demoting_voters += 1;
                        if in_resp {
                            resp_demoting_voters += 1;
                        }
                    }
                    PeerRole::Learner => (),
                }
            });

            let has_incoming_majority =
                (resp_voters + resp_incoming_voters) >= ((voters + incoming_voters) / 2 + 1);
            let has_demoting_majority =
                (resp_voters + resp_demoting_voters) >= ((voters + demoting_voters) / 2 + 1);

            has_incoming_majority && has_demoting_majority
        };

        let find_store_id = |region: &Region, peer_id| {
            for peer in region.get_peers() {
                if peer.id == peer_id {
                    return Some(peer.store_id);
                }
            }
            None
        };

        // store_id -> leaders info, record the request to each stores
        let mut store_map: HashMap<u64, Vec<LeaderInfo>> = HashMap::default();
        // region_id -> region, cache the information of regions
        let mut region_map: HashMap<u64, Region> = HashMap::default();
        // region_id -> peers id, record the responses
        let mut resp_map: HashMap<u64, Vec<u64>> = HashMap::default();
        {
            let meta = store_meta.lock().unwrap();
            let store_id = match meta.store_id {
                Some(id) => id,
                None => return vec![],
            };
            for (region_id, _) in regions {
                if let Some(region) = meta.regions.get(&region_id) {
                    if let Some((term, leader_id)) = meta.leaders.get(&region_id) {
                        let leader_store_id = find_store_id(&region, *leader_id);
                        if leader_store_id.is_none() {
                            continue;
                        }
                        if leader_store_id.unwrap() != meta.store_id.unwrap() {
                            continue;
                        }
                        for peer in region.get_peers() {
                            if peer.store_id == store_id && peer.id == *leader_id {
                                resp_map.entry(region_id).or_default().push(store_id);
                                continue;
                            }
                            if peer.get_role() == PeerRole::Learner {
                                continue;
                            }
                            let mut leader_info = LeaderInfo::default();
                            leader_info.set_peer_id(*leader_id);
                            leader_info.set_term(*term);
                            leader_info.set_region_id(region_id);
                            leader_info.set_region_epoch(region.get_region_epoch().clone());
                            store_map
                                .entry(peer.store_id)
                                .or_default()
                                .push(leader_info);
                        }
                        region_map.insert(region_id, region.clone());
                    }
                }
            }
        }
        let stores = store_map.into_iter().map(|(store_id, regions)| {
            let cdc_clients = cdc_clients.clone();
            let env = env.clone();
            let pd_client = pd_client.clone();
            let security_mgr = security_mgr.clone();
            async move {
                if cdc_clients.lock().unwrap().get(&store_id).is_none() {
                    let store = box_try!(pd_client.get_store_async(store_id).await);
                    let cb = ChannelBuilder::new(env.clone());
                    let channel = security_mgr.connect(cb, &store.address);
                    cdc_clients
                        .lock()
                        .unwrap()
                        .insert(store_id, TikvClient::new(channel));
                }
                let client = cdc_clients.lock().unwrap().get(&store_id).unwrap().clone();
                let mut req = CheckLeaderRequest::default();
                req.set_regions(regions.into());
                req.set_ts(min_ts.into_inner());
                let res = box_try!(client.check_leader_async(&req)).await;
                let resp = box_try!(res);
                Result::Ok((store_id, resp))
            }
        });
        let resps = futures::future::join_all(stores).await;
        resps
            .into_iter()
            .filter_map(|resp| match resp {
                Ok(resp) => Some(resp),
                Err(e) => {
                    debug!("cdc check leader error"; "err" =>?e);
                    None
                }
            })
            .map(|(store_id, resp)| {
                resp.regions
                    .into_iter()
                    .map(move |region_id| (store_id, region_id))
            })
            .flatten()
            .for_each(|(store_id, region_id)| {
                resp_map.entry(region_id).or_default().push(store_id);
            });
        resp_map
            .into_iter()
            .filter_map(|(region_id, stores)| {
                if region_has_quorum(&region_map[&region_id], &stores) {
                    Some(region_id)
                } else {
                    debug!("cdc cannot get quorum for resolved ts"; "region_id" => region_id, "stores" => ?stores, "region" => ?&region_map[&region_id]);
                    None
                }
            })
            .collect()
    }

    fn on_open_conn(&mut self, conn: Conn) {
        self.connections.insert(conn.get_id(), conn);
    }

    fn flush_all(&self) {
        self.connections.iter().for_each(|(_, conn)| conn.flush());
    }
}

struct Initializer {
    sched: Scheduler<Task>,

    region_id: u64,
    observe_id: ObserveID,
    downstream_id: DownstreamID,
    downstream_state: Arc<AtomicCell<DownstreamState>>,
    downstream: Option<Downstream>,
    conn_id: ConnID,
    checkpoint_ts: TimeStamp,
    batch_size: usize,
    txn_extra_op: TxnExtraOp,

    real_time_start_ts: Option<TimeStamp>,
    advanced_flow_control_enabled: bool,
    build_resolver: bool,
}

struct IncrementalScanBatchContext<S>
where
    S: Snapshot + 'static,
{
    resolver: RefCell<Option<Resolver>>,
    batch_size: usize,
    scanner: RefCell<DeltaScanner<S>>,
}

impl Initializer {
    async fn on_change_cmd(&self, mut resp: ReadResponse<RocksSnapshot>) {
        if let Some(region_snapshot) = resp.snapshot {
            assert_eq!(self.region_id, region_snapshot.get_region().get_id());
            let region = region_snapshot.get_region().clone();
            info!("cdc incremental scan"; "region_id" => self.region_id);
            if self.advanced_flow_control_enabled {
                self.async_incremental_scan_v2(region_snapshot, region)
                    .await;
            } else {
                self.async_incremental_scan(region_snapshot, region);
            }
        } else {
            assert!(
                resp.response.get_header().has_error(),
                "no snapshot and no error? {:?}",
                resp.response
            );
            let err = resp.response.take_header().take_error();
            let deregister = Deregister::Region {
                region_id: self.region_id,
                observe_id: self.observe_id,
                err: Error::request(err),
            };
            if let Err(e) = self.sched.schedule(Task::Deregister(deregister)) {
                error!("schedule cdc task failed"; "error" => ?e);
            }
        }
    }

    fn async_incremental_scan<S: Snapshot + 'static>(&self, snap: S, region: Region) {
        let downstream_id = self.downstream_id;
        let region_id = region.get_id();
        debug!("async incremental scan";
            "region_id" => region_id,
            "downstream_id" => ?downstream_id,
            "observe_id" => ?self.observe_id);

        let mut resolver = if self.build_resolver {
            Some(Resolver::new(region_id))
        } else {
            None
        };

        fail_point!("cdc_incremental_scan_start");

        let start = Instant::now_coarse();
        // Time range: (checkpoint_ts, current]
        let current = TimeStamp::max();
        let mut scanner = ScannerBuilder::new(snap, current, false)
            .range(None, None)
            .build_delta_scanner(self.checkpoint_ts, self.txn_extra_op)
            .unwrap();
        let mut done = false;
        while !done {
            if self.downstream_state.load() != DownstreamState::Normal {
                info!("async incremental scan canceled";
                    "region_id" => region_id,
                    "downstream_id" => ?downstream_id,
                    "observe_id" => ?self.observe_id);
                return;
            }
            let entries = match Self::scan_batch(&mut scanner, self.batch_size, resolver.as_mut()) {
                Ok(res) => res,
                Err(e) => {
                    error!("cdc scan entries failed"; "error" => ?e, "region_id" => region_id);
                    self.deregister_downstream(Some(e));
                    return;
                }
            };
            // If the last element is None, it means scanning is finished.
            if let Some(None) = entries.last() {
                done = true;
            }
            debug!("cdc scan entries"; "len" => entries.len(), "region_id" => region_id);
            fail_point!("before_schedule_incremental_scan");
            let scanned = Task::IncrementalScan {
                region_id,
                downstream_id,
                entries,
            };
            if let Err(e) = self.sched.schedule(scanned) {
                error!("schedule cdc task failed"; "error" => ?e, "region_id" => region_id);
                return;
            }
        }

        let takes = start.elapsed();
        if let Some(resolver) = resolver {
            self.finish_building_resolver(resolver, region, takes);
        }

        CDC_SCAN_DURATION_HISTOGRAM.observe(takes.as_secs_f64());
    }

    async fn spawn_blocking<F, O>(&self, job: F) -> Result<O>
    where
        F: FnOnce() -> Result<O> + Send + 'static,
        O: Send + 'static,
    {
        let runtime_handle = tokio::runtime::Handle::current();
        let job_handle = runtime_handle.spawn_blocking(job).map(|res| match res {
            Ok(res) => res,
            Err(e) => Err(Error::Other(Box::new(e))),
        });
        job_handle.await
    }

    async fn async_incremental_scan_v2<S: Snapshot + 'static>(&self, snap: S, region: Region) {
        let downstream_id = self.downstream_id;
        let region_id = region.get_id();
        debug!("async incremental scan v2";
            "region_id" => region_id,
            "downstream_id" => ?downstream_id,
            "observe_id" => ?self.observe_id);

        // We need a resolver to track locks encountered in the incremental scan
        let resolver = Some(Resolver::new(region_id));

        fail_point!("cdc_incremental_scan_start");

        let start = Instant::now_coarse();
        // Time range: (checkpoint_ts, current]
        let current = TimeStamp::max();
        let scanner = ScannerBuilder::new(snap, current, false)
            .range(None, None)
            .build_delta_scanner(self.checkpoint_ts, self.txn_extra_op)
            .unwrap();

        let scan_context = Arc::new(Mutex::new(IncrementalScanBatchContext {
            resolver: RefCell::new(resolver),
            batch_size: self.batch_size,
            scanner: RefCell::new(scanner),
        }));

        let incremental_scan_state = self
            .downstream
            .as_ref()
            .unwrap()
            .get_incremental_scan_state();
        {
            let mut st = incremental_scan_state.lock().unwrap();
            match *st {
                IncrementalScanState::NotStarted => {
                    *st = IncrementalScanState::Ongoing;
                }
                ref other => {
                    panic!("unexpected incremental scan state {:?}", other);
                }
            }
            // unlock incremental_scan_state
        }

        let mut done = false;
        while !done {
            if self.downstream_state.load() != DownstreamState::Normal {
                info!("async incremental scan canceled";
                    "region_id" => region_id,
                    "downstream_id" => ?downstream_id,
                    "observe_id" => ?self.observe_id);
                return;
            }
            let scan_context = scan_context.clone();
            let entries = match self
                .spawn_blocking(move || {
                    let context = scan_context.lock().unwrap();
                    let result = Self::scan_batch(
                        &mut context.scanner.borrow_mut(),
                        context.batch_size,
                        context.resolver.borrow_mut().as_mut(),
                    );
                    result
                })
                .await
            {
                Ok(res) => {
                    debug!("cdc async incremental scan batch completed"; "len" => res.len(), "region_id" => region_id);
                    res
                }
                Err(e) => {
                    error!("cdc async incremental scan batch failed"; "error" => ?e, "region_id" => region_id);
                    self.deregister_downstream(Some(e));
                    return;
                }
            };
            // If the last element is None, it means scanning is finished.
            if let Some(None) = entries.last() {
                done = true;
            }

            fail_point!("before_schedule_incremental_scan");

            let downstream = self.downstream.as_ref().unwrap();
            let events =
                Delegate::convert_to_grpc_events(region_id, downstream.get_req_id(), entries);
            let num_entires = events.len();
            for event in events.into_iter() {
                debug!("cdc incremental scan sending data"; "num_entires" => num_entires);
                if let Some(rate_limiter) = downstream.get_rate_limiter() {
                    match rate_limiter.send_scan_event(CdcEvent::Event(event)).await {
                        Ok(_) => {
                            debug!("cdc incremental scan sent data"; "num_entires" => num_entires)
                        }
                        Err(e) => {
                            error!("cdc scan entries failed"; "error" => ?e, "region_id" => region_id);
                            // TODO: convert rate_limiter error
                            self.deregister_downstream(None);
                            return;
                        }
                    }
                } else {
                    warn!("cdc rate limiter not found, report a bug");
                }
            }
        }

        // Now the resolver contains locks that remain unresolved after the scan.
        let mut resolver = scan_context.lock().unwrap().resolver.replace(None);
        resolver.as_mut().unwrap().init();
        let resolved_ts = resolver
            .as_mut()
            .unwrap()
            .resolve(self.real_time_start_ts.unwrap());

        let resolved_ts = ResolvedTs {
            regions: vec![self.region_id],
            ts: resolved_ts.unwrap().into_inner(),
            ..Default::default()
        };

        let res = self
            .downstream
            .as_ref()
            .unwrap()
            .get_rate_limiter()
            .unwrap()
            .send_realtime_event(CdcEvent::ResolvedTs(resolved_ts));
        match res {
            Ok(_) => {}
            Err(e) => {
                error!("cdc incremental scan sending finish resolved ts failed"; "error" => ?e, "region_id" => region_id);
                // TODO: convert rate_limiter error
                self.deregister_downstream(None);
                return;
            }
        }

        // handle the case where the region has already deregistered
        {
            let mut st = incremental_scan_state.lock().unwrap();
            match std::mem::replace(&mut *st, IncrementalScanState::Done) {
                // normal case
                IncrementalScanState::Ongoing => {}
                // real time stream has terminiated due to region error (splitting, etc.)
                IncrementalScanState::ErrorPending(err_event) => {
                    info!("cdc incremental scan finished after region error, sending error"; "err_event" => ?err_event);
                    self.downstream_state.store(DownstreamState::Stopped);
                    self.downstream.as_ref().unwrap().sink_error(err_event);
                }
                other => {
                    panic!("unexpected incremental scan state {:?}", other);
                }
            }
            // unlock incremental_scan_state
        }

        let takes = start.elapsed();
        if self.build_resolver {
            self.finish_building_resolver(resolver.unwrap(), region, takes);
        }
        CDC_SCAN_DURATION_HISTOGRAM.observe(takes.as_secs_f64());
    }

    fn scan_batch<S: Snapshot>(
        scanner: &mut DeltaScanner<S>,
        batch_size: usize,
        resolver: Option<&mut Resolver>,
    ) -> Result<Vec<Option<TxnEntry>>> {
        let mut entries = Vec::with_capacity(batch_size);
        while entries.len() < entries.capacity() {
            match scanner.next_entry()? {
                Some(entry) => {
                    entries.push(Some(entry));
                }
                None => {
                    entries.push(None);
                    break;
                }
            }
        }

        if let Some(resolver) = resolver {
            // Track the locks.
            for entry in entries.iter().flatten() {
                if let TxnEntry::Prewrite { lock, .. } = entry {
                    let (encoded_key, value) = lock;
                    let key = Key::from_encoded_slice(encoded_key).into_raw().unwrap();
                    let lock = Lock::parse(value)?;
                    match lock.lock_type {
                        LockType::Put | LockType::Delete => resolver.track_lock(lock.ts, key),
                        _ => (),
                    };
                }
            }
        }

        Ok(entries)
    }

    fn finish_building_resolver(&self, mut resolver: Resolver, region: Region, takes: Duration) {
        let observe_id = self.observe_id;
        if !resolver.is_initialized() {
            resolver.init();
        }
        let rts = resolver.resolve(TimeStamp::zero());
        info!(
            "resolver initialized and schedule resolver ready";
            "region_id" => region.get_id(),
            "resolved_ts" => rts,
            "lock_count" => resolver.locks().len(),
            "observe_id" => ?observe_id,
            "takes" => ?takes,
        );

        fail_point!("before_schedule_resolver_ready");
        if let Err(e) = self.sched.schedule(Task::ResolverReady {
            observe_id,
            resolver,
            region,
        }) {
            error!("schedule task failed"; "error" => ?e);
        }
    }

    fn deregister_downstream(&self, err: Option<Error>) {
        // TODO: record in metrics.
        let deregister = if self.build_resolver {
            if self.advanced_flow_control_enabled {
                let incremental_scan_state = self
                    .downstream
                    .as_ref()
                    .unwrap()
                    .get_incremental_scan_state();
                let mut st = incremental_scan_state.lock().unwrap();
                match *st {
                    IncrementalScanState::Ongoing | IncrementalScanState::ErrorPending(_) => {
                        *st = IncrementalScanState::Done;
                    }
                    ref other => {
                        panic!("unexpected incremental scan state {:?}", other);
                    }
                }
            }
            Deregister::Region {
                region_id: self.region_id,
                observe_id: self.observe_id,
                err: err.unwrap_or_else(|| Error::Other(box_err!("scan error"))), // TODO: convert rate_limiter error
            }
        } else {
            Deregister::Downstream {
                region_id: self.region_id,
                downstream_id: self.downstream_id,
                conn_id: self.conn_id,
                err, // TODO: convert rate_limiter error
            }
        };
        if let Err(e) = self.sched.schedule(Task::Deregister(deregister)) {
            error!("schedule cdc task failed"; "error" => ?e, "region_id" => self.region_id);
        }
    }
}

impl<T: 'static + RaftStoreRouter<RocksEngine>> Runnable for Endpoint<T> {
    type Task = Task;

    fn run(&mut self, task: Task) {
        debug!("run cdc task"; "task" => %task);
        match task {
            Task::MinTS { regions, min_ts } => self.on_min_ts(regions, min_ts),
            Task::Register {
                request,
                downstream,
                conn_id,
                version,
            } => self.on_register(request, downstream, conn_id, version),
            Task::ResolverReady {
                observe_id,
                resolver,
                region,
            } => self.on_region_ready(observe_id, resolver, region),
            Task::Deregister(deregister) => self.on_deregister(deregister),
            Task::IncrementalScan {
                region_id,
                downstream_id,
                entries,
            } => {
                self.on_incremental_scan(region_id, downstream_id, entries);
            }
            Task::MultiBatch {
                multi,
                old_value_cb,
            } => self.on_multi_batch(multi, old_value_cb),
            Task::OpenConn { conn } => self.on_open_conn(conn),
            Task::RegisterMinTsEvent => self.register_min_ts_event(),
            Task::InitDownstream {
                downstream_id,
                downstream_state,
                cb,
            } => {
                info!("downstream was initialized"; "downstream_id" => ?downstream_id);
                let _ = downstream_state
                    .compare_exchange(DownstreamState::Uninitialized, DownstreamState::Normal);
                cb();
            }
            Task::TxnExtra(txn_extra) => {
                for (k, v) in txn_extra.old_values {
                    self.old_value_cache.insert(k, v);
                }
            }
            Task::Validate(validate) => match validate {
                Validate::Region(region_id, validate) => {
                    validate(self.capture_regions.get(&region_id));
                }
                Validate::OldValueCache(validate) => {
                    validate(&self.old_value_cache);
                }
            },
        }
        self.flush_all();
    }
}

impl<T: 'static + RaftStoreRouter<RocksEngine>> RunnableWithTimer for Endpoint<T> {
    fn on_timeout(&mut self) {
        CDC_CAPTURED_REGION_COUNT.set(self.capture_regions.len() as i64);
        if self.min_resolved_ts != TimeStamp::max() {
            CDC_MIN_RESOLVED_TS_REGION.set(self.min_ts_region_id as i64);
            CDC_MIN_RESOLVED_TS.set(self.min_resolved_ts.physical() as i64);
        }
        self.min_resolved_ts = TimeStamp::max();
        self.min_ts_region_id = 0;

        CDC_OLD_VALUE_CACHE_BYTES.set(self.old_value_cache.size() as i64);
        CDC_OLD_VALUE_CACHE_ACCESS.add(self.old_value_cache.access_count as i64);
        CDC_OLD_VALUE_CACHE_MISS.add(self.old_value_cache.miss_count as i64);
        CDC_OLD_VALUE_CACHE_LEN.set(self.old_value_cache.cache.len() as i64);
        self.old_value_cache.access_count = 0;
        self.old_value_cache.miss_count = 0;
    }

    fn get_interval(&self) -> Duration {
        // Currently there is only one timeout for CDC.
        Duration::from_millis(METRICS_FLUSH_INTERVAL)
    }
}

pub struct CdcTxnExtraScheduler {
    scheduler: Scheduler<Task>,
}

impl CdcTxnExtraScheduler {
    pub fn new(scheduler: Scheduler<Task>) -> CdcTxnExtraScheduler {
        CdcTxnExtraScheduler { scheduler }
    }
}

impl TxnExtraScheduler for CdcTxnExtraScheduler {
    fn schedule(&self, txn_extra: TxnExtra) {
        if let Err(e) = self.scheduler.schedule(Task::TxnExtra(txn_extra)) {
            error!("cdc schedule txn extra failed"; "err" => ?e);
        }
    }
}

#[cfg(test)]
mod tests {
    use super::*;
    use crate::rate_limiter::testing_util::TestingHarness;
    use collections::HashSet;
    use engine_traits::DATA_CFS;
    #[cfg(feature = "prost-codec")]
    use kvproto::cdcpb::event::Event as Event_oneof_event;
    use kvproto::errorpb::Error as ErrorHeader;
    use kvproto::metapb::RegionEpoch;
    use raftstore::errors::Error as RaftStoreError;
    use raftstore::store::msg::CasualMessage;
    use std::collections::BTreeMap;
    use std::fmt::Display;
    use std::sync::mpsc::{channel, Receiver, RecvTimeoutError, Sender};
    use tempfile::TempDir;
    use test_raftstore::MockRaftStoreRouter;
    use test_raftstore::TestPdClient;
    use tikv::storage::kv::Engine;
    use tikv::storage::txn::tests::{must_acquire_pessimistic_lock, must_prewrite_put};
    use tikv::storage::TestEngineBuilder;
    use tikv_util::config::ReadableDuration;
    use tikv_util::worker::{dummy_scheduler, LazyWorker, ReceiverWrapper};

    struct ReceiverRunnable<T: Display + Send> {
        tx: Sender<T>,
    }

    impl<T: Display + Send + 'static> Runnable for ReceiverRunnable<T> {
        type Task = T;

        fn run(&mut self, task: T) {
            self.tx.send(task).unwrap();
        }
    }

    fn new_receiver_worker<T: Display + Send + 'static>() -> (LazyWorker<T>, Receiver<T>) {
        let (tx, rx) = channel();
        let runnable = ReceiverRunnable { tx };
        let mut worker = LazyWorker::new("test-receiver-worker");
        worker.start(runnable);
        (worker, rx)
    }

    fn mock_initializer() -> (LazyWorker<Task>, Initializer, Receiver<Task>) {
        let (receiver_worker, rx) = new_receiver_worker();

        let downstream = Downstream::new(
            "".to_string(),
            RegionEpoch::default(),
            0,
            ConnID::new(),
            true,
        );

        downstream.get_state().store(DownstreamState::Normal);

        let downstream_state = downstream.get_state();

        let initializer = Initializer {
            sched: receiver_worker.scheduler(),
            region_id: 1,
            observe_id: ObserveID::new(),
            downstream: Some(downstream),
            downstream_id: DownstreamID::new(),
            downstream_state,
            conn_id: ConnID::new(),
            checkpoint_ts: 1.into(),
            batch_size: 1,
            txn_extra_op: TxnExtraOp::Noop,
            build_resolver: true,
            real_time_start_ts: None,
            advanced_flow_control_enabled: true,
        };

        (receiver_worker, initializer, rx)
    }

    fn mock_endpoint(
        cfg: &CdcConfig,
    ) -> (
        Endpoint<MockRaftStoreRouter>,
        MockRaftStoreRouter,
        ReceiverWrapper<Task>,
    ) {
        let (task_sched, task_rx) = dummy_scheduler();
        let raft_router = MockRaftStoreRouter::new();
        let observer = CdcObserver::new(task_sched.clone());
        let pd_client = Arc::new(TestPdClient::new(0, true));
        let env = Arc::new(Environment::new(1));
        let security_mgr = Arc::new(SecurityManager::default());
        let ep = Endpoint::new(
            cfg,
            pd_client,
            task_sched,
            raft_router.clone(),
            observer,
            Arc::new(Mutex::new(StoreMeta::new(0))),
            ConcurrencyManager::new(1.into()),
            env,
            security_mgr,
        );
        (ep, raft_router, task_rx)
    }

    #[test]
    fn test_initializer_build_resolver() {
        let (mut worker, mut initializer, rx) = mock_initializer();

        let temp = TempDir::new().unwrap();
        let engine = TestEngineBuilder::new()
            .path(temp.path())
            .cfs(DATA_CFS)
            .build()
            .unwrap();

        let mut expected_locks = BTreeMap::<TimeStamp, HashSet<Arc<[u8]>>>::new();

        // Pessimistic locks should not be tracked
        for i in 0..10 {
            let k = &[b'k', i];
            let ts = TimeStamp::new(i as _);
            must_acquire_pessimistic_lock(&engine, k, k, ts, ts);
        }

        for i in 10..100 {
            let (k, v) = (&[b'k', i], &[b'v', i]);
            let ts = TimeStamp::new(i as _);
            must_prewrite_put(&engine, k, v, k, ts);
            expected_locks
                .entry(ts)
                .or_default()
                .insert(k.to_vec().into());
        }

        let region = Region::default();
        let snap = engine.snapshot(Default::default()).unwrap();

        let check_result = || loop {
            let task = rx.recv().unwrap();
            match task {
                Task::ResolverReady { resolver, .. } => {
                    assert_eq!(resolver.locks(), &expected_locks);
                    return;
                }
                Task::IncrementalScan { .. } => continue,
                t => panic!("unepxected task {} received", t),
            }
        };

        initializer.async_incremental_scan(snap.clone(), region.clone());
        check_result();
        initializer.batch_size = 1000;
        initializer.async_incremental_scan(snap.clone(), region.clone());
        check_result();

        initializer.batch_size = 10;
        initializer.async_incremental_scan(snap.clone(), region.clone());
        check_result();

        initializer.batch_size = 11;
        initializer.async_incremental_scan(snap.clone(), region.clone());
        check_result();

        initializer.build_resolver = false;
        initializer.async_incremental_scan(snap.clone(), region.clone());

        loop {
            let task = rx.recv_timeout(Duration::from_secs(1));
            match task {
                Ok(Task::IncrementalScan { .. }) => continue,
                Ok(t) => panic!("unepxected task {} received", t),
                Err(RecvTimeoutError::Timeout) => break,
                Err(e) => panic!("unexpected err {:?}", e),
            }
        }

        // Test cancellation.
        initializer.downstream_state.store(DownstreamState::Stopped);
        initializer.async_incremental_scan(snap, region);

        loop {
            let task = rx.recv_timeout(Duration::from_secs(1));
            match task {
                Ok(t) => panic!("unepxected task {} received", t),
                Err(RecvTimeoutError::Timeout) => break,
                Err(e) => panic!("unexpected err {:?}", e),
            }
        }

        worker.stop();
    }

    #[tokio::test]
    async fn test_initializer_build_resolver_v2() {
        let (mut worker, mut initializer, rx) = mock_initializer();
        initializer.real_time_start_ts = Some(TimeStamp::new(2000));
        let mut harness = TestingHarness::new();
        let mut _rx = harness.get_rx();
        let rate_limiter = harness.get_rate_limiter();
        initializer
            .downstream
            .as_mut()
            .unwrap()
            .set_sink(rate_limiter);

        let temp = TempDir::new().unwrap();
        let engine = TestEngineBuilder::new()
            .path(temp.path())
            .cfs(DATA_CFS)
            .build()
            .unwrap();

        let mut expected_locks = BTreeMap::<TimeStamp, HashSet<Arc<[u8]>>>::new();

        // Pessimistic locks should not be tracked
        for i in 0..10 {
            let k = &[b'k', i];
            let ts = TimeStamp::new(i as _);
            must_acquire_pessimistic_lock(&engine, k, k, ts, ts);
        }

        for i in 10..100 {
            let (k, v) = (&[b'k', i], &[b'v', i]);
            let ts = TimeStamp::new(i as _);
            must_prewrite_put(&engine, k, v, k, ts);
            expected_locks
                .entry(ts)
                .or_default()
                .insert(k.to_vec().into());
        }

        let region = Region::default();
        let snap = engine.snapshot(Default::default()).unwrap();

        let check_result = |initializer: &Initializer| {
            {
                let st = initializer
                    .downstream
                    .as_ref()
                    .unwrap()
                    .get_incremental_scan_state();
                let mut locked_st = st.lock().unwrap();
                match std::mem::replace(&mut *locked_st, IncrementalScanState::NotStarted) {
                    IncrementalScanState::Done => {}
                    st => {
                        panic!("unexpected state {:?}", st);
                    }
                }
            }

            let task = rx.recv().unwrap();
            match task {
                Task::ResolverReady { resolver, .. } => {
                    assert_eq!(resolver.locks(), &expected_locks);
                }
                t => panic!("unepxected task {} received", t),
            }
        };

        initializer
            .async_incremental_scan_v2(snap.clone(), region.clone())
            .await;
        check_result(&initializer);
        initializer.batch_size = 1000;
        initializer
            .async_incremental_scan_v2(snap.clone(), region.clone())
            .await;
        check_result(&initializer);

        initializer.batch_size = 10;
        initializer
            .async_incremental_scan_v2(snap.clone(), region.clone())
            .await;
        check_result(&initializer);

        initializer.batch_size = 11;
        initializer
            .async_incremental_scan_v2(snap.clone(), region.clone())
            .await;
        check_result(&initializer);

        initializer.build_resolver = false;
        initializer
            .async_incremental_scan_v2(snap.clone(), region.clone())
            .await;

        {
            let st = initializer
                .downstream
                .as_ref()
                .unwrap()
                .get_incremental_scan_state();
            let mut locked_st = st.lock().unwrap();
            match std::mem::replace(&mut *locked_st, IncrementalScanState::NotStarted) {
                IncrementalScanState::Done => {}
                st => {
                    panic!("unexpected state {:?}", st);
                }
            }
        }

        loop {
            let task = rx.recv_timeout(Duration::from_secs(1));
            match task {
                Ok(t) => panic!("unepxected task {} received", t),
                Err(RecvTimeoutError::Timeout) => break,
                Err(e) => panic!("unexpected err {:?}", e),
            }
        }

        // Test cancellation.
        initializer.downstream_state.store(DownstreamState::Stopped);
        initializer
            .async_incremental_scan_v2(snap.clone(), region.clone())
            .await;

        loop {
            let task = rx.recv_timeout(Duration::from_secs(1));
            match task {
                Ok(t) => panic!("unepxected task {} received", t),
                Err(RecvTimeoutError::Timeout) => break,
                Err(e) => panic!("unexpected err {:?}", e),
            }
        }

        worker.stop();

        std::mem::forget(harness);
    }

    #[test]
    fn test_raftstore_is_busy() {
        let harness = TestingHarness::new();
        let rate_limiter = harness.get_rate_limiter();
        let (mut ep, raft_router, mut task_rx) = mock_endpoint(&CdcConfig::default());
        // Fill the channel.
        let _raft_rx = raft_router.add_region(1 /* region id */, 1 /* cap */);
        loop {
            if let Err(RaftStoreError::Transport(_)) =
                raft_router.send_casual_msg(1, CasualMessage::ClearRegionSize)
            {
                break;
            }
        }
        // Make sure channel is full.
        raft_router
            .send_casual_msg(1, CasualMessage::ClearRegionSize)
            .unwrap_err();

        let conn = Conn::new(rate_limiter, String::new());
        let conn_id = conn.get_id();
        ep.run(Task::OpenConn { conn });
        let mut req_header = Header::default();
        req_header.set_cluster_id(0);
        let mut req = ChangeDataRequest::default();
        req.set_region_id(1);
        let region_epoch = req.get_region_epoch().clone();
        let downstream = Downstream::new("".to_string(), region_epoch, 0, conn_id, true);
        ep.run(Task::Register {
            request: req,
            downstream,
            conn_id,
            version: semver::Version::new(0, 0, 0),
        });
        assert_eq!(ep.capture_regions.len(), 1);

        for _ in 0..5 {
            if let Ok(Some(Task::Deregister(Deregister::Downstream {
                err: Some(Error::Request(err)),
                ..
            }))) = task_rx.recv_timeout(Duration::from_secs(1))
            {
                assert!(!err.has_server_is_busy());
            }
        }
    }

    #[test]
    fn test_register() {
        let (mut ep, raft_router, _task_rx) = mock_endpoint(&CdcConfig {
            min_ts_interval: ReadableDuration(Duration::from_secs(60)),
            ..Default::default()
        });
        let _raft_rx = raft_router.add_region(1 /* region id */, 100 /* cap */);

        let mut harness = TestingHarness::new();
        let rate_limiter = harness.get_rate_limiter();

        let conn = Conn::new(rate_limiter, String::new());
        let conn_id = conn.get_id();
        ep.run(Task::OpenConn { conn });
        let mut req_header = Header::default();
        req_header.set_cluster_id(0);
        let mut req = ChangeDataRequest::default();
        req.set_region_id(1);
        let region_epoch = req.get_region_epoch().clone();
        let downstream = Downstream::new("".to_string(), region_epoch.clone(), 1, conn_id, true);
        ep.run(Task::Register {
            request: req.clone(),
            downstream,
            conn_id,
            version: semver::Version::new(4, 0, 6),
        });
        assert_eq!(ep.capture_regions.len(), 1);

        // duplicate request error.
        let downstream = Downstream::new("".to_string(), region_epoch.clone(), 2, conn_id, true);
        ep.run(Task::Register {
            request: req.clone(),
            downstream,
            conn_id,
            version: semver::Version::new(4, 0, 6),
        });
        let change_data_event = harness.recv_timeout(Duration::from_millis(500)).unwrap();
        let events = change_data_event.get_events();
        assert_eq!(events.len(), 1);
        let e = &events[0];
        assert_eq!(e.region_id, 1);
        assert_eq!(e.request_id, 2);
        let event = e.event.as_ref().unwrap();
        match event {
            Event_oneof_event::Error(err) => {
                assert!(err.has_duplicate_request());
            }
            other => panic!("unknown event {:?}", other),
        }
        assert_eq!(ep.capture_regions.len(), 1);

        // Compatibility error.
        let downstream = Downstream::new("".to_string(), region_epoch, 3, conn_id, true);
        ep.run(Task::Register {
            request: req,
            downstream,
            conn_id,
            version: semver::Version::new(0, 0, 0),
        });
        let change_data_event = harness.recv_timeout(Duration::from_millis(500)).unwrap();
        let events = change_data_event.get_events();
        assert_eq!(events.len(), 1);
        let e = &events[0];
        assert_eq!(e.region_id, 1);
        assert_eq!(e.request_id, 3);
        let event = e.event.as_ref().unwrap();
        match event {
            Event_oneof_event::Error(err) => {
                assert!(err.has_compatibility());
            }
            other => panic!("unknown event {:?}", other),
        }
        assert_eq!(ep.capture_regions.len(), 1);
    }

    #[test]
    fn test_feature_gate() {
        let (mut ep, raft_router, _task_rx) = mock_endpoint(&CdcConfig {
            min_ts_interval: ReadableDuration(Duration::from_secs(60)),
            ..Default::default()
        });
        let _raft_rx = raft_router.add_region(1 /* region id */, 100 /* cap */);

        let mut harness = TestingHarness::new();
        let rate_limiter = harness.get_rate_limiter();

        let mut region = Region::default();
        region.set_id(1);
        let conn = Conn::new(rate_limiter, String::new());
        let conn_id = conn.get_id();
        ep.run(Task::OpenConn { conn });
        let mut req_header = Header::default();
        req_header.set_cluster_id(0);
        let mut req = ChangeDataRequest::default();
        req.set_region_id(1);
        let region_epoch = req.get_region_epoch().clone();
        let downstream = Downstream::new("".to_string(), region_epoch.clone(), 0, conn_id, true);
        ep.run(Task::Register {
            request: req.clone(),
            downstream,
            conn_id,
            version: semver::Version::new(4, 0, 6),
        });
        let mut resolver = Resolver::new(1);
        resolver.init();
        let observe_id = ep.capture_regions[&1].id;
        ep.on_region_ready(observe_id, resolver, region.clone());
        ep.run(Task::MinTS {
            regions: vec![1],
            min_ts: TimeStamp::from(1),
        });
        let change_data_event = harness.recv_timeout(Duration::from_millis(500)).unwrap();
        if change_data_event.has_resolved_ts() {
            let r = change_data_event.get_resolved_ts();
            assert_eq!(r.regions, vec![1]);
            assert_eq!(r.ts, 1);
        } else {
            panic!("unknown cdc event {:?}", change_data_event);
        }

        // Register region 2 to the conn.
        req.set_region_id(2);
        let downstream = Downstream::new("".to_string(), region_epoch.clone(), 0, conn_id, true);
        ep.run(Task::Register {
            request: req.clone(),
            downstream,
            conn_id,
            version: semver::Version::new(4, 0, 6),
        });
        let mut resolver = Resolver::new(2);
        resolver.init();
        region.set_id(2);
        let observe_id = ep.capture_regions[&2].id;
        ep.on_region_ready(observe_id, resolver, region);
        ep.run(Task::MinTS {
            regions: vec![1, 2],
            min_ts: TimeStamp::from(2),
        });
        let mut change_data_event = harness.recv_timeout(Duration::from_millis(500)).unwrap();
        if change_data_event.has_resolved_ts() {
            let mut r = change_data_event.take_resolved_ts();
            r.regions.as_mut_slice().sort_unstable();
            assert_eq!(r.regions, vec![1, 2]);
            assert_eq!(r.ts, 2);
        } else {
            panic!("unknown cdc event {:?}", change_data_event);
        }

        // Register region 3 to another conn which is not support batch resolved ts.
        let mut harness_2 = TestingHarness::new();
        let rate_limiter_2 = harness_2.get_rate_limiter();

        let mut region = Region::default();
        region.set_id(3);
        let conn = Conn::new(rate_limiter_2, String::new());
        let conn_id = conn.get_id();
        ep.run(Task::OpenConn { conn });
        req.set_region_id(3);
        let downstream = Downstream::new("".to_string(), region_epoch, 3, conn_id, true);
        ep.run(Task::Register {
            request: req,
            downstream,
            conn_id,
            version: semver::Version::new(4, 0, 5),
        });
        let mut resolver = Resolver::new(3);
        resolver.init();
        region.set_id(3);
        let observe_id = ep.capture_regions[&3].id;
        ep.on_region_ready(observe_id, resolver, region);
        ep.run(Task::MinTS {
            regions: vec![1, 2, 3],
            min_ts: TimeStamp::from(3),
        });
        let mut change_data_event = harness.recv_timeout(Duration::from_millis(500)).unwrap();
        if change_data_event.has_resolved_ts() {
            let mut r = change_data_event.take_resolved_ts();
            r.regions.as_mut_slice().sort_unstable();
            // Although region 3 is not register in the first conn, batch resolved ts
            // sends all region ids.
            assert_eq!(r.regions, vec![1, 2, 3]);
            assert_eq!(r.ts, 3);
        } else {
            panic!("unknown cdc event {:?}", change_data_event);
        }
        let change_data_event_2 = harness_2.recv_timeout(Duration::from_millis(500)).unwrap();
        let events = change_data_event_2.get_events();
        assert_eq!(events.len(), 1);
        let e = &events[0];

        assert_eq!(e.region_id, 3);
        assert_eq!(e.request_id, 3);
        let event = e.event.as_ref().unwrap();
        match event.clone() {
            Event_oneof_event::ResolvedTs(ts) => {
                assert_eq!(ts, 3);
            }
            other => panic!("unknown event {:?}", other),
        }
    }

    #[test]
    fn test_deregister() {
        let (mut ep, raft_router, _task_rx) = mock_endpoint(&CdcConfig::default());
        let _raft_rx = raft_router.add_region(1 /* region id */, 100 /* cap */);
        let mut harness = TestingHarness::new();
        let rate_limiter = harness.get_rate_limiter();

        let conn = Conn::new(rate_limiter, String::new());
        let conn_id = conn.get_id();
        ep.run(Task::OpenConn { conn });
        let mut req_header = Header::default();
        req_header.set_cluster_id(0);
        let mut req = ChangeDataRequest::default();
        req.set_region_id(1);
        let region_epoch = req.get_region_epoch().clone();
        let downstream = Downstream::new("".to_string(), region_epoch.clone(), 0, conn_id, true);
        let downstream_id = downstream.get_id();
        ep.run(Task::Register {
            request: req.clone(),
            downstream,
            conn_id,
            version: semver::Version::new(0, 0, 0),
        });
        assert_eq!(ep.capture_regions.len(), 1);

        let mut err_header = ErrorHeader::default();
        err_header.set_not_leader(Default::default());
        let deregister = Deregister::Downstream {
            region_id: 1,
            downstream_id,
            conn_id,
            err: Some(Error::request(err_header.clone())),
        };
        ep.run(Task::Deregister(deregister));
        'outer: loop {
            let change_data_event = harness.recv_timeout(Duration::from_millis(500)).unwrap();

            for e in change_data_event.get_events() {
                let event = e.event.as_ref().unwrap();
                match event {
                    Event_oneof_event::Error(err) => {
                        assert!(err.has_not_leader());
                        break 'outer;
                    }
                    other => panic!("unknown event {:?}", other),
                }
            }
        }
        assert_eq!(ep.capture_regions.len(), 0);

        let downstream = Downstream::new("".to_string(), region_epoch.clone(), 0, conn_id, true);
        let new_downstream_id = downstream.get_id();
        ep.run(Task::Register {
            request: req.clone(),
            downstream,
            conn_id,
            version: semver::Version::new(0, 0, 0),
        });
        assert_eq!(ep.capture_regions.len(), 1);

        let deregister = Deregister::Downstream {
            region_id: 1,
            downstream_id,
            conn_id,
            err: Some(Error::request(err_header.clone())),
        };
        ep.run(Task::Deregister(deregister));
        assert!(harness.recv_timeout(Duration::from_millis(200)).is_err());
        assert_eq!(ep.capture_regions.len(), 1);

        let deregister = Deregister::Downstream {
            region_id: 1,
            downstream_id: new_downstream_id,
            conn_id,
            err: Some(Error::request(err_header.clone())),
        };
        ep.run(Task::Deregister(deregister));
        'outer1: loop {
            let change_data_event = harness.recv_timeout(Duration::from_millis(500)).unwrap();

            for e in change_data_event.get_events() {
                let event = e.event.as_ref().unwrap();
                match event {
                    Event_oneof_event::Error(err) => {
                        assert!(err.has_not_leader());
                        break 'outer1;
                    }
                    other => panic!("unknown event {:?}", other),
                }
            }
        }
        assert_eq!(ep.capture_regions.len(), 0);

        // Stale deregister should be filtered.
        let downstream = Downstream::new("".to_string(), region_epoch, 0, conn_id, true);
        ep.run(Task::Register {
            request: req,
            downstream,
            conn_id,
            version: semver::Version::new(0, 0, 0),
        });
        assert_eq!(ep.capture_regions.len(), 1);
        let deregister = Deregister::Region {
            region_id: 1,
            // A stale ObserveID (different from the actual one).
            observe_id: ObserveID::new(),
            err: Error::request(err_header),
        };
        ep.run(Task::Deregister(deregister));
        match harness.recv_timeout(Duration::from_millis(500)) {
            Err(_) => (),
            Ok(other) => panic!("unknown event {:?}", other),
        }
        assert_eq!(ep.capture_regions.len(), 1);
    }
}<|MERGE_RESOLUTION|>--- conflicted
+++ resolved
@@ -99,27 +99,6 @@
 }
 
 type InitCallback = Box<dyn FnOnce() + Send>;
-<<<<<<< HEAD
-=======
-pub(crate) type OldValueCallback =
-    Box<dyn Fn(Key, TimeStamp, &mut OldValueCache) -> (Option<Vec<u8>>, Option<Statistics>) + Send>;
-
-pub struct OldValueCache {
-    pub cache: LruCache<Key, (OldValue, MutationType)>,
-    pub miss_count: usize,
-    pub access_count: usize,
-}
-
-impl OldValueCache {
-    pub fn new(size: usize) -> OldValueCache {
-        OldValueCache {
-            cache: LruCache::with_capacity(size),
-            miss_count: 0,
-            access_count: 0,
-        }
-    }
-}
->>>>>>> a345ff7f
 
 pub enum Validate {
     Region(u64, Box<dyn FnOnce(Option<&Delegate>) + Send>),
@@ -296,7 +275,7 @@
             .build()
             .unwrap();
         CDC_OLD_VALUE_CACHE_CAP.set(cfg.old_value_cache_size as i64);
-        let old_value_cache = OldValueCache::new(cfg.old_value_cache_size);
+        let old_value_cache = OldValueCache::new(cfg.old_value_cache_mem_capacity);
         let ep = Endpoint {
             env,
             security_mgr,
@@ -316,11 +295,7 @@
             min_ts_interval: cfg.min_ts_interval.0,
             min_resolved_ts: TimeStamp::max(),
             min_ts_region_id: 0,
-<<<<<<< HEAD
-            old_value_cache: OldValueCache::new(cfg.old_value_cache_mem_capacity),
-=======
             old_value_cache,
->>>>>>> a345ff7f
             hibernate_regions_compatible: cfg.hibernate_regions_compatible,
             tikv_clients: Arc::new(Mutex::new(HashMap::default())),
         };
@@ -1546,7 +1521,6 @@
         CDC_OLD_VALUE_CACHE_BYTES.set(self.old_value_cache.size() as i64);
         CDC_OLD_VALUE_CACHE_ACCESS.add(self.old_value_cache.access_count as i64);
         CDC_OLD_VALUE_CACHE_MISS.add(self.old_value_cache.miss_count as i64);
-        CDC_OLD_VALUE_CACHE_LEN.set(self.old_value_cache.cache.len() as i64);
         self.old_value_cache.access_count = 0;
         self.old_value_cache.miss_count = 0;
     }
