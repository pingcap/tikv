// Copyright 2020 TiKV Project Authors. Licensed under Apache-2.0.

use std::cell::RefCell;
use std::fmt;
use std::rc::Rc;
use std::sync::{Arc, Mutex};
use std::time::Duration;

use collections::HashMap;
use concurrency_manager::ConcurrencyManager;
use crossbeam::atomic::AtomicCell;
use crossbeam::channel;
use engine_rocks::{RocksEngine, RocksSnapshot};
use fail::fail_point;
use futures::compat::Future01CompatExt;
use futures::future::FutureExt;
use grpcio::{ChannelBuilder, Environment};
#[cfg(feature = "prost-codec")]
use kvproto::cdcpb::event::Event as Event_oneof_event;
use kvproto::cdcpb::*;
use kvproto::kvrpcpb::{CheckLeaderRequest, ExtraOp as TxnExtraOp, LeaderInfo};
use kvproto::metapb::{PeerRole, Region};
use kvproto::tikvpb::TikvClient;
use pd_client::{Feature, PdClient};
use raftstore::coprocessor::CmdBatch;
use raftstore::router::RaftStoreRouter;
use raftstore::store::fsm::{ChangeObserver, ObserveID, StoreMeta};
use raftstore::store::msg::{Callback, ReadResponse, SignificantMsg};
use resolved_ts::Resolver;
use security::SecurityManager;
use tikv::config::CdcConfig;
use tikv::storage::kv::Snapshot;
use tikv::storage::mvcc::{DeltaScanner, ScannerBuilder};
use tikv::storage::txn::TxnEntry;
use tikv::storage::txn::TxnEntryScanner;
use tikv::storage::Statistics;
use tikv_util::lru::LruCache;
use tikv_util::time::Instant;
use tikv_util::timer::SteadyTimer;
use tikv_util::worker::{Runnable, RunnableWithTimer, ScheduleError, Scheduler};
use tikv_util::{box_err, box_try, debug, error, impl_display_as_debug, info, warn};
use tokio::runtime::{Builder, Runtime};
use txn_types::{
    Key, Lock, LockType, MutationType, OldValue, TimeStamp, TxnExtra, TxnExtraScheduler,
};

use crate::delegate::{Delegate, Downstream, DownstreamID, DownstreamState, IncrementalScanState};
use crate::metrics::*;
use crate::service::{CdcEvent, Conn, ConnID, FeatureGate};
use crate::{CdcObserver, Error, Result};
use futures::Future;

const FEATURE_RESOLVED_TS_STORE: Feature = Feature::require(5, 0, 0);

pub enum Deregister {
    Downstream {
        region_id: u64,
        downstream_id: DownstreamID,
        conn_id: ConnID,
        err: Option<Error>,
    },
    Region {
        region_id: u64,
        observe_id: ObserveID,
        err: Error,
    },
    Conn(ConnID),
}

impl_display_as_debug!(Deregister);

impl fmt::Debug for Deregister {
    fn fmt(&self, f: &mut fmt::Formatter<'_>) -> fmt::Result {
        let mut de = f.debug_struct("Deregister");
        match self {
            Deregister::Downstream {
                ref region_id,
                ref downstream_id,
                ref conn_id,
                ref err,
            } => de
                .field("deregister", &"downstream")
                .field("region_id", region_id)
                .field("downstream_id", downstream_id)
                .field("conn_id", conn_id)
                .field("err", err)
                .finish(),
            Deregister::Region {
                ref region_id,
                ref observe_id,
                ref err,
            } => de
                .field("deregister", &"region")
                .field("region_id", region_id)
                .field("observe_id", observe_id)
                .field("err", err)
                .finish(),
            Deregister::Conn(ref conn_id) => de
                .field("deregister", &"conn")
                .field("conn_id", conn_id)
                .finish(),
        }
    }
}

type InitCallback = Box<dyn FnOnce() + Send>;
pub(crate) type OldValueCallback =
    Box<dyn FnMut(Key, TimeStamp, &mut OldValueCache, &mut Statistics) -> Option<Vec<u8>> + Send>;

pub struct OldValueCache {
    pub cache: LruCache<Key, (OldValue, MutationType)>,
    pub miss_count: usize,
    pub access_count: usize,
}

impl OldValueCache {
    pub fn new(size: usize) -> OldValueCache {
        OldValueCache {
            cache: LruCache::with_capacity(size),
            miss_count: 0,
            access_count: 0,
        }
    }
}

pub enum Task {
    Register {
        request: ChangeDataRequest,
        downstream: Downstream,
        conn_id: ConnID,
        version: semver::Version,
    },
    Deregister(Deregister),
    OpenConn {
        conn: Conn,
    },
    MultiBatch {
        multi: Vec<CmdBatch>,
        old_value_cb: OldValueCallback,
    },
    MinTS {
        regions: Vec<u64>,
        min_ts: TimeStamp,
    },
    ResolverReady {
        observe_id: ObserveID,
        region: Region,
        resolver: Resolver,
    },
    IncrementalScan {
        region_id: u64,
        downstream_id: DownstreamID,
        entries: Vec<Option<TxnEntry>>,
    },
    RegisterMinTsEvent,
    // The result of ChangeCmd should be returned from CDC Endpoint to ensure
    // the downstream switches to Normal after the previous commands was sunk.
    InitDownstream {
        downstream_id: DownstreamID,
        downstream_state: Arc<AtomicCell<DownstreamState>>,
        cb: InitCallback,
    },
    TxnExtra(TxnExtra),
    Validate(u64, Box<dyn FnOnce(Option<&Delegate>) + Send>),
}

impl_display_as_debug!(Task);

impl fmt::Debug for Task {
    fn fmt(&self, f: &mut fmt::Formatter<'_>) -> fmt::Result {
        let mut de = f.debug_struct("CdcTask");
        match self {
            Task::Register {
                ref request,
                ref downstream,
                ref conn_id,
                ref version,
                ..
            } => de
                .field("type", &"register")
                .field("register request", request)
                .field("request", request)
                .field("id", &downstream.get_id())
                .field("conn_id", conn_id)
                .field("version", version)
                .finish(),
            Task::Deregister(deregister) => de
                .field("type", &"deregister")
                .field("deregister", deregister)
                .finish(),
            Task::OpenConn { ref conn } => de
                .field("type", &"open_conn")
                .field("conn_id", &conn.get_id())
                .finish(),
            Task::MultiBatch { multi, .. } => de
                .field("type", &"multibatch")
                .field("multibatch", &multi.len())
                .finish(),
            Task::MinTS { ref min_ts, .. } => {
                de.field("type", &"mit_ts").field("min_ts", min_ts).finish()
            }
            Task::ResolverReady {
                ref observe_id,
                ref region,
                ..
            } => de
                .field("type", &"resolver_ready")
                .field("observe_id", &observe_id)
                .field("region_id", &region.get_id())
                .finish(),
            Task::IncrementalScan {
                ref region_id,
                ref downstream_id,
                ref entries,
            } => de
                .field("type", &"incremental_scan")
                .field("region_id", &region_id)
                .field("downstream", &downstream_id)
                .field("scan_entries", &entries.len())
                .finish(),
            Task::RegisterMinTsEvent => de.field("type", &"register_min_ts").finish(),
            Task::InitDownstream {
                ref downstream_id, ..
            } => de
                .field("type", &"init_downstream")
                .field("downstream", &downstream_id)
                .finish(),
            Task::TxnExtra(_) => de.field("type", &"txn_extra").finish(),
            Task::Validate(region_id, _) => de.field("region_id", &region_id).finish(),
        }
    }
}

const METRICS_FLUSH_INTERVAL: u64 = 10_000; // 10s

pub struct Endpoint<T> {
    capture_regions: HashMap<u64, Delegate>,
    connections: HashMap<ConnID, Conn>,
    scheduler: Scheduler<Task>,
    raft_router: T,
    observer: CdcObserver,

    pd_client: Arc<dyn PdClient>,
    timer: SteadyTimer,
    min_ts_interval: Duration,
    scan_batch_size: usize,
    tso_worker: Runtime,
    store_meta: Arc<Mutex<StoreMeta>>,
    /// The concurrency manager for transactions. It's needed for CDC to check locks when
    /// calculating resolved_ts.
    concurrency_manager: ConcurrencyManager,

    workers: Runtime,

    min_resolved_ts: TimeStamp,
    min_ts_region_id: u64,
    old_value_cache: OldValueCache,
    hibernate_regions_compatible: bool,

    // store_id -> client
    tikv_clients: Arc<Mutex<HashMap<u64, TikvClient>>>,
    env: Arc<Environment>,
    security_mgr: Arc<SecurityManager>,
}

impl<T: 'static + RaftStoreRouter<RocksEngine>> Endpoint<T> {
    pub fn new(
        cfg: &CdcConfig,
        pd_client: Arc<dyn PdClient>,
        scheduler: Scheduler<Task>,
        raft_router: T,
        observer: CdcObserver,
        store_meta: Arc<Mutex<StoreMeta>>,
        concurrency_manager: ConcurrencyManager,
        env: Arc<Environment>,
        security_mgr: Arc<SecurityManager>,
    ) -> Endpoint<T> {
        let workers = Builder::new()
            .threaded_scheduler()
            .thread_name("cdcwkr")
            .core_threads(4)
            .max_threads(16)
            .enable_time()
            .build()
            .unwrap();
        let tso_worker = Builder::new()
            .threaded_scheduler()
            .thread_name("tso")
            .core_threads(1)
            .build()
            .unwrap();
        let ep = Endpoint {
            env,
            security_mgr,
            capture_regions: HashMap::default(),
            connections: HashMap::default(),
            scheduler,
            pd_client,
            tso_worker,
            timer: SteadyTimer::default(),
            workers,
            raft_router,
            observer,
            store_meta,
            concurrency_manager,
            // TODO find an optimal value
            scan_batch_size: 16,
            min_ts_interval: cfg.min_ts_interval.0,
            min_resolved_ts: TimeStamp::max(),
            min_ts_region_id: 0,
            old_value_cache: OldValueCache::new(cfg.old_value_cache_size),
            hibernate_regions_compatible: cfg.hibernate_regions_compatible,
            tikv_clients: Arc::new(Mutex::new(HashMap::default())),
        };
        ep.register_min_ts_event();
        ep
    }

    pub fn set_min_ts_interval(&mut self, dur: Duration) {
        self.min_ts_interval = dur;
    }

    pub fn set_scan_batch_size(&mut self, scan_batch_size: usize) {
        self.scan_batch_size = scan_batch_size;
    }

    fn on_deregister(&mut self, deregister: Deregister) {
        info!("cdc deregister"; "deregister" => ?deregister);
        fail_point!("cdc_before_handle_deregister", |_| {});
        match deregister {
            Deregister::Downstream {
                region_id,
                downstream_id,
                conn_id,
                err,
            } => {
                // The peer wants to deregister
                let mut is_last = false;
                if let Some(delegate) = self.capture_regions.get_mut(&region_id) {
                    is_last = delegate.unsubscribe(downstream_id, err);
                }
                if let Some(conn) = self.connections.get_mut(&conn_id) {
                    if let Some(id) = conn.downstream_id(region_id) {
                        if downstream_id == id {
                            conn.unsubscribe(region_id);
                        }
                    }
                }
                if is_last {
                    let delegate = self.capture_regions.remove(&region_id).unwrap();
                    if let Some(reader) = self.store_meta.lock().unwrap().readers.get(&region_id) {
                        reader
                            .txn_extra_op
                            .compare_exchange(TxnExtraOp::ReadOldValue, TxnExtraOp::Noop)
                            .unwrap();
                    }
                    // Do not continue to observe the events of the region.
                    let oid = self.observer.unsubscribe_region(region_id, delegate.id);
                    assert!(
                        oid.is_some(),
                        "unsubscribe region {} failed, ObserveID {:?}",
                        region_id,
                        delegate.id
                    );
                }
            }
            Deregister::Region {
                region_id,
                observe_id,
                err,
            } => {
                // Something went wrong, deregister all downstreams of the region.

                // To avoid ABA problem, we must check the unique ObserveID.
                let need_remove = self
                    .capture_regions
                    .get(&region_id)
                    .map_or(false, |d| d.id == observe_id);
                if need_remove {
                    if let Some(mut delegate) = self.capture_regions.remove(&region_id) {
                        delegate.stop(err);
                    }
                    if let Some(reader) = self.store_meta.lock().unwrap().readers.get(&region_id) {
                        reader.txn_extra_op.store(TxnExtraOp::Noop);
                    }
                    self.connections
                        .iter_mut()
                        .for_each(|(_, conn)| conn.unsubscribe(region_id));
                }
                // Do not continue to observe the events of the region.
                let oid = self.observer.unsubscribe_region(region_id, observe_id);
                assert_eq!(
                    need_remove,
                    oid.is_some(),
                    "unsubscribe region {} failed, ObserveID {:?}",
                    region_id,
                    observe_id
                );
            }
            Deregister::Conn(conn_id) => {
                // The connection is closed, deregister all downstreams of the connection.
                if let Some(conn) = self.connections.remove(&conn_id) {
                    conn.take_downstreams()
                        .into_iter()
                        .for_each(|(region_id, downstream_id)| {
                            if let Some(delegate) = self.capture_regions.get_mut(&region_id) {
                                if delegate.unsubscribe(downstream_id, None) {
                                    let delegate = self.capture_regions.remove(&region_id).unwrap();
                                    // Do not continue to observe the events of the region.
                                    let oid =
                                        self.observer.unsubscribe_region(region_id, delegate.id);
                                    assert!(
                                        oid.is_some(),
                                        "unsubscribe region {} failed, ObserveID {:?}",
                                        region_id,
                                        delegate.id
                                    );
                                }
                            }
                        });
                }
            }
        }
    }

    fn get_current_resolved_ts(
        &self,
        region_id: u64,
        observer_id: ObserveID,
    ) -> impl Future<Output = Option<TimeStamp>> {
        let pd_client = self.pd_client.clone();
        let cm = self.concurrency_manager.clone();
        let raft_router = self.raft_router.clone();
        let scheduler = self.scheduler.clone();
        let regions = vec![(region_id, observer_id)];

        async move {
            let mut min_ts = pd_client.get_tso().await.unwrap_or_default();

            // needed here to support async commits
            cm.update_max_ts(min_ts);
            if let Some(min_mem_lock_ts) = cm.global_min_lock_ts() {
                if min_mem_lock_ts < min_ts {
                    min_ts = min_mem_lock_ts;
                }
            }

            let valid_regions =
                Self::region_resolved_ts_raft(regions, &scheduler, raft_router, min_ts).await;
            if valid_regions.is_empty() {
                return None;
            }

            Some(min_ts)
        }
    }

    pub fn on_register(
        &mut self,
        mut request: ChangeDataRequest,
        mut downstream: Downstream,
        conn_id: ConnID,
        version: semver::Version,
    ) {
        let region_id = request.region_id;
        let downstream_id = downstream.get_id();
        let conn = match self.connections.get_mut(&conn_id) {
            Some(conn) => conn,
            None => {
                error!("register for a nonexistent connection";
                    "region_id" => region_id, "conn_id" => ?conn_id);
                return;
            }
        };
        downstream.set_sink(conn.get_sink().with_region_id(region_id));

        // TODO: Add a new task to close incompatible features.
        if let Some(e) = conn.check_version_and_set_feature(version) {
            // The downstream has not registered yet, send error right away.
            downstream.sink_compatibility_error(region_id, e);
            return;
        }
        if !conn.subscribe(request.get_region_id(), downstream_id) {
            downstream.sink_duplicate_error(request.get_region_id());
            error!("duplicate register";
                "region_id" => region_id,
                "conn_id" => ?conn_id,
                "req_id" => request.get_request_id(),
                "downstream_id" => ?downstream_id);
            return;
        }

        info!("cdc register region";
            "region_id" => region_id,
            "conn_id" => ?conn.get_id(),
            "req_id" => request.get_request_id(),
            "downstream_id" => ?downstream_id);
        let mut is_new_delegate = false;
        let delegate = self.capture_regions.entry(region_id).or_insert_with(|| {
            let d = Delegate::new(region_id);
            is_new_delegate = true;
            d
        });
        let downstream_state = downstream.get_state();
        let checkpoint_ts = request.checkpoint_ts;
        let sched = self.scheduler.clone();
        let batch_size = self.scan_batch_size;

        if !delegate.subscribe(downstream.clone()) {
            conn.unsubscribe(request.get_region_id());
            if is_new_delegate {
                self.capture_regions.remove(&request.get_region_id());
            }
            return;
        }
        if is_new_delegate {
            // The region has never been registered.
            // Subscribe the change events of the region.
            let old_id = self.observer.subscribe_region(region_id, delegate.id);
            assert!(
                old_id.is_none(),
                "region {} must not be observed twice, old ObserveID {:?}, new ObserveID {:?}",
                region_id,
                old_id,
                delegate.id
            );
        };
        let change_cmd = ChangeObserver {
            region_id,
            observe_id: delegate.id,
        };
        let txn_extra_op = request.get_extra_op();
        if txn_extra_op != TxnExtraOp::Noop {
            delegate.txn_extra_op = request.get_extra_op();
            if let Some(reader) = self.store_meta.lock().unwrap().readers.get(&region_id) {
                reader.txn_extra_op.store(txn_extra_op);
            }
        }

        let advanced_flow_control_enabled = if let Some(features) = conn.get_feature() {
            features.contains(FeatureGate::ADVANCED_FLOW_CONTROL)
        } else {
            false
        };

        let observe_id = delegate.id;
        let mut init = Initializer {
            sched,
            region_id,
            conn_id,
            downstream: Some(downstream),
            downstream_id,
            batch_size,
            downstream_state: downstream_state.clone(),
            txn_extra_op: delegate.txn_extra_op,
            observe_id,
            checkpoint_ts: checkpoint_ts.into(),
            build_resolver: is_new_delegate,
            real_time_start_ts: None,
            advanced_flow_control_enabled,
        };

        let (cb, fut) = tikv_util::future::paired_future_callback();
        let scheduler = self.scheduler.clone();
        let deregister_downstream = move |err| {
            let deregister = if is_new_delegate {
                Deregister::Region {
                    region_id,
                    observe_id,
                    err,
                }
            } else {
                Deregister::Downstream {
                    region_id,
                    downstream_id,
                    conn_id,
                    err: Some(err),
                }
            };
            if let Err(e) = scheduler.schedule(Task::Deregister(deregister)) {
                error!("schedule cdc task failed"; "error" => ?e);
            }
        };
        let scheduler = self.scheduler.clone();
        let raft_router = self.raft_router.clone();
        let get_current_resolved_ts_fut = self.get_current_resolved_ts(region_id, init.observe_id);
        self.workers.spawn(async move {
            if advanced_flow_control_enabled {
                match get_current_resolved_ts_fut.await {
                    Some(ts) => {
                        init.real_time_start_ts = Some(ts);
                        info!("cdc got real time start ts"; "region_id" => region_id, "start_ts" => ?ts);
                    },
                    None => {
                        info!("cdc failed to get real time start ts"; "region_id" => region_id);
                        deregister_downstream(Error::GetRealTimeStartFailed);
                        return;
                    }
                }
            }
            if let Err(e) = raft_router.significant_send(
                region_id,
                SignificantMsg::CaptureChange {
                    cmd: change_cmd,
                    region_epoch: request.take_region_epoch(),
                    callback: Callback::Read(Box::new(move |resp| {
                        info!("cdc init down stream"; "region_id" => region_id);
                        if let Err(e) = scheduler.schedule(Task::InitDownstream {
                            downstream_id,
                            downstream_state,
                            cb: Box::new(move || {
                                cb(resp);
                            }),
                        }) {
                            error!("schedule cdc task failed"; "error" => ?e);
                        }
                    })),
                },
            ) {
                warn!("cdc send capture change cmd failed"; "region_id" => region_id, "error" => ?e);
                deregister_downstream(Error::Request(e.into()));
                return;
            }

            match fut.await {
                Ok(resp) => {
                    init.on_change_cmd(resp).await
                },
                Err(e) => deregister_downstream(Error::Other(box_err!(e))),
            }
        });
    }

    pub fn on_multi_batch(&mut self, multi: Vec<CmdBatch>, old_value_cb: OldValueCallback) {
        fail_point!("cdc_before_handle_multi_batch", |_| {});
        let old_value_cb = Rc::new(RefCell::new(old_value_cb));
        for batch in multi {
            let region_id = batch.region_id;
            let mut deregister = None;
            if let Some(delegate) = self.capture_regions.get_mut(&region_id) {
                if delegate.has_failed() {
                    // Skip the batch if the delegate has failed.
                    continue;
                }
                if let Err(e) =
                    delegate.on_batch(batch, old_value_cb.clone(), &mut self.old_value_cache)
                {
                    assert!(delegate.has_failed());
                    // Delegate has error, deregister the corresponding region.
                    deregister = Some(Deregister::Region {
                        region_id,
                        observe_id: delegate.id,
                        err: e,
                    });
                }
            }
            if let Some(deregister) = deregister {
                self.on_deregister(deregister);
            }
        }
    }

    pub fn on_incremental_scan(
        &mut self,
        region_id: u64,
        downstream_id: DownstreamID,
        entries: Vec<Option<TxnEntry>>,
    ) {
        if let Some(delegate) = self.capture_regions.get_mut(&region_id) {
            delegate.on_scan(downstream_id, entries);
        } else {
            warn!("region not found on incremental scan"; "region_id" => region_id);
        }
    }

    fn on_region_ready(&mut self, observe_id: ObserveID, resolver: Resolver, region: Region) {
        let region_id = region.get_id();
        if let Some(delegate) = self.capture_regions.get_mut(&region_id) {
            if delegate.id == observe_id {
                for downstream in delegate.on_region_ready(resolver, region) {
                    let conn_id = downstream.get_conn_id();
                    if !delegate.subscribe(downstream) {
                        let conn = self.connections.get_mut(&conn_id).unwrap();
                        conn.unsubscribe(region_id);
                    }
                }
            } else {
                info!("stale region ready";
                    "region_id" => region.get_id(),
                    "observe_id" => ?observe_id,
                    "current_id" => ?delegate.id);
            }
        } else {
            info!("region not found on region ready (finish building resolver)";
                "region_id" => region.get_id());
        }
    }

    fn on_min_ts(&mut self, regions: Vec<u64>, min_ts: TimeStamp) {
        let mut resolved_regions = Vec::with_capacity(regions.len());
        self.min_resolved_ts = TimeStamp::max();
        for region_id in regions {
            if let Some(delegate) = self.capture_regions.get_mut(&region_id) {
                if let Some(resolved_ts) = delegate.on_min_ts(min_ts) {
                    if resolved_ts < self.min_resolved_ts {
                        self.min_resolved_ts = resolved_ts;
                        self.min_ts_region_id = region_id;
                    }
                    resolved_regions.push(region_id);
                }
            }
        }
        self.broadcast_resolved_ts(resolved_regions);
    }

    fn broadcast_resolved_ts(&self, regions: Vec<u64>) {
        let resolved_ts = ResolvedTs {
            regions,
            ts: self.min_resolved_ts.into_inner(),
            ..Default::default()
        };

        let send_cdc_event = |conn: &Conn, event| {
<<<<<<< HEAD
            if let Err(e) = conn.get_sink().try_send(event) {
                match e {
                    channel::TrySendError::Disconnected(_) => {
                        debug!("send event failed, disconnected";
                            "conn_id" => ?conn.get_id(), "downstream" => conn.get_peer());
                    }
                    channel::TrySendError::Full(_) => {
                        info!("send event failed, full";
                            "conn_id" => ?conn.get_id(), "downstream" => conn.get_peer());
                    }
                }
=======
            if let Err(e) = conn.get_sink().send_realtime_event(event) {
                info!("send event failed"; "e" => ?e);
>>>>>>> 77c8631e
            }
        };
        for conn in self.connections.values() {
            let features = if let Some(features) = conn.get_feature() {
                features
            } else {
                // None means there is no downsteam registered yet.
                debug!("skip sending batched resolved event"; "conn" => ?conn.get_id());
                continue;
            };

            if features.contains(FeatureGate::BATCH_RESOLVED_TS) {
                debug!("sending batched resolved event"; "conn" => ?conn.get_id());
                send_cdc_event(conn, CdcEvent::ResolvedTs(resolved_ts.clone()));
            } else {
                // Fallback to previous non-batch resolved ts event.
                for region_id in &resolved_ts.regions {
                    self.broadcast_resolved_ts_compact(*region_id, resolved_ts.ts, conn);
                }
            }
        }
    }

    fn broadcast_resolved_ts_compact(&self, region_id: u64, resolved_ts: u64, conn: &Conn) {
        let downstream_id = match conn.downstream_id(region_id) {
            Some(downstream_id) => downstream_id,
            // No such region registers in the connection.
            None => return,
        };
        let delegate = match self.capture_regions.get(&region_id) {
            Some(delegate) => delegate,
            // No such region registers in the endpoint.
            None => return,
        };
        let downstream = match delegate.downstream(downstream_id) {
            Some(downstream) => downstream,
            // No such downstream registers in the delegate.
            None => return,
        };
        downstream.sink_event(Event {
            region_id,
            event: Some(Event_oneof_event::ResolvedTs(resolved_ts)),
            ..Default::default()
        });
    }

    fn register_min_ts_event(&self) {
        let timeout = self.timer.delay(self.min_ts_interval);
        let pd_client = self.pd_client.clone();
        let scheduler = self.scheduler.clone();
        let raft_router = self.raft_router.clone();
        let regions: Vec<(u64, ObserveID)> = self
            .capture_regions
            .iter()
            .map(|(region_id, delegate)| (*region_id, delegate.id))
            .collect();
        let cm: ConcurrencyManager = self.concurrency_manager.clone();
        let env = self.env.clone();
        let security_mgr = self.security_mgr.clone();
        let store_meta = self.store_meta.clone();
        let tikv_clients = self.tikv_clients.clone();
        let hibernate_regions_compatible = self.hibernate_regions_compatible;

        let fut = async move {
            let _ = timeout.compat().await;
            // Ignore get tso errors since we will retry every `min_ts_interval`.
            let mut min_ts = pd_client.get_tso().await.unwrap_or_default();

            // Sync with concurrency manager so that it can work correctly when optimizations
            // like async commit is enabled.
            // Note: This step must be done before scheduling `Task::MinTS` task, and the
            // resolver must be checked in or after `Task::MinTS`' execution.
            cm.update_max_ts(min_ts);
            if let Some(min_mem_lock_ts) = cm.global_min_lock_ts() {
                if min_mem_lock_ts < min_ts {
                    min_ts = min_mem_lock_ts;
                }
            }

            match scheduler.schedule(Task::RegisterMinTsEvent) {
                Ok(_) | Err(ScheduleError::Stopped(_)) => (),
                // Must schedule `RegisterMinTsEvent` event otherwise resolved ts can not
                // advance normally.
                Err(err) => panic!("failed to regiester min ts event, error: {:?}", err),
            }

            let gate = pd_client.feature_gate();

            let regions =
                if hibernate_regions_compatible && gate.can_enable(FEATURE_RESOLVED_TS_STORE) {
                    CDC_RESOLVED_TS_ADVANCE_METHOD.set(1);
                    Self::region_resolved_ts_store(
                        regions,
                        store_meta,
                        pd_client,
                        security_mgr,
                        env,
                        tikv_clients,
                        min_ts,
                    )
                    .await
                } else {
                    CDC_RESOLVED_TS_ADVANCE_METHOD.set(0);
                    Self::region_resolved_ts_raft(regions, &scheduler, raft_router, min_ts).await
                };

            if !regions.is_empty() {
                match scheduler.schedule(Task::MinTS { regions, min_ts }) {
                    Ok(_) | Err(ScheduleError::Stopped(_)) => (),
                    // Must schedule `RegisterMinTsEvent` event otherwise resolved ts can not
                    // advance normally.
                    Err(err) => panic!("failed to schedule min ts event, error: {:?}", err),
                }
            }
        };
        self.tso_worker.spawn(fut);
    }

    async fn region_resolved_ts_raft(
        regions: Vec<(u64, ObserveID)>,
        scheduler: &Scheduler<Task>,
        raft_router: T,
        min_ts: TimeStamp,
    ) -> Vec<u64> {
        // TODO: send a message to raftstore would consume too much cpu time,
        // try to handle it outside raftstore.
        let regions: Vec<_> = regions
            .iter()
            .copied()
            .map(|(region_id, observe_id)| {
                let scheduler_clone = scheduler.clone();
                let raft_router_clone = raft_router.clone();
                async move {
                    let (tx, rx) = tokio::sync::oneshot::channel();
                    if let Err(e) = raft_router_clone.significant_send(
                        region_id,
                        SignificantMsg::LeaderCallback(Callback::Read(Box::new(move |resp| {
                            let resp = if resp.response.get_header().has_error() {
                                None
                            } else {
                                Some(region_id)
                            };
                            if tx.send(resp).is_err() {
                                error!("cdc send tso response failed"; "region_id" => region_id);
                            }
                        }))),
                    ) {
                        warn!("cdc send LeaderCallback failed"; "err" => ?e, "min_ts" => min_ts);
                        let deregister = Deregister::Region {
                            observe_id,
                            region_id,
                            err: Error::Request(e.into()),
                        };
                        if let Err(e) = scheduler_clone.schedule(Task::Deregister(deregister)) {
                            error!("schedule cdc task failed"; "error" => ?e);
                        }
                        return None;
                    }
                    rx.await.unwrap_or(None)
                }
            })
            .collect();
        let resps = futures::future::join_all(regions).await;
        resps
            .into_iter()
            .filter_map(|resp| resp)
            .collect::<Vec<u64>>()
    }

    async fn region_resolved_ts_store(
        regions: Vec<(u64, ObserveID)>,
        store_meta: Arc<Mutex<StoreMeta>>,
        pd_client: Arc<dyn PdClient>,
        security_mgr: Arc<SecurityManager>,
        env: Arc<Environment>,
        cdc_clients: Arc<Mutex<HashMap<u64, TikvClient>>>,
        min_ts: TimeStamp,
    ) -> Vec<u64> {
        let region_has_quorum = |region: &Region, stores: &[u64]| {
            let mut voters = 0;
            let mut incoming_voters = 0;
            let mut demoting_voters = 0;

            let mut resp_voters = 0;
            let mut resp_incoming_voters = 0;
            let mut resp_demoting_voters = 0;

            region.get_peers().iter().for_each(|peer| {
                let mut in_resp = false;
                for store_id in stores {
                    if *store_id == peer.store_id {
                        in_resp = true;
                        break;
                    }
                }
                match peer.get_role() {
                    PeerRole::Voter => {
                        voters += 1;
                        if in_resp {
                            resp_voters += 1;
                        }
                    }
                    PeerRole::IncomingVoter => {
                        incoming_voters += 1;
                        if in_resp {
                            resp_incoming_voters += 1;
                        }
                    }
                    PeerRole::DemotingVoter => {
                        demoting_voters += 1;
                        if in_resp {
                            resp_demoting_voters += 1;
                        }
                    }
                    PeerRole::Learner => (),
                }
            });

            let has_incoming_majority =
                (resp_voters + resp_incoming_voters) >= ((voters + incoming_voters) / 2 + 1);
            let has_demoting_majority =
                (resp_voters + resp_demoting_voters) >= ((voters + demoting_voters) / 2 + 1);

            has_incoming_majority && has_demoting_majority
        };

        let find_store_id = |region: &Region, peer_id| {
            for peer in region.get_peers() {
                if peer.id == peer_id {
                    return Some(peer.store_id);
                }
            }
            None
        };

        // store_id -> leaders info, record the request to each stores
        let mut store_map: HashMap<u64, Vec<LeaderInfo>> = HashMap::default();
        // region_id -> region, cache the information of regions
        let mut region_map: HashMap<u64, Region> = HashMap::default();
        // region_id -> peers id, record the responses
        let mut resp_map: HashMap<u64, Vec<u64>> = HashMap::default();
        {
            let meta = store_meta.lock().unwrap();
            let store_id = match meta.store_id {
                Some(id) => id,
                None => return vec![],
            };
            for (region_id, _) in regions {
                if let Some(region) = meta.regions.get(&region_id) {
                    if let Some((term, leader_id)) = meta.leaders.get(&region_id) {
                        let leader_store_id = find_store_id(&region, *leader_id);
                        if leader_store_id.is_none() {
                            continue;
                        }
                        if leader_store_id.unwrap() != meta.store_id.unwrap() {
                            continue;
                        }
                        for peer in region.get_peers() {
                            if peer.store_id == store_id && peer.id == *leader_id {
                                resp_map.entry(region_id).or_default().push(store_id);
                                continue;
                            }
                            if peer.get_role() == PeerRole::Learner {
                                continue;
                            }
                            let mut leader_info = LeaderInfo::default();
                            leader_info.set_peer_id(*leader_id);
                            leader_info.set_term(*term);
                            leader_info.set_region_id(region_id);
                            leader_info.set_region_epoch(region.get_region_epoch().clone());
                            store_map
                                .entry(peer.store_id)
                                .or_default()
                                .push(leader_info);
                        }
                        region_map.insert(region_id, region.clone());
                    }
                }
            }
        }
        let stores = store_map.into_iter().map(|(store_id, regions)| {
            let cdc_clients = cdc_clients.clone();
            let env = env.clone();
            let pd_client = pd_client.clone();
            let security_mgr = security_mgr.clone();
            async move {
                if cdc_clients.lock().unwrap().get(&store_id).is_none() {
                    let store = box_try!(pd_client.get_store_async(store_id).await);
                    let cb = ChannelBuilder::new(env.clone());
                    let channel = security_mgr.connect(cb, &store.address);
                    cdc_clients
                        .lock()
                        .unwrap()
                        .insert(store_id, TikvClient::new(channel));
                }
                let client = cdc_clients.lock().unwrap().get(&store_id).unwrap().clone();
                let mut req = CheckLeaderRequest::default();
                req.set_regions(regions.into());
                req.set_ts(min_ts.into_inner());
                let res = box_try!(client.check_leader_async(&req)).await;
                let resp = box_try!(res);
                Result::Ok((store_id, resp))
            }
        });
        let resps = futures::future::join_all(stores).await;
        resps
            .into_iter()
            .filter_map(|resp| match resp {
                Ok(resp) => Some(resp),
                Err(e) => {
                    debug!("cdc check leader error"; "err" =>?e);
                    None
                }
            })
            .map(|(store_id, resp)| {
                resp.regions
                    .into_iter()
                    .map(move |region_id| (store_id, region_id))
            })
            .flatten()
            .for_each(|(store_id, region_id)| {
                resp_map.entry(region_id).or_default().push(store_id);
            });
        resp_map
            .into_iter()
            .filter_map(|(region_id, stores)| {
                if region_has_quorum(&region_map[&region_id], &stores) {
                    Some(region_id)
                } else {
                    debug!("cdc cannot get quorum for resolved ts"; "region_id" => region_id, "stores" => ?stores, "region" => ?&region_map[&region_id]);
                    None
                }
            })
            .collect()
    }

    fn on_open_conn(&mut self, conn: Conn) {
        self.connections.insert(conn.get_id(), conn);
    }

    fn flush_all(&self) {
        self.connections.iter().for_each(|(_, conn)| conn.flush());
    }
}

struct Initializer {
    sched: Scheduler<Task>,

    region_id: u64,
    observe_id: ObserveID,
    downstream_id: DownstreamID,
    downstream_state: Arc<AtomicCell<DownstreamState>>,
    downstream: Option<Downstream>,
    conn_id: ConnID,
    checkpoint_ts: TimeStamp,
    batch_size: usize,
    txn_extra_op: TxnExtraOp,

    real_time_start_ts: Option<TimeStamp>,
    advanced_flow_control_enabled: bool,
    build_resolver: bool,
}

struct IncrementalScanBatchContext<S>
where
    S: Snapshot + 'static,
{
    resolver: RefCell<Option<Resolver>>,
    batch_size: usize,
    scanner: RefCell<DeltaScanner<S>>,
}

impl Initializer {
    async fn on_change_cmd(&self, mut resp: ReadResponse<RocksSnapshot>) {
        if let Some(region_snapshot) = resp.snapshot {
            assert_eq!(self.region_id, region_snapshot.get_region().get_id());
            let region = region_snapshot.get_region().clone();
            info!("cdc incremental scan"; "region_id" => self.region_id);
            if self.advanced_flow_control_enabled {
                self.async_incremental_scan_v2(region_snapshot, region)
                    .await;
            } else {
                self.async_incremental_scan(region_snapshot, region);
            }
        } else {
            assert!(
                resp.response.get_header().has_error(),
                "no snapshot and no error? {:?}",
                resp.response
            );
            let err = resp.response.take_header().take_error();
            let deregister = Deregister::Region {
                region_id: self.region_id,
                observe_id: self.observe_id,
                err: Error::Request(err),
            };
            if let Err(e) = self.sched.schedule(Task::Deregister(deregister)) {
                error!("schedule cdc task failed"; "error" => ?e);
            }
        }
    }

    fn async_incremental_scan<S: Snapshot + 'static>(&self, snap: S, region: Region) {
        let downstream_id = self.downstream_id;
        let region_id = region.get_id();
        debug!("async incremental scan";
            "region_id" => region_id,
            "downstream_id" => ?downstream_id,
            "observe_id" => ?self.observe_id);

        let mut resolver = if self.build_resolver {
            Some(Resolver::new(region_id))
        } else {
            None
        };

        fail_point!("cdc_incremental_scan_start");

        let start = Instant::now_coarse();
        // Time range: (checkpoint_ts, current]
        let current = TimeStamp::max();
        let mut scanner = ScannerBuilder::new(snap, current, false)
            .range(None, None)
            .build_delta_scanner(self.checkpoint_ts, self.txn_extra_op)
            .unwrap();
        let mut done = false;
        while !done {
            if self.downstream_state.load() != DownstreamState::Normal {
                info!("async incremental scan canceled";
                    "region_id" => region_id,
                    "downstream_id" => ?downstream_id,
                    "observe_id" => ?self.observe_id);
                return;
            }
            let entries = match Self::scan_batch(&mut scanner, self.batch_size, resolver.as_mut()) {
                Ok(res) => res,
                Err(e) => {
                    error!("cdc scan entries failed"; "error" => ?e, "region_id" => region_id);
                    self.deregister_downstream(Some(e));
                    return;
                }
            };
            // If the last element is None, it means scanning is finished.
            if let Some(None) = entries.last() {
                done = true;
            }
            debug!("cdc scan entries"; "len" => entries.len(), "region_id" => region_id);
            fail_point!("before_schedule_incremental_scan");
            let scanned = Task::IncrementalScan {
                region_id,
                downstream_id,
                entries,
            };
            if let Err(e) = self.sched.schedule(scanned) {
                error!("schedule cdc task failed"; "error" => ?e, "region_id" => region_id);
                return;
            }
        }

        let takes = start.elapsed();
        if let Some(resolver) = resolver {
            self.finish_building_resolver(resolver, region, takes);
        }

        CDC_SCAN_DURATION_HISTOGRAM.observe(takes.as_secs_f64());
    }

    async fn spawn_blocking<F, O>(&self, job: F) -> Result<O>
    where
        F: FnOnce() -> Result<O> + Send + 'static,
        O: Send + 'static,
    {
        let runtime_handle = tokio::runtime::Handle::current();
        let job_handle = runtime_handle.spawn_blocking(job).map(|res| match res {
            Ok(res) => res,
            Err(e) => Err(Error::Other(Box::new(e))),
        });
        job_handle.await
    }

    async fn async_incremental_scan_v2<S: Snapshot + 'static>(&self, snap: S, region: Region) {
        let downstream_id = self.downstream_id;
        let region_id = region.get_id();
        debug!("async incremental scan v2";
            "region_id" => region_id,
            "downstream_id" => ?downstream_id,
            "observe_id" => ?self.observe_id);

        // We need a resolver to track locks encountered in the incremental scan
        let resolver = Some(Resolver::new(region_id));

        fail_point!("cdc_incremental_scan_start");

        let start = Instant::now_coarse();
        // Time range: (checkpoint_ts, current]
        let current = TimeStamp::max();
        let scanner = ScannerBuilder::new(snap, current, false)
            .range(None, None)
            .build_delta_scanner(self.checkpoint_ts, self.txn_extra_op)
            .unwrap();

        let scan_context = Arc::new(Mutex::new(IncrementalScanBatchContext {
            resolver: RefCell::new(resolver),
            batch_size: self.batch_size,
            scanner: RefCell::new(scanner),
        }));

        let incremental_scan_state = self
            .downstream
            .as_ref()
            .unwrap()
            .get_incremental_scan_state();
        {
            let mut st = incremental_scan_state.lock().unwrap();
            match *st {
                IncrementalScanState::NotStarted => {
                    *st = IncrementalScanState::Ongoing;
                }
                ref other => {
                    panic!("unexpected incremental scan state {:?}", other);
                }
            }
            // unlock incremental_scan_state
        }

        let mut done = false;
        while !done {
            if self.downstream_state.load() != DownstreamState::Normal {
                info!("async incremental scan canceled";
                    "region_id" => region_id,
                    "downstream_id" => ?downstream_id,
                    "observe_id" => ?self.observe_id);
                return;
            }
            let scan_context = scan_context.clone();
            let entries = match self
                .spawn_blocking(move || {
                    let context = scan_context.lock().unwrap();
                    let result = Self::scan_batch(
                        &mut context.scanner.borrow_mut(),
                        context.batch_size,
                        context.resolver.borrow_mut().as_mut(),
                    );
                    result
                })
                .await
            {
                Ok(res) => {
                    debug!("cdc async incremental scan batch completed"; "len" => res.len(), "region_id" => region_id);
                    res
                }
                Err(e) => {
                    error!("cdc async incremental scan batch failed"; "error" => ?e, "region_id" => region_id);
                    self.deregister_downstream(Some(e));
                    return;
                }
            };
            // If the last element is None, it means scanning is finished.
            if let Some(None) = entries.last() {
                done = true;
            }

            fail_point!("before_schedule_incremental_scan");

            let downstream = self.downstream.as_ref().unwrap();
            let events =
                Delegate::convert_to_grpc_events(region_id, downstream.get_req_id(), entries);
            let num_entires = events.len();
            for event in events.into_iter() {
                debug!("cdc incremental scan sending data"; "num_entires" => num_entires);
                if let Some(rate_limiter) = downstream.get_rate_limiter() {
                    match rate_limiter.send_scan_event(CdcEvent::Event(event)).await {
                        Ok(_) => {
                            debug!("cdc incremental scan sent data"; "num_entires" => num_entires)
                        }
                        Err(e) => {
                            error!("cdc scan entries failed"; "error" => ?e, "region_id" => region_id);
                            // TODO: convert rate_limiter error
                            self.deregister_downstream(None);
                            return;
                        }
                    }
                } else {
                    warn!("cdc rate limiter not found, report a bug");
                }
            }
        }

        // Now the resolver contains locks that remain unresolved after the scan.
        let mut resolver = scan_context.lock().unwrap().resolver.replace(None);
        resolver.as_mut().unwrap().init();
        let resolved_ts = resolver
            .as_mut()
            .unwrap()
            .resolve(self.real_time_start_ts.unwrap());

        let resolved_ts = ResolvedTs {
            regions: vec![self.region_id],
            ts: resolved_ts.unwrap().into_inner(),
            ..Default::default()
        };

        let res = self
            .downstream
            .as_ref()
            .unwrap()
            .get_rate_limiter()
            .unwrap()
            .send_realtime_event(CdcEvent::ResolvedTs(resolved_ts));
        match res {
            Ok(_) => {}
            Err(e) => {
                error!("cdc incremental scan sending finish resolved ts failed"; "error" => ?e, "region_id" => region_id);
                // TODO: convert rate_limiter error
                self.deregister_downstream(None);
                return;
            }
        }

        // handle the case where the region has already deregistered
        {
            let mut st = incremental_scan_state.lock().unwrap();
            match std::mem::replace(&mut *st, IncrementalScanState::Done) {
                // normal case
                IncrementalScanState::Ongoing => {}
                // real time stream has terminiated due to region error (splitting, etc.)
                IncrementalScanState::ErrorPending(err_event) => {
                    info!("cdc incremental scan finished after region error, sending error"; "err_event" => ?err_event);
                    self.downstream_state.store(DownstreamState::Stopped);
                    self.downstream.as_ref().unwrap().sink_error(err_event);
                }
                other => {
                    panic!("unexpected incremental scan state {:?}", other);
                }
            }
            // unlock incremental_scan_state
        }

        let takes = start.elapsed();
        if self.build_resolver {
            self.finish_building_resolver(resolver.unwrap(), region, takes);
        }
        CDC_SCAN_DURATION_HISTOGRAM.observe(takes.as_secs_f64());
    }

    fn scan_batch<S: Snapshot>(
        scanner: &mut DeltaScanner<S>,
        batch_size: usize,
        resolver: Option<&mut Resolver>,
    ) -> Result<Vec<Option<TxnEntry>>> {
        let mut entries = Vec::with_capacity(batch_size);
        while entries.len() < entries.capacity() {
            match scanner.next_entry()? {
                Some(entry) => {
                    entries.push(Some(entry));
                }
                None => {
                    entries.push(None);
                    break;
                }
            }
        }

        if let Some(resolver) = resolver {
            // Track the locks.
            for entry in &entries {
                if let Some(TxnEntry::Prewrite { lock, .. }) = entry {
                    let (encoded_key, value) = lock;
                    let key = Key::from_encoded_slice(encoded_key).into_raw().unwrap();
                    let lock = Lock::parse(value)?;
                    match lock.lock_type {
                        LockType::Put | LockType::Delete => resolver.track_lock(lock.ts, key),
                        _ => (),
                    };
                }
            }
        }

        Ok(entries)
    }

    fn finish_building_resolver(&self, mut resolver: Resolver, region: Region, takes: Duration) {
        let observe_id = self.observe_id;
        if !resolver.is_initialized() {
            resolver.init();
        }
        let rts = resolver.resolve(TimeStamp::zero());
        info!(
            "resolver initialized and schedule resolver ready";
            "region_id" => region.get_id(),
            "resolved_ts" => rts,
            "lock_count" => resolver.locks().len(),
            "observe_id" => ?observe_id,
            "takes" => ?takes,
        );

        fail_point!("before_schedule_resolver_ready");
        if let Err(e) = self.sched.schedule(Task::ResolverReady {
            observe_id,
            resolver,
            region,
        }) {
            error!("schedule task failed"; "error" => ?e);
        }
    }

    fn deregister_downstream(&self, err: Option<Error>) {
        // TODO: record in metrics.
        let deregister = if self.build_resolver {
            if self.advanced_flow_control_enabled {
                let incremental_scan_state = self
                    .downstream
                    .as_ref()
                    .unwrap()
                    .get_incremental_scan_state();
                let mut st = incremental_scan_state.lock().unwrap();
                match *st {
                    IncrementalScanState::Ongoing | IncrementalScanState::ErrorPending(_) => {
                        *st = IncrementalScanState::Done;
                    }
                    ref other => {
                        panic!("unexpected incremental scan state {:?}", other);
                    }
                }
            }
            Deregister::Region {
                region_id: self.region_id,
                observe_id: self.observe_id,
                err: err.unwrap_or_else(|| Error::Other(box_err!("scan error"))), // TODO: convert rate_limiter error
            }
        } else {
            Deregister::Downstream {
                region_id: self.region_id,
                downstream_id: self.downstream_id,
                conn_id: self.conn_id,
                err, // TODO: convert rate_limiter error
            }
        };
        if let Err(e) = self.sched.schedule(Task::Deregister(deregister)) {
            error!("schedule cdc task failed"; "error" => ?e, "region_id" => self.region_id);
        }
    }
}

impl<T: 'static + RaftStoreRouter<RocksEngine>> Runnable for Endpoint<T> {
    type Task = Task;

    fn run(&mut self, task: Task) {
        debug!("run cdc task"; "task" => %task);
        match task {
            Task::MinTS { regions, min_ts } => self.on_min_ts(regions, min_ts),
            Task::Register {
                request,
                downstream,
                conn_id,
                version,
            } => self.on_register(request, downstream, conn_id, version),
            Task::ResolverReady {
                observe_id,
                resolver,
                region,
            } => self.on_region_ready(observe_id, resolver, region),
            Task::Deregister(deregister) => self.on_deregister(deregister),
            Task::IncrementalScan {
                region_id,
                downstream_id,
                entries,
            } => {
                self.on_incremental_scan(region_id, downstream_id, entries);
            }
            Task::MultiBatch {
                multi,
                old_value_cb,
            } => self.on_multi_batch(multi, old_value_cb),
            Task::OpenConn { conn } => self.on_open_conn(conn),
            Task::RegisterMinTsEvent => self.register_min_ts_event(),
            Task::InitDownstream {
                downstream_id,
                downstream_state,
                cb,
            } => {
<<<<<<< HEAD
                debug!("downstream was initialized"; "downstream_id" => ?downstream_id);
                let _ = downstream_state
                    .compare_exchange(DownstreamState::Uninitialized, DownstreamState::Normal);
=======
                info!("downstream was initialized"; "downstream_id" => ?downstream_id);
                downstream_state
                    .compare_and_swap(DownstreamState::Uninitialized, DownstreamState::Normal);
>>>>>>> 77c8631e
                cb();
            }
            Task::TxnExtra(txn_extra) => {
                for (k, v) in txn_extra.old_values {
                    self.old_value_cache.cache.insert(k, v);
                }
            }
            Task::Validate(region_id, validate) => {
                validate(self.capture_regions.get(&region_id));
            }
        }
        self.flush_all();
    }
}

impl<T: 'static + RaftStoreRouter<RocksEngine>> RunnableWithTimer for Endpoint<T> {
    fn on_timeout(&mut self) {
        CDC_CAPTURED_REGION_COUNT.set(self.capture_regions.len() as i64);
        if self.min_resolved_ts != TimeStamp::max() {
            CDC_MIN_RESOLVED_TS_REGION.set(self.min_ts_region_id as i64);
            CDC_MIN_RESOLVED_TS.set(self.min_resolved_ts.physical() as i64);
        }
        self.min_resolved_ts = TimeStamp::max();
        self.min_ts_region_id = 0;

        let cache_size: usize = self
            .old_value_cache
            .cache
            .iter()
            .map(|(k, v)| k.as_encoded().len() + v.0.size())
            .sum();
        CDC_OLD_VALUE_CACHE_BYTES.set(cache_size as i64);
        CDC_OLD_VALUE_CACHE_ACCESS.add(self.old_value_cache.access_count as i64);
        CDC_OLD_VALUE_CACHE_MISS.add(self.old_value_cache.miss_count as i64);
        self.old_value_cache.access_count = 0;
        self.old_value_cache.miss_count = 0;
    }

    fn get_interval(&self) -> Duration {
        // Currently there is only one timeout for CDC.
        Duration::from_millis(METRICS_FLUSH_INTERVAL)
    }
}

pub struct CdcTxnExtraScheduler {
    scheduler: Scheduler<Task>,
}

impl CdcTxnExtraScheduler {
    pub fn new(scheduler: Scheduler<Task>) -> CdcTxnExtraScheduler {
        CdcTxnExtraScheduler { scheduler }
    }
}

impl TxnExtraScheduler for CdcTxnExtraScheduler {
    fn schedule(&self, txn_extra: TxnExtra) {
        if let Err(e) = self.scheduler.schedule(Task::TxnExtra(txn_extra)) {
            error!("cdc schedule txn extra failed"; "err" => ?e);
        }
    }
}

#[cfg(test)]
mod tests {
    use super::*;
    use crate::rate_limiter::testing_util::TestingHarness;
    use collections::HashSet;
    use engine_traits::DATA_CFS;
    #[cfg(feature = "prost-codec")]
    use kvproto::cdcpb::event::Event as Event_oneof_event;
    use kvproto::errorpb::Error as ErrorHeader;
    use kvproto::metapb::RegionEpoch;
    use raftstore::errors::Error as RaftStoreError;
    use raftstore::store::msg::CasualMessage;
    use std::collections::BTreeMap;
    use std::fmt::Display;
    use std::sync::mpsc::{channel, Receiver, RecvTimeoutError, Sender};
    use tempfile::TempDir;
    use test_raftstore::MockRaftStoreRouter;
    use test_raftstore::TestPdClient;
    use tikv::storage::kv::Engine;
    use tikv::storage::txn::tests::{must_acquire_pessimistic_lock, must_prewrite_put};
    use tikv::storage::TestEngineBuilder;
    use tikv_util::config::ReadableDuration;
    use tikv_util::worker::{dummy_scheduler, LazyWorker, ReceiverWrapper};

    struct ReceiverRunnable<T: Display + Send> {
        tx: Sender<T>,
    }

    impl<T: Display + Send + 'static> Runnable for ReceiverRunnable<T> {
        type Task = T;

        fn run(&mut self, task: T) {
            self.tx.send(task).unwrap();
        }
    }

    fn new_receiver_worker<T: Display + Send + 'static>() -> (LazyWorker<T>, Receiver<T>) {
        let (tx, rx) = channel();
        let runnable = ReceiverRunnable { tx };
        let mut worker = LazyWorker::new("test-receiver-worker");
        worker.start(runnable);
        (worker, rx)
    }

    fn mock_initializer() -> (LazyWorker<Task>, Initializer, Receiver<Task>) {
        let (receiver_worker, rx) = new_receiver_worker();

        let downstream = Downstream::new(
            "".to_string(),
            RegionEpoch::default(),
            0,
            ConnID::new(),
            true,
        );

        downstream.get_state().store(DownstreamState::Normal);

        let downstream_state = downstream.get_state();

        let initializer = Initializer {
            sched: receiver_worker.scheduler(),
            region_id: 1,
            observe_id: ObserveID::new(),
            downstream: Some(downstream),
            downstream_id: DownstreamID::new(),
            downstream_state,
            conn_id: ConnID::new(),
            checkpoint_ts: 1.into(),
            batch_size: 1,
            txn_extra_op: TxnExtraOp::Noop,
            build_resolver: true,
            real_time_start_ts: None,
            advanced_flow_control_enabled: true,
        };

        (receiver_worker, initializer, rx)
    }

    fn mock_endpoint(
        cfg: &CdcConfig,
    ) -> (
        Endpoint<MockRaftStoreRouter>,
        MockRaftStoreRouter,
        ReceiverWrapper<Task>,
    ) {
        let (task_sched, task_rx) = dummy_scheduler();
        let raft_router = MockRaftStoreRouter::new();
        let observer = CdcObserver::new(task_sched.clone());
        let pd_client = Arc::new(TestPdClient::new(0, true));
        let env = Arc::new(Environment::new(1));
        let security_mgr = Arc::new(SecurityManager::default());
        let ep = Endpoint::new(
            cfg,
            pd_client,
            task_sched,
            raft_router.clone(),
            observer,
            Arc::new(Mutex::new(StoreMeta::new(0))),
            ConcurrencyManager::new(1.into()),
            env,
            security_mgr,
        );
        (ep, raft_router, task_rx)
    }

    #[test]
    fn test_initializer_build_resolver() {
        let (mut worker, mut initializer, rx) = mock_initializer();

        let temp = TempDir::new().unwrap();
        let engine = TestEngineBuilder::new()
            .path(temp.path())
            .cfs(DATA_CFS)
            .build()
            .unwrap();

        let mut expected_locks = BTreeMap::<TimeStamp, HashSet<Arc<[u8]>>>::new();

        // Pessimistic locks should not be tracked
        for i in 0..10 {
            let k = &[b'k', i];
            let ts = TimeStamp::new(i as _);
            must_acquire_pessimistic_lock(&engine, k, k, ts, ts);
        }

        for i in 10..100 {
            let (k, v) = (&[b'k', i], &[b'v', i]);
            let ts = TimeStamp::new(i as _);
            must_prewrite_put(&engine, k, v, k, ts);
            expected_locks
                .entry(ts)
                .or_default()
                .insert(k.to_vec().into());
        }

        let region = Region::default();
        let snap = engine.snapshot(Default::default()).unwrap();

        let check_result = || loop {
            let task = rx.recv().unwrap();
            match task {
                Task::ResolverReady { resolver, .. } => {
                    assert_eq!(resolver.locks(), &expected_locks);
                    return;
                }
                Task::IncrementalScan { .. } => continue,
                t => panic!("unepxected task {} received", t),
            }
        };

        initializer.async_incremental_scan(snap.clone(), region.clone());
        check_result();
        initializer.batch_size = 1000;
        initializer.async_incremental_scan(snap.clone(), region.clone());
        check_result();

        initializer.batch_size = 10;
        initializer.async_incremental_scan(snap.clone(), region.clone());
        check_result();

        initializer.batch_size = 11;
        initializer.async_incremental_scan(snap.clone(), region.clone());
        check_result();

        initializer.build_resolver = false;
        initializer.async_incremental_scan(snap.clone(), region.clone());

        loop {
            let task = rx.recv_timeout(Duration::from_secs(1));
            match task {
                Ok(Task::IncrementalScan { .. }) => continue,
                Ok(t) => panic!("unepxected task {} received", t),
                Err(RecvTimeoutError::Timeout) => break,
                Err(e) => panic!("unexpected err {:?}", e),
            }
        }

        // Test cancellation.
        initializer.downstream_state.store(DownstreamState::Stopped);
        initializer.async_incremental_scan(snap, region);

        loop {
            let task = rx.recv_timeout(Duration::from_secs(1));
            match task {
                Ok(t) => panic!("unepxected task {} received", t),
                Err(RecvTimeoutError::Timeout) => break,
                Err(e) => panic!("unexpected err {:?}", e),
            }
        }

        worker.stop();
    }

    #[tokio::test]
    async fn test_initializer_build_resolver_v2() {
        let (mut worker, mut initializer, rx) = mock_initializer();
        initializer.real_time_start_ts = Some(TimeStamp::new(2000));
        let mut harness = TestingHarness::new();
        let mut _rx = harness.get_rx();
        let rate_limiter = harness.get_rate_limiter();
        initializer
            .downstream
            .as_mut()
            .unwrap()
            .set_sink(rate_limiter);

        let temp = TempDir::new().unwrap();
        let engine = TestEngineBuilder::new()
            .path(temp.path())
            .cfs(DATA_CFS)
            .build()
            .unwrap();

        let mut expected_locks = BTreeMap::<TimeStamp, HashSet<Arc<[u8]>>>::new();

        // Pessimistic locks should not be tracked
        for i in 0..10 {
            let k = &[b'k', i];
            let ts = TimeStamp::new(i as _);
            must_acquire_pessimistic_lock(&engine, k, k, ts, ts);
        }

        for i in 10..100 {
            let (k, v) = (&[b'k', i], &[b'v', i]);
            let ts = TimeStamp::new(i as _);
            must_prewrite_put(&engine, k, v, k, ts);
            expected_locks
                .entry(ts)
                .or_default()
                .insert(k.to_vec().into());
        }

        let region = Region::default();
        let snap = engine.snapshot(Default::default()).unwrap();

        let check_result = |initializer: &Initializer| {
            {
                let st = initializer
                    .downstream
                    .as_ref()
                    .unwrap()
                    .get_incremental_scan_state();
                let mut locked_st = st.lock().unwrap();
                match std::mem::replace(&mut *locked_st, IncrementalScanState::NotStarted) {
                    IncrementalScanState::Done => {}
                    st => {
                        panic!("unexpected state {:?}", st);
                    }
                }
            }

            let task = rx.recv().unwrap();
            match task {
                Task::ResolverReady { resolver, .. } => {
                    assert_eq!(resolver.locks(), &expected_locks);
                }
                t => panic!("unepxected task {} received", t),
            }
        };

        initializer
            .async_incremental_scan_v2(snap.clone(), region.clone())
            .await;
        check_result(&initializer);
        initializer.batch_size = 1000;
        initializer
            .async_incremental_scan_v2(snap.clone(), region.clone())
            .await;
        check_result(&initializer);

        initializer.batch_size = 10;
        initializer
            .async_incremental_scan_v2(snap.clone(), region.clone())
            .await;
        check_result(&initializer);

        initializer.batch_size = 11;
        initializer
            .async_incremental_scan_v2(snap.clone(), region.clone())
            .await;
        check_result(&initializer);

        initializer.build_resolver = false;
        initializer
            .async_incremental_scan_v2(snap.clone(), region.clone())
            .await;

        {
            let st = initializer
                .downstream
                .as_ref()
                .unwrap()
                .get_incremental_scan_state();
            let mut locked_st = st.lock().unwrap();
            match std::mem::replace(&mut *locked_st, IncrementalScanState::NotStarted) {
                IncrementalScanState::Done => {}
                st => {
                    panic!("unexpected state {:?}", st);
                }
            }
        }

        loop {
            let task = rx.recv_timeout(Duration::from_secs(1));
            match task {
                Ok(t) => panic!("unepxected task {} received", t),
                Err(RecvTimeoutError::Timeout) => break,
                Err(e) => panic!("unexpected err {:?}", e),
            }
        }

        // Test cancellation.
        initializer.downstream_state.store(DownstreamState::Stopped);
        initializer
            .async_incremental_scan_v2(snap.clone(), region.clone())
            .await;

        loop {
            let task = rx.recv_timeout(Duration::from_secs(1));
            match task {
                Ok(t) => panic!("unepxected task {} received", t),
                Err(RecvTimeoutError::Timeout) => break,
                Err(e) => panic!("unexpected err {:?}", e),
            }
        }

        worker.stop();

        std::mem::forget(harness);
    }

    #[test]
    fn test_raftstore_is_busy() {
        let harness = TestingHarness::new();
        let rate_limiter = harness.get_rate_limiter();
        let (mut ep, raft_router, mut task_rx) = mock_endpoint(&CdcConfig::default());
        // Fill the channel.
        let _raft_rx = raft_router.add_region(1 /* region id */, 1 /* cap */);
        loop {
            if let Err(RaftStoreError::Transport(_)) =
                raft_router.send_casual_msg(1, CasualMessage::ClearRegionSize)
            {
                break;
            }
        }
        // Make sure channel is full.
        raft_router
            .send_casual_msg(1, CasualMessage::ClearRegionSize)
            .unwrap_err();

        let conn = Conn::new(rate_limiter, String::new());
        let conn_id = conn.get_id();
        ep.run(Task::OpenConn { conn });
        let mut req_header = Header::default();
        req_header.set_cluster_id(0);
        let mut req = ChangeDataRequest::default();
        req.set_region_id(1);
        let region_epoch = req.get_region_epoch().clone();
        let downstream = Downstream::new("".to_string(), region_epoch, 0, conn_id, true);
        ep.run(Task::Register {
            request: req,
            downstream,
            conn_id,
            version: semver::Version::new(0, 0, 0),
        });
        assert_eq!(ep.capture_regions.len(), 1);

        for _ in 0..5 {
            if let Ok(Some(Task::Deregister(Deregister::Downstream {
                err: Some(Error::Request(err)),
                ..
            }))) = task_rx.recv_timeout(Duration::from_secs(1))
            {
                assert!(!err.has_server_is_busy());
            }
        }
    }

    #[test]
    fn test_register() {
        let (mut ep, raft_router, _task_rx) = mock_endpoint(&CdcConfig {
            min_ts_interval: ReadableDuration(Duration::from_secs(60)),
            ..Default::default()
        });
        let _raft_rx = raft_router.add_region(1 /* region id */, 100 /* cap */);

        let mut harness = TestingHarness::new();
        let rate_limiter = harness.get_rate_limiter();

        let conn = Conn::new(rate_limiter, String::new());
        let conn_id = conn.get_id();
        ep.run(Task::OpenConn { conn });
        let mut req_header = Header::default();
        req_header.set_cluster_id(0);
        let mut req = ChangeDataRequest::default();
        req.set_region_id(1);
        let region_epoch = req.get_region_epoch().clone();
        let downstream = Downstream::new("".to_string(), region_epoch.clone(), 1, conn_id, true);
        ep.run(Task::Register {
            request: req.clone(),
            downstream,
            conn_id,
            version: semver::Version::new(4, 0, 6),
        });
        assert_eq!(ep.capture_regions.len(), 1);

        // duplicate request error.
        let downstream = Downstream::new("".to_string(), region_epoch.clone(), 2, conn_id, true);
        ep.run(Task::Register {
            request: req.clone(),
            downstream,
            conn_id,
            version: semver::Version::new(4, 0, 6),
        });
        let change_data_event = harness.recv_timeout(Duration::from_millis(500)).unwrap();
        let events = change_data_event.get_events();
        assert_eq!(events.len(), 1);
        let e = &events[0];
        assert_eq!(e.region_id, 1);
        assert_eq!(e.request_id, 2);
        let event = e.event.as_ref().unwrap();
        match event {
            Event_oneof_event::Error(err) => {
                assert!(err.has_duplicate_request());
            }
            other => panic!("unknown event {:?}", other),
        }
        assert_eq!(ep.capture_regions.len(), 1);

        // Compatibility error.
        let downstream = Downstream::new("".to_string(), region_epoch, 3, conn_id, true);
        ep.run(Task::Register {
            request: req,
            downstream,
            conn_id,
            version: semver::Version::new(0, 0, 0),
        });
        let change_data_event = harness.recv_timeout(Duration::from_millis(500)).unwrap();
        let events = change_data_event.get_events();
        assert_eq!(events.len(), 1);
        let e = &events[0];
        assert_eq!(e.region_id, 1);
        assert_eq!(e.request_id, 3);
        let event = e.event.as_ref().unwrap();
        match event {
            Event_oneof_event::Error(err) => {
                assert!(err.has_compatibility());
            }
            other => panic!("unknown event {:?}", other),
        }
        assert_eq!(ep.capture_regions.len(), 1);
    }

    #[test]
    fn test_feature_gate() {
        let (mut ep, raft_router, _task_rx) = mock_endpoint(&CdcConfig {
            min_ts_interval: ReadableDuration(Duration::from_secs(60)),
            ..Default::default()
        });
        let _raft_rx = raft_router.add_region(1 /* region id */, 100 /* cap */);

        let mut harness = TestingHarness::new();
        let rate_limiter = harness.get_rate_limiter();

        let mut region = Region::default();
        region.set_id(1);
        let conn = Conn::new(rate_limiter, String::new());
        let conn_id = conn.get_id();
        ep.run(Task::OpenConn { conn });
        let mut req_header = Header::default();
        req_header.set_cluster_id(0);
        let mut req = ChangeDataRequest::default();
        req.set_region_id(1);
        let region_epoch = req.get_region_epoch().clone();
        let downstream = Downstream::new("".to_string(), region_epoch.clone(), 0, conn_id, true);
        ep.run(Task::Register {
            request: req.clone(),
            downstream,
            conn_id,
            version: semver::Version::new(4, 0, 6),
        });
        let mut resolver = Resolver::new(1);
        resolver.init();
        let observe_id = ep.capture_regions[&1].id;
        ep.on_region_ready(observe_id, resolver, region.clone());
        ep.run(Task::MinTS {
            regions: vec![1],
            min_ts: TimeStamp::from(1),
        });
        let change_data_event = harness.recv_timeout(Duration::from_millis(500)).unwrap();
        if change_data_event.has_resolved_ts() {
            let r = change_data_event.get_resolved_ts();
            assert_eq!(r.regions, vec![1]);
            assert_eq!(r.ts, 1);
        } else {
            panic!("unknown cdc event {:?}", change_data_event);
        }

        // Register region 2 to the conn.
        req.set_region_id(2);
        let downstream = Downstream::new("".to_string(), region_epoch.clone(), 0, conn_id, true);
        ep.run(Task::Register {
            request: req.clone(),
            downstream,
            conn_id,
            version: semver::Version::new(4, 0, 6),
        });
        let mut resolver = Resolver::new(2);
        resolver.init();
        region.set_id(2);
        let observe_id = ep.capture_regions[&2].id;
        ep.on_region_ready(observe_id, resolver, region);
        ep.run(Task::MinTS {
            regions: vec![1, 2],
            min_ts: TimeStamp::from(2),
        });
        let mut change_data_event = harness.recv_timeout(Duration::from_millis(500)).unwrap();
        if change_data_event.has_resolved_ts() {
            let mut r = change_data_event.take_resolved_ts();
            r.regions.as_mut_slice().sort_unstable();
            assert_eq!(r.regions, vec![1, 2]);
            assert_eq!(r.ts, 2);
        } else {
            panic!("unknown cdc event {:?}", change_data_event);
        }

        // Register region 3 to another conn which is not support batch resolved ts.
        let mut harness_2 = TestingHarness::new();
        let rate_limiter_2 = harness_2.get_rate_limiter();

        let mut region = Region::default();
        region.set_id(3);
        let conn = Conn::new(rate_limiter_2, String::new());
        let conn_id = conn.get_id();
        ep.run(Task::OpenConn { conn });
        req.set_region_id(3);
        let downstream = Downstream::new("".to_string(), region_epoch, 3, conn_id, true);
        ep.run(Task::Register {
            request: req,
            downstream,
            conn_id,
            version: semver::Version::new(4, 0, 5),
        });
        let mut resolver = Resolver::new(3);
        resolver.init();
        region.set_id(3);
        let observe_id = ep.capture_regions[&3].id;
        ep.on_region_ready(observe_id, resolver, region);
        ep.run(Task::MinTS {
            regions: vec![1, 2, 3],
            min_ts: TimeStamp::from(3),
        });
        let mut change_data_event = harness.recv_timeout(Duration::from_millis(500)).unwrap();
        if change_data_event.has_resolved_ts() {
            let mut r = change_data_event.take_resolved_ts();
            r.regions.as_mut_slice().sort_unstable();
            // Although region 3 is not register in the first conn, batch resolved ts
            // sends all region ids.
            assert_eq!(r.regions, vec![1, 2, 3]);
            assert_eq!(r.ts, 3);
        } else {
            panic!("unknown cdc event {:?}", change_data_event);
        }
        let change_data_event_2 = harness_2.recv_timeout(Duration::from_millis(500)).unwrap();
        let events = change_data_event_2.get_events();
        assert_eq!(events.len(), 1);
        let e = &events[0];

        assert_eq!(e.region_id, 3);
        assert_eq!(e.request_id, 3);
        let event = e.event.as_ref().unwrap();
        match event.clone() {
            Event_oneof_event::ResolvedTs(ts) => {
                assert_eq!(ts, 3);
            }
            other => panic!("unknown event {:?}", other),
        }
    }

    #[test]
    fn test_deregister() {
        let (mut ep, raft_router, _task_rx) = mock_endpoint(&CdcConfig::default());
        let _raft_rx = raft_router.add_region(1 /* region id */, 100 /* cap */);
        let mut harness = TestingHarness::new();
        let rate_limiter = harness.get_rate_limiter();

        let conn = Conn::new(rate_limiter, String::new());
        let conn_id = conn.get_id();
        ep.run(Task::OpenConn { conn });
        let mut req_header = Header::default();
        req_header.set_cluster_id(0);
        let mut req = ChangeDataRequest::default();
        req.set_region_id(1);
        let region_epoch = req.get_region_epoch().clone();
        let downstream = Downstream::new("".to_string(), region_epoch.clone(), 0, conn_id, true);
        let downstream_id = downstream.get_id();
        ep.run(Task::Register {
            request: req.clone(),
            downstream,
            conn_id,
            version: semver::Version::new(0, 0, 0),
        });
        assert_eq!(ep.capture_regions.len(), 1);

        let mut err_header = ErrorHeader::default();
        err_header.set_not_leader(Default::default());
        let deregister = Deregister::Downstream {
            region_id: 1,
            downstream_id,
            conn_id,
            err: Some(Error::Request(err_header.clone())),
        };
        ep.run(Task::Deregister(deregister));
        'outer: loop {
            let change_data_event = harness.recv_timeout(Duration::from_millis(500)).unwrap();

            for e in change_data_event.get_events() {
                let event = e.event.as_ref().unwrap();
                match event {
                    Event_oneof_event::Error(err) => {
                        assert!(err.has_not_leader());
                        break 'outer;
                    }
                    other => panic!("unknown event {:?}", other),
                }
            }
        }
        assert_eq!(ep.capture_regions.len(), 0);

        let downstream = Downstream::new("".to_string(), region_epoch.clone(), 0, conn_id, true);
        let new_downstream_id = downstream.get_id();
        ep.run(Task::Register {
            request: req.clone(),
            downstream,
            conn_id,
            version: semver::Version::new(0, 0, 0),
        });
        assert_eq!(ep.capture_regions.len(), 1);

        let deregister = Deregister::Downstream {
            region_id: 1,
            downstream_id,
            conn_id,
            err: Some(Error::Request(err_header.clone())),
        };
        ep.run(Task::Deregister(deregister));
        assert!(harness.recv_timeout(Duration::from_millis(200)).is_err());
        assert_eq!(ep.capture_regions.len(), 1);

        let deregister = Deregister::Downstream {
            region_id: 1,
            downstream_id: new_downstream_id,
            conn_id,
            err: Some(Error::Request(err_header.clone())),
        };
        ep.run(Task::Deregister(deregister));
        'outer1: loop {
            let change_data_event = harness.recv_timeout(Duration::from_millis(500)).unwrap();

            for e in change_data_event.get_events() {
                let event = e.event.as_ref().unwrap();
                match event {
                    Event_oneof_event::Error(err) => {
                        assert!(err.has_not_leader());
                        break 'outer1;
                    }
                    other => panic!("unknown event {:?}", other),
                }
            }
        }
        assert_eq!(ep.capture_regions.len(), 0);

        // Stale deregister should be filtered.
        let downstream = Downstream::new("".to_string(), region_epoch, 0, conn_id, true);
        ep.run(Task::Register {
            request: req,
            downstream,
            conn_id,
            version: semver::Version::new(0, 0, 0),
        });
        assert_eq!(ep.capture_regions.len(), 1);
        let deregister = Deregister::Region {
            region_id: 1,
            // A stale ObserveID (different from the actual one).
            observe_id: ObserveID::new(),
            err: Error::Request(err_header),
        };
        ep.run(Task::Deregister(deregister));
        match harness.recv_timeout(Duration::from_millis(500)) {
            Err(_) => (),
            Ok(other) => panic!("unknown event {:?}", other),
        }
        assert_eq!(ep.capture_regions.len(), 1);
    }
}<|MERGE_RESOLUTION|>--- conflicted
+++ resolved
@@ -9,7 +9,6 @@
 use collections::HashMap;
 use concurrency_manager::ConcurrencyManager;
 use crossbeam::atomic::AtomicCell;
-use crossbeam::channel;
 use engine_rocks::{RocksEngine, RocksSnapshot};
 use fail::fail_point;
 use futures::compat::Future01CompatExt;
@@ -721,22 +720,8 @@
         };
 
         let send_cdc_event = |conn: &Conn, event| {
-<<<<<<< HEAD
-            if let Err(e) = conn.get_sink().try_send(event) {
-                match e {
-                    channel::TrySendError::Disconnected(_) => {
-                        debug!("send event failed, disconnected";
-                            "conn_id" => ?conn.get_id(), "downstream" => conn.get_peer());
-                    }
-                    channel::TrySendError::Full(_) => {
-                        info!("send event failed, full";
-                            "conn_id" => ?conn.get_id(), "downstream" => conn.get_peer());
-                    }
-                }
-=======
             if let Err(e) = conn.get_sink().send_realtime_event(event) {
                 info!("send event failed"; "e" => ?e);
->>>>>>> 77c8631e
             }
         };
         for conn in self.connections.values() {
@@ -1518,15 +1503,9 @@
                 downstream_state,
                 cb,
             } => {
-<<<<<<< HEAD
-                debug!("downstream was initialized"; "downstream_id" => ?downstream_id);
+                info!("downstream was initialized"; "downstream_id" => ?downstream_id);
                 let _ = downstream_state
                     .compare_exchange(DownstreamState::Uninitialized, DownstreamState::Normal);
-=======
-                info!("downstream was initialized"; "downstream_id" => ?downstream_id);
-                downstream_state
-                    .compare_and_swap(DownstreamState::Uninitialized, DownstreamState::Normal);
->>>>>>> 77c8631e
                 cb();
             }
             Task::TxnExtra(txn_extra) => {
