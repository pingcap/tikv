--- conflicted
+++ resolved
@@ -274,13 +274,9 @@
             .core_threads(1)
             .build()
             .unwrap();
-<<<<<<< HEAD
+        CDC_SINK_CAP.set(sink_memory_quota.cap() as i64);
+        CDC_OLD_VALUE_CACHE_MEMORY_QUOTA.set(cfg.old_value_cache_memory_quota.0 as i64);
         let old_value_cache = OldValueCache::new(cfg.old_value_cache_memory_quota);
-=======
-        CDC_SINK_CAP.set(sink_memory_quota.cap() as i64);
-        CDC_OLD_VALUE_CACHE_CAP.set(cfg.old_value_cache_size as i64);
-        let old_value_cache = OldValueCache::new(cfg.old_value_cache_size);
->>>>>>> e07fe9f2
         let speed_limter = Limiter::new(if cfg.incremental_scan_speed_limit.0 > 0 {
             cfg.incremental_scan_speed_limit.0 as f64
         } else {
