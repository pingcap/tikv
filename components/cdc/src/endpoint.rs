--- conflicted
+++ resolved
@@ -1402,12 +1402,6 @@
 
     fn finish_building_resolver(&self, mut resolver: Resolver, region: Region, takes: Duration) {
         let observe_id = self.observe_id;
-<<<<<<< HEAD
-=======
-        if !resolver.is_initialized() {
-            resolver.init();
-        }
->>>>>>> 5cf7d1f2
         let rts = resolver.resolve(TimeStamp::zero());
         info!(
             "resolver initialized and schedule resolver ready";
