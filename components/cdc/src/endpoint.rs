// Copyright 2020 TiKV Project Authors. Licensed under Apache-2.0.

use std::cell::RefCell;
use std::fmt;
use std::rc::Rc;
use std::sync::{Arc, Mutex};
use std::time::Duration;

use concurrency_manager::ConcurrencyManager;
use crossbeam::atomic::AtomicCell;
use engine_rocks::{RocksEngine, RocksSnapshot};
use futures03::compat::Future01CompatExt;
use futures03::future::TryFutureExt;
use kvproto::cdcpb::*;
use kvproto::kvrpcpb::ExtraOp as TxnExtraOp;
use kvproto::metapb::Region;
use pd_client::PdClient;
use raftstore::coprocessor::CmdBatch;
use raftstore::router::RaftStoreRouter;
use raftstore::store::fsm::{ChangeCmd, ObserveID, StoreMeta};
use raftstore::store::msg::{Callback, ReadResponse, SignificantMsg};
use resolved_ts::Resolver;
use tikv::config::CdcConfig;
use tikv::storage::kv::Snapshot;
use tikv::storage::mvcc::{DeltaScanner, ScannerBuilder};
use tikv::storage::txn::TxnEntry;
use tikv::storage::txn::TxnEntryScanner;
use tikv_util::collections::HashMap;
use tikv_util::lru::LruCache;
use tikv_util::time::Instant;
use tikv_util::timer::{SteadyTimer, Timer};
use tikv_util::worker::{Runnable, RunnableWithTimer, ScheduleError, Scheduler};
<<<<<<< HEAD
use tokio_threadpool::{Builder, ThreadPool};
use txn_types::{
    Key, Lock, LockType, MutationType, OldValue, TimeStamp, TxnExtra, TxnExtraScheduler,
};
=======
use tokio::runtime::{Builder, Runtime};
use txn_types::{Key, Lock, LockType, TimeStamp};
>>>>>>> 23504b34

use crate::delegate::{Delegate, Downstream, DownstreamID, DownstreamState};
use crate::metrics::*;
use crate::service::{Conn, ConnID};
use crate::{CdcObserver, Error, Result};

pub enum Deregister {
    Downstream {
        region_id: u64,
        downstream_id: DownstreamID,
        conn_id: ConnID,
        err: Option<Error>,
    },
    Region {
        region_id: u64,
        observe_id: ObserveID,
        err: Error,
    },
    Conn(ConnID),
}

impl fmt::Display for Deregister {
    fn fmt(&self, f: &mut fmt::Formatter<'_>) -> fmt::Result {
        write!(f, "{:?}", self)
    }
}

impl fmt::Debug for Deregister {
    fn fmt(&self, f: &mut fmt::Formatter<'_>) -> fmt::Result {
        let mut de = f.debug_struct("Deregister");
        match self {
            Deregister::Downstream {
                ref region_id,
                ref downstream_id,
                ref conn_id,
                ref err,
            } => de
                .field("deregister", &"downstream")
                .field("region_id", region_id)
                .field("downstream_id", downstream_id)
                .field("conn_id", conn_id)
                .field("err", err)
                .finish(),
            Deregister::Region {
                ref region_id,
                ref observe_id,
                ref err,
            } => de
                .field("deregister", &"region")
                .field("region_id", region_id)
                .field("observe_id", observe_id)
                .field("err", err)
                .finish(),
            Deregister::Conn(ref conn_id) => de
                .field("deregister", &"conn")
                .field("conn_id", conn_id)
                .finish(),
        }
    }
}

type InitCallback = Box<dyn FnOnce() + Send>;
pub(crate) type OldValueCache = LruCache<Key, (Option<OldValue>, MutationType)>;
pub(crate) type OldValueCallback =
    Box<dyn FnMut(Key, &mut OldValueCache) -> Option<Vec<u8>> + Send>;

pub enum Task {
    Register {
        request: ChangeDataRequest,
        downstream: Downstream,
        conn_id: ConnID,
    },
    Deregister(Deregister),
    OpenConn {
        conn: Conn,
    },
    MultiBatch {
        multi: Vec<CmdBatch>,
        old_value_cb: OldValueCallback,
    },
    MinTS {
        region_id: u64,
        min_ts: TimeStamp,
    },
    ResolverReady {
        observe_id: ObserveID,
        region: Region,
        resolver: Resolver,
    },
    IncrementalScan {
        region_id: u64,
        downstream_id: DownstreamID,
        entries: Vec<Option<TxnEntry>>,
    },
    RegisterMinTsEvent,
    // The result of ChangeCmd should be returned from CDC Endpoint to ensure
    // the downstream switches to Normal after the previous commands was sunk.
    InitDownstream {
        downstream_id: DownstreamID,
        downstream_state: Arc<AtomicCell<DownstreamState>>,
        cb: InitCallback,
    },
    TxnExtra(TxnExtra),
    Validate(u64, Box<dyn FnOnce(Option<&Delegate>) + Send>),
}

impl fmt::Display for Task {
    fn fmt(&self, f: &mut fmt::Formatter<'_>) -> fmt::Result {
        write!(f, "{:?}", self)
    }
}

impl fmt::Debug for Task {
    fn fmt(&self, f: &mut fmt::Formatter<'_>) -> fmt::Result {
        let mut de = f.debug_struct("CdcTask");
        match self {
            Task::Register {
                ref request,
                ref downstream,
                ref conn_id,
                ..
            } => de
                .field("type", &"register")
                .field("register request", request)
                .field("request", request)
                .field("id", &downstream.get_id())
                .field("conn_id", conn_id)
                .finish(),
            Task::Deregister(deregister) => de
                .field("type", &"deregister")
                .field("deregister", deregister)
                .finish(),
            Task::OpenConn { ref conn } => de
                .field("type", &"open_conn")
                .field("conn_id", &conn.get_id())
                .finish(),
            Task::MultiBatch { multi, .. } => de
                .field("type", &"multibatch")
                .field("multibatch", &multi.len())
                .finish(),
            Task::MinTS {
                ref region_id,
                ref min_ts,
            } => de
                .field("type", &"mit_ts")
                .field("region_id", region_id)
                .field("min_ts", min_ts)
                .finish(),
            Task::ResolverReady {
                ref observe_id,
                ref region,
                ..
            } => de
                .field("type", &"resolver_ready")
                .field("observe_id", &observe_id)
                .field("region_id", &region.get_id())
                .finish(),
            Task::IncrementalScan {
                ref region_id,
                ref downstream_id,
                ref entries,
            } => de
                .field("type", &"incremental_scan")
                .field("region_id", &region_id)
                .field("downstream", &downstream_id)
                .field("scan_entries", &entries.len())
                .finish(),
            Task::RegisterMinTsEvent => de.field("type", &"register_min_ts").finish(),
            Task::InitDownstream {
                ref downstream_id, ..
            } => de
                .field("type", &"init_downstream")
                .field("downstream", &downstream_id)
                .finish(),
            Task::TxnExtra(_) => de.field("type", &"txn_extra").finish(),
            Task::Validate(region_id, _) => de.field("region_id", &region_id).finish(),
        }
    }
}

const METRICS_FLUSH_INTERVAL: u64 = 10_000; // 10s
const OLD_VALUE_LRU_SIZE: usize = 1024;

pub struct Endpoint<T> {
    capture_regions: HashMap<u64, Delegate>,
    connections: HashMap<ConnID, Conn>,
    scheduler: Scheduler<Task>,
    raft_router: T,
    observer: CdcObserver,

    pd_client: Arc<dyn PdClient>,
    timer: SteadyTimer,
    min_ts_interval: Duration,
    scan_batch_size: usize,
<<<<<<< HEAD
=======
    tso_worker: Runtime,
>>>>>>> 23504b34
    store_meta: Arc<Mutex<StoreMeta>>,
    /// The concurrency manager for transactions. It's needed for CDC to check locks when
    /// calculating resolved_ts.
    concurrency_manager: ConcurrencyManager,

<<<<<<< HEAD
    // Worker for doing misc works like getting tso from pd and receiving old value from txn
    tso_worker: ThreadPool,

    workers: ThreadPool,
=======
    workers: Runtime,
>>>>>>> 23504b34

    min_resolved_ts: TimeStamp,
    min_ts_region_id: u64,
    old_value_cache: OldValueCache,
}

impl<T: 'static + RaftStoreRouter<RocksEngine>> Endpoint<T> {
    pub fn new(
        cfg: &CdcConfig,
        pd_client: Arc<dyn PdClient>,
        scheduler: Scheduler<Task>,
        raft_router: T,
        observer: CdcObserver,
        store_meta: Arc<Mutex<StoreMeta>>,
        concurrency_manager: ConcurrencyManager,
    ) -> Endpoint<T> {
        let workers = Builder::new()
            .threaded_scheduler()
            .thread_name("cdcwkr")
            .core_threads(4)
            .build()
            .unwrap();
        let tso_worker = Builder::new()
            .threaded_scheduler()
            .thread_name("tso")
            .core_threads(1)
            .build()
            .unwrap();
        let ep = Endpoint {
            capture_regions: HashMap::default(),
            connections: HashMap::default(),
            scheduler,
            pd_client,
            tso_worker,
            timer: SteadyTimer::default(),
            workers,
            raft_router,
            observer,
            store_meta,
            concurrency_manager,
            scan_batch_size: 1024,
            min_ts_interval: cfg.min_ts_interval.0,
            min_resolved_ts: TimeStamp::max(),
            min_ts_region_id: 0,
            old_value_cache: LruCache::with_capacity(OLD_VALUE_LRU_SIZE),
        };
        ep.register_min_ts_event();
        ep
    }

    pub fn new_timer(&self) -> Timer<()> {
        // Currently there is only one timeout for CDC.
        let cdc_timer_cap = 1;
        let mut timer = Timer::new(cdc_timer_cap);
        timer.add_task(Duration::from_millis(METRICS_FLUSH_INTERVAL), ());
        timer
    }

    pub fn set_min_ts_interval(&mut self, dur: Duration) {
        self.min_ts_interval = dur;
    }

    pub fn set_scan_batch_size(&mut self, scan_batch_size: usize) {
        self.scan_batch_size = scan_batch_size;
    }

    fn on_deregister(&mut self, deregister: Deregister) {
        info!("cdc deregister region"; "deregister" => ?deregister);
        match deregister {
            Deregister::Downstream {
                region_id,
                downstream_id,
                conn_id,
                err,
            } => {
                // The peer wants to deregister
                let mut is_last = false;
                if let Some(delegate) = self.capture_regions.get_mut(&region_id) {
                    is_last = delegate.unsubscribe(downstream_id, err);
                }
                if let Some(conn) = self.connections.get_mut(&conn_id) {
                    if let Some(id) = conn.downstream_id(region_id) {
                        if downstream_id == id {
                            conn.unsubscribe(region_id);
                        }
                    }
                }
                if is_last {
                    let delegate = self.capture_regions.remove(&region_id).unwrap();
                    if let Some(reader) = self.store_meta.lock().unwrap().readers.get(&region_id) {
                        reader
                            .txn_extra_op
                            .compare_and_swap(TxnExtraOp::ReadOldValue, TxnExtraOp::Noop);
                    }
                    // Do not continue to observe the events of the region.
                    let oid = self.observer.unsubscribe_region(region_id, delegate.id);
                    assert!(
                        oid.is_some(),
                        "unsubscribe region {} failed, ObserveID {:?}",
                        region_id,
                        delegate.id
                    );
                }
            }
            Deregister::Region {
                region_id,
                observe_id,
                err,
            } => {
                // Something went wrong, deregister all downstreams of the region.

                // To avoid ABA problem, we must check the unique ObserveID.
                let need_remove = self
                    .capture_regions
                    .get(&region_id)
                    .map_or(false, |d| d.id == observe_id);
                if need_remove {
                    if let Some(mut delegate) = self.capture_regions.remove(&region_id) {
                        delegate.stop(err);
                    }
                    if let Some(reader) = self.store_meta.lock().unwrap().readers.get(&region_id) {
                        reader.txn_extra_op.store(TxnExtraOp::Noop);
                    }
                    self.connections
                        .iter_mut()
                        .for_each(|(_, conn)| conn.unsubscribe(region_id));
                }
                // Do not continue to observe the events of the region.
                let oid = self.observer.unsubscribe_region(region_id, observe_id);
                assert_eq!(
                    need_remove,
                    oid.is_some(),
                    "unsubscribe region {} failed, ObserveID {:?}",
                    region_id,
                    observe_id
                );
            }
            Deregister::Conn(conn_id) => {
                // The connection is closed, deregister all downstreams of the connection.
                if let Some(conn) = self.connections.remove(&conn_id) {
                    conn.take_downstreams()
                        .into_iter()
                        .for_each(|(region_id, downstream_id)| {
                            if let Some(delegate) = self.capture_regions.get_mut(&region_id) {
                                if delegate.unsubscribe(downstream_id, None) {
                                    let delegate = self.capture_regions.remove(&region_id).unwrap();
                                    // Do not continue to observe the events of the region.
                                    let oid =
                                        self.observer.unsubscribe_region(region_id, delegate.id);
                                    assert!(
                                        oid.is_some(),
                                        "unsubscribe region {} failed, ObserveID {:?}",
                                        region_id,
                                        delegate.id
                                    );
                                }
                            }
                        });
                }
            }
        }
    }

    pub fn on_register(
        &mut self,
        mut request: ChangeDataRequest,
        mut downstream: Downstream,
        conn_id: ConnID,
    ) {
        let region_id = request.region_id;
        let conn = match self.connections.get_mut(&conn_id) {
            Some(conn) => conn,
            None => {
                error!("register for a nonexistent connection";
                    "region_id" => region_id, "conn_id" => ?conn_id);
                return;
            }
        };
        downstream.set_sink(conn.get_sink());
        if !conn.subscribe(request.get_region_id(), downstream.get_id()) {
            downstream.sink_duplicate_error(request.get_region_id());
            error!("duplicate register";
                "region_id" => region_id,
                "conn_id" => ?conn_id,
                "req_id" => request.get_request_id(),
                "downstream_id" => ?downstream.get_id());
            return;
        }

        info!("cdc register region";
            "region_id" => region_id,
            "conn_id" => ?conn.get_id(),
            "req_id" => request.get_request_id(),
            "downstream_id" => ?downstream.get_id());
        let mut is_new_delegate = false;
        let delegate = self.capture_regions.entry(region_id).or_insert_with(|| {
            let d = Delegate::new(region_id);
            is_new_delegate = true;
            d
        });

        let downstream_id = downstream.get_id();
        let downstream_state = downstream.get_state();
        let checkpoint_ts = request.checkpoint_ts;
        let sched = self.scheduler.clone();
        let batch_size = self.scan_batch_size;

        if !delegate.subscribe(downstream) {
            conn.unsubscribe(request.get_region_id());
            if is_new_delegate {
                self.capture_regions.remove(&request.get_region_id());
            }
            return;
        }
        let change_cmd = if is_new_delegate {
            // The region has never been registered.
            // Subscribe the change events of the region.
            let old_id = self.observer.subscribe_region(region_id, delegate.id);
            assert!(
                old_id.is_none(),
                "region {} must not be observed twice, old ObserveID {:?}, new ObserveID {:?}",
                region_id,
                old_id,
                delegate.id
            );

            ChangeCmd::RegisterObserver {
                observe_id: delegate.id,
                region_id,
                enabled: delegate.enabled(),
            }
        } else {
            ChangeCmd::Snapshot {
                observe_id: delegate.id,
                region_id,
            }
        };
        let txn_extra_op = request.get_extra_op();
        if txn_extra_op != TxnExtraOp::Noop {
            delegate.txn_extra_op = request.get_extra_op();
            if let Some(reader) = self.store_meta.lock().unwrap().readers.get(&region_id) {
                reader.txn_extra_op.store(txn_extra_op);
            }
        }
        let init = Initializer {
            sched,
            region_id,
            conn_id,
            downstream_id,
            batch_size,
            downstream_state: downstream_state.clone(),
            txn_extra_op: delegate.txn_extra_op,
            observe_id: delegate.id,
            checkpoint_ts: checkpoint_ts.into(),
            build_resolver: is_new_delegate,
        };

        let (cb, fut) = tikv_util::future::paired_future_callback();
        let scheduler = self.scheduler.clone();
        let deregister_downstream = move |err| {
            warn!("cdc send capture change cmd failed"; "region_id" => region_id, "error" => ?err);
            let deregister = Deregister::Downstream {
                region_id,
                downstream_id,
                conn_id,
                err: Some(err),
            };
            if let Err(e) = scheduler.schedule(Task::Deregister(deregister)) {
                error!("schedule cdc task failed"; "error" => ?e);
            }
        };
        let scheduler = self.scheduler.clone();
        if let Err(e) = self.raft_router.significant_send(
            region_id,
            SignificantMsg::CaptureChange {
                cmd: change_cmd,
                region_epoch: request.take_region_epoch(),
                callback: Callback::Read(Box::new(move |resp| {
                    if let Err(e) = scheduler.schedule(Task::InitDownstream {
                        downstream_id,
                        downstream_state,
                        cb: Box::new(move || {
                            cb(resp);
                        }),
                    }) {
                        error!("schedule cdc task failed"; "error" => ?e);
                    }
                })),
            },
        ) {
            deregister_downstream(Error::Request(e.into()));
            return;
        }
        self.workers.spawn(async move {
            match fut.await {
                Ok(resp) => init.on_change_cmd(resp),
                Err(e) => deregister_downstream(Error::Other(box_err!(e))),
            }
        });
    }

    pub fn on_multi_batch(&mut self, multi: Vec<CmdBatch>, old_value_cb: OldValueCallback) {
        let old_value_cb = Rc::new(RefCell::new(old_value_cb));
        for batch in multi {
            let region_id = batch.region_id;
            let mut deregister = None;
            if let Some(delegate) = self.capture_regions.get_mut(&region_id) {
                if delegate.has_failed() {
                    // Skip the batch if the delegate has failed.
                    continue;
                }
                if let Err(e) =
                    delegate.on_batch(batch, old_value_cb.clone(), &mut self.old_value_cache)
                {
                    assert!(delegate.has_failed());
                    // Delegate has error, deregister the corresponding region.
                    deregister = Some(Deregister::Region {
                        region_id,
                        observe_id: delegate.id,
                        err: e,
                    });
                }
            }
            if let Some(deregister) = deregister {
                self.on_deregister(deregister);
            }
        }
    }

    pub fn on_incremental_scan(
        &mut self,
        region_id: u64,
        downstream_id: DownstreamID,
        entries: Vec<Option<TxnEntry>>,
    ) {
        if let Some(delegate) = self.capture_regions.get_mut(&region_id) {
            delegate.on_scan(downstream_id, entries);
        } else {
            warn!("region not found on incremental scan"; "region_id" => region_id);
        }
    }

    fn on_region_ready(&mut self, observe_id: ObserveID, resolver: Resolver, region: Region) {
        let region_id = region.get_id();
        if let Some(delegate) = self.capture_regions.get_mut(&region_id) {
            if delegate.id == observe_id {
                for downstream in delegate.on_region_ready(resolver, region) {
                    let conn_id = downstream.get_conn_id();
                    if !delegate.subscribe(downstream) {
                        let conn = self.connections.get_mut(&conn_id).unwrap();
                        conn.unsubscribe(region_id);
                    }
                }
            } else {
                debug!("stale region ready";
                    "region_id" => region.get_id(),
                    "observe_id" => ?observe_id,
                    "current_id" => ?delegate.id);
            }
        } else {
            debug!("region not found on region ready (finish building resolver)";
                "region_id" => region.get_id());
        }
    }

    fn on_min_ts(&mut self, region_id: u64, min_ts: TimeStamp) {
        if let Some(delegate) = self.capture_regions.get_mut(&region_id) {
            if let Some(resolved_ts) = delegate.on_min_ts(min_ts) {
                if resolved_ts < self.min_resolved_ts {
                    self.min_resolved_ts = resolved_ts;
                    self.min_ts_region_id = region_id;
                }
            }
        }
    }

    fn register_min_ts_event(&self) {
        let timeout = self.timer.delay(self.min_ts_interval);
        let tso = self.pd_client.get_tso();
        let scheduler = self.scheduler.clone();
        let raft_router = self.raft_router.clone();
        let regions: Vec<(u64, ObserveID)> = self
            .capture_regions
            .iter()
            .map(|(region_id, delegate)| (*region_id, delegate.id))
            .collect();
        let cm: ConcurrencyManager = self.concurrency_manager.clone();
        let fut = async move {
            let (tso, _) =
                futures03::future::join(tso, timeout.compat().map_err(|_| unreachable!())).await;
            // Ignore get tso errors since we will retry every `min_ts_interval`.
            let mut min_ts = tso.unwrap_or_default();

            // Sync with concurrency manager so that it can work correctly when optimizations
            // like async commit is enabled.
            // Note: This step must be done before scheduling `Task::MinTS` task, and the
            // resolver must be checked in or after `Task::MinTS`' execution.
            cm.update_max_read_ts(min_ts);
            if let Some(min_mem_lock_ts) = cm.global_min_lock_ts() {
                if min_mem_lock_ts < min_ts {
                    min_ts = min_mem_lock_ts;
                }
            }

            // TODO: send a message to raftstore would consume too much cpu time,
            // try to handle it outside raftstore.
            for (region_id, observe_id) in regions {
                let scheduler_clone = scheduler.clone();
                if let Err(e) = raft_router.significant_send(
                    region_id,
                    SignificantMsg::LeaderCallback(Callback::Read(Box::new(move |resp| {
                        if !resp.response.get_header().has_error() {
                            match scheduler_clone.schedule(Task::MinTS { region_id, min_ts }) {
                                Ok(_) | Err(ScheduleError::Stopped(_)) => (),
                                Err(err) => panic!(
                                    "failed to schedule min_ts event, min_ts: {}, error: {:?}",
                                    min_ts, err
                                ),
                            }
                        }
                    }))),
                ) {
                    warn!(
                        "send LeaderCallback for advancing resolved ts failed";
                        "err" => ?e,
                        "min_ts" => min_ts,
                    );
                    let deregister = Deregister::Region {
                        observe_id,
                        region_id,
                        err: Error::Request(e.into()),
                    };
                    if let Err(e) = scheduler.schedule(Task::Deregister(deregister)) {
                        error!("schedule cdc task failed"; "error" => ?e);
                    }
                }
            }
            match scheduler.schedule(Task::RegisterMinTsEvent) {
                Ok(_) | Err(ScheduleError::Stopped(_)) => (),
                // Must schedule `RegisterMinTsEvent` event otherwise resolved ts can not
                // advance normally.
                Err(err) => panic!(
                    "failed to schedule regiester min ts event, error: {:?}",
                    err
                ),
            }
        };
        self.tso_worker.spawn(fut);
    }

    fn on_open_conn(&mut self, conn: Conn) {
        self.connections.insert(conn.get_id(), conn);
    }

    fn flush_all(&self) {
        self.connections.iter().for_each(|(_, conn)| conn.flush());
    }
}

struct Initializer {
    sched: Scheduler<Task>,

    region_id: u64,
    observe_id: ObserveID,
    downstream_id: DownstreamID,
    downstream_state: Arc<AtomicCell<DownstreamState>>,
    conn_id: ConnID,
    checkpoint_ts: TimeStamp,
    batch_size: usize,
    txn_extra_op: TxnExtraOp,

    build_resolver: bool,
}

impl Initializer {
    fn on_change_cmd(&self, mut resp: ReadResponse<RocksSnapshot>) {
        if let Some(region_snapshot) = resp.snapshot {
            assert_eq!(self.region_id, region_snapshot.get_region().get_id());
            let region = region_snapshot.get_region().clone();
            self.async_incremental_scan(region_snapshot, region);
        } else {
            assert!(
                resp.response.get_header().has_error(),
                "no snapshot and no error? {:?}",
                resp.response
            );
            let err = resp.response.take_header().take_error();
            let deregister = Deregister::Region {
                region_id: self.region_id,
                observe_id: self.observe_id,
                err: Error::Request(err),
            };
            if let Err(e) = self.sched.schedule(Task::Deregister(deregister)) {
                error!("schedule cdc task failed"; "error" => ?e);
            }
        }
    }

    fn async_incremental_scan<S: Snapshot + 'static>(&self, snap: S, region: Region) {
        let downstream_id = self.downstream_id;
        let conn_id = self.conn_id;
        let region_id = region.get_id();
        info!("async incremental scan";
            "region_id" => region_id,
            "downstream_id" => ?downstream_id,
            "observe_id" => ?self.observe_id);

        let mut resolver = if self.build_resolver {
            Some(Resolver::new(region_id))
        } else {
            None
        };

        fail_point!("cdc_incremental_scan_start");

        let start = Instant::now_coarse();
        // Time range: (checkpoint_ts, current]
        let current = TimeStamp::max();
        let mut scanner = ScannerBuilder::new(snap, current, false)
            .range(None, None)
            .build_delta_scanner(self.checkpoint_ts, self.txn_extra_op)
            .unwrap();
        let mut done = false;
        while !done {
            if self.downstream_state.load() != DownstreamState::Normal {
                info!("async incremental scan canceled";
                    "region_id" => region_id,
                    "downstream_id" => ?downstream_id,
                    "observe_id" => ?self.observe_id);
                return;
            }
            let entries = match Self::scan_batch(&mut scanner, self.batch_size, resolver.as_mut()) {
                Ok(res) => res,
                Err(e) => {
                    error!("cdc scan entries failed"; "error" => ?e, "region_id" => region_id);
                    // TODO: record in metrics.
                    let deregister = Deregister::Downstream {
                        region_id,
                        downstream_id,
                        conn_id,
                        err: Some(e),
                    };
                    if let Err(e) = self.sched.schedule(Task::Deregister(deregister)) {
                        error!("schedule cdc task failed"; "error" => ?e, "region_id" => region_id);
                    }
                    return;
                }
            };
            // If the last element is None, it means scanning is finished.
            if let Some(None) = entries.last() {
                done = true;
            }
            debug!("cdc scan entries"; "len" => entries.len(), "region_id" => region_id);
            fail_point!("before_schedule_incremental_scan");
            let scanned = Task::IncrementalScan {
                region_id,
                downstream_id,
                entries,
            };
            if let Err(e) = self.sched.schedule(scanned) {
                error!("schedule cdc task failed"; "error" => ?e, "region_id" => region_id);
                return;
            }
        }

        if let Some(resolver) = resolver {
            Self::finish_building_resolver(self.observe_id, resolver, region, self.sched.clone());
        }

        CDC_SCAN_DURATION_HISTOGRAM.observe(start.elapsed().as_secs_f64());
    }

    fn scan_batch<S: Snapshot>(
        scanner: &mut DeltaScanner<S>,
        batch_size: usize,
        resolver: Option<&mut Resolver>,
    ) -> Result<Vec<Option<TxnEntry>>> {
        let mut entries = Vec::with_capacity(batch_size);
        while entries.len() < entries.capacity() {
            match scanner.next_entry()? {
                Some(entry) => {
                    entries.push(Some(entry));
                }
                None => {
                    entries.push(None);
                    break;
                }
            }
        }

        if let Some(resolver) = resolver {
            // Track the locks.
            for entry in &entries {
                if let Some(TxnEntry::Prewrite { lock, .. }) = entry {
                    let (encoded_key, value) = lock;
                    let key = Key::from_encoded_slice(encoded_key).into_raw().unwrap();
                    let lock = Lock::parse(value)?;
                    match lock.lock_type {
                        LockType::Put | LockType::Delete => resolver.track_lock(lock.ts, key),
                        _ => (),
                    };
                }
            }
        }

        Ok(entries)
    }

    fn finish_building_resolver(
        observe_id: ObserveID,
        mut resolver: Resolver,
        region: Region,
        sched: Scheduler<Task>,
    ) {
        resolver.init();
        if resolver.locks().is_empty() {
            info!(
                "no lock found";
                "region_id" => region.get_id()
            );
        } else {
            let rts = resolver.resolve(TimeStamp::zero());
            info!(
                "resolver initialized";
                "region_id" => region.get_id(),
                "resolved_ts" => rts,
                "lock_count" => resolver.locks().len(),
                "observe_id" => ?observe_id,
            );
        }

        fail_point!("before_schedule_resolver_ready");
        info!("schedule resolver ready"; "region_id" => region.get_id(), "observe_id" => ?observe_id);
        if let Err(e) = sched.schedule(Task::ResolverReady {
            observe_id,
            resolver,
            region,
        }) {
            error!("schedule task failed"; "error" => ?e);
        }
    }
}

impl<T: 'static + RaftStoreRouter<RocksEngine>> Runnable<Task> for Endpoint<T> {
    fn run(&mut self, task: Task) {
        debug!("run cdc task"; "task" => %task);
        match task {
            Task::MinTS { region_id, min_ts } => self.on_min_ts(region_id, min_ts),
            Task::Register {
                request,
                downstream,
                conn_id,
            } => self.on_register(request, downstream, conn_id),
            Task::ResolverReady {
                observe_id,
                resolver,
                region,
            } => self.on_region_ready(observe_id, resolver, region),
            Task::Deregister(deregister) => self.on_deregister(deregister),
            Task::IncrementalScan {
                region_id,
                downstream_id,
                entries,
            } => {
                self.on_incremental_scan(region_id, downstream_id, entries);
            }
            Task::MultiBatch {
                multi,
                old_value_cb,
            } => self.on_multi_batch(multi, old_value_cb),
            Task::OpenConn { conn } => self.on_open_conn(conn),
            Task::RegisterMinTsEvent => self.register_min_ts_event(),
            Task::InitDownstream {
                downstream_id,
                downstream_state,
                cb,
            } => {
                debug!("downstream was initialized"; "downstream_id" => ?downstream_id);
                downstream_state
                    .compare_and_swap(DownstreamState::Uninitialized, DownstreamState::Normal);
                cb();
            }
            Task::TxnExtra(txn_extra) => {
                for (k, v) in txn_extra.old_values {
                    self.old_value_cache.insert(k, v);
                }
            }
            Task::Validate(region_id, validate) => {
                validate(self.capture_regions.get(&region_id));
            }
        }
        self.flush_all();
    }
}

impl<T: 'static + RaftStoreRouter<RocksEngine>> RunnableWithTimer<Task, ()> for Endpoint<T> {
    fn on_timeout(&mut self, timer: &mut Timer<()>, _: ()) {
        CDC_CAPTURED_REGION_COUNT.set(self.capture_regions.len() as i64);
        if self.min_resolved_ts != TimeStamp::max() {
            CDC_MIN_RESOLVED_TS_REGION.set(self.min_ts_region_id as i64);
            CDC_MIN_RESOLVED_TS.set(self.min_resolved_ts.physical() as i64);
        }
        self.min_resolved_ts = TimeStamp::max();
        self.min_ts_region_id = 0;

        timer.add_task(Duration::from_millis(METRICS_FLUSH_INTERVAL), ());
    }
}

pub struct CdcTxnExtraScheduler {
    scheduler: Scheduler<Task>,
}

impl CdcTxnExtraScheduler {
    pub fn new(scheduler: Scheduler<Task>) -> CdcTxnExtraScheduler {
        CdcTxnExtraScheduler { scheduler }
    }
}

impl TxnExtraScheduler for CdcTxnExtraScheduler {
    fn schedule(&self, txn_extra: TxnExtra) {
        if let Err(e) = self.scheduler.schedule(Task::TxnExtra(txn_extra)) {
            error!("cdc schedule txn extra failed"; "err" => ?e);
        }
    }
}

#[cfg(test)]
mod tests {
    use super::*;
    use engine_traits::DATA_CFS;
    #[cfg(feature = "prost-codec")]
    use kvproto::cdcpb::event::Event as Event_oneof_event;
    use kvproto::errorpb::Error as ErrorHeader;
    use kvproto::kvrpcpb::Context;
    use raftstore::errors::Error as RaftStoreError;
    use raftstore::store::msg::CasualMessage;
    use std::collections::BTreeMap;
    use std::fmt::Display;
    use std::sync::mpsc::{channel, Receiver, RecvTimeoutError, Sender};
    use tempfile::TempDir;
    use test_raftstore::MockRaftStoreRouter;
    use test_raftstore::TestPdClient;
    use tikv::storage::kv::Engine;
    use tikv::storage::mvcc::tests::*;
    use tikv::storage::TestEngineBuilder;
    use tikv_util::collections::HashSet;
    use tikv_util::mpsc::batch;
    use tikv_util::worker::{dummy_scheduler, Builder as WorkerBuilder, Worker};

    struct ReceiverRunnable<T> {
        tx: Sender<T>,
    }

    impl<T: Display> Runnable<T> for ReceiverRunnable<T> {
        fn run(&mut self, task: T) {
            self.tx.send(task).unwrap();
        }
    }

    fn new_receiver_worker<T: Display + Send + 'static>() -> (Worker<T>, Receiver<T>) {
        let (tx, rx) = channel();
        let runnable = ReceiverRunnable { tx };
        let mut worker = WorkerBuilder::new("test-receiver-worker").create();
        worker.start(runnable).unwrap();
        (worker, rx)
    }

    fn mock_initializer() -> (Worker<Task>, Runtime, Initializer, Receiver<Task>) {
        let (receiver_worker, rx) = new_receiver_worker();

        let pool = Builder::new()
            .threaded_scheduler()
            .thread_name("test-initializer-worker")
            .core_threads(4)
            .build()
            .unwrap();
        let downstream_state = Arc::new(AtomicCell::new(DownstreamState::Normal));
        let initializer = Initializer {
            sched: receiver_worker.scheduler(),

            region_id: 1,
            observe_id: ObserveID::new(),
            downstream_id: DownstreamID::new(),
            downstream_state,
            conn_id: ConnID::new(),
            checkpoint_ts: 1.into(),
            batch_size: 1,
            txn_extra_op: TxnExtraOp::Noop,
            build_resolver: true,
        };

        (receiver_worker, pool, initializer, rx)
    }

    #[test]
    fn test_initializer_build_resolver() {
        let (mut worker, _pool, mut initializer, rx) = mock_initializer();

        let temp = TempDir::new().unwrap();
        let engine = TestEngineBuilder::new()
            .path(temp.path())
            .cfs(DATA_CFS)
            .build()
            .unwrap();

        let mut expected_locks = BTreeMap::<TimeStamp, HashSet<Vec<u8>>>::new();

        // Pessimistic locks should not be tracked
        for i in 0..10 {
            let k = &[b'k', i];
            let ts = TimeStamp::new(i as _);
            must_acquire_pessimistic_lock(&engine, k, k, ts, ts);
        }

        for i in 10..100 {
            let (k, v) = (&[b'k', i], &[b'v', i]);
            let ts = TimeStamp::new(i as _);
            must_prewrite_put(&engine, k, v, k, ts);
            expected_locks.entry(ts).or_default().insert(k.to_vec());
        }

        let region = Region::default();
        let snap = engine.snapshot(&Context::default()).unwrap();

        let check_result = || loop {
            let task = rx.recv().unwrap();
            match task {
                Task::ResolverReady { resolver, .. } => {
                    assert_eq!(resolver.locks(), &expected_locks);
                    return;
                }
                Task::IncrementalScan { .. } => continue,
                t => panic!("unepxected task {} received", t),
            }
        };

        initializer.async_incremental_scan(snap.clone(), region.clone());
        check_result();
        initializer.batch_size = 1000;
        initializer.async_incremental_scan(snap.clone(), region.clone());
        check_result();

        initializer.batch_size = 10;
        initializer.async_incremental_scan(snap.clone(), region.clone());
        check_result();

        initializer.batch_size = 11;
        initializer.async_incremental_scan(snap.clone(), region.clone());
        check_result();

        initializer.build_resolver = false;
        initializer.async_incremental_scan(snap.clone(), region.clone());

        loop {
            let task = rx.recv_timeout(Duration::from_secs(1));
            match task {
                Ok(Task::IncrementalScan { .. }) => continue,
                Ok(t) => panic!("unepxected task {} received", t),
                Err(RecvTimeoutError::Timeout) => break,
                Err(e) => panic!("unexpected err {:?}", e),
            }
        }

        // Test cancellation.
        initializer.downstream_state.store(DownstreamState::Stopped);
        initializer.async_incremental_scan(snap, region);

        loop {
            let task = rx.recv_timeout(Duration::from_secs(1));
            match task {
                Ok(t) => panic!("unepxected task {} received", t),
                Err(RecvTimeoutError::Timeout) => break,
                Err(e) => panic!("unexpected err {:?}", e),
            }
        }

        worker.stop().unwrap().join().unwrap();
    }

    #[test]
    fn test_raftstore_is_busy() {
        let (task_sched, task_rx) = dummy_scheduler();
        let raft_router = MockRaftStoreRouter::new();
        let observer = CdcObserver::new(task_sched.clone());
        let pd_client = Arc::new(TestPdClient::new(0, true));
        let mut ep = Endpoint::new(
            &CdcConfig::default(),
            pd_client,
            task_sched,
            raft_router.clone(),
            observer,
            Arc::new(Mutex::new(StoreMeta::new(0))),
            ConcurrencyManager::new(1.into()),
        );
        let (tx, _rx) = batch::unbounded(1);

        // Fill the channel.
        let _raft_rx = raft_router.add_region(1 /* region id */, 1 /* cap */);
        loop {
            if let Err(RaftStoreError::Transport(_)) =
                raft_router.send_casual_msg(1, CasualMessage::ClearRegionSize)
            {
                break;
            }
        }
        // Make sure channel is full.
        raft_router
            .send_casual_msg(1, CasualMessage::ClearRegionSize)
            .unwrap_err();

        let conn = Conn::new(tx);
        let conn_id = conn.get_id();
        ep.run(Task::OpenConn { conn });
        let mut req_header = Header::default();
        req_header.set_cluster_id(0);
        let mut req = ChangeDataRequest::default();
        req.set_region_id(1);
        let region_epoch = req.get_region_epoch().clone();
        let downstream = Downstream::new("".to_string(), region_epoch, 0, conn_id);
        ep.run(Task::Register {
            request: req,
            downstream,
            conn_id,
        });
        assert_eq!(ep.capture_regions.len(), 1);

        for _ in 0..5 {
            if let Ok(Some(Task::Deregister(Deregister::Downstream { err, .. }))) =
                task_rx.recv_timeout(Duration::from_secs(1))
            {
                if let Some(Error::Request(err)) = err {
                    assert!(!err.has_server_is_busy());
                }
            }
        }
    }

    #[test]
    fn test_deregister() {
        let (task_sched, _task_rx) = dummy_scheduler();
        let raft_router = MockRaftStoreRouter::new();
        let _raft_rx = raft_router.add_region(1 /* region id */, 100 /* cap */);
        let observer = CdcObserver::new(task_sched.clone());
        let pd_client = Arc::new(TestPdClient::new(0, true));
        let mut ep = Endpoint::new(
            &CdcConfig::default(),
            pd_client,
            task_sched,
            raft_router,
            observer,
            Arc::new(Mutex::new(StoreMeta::new(0))),
            ConcurrencyManager::new(1.into()),
        );
        let (tx, rx) = batch::unbounded(1);

        let conn = Conn::new(tx);
        let conn_id = conn.get_id();
        ep.run(Task::OpenConn { conn });
        let mut req_header = Header::default();
        req_header.set_cluster_id(0);
        let mut req = ChangeDataRequest::default();
        req.set_region_id(1);
        let region_epoch = req.get_region_epoch().clone();
        let downstream = Downstream::new("".to_string(), region_epoch.clone(), 0, conn_id);
        let downstream_id = downstream.get_id();
        ep.run(Task::Register {
            request: req.clone(),
            downstream,
            conn_id,
        });
        assert_eq!(ep.capture_regions.len(), 1);

        let mut err_header = ErrorHeader::default();
        err_header.set_not_leader(Default::default());
        let deregister = Deregister::Downstream {
            region_id: 1,
            downstream_id,
            conn_id,
            err: Some(Error::Request(err_header.clone())),
        };
        ep.run(Task::Deregister(deregister));
        let (_, mut change_data_event) = rx.recv_timeout(Duration::from_millis(500)).unwrap();
        let event = change_data_event.event.take().unwrap();
        match event {
            Event_oneof_event::Error(err) => assert!(err.has_not_leader()),
            _ => panic!("unknown event"),
        }
        assert_eq!(ep.capture_regions.len(), 0);

        let downstream = Downstream::new("".to_string(), region_epoch.clone(), 0, conn_id);
        let new_downstream_id = downstream.get_id();
        ep.run(Task::Register {
            request: req.clone(),
            downstream,
            conn_id,
        });
        assert_eq!(ep.capture_regions.len(), 1);

        let deregister = Deregister::Downstream {
            region_id: 1,
            downstream_id,
            conn_id,
            err: Some(Error::Request(err_header.clone())),
        };
        ep.run(Task::Deregister(deregister));
        assert!(rx.recv_timeout(Duration::from_millis(200)).is_err());
        assert_eq!(ep.capture_regions.len(), 1);

        let deregister = Deregister::Downstream {
            region_id: 1,
            downstream_id: new_downstream_id,
            conn_id,
            err: Some(Error::Request(err_header.clone())),
        };
        ep.run(Task::Deregister(deregister));
        let (_, mut change_data_event) = rx.recv_timeout(Duration::from_millis(500)).unwrap();
        let event = change_data_event.event.take().unwrap();
        match event {
            Event_oneof_event::Error(err) => assert!(err.has_not_leader()),
            _ => panic!("unknown event"),
        }
        assert_eq!(ep.capture_regions.len(), 0);

        // Stale deregister should be filtered.
        let downstream = Downstream::new("".to_string(), region_epoch, 0, conn_id);
        ep.run(Task::Register {
            request: req,
            downstream,
            conn_id,
        });
        assert_eq!(ep.capture_regions.len(), 1);
        let deregister = Deregister::Region {
            region_id: 1,
            // A stale ObserveID (different from the actual one).
            observe_id: ObserveID::new(),
            err: Error::Request(err_header),
        };
        ep.run(Task::Deregister(deregister));
        match rx.recv_timeout(Duration::from_millis(500)) {
            Err(_) => (),
            _ => panic!("unknown event"),
        }
        assert_eq!(ep.capture_regions.len(), 1);
    }
}<|MERGE_RESOLUTION|>--- conflicted
+++ resolved
@@ -30,15 +30,10 @@
 use tikv_util::time::Instant;
 use tikv_util::timer::{SteadyTimer, Timer};
 use tikv_util::worker::{Runnable, RunnableWithTimer, ScheduleError, Scheduler};
-<<<<<<< HEAD
-use tokio_threadpool::{Builder, ThreadPool};
+use tokio::runtime::{Builder, Runtime};
 use txn_types::{
     Key, Lock, LockType, MutationType, OldValue, TimeStamp, TxnExtra, TxnExtraScheduler,
 };
-=======
-use tokio::runtime::{Builder, Runtime};
-use txn_types::{Key, Lock, LockType, TimeStamp};
->>>>>>> 23504b34
 
 use crate::delegate::{Delegate, Downstream, DownstreamID, DownstreamState};
 use crate::metrics::*;
@@ -233,23 +228,13 @@
     timer: SteadyTimer,
     min_ts_interval: Duration,
     scan_batch_size: usize,
-<<<<<<< HEAD
-=======
     tso_worker: Runtime,
->>>>>>> 23504b34
     store_meta: Arc<Mutex<StoreMeta>>,
     /// The concurrency manager for transactions. It's needed for CDC to check locks when
     /// calculating resolved_ts.
     concurrency_manager: ConcurrencyManager,
 
-<<<<<<< HEAD
-    // Worker for doing misc works like getting tso from pd and receiving old value from txn
-    tso_worker: ThreadPool,
-
-    workers: ThreadPool,
-=======
     workers: Runtime,
->>>>>>> 23504b34
 
     min_resolved_ts: TimeStamp,
     min_ts_region_id: u64,
