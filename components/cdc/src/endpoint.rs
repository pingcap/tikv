--- conflicted
+++ resolved
@@ -321,23 +321,10 @@
                 region_epoch: request.take_region_epoch(),
             }
         };
-<<<<<<< HEAD
         let (cb, fut) = tikv_util::future::paired_future_callback();
         let scheduler = self.scheduler.clone();
         let schedule_deregister = move |err| {
             warn!("cdc send capture change cmd failed"; "region_id" => region_id, "error" => ?err);
-=======
-        if let Err(e) = self.raft_router.significant_send(
-            region_id,
-            SignificantMsg::CaptureChange {
-                cmd: change_cmd,
-                callback: Callback::Read(Box::new(move |resp: ReadResponse<_>| {
-                    init.on_change_cmd(resp);
-                })),
-            },
-        ) {
-            warn!("cdc send capture change cmd failed"; "region_id" => region_id, "error" => ?e);
->>>>>>> f16e1d11
             let deregister = Deregister::Downstream {
                 region_id,
                 downstream_id,
@@ -350,7 +337,7 @@
         };
         if let Err(e) = self.raft_router.send(
             region_id,
-            CasualMessage::CaptureChange {
+            SignificantMsg::CaptureChange {
                 cmd: change_cmd,
                 callback: Callback::Read(cb),
             },
