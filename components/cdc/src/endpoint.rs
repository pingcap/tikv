--- conflicted
+++ resolved
@@ -15,12 +15,8 @@
 use resolved_ts::Resolver;
 use tikv::storage::kv::Snapshot;
 use tikv::storage::mvcc::{DeltaScanner, ScannerBuilder};
-<<<<<<< HEAD
-=======
 use tikv::storage::txn::TxnEntry;
->>>>>>> 0247486b
 use tikv::storage::txn::TxnEntryScanner;
-use tikv::storage::txn::{EntryBatch, TxnEntry};
 use tikv_util::collections::HashMap;
 use tikv_util::timer::SteadyTimer;
 use tikv_util::worker::{Runnable, ScheduleError, Scheduler};
@@ -54,11 +50,7 @@
     IncrementalScan {
         region_id: u64,
         downstream_id: DownstreamID,
-<<<<<<< HEAD
-        entries: EntryBatch,
-=======
         entries: Vec<Option<TxnEntry>>,
->>>>>>> 0247486b
     },
     Validate(u64, Box<dyn FnOnce(Option<&Delegate>) + Send>),
 }
@@ -466,181 +458,6 @@
             error!("schedule task failed"; "error" => ?e);
         }
     }
-
-    pub fn on_multi_batch(&mut self, _multi: Vec<CmdBatch>) {
-        unimplemented!()
-    }
-
-    pub fn on_incremental_scan(
-        &mut self,
-        _region_id: u64,
-        _downstream_id: DownstreamID,
-        _entries: EntryBatch,
-    ) {
-        unimplemented!();
-    }
-
-    fn on_region_ready(&mut self, _region_id: u64, _resolver: Resolver, _region: Region) {
-        unimplemented!();
-    }
-
-    fn on_min_ts(&mut self, _min_ts: TimeStamp) {
-        unimplemented!();
-    }
-}
-
-struct Initializer {
-    workers: PoolSender,
-    sched: Scheduler<Task>,
-
-    region_id: u64,
-    downstream_id: DownstreamID,
-    checkpoint_ts: TimeStamp,
-    batch_size: usize,
-
-    build_resolver: bool,
-}
-
-impl Initializer {
-    fn on_change_cmd(&self, mut resp: ReadResponse<RocksEngine>) {
-        if let Some(region_snapshot) = resp.snapshot {
-            assert_eq!(self.region_id, region_snapshot.get_region().get_id());
-            let region = region_snapshot.get_region().clone();
-            self.async_incremental_scan(region_snapshot, region);
-        } else {
-            assert!(
-                resp.response.get_header().has_error(),
-                "no snapshot and no error? {:?}",
-                resp.response
-            );
-            let err = resp.response.take_header().take_error();
-            let deregister = Task::Deregister {
-                region_id: self.region_id,
-                downstream_id: Some(self.downstream_id),
-                err: Some(Error::Request(err)),
-            };
-            self.sched.schedule(deregister).unwrap();
-        }
-    }
-
-    fn async_incremental_scan<S: Snapshot + 'static>(&self, snap: S, region: Region) {
-        let downstream_id = self.downstream_id;
-        let sched = self.sched.clone();
-        let batch_size = self.batch_size;
-        let checkpoint_ts = self.checkpoint_ts;
-        let build_resolver = self.build_resolver;
-        info!("async incremental scan";
-            "region_id" => region.get_id(),
-            "downstream_id" => ?downstream_id);
-
-        // spawn the task to a thread pool.
-        let region_id = region.get_id();
-        self.workers
-            .spawn(lazy(move || {
-                let mut resolver = if build_resolver {
-                    Some(Resolver::new())
-                } else {
-                    None
-                };
-
-                // Time range: (checkpoint_ts, current]
-                let current = TimeStamp::max();
-                let mut scanner = ScannerBuilder::new(snap, current, false)
-                    .range(None, None)
-                    .build_delta_scanner(checkpoint_ts)
-                    .unwrap();
-                let mut done = false;
-                while !done {
-                    let entries =
-                        match Self::scan_batch(&mut scanner, batch_size, resolver.as_mut()) {
-                            Ok(res) => res,
-                            Err(e) => {
-                                error!("cdc scan entries failed"; "error" => ?e);
-                                // TODO: record in metrics.
-                                if let Err(e) = sched.schedule(Task::Deregister {
-                                    region_id,
-                                    downstream_id: Some(downstream_id),
-                                    err: Some(e),
-                                }) {
-                                    error!("schedule task failed"; "error" => ?e);
-                                }
-                                return Ok(());
-                            }
-                        };
-                    // If the last element is None, it means scanning is finished.
-                    if entries.is_empty() {
-                        done = true;
-                    }
-                    debug!("cdc scan entries"; "len" => entries.len());
-                    let scanned = Task::IncrementalScan {
-                        region_id,
-                        downstream_id,
-                        entries,
-                    };
-                    if let Err(e) = sched.schedule(scanned) {
-                        error!("schedule task failed"; "error" => ?e);
-                        return Ok(());
-                    }
-                }
-
-                if let Some(resolver) = resolver {
-                    Self::finish_building_resolver(resolver, region, sched);
-                }
-
-                Ok(())
-            }))
-            .unwrap();
-    }
-
-    fn scan_batch<S: Snapshot>(
-        scanner: &mut DeltaScanner<S>,
-        batch_size: usize,
-        resolver: Option<&mut Resolver>,
-    ) -> Result<EntryBatch> {
-        let mut entry_batch = EntryBatch::with_capacity(batch_size);
-        scanner.scan_entries(&mut entry_batch)?;
-
-        if let Some(resolver) = resolver {
-            // Track the locks.
-            for entry in entry_batch.iter() {
-                if let TxnEntry::Prewrite { lock, .. } = entry {
-                    let (encoded_key, value) = lock;
-                    let key = Key::from_encoded_slice(encoded_key).into_raw().unwrap();
-                    let lock = Lock::parse(value)?;
-                    resolver.track_lock(lock.ts, key);
-                }
-            }
-        }
-
-        Ok(entry_batch)
-    }
-
-    fn finish_building_resolver(mut resolver: Resolver, region: Region, sched: Scheduler<Task>) {
-        resolver.init();
-        if resolver.locks().is_empty() {
-            info!(
-                "no lock found";
-                "region_id" => region.get_id()
-            );
-        } else {
-            let rts = resolver.resolve(TimeStamp::zero());
-            info!(
-                "resolver initialized";
-                "region_id" => region.get_id(),
-                "resolved_ts" => rts,
-                "lock_count" => resolver.locks().len()
-            );
-        }
-
-        info!("schedule resolver ready"; "region_id" => region.get_id());
-        if let Err(e) = sched.schedule(Task::ResolverReady {
-            region_id: region.get_id(),
-            resolver,
-            region,
-        }) {
-            error!("schedule task failed"; "error" => ?e);
-        }
-    }
 }
 
 impl Runnable<Task> for Endpoint {
