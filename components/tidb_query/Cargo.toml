[package]
name = "tidb_query"
version = "0.0.1"
edition = "2018"
publish = false
description = "A query engine to run TiDB pushed down executors"

[dependencies]
base64 = "0.10"
bitfield = "0.13.2"
bitflags = "1.0.1"
boolinator = "2.4.0"
byteorder = "1.2"
chrono = "0.4"
chrono-tz = "0.5.1"
codec = { path = "../codec" }
derive_more = "0.15.0"
failure = "0.1"
flate2 = { version = "1.0", features = ["zlib"], default-features = false }
hex = "0.3"
indexmap = { version = "1.0", features = ["serde-1"] }
kvproto = { git = "https://github.com/pingcap/kvproto.git", default-features = false }
lazy_static = "1.3"
match_template = { path = "../match_template" }
nom = "5.0.1"
num = { version = "0.2", default-features = false }
num-traits = "0.2"
openssl = { version = "0.10" }
ordered-float = "1.0"
protobuf = "2"
quick-error = "1.2.2"
rand = "0.6.5"
rand_xorshift = "0.1.1"
regex = "1.1"
safemem = { version = "0.3", default-features = false }
serde = "1.0"
serde_derive = "1.0"
serde_json = "1.0"
servo_arc = "0.1.1"
slog = { version = "2.3", features = ["max_level_trace", "release_max_level_debug"] }
slog-global = { version = "0.1", git = "https://github.com/breeswish/slog-global.git", rev = "0e23a5baff302a9d7bccd85f8f31e43339c2f2c1" }
<<<<<<< HEAD
boolinator = "2.4.0"
tipb = { git = "https://github.com/pingcap/tipb.git" }
kvproto = { git = "https://github.com/MyonKeminta/kvproto.git", branch = "misono/green-gc" }
=======
smallvec = "0.6"
tidb_query_codegen = { path = "../tidb_query_codegen" }
tidb_query_datatype = { path = "../tidb_query_datatype" }
tikv_util = { path = "../tikv_util" }
time = "0.1"
tipb = { git = "https://github.com/pingcap/tipb.git", default-features = false }
>>>>>>> 55909d03

tipb_helper = { path = "../tipb_helper" }
twoway = "0.2.0"

[dependencies.prometheus]
git = "https://github.com/pingcap/rust-prometheus.git"
rev = "b668f3911d6569de2e1e8b2672fccec1cc8298be"
features = ["nightly", "push", "process"]

[dependencies.prometheus-static-metric]
git = "https://github.com/pingcap/rust-prometheus.git"
rev = "b668f3911d6569de2e1e8b2672fccec1cc8298be"

[dev-dependencies]
profiler = { path = "../profiler" }
panic_hook = { path = "../panic_hook" }<|MERGE_RESOLUTION|>--- conflicted
+++ resolved
@@ -19,7 +19,7 @@
 flate2 = { version = "1.0", features = ["zlib"], default-features = false }
 hex = "0.3"
 indexmap = { version = "1.0", features = ["serde-1"] }
-kvproto = { git = "https://github.com/pingcap/kvproto.git", default-features = false }
+kvproto = { git = "https://github.com/MyonKeminta/kvproto.git", default-features = false, branch = "misono/green-gc" }
 lazy_static = "1.3"
 match_template = { path = "../match_template" }
 nom = "5.0.1"
@@ -39,18 +39,12 @@
 servo_arc = "0.1.1"
 slog = { version = "2.3", features = ["max_level_trace", "release_max_level_debug"] }
 slog-global = { version = "0.1", git = "https://github.com/breeswish/slog-global.git", rev = "0e23a5baff302a9d7bccd85f8f31e43339c2f2c1" }
-<<<<<<< HEAD
-boolinator = "2.4.0"
-tipb = { git = "https://github.com/pingcap/tipb.git" }
-kvproto = { git = "https://github.com/MyonKeminta/kvproto.git", branch = "misono/green-gc" }
-=======
 smallvec = "0.6"
 tidb_query_codegen = { path = "../tidb_query_codegen" }
 tidb_query_datatype = { path = "../tidb_query_datatype" }
 tikv_util = { path = "../tikv_util" }
 time = "0.1"
 tipb = { git = "https://github.com/pingcap/tipb.git", default-features = false }
->>>>>>> 55909d03
 
 tipb_helper = { path = "../tipb_helper" }
 twoway = "0.2.0"
