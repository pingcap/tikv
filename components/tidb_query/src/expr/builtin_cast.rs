// Copyright 2017 TiKV Project Authors. Licensed under Apache-2.0.

use std::borrow::Cow;
use std::convert::TryInto;
use std::{i64, str, u64};

use tidb_query_datatype::prelude::*;
use tidb_query_datatype::{self, FieldTypeFlag, FieldTypeTp};

use super::{Error, EvalContext, Result, ScalarFunc};
use crate::codec::convert::*;
use crate::codec::mysql::decimal::RoundMode;
use crate::codec::mysql::{charset, Decimal, Duration, Json, Res, Time, TimeType};
use crate::codec::{mysql, Datum};
use crate::expr::Flag;

// TODO: remove it after CAST function use `in_union` function
#[allow(dead_code)]
/// Indicates whether the current expression is evaluated in union statement
/// See: https://github.com/pingcap/tidb/blob/1e403873d905b2d0ad3be06bd8cd261203d84638/expression/builtin.go#L260
fn in_union(implicit_args: &[Datum]) -> bool {
    implicit_args.get(0) == Some(&Datum::I64(1))
}

impl ScalarFunc {
    pub fn cast_int_as_int(&self, ctx: &mut EvalContext, row: &[Datum]) -> Result<Option<i64>> {
        self.children[0].eval_int(ctx, row)
    }

    pub fn cast_real_as_int(&self, ctx: &mut EvalContext, row: &[Datum]) -> Result<Option<i64>> {
        let val = try_opt!(self.children[0].eval_real(ctx, row));
        if self
            .field_type
            .as_accessor()
            .flag()
            .contains(FieldTypeFlag::UNSIGNED)
        {
            let uval = val.to_uint(ctx, FieldTypeTp::LongLong)?;
            Ok(Some(uval as i64))
        } else {
            let res = val.to_int(ctx, FieldTypeTp::LongLong)?;
            Ok(Some(res))
        }
    }

    pub fn cast_decimal_as_int(&self, ctx: &mut EvalContext, row: &[Datum]) -> Result<Option<i64>> {
        let val = try_opt!(self.children[0].eval_decimal(ctx, row));
        let val = val.into_owned().round(0, RoundMode::HalfEven).unwrap();
        let (overflow, res) = if self
            .field_type
            .as_accessor()
            .flag()
            .contains(FieldTypeFlag::UNSIGNED)
        {
            let uint = val.as_u64();
            (uint.is_overflow(), uint.unwrap() as i64)
        } else {
            let val = val.as_i64();
            (val.is_overflow(), val.unwrap())
        };

        if overflow {
            if !ctx.cfg.flag.contains(Flag::OVERFLOW_AS_WARNING) {
                return Err(Error::overflow("CastDecimalAsInt", &format!("{}", val)));
            }
            ctx.warnings
                .append_warning(Error::truncated_wrong_val("DECIMAL", &format!("{}", val)));
        }
        Ok(Some(res))
    }

    pub fn cast_str_as_int(&self, ctx: &mut EvalContext, row: &[Datum]) -> Result<Option<i64>> {
        if self.children[0].field_type().is_hybrid() {
            return self.children[0].eval_int(ctx, row);
        }
        let val = try_opt!(self.children[0].eval_string(ctx, row));
        let is_negative = match val.iter().skip_while(|x| x.is_ascii_whitespace()).next() {
            Some(&b'-') => true,
            _ => false,
        };
        let res = if is_negative {
            val.to_int(ctx, FieldTypeTp::LongLong).map(|v| {
                // TODO: handle inUion flag
                if self
                    .field_type
                    .as_accessor()
                    .flag()
                    .contains(FieldTypeFlag::UNSIGNED)
                {
                    ctx.warnings
                        .append_warning(Error::cast_neg_int_as_unsigned());
                }
                v
            })
        } else {
            val.to_uint(ctx, FieldTypeTp::LongLong).map(|urs| {
                if !self
                    .field_type
                    .as_accessor()
                    .flag()
                    .contains(FieldTypeFlag::UNSIGNED)
                    && urs > (i64::MAX as u64)
                {
                    ctx.warnings
                        .append_warning(Error::cast_as_signed_overflow());
                }
                urs as i64
            })
        };

        match res {
            Ok(v) => Ok(Some(v)),
            Err(e) => {
                if e.is_overflow() {
                    ctx.overflow_from_cast_str_as_int(&val, e, is_negative)
                        .map(Some)
                } else {
                    Err(e)
                }
            }
        }
    }

    pub fn cast_time_as_int(&self, ctx: &mut EvalContext, row: &[Datum]) -> Result<Option<i64>> {
        let val: Cow<Time> = try_opt!(self.children[0].eval_time(ctx, row));
        let dec: Decimal = val.convert(ctx)?;
        let dec = dec
            .round(mysql::DEFAULT_FSP as i8, RoundMode::HalfEven)
            .unwrap();
        let res = dec.as_i64().unwrap();
        Ok(Some(res))
    }

    pub fn cast_duration_as_int(
        &self,
        ctx: &mut EvalContext,
        row: &[Datum],
    ) -> Result<Option<i64>> {
        let val: Duration = try_opt!(self.children[0].eval_duration(ctx, row));
        let dec: Decimal = val.convert(ctx)?;
        let dec = dec
            .round(mysql::DEFAULT_FSP as i8, RoundMode::HalfEven)
            .unwrap();
        let res = dec.as_i64().unwrap();
        Ok(Some(res))
    }

    pub fn cast_json_as_int(&self, ctx: &mut EvalContext, row: &[Datum]) -> Result<Option<i64>> {
        let val: Cow<Json> = try_opt!(self.children[0].eval_json(ctx, row));
        let res = val.to_int(ctx, FieldTypeTp::LongLong)?;
        Ok(Some(res))
    }

    pub fn cast_int_as_real(&self, ctx: &mut EvalContext, row: &[Datum]) -> Result<Option<f64>> {
        let val = try_opt!(self.children[0].eval_int(ctx, row));
<<<<<<< HEAD
        if !self.children[0].is_unsigned() {
            Ok(Some(produce_float_with_specified_tp(
                ctx,
                &self.field_type,
                val as f64,
            )?))
        } else {
            let uval = val as u64;
            Ok(Some(produce_float_with_specified_tp(
                ctx,
                &self.field_type,
                uval as f64,
            )?))
        }
=======
        let val = if !self.children[0].is_unsigned() {
            val as f64
        } else {
            val as u64 as f64
        };
        Ok(Some(produce_float_with_specified_tp(
            ctx,
            &self.field_type,
            val,
        )?))
>>>>>>> 31f3ee31
    }

    pub fn cast_real_as_real(&self, ctx: &mut EvalContext, row: &[Datum]) -> Result<Option<f64>> {
        let val = try_opt!(self.children[0].eval_real(ctx, row));
        Ok(Some(produce_float_with_specified_tp(
            ctx,
            &self.field_type,
            val,
        )?))
    }

    pub fn cast_decimal_as_real(
        &self,
        ctx: &mut EvalContext,
        row: &[Datum],
    ) -> Result<Option<f64>> {
        let val: Cow<Decimal> = try_opt!(self.children[0].eval_decimal(ctx, row));
        let res = val.convert(ctx)?;
        Ok(Some(produce_float_with_specified_tp(
            ctx,
            &self.field_type,
            res,
        )?))
    }

    pub fn cast_str_as_real(&self, ctx: &mut EvalContext, row: &[Datum]) -> Result<Option<f64>> {
        if self.children[0].field_type().is_hybrid() {
            return self.children[0].eval_real(ctx, row);
        }
        let val: Cow<[u8]> = try_opt!(self.children[0].eval_string(ctx, row));
        let res: f64 = val.convert(ctx)?;
        Ok(Some(produce_float_with_specified_tp(
            ctx,
            &self.field_type,
            res,
        )?))
    }

    pub fn cast_time_as_real(&self, ctx: &mut EvalContext, row: &[Datum]) -> Result<Option<f64>> {
        let val: Cow<Time> = try_opt!(self.children[0].eval_time(ctx, row));
        let res = val.convert(ctx)?;
        Ok(Some(produce_float_with_specified_tp(
            ctx,
            &self.field_type,
            res,
        )?))
    }

    pub fn cast_duration_as_real(
        &self,
        ctx: &mut EvalContext,
        row: &[Datum],
    ) -> Result<Option<f64>> {
        let val: Duration = try_opt!(self.children[0].eval_duration(ctx, row));
        let val: Decimal = val.convert(ctx)?;
        let res = val.convert(ctx)?;
        Ok(Some(produce_float_with_specified_tp(
            ctx,
            &self.field_type,
            res,
        )?))
    }

    pub fn cast_json_as_real(&self, ctx: &mut EvalContext, row: &[Datum]) -> Result<Option<f64>> {
        let val: Cow<Json> = try_opt!(self.children[0].eval_json(ctx, row));
        let val = val.convert(ctx)?;
        Ok(Some(produce_float_with_specified_tp(
            ctx,
            &self.field_type,
            val,
        )?))
    }

    pub fn cast_int_as_decimal<'a, 'b: 'a>(
        &'b self,
        ctx: &mut EvalContext,
        row: &[Datum],
    ) -> Result<Option<Cow<'a, Decimal>>> {
        let val = try_opt!(self.children[0].eval_int(ctx, row));
        let field_type = self.children[0].field_type();
        let res = if !field_type
            .as_accessor()
            .flag()
            .contains(FieldTypeFlag::UNSIGNED)
        {
            Cow::Owned(Decimal::from(val))
        } else {
            let uval = val as u64;
            Cow::Owned(Decimal::from(uval))
        };
        self.produce_dec_with_specified_tp(ctx, res).map(Some)
    }

    pub fn cast_real_as_decimal<'a, 'b: 'a>(
        &'b self,
        ctx: &mut EvalContext,
        row: &'a [Datum],
    ) -> Result<Option<Cow<'a, Decimal>>> {
        let val: f64 = try_opt!(self.children[0].eval_real(ctx, row));
        let res: Decimal = val.convert(ctx)?;
        self.produce_dec_with_specified_tp(ctx, Cow::Owned(res))
            .map(Some)
    }

    pub fn cast_decimal_as_decimal<'a, 'b: 'a>(
        &'b self,
        ctx: &mut EvalContext,
        row: &'a [Datum],
    ) -> Result<Option<Cow<'a, Decimal>>> {
        let val = try_opt!(self.children[0].eval_decimal(ctx, row));
        self.produce_dec_with_specified_tp(ctx, val).map(Some)
    }

    pub fn cast_str_as_decimal<'a, 'b: 'a>(
        &'b self,
        ctx: &mut EvalContext,
        row: &'a [Datum],
    ) -> Result<Option<Cow<'a, Decimal>>> {
        let dec = if self.children[0].field_type().is_hybrid() {
            try_opt!(self.children[0].eval_decimal(ctx, row))
        } else {
            let val = try_opt!(self.children[0].eval_string(ctx, row));
            match Decimal::from_bytes(&val)? {
                Res::Ok(d) => Cow::Owned(d),
                Res::Truncated(d) | Res::Overflow(d) => {
                    ctx.handle_truncate(true)?;
                    Cow::Owned(d)
                }
            }
        };
        self.produce_dec_with_specified_tp(ctx, dec).map(Some)
    }

    pub fn cast_time_as_decimal<'a, 'b: 'a>(
        &'b self,
        ctx: &mut EvalContext,
        row: &'a [Datum],
    ) -> Result<Option<Cow<'a, Decimal>>> {
        let val: Cow<Time> = try_opt!(self.children[0].eval_time(ctx, row));
        let dec: Decimal = val.convert(ctx)?;
        self.produce_dec_with_specified_tp(ctx, Cow::Owned(dec))
            .map(Some)
    }

    pub fn cast_duration_as_decimal<'a, 'b: 'a>(
        &'b self,
        ctx: &mut EvalContext,
        row: &'a [Datum],
    ) -> Result<Option<Cow<'a, Decimal>>> {
        let val: Duration = try_opt!(self.children[0].eval_duration(ctx, row));
        let dec: Decimal = val.convert(ctx)?;
        self.produce_dec_with_specified_tp(ctx, Cow::Owned(dec))
            .map(Some)
    }

    pub fn cast_json_as_decimal<'a, 'b: 'a>(
        &'b self,
        ctx: &mut EvalContext,
        row: &'a [Datum],
    ) -> Result<Option<Cow<'a, Decimal>>> {
        let val: Cow<Json> = try_opt!(self.children[0].eval_json(ctx, row));
        let dec: Decimal = val.convert(ctx)?;
        self.produce_dec_with_specified_tp(ctx, Cow::Owned(dec))
            .map(Some)
    }

    pub fn cast_int_as_str<'a, 'b: 'a>(
        &'b self,
        ctx: &mut EvalContext,
        row: &'a [Datum],
    ) -> Result<Option<Cow<'a, [u8]>>> {
        let val = try_opt!(self.children[0].eval_int(ctx, row));
        let s = if self.children[0].is_unsigned() {
            let uval = val as u64;
            format!("{}", uval)
        } else {
            format!("{}", val)
        };
        self.produce_str_with_specified_tp(ctx, Cow::Owned(s.into_bytes()))
            .map(Some)
    }

    pub fn cast_real_as_str<'a, 'b: 'a>(
        &'b self,
        ctx: &mut EvalContext,
        row: &'a [Datum],
    ) -> Result<Option<Cow<'a, [u8]>>> {
        let val = try_opt!(self.children[0].eval_real(ctx, row));
        let s = format!("{}", val);
        self.produce_str_with_specified_tp(ctx, Cow::Owned(s.into_bytes()))
            .map(Some)
    }

    pub fn cast_decimal_as_str<'a, 'b: 'a>(
        &'b self,
        ctx: &mut EvalContext,
        row: &'a [Datum],
    ) -> Result<Option<Cow<'a, [u8]>>> {
        let val = try_opt!(self.children[0].eval_decimal(ctx, row));
        let s = val.to_string();
        self.produce_str_with_specified_tp(ctx, Cow::Owned(s.into_bytes()))
            .map(Some)
    }

    pub fn cast_str_as_str<'a, 'b: 'a>(
        &'b self,
        ctx: &mut EvalContext,
        row: &'a [Datum],
    ) -> Result<Option<Cow<'a, [u8]>>> {
        let val = try_opt!(self.children[0].eval_string(ctx, row));
        self.produce_str_with_specified_tp(ctx, val).map(Some)
    }

    pub fn cast_time_as_str<'a, 'b: 'a>(
        &'b self,
        ctx: &mut EvalContext,
        row: &'a [Datum],
    ) -> Result<Option<Cow<'a, [u8]>>> {
        let val = try_opt!(self.children[0].eval_time(ctx, row));
        let s = format!("{}", val);
        self.produce_str_with_specified_tp(ctx, Cow::Owned(s.into_bytes()))
            .map(Some)
    }

    pub fn cast_duration_as_str<'a, 'b: 'a>(
        &'b self,
        ctx: &mut EvalContext,
        row: &'a [Datum],
    ) -> Result<Option<Cow<'a, [u8]>>> {
        let val = try_opt!(self.children[0].eval_duration(ctx, row));
        let s = format!("{}", val);
        self.produce_str_with_specified_tp(ctx, Cow::Owned(s.into_bytes()))
            .map(Some)
    }

    pub fn cast_json_as_str<'a, 'b: 'a>(
        &'b self,
        ctx: &mut EvalContext,
        row: &'a [Datum],
    ) -> Result<Option<Cow<'a, [u8]>>> {
        let val = try_opt!(self.children[0].eval_json(ctx, row));
        let s = val.to_string();
        self.produce_str_with_specified_tp(ctx, Cow::Owned(s.into_bytes()))
            .map(Some)
    }

    pub fn cast_int_as_time<'a, 'b: 'a>(
        &'b self,
        ctx: &mut EvalContext,
        row: &'a [Datum],
    ) -> Result<Option<Cow<'a, Time>>> {
        let val = try_opt!(self.children[0].eval_int(ctx, row));
        let s = format!("{}", val);
        Ok(Some(self.produce_time_with_str(ctx, &s)?))
    }

    pub fn cast_real_as_time<'a, 'b: 'a>(
        &'b self,
        ctx: &mut EvalContext,
        row: &'a [Datum],
    ) -> Result<Option<Cow<'a, Time>>> {
        let val = try_opt!(self.children[0].eval_real(ctx, row));
        let s = format!("{}", val);
        Ok(Some(self.produce_time_with_str(ctx, &s)?))
    }

    pub fn cast_decimal_as_time<'a, 'b: 'a>(
        &'b self,
        ctx: &mut EvalContext,
        row: &'a [Datum],
    ) -> Result<Option<Cow<'a, Time>>> {
        let val = try_opt!(self.children[0].eval_decimal(ctx, row));
        let s = val.to_string();
        Ok(Some(self.produce_time_with_float_str(ctx, &s)?))
    }

    pub fn cast_str_as_time<'a, 'b: 'a>(
        &'b self,
        ctx: &mut EvalContext,
        row: &'a [Datum],
    ) -> Result<Option<Cow<'a, Time>>> {
        let val = try_opt!(self.children[0].eval_string_and_decode(ctx, row));
        Ok(Some(self.produce_time_with_str(ctx, &val)?))
    }

    pub fn cast_time_as_time<'a, 'b: 'a>(
        &'b self,
        ctx: &mut EvalContext,
        row: &'a [Datum],
    ) -> Result<Option<Cow<'a, Time>>> {
        let val = try_opt!(self.children[0].eval_time(ctx, row));
        let mut val = val.into_owned();
        val.round_frac(self.field_type.decimal() as i8)?;
        // TODO: tidb only update tp when tp is Date
        val.set_time_type(self.field_type.as_accessor().tp().try_into()?)?;
        Ok(Some(Cow::Owned(val)))
    }

    pub fn cast_duration_as_time<'a, 'b: 'a>(
        &'b self,
        ctx: &mut EvalContext,
        row: &'a [Datum],
    ) -> Result<Option<Cow<'a, Time>>> {
        let val = try_opt!(self.children[0].eval_duration(ctx, row));
        let mut val = Time::from_duration(
            &ctx.cfg.tz,
            self.field_type.as_accessor().tp().try_into()?,
            val,
        )?;
        val.round_frac(self.field_type.decimal() as i8)?;
        Ok(Some(Cow::Owned(val)))
    }

    pub fn cast_json_as_time<'a, 'b: 'a>(
        &'b self,
        ctx: &mut EvalContext,
        row: &'a [Datum],
    ) -> Result<Option<Cow<'a, Time>>> {
        let val = try_opt!(self.children[0].eval_json(ctx, row));
        let s = val.unquote()?;
        Ok(Some(self.produce_time_with_str(ctx, &s)?))
    }

    pub fn cast_int_as_duration<'a, 'b: 'a>(
        &'b self,
        ctx: &mut EvalContext,
        row: &'a [Datum],
    ) -> Result<Option<Duration>> {
        let val = try_opt!(self.children[0].eval_int(ctx, row));
        let s = format!("{}", val);
        // TODO: port NumberToDuration from tidb.
        match Duration::parse(s.as_bytes(), self.field_type.decimal() as i8) {
            Ok(dur) => Ok(Some(dur)),
            Err(e) => {
                if e.is_overflow() {
                    ctx.handle_overflow_err(e)?;
                    Ok(None)
                } else {
                    Err(e)
                }
            }
        }
    }

    pub fn cast_real_as_duration<'a, 'b: 'a>(
        &'b self,
        ctx: &mut EvalContext,
        row: &'a [Datum],
    ) -> Result<Option<Duration>> {
        let val = try_opt!(self.children[0].eval_real(ctx, row));
        let s = format!("{}", val);
        let dur = Duration::parse(s.as_bytes(), self.field_type.decimal() as i8)?;
        Ok(Some(dur))
    }

    pub fn cast_decimal_as_duration<'a, 'b: 'a>(
        &'b self,
        ctx: &mut EvalContext,
        row: &'a [Datum],
    ) -> Result<Option<Duration>> {
        let val = try_opt!(self.children[0].eval_decimal(ctx, row));
        let s = val.to_string();
        let dur = Duration::parse(s.as_bytes(), self.field_type.decimal() as i8)?;
        Ok(Some(dur))
    }

    pub fn cast_str_as_duration<'a, 'b: 'a>(
        &'b self,
        ctx: &mut EvalContext,
        row: &'a [Datum],
    ) -> Result<Option<Duration>> {
        let val = try_opt!(self.children[0].eval_string(ctx, row));
        let dur = Duration::parse(val.as_ref(), self.field_type.decimal() as i8)?;
        Ok(Some(dur))
    }

    pub fn cast_time_as_duration<'a, 'b: 'a>(
        &'b self,
        ctx: &mut EvalContext,
        row: &'a [Datum],
    ) -> Result<Option<Duration>> {
        let val: Cow<Time> = try_opt!(self.children[0].eval_time(ctx, row));
        let dur: Duration = val.convert(ctx)?;
        let res = dur.round_frac(self.field_type.decimal() as i8)?;
        Ok(Some(res))
    }

    pub fn cast_duration_as_duration<'a, 'b: 'a>(
        &'b self,
        ctx: &mut EvalContext,
        row: &'a [Datum],
    ) -> Result<Option<Duration>> {
        let val = try_opt!(self.children[0].eval_duration(ctx, row));
        let res = val.round_frac(self.field_type.decimal() as i8)?;
        Ok(Some(res))
    }

    pub fn cast_json_as_duration<'a, 'b: 'a>(
        &'b self,
        ctx: &mut EvalContext,
        row: &'a [Datum],
    ) -> Result<Option<Duration>> {
        let val = try_opt!(self.children[0].eval_json(ctx, row));
        let s = val.unquote()?;
        // TODO: tidb would handle truncate here
        let d = Duration::parse(s.as_bytes(), self.field_type.decimal() as i8)?;
        Ok(Some(d))
    }

    pub fn cast_int_as_json<'a, 'b: 'a>(
        &'b self,
        ctx: &mut EvalContext,
        row: &'a [Datum],
    ) -> Result<Option<Cow<'a, Json>>> {
        let val = try_opt!(self.children[0].eval_int(ctx, row));
        let flag = self.children[0].field_type().as_accessor().flag();
        let j = if flag.contains(FieldTypeFlag::IS_BOOLEAN) {
            Json::Boolean(val != 0)
        } else if flag.contains(FieldTypeFlag::UNSIGNED) {
            Json::U64(val as u64)
        } else {
            Json::I64(val)
        };
        Ok(Some(Cow::Owned(j)))
    }

    pub fn cast_real_as_json<'a, 'b: 'a>(
        &'b self,
        ctx: &mut EvalContext,
        row: &'a [Datum],
    ) -> Result<Option<Cow<'a, Json>>> {
        let val = try_opt!(self.children[0].eval_real(ctx, row));
        let j = Json::Double(val);
        Ok(Some(Cow::Owned(j)))
    }

    pub fn cast_decimal_as_json<'a, 'b: 'a>(
        &'b self,
        ctx: &mut EvalContext,
        row: &'a [Datum],
    ) -> Result<Option<Cow<'a, Json>>> {
        let val: Cow<Decimal> = try_opt!(self.children[0].eval_decimal(ctx, row));
        let val: f64 = val.convert(ctx)?;
        let j = Json::Double(val);
        Ok(Some(Cow::Owned(j)))
    }

    pub fn cast_str_as_json<'a, 'b: 'a>(
        &'b self,
        ctx: &mut EvalContext,
        row: &'a [Datum],
    ) -> Result<Option<Cow<'a, Json>>> {
        let val = try_opt!(self.children[0].eval_string_and_decode(ctx, row));
        if self
            .field_type
            .as_accessor()
            .flag()
            .contains(FieldTypeFlag::PARSE_TO_JSON)
        {
            let j: Json = val.parse()?;
            Ok(Some(Cow::Owned(j)))
        } else {
            Ok(Some(Cow::Owned(Json::String(val.into_owned()))))
        }
    }

    pub fn cast_time_as_json<'a, 'b: 'a>(
        &'b self,
        ctx: &mut EvalContext,
        row: &'a [Datum],
    ) -> Result<Option<Cow<'a, Json>>> {
        let val = try_opt!(self.children[0].eval_time(ctx, row));
        let mut val = val.into_owned();
        if val.get_time_type() == TimeType::DateTime || val.get_time_type() == TimeType::Timestamp {
            val.set_fsp(mysql::MAX_FSP as u8);
        }
        let s = format!("{}", val);
        Ok(Some(Cow::Owned(Json::String(s))))
    }

    pub fn cast_duration_as_json<'a, 'b: 'a>(
        &'b self,
        ctx: &mut EvalContext,
        row: &'a [Datum],
    ) -> Result<Option<Cow<'a, Json>>> {
        let mut val = try_opt!(self.children[0].eval_duration(ctx, row));
        val = val.maximize_fsp();
        let s = format!("{}", val);
        Ok(Some(Cow::Owned(Json::String(s))))
    }

    pub fn cast_json_as_json<'a, 'b: 'a>(
        &'b self,
        ctx: &mut EvalContext,
        row: &'a [Datum],
    ) -> Result<Option<Cow<'a, Json>>> {
        self.children[0].eval_json(ctx, row)
    }

    fn produce_dec_with_specified_tp<'a, 'b: 'a>(
        &'b self,
        ctx: &mut EvalContext,
        val: Cow<'a, Decimal>,
    ) -> Result<Cow<'a, Decimal>> {
        let flen = self.field_type.as_accessor().flen();
        let decimal = self.field_type.as_accessor().decimal();
        if flen == tidb_query_datatype::UNSPECIFIED_LENGTH
            || decimal == tidb_query_datatype::UNSPECIFIED_LENGTH
        {
            return Ok(val);
        }
        let res = val
            .into_owned()
            .convert_to(ctx, flen as u8, decimal as u8)?;
        Ok(Cow::Owned(res))
    }

    /// `produce_str_with_specified_tp`(`ProduceStrWithSpecifiedTp` in tidb) produces
    /// a new string according to `flen` and `chs`.
    fn produce_str_with_specified_tp<'a, 'b: 'a>(
        &'b self,
        ctx: &mut EvalContext,
        s: Cow<'a, [u8]>,
    ) -> Result<Cow<'a, [u8]>> {
        let flen = self.field_type.flen();
        let chs = self.field_type.get_charset();
        if flen < 0 {
            return Ok(s);
        }
        let flen = flen as usize;
        // flen is the char length, not byte length, for UTF8 charset, we need to calculate the
        // char count and truncate to flen chars if it is too long.
        if chs == charset::CHARSET_UTF8 || chs == charset::CHARSET_UTF8MB4 {
            let truncate_info = {
                let s = str::from_utf8(s.as_ref())?;
                let mut indices = s.char_indices().skip(flen);
                if let Some((truncate_pos, _)) = indices.next() {
                    let char_count = flen + 1 + indices.count();
                    Some((char_count, truncate_pos))
                } else {
                    None
                }
            };
            if truncate_info.is_none() {
                return Ok(s);
            }
            let (char_count, truncate_pos) = truncate_info.unwrap();
            ctx.handle_truncate_err(Error::data_too_long(format!(
                "Data Too Long, field len {}, data len {}",
                flen, char_count
            )))?;

            let mut res = s.into_owned();
            truncate_binary(&mut res, truncate_pos as isize);
            return Ok(Cow::Owned(res));
        }

        if s.len() > flen {
            ctx.handle_truncate_err(Error::data_too_long(format!(
                "Data Too Long, field len {}, data len {}",
                flen,
                s.len()
            )))?;
            let mut res = s.into_owned();
            truncate_binary(&mut res, flen as isize);
            return Ok(Cow::Owned(res));
        }

        if self.field_type.as_accessor().tp() == FieldTypeTp::String && s.len() < flen {
            let mut s = s.into_owned();
            s.resize(flen, 0);
            return Ok(Cow::Owned(s));
        }
        Ok(s)
    }

    fn produce_time_with_str(&self, ctx: &mut EvalContext, s: &str) -> Result<Cow<'_, Time>> {
        let mut t = Time::parse_datetime(s, self.field_type.decimal() as i8, &ctx.cfg.tz)?;
        t.set_time_type(self.field_type.as_accessor().tp().try_into()?)?;
        Ok(Cow::Owned(t))
    }

    fn produce_time_with_float_str(&self, ctx: &mut EvalContext, s: &str) -> Result<Cow<'_, Time>> {
        let mut t = Time::parse_datetime_from_float_string(
            s,
            self.field_type.decimal() as i8,
            &ctx.cfg.tz,
        )?;
        t.set_time_type(self.field_type.as_accessor().tp().try_into()?)?;
        Ok(Cow::Owned(t))
    }
}

#[cfg(test)]
mod tests {
    use std::str::FromStr;
    use std::sync::Arc;
    use std::{i64, u64};

    use tidb_query_datatype::{self, FieldTypeAccessor, FieldTypeFlag, FieldTypeTp};
    use tipb::{Expr, FieldType, ScalarFuncSig};

    use chrono::Utc;

    use crate::codec::error::*;
    use crate::codec::mysql::{self, charset, Decimal, Duration, Json, Time, TimeType, Tz};
    use crate::codec::Datum;
    use crate::expr::ctx::Flag;
    use crate::expr::tests::{col_expr as base_col_expr, scalar_func_expr};
    use crate::expr::{EvalConfig, EvalContext, Expression};

    pub fn col_expr(col_id: i64, tp: FieldTypeTp) -> Expr {
        let mut expr = base_col_expr(col_id);
        let mut fp = FieldType::default();
        fp.as_mut_accessor().set_tp(tp);
        if tp == FieldTypeTp::String {
            fp.set_charset(charset::CHARSET_UTF8.to_owned());
        }
        expr.set_field_type(fp);
        expr
    }

    #[test]
    fn test_cast_as_int() {
        let mut ctx = EvalContext::new(Arc::new(EvalConfig::default_for_test()));
        let t = Time::parse_utc_datetime("2012-12-12 12:00:23", 0).unwrap();
        #[allow(clippy::inconsistent_digit_grouping)]
        let time_int = 2012_12_12_12_00_23i64;
        let duration_t = Duration::parse(b"12:00:23", 0).unwrap();
        let cases = vec![
            (
                ScalarFuncSig::CastIntAsInt,
                FieldTypeTp::LongLong,
                Some(FieldTypeFlag::UNSIGNED),
                vec![Datum::U64(1)],
                1,
            ),
            (
                ScalarFuncSig::CastIntAsInt,
                FieldTypeTp::LongLong,
                None,
                vec![Datum::I64(-1)],
                -1,
            ),
            (
                ScalarFuncSig::CastStringAsInt,
                FieldTypeTp::String,
                None,
                vec![Datum::Bytes(b"1".to_vec())],
                1,
            ),
            (
                ScalarFuncSig::CastRealAsInt,
                FieldTypeTp::Double,
                None,
                vec![Datum::F64(1f64)],
                1,
            ),
            (
                ScalarFuncSig::CastRealAsInt,
                FieldTypeTp::Double,
                None,
                vec![Datum::F64(1234.000)],
                1234,
            ),
            (
                ScalarFuncSig::CastTimeAsInt,
                FieldTypeTp::DateTime,
                None,
                vec![Datum::Time(t)],
                time_int,
            ),
            (
                ScalarFuncSig::CastDurationAsInt,
                FieldTypeTp::Duration,
                None,
                vec![Datum::Dur(duration_t)],
                120023,
            ),
            (
                ScalarFuncSig::CastJsonAsInt,
                FieldTypeTp::JSON,
                None,
                vec![Datum::Json(Json::I64(-1))],
                -1,
            ),
            (
                ScalarFuncSig::CastJsonAsInt,
                FieldTypeTp::JSON,
                None,
                vec![Datum::Json(Json::U64(1))],
                1,
            ),
            (
                ScalarFuncSig::CastDecimalAsInt,
                FieldTypeTp::NewDecimal,
                None,
                vec![Datum::Dec(Decimal::from(1))],
                1,
            ),
        ];

        let null_cols = vec![Datum::Null];
        for (sig, tp, flag, col, expect) in cases {
            let col_expr = col_expr(0, tp);
            let mut exp = scalar_func_expr(sig, &[col_expr]);
            if let Some(flag) = flag {
                exp.mut_field_type().as_mut_accessor().set_flag(flag);
            }
            let e = Expression::build(&ctx, exp).unwrap();
            let res = e.eval_int(&mut ctx, &col).unwrap();
            assert_eq!(res.unwrap(), expect);
            // test None
            let res = e.eval_int(&mut ctx, &null_cols).unwrap();
            assert!(res.is_none());
        }

        let mut ctx = EvalContext::new(Arc::new(EvalConfig::from_flag(Flag::OVERFLOW_AS_WARNING)));
        let cases = vec![
            (
                ScalarFuncSig::CastDecimalAsInt,
                FieldTypeTp::NewDecimal,
                vec![Datum::Dec(
                    Decimal::from_str("1111111111111111111111111").unwrap(),
                )],
                9223372036854775807,
            ),
            (
                ScalarFuncSig::CastDecimalAsInt,
                FieldTypeTp::NewDecimal,
                vec![Datum::Dec(
                    Decimal::from_str("-1111111111111111111111111").unwrap(),
                )],
                -9223372036854775808,
            ),
        ];
        for (sig, tp, col, expect) in cases {
            let col_expr = col_expr(0, tp);
            let exp = scalar_func_expr(sig, &[col_expr]);
            let e = Expression::build(&ctx, exp).unwrap();
            let res = e.eval_int(&mut ctx, &col).unwrap();
            assert_eq!(res.unwrap(), expect);
        }
    }

    #[test]
    fn test_cast_as_real() {
        let mut ctx = EvalContext::new(Arc::new(EvalConfig::default_for_test()));
        let t = Time::parse_utc_datetime("2012-12-12 12:00:23", 0).unwrap();
        #[allow(clippy::inconsistent_digit_grouping)]
        let int_t = 2012_12_12_12_00_23u64;
        let duration_t = Duration::parse(b"12:00:23", 0).unwrap();
        let cases = vec![
            (
                ScalarFuncSig::CastIntAsReal,
                FieldTypeTp::LongLong,
                vec![Datum::I64(1)],
                tidb_query_datatype::UNSPECIFIED_LENGTH,
                tidb_query_datatype::UNSPECIFIED_LENGTH,
                1f64,
            ),
            (
                ScalarFuncSig::CastIntAsReal,
                FieldTypeTp::LongLong,
                vec![Datum::I64(1234)],
                7,
                3,
                1234.000,
            ),
            (
                ScalarFuncSig::CastStringAsReal,
                FieldTypeTp::String,
                vec![Datum::Bytes(b"1".to_vec())],
                tidb_query_datatype::UNSPECIFIED_LENGTH,
                tidb_query_datatype::UNSPECIFIED_LENGTH,
                1f64,
            ),
            (
                ScalarFuncSig::CastStringAsReal,
                FieldTypeTp::String,
                vec![Datum::Bytes(b"1234".to_vec())],
                7,
                3,
                1234.000,
            ),
            (
                ScalarFuncSig::CastRealAsReal,
                FieldTypeTp::Double,
                vec![Datum::F64(1f64)],
                tidb_query_datatype::UNSPECIFIED_LENGTH,
                tidb_query_datatype::UNSPECIFIED_LENGTH,
                1f64,
            ),
            (
                ScalarFuncSig::CastRealAsReal,
                FieldTypeTp::Double,
                vec![Datum::F64(1234.123)],
                8,
                4,
                1234.1230,
            ),
            (
                ScalarFuncSig::CastTimeAsReal,
                FieldTypeTp::DateTime,
                vec![Datum::Time(t.clone())],
                tidb_query_datatype::UNSPECIFIED_LENGTH,
                tidb_query_datatype::UNSPECIFIED_LENGTH,
                int_t as f64,
            ),
            (
                ScalarFuncSig::CastTimeAsReal,
                FieldTypeTp::DateTime,
                vec![Datum::Time(t)],
                15,
                1,
                format!("{}.0", int_t).parse::<f64>().unwrap(),
            ),
            (
                ScalarFuncSig::CastDurationAsReal,
                FieldTypeTp::Duration,
                vec![Datum::Dur(duration_t)],
                tidb_query_datatype::UNSPECIFIED_LENGTH,
                tidb_query_datatype::UNSPECIFIED_LENGTH,
                120023f64,
            ),
            (
                ScalarFuncSig::CastDurationAsReal,
                FieldTypeTp::Duration,
                vec![Datum::Dur(duration_t)],
                7,
                1,
                120023.0,
            ),
            (
                ScalarFuncSig::CastJsonAsReal,
                FieldTypeTp::JSON,
                vec![Datum::Json(Json::I64(1))],
                tidb_query_datatype::UNSPECIFIED_LENGTH,
                tidb_query_datatype::UNSPECIFIED_LENGTH,
                1f64,
            ),
            (
                ScalarFuncSig::CastJsonAsReal,
                FieldTypeTp::JSON,
                vec![Datum::Json(Json::I64(1))],
                2,
                1,
                1.0,
            ),
            (
                ScalarFuncSig::CastDecimalAsReal,
                FieldTypeTp::NewDecimal,
                vec![Datum::Dec(Decimal::from(1))],
                tidb_query_datatype::UNSPECIFIED_LENGTH,
                tidb_query_datatype::UNSPECIFIED_LENGTH,
                1f64,
            ),
            (
                ScalarFuncSig::CastDecimalAsReal,
                FieldTypeTp::NewDecimal,
                vec![Datum::Dec(Decimal::from(1))],
                2,
                1,
                1.0,
            ),
        ];

        let null_cols = vec![Datum::Null];
        for (sig, tp, col, flen, decimal, expect) in cases {
            let col_expr = col_expr(0, tp);
            let mut exp = scalar_func_expr(sig, &[col_expr]);
            exp.mut_field_type()
                .as_mut_accessor()
                .set_flen(flen)
                .set_decimal(decimal);
            let e = Expression::build(&ctx, exp).unwrap();
            let res = e.eval_real(&mut ctx, &col).unwrap();
            assert_eq!(format!("{}", res.unwrap()), format!("{}", expect));
            // test None
            let res = e.eval_real(&mut ctx, &null_cols).unwrap();
            assert!(res.is_none());
        }
    }

    fn f64_to_decimal(ctx: &mut EvalContext, f: f64) -> Result<Decimal> {
        use crate::codec::convert::ConvertTo;
        let val = f.convert(ctx)?;
        Ok(val)
    }

    #[test]
    fn test_cast_as_decimal() {
        let mut ctx = EvalContext::new(Arc::new(EvalConfig::default_for_test()));
        let t = Time::parse_utc_datetime("2012-12-12 12:00:23", 0).unwrap();
        let int_t = 20121212120023u64;
        let duration_t = Duration::parse(b"12:00:23", 0).unwrap();
        let cases = vec![
            (
                ScalarFuncSig::CastIntAsDecimal,
                FieldTypeTp::LongLong,
                vec![Datum::I64(1)],
                tidb_query_datatype::UNSPECIFIED_LENGTH,
                tidb_query_datatype::UNSPECIFIED_LENGTH,
                Decimal::from(1),
            ),
            (
                ScalarFuncSig::CastIntAsDecimal,
                FieldTypeTp::LongLong,
                vec![Datum::I64(1234)],
                7,
                3,
                f64_to_decimal(&mut ctx, 1234.000).unwrap(),
            ),
            (
                ScalarFuncSig::CastStringAsDecimal,
                FieldTypeTp::String,
                vec![Datum::Bytes(b"1".to_vec())],
                tidb_query_datatype::UNSPECIFIED_LENGTH,
                tidb_query_datatype::UNSPECIFIED_LENGTH,
                Decimal::from(1),
            ),
            (
                ScalarFuncSig::CastStringAsDecimal,
                FieldTypeTp::String,
                vec![Datum::Bytes(b"1234".to_vec())],
                7,
                3,
                f64_to_decimal(&mut ctx, 1234.000).unwrap(),
            ),
            (
                ScalarFuncSig::CastRealAsDecimal,
                FieldTypeTp::Double,
                vec![Datum::F64(1f64)],
                tidb_query_datatype::UNSPECIFIED_LENGTH,
                tidb_query_datatype::UNSPECIFIED_LENGTH,
                Decimal::from(1),
            ),
            (
                ScalarFuncSig::CastRealAsDecimal,
                FieldTypeTp::Double,
                vec![Datum::F64(1234.123)],
                8,
                4,
                f64_to_decimal(&mut ctx, 1234.1230).unwrap(),
            ),
            (
                ScalarFuncSig::CastTimeAsDecimal,
                FieldTypeTp::DateTime,
                vec![Datum::Time(t.clone())],
                tidb_query_datatype::UNSPECIFIED_LENGTH,
                tidb_query_datatype::UNSPECIFIED_LENGTH,
                Decimal::from(int_t),
            ),
            (
                ScalarFuncSig::CastTimeAsDecimal,
                FieldTypeTp::DateTime,
                vec![Datum::Time(t)],
                15,
                1,
                format!("{}.0", int_t).parse::<Decimal>().unwrap(),
            ),
            (
                ScalarFuncSig::CastDurationAsDecimal,
                FieldTypeTp::Duration,
                vec![Datum::Dur(duration_t)],
                tidb_query_datatype::UNSPECIFIED_LENGTH,
                tidb_query_datatype::UNSPECIFIED_LENGTH,
                Decimal::from(120023),
            ),
            (
                ScalarFuncSig::CastDurationAsDecimal,
                FieldTypeTp::Duration,
                vec![Datum::Dur(duration_t)],
                7,
                1,
                f64_to_decimal(&mut ctx, 120023.0).unwrap(),
            ),
            (
                ScalarFuncSig::CastJsonAsDecimal,
                FieldTypeTp::JSON,
                vec![Datum::Json(Json::I64(1))],
                tidb_query_datatype::UNSPECIFIED_LENGTH,
                tidb_query_datatype::UNSPECIFIED_LENGTH,
                Decimal::from(1),
            ),
            (
                ScalarFuncSig::CastJsonAsDecimal,
                FieldTypeTp::JSON,
                vec![Datum::Json(Json::I64(1))],
                2,
                1,
                f64_to_decimal(&mut ctx, 1.0).unwrap(),
            ),
            (
                ScalarFuncSig::CastDecimalAsDecimal,
                FieldTypeTp::NewDecimal,
                vec![Datum::Dec(Decimal::from(1))],
                tidb_query_datatype::UNSPECIFIED_LENGTH,
                tidb_query_datatype::UNSPECIFIED_LENGTH,
                Decimal::from(1),
            ),
            (
                ScalarFuncSig::CastDecimalAsDecimal,
                FieldTypeTp::NewDecimal,
                vec![Datum::Dec(Decimal::from(1))],
                2,
                1,
                f64_to_decimal(&mut ctx, 1.0).unwrap(),
            ),
        ];

        let null_cols = vec![Datum::Null];
        for (sig, tp, col, flen, decimal, expect) in cases {
            let col_expr = col_expr(0, tp);
            let mut exp = scalar_func_expr(sig, &[col_expr]);
            exp.mut_field_type()
                .as_mut_accessor()
                .set_flen(flen)
                .set_decimal(decimal);
            let e = Expression::build(&ctx, exp).unwrap();
            let res = e.eval_decimal(&mut ctx, &col).unwrap();
            assert_eq!(res.unwrap().into_owned(), expect);
            // test None
            let res = e.eval_decimal(&mut ctx, &null_cols).unwrap();
            assert!(res.is_none());
        }
    }

    #[test]
    fn test_cast_as_str() {
        let mut ctx = EvalContext::new(Arc::new(EvalConfig::default_for_test()));
        let t_str = "2012-12-12 12:00:23";
        let t = Time::parse_utc_datetime(t_str, 0).unwrap();
        let dur_str = b"12:00:23";
        let duration_t = Duration::parse(dur_str, 0).unwrap();
        let s = "您好world";
        let exp_s = "您好w";
        let cases = vec![
            (
                ScalarFuncSig::CastIntAsString,
                FieldTypeTp::LongLong,
                charset::CHARSET_UTF8,
                None,
                vec![Datum::I64(1)],
                tidb_query_datatype::UNSPECIFIED_LENGTH,
                b"1".to_vec(),
            ),
            (
                ScalarFuncSig::CastIntAsString,
                FieldTypeTp::LongLong,
                charset::CHARSET_UTF8,
                None,
                vec![Datum::I64(1234)],
                3,
                b"123".to_vec(),
            ),
            (
                ScalarFuncSig::CastStringAsString,
                FieldTypeTp::String,
                charset::CHARSET_ASCII,
                Some(FieldTypeTp::String),
                vec![Datum::Bytes(b"1234".to_vec())],
                6,
                b"1234\0\0".to_vec(),
            ),
            (
                ScalarFuncSig::CastStringAsString,
                FieldTypeTp::String,
                charset::CHARSET_UTF8,
                None,
                vec![Datum::Bytes(s.as_bytes().to_vec())],
                3,
                exp_s.as_bytes().to_vec(),
            ),
            (
                ScalarFuncSig::CastRealAsString,
                FieldTypeTp::Double,
                charset::CHARSET_UTF8,
                None,
                vec![Datum::F64(1f64)],
                tidb_query_datatype::UNSPECIFIED_LENGTH,
                b"1".to_vec(),
            ),
            (
                ScalarFuncSig::CastRealAsString,
                FieldTypeTp::Double,
                charset::CHARSET_UTF8,
                None,
                vec![Datum::F64(1234.123)],
                3,
                b"123".to_vec(),
            ),
            (
                ScalarFuncSig::CastTimeAsString,
                FieldTypeTp::DateTime,
                charset::CHARSET_UTF8,
                None,
                vec![Datum::Time(t.clone())],
                tidb_query_datatype::UNSPECIFIED_LENGTH,
                t_str.as_bytes().to_vec(),
            ),
            (
                ScalarFuncSig::CastTimeAsString,
                FieldTypeTp::DateTime,
                charset::CHARSET_UTF8,
                None,
                vec![Datum::Time(t)],
                3,
                t_str[0..3].as_bytes().to_vec(),
            ),
            (
                ScalarFuncSig::CastDurationAsString,
                FieldTypeTp::Duration,
                charset::CHARSET_UTF8,
                None,
                vec![Datum::Dur(duration_t)],
                tidb_query_datatype::UNSPECIFIED_LENGTH,
                dur_str.to_vec(),
            ),
            (
                ScalarFuncSig::CastDurationAsString,
                FieldTypeTp::Duration,
                charset::CHARSET_UTF8,
                None,
                vec![Datum::Dur(duration_t)],
                3,
                dur_str[0..3].to_vec(),
            ),
            (
                ScalarFuncSig::CastJsonAsString,
                FieldTypeTp::JSON,
                charset::CHARSET_UTF8,
                None,
                vec![Datum::Json(Json::I64(1))],
                tidb_query_datatype::UNSPECIFIED_LENGTH,
                b"1".to_vec(),
            ),
            (
                ScalarFuncSig::CastJsonAsString,
                FieldTypeTp::JSON,
                charset::CHARSET_UTF8,
                None,
                vec![Datum::Json(Json::I64(1234))],
                2,
                b"12".to_vec(),
            ),
            (
                ScalarFuncSig::CastDecimalAsString,
                FieldTypeTp::NewDecimal,
                charset::CHARSET_UTF8,
                None,
                vec![Datum::Dec(Decimal::from(1))],
                tidb_query_datatype::UNSPECIFIED_LENGTH,
                b"1".to_vec(),
            ),
            (
                ScalarFuncSig::CastDecimalAsString,
                FieldTypeTp::NewDecimal,
                charset::CHARSET_UTF8,
                None,
                vec![Datum::Dec(Decimal::from(1234))],
                2,
                b"12".to_vec(),
            ),
        ];

        let null_cols = vec![Datum::Null];
        for (sig, tp, charset, to_tp, col, flen, exp) in cases {
            let col_expr = col_expr(0, tp);
            let mut ex = scalar_func_expr(sig, &[col_expr]);
            ex.mut_field_type()
                .as_mut_accessor()
                .set_flen(flen)
                .set_decimal(tidb_query_datatype::UNSPECIFIED_LENGTH);
            if let Some(to_tp) = to_tp {
                ex.mut_field_type().as_mut_accessor().set_tp(to_tp);
            }
            ex.mut_field_type().set_charset(String::from(charset));
            let e = Expression::build(&ctx, ex).unwrap();
            let res = e.eval_string(&mut ctx, &col).unwrap();
            assert_eq!(
                res.unwrap().into_owned(),
                exp,
                "sig: {:?} with flen {} failed",
                sig,
                flen
            );
            // test None
            let res = e.eval_string(&mut ctx, &null_cols).unwrap();
            assert!(res.is_none());
        }
    }

    #[test]
    fn test_cast_as_time() {
        let mut ctx = EvalContext::new(Arc::new(EvalConfig::default_for_test()));
        let today = Utc::now();
        let t_date_str = format!("{}", today.format("%Y-%m-%d"));
        let t_time_str = format!("{}", today.format("%Y-%m-%d %H:%M:%S"));
        let t_time = Time::parse_utc_datetime(t_time_str.as_ref(), 0).unwrap();
        let t_date = {
            let mut date = t_time.clone();
            date.set_time_type(TimeType::Date).unwrap();
            date
        };
        let t_int = format!("{}", today.format("%Y%m%d%H%M%S"))
            .parse::<u64>()
            .unwrap();

        let dur_str = "12:00:23";
        let duration_t = Duration::parse(dur_str.as_bytes(), 0).unwrap();
        let dur_to_time_str = format!("{} 12:00:23", t_date_str);
        let dur_to_time = Time::parse_utc_datetime(&dur_to_time_str, 0).unwrap();
        let mut dur_to_date = dur_to_time.clone();
        dur_to_date.set_time_type(TimeType::Date).unwrap();

        let json_cols = vec![Datum::Json(Json::String(t_time_str.clone()))];
        let int_cols = vec![Datum::U64(t_int)];
        let str_cols = vec![Datum::Bytes(t_time_str.as_bytes().to_vec())];
        let f64_cols = vec![Datum::F64(t_int as f64)];
        let time_cols = vec![Datum::Time(t_time.clone())];
        let duration_cols = vec![Datum::Dur(duration_t)];
        let dec_cols = vec![Datum::Dec(Decimal::from(t_int))];

        let cases = vec![
            (
                // cast int as time
                ScalarFuncSig::CastIntAsTime,
                FieldTypeTp::LongLong,
                &int_cols,
                mysql::UNSPECIFIED_FSP,
                FieldTypeTp::DateTime,
                &t_time,
            ),
            (
                // cast int as datetime(6)
                ScalarFuncSig::CastIntAsTime,
                FieldTypeTp::LongLong,
                &int_cols,
                mysql::MAX_FSP,
                FieldTypeTp::DateTime,
                &t_time,
            ),
            (
                ScalarFuncSig::CastStringAsTime,
                FieldTypeTp::String,
                &str_cols,
                mysql::UNSPECIFIED_FSP,
                FieldTypeTp::DateTime,
                &t_time,
            ),
            (
                // cast string as datetime(6)
                ScalarFuncSig::CastStringAsTime,
                FieldTypeTp::String,
                &str_cols,
                mysql::MAX_FSP,
                FieldTypeTp::DateTime,
                &t_time,
            ),
            (
                ScalarFuncSig::CastRealAsTime,
                FieldTypeTp::Double,
                &f64_cols,
                mysql::UNSPECIFIED_FSP,
                FieldTypeTp::DateTime,
                &t_time,
            ),
            (
                // cast real as date(0)
                ScalarFuncSig::CastRealAsTime,
                FieldTypeTp::Double,
                &f64_cols,
                mysql::DEFAULT_FSP,
                FieldTypeTp::Date,
                &t_date,
            ),
            (
                ScalarFuncSig::CastTimeAsTime,
                FieldTypeTp::DateTime,
                &time_cols,
                mysql::UNSPECIFIED_FSP,
                FieldTypeTp::DateTime,
                &t_time,
            ),
            (
                // cast time as date
                ScalarFuncSig::CastTimeAsTime,
                FieldTypeTp::DateTime,
                &time_cols,
                mysql::DEFAULT_FSP,
                FieldTypeTp::Date,
                &t_date,
            ),
            (
                ScalarFuncSig::CastDurationAsTime,
                FieldTypeTp::Duration,
                &duration_cols,
                mysql::UNSPECIFIED_FSP,
                FieldTypeTp::DateTime,
                &dur_to_time,
            ),
            (
                // cast duration as date
                ScalarFuncSig::CastDurationAsTime,
                FieldTypeTp::Duration,
                &duration_cols,
                mysql::MAX_FSP,
                FieldTypeTp::Date,
                &dur_to_date,
            ),
            (
                ScalarFuncSig::CastJsonAsTime,
                FieldTypeTp::JSON,
                &json_cols,
                mysql::UNSPECIFIED_FSP,
                FieldTypeTp::DateTime,
                &t_time,
            ),
            (
                ScalarFuncSig::CastJsonAsTime,
                FieldTypeTp::JSON,
                &json_cols,
                mysql::DEFAULT_FSP,
                FieldTypeTp::Date,
                &t_date,
            ),
            (
                ScalarFuncSig::CastDecimalAsTime,
                FieldTypeTp::NewDecimal,
                &dec_cols,
                mysql::UNSPECIFIED_FSP,
                FieldTypeTp::DateTime,
                &t_time,
            ),
            (
                // cast decimal as date
                ScalarFuncSig::CastDecimalAsTime,
                FieldTypeTp::NewDecimal,
                &dec_cols,
                mysql::DEFAULT_FSP,
                FieldTypeTp::Date,
                &t_date,
            ),
        ];

        let null_cols = vec![Datum::Null];
        for (sig, tp, col, to_fsp, to_tp, exp) in cases {
            let col_expr = col_expr(0, tp);
            let mut ex = scalar_func_expr(sig, &[col_expr]);
            ex.mut_field_type()
                .as_mut_accessor()
                .set_decimal(isize::from(to_fsp))
                .set_tp(to_tp);
            let e = Expression::build(&ctx, ex).unwrap();

            let res = e.eval_time(&mut ctx, col).unwrap();
            let data = res.unwrap().into_owned();
            let mut expt = exp.clone();
            if to_fsp != mysql::UNSPECIFIED_FSP {
                expt.set_fsp(to_fsp as u8);
            }
            assert_eq!(
                data.to_string(),
                expt.to_string(),
                "sig: {:?} with to tp {} and fsp {} failed",
                sig,
                to_tp,
                to_fsp,
            );
            // test None
            let res = e.eval_time(&mut ctx, &null_cols).unwrap();
            assert!(res.is_none());
        }
    }

    #[test]
    fn test_cast_as_duration() {
        let mut ctx = EvalContext::new(Arc::new(EvalConfig::default_for_test()));
        let today = Utc::now();
        let t_date_str = format!("{}", today.format("%Y-%m-%d"));

        let dur_str = "12:00:23";
        let dur_int = 120023u64;
        let duration = Duration::parse(dur_str.as_bytes(), 0).unwrap();
        let dur_to_time_str = format!("{} 12:00:23", t_date_str);
        let dur_to_time = Time::parse_utc_datetime(&dur_to_time_str, 0).unwrap();
        let mut dur_to_date = dur_to_time.clone();
        dur_to_date.set_time_type(TimeType::Date).unwrap();

        let json_cols = vec![Datum::Json(Json::String(String::from(dur_str)))];
        let int_cols = vec![Datum::U64(dur_int)];
        let str_cols = vec![Datum::Bytes(dur_str.as_bytes().to_vec())];
        let f64_cols = vec![Datum::F64(dur_int as f64)];
        let time_cols = vec![Datum::Time(dur_to_time)];
        let duration_cols = vec![Datum::Dur(duration)];
        let dec_cols = vec![Datum::Dec(Decimal::from(dur_int))];

        let cases = vec![
            (
                // cast int as duration
                ScalarFuncSig::CastIntAsDuration,
                FieldTypeTp::LongLong,
                &int_cols,
                mysql::UNSPECIFIED_FSP,
                &duration,
            ),
            (
                // cast int as duration
                ScalarFuncSig::CastIntAsDuration,
                FieldTypeTp::LongLong,
                &int_cols,
                mysql::MAX_FSP,
                &duration,
            ),
            (
                // string as duration
                ScalarFuncSig::CastStringAsDuration,
                FieldTypeTp::String,
                &str_cols,
                mysql::UNSPECIFIED_FSP,
                &duration,
            ),
            (
                // cast string as duration
                ScalarFuncSig::CastStringAsDuration,
                FieldTypeTp::String,
                &str_cols,
                4,
                &duration,
            ),
            (
                // cast real as duration
                ScalarFuncSig::CastRealAsDuration,
                FieldTypeTp::Double,
                &f64_cols,
                mysql::UNSPECIFIED_FSP,
                &duration,
            ),
            (
                // cast real as duration
                ScalarFuncSig::CastRealAsDuration,
                FieldTypeTp::Double,
                &f64_cols,
                1,
                &duration,
            ),
            (
                // cast time as duration
                ScalarFuncSig::CastTimeAsDuration,
                FieldTypeTp::DateTime,
                &time_cols,
                mysql::UNSPECIFIED_FSP,
                &duration,
            ),
            (
                // cast time as duration
                ScalarFuncSig::CastTimeAsDuration,
                FieldTypeTp::DateTime,
                &time_cols,
                5,
                &duration,
            ),
            (
                ScalarFuncSig::CastDurationAsDuration,
                FieldTypeTp::Duration,
                &duration_cols,
                mysql::UNSPECIFIED_FSP,
                &duration,
            ),
            (
                // cast duration as duration
                ScalarFuncSig::CastDurationAsDuration,
                FieldTypeTp::Duration,
                &duration_cols,
                mysql::MAX_FSP,
                &duration,
            ),
            (
                // cast json as duration
                ScalarFuncSig::CastJsonAsDuration,
                FieldTypeTp::JSON,
                &json_cols,
                mysql::UNSPECIFIED_FSP,
                &duration,
            ),
            (
                ScalarFuncSig::CastJsonAsDuration,
                FieldTypeTp::JSON,
                &json_cols,
                5,
                &duration,
            ),
            (
                // cast decimal as duration
                ScalarFuncSig::CastDecimalAsDuration,
                FieldTypeTp::NewDecimal,
                &dec_cols,
                mysql::UNSPECIFIED_FSP,
                &duration,
            ),
            (
                // cast decimal as duration
                ScalarFuncSig::CastDecimalAsDuration,
                FieldTypeTp::NewDecimal,
                &dec_cols,
                2,
                &duration,
            ),
        ];

        let null_cols = vec![Datum::Null];
        for (sig, tp, col, to_fsp, exp) in cases {
            let col_expr = col_expr(0, tp);
            let mut ex = scalar_func_expr(sig, &[col_expr]);
            ex.mut_field_type()
                .as_mut_accessor()
                .set_decimal(isize::from(to_fsp));
            let e = Expression::build(&ctx, ex).unwrap();
            let res = e.eval_duration(&mut ctx, col).unwrap();
            let data = res.unwrap();
            let mut expt = *exp;
            if to_fsp != mysql::UNSPECIFIED_FSP {
                expt = expt.round_frac(to_fsp).expect("fail to round");
            }
            assert_eq!(
                data.to_string(),
                expt.to_string(),
                "sig: {:?} with fsp {} failed",
                sig,
                to_fsp,
            );
            // test None
            let res = e.eval_duration(&mut ctx, &null_cols).unwrap();
            assert!(res.is_none());
        }
    }

    #[test]
    fn test_cast_int_as_json() {
        let mut ctx = EvalContext::new(Arc::new(EvalConfig::default_for_test()));
        let cases = vec![
            (
                Some(FieldTypeFlag::UNSIGNED),
                vec![Datum::U64(32)],
                Some(Json::U64(32)),
            ),
            (
                Some(FieldTypeFlag::UNSIGNED | FieldTypeFlag::IS_BOOLEAN),
                vec![Datum::U64(1)],
                Some(Json::Boolean(true)),
            ),
            (
                Some(FieldTypeFlag::UNSIGNED | FieldTypeFlag::IS_BOOLEAN),
                vec![Datum::I64(0)],
                Some(Json::Boolean(false)),
            ),
            (None, vec![Datum::I64(-1)], Some(Json::I64(-1))),
            (None, vec![Datum::Null], None),
        ];
        for (flag, cols, exp) in cases {
            let mut col_expr = col_expr(0, FieldTypeTp::LongLong);
            if let Some(flag) = flag {
                col_expr.mut_field_type().as_mut_accessor().set_flag(flag);
            }
            let ex = scalar_func_expr(ScalarFuncSig::CastIntAsJson, &[col_expr]);
            let e = Expression::build(&ctx, ex).unwrap();
            let res = e.eval_json(&mut ctx, &cols).unwrap();
            if exp.is_none() {
                assert!(res.is_none());
                continue;
            }
            assert_eq!(res.unwrap().into_owned(), exp.unwrap());
        }
    }

    #[test]
    fn test_cast_real_as_json() {
        let mut ctx = EvalContext::new(Arc::new(EvalConfig::default_for_test()));
        let cases = vec![
            (vec![Datum::F64(32.0001)], Some(Json::Double(32.0001))),
            (vec![Datum::Null], None),
        ];
        for (cols, exp) in cases {
            let col_expr = col_expr(0, FieldTypeTp::Double);
            let ex = scalar_func_expr(ScalarFuncSig::CastRealAsJson, &[col_expr]);
            let e = Expression::build(&ctx, ex).unwrap();
            let res = e.eval_json(&mut ctx, &cols).unwrap();
            if exp.is_none() {
                assert!(res.is_none());
                continue;
            }
            assert_eq!(res.unwrap().into_owned(), exp.unwrap());
        }
    }

    #[test]
    fn test_cast_decimal_as_json() {
        let mut ctx = EvalContext::new(Arc::new(EvalConfig::default_for_test()));
        let cases = vec![
            (
                vec![Datum::Dec(f64_to_decimal(&mut ctx, 32.0001).unwrap())],
                Some(Json::Double(32.0001)),
            ),
            (vec![Datum::Null], None),
        ];
        for (cols, exp) in cases {
            let col_expr = col_expr(0, FieldTypeTp::NewDecimal);
            let ex = scalar_func_expr(ScalarFuncSig::CastDecimalAsJson, &[col_expr]);

            let e = Expression::build(&ctx, ex).unwrap();
            let res = e.eval_json(&mut ctx, &cols).unwrap();
            if exp.is_none() {
                assert!(res.is_none());
                continue;
            }
            assert_eq!(res.unwrap().into_owned(), exp.unwrap());
        }
    }

    #[test]
    fn test_cast_str_as_json() {
        let mut ctx = EvalContext::new(Arc::new(EvalConfig::default_for_test()));
        let cases = vec![
            (
                false,
                vec![Datum::Bytes(b"[1,2,3]".to_vec())],
                Some(Json::String(String::from("[1,2,3]"))),
            ),
            (
                true,
                vec![Datum::Bytes(b"[1,2,3]".to_vec())],
                Some(Json::Array(vec![Json::I64(1), Json::I64(2), Json::I64(3)])),
            ),
            (false, vec![Datum::Null], None),
            (true, vec![Datum::Null], None),
        ];
        for (by_parse, cols, exp) in cases {
            let col_expr = col_expr(0, FieldTypeTp::String);
            let mut ex = scalar_func_expr(ScalarFuncSig::CastStringAsJson, &[col_expr]);
            if by_parse {
                let mut flag = ex.get_field_type().as_accessor().flag();
                flag |= FieldTypeFlag::PARSE_TO_JSON;
                ex.mut_field_type().as_mut_accessor().set_flag(flag);
            }
            let e = Expression::build(&ctx, ex).unwrap();
            let res = e.eval_json(&mut ctx, &cols).unwrap();
            if exp.is_none() {
                assert!(res.is_none());
                continue;
            }
            assert_eq!(res.unwrap().into_owned(), exp.unwrap());
        }
    }

    #[test]
    fn test_cast_time_as_json() {
        let cfg = EvalConfig::default_for_test();
        let mut ctx = EvalContext::new(Arc::new(cfg));
        let time_str = "2012-12-12 11:11:11";
        let date_str = "2012-12-12";
        let tz = Tz::utc();
        let time = Time::parse_utc_datetime(time_str, mysql::DEFAULT_FSP).unwrap();
        let time_stamp = {
            let t = time.to_packed_u64();
            Time::from_packed_u64(t, TimeType::Timestamp, mysql::DEFAULT_FSP, &tz).unwrap()
        };
        let date = {
            let mut t = time.clone();
            t.set_time_type(TimeType::Date).unwrap();
            t
        };

        let cases = vec![
            (
                FieldTypeTp::DateTime,
                vec![Datum::Time(time)],
                Some(Json::String(format!("{}.000000", time_str))),
            ),
            (
                FieldTypeTp::Timestamp,
                vec![Datum::Time(time_stamp)],
                Some(Json::String(format!("{}.000000", time_str))),
            ),
            (
                FieldTypeTp::Date,
                vec![Datum::Time(date)],
                Some(Json::String(String::from(date_str))),
            ),
            (FieldTypeTp::Unspecified, vec![Datum::Null], None),
        ];
        for (tp, cols, exp) in cases {
            let col_expr = col_expr(0, tp);
            let ex = scalar_func_expr(ScalarFuncSig::CastTimeAsJson, &[col_expr]);
            let e = Expression::build(&ctx, ex).unwrap();
            let res = e.eval_json(&mut ctx, &cols).unwrap();
            if exp.is_none() {
                assert!(res.is_none());
                continue;
            }
            assert_eq!(res.unwrap().into_owned(), exp.unwrap());
        }
    }

    #[test]
    fn test_cast_duration_as_json() {
        let mut ctx = EvalContext::new(Arc::new(EvalConfig::default_for_test()));
        let dur_str = "11:12:08";
        let dur_str_expect = "11:12:08.000000";

        let cases = vec![
            (
                vec![Datum::Dur(Duration::parse(dur_str.as_bytes(), 0).unwrap())],
                Some(Json::String(String::from(dur_str_expect))),
            ),
            (vec![Datum::Null], None),
        ];
        for (cols, exp) in cases {
            let col_expr = col_expr(0, FieldTypeTp::String);
            let ex = scalar_func_expr(ScalarFuncSig::CastDurationAsJson, &[col_expr]);
            let e = Expression::build(&ctx, ex).unwrap();
            let res = e.eval_json(&mut ctx, &cols).unwrap();
            if exp.is_none() {
                assert!(res.is_none());
                continue;
            }
            assert_eq!(res.unwrap().into_owned(), exp.unwrap());
        }
    }

    #[test]
    fn test_cast_json_as_json() {
        let mut ctx = EvalContext::new(Arc::new(EvalConfig::default_for_test()));
        let cases = vec![
            (
                vec![Datum::Json(Json::Boolean(true))],
                Some(Json::Boolean(true)),
            ),
            (vec![Datum::Null], None),
        ];
        for (cols, exp) in cases {
            let col_expr = col_expr(0, FieldTypeTp::String);
            let ex = scalar_func_expr(ScalarFuncSig::CastJsonAsJson, &[col_expr]);
            let e = Expression::build(&ctx, ex).unwrap();
            let res = e.eval_json(&mut ctx, &cols).unwrap();
            if exp.is_none() {
                assert!(res.is_none());
                continue;
            }
            assert_eq!(res.unwrap().into_owned(), exp.unwrap());
        }
    }

    #[test]
    fn test_dec_as_int_with_overflow() {
        let mut ctx = EvalContext::default();
        let cases = vec![
            (
                FieldTypeFlag::empty(),
                vec![Datum::Dec(
                    f64_to_decimal(&mut ctx, i64::MAX as f64 + 100.5).unwrap(),
                )],
                i64::MAX,
            ),
            (
                FieldTypeFlag::UNSIGNED,
                vec![Datum::Dec(
                    f64_to_decimal(&mut ctx, u64::MAX as f64 + 100.5).unwrap(),
                )],
                u64::MAX as i64,
            ),
        ];
        for (flag, cols, exp) in cases {
            let col_expr = col_expr(0, FieldTypeTp::NewDecimal);
            let mut ex = scalar_func_expr(ScalarFuncSig::CastDecimalAsInt, &[col_expr]);
            ex.mut_field_type().as_mut_accessor().set_flag(flag);

            // test with overflow as warning
            let mut ctx =
                EvalContext::new(Arc::new(EvalConfig::from_flag(Flag::OVERFLOW_AS_WARNING)));
            let e = Expression::build(&ctx, ex.clone()).unwrap();
            let res = e.eval_int(&mut ctx, &cols).unwrap().unwrap();
            assert_eq!(res, exp);
            assert_eq!(ctx.warnings.warning_cnt, 1);
            assert_eq!(
                ctx.warnings.warnings[0].get_code(),
                ERR_TRUNCATE_WRONG_VALUE
            );

            // test overflow as error
            ctx = EvalContext::new(Arc::new(EvalConfig::default()));
            let e = Expression::build(&ctx, ex).unwrap();
            let res = e.eval_int(&mut ctx, &cols);
            assert!(res.is_err());
        }
    }

    #[test]
    fn test_str_as_int() {
        let cases = vec![
            (
                FieldTypeFlag::empty(),
                vec![Datum::Bytes(b"18446744073709551615".to_vec())],
                u64::MAX as i64,
                1,
            ),
            (
                FieldTypeFlag::UNSIGNED,
                vec![Datum::Bytes(b"18446744073709551615".to_vec())],
                u64::MAX as i64,
                0,
            ),
            (
                FieldTypeFlag::UNSIGNED,
                vec![Datum::Bytes(b"-1".to_vec())],
                -1,
                1,
            ),
        ];

        for (flag, cols, exp, warnings_cnt) in cases {
            let col_expr = col_expr(0, FieldTypeTp::String);
            let mut ex = scalar_func_expr(ScalarFuncSig::CastStringAsInt, &[col_expr]);
            ex.mut_field_type().as_mut_accessor().set_flag(flag);

            let mut ctx = EvalContext::new(Arc::new(EvalConfig::default()));
            let e = Expression::build(&ctx, ex.clone()).unwrap();
            let res = e.eval_int(&mut ctx, &cols).unwrap().unwrap();
            assert_eq!(res, exp);
            assert_eq!(
                ctx.warnings.warning_cnt, warnings_cnt,
                "unexpected warning: {:?}",
                ctx.warnings.warnings
            );
            if warnings_cnt > 0 {
                assert_eq!(
                    ctx.warnings.warnings[0].get_code(),
                    ERR_UNKNOWN,
                    "unexpected warning: {:?}",
                    ctx.warnings.warnings
                );
            }
        }

        let cases = vec![
            (
                vec![Datum::Bytes(b"-9223372036854775810".to_vec())],
                i64::MIN,
                FieldTypeFlag::empty(),
            ),
            (
                vec![Datum::Bytes(b"18446744073709551616".to_vec())],
                u64::MAX as i64,
                FieldTypeFlag::UNSIGNED,
            ),
        ];

        for (cols, exp, flag) in cases {
            let col_expr = col_expr(0, FieldTypeTp::String);
            let mut ex = scalar_func_expr(ScalarFuncSig::CastStringAsInt, &[col_expr]);
            ex.mut_field_type().as_mut_accessor().set_flag(flag);

            // test with overflow as warning && in select stmt
            let mut cfg = EvalConfig::new();
            cfg.set_flag(Flag::OVERFLOW_AS_WARNING | Flag::IN_SELECT_STMT);
            let mut ctx = EvalContext::new(Arc::new(cfg));
            let e = Expression::build(&ctx, ex.clone()).unwrap();
            let res = e.eval_int(&mut ctx, &cols).unwrap().unwrap();
            assert_eq!(res, exp);
            assert_eq!(
                ctx.warnings.warning_cnt, 1,
                "unexpected warning: {:?}",
                ctx.warnings.warnings
            );
            assert_eq!(
                ctx.warnings.warnings[0].get_code(),
                ERR_DATA_OUT_OF_RANGE,
                "unexpected warning: {:?}",
                ctx.warnings.warnings
            );

            // test overflow as error
            ctx = EvalContext::new(Arc::new(EvalConfig::default()));
            let e = Expression::build(&ctx, ex).unwrap();
            let res = e.eval_int(&mut ctx, &cols);
            assert!(res.is_err());
        }
    }

    // This test should work when NumberToDuration ported from tidb.
    // #[test]
    // fn test_int_as_duration_with_overflow() {
    //     let cols = vec![Datum::I64(3020400)];

    //     let col_expr = col_expr(0, i32::from(FieldTypeTp::LongLong));
    //     let ex = scalar_func_expr(ScalarFuncSig::CastIntAsDuration, &[col_expr]);

    //     // test with overflow as warning
    //     let mut ctx = EvalContext::new(Arc::new(EvalConfig::from_flag(Flag::OVERFLOW_AS_WARNING)));
    //     let e = Expression::build(&ctx, ex.clone()).unwrap();
    //     let res = e.eval_duration(&mut ctx, &cols).unwrap();
    //     assert!(res.is_none());
    //     assert_eq!(ctx.warnings.warning_cnt, 1);
    //     assert_eq!(ctx.warnings.warnings[0].get_code(), ERR_DATA_OUT_OF_RANGE);

    //     // test overflow as error
    //     ctx = EvalContext::new(Arc::new(EvalConfig::default()));
    //     let e = Expression::build(&ctx, ex).unwrap();
    //     let res = e.eval_duration(&mut ctx, &cols);
    //     assert!(res.is_err());
    // }

    #[test]
    fn test_in_union() {
        use super::*;

        // empty implicit arguments
        assert!(!in_union(&[]));

        // single implicit arguments
        assert!(!in_union(&[Datum::I64(0)]));
        assert!(in_union(&[Datum::I64(1)]));

        // multiple implicit arguments
        assert!(!in_union(&[Datum::I64(0), Datum::I64(1)]));
        assert!(in_union(&[Datum::I64(1), Datum::I64(0)]));
    }
}<|MERGE_RESOLUTION|>--- conflicted
+++ resolved
@@ -153,22 +153,6 @@
 
     pub fn cast_int_as_real(&self, ctx: &mut EvalContext, row: &[Datum]) -> Result<Option<f64>> {
         let val = try_opt!(self.children[0].eval_int(ctx, row));
-<<<<<<< HEAD
-        if !self.children[0].is_unsigned() {
-            Ok(Some(produce_float_with_specified_tp(
-                ctx,
-                &self.field_type,
-                val as f64,
-            )?))
-        } else {
-            let uval = val as u64;
-            Ok(Some(produce_float_with_specified_tp(
-                ctx,
-                &self.field_type,
-                uval as f64,
-            )?))
-        }
-=======
         let val = if !self.children[0].is_unsigned() {
             val as f64
         } else {
@@ -179,7 +163,6 @@
             &self.field_type,
             val,
         )?))
->>>>>>> 31f3ee31
     }
 
     pub fn cast_real_as_real(&self, ctx: &mut EvalContext, row: &[Datum]) -> Result<Option<f64>> {
