// Copyright 2017 TiKV Project Authors. Licensed under Apache-2.0.

use std::borrow::Cow;
use std::usize;

use tidb_query_datatype::prelude::*;
use tidb_query_datatype::FieldTypeFlag;
use tipb::ScalarFuncSig;

use super::builtin_compare::CmpOp;
use super::{Error, EvalContext, Result, ScalarFunc};
use crate::codec::mysql::{Decimal, Duration, Json, Time};
use crate::codec::Datum;

impl ScalarFunc {
    pub fn check_args(sig: ScalarFuncSig, args: usize) -> Result<()> {
        let (min_args, max_args) = match sig {
            ScalarFuncSig::LtInt
            | ScalarFuncSig::LeInt
            | ScalarFuncSig::GtInt
            | ScalarFuncSig::GeInt
            | ScalarFuncSig::EqInt
            | ScalarFuncSig::NeInt
            | ScalarFuncSig::NullEqInt
            | ScalarFuncSig::LtReal
            | ScalarFuncSig::LeReal
            | ScalarFuncSig::GtReal
            | ScalarFuncSig::GeReal
            | ScalarFuncSig::EqReal
            | ScalarFuncSig::NeReal
            | ScalarFuncSig::NullEqReal
            | ScalarFuncSig::LtDecimal
            | ScalarFuncSig::LeDecimal
            | ScalarFuncSig::GtDecimal
            | ScalarFuncSig::GeDecimal
            | ScalarFuncSig::EqDecimal
            | ScalarFuncSig::NeDecimal
            | ScalarFuncSig::NullEqDecimal
            | ScalarFuncSig::LtString
            | ScalarFuncSig::LeString
            | ScalarFuncSig::GtString
            | ScalarFuncSig::GeString
            | ScalarFuncSig::EqString
            | ScalarFuncSig::NeString
            | ScalarFuncSig::NullEqString
            | ScalarFuncSig::LtTime
            | ScalarFuncSig::LeTime
            | ScalarFuncSig::GtTime
            | ScalarFuncSig::GeTime
            | ScalarFuncSig::EqTime
            | ScalarFuncSig::NeTime
            | ScalarFuncSig::NullEqTime
            | ScalarFuncSig::LtDuration
            | ScalarFuncSig::LeDuration
            | ScalarFuncSig::GtDuration
            | ScalarFuncSig::GeDuration
            | ScalarFuncSig::EqDuration
            | ScalarFuncSig::NeDuration
            | ScalarFuncSig::NullEqDuration
            | ScalarFuncSig::LtJson
            | ScalarFuncSig::LeJson
            | ScalarFuncSig::GtJson
            | ScalarFuncSig::GeJson
            | ScalarFuncSig::EqJson
            | ScalarFuncSig::NeJson
            | ScalarFuncSig::NullEqJson
            | ScalarFuncSig::PlusReal
            | ScalarFuncSig::PlusDecimal
            | ScalarFuncSig::PlusInt
            | ScalarFuncSig::PlusIntUnsignedUnsigned
            | ScalarFuncSig::PlusIntUnsignedSigned
            | ScalarFuncSig::PlusIntSignedUnsigned
            | ScalarFuncSig::PlusIntSignedSigned
            | ScalarFuncSig::MinusReal
            | ScalarFuncSig::MinusDecimal
            | ScalarFuncSig::MinusInt
            | ScalarFuncSig::MultiplyReal
            | ScalarFuncSig::MultiplyDecimal
            | ScalarFuncSig::MultiplyInt
            | ScalarFuncSig::MultiplyIntUnsigned
            | ScalarFuncSig::IfNullInt
            | ScalarFuncSig::IfNullReal
            | ScalarFuncSig::IfNullString
            | ScalarFuncSig::IfNullDecimal
            | ScalarFuncSig::IfNullTime
            | ScalarFuncSig::IfNullDuration
            | ScalarFuncSig::IfNullJson
            | ScalarFuncSig::LeftUtf8
            | ScalarFuncSig::Left
            | ScalarFuncSig::RightUtf8
            | ScalarFuncSig::Right
            | ScalarFuncSig::LogicalAnd
            | ScalarFuncSig::LogicalOr
            | ScalarFuncSig::LogicalXor
            | ScalarFuncSig::DivideDecimal
            | ScalarFuncSig::DivideReal
            | ScalarFuncSig::IntDivideInt
            | ScalarFuncSig::IntDivideDecimal
            | ScalarFuncSig::ModReal
            | ScalarFuncSig::ModDecimal
            | ScalarFuncSig::ModInt
            | ScalarFuncSig::BitAndSig
            | ScalarFuncSig::BitOrSig
            | ScalarFuncSig::BitXorSig
            | ScalarFuncSig::LeftShift
            | ScalarFuncSig::RightShift
            | ScalarFuncSig::Pow
            | ScalarFuncSig::Atan2Args
            | ScalarFuncSig::Log2Args
            | ScalarFuncSig::RegexpUtf8Sig
            | ScalarFuncSig::RegexpSig
            | ScalarFuncSig::RoundWithFracDec
            | ScalarFuncSig::RoundWithFracInt
            | ScalarFuncSig::RoundWithFracReal
            | ScalarFuncSig::DateFormatSig
            | ScalarFuncSig::Sha2
            | ScalarFuncSig::TruncateInt
            | ScalarFuncSig::TruncateUint
            | ScalarFuncSig::WeekWithMode
            | ScalarFuncSig::YearWeekWithMode
            | ScalarFuncSig::TruncateReal
            | ScalarFuncSig::TruncateDecimal
            | ScalarFuncSig::Trim2Args
            | ScalarFuncSig::Substring2ArgsUtf8
            | ScalarFuncSig::Substring2Args
            | ScalarFuncSig::Repeat
            | ScalarFuncSig::DateDiff
            | ScalarFuncSig::AddDatetimeAndDuration
            | ScalarFuncSig::AddDatetimeAndString
            | ScalarFuncSig::AddDurationAndDuration
            | ScalarFuncSig::AddDurationAndString
            | ScalarFuncSig::SubDatetimeAndDuration
            | ScalarFuncSig::SubDatetimeAndString
            | ScalarFuncSig::SubDurationAndDuration
            | ScalarFuncSig::SubDurationAndString
            | ScalarFuncSig::PeriodAdd
            | ScalarFuncSig::PeriodDiff
            | ScalarFuncSig::Strcmp
            | ScalarFuncSig::Instr
            | ScalarFuncSig::Locate2ArgsUtf8
            | ScalarFuncSig::InstrUtf8
            | ScalarFuncSig::Locate2Args
            | ScalarFuncSig::FindInSet => (2, 2),

            ScalarFuncSig::CastIntAsInt
            | ScalarFuncSig::CastIntAsReal
            | ScalarFuncSig::CastIntAsString
            | ScalarFuncSig::CastIntAsDecimal
            | ScalarFuncSig::CastIntAsTime
            | ScalarFuncSig::CastIntAsDuration
            | ScalarFuncSig::CastIntAsJson
            | ScalarFuncSig::CastRealAsInt
            | ScalarFuncSig::CastRealAsReal
            | ScalarFuncSig::CastRealAsString
            | ScalarFuncSig::CastRealAsDecimal
            | ScalarFuncSig::CastRealAsTime
            | ScalarFuncSig::CastRealAsDuration
            | ScalarFuncSig::CastRealAsJson
            | ScalarFuncSig::CastDecimalAsInt
            | ScalarFuncSig::CastDecimalAsReal
            | ScalarFuncSig::CastDecimalAsString
            | ScalarFuncSig::CastDecimalAsDecimal
            | ScalarFuncSig::CastDecimalAsTime
            | ScalarFuncSig::CastDecimalAsDuration
            | ScalarFuncSig::CastDecimalAsJson
            | ScalarFuncSig::CastStringAsInt
            | ScalarFuncSig::CastStringAsReal
            | ScalarFuncSig::CastStringAsString
            | ScalarFuncSig::CastStringAsDecimal
            | ScalarFuncSig::CastStringAsTime
            | ScalarFuncSig::CastStringAsDuration
            | ScalarFuncSig::CastStringAsJson
            | ScalarFuncSig::CastTimeAsInt
            | ScalarFuncSig::CastTimeAsReal
            | ScalarFuncSig::CastTimeAsString
            | ScalarFuncSig::CastTimeAsDecimal
            | ScalarFuncSig::CastTimeAsTime
            | ScalarFuncSig::CastTimeAsDuration
            | ScalarFuncSig::CastTimeAsJson
            | ScalarFuncSig::CastDurationAsInt
            | ScalarFuncSig::CastDurationAsReal
            | ScalarFuncSig::CastDurationAsString
            | ScalarFuncSig::CastDurationAsDecimal
            | ScalarFuncSig::CastDurationAsTime
            | ScalarFuncSig::CastDurationAsDuration
            | ScalarFuncSig::CastDurationAsJson
            | ScalarFuncSig::CastJsonAsInt
            | ScalarFuncSig::CastJsonAsReal
            | ScalarFuncSig::CastJsonAsString
            | ScalarFuncSig::CastJsonAsDecimal
            | ScalarFuncSig::CastJsonAsTime
            | ScalarFuncSig::CastJsonAsDuration
            | ScalarFuncSig::CastJsonAsJson
            | ScalarFuncSig::Date
            | ScalarFuncSig::LastDay
            | ScalarFuncSig::Hour
            | ScalarFuncSig::Minute
            | ScalarFuncSig::Second
            | ScalarFuncSig::MicroSecond
            | ScalarFuncSig::Month
            | ScalarFuncSig::MonthName
            | ScalarFuncSig::DayName
            | ScalarFuncSig::DayOfMonth
            | ScalarFuncSig::DayOfWeek
            | ScalarFuncSig::DayOfYear
            | ScalarFuncSig::WeekDay
            | ScalarFuncSig::WeekOfYear
            | ScalarFuncSig::Year
            | ScalarFuncSig::UnaryNotInt
            | ScalarFuncSig::UnaryNotReal
            | ScalarFuncSig::UnaryNotDecimal
            | ScalarFuncSig::UnaryMinusInt
            | ScalarFuncSig::UnaryMinusReal
            | ScalarFuncSig::UnaryMinusDecimal
            | ScalarFuncSig::IntIsTrue
            | ScalarFuncSig::IntIsFalse
            | ScalarFuncSig::IntIsNull
            | ScalarFuncSig::RealIsTrue
            | ScalarFuncSig::RealIsFalse
            | ScalarFuncSig::RealIsNull
            | ScalarFuncSig::DecimalIsTrue
            | ScalarFuncSig::DecimalIsFalse
            | ScalarFuncSig::DecimalIsNull
            | ScalarFuncSig::StringIsNull
            | ScalarFuncSig::TimeIsNull
            | ScalarFuncSig::DurationIsNull
            | ScalarFuncSig::JsonIsNull
            | ScalarFuncSig::AbsInt
            | ScalarFuncSig::AbsUInt
            | ScalarFuncSig::AbsReal
            | ScalarFuncSig::AbsDecimal
            | ScalarFuncSig::CeilReal
            | ScalarFuncSig::CeilIntToInt
            | ScalarFuncSig::CeilIntToDec
            | ScalarFuncSig::CeilDecToDec
            | ScalarFuncSig::CeilDecToInt
            | ScalarFuncSig::FloorReal
            | ScalarFuncSig::FloorIntToInt
            | ScalarFuncSig::FloorIntToDec
            | ScalarFuncSig::FloorDecToDec
            | ScalarFuncSig::FloorDecToInt
            | ScalarFuncSig::Rand
            | ScalarFuncSig::RandWithSeedFirstGen
            | ScalarFuncSig::Crc32
            | ScalarFuncSig::Sign
            | ScalarFuncSig::Sqrt
            | ScalarFuncSig::Atan1Arg
            | ScalarFuncSig::Acos
            | ScalarFuncSig::Asin
            | ScalarFuncSig::Cos
            | ScalarFuncSig::Tan
            | ScalarFuncSig::Sin
            | ScalarFuncSig::JsonTypeSig
            | ScalarFuncSig::JsonUnquoteSig
            | ScalarFuncSig::Log10
            | ScalarFuncSig::Log1Arg
            | ScalarFuncSig::Log2
            | ScalarFuncSig::Ascii
            | ScalarFuncSig::CharLengthUtf8
            | ScalarFuncSig::CharLength
            | ScalarFuncSig::ReverseUtf8
            | ScalarFuncSig::Reverse
            | ScalarFuncSig::Quote
            | ScalarFuncSig::UpperUtf8
            | ScalarFuncSig::Upper
            | ScalarFuncSig::Lower
            | ScalarFuncSig::Length
            | ScalarFuncSig::Bin
            | ScalarFuncSig::LTrim
            | ScalarFuncSig::RTrim
            | ScalarFuncSig::BitCount
            | ScalarFuncSig::BitLength
            | ScalarFuncSig::RoundReal
            | ScalarFuncSig::RoundDec
            | ScalarFuncSig::RoundInt
            | ScalarFuncSig::BitNegSig
            | ScalarFuncSig::IsIPv4
            | ScalarFuncSig::IsIPv4Compat
            | ScalarFuncSig::IsIPv4Mapped
            | ScalarFuncSig::IsIPv6
            | ScalarFuncSig::InetAton
            | ScalarFuncSig::InetNtoa
            | ScalarFuncSig::Inet6Aton
            | ScalarFuncSig::Inet6Ntoa
            | ScalarFuncSig::HexIntArg
            | ScalarFuncSig::HexStrArg
            | ScalarFuncSig::UnHex
            | ScalarFuncSig::Cot
            | ScalarFuncSig::Degrees
            | ScalarFuncSig::Sha1
            | ScalarFuncSig::Md5
            | ScalarFuncSig::Radians
            | ScalarFuncSig::Exp
            | ScalarFuncSig::Trim1Arg
            | ScalarFuncSig::FromBase64
            | ScalarFuncSig::ToBase64
            | ScalarFuncSig::WeekWithoutMode
            | ScalarFuncSig::YearWeekWithoutMode
            | ScalarFuncSig::Space
            | ScalarFuncSig::Compress
            | ScalarFuncSig::Uncompress
            | ScalarFuncSig::UncompressedLength
            | ScalarFuncSig::ToDays
            | ScalarFuncSig::ToSeconds
            | ScalarFuncSig::FromDays
            | ScalarFuncSig::Ord
            | ScalarFuncSig::OctInt
            | ScalarFuncSig::JsonDepthSig
            | ScalarFuncSig::RandomBytes
            | ScalarFuncSig::JsonKeysSig => (1, 1),

            ScalarFuncSig::JsonKeys2ArgsSig | ScalarFuncSig::JsonLengthSig => (1, 2),

            ScalarFuncSig::IfInt
            | ScalarFuncSig::IfReal
            | ScalarFuncSig::IfString
            | ScalarFuncSig::IfDecimal
            | ScalarFuncSig::IfTime
            | ScalarFuncSig::IfDuration
            | ScalarFuncSig::IfJson
            | ScalarFuncSig::LikeSig
            | ScalarFuncSig::Conv
            | ScalarFuncSig::Trim3Args
            | ScalarFuncSig::SubstringIndex
            | ScalarFuncSig::Substring3ArgsUtf8
            | ScalarFuncSig::Substring3Args
            | ScalarFuncSig::LpadUtf8
            | ScalarFuncSig::Lpad
            | ScalarFuncSig::RpadUtf8
            | ScalarFuncSig::Rpad
            | ScalarFuncSig::Locate3ArgsUtf8
            | ScalarFuncSig::Locate3Args
            | ScalarFuncSig::Replace => (3, 3),

            ScalarFuncSig::JsonArraySig
            | ScalarFuncSig::IntAnyValue
            | ScalarFuncSig::RealAnyValue
            | ScalarFuncSig::StringAnyValue
            | ScalarFuncSig::TimeAnyValue
            | ScalarFuncSig::DecimalAnyValue
            | ScalarFuncSig::JsonAnyValue
            | ScalarFuncSig::DurationAnyValue
            | ScalarFuncSig::JsonObjectSig => (0, usize::MAX),

            ScalarFuncSig::CoalesceDecimal
            | ScalarFuncSig::CoalesceDuration
            | ScalarFuncSig::CoalesceInt
            | ScalarFuncSig::CoalesceJson
            | ScalarFuncSig::CoalesceReal
            | ScalarFuncSig::CoalesceString
            | ScalarFuncSig::CoalesceTime
            | ScalarFuncSig::CaseWhenDecimal
            | ScalarFuncSig::CaseWhenDuration
            | ScalarFuncSig::CaseWhenInt
            | ScalarFuncSig::CaseWhenJson
            | ScalarFuncSig::CaseWhenReal
            | ScalarFuncSig::CaseWhenString
            | ScalarFuncSig::Concat
            | ScalarFuncSig::ConcatWs
            | ScalarFuncSig::FieldInt
            | ScalarFuncSig::FieldReal
            | ScalarFuncSig::FieldString
            | ScalarFuncSig::CaseWhenTime => (1, usize::MAX),

            ScalarFuncSig::JsonExtractSig
            | ScalarFuncSig::JsonRemoveSig
            | ScalarFuncSig::JsonMergeSig
            | ScalarFuncSig::InInt
            | ScalarFuncSig::InReal
            | ScalarFuncSig::InString
            | ScalarFuncSig::InDecimal
            | ScalarFuncSig::InTime
            | ScalarFuncSig::InDuration
            | ScalarFuncSig::InJson
            | ScalarFuncSig::GreatestInt
            | ScalarFuncSig::GreatestReal
            | ScalarFuncSig::GreatestDecimal
            | ScalarFuncSig::GreatestString
            | ScalarFuncSig::GreatestTime
            | ScalarFuncSig::LeastInt
            | ScalarFuncSig::LeastReal
            | ScalarFuncSig::LeastDecimal
            | ScalarFuncSig::LeastString
            | ScalarFuncSig::LeastTime
            | ScalarFuncSig::IntervalInt
            | ScalarFuncSig::Elt
            | ScalarFuncSig::IntervalReal => (2, usize::MAX),

            ScalarFuncSig::JsonSetSig
            | ScalarFuncSig::JsonInsertSig
            | ScalarFuncSig::JsonReplaceSig => (3, usize::MAX),

            ScalarFuncSig::AddTimeDateTimeNull
            | ScalarFuncSig::AddTimeDurationNull
            | ScalarFuncSig::AddTimeStringNull
            | ScalarFuncSig::SubTimeDateTimeNull
            | ScalarFuncSig::SubTimeDurationNull
            | ScalarFuncSig::Uuid
            | ScalarFuncSig::Pi => (0, 0),

<<<<<<< HEAD
=======
            // unimplemented signature
            ScalarFuncSig::AesDecryptIv
            | ScalarFuncSig::AesEncryptIv
            | ScalarFuncSig::Encode
            | ScalarFuncSig::Decode
            | ScalarFuncSig::SubDateStringReal
            | ScalarFuncSig::SubDateIntReal
            | ScalarFuncSig::SubDateIntDecimal
            | ScalarFuncSig::SubDateDatetimeReal
            | ScalarFuncSig::SubDateDatetimeDecimal
            | ScalarFuncSig::SubDateDurationString
            | ScalarFuncSig::SubDateDurationInt
            | ScalarFuncSig::SubDateDurationReal
            | ScalarFuncSig::SubDateDurationDecimal
            | ScalarFuncSig::AddDateStringReal
            | ScalarFuncSig::AddDateIntReal
            | ScalarFuncSig::AddDateIntDecimal
            | ScalarFuncSig::AddDateDatetimeReal
            | ScalarFuncSig::AddDateDatetimeDecimal
            | ScalarFuncSig::AddDateDurationString
            | ScalarFuncSig::AddDateDurationInt
            | ScalarFuncSig::AddDateDurationReal
            | ScalarFuncSig::AddDateDurationDecimal
            | ScalarFuncSig::AddDateAndDuration
            | ScalarFuncSig::AddDateAndString
            | ScalarFuncSig::AddDateDatetimeInt
            | ScalarFuncSig::AddDateDatetimeString
            | ScalarFuncSig::AddDateIntInt
            | ScalarFuncSig::AddDateIntString
            | ScalarFuncSig::AddDateStringDecimal
            | ScalarFuncSig::AddDateStringInt
            | ScalarFuncSig::AddDateStringString
            | ScalarFuncSig::AddStringAndDuration
            | ScalarFuncSig::AddStringAndString
            | ScalarFuncSig::AesDecrypt
            | ScalarFuncSig::AesEncrypt
            | ScalarFuncSig::Char
            | ScalarFuncSig::ConnectionId
            | ScalarFuncSig::Convert
            | ScalarFuncSig::ConvertTz
            | ScalarFuncSig::CurrentDate
            | ScalarFuncSig::CurrentTime0Arg
            | ScalarFuncSig::CurrentTime1Arg
            | ScalarFuncSig::CurrentUser
            | ScalarFuncSig::Database
            | ScalarFuncSig::DateLiteral
            | ScalarFuncSig::DurationDurationTimeDiff
            | ScalarFuncSig::DurationStringTimeDiff
            | ScalarFuncSig::ExportSet3Arg
            | ScalarFuncSig::ExportSet4Arg
            | ScalarFuncSig::ExportSet5Arg
            | ScalarFuncSig::ExtractDatetime
            | ScalarFuncSig::ExtractDuration
            | ScalarFuncSig::Format
            | ScalarFuncSig::FormatWithLocale
            | ScalarFuncSig::FoundRows
            | ScalarFuncSig::FromUnixTime1Arg
            | ScalarFuncSig::FromUnixTime2Arg
            | ScalarFuncSig::GetFormat
            | ScalarFuncSig::GetParamString
            | ScalarFuncSig::GetVar
            | ScalarFuncSig::InsertUtf8
            | ScalarFuncSig::Insert
            | ScalarFuncSig::LastInsertId
            | ScalarFuncSig::LastInsertIdWithId
            | ScalarFuncSig::Lock
            | ScalarFuncSig::MakeDate
            | ScalarFuncSig::MakeSet
            | ScalarFuncSig::MakeTime
            | ScalarFuncSig::NowWithArg
            | ScalarFuncSig::NowWithoutArg
            | ScalarFuncSig::NullTimeDiff
            | ScalarFuncSig::OctString
            | ScalarFuncSig::Password
            | ScalarFuncSig::Quarter
            | ScalarFuncSig::ReleaseLock
            | ScalarFuncSig::RowCount
            | ScalarFuncSig::RowSig
            | ScalarFuncSig::SecToTime
            | ScalarFuncSig::SetVar
            | ScalarFuncSig::Sleep
            | ScalarFuncSig::StringDurationTimeDiff
            | ScalarFuncSig::StringStringTimeDiff
            | ScalarFuncSig::StringTimeTimeDiff
            | ScalarFuncSig::StrToDateDate
            | ScalarFuncSig::StrToDateDatetime
            | ScalarFuncSig::StrToDateDuration
            | ScalarFuncSig::SubDateAndDuration
            | ScalarFuncSig::SubDateAndString
            | ScalarFuncSig::SubDateDatetimeInt
            | ScalarFuncSig::SubDateDatetimeString
            | ScalarFuncSig::SubDateIntInt
            | ScalarFuncSig::SubDateIntString
            | ScalarFuncSig::SubDateStringDecimal
            | ScalarFuncSig::SubDateStringInt
            | ScalarFuncSig::SubDateStringString
            | ScalarFuncSig::SubStringAndDuration
            | ScalarFuncSig::SubStringAndString
            | ScalarFuncSig::SubTimeStringNull
            | ScalarFuncSig::SysDateWithFsp
            | ScalarFuncSig::SysDateWithoutFsp
            | ScalarFuncSig::TiDbVersion
            | ScalarFuncSig::Time
            | ScalarFuncSig::TimeFormat
            | ScalarFuncSig::TimeLiteral
            | ScalarFuncSig::Timestamp1Arg
            | ScalarFuncSig::Timestamp2Args
            | ScalarFuncSig::TimestampAdd
            | ScalarFuncSig::TimestampDiff
            | ScalarFuncSig::TimestampLiteral
            | ScalarFuncSig::TimeStringTimeDiff
            | ScalarFuncSig::TimeTimeTimeDiff
            | ScalarFuncSig::TimeToSec
            | ScalarFuncSig::UnixTimestampCurrent
            | ScalarFuncSig::UnixTimestampDec
            | ScalarFuncSig::UnixTimestampInt
            | ScalarFuncSig::User
            | ScalarFuncSig::UtcDate
            | ScalarFuncSig::UtcTimestampWithArg
            | ScalarFuncSig::UtcTimestampWithoutArg
            | ScalarFuncSig::UtcTimeWithArg
            | ScalarFuncSig::UtcTimeWithoutArg
            | ScalarFuncSig::ValuesDecimal
            | ScalarFuncSig::ValuesDuration
            | ScalarFuncSig::ValuesInt
            | ScalarFuncSig::ValuesJson
            | ScalarFuncSig::ValuesReal
            | ScalarFuncSig::ValuesString
            | ScalarFuncSig::ValuesTime
            | ScalarFuncSig::Version
            | ScalarFuncSig::JsonArrayAppendSig
            | ScalarFuncSig::JsonArrayInsertSig
            | ScalarFuncSig::JsonMergePatchSig
            | ScalarFuncSig::JsonMergePreserveSig
            | ScalarFuncSig::JsonContainsPathSig
            | ScalarFuncSig::JsonPrettySig
            | ScalarFuncSig::JsonQuoteSig
            | ScalarFuncSig::JsonSearchSig
            | ScalarFuncSig::JsonStorageSizeSig
            | ScalarFuncSig::JsonValidJsonSig
            | ScalarFuncSig::JsonContainsSig
            | ScalarFuncSig::JsonValidStringSig
            | ScalarFuncSig::JsonValidOthersSig => return Err(Error::UnknownSignature(sig)),

>>>>>>> c2483372
            // PbCode is unspecified
            ScalarFuncSig::Unspecified => {
                return Err(box_err!("TiDB internal error (unspecified PbCode)"));
            }

            // unimplemented signature
            _ => return Err(Error::UnknownSignature(sig)),
        };
        if args < min_args || args > max_args {
            return Err(box_err!(
                "unexpected arguments: sig {:?} with {} args",
                sig,
                args
            ));
        }
        let other_checks = match sig {
            ScalarFuncSig::JsonObjectSig => args & 1 == 0,
            ScalarFuncSig::JsonSetSig
            | ScalarFuncSig::JsonInsertSig
            | ScalarFuncSig::JsonReplaceSig => args & 1 == 1,
            _ => true,
        };
        if !other_checks {
            return Err(box_err!(
                "unexpected arguments: sig {:?} with {} args",
                sig,
                args
            ));
        }
        Ok(())
    }
}

macro_rules! dispatch_call {
    (
        INT_CALLS {$($i_sig:ident => $i_func:ident $($i_arg:expr)*,)*}
        REAL_CALLS {$($r_sig:ident => $r_func:ident $($r_arg:expr)*,)*}
        DEC_CALLS {$($d_sig:ident => $d_func:ident $($d_arg:expr)*,)*}
        BYTES_CALLS {$($b_sig:ident => $b_func:ident $($b_arg:expr)*,)*}
        TIME_CALLS {$($t_sig:ident => $t_func:ident $($t_arg:expr)*,)*}
        DUR_CALLS {$($u_sig:ident => $u_func:ident $($u_arg:expr)*,)*}
        JSON_CALLS {$($j_sig:ident => $j_func:ident $($j_arg:expr)*,)*}
    ) => {
        impl ScalarFunc {
            pub fn eval_int(&self, ctx: &mut EvalContext, row: &[Datum]) -> Result<Option<i64>> {
                match self.sig {
                    $(ScalarFuncSig::$i_sig => self.$i_func(ctx, row, $($i_arg),*)),*,
                    _ => Err(Error::UnknownSignature(self.sig))
                }
            }

            pub fn eval_real(&self, ctx: &mut EvalContext, row: &[Datum]) -> Result<Option<f64>> {
                match self.sig {
                    $(ScalarFuncSig::$r_sig => self.$r_func(ctx, row, $($r_arg),*),)*
                    _ => Err(Error::UnknownSignature(self.sig))
                }
            }

            pub fn eval_decimal<'a, 'b: 'a>(
                &'b self, ctx: &mut EvalContext,
                row: &'a [Datum]
            ) -> Result<Option<Cow<'a, Decimal>>> {
                match self.sig {
                    $(ScalarFuncSig::$d_sig => self.$d_func(ctx, row, $($d_arg),*),)*
                    _ => Err(Error::UnknownSignature(self.sig))
                }
            }

            pub fn eval_bytes<'a, 'b: 'a>(
                &'b self,
                ctx: &mut EvalContext,
                row: &'a [Datum]
            ) -> Result<Option<Cow<'a, [u8]>>> {
                match self.sig {
                    $(ScalarFuncSig::$b_sig => self.$b_func(ctx, row, $($b_arg),*),)*
                    _ => Err(Error::UnknownSignature(self.sig))
                }
            }

            pub fn eval_time<'a, 'b: 'a>(
                &'b self,
                ctx: &mut EvalContext,
                row: &'a [Datum]
            ) -> Result<Option<Cow<'a, Time>>> {
                match self.sig {
                    $(ScalarFuncSig::$t_sig => self.$t_func(ctx, row, $($t_arg),*),)*
                    _ => Err(Error::UnknownSignature(self.sig))
                }
            }

            pub fn eval_duration<'a, 'b: 'a>(
                &'b self,
                ctx: &mut EvalContext,
                row: &'a [Datum]
            ) -> Result<Option<Duration>> {
                match self.sig {
                    $(ScalarFuncSig::$u_sig => self.$u_func(ctx, row, $($u_arg),*),)*
                    _ => Err(Error::UnknownSignature(self.sig))
                }
            }

            pub fn eval_json<'a, 'b: 'a>(
                &'b self,
                ctx: &mut EvalContext,
                row: &'a [Datum]
            ) -> Result<Option<Cow<'a, Json>>> {
                match self.sig {
                    $(ScalarFuncSig::$j_sig => self.$j_func(ctx, row, $($j_arg),*),)*
                    _ => Err(Error::UnknownSignature(self.sig))
                }
            }

            pub fn eval(&self, ctx: &mut EvalContext, row: &[Datum]) -> Result<Datum> {
                match self.sig {
                    $(ScalarFuncSig::$i_sig => {
                        match self.$i_func(ctx, row, $($i_arg)*) {
                            Ok(Some(i)) => {
                                if self.field_type.as_accessor().flag().contains(FieldTypeFlag::UNSIGNED) {
                                    Ok(Datum::U64(i as u64))
                                } else {
                                    Ok(Datum::I64(i))
                                }
                            }
                            Ok(None) => Ok(Datum::Null),
                            Err(e) => Err(e),
                        }
                    },)*
                    $(ScalarFuncSig::$r_sig => {
                        self.$r_func(ctx, row, $($r_arg)*).map(Datum::from)
                    })*
                    $(ScalarFuncSig::$d_sig => {
                        self.$d_func(ctx, row, $($d_arg)*).map(Datum::from)
                    })*
                    $(ScalarFuncSig::$b_sig => {
                        self.$b_func(ctx, row, $($b_arg)*).map(Datum::from)
                    })*
                    $(ScalarFuncSig::$t_sig => {
                        self.$t_func(ctx, row, $($t_arg)*).map(Datum::from)
                    })*
                    $(ScalarFuncSig::$u_sig => {
                        self.$u_func(ctx, row, $($u_arg)*).map(Datum::from)
                    })*
                    $(ScalarFuncSig::$j_sig => {
                        self.$j_func(ctx, row, $($j_arg)*).map(Datum::from)
                    })*
                    _ => unimplemented!(),
                }
            }
        }
    };
}

dispatch_call! {
    INT_CALLS {
        LtInt => compare_int CmpOp::LT,
        LeInt => compare_int CmpOp::LE,
        GtInt => compare_int CmpOp::GT,
        GeInt => compare_int CmpOp::GE,
        EqInt => compare_int CmpOp::EQ,
        NeInt => compare_int CmpOp::NE,
        NullEqInt => compare_int CmpOp::NullEQ,

        LtReal => compare_real CmpOp::LT,
        LeReal => compare_real CmpOp::LE,
        GtReal => compare_real CmpOp::GT,
        GeReal => compare_real CmpOp::GE,
        EqReal => compare_real CmpOp::EQ,
        NeReal => compare_real CmpOp::NE,
        NullEqReal => compare_real CmpOp::NullEQ,

        LtDecimal => compare_decimal CmpOp::LT,
        LeDecimal => compare_decimal CmpOp::LE,
        GtDecimal => compare_decimal CmpOp::GT,
        GeDecimal => compare_decimal CmpOp::GE,
        EqDecimal => compare_decimal CmpOp::EQ,
        NeDecimal => compare_decimal CmpOp::NE,
        NullEqDecimal => compare_decimal CmpOp::NullEQ,

        LtString => compare_string CmpOp::LT,
        LeString => compare_string CmpOp::LE,
        GtString => compare_string CmpOp::GT,
        GeString => compare_string CmpOp::GE,
        EqString => compare_string CmpOp::EQ,
        NeString => compare_string CmpOp::NE,
        NullEqString => compare_string CmpOp::NullEQ,

        LtTime => compare_time CmpOp::LT,
        LeTime => compare_time CmpOp::LE,
        GtTime => compare_time CmpOp::GT,
        GeTime => compare_time CmpOp::GE,
        EqTime => compare_time CmpOp::EQ,
        NeTime => compare_time CmpOp::NE,
        NullEqTime => compare_time CmpOp::NullEQ,

        LtDuration => compare_duration CmpOp::LT,
        LeDuration => compare_duration CmpOp::LE,
        GtDuration => compare_duration CmpOp::GT,
        GeDuration => compare_duration CmpOp::GE,
        EqDuration => compare_duration CmpOp::EQ,
        NeDuration => compare_duration CmpOp::NE,
        NullEqDuration => compare_duration CmpOp::NullEQ,

        LtJson => compare_json CmpOp::LT,
        LeJson => compare_json CmpOp::LE,
        GtJson => compare_json CmpOp::GT,
        GeJson => compare_json CmpOp::GE,
        EqJson => compare_json CmpOp::EQ,
        NeJson => compare_json CmpOp::NE,
        NullEqJson => compare_json CmpOp::NullEQ,

        CastIntAsInt => cast_int_as_int,
        CastRealAsInt => cast_real_as_int,
        CastDecimalAsInt => cast_decimal_as_int,
        CastStringAsInt => cast_str_as_int,
        CastTimeAsInt => cast_time_as_int,
        CastDurationAsInt => cast_duration_as_int,
        CastJsonAsInt => cast_json_as_int,

        InInt => in_int,
        InReal => in_real,
        InDecimal => in_decimal,
        InString => in_string,
        InTime => in_time,
        InDuration => in_duration,
        InJson => in_json,
        IntervalInt => interval_int,
        IntervalReal => interval_real,
        IntAnyValue => int_any_value,

        PlusInt => plus_int,
        PlusIntUnsignedUnsigned => plus_int,
        PlusIntUnsignedSigned => plus_int,
        PlusIntSignedUnsigned => plus_int,
        PlusIntSignedSigned => plus_int,
        MinusInt => minus_int,
        MultiplyInt => multiply_int,
        MultiplyIntUnsigned => multiply_int_unsigned,
        IntDivideInt => int_divide_int,
        IntDivideDecimal => int_divide_decimal,
        ModInt => mod_int,

        Hour => hour,
        Minute => minute,
        Second => second,
        MicroSecond => micro_second,
        Month => month,
        DayOfMonth => day_of_month,
        DayOfWeek => day_of_week,
        DayOfYear => day_of_year,
        WeekWithMode => week_with_mode,
        WeekWithoutMode => week_without_mode,
        YearWeekWithMode => year_week_with_mode,
        YearWeekWithoutMode => year_week_without_mode,
        WeekDay => week_day,
        WeekOfYear => week_of_year,
        Year => year,
        ToDays => to_days,
        ToSeconds => to_seconds,
        DateDiff => date_diff,
        PeriodAdd => period_add,
        PeriodDiff => period_diff,

        LogicalAnd => logical_and,
        LogicalOr => logical_or,
        LogicalXor => logical_xor,

        UnaryNotInt => unary_not_int,
        UnaryNotReal => unary_not_real,
        UnaryNotDecimal => unary_not_decimal,
        UnaryMinusInt => unary_minus_int,
        IntIsNull => int_is_null,
        IntIsFalse => int_is_false,
        IntIsTrue => int_is_true,
        RealIsTrue => real_is_true,
        RealIsFalse => real_is_false,
        RealIsNull => real_is_null,
        DecimalIsNull => decimal_is_null,
        DecimalIsTrue => decimal_is_true,
        DecimalIsFalse => decimal_is_false,
        StringIsNull => string_is_null,
        TimeIsNull => time_is_null,
        DurationIsNull => duration_is_null,
        JsonIsNull => json_is_null,

        AbsInt => abs_int,
        AbsUInt => abs_uint,
        CeilIntToInt => ceil_int_to_int,
        CeilDecToInt => ceil_dec_to_int,
        FloorIntToInt => floor_int_to_int,
        FloorDecToInt => floor_dec_to_int,
        Crc32 => crc32,
        Sign => sign,

        RoundInt => round_int,
        RoundWithFracInt => round_with_frac_int,

        TruncateInt => truncate_int,
        TruncateUint => truncate_uint,


        IfNullInt => if_null_int,
        IfInt => if_int,

        CoalesceInt => coalesce_int,
        CaseWhenInt => case_when_int,
        GreatestInt => greatest_int,
        LeastInt => least_int,

        LikeSig => like,
        RegexpUtf8Sig => regexp_utf8,
        RegexpSig => regexp,

        BitAndSig => bit_and,
        BitNegSig => bit_neg,
        BitOrSig => bit_or,
        BitXorSig => bit_xor,

        Length => length,
        Locate2ArgsUtf8 => locate_2_args_utf8,
        Locate3ArgsUtf8 => locate_3_args_utf8,
        Locate2Args => locate_2_args,
        Locate3Args => locate_3_args,
        BitCount => bit_count,
        FieldInt => field_int,
        FieldReal => field_real,
        FieldString => field_string,
        CharLengthUtf8 => char_length_utf8,
        CharLength => char_length,
        BitLength => bit_length,
        LeftShift => left_shift,
        RightShift => right_shift,
        Ascii => ascii,
        IsIPv4 => is_ipv4,
        IsIPv4Compat => is_ipv4_compat,
        IsIPv4Mapped => is_ipv4_mapped,
        IsIPv6 => is_ipv6,
        InetAton => inet_aton,

        UncompressedLength => uncompressed_length,
        Strcmp => strcmp,
        Instr => instr,
        JsonLengthSig => json_length,
        Ord => ord,
        InstrUtf8 => instr_utf8,
        JsonDepthSig => json_depth,
        FindInSet => find_in_set,
    }
    REAL_CALLS {
        CastIntAsReal => cast_int_as_real,
        CastRealAsReal => cast_real_as_real,
        CastDecimalAsReal => cast_decimal_as_real,
        CastStringAsReal => cast_str_as_real,
        CastTimeAsReal => cast_time_as_real,
        CastDurationAsReal => cast_duration_as_real,
        CastJsonAsReal => cast_json_as_real,
        UnaryMinusReal => unary_minus_real,

        PlusReal => plus_real,
        MinusReal => minus_real,
        MultiplyReal => multiply_real,
        DivideReal => divide_real,
        ModReal => mod_real,

        AbsReal => abs_real,
        CeilReal => ceil_real,
        FloorReal => floor_real,
        RoundReal => round_real,
        RoundWithFracReal => round_with_frac_real,
        Pi => pi,
        Rand => rand,
        RandWithSeedFirstGen => rand_with_seed_first_gen,
        TruncateReal => truncate_real,
        Radians => radians,
        Exp => exp,

        RealAnyValue => real_any_value,

        IfNullReal => if_null_real,
        IfReal => if_real,

        CoalesceReal => coalesce_real,
        CaseWhenReal => case_when_real,
        Log2 => log2,
        Log10 => log10,
        Log1Arg => log_1_arg,
        Log2Args => log_2_args,
        GreatestReal => greatest_real,
        LeastReal => least_real,
        Sqrt => sqrt,
        Atan1Arg => atan_1_arg,
        Atan2Args => atan_2_args,
        Acos => acos,
        Asin => asin,
        Cos => cos,
        Tan => tan,
        Sin => sin,
        Pow => pow,
        Cot => cot,
        Degrees => degrees,
    }
    DEC_CALLS {
        CastIntAsDecimal => cast_int_as_decimal,
        CastRealAsDecimal => cast_real_as_decimal,
        CastDecimalAsDecimal => cast_decimal_as_decimal,
        CastStringAsDecimal => cast_str_as_decimal,
        CastTimeAsDecimal => cast_time_as_decimal,
        CastDurationAsDecimal => cast_duration_as_decimal,
        CastJsonAsDecimal => cast_json_as_decimal,
        UnaryMinusDecimal => unary_minus_decimal,

        PlusDecimal => plus_decimal,
        MinusDecimal => minus_decimal,
        MultiplyDecimal => multiply_decimal,
        DivideDecimal => divide_decimal,
        ModDecimal => mod_decimal,

        AbsDecimal => abs_decimal,
        CeilDecToDec => ceil_dec_to_dec,
        CeilIntToDec => cast_int_as_decimal,
        FloorDecToDec => floor_dec_to_dec,
        FloorIntToDec => cast_int_as_decimal,
        RoundDec => round_dec,
        RoundWithFracDec => round_with_frac_dec,

        DecimalAnyValue => decimal_any_value,

        TruncateDecimal => truncate_decimal,

        IfNullDecimal => if_null_decimal,
        IfDecimal => if_decimal,

        CoalesceDecimal => coalesce_decimal,
        CaseWhenDecimal => case_when_decimal,
        GreatestDecimal => greatest_decimal,
        LeastDecimal => least_decimal,
    }
    BYTES_CALLS {
        CastIntAsString => cast_int_as_str,
        CastRealAsString => cast_real_as_str,
        CastDecimalAsString => cast_decimal_as_str,
        CastStringAsString => cast_str_as_str,
        CastTimeAsString => cast_time_as_str,
        CastDurationAsString => cast_duration_as_str,
        CastJsonAsString => cast_json_as_str,

        IfNullString => if_null_string,
        IfString => if_string,

        CoalesceString => coalesce_string,
        CaseWhenString => case_when_string,
        GreatestString => greatest_string,
        LeastString => least_string,
        GreatestTime => greatest_time,
        LeastTime => least_time,
        JsonTypeSig => json_type,
        JsonUnquoteSig => json_unquote,

        LeftUtf8 => left_utf8,
        RightUtf8 => right_utf8,
        Left => left,
        Right => right,
        UpperUtf8 => upper_utf8,
        Upper => upper,
        Lower => lower,
        DateFormatSig => date_format,
        MonthName => month_name,
        DayName => day_name,
        Bin => bin,
        Concat => concat,
        Replace => replace,
        ConcatWs => concat_ws,
        LTrim => ltrim,
        RTrim => rtrim,
        ReverseUtf8 => reverse_utf8,
        Repeat => repeat,
        Reverse => reverse,
        HexIntArg => hex_int_arg,
        HexStrArg => hex_str_arg,
        UnHex => un_hex,
        InetNtoa => inet_ntoa,
        Inet6Aton => inet6_aton,
        Inet6Ntoa => inet6_ntoa,
        Md5 => md5,
        Uuid => uuid,
        Sha1 => sha1,
        Sha2 => sha2,
        Elt => elt,
        FromBase64 => from_base64,
        ToBase64 => to_base64,
        Compress => compress,
        Uncompress => uncompress,
        Quote => quote,
        OctInt => oct_int,
        RandomBytes => random_bytes,

        Conv => conv,
        Trim1Arg => trim_1_arg,
        Trim2Args => trim_2_args,
        Trim3Args => trim_3_args,
        SubstringIndex => substring_index,
        Substring2ArgsUtf8 => substring_2_args_utf8,
        Substring3ArgsUtf8 => substring_3_args_utf8,
        Substring2Args => substring_2_args,
        Substring3Args => substring_3_args,
        Space => space,
        LpadUtf8 => lpad_utf8,
        Lpad => lpad,
        RpadUtf8 => rpad_utf8,
        Rpad => rpad,

        StringAnyValue => string_any_value,
        AddTimeStringNull => add_time_string_null,
    }
    TIME_CALLS {
        CastIntAsTime => cast_int_as_time,
        CastRealAsTime => cast_real_as_time,
        CastDecimalAsTime => cast_decimal_as_time,
        CastStringAsTime => cast_str_as_time,
        CastTimeAsTime => cast_time_as_time,
        CastDurationAsTime => cast_duration_as_time,
        CastJsonAsTime => cast_json_as_time,

        TimeAnyValue => time_any_value,

        Date => date,
        LastDay => last_day,
        AddDatetimeAndDuration => add_datetime_and_duration,
        AddDatetimeAndString => add_datetime_and_string,
        AddTimeDateTimeNull => add_time_datetime_null,
        SubDatetimeAndDuration => sub_datetime_and_duration,
        SubDatetimeAndString => sub_datetime_and_string,
        SubTimeDateTimeNull => sub_time_datetime_null,
        FromDays => from_days,

        IfNullTime => if_null_time,
        IfTime => if_time,

        CoalesceTime => coalesce_time,
        CaseWhenTime => case_when_time,
    }
    DUR_CALLS {
        CastIntAsDuration => cast_int_as_duration,
        CastRealAsDuration => cast_real_as_duration,
        CastDecimalAsDuration => cast_decimal_as_duration,
        CastStringAsDuration => cast_str_as_duration,
        CastTimeAsDuration => cast_time_as_duration,
        CastDurationAsDuration => cast_duration_as_duration,
        CastJsonAsDuration => cast_json_as_duration,

        DurationAnyValue => duration_any_value,

        IfNullDuration => if_null_duration,
        IfDuration => if_duration,

        CoalesceDuration => coalesce_duration,
        CaseWhenDuration => case_when_duration,

        AddDurationAndDuration => add_duration_and_duration,
        AddDurationAndString => add_duration_and_string,
        AddTimeDurationNull => add_time_duration_null,

        SubDurationAndDuration => sub_duration_and_duration,
        SubDurationAndString => sub_duration_and_string,
        SubTimeDurationNull => sub_time_duration_null,
    }
    JSON_CALLS {
        CastIntAsJson => cast_int_as_json,
        CastRealAsJson => cast_real_as_json,
        CastDecimalAsJson => cast_decimal_as_json,
        CastStringAsJson => cast_str_as_json,
        CastTimeAsJson => cast_time_as_json,
        CastDurationAsJson => cast_duration_as_json,
        CastJsonAsJson => cast_json_as_json,

        CoalesceJson => coalesce_json,
        CaseWhenJson => case_when_json,

        IfJson => if_json,
        IfNullJson => if_null_json,


        JsonKeysSig => json_keys,
        JsonKeys2ArgsSig => json_keys,
        JsonExtractSig => json_extract,
        JsonSetSig => json_set,
        JsonInsertSig => json_insert,
        JsonReplaceSig => json_replace,
        JsonRemoveSig => json_remove,
        JsonMergeSig => json_merge,
        JsonArraySig => json_array,
        JsonObjectSig => json_object,
        JsonAnyValue => json_any_value,
    }
}

#[cfg(test)]
mod tests {
    use crate::expr::{Error, ScalarFunc};
    use tipb::ScalarFuncSig;

    #[test]
    fn test_check_args() {
<<<<<<< HEAD
        assert!(ScalarFunc::check_args(ScalarFuncSig::LtInt, 2).is_ok());
        assert!(ScalarFunc::check_args(ScalarFuncSig::LtInt, 1).is_err());
        assert!(ScalarFunc::check_args(ScalarFuncSig::LtInt, 3).is_err());

        let err = format!("{:?}", Error::UnknownSignature(ScalarFuncSig::Version));
        assert_eq!(
            format!(
                "{:?}",
                ScalarFunc::check_args(ScalarFuncSig::Version, 1).unwrap_err()
            ),
            err
        );
=======
        let cases = vec![
            (
                vec![
                    ScalarFuncSig::LtInt,
                    ScalarFuncSig::LeInt,
                    ScalarFuncSig::GtInt,
                    ScalarFuncSig::GeInt,
                    ScalarFuncSig::EqInt,
                    ScalarFuncSig::NeInt,
                    ScalarFuncSig::NullEqInt,
                    ScalarFuncSig::LtReal,
                    ScalarFuncSig::LeReal,
                    ScalarFuncSig::GtReal,
                    ScalarFuncSig::GeReal,
                    ScalarFuncSig::EqReal,
                    ScalarFuncSig::NeReal,
                    ScalarFuncSig::NullEqReal,
                    ScalarFuncSig::LtDecimal,
                    ScalarFuncSig::LeDecimal,
                    ScalarFuncSig::GtDecimal,
                    ScalarFuncSig::GeDecimal,
                    ScalarFuncSig::EqDecimal,
                    ScalarFuncSig::NeDecimal,
                    ScalarFuncSig::NullEqDecimal,
                    ScalarFuncSig::LtString,
                    ScalarFuncSig::LeString,
                    ScalarFuncSig::GtString,
                    ScalarFuncSig::GeString,
                    ScalarFuncSig::EqString,
                    ScalarFuncSig::NeString,
                    ScalarFuncSig::NullEqString,
                    ScalarFuncSig::LtTime,
                    ScalarFuncSig::LeTime,
                    ScalarFuncSig::GtTime,
                    ScalarFuncSig::GeTime,
                    ScalarFuncSig::EqTime,
                    ScalarFuncSig::NeTime,
                    ScalarFuncSig::NullEqTime,
                    ScalarFuncSig::LtDuration,
                    ScalarFuncSig::LeDuration,
                    ScalarFuncSig::GtDuration,
                    ScalarFuncSig::GeDuration,
                    ScalarFuncSig::EqDuration,
                    ScalarFuncSig::NeDuration,
                    ScalarFuncSig::NullEqDuration,
                    ScalarFuncSig::LtJson,
                    ScalarFuncSig::LeJson,
                    ScalarFuncSig::GtJson,
                    ScalarFuncSig::GeJson,
                    ScalarFuncSig::EqJson,
                    ScalarFuncSig::NeJson,
                    ScalarFuncSig::NullEqJson,
                    ScalarFuncSig::PlusReal,
                    ScalarFuncSig::PlusDecimal,
                    ScalarFuncSig::PlusInt,
                    ScalarFuncSig::MinusReal,
                    ScalarFuncSig::MinusDecimal,
                    ScalarFuncSig::MinusInt,
                    ScalarFuncSig::MultiplyReal,
                    ScalarFuncSig::MultiplyDecimal,
                    ScalarFuncSig::MultiplyInt,
                    ScalarFuncSig::MultiplyIntUnsigned,
                    ScalarFuncSig::IfNullInt,
                    ScalarFuncSig::IfNullReal,
                    ScalarFuncSig::IfNullString,
                    ScalarFuncSig::IfNullDecimal,
                    ScalarFuncSig::IfNullTime,
                    ScalarFuncSig::IfNullDuration,
                    ScalarFuncSig::IfNullJson,
                    ScalarFuncSig::LeftUtf8,
                    ScalarFuncSig::Left,
                    ScalarFuncSig::RightUtf8,
                    ScalarFuncSig::Right,
                    ScalarFuncSig::LogicalAnd,
                    ScalarFuncSig::LogicalOr,
                    ScalarFuncSig::LogicalXor,
                    ScalarFuncSig::DivideDecimal,
                    ScalarFuncSig::DivideReal,
                    ScalarFuncSig::IntDivideInt,
                    ScalarFuncSig::IntDivideDecimal,
                    ScalarFuncSig::ModReal,
                    ScalarFuncSig::ModDecimal,
                    ScalarFuncSig::ModInt,
                    ScalarFuncSig::BitAndSig,
                    ScalarFuncSig::BitOrSig,
                    ScalarFuncSig::BitXorSig,
                    ScalarFuncSig::DateFormatSig,
                    ScalarFuncSig::LeftShift,
                    ScalarFuncSig::RightShift,
                    ScalarFuncSig::Pow,
                    ScalarFuncSig::TruncateInt,
                    ScalarFuncSig::TruncateUint,
                    ScalarFuncSig::TruncateReal,
                    ScalarFuncSig::TruncateDecimal,
                    ScalarFuncSig::Atan2Args,
                    ScalarFuncSig::Log2Args,
                    ScalarFuncSig::RoundWithFracDec,
                    ScalarFuncSig::RoundWithFracInt,
                    ScalarFuncSig::RoundWithFracReal,
                    ScalarFuncSig::Trim2Args,
                    ScalarFuncSig::Substring2ArgsUtf8,
                    ScalarFuncSig::Substring2Args,
                    ScalarFuncSig::Strcmp,
                    ScalarFuncSig::Instr,
                    ScalarFuncSig::InstrUtf8,
                    ScalarFuncSig::AddDatetimeAndDuration,
                    ScalarFuncSig::AddDatetimeAndString,
                    ScalarFuncSig::AddDurationAndDuration,
                    ScalarFuncSig::AddDurationAndString,
                    ScalarFuncSig::SubDatetimeAndDuration,
                    ScalarFuncSig::SubDatetimeAndString,
                    ScalarFuncSig::SubDurationAndDuration,
                    ScalarFuncSig::SubDurationAndString,
                    ScalarFuncSig::PeriodAdd,
                    ScalarFuncSig::PeriodDiff,
                    ScalarFuncSig::Locate2ArgsUtf8,
                    ScalarFuncSig::Locate2Args,
                    ScalarFuncSig::FindInSet,
                ],
                2,
                2,
            ),
            (
                vec![
                    ScalarFuncSig::CastIntAsInt,
                    ScalarFuncSig::CastIntAsReal,
                    ScalarFuncSig::CastIntAsString,
                    ScalarFuncSig::CastIntAsDecimal,
                    ScalarFuncSig::CastIntAsTime,
                    ScalarFuncSig::CastIntAsDuration,
                    ScalarFuncSig::CastIntAsJson,
                    ScalarFuncSig::CastRealAsInt,
                    ScalarFuncSig::CastRealAsReal,
                    ScalarFuncSig::CastRealAsString,
                    ScalarFuncSig::CastRealAsDecimal,
                    ScalarFuncSig::CastRealAsTime,
                    ScalarFuncSig::CastRealAsDuration,
                    ScalarFuncSig::CastRealAsJson,
                    ScalarFuncSig::CastDecimalAsInt,
                    ScalarFuncSig::CastDecimalAsReal,
                    ScalarFuncSig::CastDecimalAsString,
                    ScalarFuncSig::CastDecimalAsDecimal,
                    ScalarFuncSig::CastDecimalAsTime,
                    ScalarFuncSig::CastDecimalAsDuration,
                    ScalarFuncSig::CastDecimalAsJson,
                    ScalarFuncSig::CastStringAsInt,
                    ScalarFuncSig::CastStringAsReal,
                    ScalarFuncSig::CastStringAsString,
                    ScalarFuncSig::CastStringAsDecimal,
                    ScalarFuncSig::CastStringAsTime,
                    ScalarFuncSig::CastStringAsDuration,
                    ScalarFuncSig::CastStringAsJson,
                    ScalarFuncSig::CastTimeAsInt,
                    ScalarFuncSig::CastTimeAsReal,
                    ScalarFuncSig::CastTimeAsString,
                    ScalarFuncSig::CastTimeAsDecimal,
                    ScalarFuncSig::CastTimeAsTime,
                    ScalarFuncSig::CastTimeAsDuration,
                    ScalarFuncSig::CastTimeAsJson,
                    ScalarFuncSig::CastDurationAsInt,
                    ScalarFuncSig::CastDurationAsReal,
                    ScalarFuncSig::CastDurationAsString,
                    ScalarFuncSig::CastDurationAsDecimal,
                    ScalarFuncSig::CastDurationAsTime,
                    ScalarFuncSig::CastDurationAsDuration,
                    ScalarFuncSig::CastDurationAsJson,
                    ScalarFuncSig::CastJsonAsInt,
                    ScalarFuncSig::CastJsonAsReal,
                    ScalarFuncSig::CastJsonAsString,
                    ScalarFuncSig::CastJsonAsDecimal,
                    ScalarFuncSig::CastJsonAsTime,
                    ScalarFuncSig::CastJsonAsDuration,
                    ScalarFuncSig::CastJsonAsJson,
                    ScalarFuncSig::Date,
                    ScalarFuncSig::LastDay,
                    ScalarFuncSig::Hour,
                    ScalarFuncSig::Minute,
                    ScalarFuncSig::Second,
                    ScalarFuncSig::MicroSecond,
                    ScalarFuncSig::Month,
                    ScalarFuncSig::MonthName,
                    ScalarFuncSig::DayName,
                    ScalarFuncSig::DayOfMonth,
                    ScalarFuncSig::DayOfWeek,
                    ScalarFuncSig::DayOfYear,
                    ScalarFuncSig::WeekDay,
                    ScalarFuncSig::WeekOfYear,
                    ScalarFuncSig::Year,
                    ScalarFuncSig::FromDays,
                    ScalarFuncSig::UnaryNotInt,
                    ScalarFuncSig::UnaryNotReal,
                    ScalarFuncSig::UnaryNotDecimal,
                    ScalarFuncSig::UnaryMinusInt,
                    ScalarFuncSig::UnaryMinusReal,
                    ScalarFuncSig::UnaryMinusDecimal,
                    ScalarFuncSig::IntIsTrue,
                    ScalarFuncSig::IntIsFalse,
                    ScalarFuncSig::IntIsNull,
                    ScalarFuncSig::RealIsTrue,
                    ScalarFuncSig::RealIsFalse,
                    ScalarFuncSig::RealIsNull,
                    ScalarFuncSig::DecimalIsTrue,
                    ScalarFuncSig::DecimalIsFalse,
                    ScalarFuncSig::DecimalIsNull,
                    ScalarFuncSig::StringIsNull,
                    ScalarFuncSig::TimeIsNull,
                    ScalarFuncSig::DurationIsNull,
                    ScalarFuncSig::JsonIsNull,
                    ScalarFuncSig::AbsInt,
                    ScalarFuncSig::AbsUInt,
                    ScalarFuncSig::AbsReal,
                    ScalarFuncSig::AbsDecimal,
                    ScalarFuncSig::CeilReal,
                    ScalarFuncSig::CeilIntToInt,
                    ScalarFuncSig::CeilIntToDec,
                    ScalarFuncSig::CeilDecToDec,
                    ScalarFuncSig::CeilDecToInt,
                    ScalarFuncSig::FloorReal,
                    ScalarFuncSig::FloorIntToInt,
                    ScalarFuncSig::FloorIntToDec,
                    ScalarFuncSig::FloorDecToDec,
                    ScalarFuncSig::FloorDecToInt,
                    ScalarFuncSig::RoundReal,
                    ScalarFuncSig::RoundDec,
                    ScalarFuncSig::RoundInt,
                    ScalarFuncSig::Rand,
                    ScalarFuncSig::RandWithSeedFirstGen,
                    ScalarFuncSig::Crc32,
                    ScalarFuncSig::Sign,
                    ScalarFuncSig::Sqrt,
                    ScalarFuncSig::Atan1Arg,
                    ScalarFuncSig::Acos,
                    ScalarFuncSig::Asin,
                    ScalarFuncSig::Cos,
                    ScalarFuncSig::Tan,
                    ScalarFuncSig::Sin,
                    ScalarFuncSig::JsonTypeSig,
                    ScalarFuncSig::JsonUnquoteSig,
                    ScalarFuncSig::Ascii,
                    ScalarFuncSig::Bin,
                    ScalarFuncSig::Log10,
                    ScalarFuncSig::Log1Arg,
                    ScalarFuncSig::Log2,
                    ScalarFuncSig::BitCount,
                    ScalarFuncSig::BitLength,
                    ScalarFuncSig::BitNegSig,
                    ScalarFuncSig::CharLengthUtf8,
                    ScalarFuncSig::CharLength,
                    ScalarFuncSig::Length,
                    ScalarFuncSig::LTrim,
                    ScalarFuncSig::RTrim,
                    ScalarFuncSig::ReverseUtf8,
                    ScalarFuncSig::Reverse,
                    ScalarFuncSig::Lower,
                    ScalarFuncSig::UpperUtf8,
                    ScalarFuncSig::Upper,
                    ScalarFuncSig::IsIPv4,
                    ScalarFuncSig::IsIPv4Compat,
                    ScalarFuncSig::IsIPv4Mapped,
                    ScalarFuncSig::IsIPv6,
                    ScalarFuncSig::Md5,
                    ScalarFuncSig::Sha1,
                    ScalarFuncSig::Cot,
                    ScalarFuncSig::Degrees,
                    ScalarFuncSig::Radians,
                    ScalarFuncSig::Exp,
                    ScalarFuncSig::Trim1Arg,
                    ScalarFuncSig::FromBase64,
                    ScalarFuncSig::ToBase64,
                    ScalarFuncSig::Space,
                    ScalarFuncSig::Compress,
                    ScalarFuncSig::Uncompress,
                    ScalarFuncSig::UncompressedLength,
                    ScalarFuncSig::Quote,
                    ScalarFuncSig::OctInt,
                    ScalarFuncSig::Ord,
                    ScalarFuncSig::JsonDepthSig,
                    ScalarFuncSig::RandomBytes,
                ],
                1,
                1,
            ),
            (
                vec![
                    ScalarFuncSig::IfInt,
                    ScalarFuncSig::IfReal,
                    ScalarFuncSig::IfString,
                    ScalarFuncSig::IfDecimal,
                    ScalarFuncSig::IfTime,
                    ScalarFuncSig::IfDuration,
                    ScalarFuncSig::IfJson,
                    ScalarFuncSig::LikeSig,
                    ScalarFuncSig::Conv,
                    ScalarFuncSig::Trim3Args,
                    ScalarFuncSig::SubstringIndex,
                    ScalarFuncSig::Substring3ArgsUtf8,
                    ScalarFuncSig::Substring3Args,
                    ScalarFuncSig::LpadUtf8,
                    ScalarFuncSig::Lpad,
                    ScalarFuncSig::RpadUtf8,
                    ScalarFuncSig::Rpad,
                    ScalarFuncSig::Locate3ArgsUtf8,
                    ScalarFuncSig::Locate3Args,
                ],
                3,
                3,
            ),
            (
                vec![
                    ScalarFuncSig::JsonArraySig,
                    ScalarFuncSig::JsonObjectSig,
                    ScalarFuncSig::IntAnyValue,
                    ScalarFuncSig::StringAnyValue,
                    ScalarFuncSig::RealAnyValue,
                    ScalarFuncSig::JsonAnyValue,
                    ScalarFuncSig::DurationAnyValue,
                    ScalarFuncSig::TimeAnyValue,
                    ScalarFuncSig::DecimalAnyValue,
                ],
                0,
                usize::MAX,
            ),
            (
                vec![
                    ScalarFuncSig::CoalesceDecimal,
                    ScalarFuncSig::CoalesceDuration,
                    ScalarFuncSig::CoalesceInt,
                    ScalarFuncSig::CoalesceJson,
                    ScalarFuncSig::CoalesceReal,
                    ScalarFuncSig::CoalesceString,
                    ScalarFuncSig::CoalesceTime,
                    ScalarFuncSig::CaseWhenDecimal,
                    ScalarFuncSig::CaseWhenDuration,
                    ScalarFuncSig::CaseWhenInt,
                    ScalarFuncSig::CaseWhenJson,
                    ScalarFuncSig::CaseWhenReal,
                    ScalarFuncSig::CaseWhenString,
                    ScalarFuncSig::CaseWhenTime,
                    ScalarFuncSig::Concat,
                    ScalarFuncSig::ConcatWs,
                    ScalarFuncSig::FieldInt,
                    ScalarFuncSig::FieldReal,
                    ScalarFuncSig::FieldString,
                ],
                1,
                usize::MAX,
            ),
            (
                vec![
                    ScalarFuncSig::JsonExtractSig,
                    ScalarFuncSig::JsonRemoveSig,
                    ScalarFuncSig::JsonMergeSig,
                    ScalarFuncSig::InInt,
                    ScalarFuncSig::InReal,
                    ScalarFuncSig::InString,
                    ScalarFuncSig::InDecimal,
                    ScalarFuncSig::InTime,
                    ScalarFuncSig::InDuration,
                    ScalarFuncSig::InJson,
                    ScalarFuncSig::IntervalInt,
                    ScalarFuncSig::IntervalReal,
                    ScalarFuncSig::Elt,
                    ScalarFuncSig::GreatestInt,
                    ScalarFuncSig::GreatestReal,
                    ScalarFuncSig::GreatestDecimal,
                    ScalarFuncSig::GreatestString,
                    ScalarFuncSig::GreatestTime,
                    ScalarFuncSig::LeastInt,
                    ScalarFuncSig::LeastReal,
                    ScalarFuncSig::LeastDecimal,
                    ScalarFuncSig::LeastString,
                    ScalarFuncSig::LeastTime,
                ],
                2,
                usize::MAX,
            ),
            (
                vec![
                    ScalarFuncSig::JsonSetSig,
                    ScalarFuncSig::JsonInsertSig,
                    ScalarFuncSig::JsonReplaceSig,
                ],
                3,
                usize::MAX,
            ),
            (
                vec![
                    ScalarFuncSig::AddTimeDateTimeNull,
                    ScalarFuncSig::AddTimeDurationNull,
                    ScalarFuncSig::AddTimeStringNull,
                    ScalarFuncSig::SubTimeDateTimeNull,
                    ScalarFuncSig::SubTimeDurationNull,
                    ScalarFuncSig::Pi,
                    ScalarFuncSig::Uuid,
                ],
                0,
                0,
            ),
            (vec![ScalarFuncSig::JsonLengthSig], 1, 2),
        ];
        for (sigs, min, max) in cases {
            for sig in sigs {
                assert!(ScalarFunc::check_args(sig, min).is_ok());
                match sig {
                    ScalarFuncSig::JsonObjectSig => {
                        assert!(ScalarFunc::check_args(sig, 3).is_err());
                    }
                    ScalarFuncSig::JsonSetSig
                    | ScalarFuncSig::JsonInsertSig
                    | ScalarFuncSig::JsonReplaceSig => {
                        assert!(ScalarFunc::check_args(sig, 4).is_err());
                    }
                    _ => assert!(ScalarFunc::check_args(sig, max).is_ok()),
                }
            }
        }

        // unimplemented signature
        let cases = vec![
            ScalarFuncSig::AesDecryptIv,
            ScalarFuncSig::AesEncryptIv,
            ScalarFuncSig::Encode,
            ScalarFuncSig::Decode,
            ScalarFuncSig::SubDateStringReal,
            ScalarFuncSig::SubDateIntReal,
            ScalarFuncSig::SubDateIntDecimal,
            ScalarFuncSig::SubDateDatetimeReal,
            ScalarFuncSig::SubDateDatetimeDecimal,
            ScalarFuncSig::SubDateDurationString,
            ScalarFuncSig::SubDateDurationInt,
            ScalarFuncSig::SubDateDurationReal,
            ScalarFuncSig::SubDateDurationDecimal,
            ScalarFuncSig::AddDateStringReal,
            ScalarFuncSig::AddDateIntReal,
            ScalarFuncSig::AddDateIntDecimal,
            ScalarFuncSig::AddDateDatetimeReal,
            ScalarFuncSig::AddDateDatetimeDecimal,
            ScalarFuncSig::AddDateDurationString,
            ScalarFuncSig::AddDateDurationInt,
            ScalarFuncSig::AddDateDurationReal,
            ScalarFuncSig::AddDateDurationDecimal,
            ScalarFuncSig::AddDateAndDuration,
            ScalarFuncSig::AddDateAndString,
            ScalarFuncSig::AddDateDatetimeInt,
            ScalarFuncSig::AddDateDatetimeString,
            ScalarFuncSig::AddDateIntInt,
            ScalarFuncSig::AddDateIntString,
            ScalarFuncSig::AddDateStringDecimal,
            ScalarFuncSig::AddDateStringInt,
            ScalarFuncSig::AddDateStringString,
            ScalarFuncSig::AddStringAndDuration,
            ScalarFuncSig::AddStringAndString,
            ScalarFuncSig::AesDecrypt,
            ScalarFuncSig::AesEncrypt,
            ScalarFuncSig::Char,
            ScalarFuncSig::ConnectionId,
            ScalarFuncSig::Convert,
            ScalarFuncSig::ConvertTz,
            ScalarFuncSig::CurrentDate,
            ScalarFuncSig::CurrentTime0Arg,
            ScalarFuncSig::CurrentTime1Arg,
            ScalarFuncSig::CurrentUser,
            ScalarFuncSig::Database,
            ScalarFuncSig::DateLiteral,
            ScalarFuncSig::DurationDurationTimeDiff,
            ScalarFuncSig::DurationStringTimeDiff,
            ScalarFuncSig::ExportSet3Arg,
            ScalarFuncSig::ExportSet4Arg,
            ScalarFuncSig::ExportSet5Arg,
            ScalarFuncSig::ExtractDatetime,
            ScalarFuncSig::ExtractDuration,
            ScalarFuncSig::Format,
            ScalarFuncSig::FormatWithLocale,
            ScalarFuncSig::FoundRows,
            ScalarFuncSig::FromUnixTime1Arg,
            ScalarFuncSig::FromUnixTime2Arg,
            ScalarFuncSig::GetFormat,
            ScalarFuncSig::GetParamString,
            ScalarFuncSig::GetVar,
            ScalarFuncSig::InsertUtf8,
            ScalarFuncSig::Insert,
            ScalarFuncSig::LastInsertId,
            ScalarFuncSig::LastInsertIdWithId,
            ScalarFuncSig::Lock,
            ScalarFuncSig::MakeDate,
            ScalarFuncSig::MakeSet,
            ScalarFuncSig::MakeTime,
            ScalarFuncSig::NowWithArg,
            ScalarFuncSig::NowWithoutArg,
            ScalarFuncSig::NullTimeDiff,
            ScalarFuncSig::OctString,
            ScalarFuncSig::Password,
            ScalarFuncSig::Quarter,
            ScalarFuncSig::ReleaseLock,
            ScalarFuncSig::RowCount,
            ScalarFuncSig::RowSig,
            ScalarFuncSig::SecToTime,
            ScalarFuncSig::SetVar,
            ScalarFuncSig::Sleep,
            ScalarFuncSig::StringDurationTimeDiff,
            ScalarFuncSig::StringStringTimeDiff,
            ScalarFuncSig::StringTimeTimeDiff,
            ScalarFuncSig::StrToDateDate,
            ScalarFuncSig::StrToDateDatetime,
            ScalarFuncSig::StrToDateDuration,
            ScalarFuncSig::SubDateAndDuration,
            ScalarFuncSig::SubDateAndString,
            ScalarFuncSig::SubDateDatetimeInt,
            ScalarFuncSig::SubDateDatetimeString,
            ScalarFuncSig::SubDateIntInt,
            ScalarFuncSig::SubDateIntString,
            ScalarFuncSig::SubDateStringDecimal,
            ScalarFuncSig::SubDateStringInt,
            ScalarFuncSig::SubDateStringString,
            ScalarFuncSig::SubStringAndDuration,
            ScalarFuncSig::SubStringAndString,
            ScalarFuncSig::SubTimeStringNull,
            ScalarFuncSig::SysDateWithFsp,
            ScalarFuncSig::SysDateWithoutFsp,
            ScalarFuncSig::TiDbVersion,
            ScalarFuncSig::Time,
            ScalarFuncSig::TimeFormat,
            ScalarFuncSig::TimeLiteral,
            ScalarFuncSig::Timestamp1Arg,
            ScalarFuncSig::Timestamp2Args,
            ScalarFuncSig::TimestampAdd,
            ScalarFuncSig::TimestampDiff,
            ScalarFuncSig::TimestampLiteral,
            ScalarFuncSig::TimeStringTimeDiff,
            ScalarFuncSig::TimeTimeTimeDiff,
            ScalarFuncSig::TimeToSec,
            ScalarFuncSig::UnixTimestampCurrent,
            ScalarFuncSig::UnixTimestampDec,
            ScalarFuncSig::UnixTimestampInt,
            ScalarFuncSig::User,
            ScalarFuncSig::UtcDate,
            ScalarFuncSig::UtcTimestampWithArg,
            ScalarFuncSig::UtcTimestampWithoutArg,
            ScalarFuncSig::UtcTimeWithArg,
            ScalarFuncSig::UtcTimeWithoutArg,
            ScalarFuncSig::ValuesDecimal,
            ScalarFuncSig::ValuesDuration,
            ScalarFuncSig::ValuesInt,
            ScalarFuncSig::ValuesJson,
            ScalarFuncSig::ValuesReal,
            ScalarFuncSig::ValuesString,
            ScalarFuncSig::ValuesTime,
            ScalarFuncSig::Version,
        ];

        for sig in cases {
            let err = format!("{:?}", Error::UnknownSignature(sig));
            assert_eq!(
                format!("{:?}", ScalarFunc::check_args(sig, 1).unwrap_err()),
                err
            );
        }
>>>>>>> c2483372
    }
}<|MERGE_RESOLUTION|>--- conflicted
+++ resolved
@@ -398,153 +398,6 @@
             | ScalarFuncSig::Uuid
             | ScalarFuncSig::Pi => (0, 0),
 
-<<<<<<< HEAD
-=======
-            // unimplemented signature
-            ScalarFuncSig::AesDecryptIv
-            | ScalarFuncSig::AesEncryptIv
-            | ScalarFuncSig::Encode
-            | ScalarFuncSig::Decode
-            | ScalarFuncSig::SubDateStringReal
-            | ScalarFuncSig::SubDateIntReal
-            | ScalarFuncSig::SubDateIntDecimal
-            | ScalarFuncSig::SubDateDatetimeReal
-            | ScalarFuncSig::SubDateDatetimeDecimal
-            | ScalarFuncSig::SubDateDurationString
-            | ScalarFuncSig::SubDateDurationInt
-            | ScalarFuncSig::SubDateDurationReal
-            | ScalarFuncSig::SubDateDurationDecimal
-            | ScalarFuncSig::AddDateStringReal
-            | ScalarFuncSig::AddDateIntReal
-            | ScalarFuncSig::AddDateIntDecimal
-            | ScalarFuncSig::AddDateDatetimeReal
-            | ScalarFuncSig::AddDateDatetimeDecimal
-            | ScalarFuncSig::AddDateDurationString
-            | ScalarFuncSig::AddDateDurationInt
-            | ScalarFuncSig::AddDateDurationReal
-            | ScalarFuncSig::AddDateDurationDecimal
-            | ScalarFuncSig::AddDateAndDuration
-            | ScalarFuncSig::AddDateAndString
-            | ScalarFuncSig::AddDateDatetimeInt
-            | ScalarFuncSig::AddDateDatetimeString
-            | ScalarFuncSig::AddDateIntInt
-            | ScalarFuncSig::AddDateIntString
-            | ScalarFuncSig::AddDateStringDecimal
-            | ScalarFuncSig::AddDateStringInt
-            | ScalarFuncSig::AddDateStringString
-            | ScalarFuncSig::AddStringAndDuration
-            | ScalarFuncSig::AddStringAndString
-            | ScalarFuncSig::AesDecrypt
-            | ScalarFuncSig::AesEncrypt
-            | ScalarFuncSig::Char
-            | ScalarFuncSig::ConnectionId
-            | ScalarFuncSig::Convert
-            | ScalarFuncSig::ConvertTz
-            | ScalarFuncSig::CurrentDate
-            | ScalarFuncSig::CurrentTime0Arg
-            | ScalarFuncSig::CurrentTime1Arg
-            | ScalarFuncSig::CurrentUser
-            | ScalarFuncSig::Database
-            | ScalarFuncSig::DateLiteral
-            | ScalarFuncSig::DurationDurationTimeDiff
-            | ScalarFuncSig::DurationStringTimeDiff
-            | ScalarFuncSig::ExportSet3Arg
-            | ScalarFuncSig::ExportSet4Arg
-            | ScalarFuncSig::ExportSet5Arg
-            | ScalarFuncSig::ExtractDatetime
-            | ScalarFuncSig::ExtractDuration
-            | ScalarFuncSig::Format
-            | ScalarFuncSig::FormatWithLocale
-            | ScalarFuncSig::FoundRows
-            | ScalarFuncSig::FromUnixTime1Arg
-            | ScalarFuncSig::FromUnixTime2Arg
-            | ScalarFuncSig::GetFormat
-            | ScalarFuncSig::GetParamString
-            | ScalarFuncSig::GetVar
-            | ScalarFuncSig::InsertUtf8
-            | ScalarFuncSig::Insert
-            | ScalarFuncSig::LastInsertId
-            | ScalarFuncSig::LastInsertIdWithId
-            | ScalarFuncSig::Lock
-            | ScalarFuncSig::MakeDate
-            | ScalarFuncSig::MakeSet
-            | ScalarFuncSig::MakeTime
-            | ScalarFuncSig::NowWithArg
-            | ScalarFuncSig::NowWithoutArg
-            | ScalarFuncSig::NullTimeDiff
-            | ScalarFuncSig::OctString
-            | ScalarFuncSig::Password
-            | ScalarFuncSig::Quarter
-            | ScalarFuncSig::ReleaseLock
-            | ScalarFuncSig::RowCount
-            | ScalarFuncSig::RowSig
-            | ScalarFuncSig::SecToTime
-            | ScalarFuncSig::SetVar
-            | ScalarFuncSig::Sleep
-            | ScalarFuncSig::StringDurationTimeDiff
-            | ScalarFuncSig::StringStringTimeDiff
-            | ScalarFuncSig::StringTimeTimeDiff
-            | ScalarFuncSig::StrToDateDate
-            | ScalarFuncSig::StrToDateDatetime
-            | ScalarFuncSig::StrToDateDuration
-            | ScalarFuncSig::SubDateAndDuration
-            | ScalarFuncSig::SubDateAndString
-            | ScalarFuncSig::SubDateDatetimeInt
-            | ScalarFuncSig::SubDateDatetimeString
-            | ScalarFuncSig::SubDateIntInt
-            | ScalarFuncSig::SubDateIntString
-            | ScalarFuncSig::SubDateStringDecimal
-            | ScalarFuncSig::SubDateStringInt
-            | ScalarFuncSig::SubDateStringString
-            | ScalarFuncSig::SubStringAndDuration
-            | ScalarFuncSig::SubStringAndString
-            | ScalarFuncSig::SubTimeStringNull
-            | ScalarFuncSig::SysDateWithFsp
-            | ScalarFuncSig::SysDateWithoutFsp
-            | ScalarFuncSig::TiDbVersion
-            | ScalarFuncSig::Time
-            | ScalarFuncSig::TimeFormat
-            | ScalarFuncSig::TimeLiteral
-            | ScalarFuncSig::Timestamp1Arg
-            | ScalarFuncSig::Timestamp2Args
-            | ScalarFuncSig::TimestampAdd
-            | ScalarFuncSig::TimestampDiff
-            | ScalarFuncSig::TimestampLiteral
-            | ScalarFuncSig::TimeStringTimeDiff
-            | ScalarFuncSig::TimeTimeTimeDiff
-            | ScalarFuncSig::TimeToSec
-            | ScalarFuncSig::UnixTimestampCurrent
-            | ScalarFuncSig::UnixTimestampDec
-            | ScalarFuncSig::UnixTimestampInt
-            | ScalarFuncSig::User
-            | ScalarFuncSig::UtcDate
-            | ScalarFuncSig::UtcTimestampWithArg
-            | ScalarFuncSig::UtcTimestampWithoutArg
-            | ScalarFuncSig::UtcTimeWithArg
-            | ScalarFuncSig::UtcTimeWithoutArg
-            | ScalarFuncSig::ValuesDecimal
-            | ScalarFuncSig::ValuesDuration
-            | ScalarFuncSig::ValuesInt
-            | ScalarFuncSig::ValuesJson
-            | ScalarFuncSig::ValuesReal
-            | ScalarFuncSig::ValuesString
-            | ScalarFuncSig::ValuesTime
-            | ScalarFuncSig::Version
-            | ScalarFuncSig::JsonArrayAppendSig
-            | ScalarFuncSig::JsonArrayInsertSig
-            | ScalarFuncSig::JsonMergePatchSig
-            | ScalarFuncSig::JsonMergePreserveSig
-            | ScalarFuncSig::JsonContainsPathSig
-            | ScalarFuncSig::JsonPrettySig
-            | ScalarFuncSig::JsonQuoteSig
-            | ScalarFuncSig::JsonSearchSig
-            | ScalarFuncSig::JsonStorageSizeSig
-            | ScalarFuncSig::JsonValidJsonSig
-            | ScalarFuncSig::JsonContainsSig
-            | ScalarFuncSig::JsonValidStringSig
-            | ScalarFuncSig::JsonValidOthersSig => return Err(Error::UnknownSignature(sig)),
-
->>>>>>> c2483372
             // PbCode is unspecified
             ScalarFuncSig::Unspecified => {
                 return Err(box_err!("TiDB internal error (unspecified PbCode)"));
@@ -1147,7 +1000,6 @@
 
     #[test]
     fn test_check_args() {
-<<<<<<< HEAD
         assert!(ScalarFunc::check_args(ScalarFuncSig::LtInt, 2).is_ok());
         assert!(ScalarFunc::check_args(ScalarFuncSig::LtInt, 1).is_err());
         assert!(ScalarFunc::check_args(ScalarFuncSig::LtInt, 3).is_err());
@@ -1160,564 +1012,5 @@
             ),
             err
         );
-=======
-        let cases = vec![
-            (
-                vec![
-                    ScalarFuncSig::LtInt,
-                    ScalarFuncSig::LeInt,
-                    ScalarFuncSig::GtInt,
-                    ScalarFuncSig::GeInt,
-                    ScalarFuncSig::EqInt,
-                    ScalarFuncSig::NeInt,
-                    ScalarFuncSig::NullEqInt,
-                    ScalarFuncSig::LtReal,
-                    ScalarFuncSig::LeReal,
-                    ScalarFuncSig::GtReal,
-                    ScalarFuncSig::GeReal,
-                    ScalarFuncSig::EqReal,
-                    ScalarFuncSig::NeReal,
-                    ScalarFuncSig::NullEqReal,
-                    ScalarFuncSig::LtDecimal,
-                    ScalarFuncSig::LeDecimal,
-                    ScalarFuncSig::GtDecimal,
-                    ScalarFuncSig::GeDecimal,
-                    ScalarFuncSig::EqDecimal,
-                    ScalarFuncSig::NeDecimal,
-                    ScalarFuncSig::NullEqDecimal,
-                    ScalarFuncSig::LtString,
-                    ScalarFuncSig::LeString,
-                    ScalarFuncSig::GtString,
-                    ScalarFuncSig::GeString,
-                    ScalarFuncSig::EqString,
-                    ScalarFuncSig::NeString,
-                    ScalarFuncSig::NullEqString,
-                    ScalarFuncSig::LtTime,
-                    ScalarFuncSig::LeTime,
-                    ScalarFuncSig::GtTime,
-                    ScalarFuncSig::GeTime,
-                    ScalarFuncSig::EqTime,
-                    ScalarFuncSig::NeTime,
-                    ScalarFuncSig::NullEqTime,
-                    ScalarFuncSig::LtDuration,
-                    ScalarFuncSig::LeDuration,
-                    ScalarFuncSig::GtDuration,
-                    ScalarFuncSig::GeDuration,
-                    ScalarFuncSig::EqDuration,
-                    ScalarFuncSig::NeDuration,
-                    ScalarFuncSig::NullEqDuration,
-                    ScalarFuncSig::LtJson,
-                    ScalarFuncSig::LeJson,
-                    ScalarFuncSig::GtJson,
-                    ScalarFuncSig::GeJson,
-                    ScalarFuncSig::EqJson,
-                    ScalarFuncSig::NeJson,
-                    ScalarFuncSig::NullEqJson,
-                    ScalarFuncSig::PlusReal,
-                    ScalarFuncSig::PlusDecimal,
-                    ScalarFuncSig::PlusInt,
-                    ScalarFuncSig::MinusReal,
-                    ScalarFuncSig::MinusDecimal,
-                    ScalarFuncSig::MinusInt,
-                    ScalarFuncSig::MultiplyReal,
-                    ScalarFuncSig::MultiplyDecimal,
-                    ScalarFuncSig::MultiplyInt,
-                    ScalarFuncSig::MultiplyIntUnsigned,
-                    ScalarFuncSig::IfNullInt,
-                    ScalarFuncSig::IfNullReal,
-                    ScalarFuncSig::IfNullString,
-                    ScalarFuncSig::IfNullDecimal,
-                    ScalarFuncSig::IfNullTime,
-                    ScalarFuncSig::IfNullDuration,
-                    ScalarFuncSig::IfNullJson,
-                    ScalarFuncSig::LeftUtf8,
-                    ScalarFuncSig::Left,
-                    ScalarFuncSig::RightUtf8,
-                    ScalarFuncSig::Right,
-                    ScalarFuncSig::LogicalAnd,
-                    ScalarFuncSig::LogicalOr,
-                    ScalarFuncSig::LogicalXor,
-                    ScalarFuncSig::DivideDecimal,
-                    ScalarFuncSig::DivideReal,
-                    ScalarFuncSig::IntDivideInt,
-                    ScalarFuncSig::IntDivideDecimal,
-                    ScalarFuncSig::ModReal,
-                    ScalarFuncSig::ModDecimal,
-                    ScalarFuncSig::ModInt,
-                    ScalarFuncSig::BitAndSig,
-                    ScalarFuncSig::BitOrSig,
-                    ScalarFuncSig::BitXorSig,
-                    ScalarFuncSig::DateFormatSig,
-                    ScalarFuncSig::LeftShift,
-                    ScalarFuncSig::RightShift,
-                    ScalarFuncSig::Pow,
-                    ScalarFuncSig::TruncateInt,
-                    ScalarFuncSig::TruncateUint,
-                    ScalarFuncSig::TruncateReal,
-                    ScalarFuncSig::TruncateDecimal,
-                    ScalarFuncSig::Atan2Args,
-                    ScalarFuncSig::Log2Args,
-                    ScalarFuncSig::RoundWithFracDec,
-                    ScalarFuncSig::RoundWithFracInt,
-                    ScalarFuncSig::RoundWithFracReal,
-                    ScalarFuncSig::Trim2Args,
-                    ScalarFuncSig::Substring2ArgsUtf8,
-                    ScalarFuncSig::Substring2Args,
-                    ScalarFuncSig::Strcmp,
-                    ScalarFuncSig::Instr,
-                    ScalarFuncSig::InstrUtf8,
-                    ScalarFuncSig::AddDatetimeAndDuration,
-                    ScalarFuncSig::AddDatetimeAndString,
-                    ScalarFuncSig::AddDurationAndDuration,
-                    ScalarFuncSig::AddDurationAndString,
-                    ScalarFuncSig::SubDatetimeAndDuration,
-                    ScalarFuncSig::SubDatetimeAndString,
-                    ScalarFuncSig::SubDurationAndDuration,
-                    ScalarFuncSig::SubDurationAndString,
-                    ScalarFuncSig::PeriodAdd,
-                    ScalarFuncSig::PeriodDiff,
-                    ScalarFuncSig::Locate2ArgsUtf8,
-                    ScalarFuncSig::Locate2Args,
-                    ScalarFuncSig::FindInSet,
-                ],
-                2,
-                2,
-            ),
-            (
-                vec![
-                    ScalarFuncSig::CastIntAsInt,
-                    ScalarFuncSig::CastIntAsReal,
-                    ScalarFuncSig::CastIntAsString,
-                    ScalarFuncSig::CastIntAsDecimal,
-                    ScalarFuncSig::CastIntAsTime,
-                    ScalarFuncSig::CastIntAsDuration,
-                    ScalarFuncSig::CastIntAsJson,
-                    ScalarFuncSig::CastRealAsInt,
-                    ScalarFuncSig::CastRealAsReal,
-                    ScalarFuncSig::CastRealAsString,
-                    ScalarFuncSig::CastRealAsDecimal,
-                    ScalarFuncSig::CastRealAsTime,
-                    ScalarFuncSig::CastRealAsDuration,
-                    ScalarFuncSig::CastRealAsJson,
-                    ScalarFuncSig::CastDecimalAsInt,
-                    ScalarFuncSig::CastDecimalAsReal,
-                    ScalarFuncSig::CastDecimalAsString,
-                    ScalarFuncSig::CastDecimalAsDecimal,
-                    ScalarFuncSig::CastDecimalAsTime,
-                    ScalarFuncSig::CastDecimalAsDuration,
-                    ScalarFuncSig::CastDecimalAsJson,
-                    ScalarFuncSig::CastStringAsInt,
-                    ScalarFuncSig::CastStringAsReal,
-                    ScalarFuncSig::CastStringAsString,
-                    ScalarFuncSig::CastStringAsDecimal,
-                    ScalarFuncSig::CastStringAsTime,
-                    ScalarFuncSig::CastStringAsDuration,
-                    ScalarFuncSig::CastStringAsJson,
-                    ScalarFuncSig::CastTimeAsInt,
-                    ScalarFuncSig::CastTimeAsReal,
-                    ScalarFuncSig::CastTimeAsString,
-                    ScalarFuncSig::CastTimeAsDecimal,
-                    ScalarFuncSig::CastTimeAsTime,
-                    ScalarFuncSig::CastTimeAsDuration,
-                    ScalarFuncSig::CastTimeAsJson,
-                    ScalarFuncSig::CastDurationAsInt,
-                    ScalarFuncSig::CastDurationAsReal,
-                    ScalarFuncSig::CastDurationAsString,
-                    ScalarFuncSig::CastDurationAsDecimal,
-                    ScalarFuncSig::CastDurationAsTime,
-                    ScalarFuncSig::CastDurationAsDuration,
-                    ScalarFuncSig::CastDurationAsJson,
-                    ScalarFuncSig::CastJsonAsInt,
-                    ScalarFuncSig::CastJsonAsReal,
-                    ScalarFuncSig::CastJsonAsString,
-                    ScalarFuncSig::CastJsonAsDecimal,
-                    ScalarFuncSig::CastJsonAsTime,
-                    ScalarFuncSig::CastJsonAsDuration,
-                    ScalarFuncSig::CastJsonAsJson,
-                    ScalarFuncSig::Date,
-                    ScalarFuncSig::LastDay,
-                    ScalarFuncSig::Hour,
-                    ScalarFuncSig::Minute,
-                    ScalarFuncSig::Second,
-                    ScalarFuncSig::MicroSecond,
-                    ScalarFuncSig::Month,
-                    ScalarFuncSig::MonthName,
-                    ScalarFuncSig::DayName,
-                    ScalarFuncSig::DayOfMonth,
-                    ScalarFuncSig::DayOfWeek,
-                    ScalarFuncSig::DayOfYear,
-                    ScalarFuncSig::WeekDay,
-                    ScalarFuncSig::WeekOfYear,
-                    ScalarFuncSig::Year,
-                    ScalarFuncSig::FromDays,
-                    ScalarFuncSig::UnaryNotInt,
-                    ScalarFuncSig::UnaryNotReal,
-                    ScalarFuncSig::UnaryNotDecimal,
-                    ScalarFuncSig::UnaryMinusInt,
-                    ScalarFuncSig::UnaryMinusReal,
-                    ScalarFuncSig::UnaryMinusDecimal,
-                    ScalarFuncSig::IntIsTrue,
-                    ScalarFuncSig::IntIsFalse,
-                    ScalarFuncSig::IntIsNull,
-                    ScalarFuncSig::RealIsTrue,
-                    ScalarFuncSig::RealIsFalse,
-                    ScalarFuncSig::RealIsNull,
-                    ScalarFuncSig::DecimalIsTrue,
-                    ScalarFuncSig::DecimalIsFalse,
-                    ScalarFuncSig::DecimalIsNull,
-                    ScalarFuncSig::StringIsNull,
-                    ScalarFuncSig::TimeIsNull,
-                    ScalarFuncSig::DurationIsNull,
-                    ScalarFuncSig::JsonIsNull,
-                    ScalarFuncSig::AbsInt,
-                    ScalarFuncSig::AbsUInt,
-                    ScalarFuncSig::AbsReal,
-                    ScalarFuncSig::AbsDecimal,
-                    ScalarFuncSig::CeilReal,
-                    ScalarFuncSig::CeilIntToInt,
-                    ScalarFuncSig::CeilIntToDec,
-                    ScalarFuncSig::CeilDecToDec,
-                    ScalarFuncSig::CeilDecToInt,
-                    ScalarFuncSig::FloorReal,
-                    ScalarFuncSig::FloorIntToInt,
-                    ScalarFuncSig::FloorIntToDec,
-                    ScalarFuncSig::FloorDecToDec,
-                    ScalarFuncSig::FloorDecToInt,
-                    ScalarFuncSig::RoundReal,
-                    ScalarFuncSig::RoundDec,
-                    ScalarFuncSig::RoundInt,
-                    ScalarFuncSig::Rand,
-                    ScalarFuncSig::RandWithSeedFirstGen,
-                    ScalarFuncSig::Crc32,
-                    ScalarFuncSig::Sign,
-                    ScalarFuncSig::Sqrt,
-                    ScalarFuncSig::Atan1Arg,
-                    ScalarFuncSig::Acos,
-                    ScalarFuncSig::Asin,
-                    ScalarFuncSig::Cos,
-                    ScalarFuncSig::Tan,
-                    ScalarFuncSig::Sin,
-                    ScalarFuncSig::JsonTypeSig,
-                    ScalarFuncSig::JsonUnquoteSig,
-                    ScalarFuncSig::Ascii,
-                    ScalarFuncSig::Bin,
-                    ScalarFuncSig::Log10,
-                    ScalarFuncSig::Log1Arg,
-                    ScalarFuncSig::Log2,
-                    ScalarFuncSig::BitCount,
-                    ScalarFuncSig::BitLength,
-                    ScalarFuncSig::BitNegSig,
-                    ScalarFuncSig::CharLengthUtf8,
-                    ScalarFuncSig::CharLength,
-                    ScalarFuncSig::Length,
-                    ScalarFuncSig::LTrim,
-                    ScalarFuncSig::RTrim,
-                    ScalarFuncSig::ReverseUtf8,
-                    ScalarFuncSig::Reverse,
-                    ScalarFuncSig::Lower,
-                    ScalarFuncSig::UpperUtf8,
-                    ScalarFuncSig::Upper,
-                    ScalarFuncSig::IsIPv4,
-                    ScalarFuncSig::IsIPv4Compat,
-                    ScalarFuncSig::IsIPv4Mapped,
-                    ScalarFuncSig::IsIPv6,
-                    ScalarFuncSig::Md5,
-                    ScalarFuncSig::Sha1,
-                    ScalarFuncSig::Cot,
-                    ScalarFuncSig::Degrees,
-                    ScalarFuncSig::Radians,
-                    ScalarFuncSig::Exp,
-                    ScalarFuncSig::Trim1Arg,
-                    ScalarFuncSig::FromBase64,
-                    ScalarFuncSig::ToBase64,
-                    ScalarFuncSig::Space,
-                    ScalarFuncSig::Compress,
-                    ScalarFuncSig::Uncompress,
-                    ScalarFuncSig::UncompressedLength,
-                    ScalarFuncSig::Quote,
-                    ScalarFuncSig::OctInt,
-                    ScalarFuncSig::Ord,
-                    ScalarFuncSig::JsonDepthSig,
-                    ScalarFuncSig::RandomBytes,
-                ],
-                1,
-                1,
-            ),
-            (
-                vec![
-                    ScalarFuncSig::IfInt,
-                    ScalarFuncSig::IfReal,
-                    ScalarFuncSig::IfString,
-                    ScalarFuncSig::IfDecimal,
-                    ScalarFuncSig::IfTime,
-                    ScalarFuncSig::IfDuration,
-                    ScalarFuncSig::IfJson,
-                    ScalarFuncSig::LikeSig,
-                    ScalarFuncSig::Conv,
-                    ScalarFuncSig::Trim3Args,
-                    ScalarFuncSig::SubstringIndex,
-                    ScalarFuncSig::Substring3ArgsUtf8,
-                    ScalarFuncSig::Substring3Args,
-                    ScalarFuncSig::LpadUtf8,
-                    ScalarFuncSig::Lpad,
-                    ScalarFuncSig::RpadUtf8,
-                    ScalarFuncSig::Rpad,
-                    ScalarFuncSig::Locate3ArgsUtf8,
-                    ScalarFuncSig::Locate3Args,
-                ],
-                3,
-                3,
-            ),
-            (
-                vec![
-                    ScalarFuncSig::JsonArraySig,
-                    ScalarFuncSig::JsonObjectSig,
-                    ScalarFuncSig::IntAnyValue,
-                    ScalarFuncSig::StringAnyValue,
-                    ScalarFuncSig::RealAnyValue,
-                    ScalarFuncSig::JsonAnyValue,
-                    ScalarFuncSig::DurationAnyValue,
-                    ScalarFuncSig::TimeAnyValue,
-                    ScalarFuncSig::DecimalAnyValue,
-                ],
-                0,
-                usize::MAX,
-            ),
-            (
-                vec![
-                    ScalarFuncSig::CoalesceDecimal,
-                    ScalarFuncSig::CoalesceDuration,
-                    ScalarFuncSig::CoalesceInt,
-                    ScalarFuncSig::CoalesceJson,
-                    ScalarFuncSig::CoalesceReal,
-                    ScalarFuncSig::CoalesceString,
-                    ScalarFuncSig::CoalesceTime,
-                    ScalarFuncSig::CaseWhenDecimal,
-                    ScalarFuncSig::CaseWhenDuration,
-                    ScalarFuncSig::CaseWhenInt,
-                    ScalarFuncSig::CaseWhenJson,
-                    ScalarFuncSig::CaseWhenReal,
-                    ScalarFuncSig::CaseWhenString,
-                    ScalarFuncSig::CaseWhenTime,
-                    ScalarFuncSig::Concat,
-                    ScalarFuncSig::ConcatWs,
-                    ScalarFuncSig::FieldInt,
-                    ScalarFuncSig::FieldReal,
-                    ScalarFuncSig::FieldString,
-                ],
-                1,
-                usize::MAX,
-            ),
-            (
-                vec![
-                    ScalarFuncSig::JsonExtractSig,
-                    ScalarFuncSig::JsonRemoveSig,
-                    ScalarFuncSig::JsonMergeSig,
-                    ScalarFuncSig::InInt,
-                    ScalarFuncSig::InReal,
-                    ScalarFuncSig::InString,
-                    ScalarFuncSig::InDecimal,
-                    ScalarFuncSig::InTime,
-                    ScalarFuncSig::InDuration,
-                    ScalarFuncSig::InJson,
-                    ScalarFuncSig::IntervalInt,
-                    ScalarFuncSig::IntervalReal,
-                    ScalarFuncSig::Elt,
-                    ScalarFuncSig::GreatestInt,
-                    ScalarFuncSig::GreatestReal,
-                    ScalarFuncSig::GreatestDecimal,
-                    ScalarFuncSig::GreatestString,
-                    ScalarFuncSig::GreatestTime,
-                    ScalarFuncSig::LeastInt,
-                    ScalarFuncSig::LeastReal,
-                    ScalarFuncSig::LeastDecimal,
-                    ScalarFuncSig::LeastString,
-                    ScalarFuncSig::LeastTime,
-                ],
-                2,
-                usize::MAX,
-            ),
-            (
-                vec![
-                    ScalarFuncSig::JsonSetSig,
-                    ScalarFuncSig::JsonInsertSig,
-                    ScalarFuncSig::JsonReplaceSig,
-                ],
-                3,
-                usize::MAX,
-            ),
-            (
-                vec![
-                    ScalarFuncSig::AddTimeDateTimeNull,
-                    ScalarFuncSig::AddTimeDurationNull,
-                    ScalarFuncSig::AddTimeStringNull,
-                    ScalarFuncSig::SubTimeDateTimeNull,
-                    ScalarFuncSig::SubTimeDurationNull,
-                    ScalarFuncSig::Pi,
-                    ScalarFuncSig::Uuid,
-                ],
-                0,
-                0,
-            ),
-            (vec![ScalarFuncSig::JsonLengthSig], 1, 2),
-        ];
-        for (sigs, min, max) in cases {
-            for sig in sigs {
-                assert!(ScalarFunc::check_args(sig, min).is_ok());
-                match sig {
-                    ScalarFuncSig::JsonObjectSig => {
-                        assert!(ScalarFunc::check_args(sig, 3).is_err());
-                    }
-                    ScalarFuncSig::JsonSetSig
-                    | ScalarFuncSig::JsonInsertSig
-                    | ScalarFuncSig::JsonReplaceSig => {
-                        assert!(ScalarFunc::check_args(sig, 4).is_err());
-                    }
-                    _ => assert!(ScalarFunc::check_args(sig, max).is_ok()),
-                }
-            }
-        }
-
-        // unimplemented signature
-        let cases = vec![
-            ScalarFuncSig::AesDecryptIv,
-            ScalarFuncSig::AesEncryptIv,
-            ScalarFuncSig::Encode,
-            ScalarFuncSig::Decode,
-            ScalarFuncSig::SubDateStringReal,
-            ScalarFuncSig::SubDateIntReal,
-            ScalarFuncSig::SubDateIntDecimal,
-            ScalarFuncSig::SubDateDatetimeReal,
-            ScalarFuncSig::SubDateDatetimeDecimal,
-            ScalarFuncSig::SubDateDurationString,
-            ScalarFuncSig::SubDateDurationInt,
-            ScalarFuncSig::SubDateDurationReal,
-            ScalarFuncSig::SubDateDurationDecimal,
-            ScalarFuncSig::AddDateStringReal,
-            ScalarFuncSig::AddDateIntReal,
-            ScalarFuncSig::AddDateIntDecimal,
-            ScalarFuncSig::AddDateDatetimeReal,
-            ScalarFuncSig::AddDateDatetimeDecimal,
-            ScalarFuncSig::AddDateDurationString,
-            ScalarFuncSig::AddDateDurationInt,
-            ScalarFuncSig::AddDateDurationReal,
-            ScalarFuncSig::AddDateDurationDecimal,
-            ScalarFuncSig::AddDateAndDuration,
-            ScalarFuncSig::AddDateAndString,
-            ScalarFuncSig::AddDateDatetimeInt,
-            ScalarFuncSig::AddDateDatetimeString,
-            ScalarFuncSig::AddDateIntInt,
-            ScalarFuncSig::AddDateIntString,
-            ScalarFuncSig::AddDateStringDecimal,
-            ScalarFuncSig::AddDateStringInt,
-            ScalarFuncSig::AddDateStringString,
-            ScalarFuncSig::AddStringAndDuration,
-            ScalarFuncSig::AddStringAndString,
-            ScalarFuncSig::AesDecrypt,
-            ScalarFuncSig::AesEncrypt,
-            ScalarFuncSig::Char,
-            ScalarFuncSig::ConnectionId,
-            ScalarFuncSig::Convert,
-            ScalarFuncSig::ConvertTz,
-            ScalarFuncSig::CurrentDate,
-            ScalarFuncSig::CurrentTime0Arg,
-            ScalarFuncSig::CurrentTime1Arg,
-            ScalarFuncSig::CurrentUser,
-            ScalarFuncSig::Database,
-            ScalarFuncSig::DateLiteral,
-            ScalarFuncSig::DurationDurationTimeDiff,
-            ScalarFuncSig::DurationStringTimeDiff,
-            ScalarFuncSig::ExportSet3Arg,
-            ScalarFuncSig::ExportSet4Arg,
-            ScalarFuncSig::ExportSet5Arg,
-            ScalarFuncSig::ExtractDatetime,
-            ScalarFuncSig::ExtractDuration,
-            ScalarFuncSig::Format,
-            ScalarFuncSig::FormatWithLocale,
-            ScalarFuncSig::FoundRows,
-            ScalarFuncSig::FromUnixTime1Arg,
-            ScalarFuncSig::FromUnixTime2Arg,
-            ScalarFuncSig::GetFormat,
-            ScalarFuncSig::GetParamString,
-            ScalarFuncSig::GetVar,
-            ScalarFuncSig::InsertUtf8,
-            ScalarFuncSig::Insert,
-            ScalarFuncSig::LastInsertId,
-            ScalarFuncSig::LastInsertIdWithId,
-            ScalarFuncSig::Lock,
-            ScalarFuncSig::MakeDate,
-            ScalarFuncSig::MakeSet,
-            ScalarFuncSig::MakeTime,
-            ScalarFuncSig::NowWithArg,
-            ScalarFuncSig::NowWithoutArg,
-            ScalarFuncSig::NullTimeDiff,
-            ScalarFuncSig::OctString,
-            ScalarFuncSig::Password,
-            ScalarFuncSig::Quarter,
-            ScalarFuncSig::ReleaseLock,
-            ScalarFuncSig::RowCount,
-            ScalarFuncSig::RowSig,
-            ScalarFuncSig::SecToTime,
-            ScalarFuncSig::SetVar,
-            ScalarFuncSig::Sleep,
-            ScalarFuncSig::StringDurationTimeDiff,
-            ScalarFuncSig::StringStringTimeDiff,
-            ScalarFuncSig::StringTimeTimeDiff,
-            ScalarFuncSig::StrToDateDate,
-            ScalarFuncSig::StrToDateDatetime,
-            ScalarFuncSig::StrToDateDuration,
-            ScalarFuncSig::SubDateAndDuration,
-            ScalarFuncSig::SubDateAndString,
-            ScalarFuncSig::SubDateDatetimeInt,
-            ScalarFuncSig::SubDateDatetimeString,
-            ScalarFuncSig::SubDateIntInt,
-            ScalarFuncSig::SubDateIntString,
-            ScalarFuncSig::SubDateStringDecimal,
-            ScalarFuncSig::SubDateStringInt,
-            ScalarFuncSig::SubDateStringString,
-            ScalarFuncSig::SubStringAndDuration,
-            ScalarFuncSig::SubStringAndString,
-            ScalarFuncSig::SubTimeStringNull,
-            ScalarFuncSig::SysDateWithFsp,
-            ScalarFuncSig::SysDateWithoutFsp,
-            ScalarFuncSig::TiDbVersion,
-            ScalarFuncSig::Time,
-            ScalarFuncSig::TimeFormat,
-            ScalarFuncSig::TimeLiteral,
-            ScalarFuncSig::Timestamp1Arg,
-            ScalarFuncSig::Timestamp2Args,
-            ScalarFuncSig::TimestampAdd,
-            ScalarFuncSig::TimestampDiff,
-            ScalarFuncSig::TimestampLiteral,
-            ScalarFuncSig::TimeStringTimeDiff,
-            ScalarFuncSig::TimeTimeTimeDiff,
-            ScalarFuncSig::TimeToSec,
-            ScalarFuncSig::UnixTimestampCurrent,
-            ScalarFuncSig::UnixTimestampDec,
-            ScalarFuncSig::UnixTimestampInt,
-            ScalarFuncSig::User,
-            ScalarFuncSig::UtcDate,
-            ScalarFuncSig::UtcTimestampWithArg,
-            ScalarFuncSig::UtcTimestampWithoutArg,
-            ScalarFuncSig::UtcTimeWithArg,
-            ScalarFuncSig::UtcTimeWithoutArg,
-            ScalarFuncSig::ValuesDecimal,
-            ScalarFuncSig::ValuesDuration,
-            ScalarFuncSig::ValuesInt,
-            ScalarFuncSig::ValuesJson,
-            ScalarFuncSig::ValuesReal,
-            ScalarFuncSig::ValuesString,
-            ScalarFuncSig::ValuesTime,
-            ScalarFuncSig::Version,
-        ];
-
-        for sig in cases {
-            let err = format!("{:?}", Error::UnknownSignature(sig));
-            assert_eq!(
-                format!("{:?}", ScalarFunc::check_args(sig, 1).unwrap_err()),
-                err
-            );
-        }
->>>>>>> c2483372
     }
 }