--- conflicted
+++ resolved
@@ -869,12 +869,9 @@
         UncompressedLength => uncompressed_length,
         Strcmp => strcmp,
         Instr => instr,
-<<<<<<< HEAD
         JsonLengthSig => json_length,
-=======
         Ord => ord,
         InstrUtf8 => instr_utf8,
->>>>>>> 281b7d44
         JsonDepthSig => json_depth,
     }
     REAL_CALLS {
