--- conflicted
+++ resolved
@@ -219,7 +219,6 @@
     use tipb::ScalarFuncSig;
 
     #[test]
-<<<<<<< HEAD
     fn test_json_length() {
         let cases = vec![
             (Some("null"), None, None),
@@ -323,7 +322,10 @@
                 None => Datum::Null,
                 Some(e) => Datum::I64(e),
             };
-=======
+            assert_eq!(got, exp);
+        }
+    }
+    
     fn test_json_depth() {
         let cases = vec![
             (None, None),
@@ -369,7 +371,6 @@
             let op = scalar_func_expr(ScalarFuncSig::JsonDepthSig, &[arg]);
             let op = Expression::build(&mut ctx, op).unwrap();
             let got = op.eval(&mut ctx, &[]).unwrap();
->>>>>>> 475bdb9b
             assert_eq!(got, exp);
         }
     }
