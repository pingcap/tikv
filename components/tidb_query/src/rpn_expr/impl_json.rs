--- conflicted
+++ resolved
@@ -193,19 +193,8 @@
 
 // Args should be like `(&Option<Json> , &[&Option<Bytes>])`.
 fn json_with_path_validator(expr: &tipb::Expr) -> Result<()> {
-<<<<<<< HEAD
-    let children = expr.get_children();
-    assert!(children.len() == 1 || children.len() == 2);
-    // args should be like `&Option<Json> , &[&Option<Bytes>]`.
-    super::function::validate_expr_return_type(&children[0], EvalType::Json)?;
-    if children.len() > 1 {
-        super::function::validate_expr_return_type(&children[1], EvalType::Bytes)?;
-    }
-    Ok(())
-=======
     assert!(expr.get_children().len() == 2 || expr.get_children().len() == 1);
     valid_paths(expr)
->>>>>>> 234b2ec3
 }
 
 #[rpn_fn(raw_varg, min_args = 2, extra_validator = json_with_path_validator)]
@@ -217,18 +206,10 @@
         None => return Ok(None),
         Some(j) => j.to_owned(),
     };
-<<<<<<< HEAD
-    let path_expr_list = match parse_json_path_list(&args[1..])? {
-        Some(list) => list,
-        None => Vec::new(),
-    };
-    Ok(dbg!(j.json_length(&path_expr_list)))
-=======
     let path_expr_list = parse_json_path_list(&args[1..])?
         .or_else(|| Some(Vec::new()))
         .unwrap();
     Ok(j.json_length(&path_expr_list))
->>>>>>> 234b2ec3
 }
 
 #[rpn_fn(raw_varg, min_args = 2, extra_validator = json_with_paths_validator)]
