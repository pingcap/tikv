--- conflicted
+++ resolved
@@ -14,7 +14,6 @@
         .map(|json_arg| Bytes::from(json_arg.json_type())))
 }
 
-<<<<<<< HEAD
 #[rpn_fn(varg)]
 #[inline]
 fn json_set(args: &[&Option<Json>]) -> Result<Option<Json>> {
@@ -39,14 +38,14 @@
 #[inline]
 fn json_modify(args: &[&Option<Json>], mt: ModifyType) -> Result<Option<Json>> {
     unimplemented!()
-=======
+}
+
 #[rpn_fn]
 #[inline]
 fn json_unquote(arg: &Option<Json>) -> Result<Option<Bytes>> {
     arg.as_ref().map_or(Ok(None), |json_arg| {
         Ok(Some(Bytes::from(json_arg.unquote()?)))
     })
->>>>>>> 44a52eab
 }
 
 #[cfg(test)]
@@ -85,10 +84,10 @@
     }
 
     #[test]
-<<<<<<< HEAD
     fn test_json_modify() {
         unimplemented!()
-=======
+    }
+
     fn test_json_unquote() {
         let cases = vec![
             (None, false, None),
@@ -120,6 +119,5 @@
                 .unwrap();
             assert_eq!(output, expect_output, "{:?}", arg);
         }
->>>>>>> 44a52eab
     }
 }