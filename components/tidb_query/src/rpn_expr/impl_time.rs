--- conflicted
+++ resolved
@@ -52,30 +52,6 @@
     Ok(Some(i64::from(day)))
 }
 
-<<<<<<< HEAD
-#[rpn_fn]
-#[inline]
-pub fn hour(t: &Option<Duration>) -> Result<Option<Int>> {
-    Ok(t.as_ref().map(|t| i64::from(t.hours())))
-}
-
-#[rpn_fn]
-#[inline]
-pub fn minute(t: &Option<Duration>) -> Result<Option<Int>> {
-    Ok(t.as_ref().map(|t| i64::from(t.minutes())))
-}
-
-#[rpn_fn]
-#[inline]
-pub fn second(t: &Option<Duration>) -> Result<Option<Int>> {
-    Ok(t.as_ref().map(|t| i64::from(t.secs())))
-}
-
-#[rpn_fn]
-#[inline]
-pub fn micro_second(t: &Option<Duration>) -> Result<Option<Int>> {
-    Ok(t.as_ref().map(|t| i64::from(t.subsec_micros())))
-=======
 #[rpn_fn(capture = [ctx])]
 #[inline]
 pub fn from_days(ctx: &mut EvalContext, arg: &Option<Int>) -> Result<Option<Time>> {
@@ -83,7 +59,30 @@
         let time = Time::from_days(ctx, daynr as u32)?;
         Ok(Some(time))
     })
->>>>>>> c4976f17
+}
+
+#[rpn_fn]
+#[inline]
+pub fn hour(t: &Option<Duration>) -> Result<Option<Int>> {
+    Ok(t.as_ref().map(|t| i64::from(t.hours())))
+}
+
+#[rpn_fn]
+#[inline]
+pub fn minute(t: &Option<Duration>) -> Result<Option<Int>> {
+    Ok(t.as_ref().map(|t| i64::from(t.minutes())))
+}
+
+#[rpn_fn]
+#[inline]
+pub fn second(t: &Option<Duration>) -> Result<Option<Int>> {
+    Ok(t.as_ref().map(|t| i64::from(t.secs())))
+}
+
+#[rpn_fn]
+#[inline]
+pub fn micro_second(t: &Option<Duration>) -> Result<Option<Int>> {
+    Ok(t.as_ref().map(|t| i64::from(t.subsec_micros())))
 }
 
 #[cfg(test)]
@@ -246,54 +245,6 @@
     }
 
     #[test]
-<<<<<<< HEAD
-    fn test_hour_min_sec_micro_sec() {
-        // test hour, minute, second, micro_second
-        let cases: Vec<(&str, i8, i64, i64, i64, i64)> = vec![
-            ("0 00:00:00.0", 0, 0, 0, 0, 0),
-            ("31 11:30:45", 0, 31 * 24 + 11, 30, 45, 0),
-            ("11:30:45.123345", 3, 11, 30, 45, 123000),
-            ("11:30:45.123345", 5, 11, 30, 45, 123350),
-            ("11:30:45.123345", 6, 11, 30, 45, 123345),
-            ("11:30:45.1233456", 6, 11, 30, 45, 123346),
-            ("11:30:45.000010", 6, 11, 30, 45, 10),
-            ("11:30:45.00010", 5, 11, 30, 45, 100),
-            ("-11:30:45.9233456", 0, 11, 30, 46, 0),
-            ("-11:30:45.9233456", 1, 11, 30, 45, 900000),
-            ("272:59:59.94", 2, 272, 59, 59, 940000),
-            ("272:59:59.99", 1, 273, 0, 0, 0),
-            ("272:59:59.99", 0, 273, 0, 0, 0),
-        ];
-
-        for (arg, fsp, h, m, s, ms) in cases {
-            let duration = Some(Duration::parse(arg.as_bytes(), fsp).unwrap());
-            let test_case_func = |sig, res| {
-                let output = RpnFnScalarEvaluator::new()
-                    .push_param(duration.clone())
-                    .evaluate::<Int>(sig)
-                    .unwrap();
-                assert_eq!(output, Some(res));
-            };
-            test_case_func(ScalarFuncSig::Hour, h);
-            test_case_func(ScalarFuncSig::Minute, m);
-            test_case_func(ScalarFuncSig::Second, s);
-            test_case_func(ScalarFuncSig::MicroSecond, ms);
-        }
-
-        // test NULL case
-        let test_null_case = |sig| {
-            let output = RpnFnScalarEvaluator::new()
-                .push_param(None::<Duration>)
-                .evaluate::<Int>(sig)
-                .unwrap();
-            assert_eq!(output, None);
-        };
-
-        test_null_case(ScalarFuncSig::Hour);
-        test_null_case(ScalarFuncSig::Minute);
-        test_null_case(ScalarFuncSig::Second);
-        test_null_case(ScalarFuncSig::MicroSecond);
-=======
     fn test_from_days() {
         let cases = vec![
             (ScalarValue::Int(Some(-140)), Some("0000-00-00")), // mysql FROM_DAYS returns 0000-00-00 for any day <= 365.
@@ -323,6 +274,54 @@
                 .unwrap();
             assert_eq!(output, datetime);
         }
->>>>>>> c4976f17
+    }
+
+    #[test]
+    fn test_hour_min_sec_micro_sec() {
+        // test hour, minute, second, micro_second
+        let cases: Vec<(&str, i8, i64, i64, i64, i64)> = vec![
+            ("0 00:00:00.0", 0, 0, 0, 0, 0),
+            ("31 11:30:45", 0, 31 * 24 + 11, 30, 45, 0),
+            ("11:30:45.123345", 3, 11, 30, 45, 123000),
+            ("11:30:45.123345", 5, 11, 30, 45, 123350),
+            ("11:30:45.123345", 6, 11, 30, 45, 123345),
+            ("11:30:45.1233456", 6, 11, 30, 45, 123346),
+            ("11:30:45.000010", 6, 11, 30, 45, 10),
+            ("11:30:45.00010", 5, 11, 30, 45, 100),
+            ("-11:30:45.9233456", 0, 11, 30, 46, 0),
+            ("-11:30:45.9233456", 1, 11, 30, 45, 900000),
+            ("272:59:59.94", 2, 272, 59, 59, 940000),
+            ("272:59:59.99", 1, 273, 0, 0, 0),
+            ("272:59:59.99", 0, 273, 0, 0, 0),
+        ];
+
+        for (arg, fsp, h, m, s, ms) in cases {
+            let duration = Some(Duration::parse(arg.as_bytes(), fsp).unwrap());
+            let test_case_func = |sig, res| {
+                let output = RpnFnScalarEvaluator::new()
+                    .push_param(duration.clone())
+                    .evaluate::<Int>(sig)
+                    .unwrap();
+                assert_eq!(output, Some(res));
+            };
+            test_case_func(ScalarFuncSig::Hour, h);
+            test_case_func(ScalarFuncSig::Minute, m);
+            test_case_func(ScalarFuncSig::Second, s);
+            test_case_func(ScalarFuncSig::MicroSecond, ms);
+        }
+
+        // test NULL case
+        let test_null_case = |sig| {
+            let output = RpnFnScalarEvaluator::new()
+                .push_param(None::<Duration>)
+                .evaluate::<Int>(sig)
+                .unwrap();
+            assert_eq!(output, None);
+        };
+
+        test_null_case(ScalarFuncSig::Hour);
+        test_null_case(ScalarFuncSig::Minute);
+        test_null_case(ScalarFuncSig::Second);
+        test_null_case(ScalarFuncSig::MicroSecond);
     }
 }