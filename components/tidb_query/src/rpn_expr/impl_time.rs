// Copyright 2019 TiKV Project Authors. Licensed under Apache-2.0.

use tidb_query_codegen::rpn_fn;

use super::super::expr::EvalContext;

use crate::codec::data_type::*;
use crate::codec::mysql::time::extension::{DateTimeExtension, MonthExtension};
use crate::codec::mysql::Time;
use crate::codec::Error;
use crate::expr::SqlMode;
use crate::Result;

#[rpn_fn(capture = [ctx])]
#[inline]
pub fn date_format(
    ctx: &mut EvalContext,
    t: &Option<DateTime>,
    layout: &Option<Bytes>,
) -> Result<Option<Bytes>> {
    use std::str::from_utf8;

    if t.is_none() || layout.is_none() {
        return Ok(None);
    }
    let (t, layout) = (t.as_ref().unwrap(), layout.as_ref().unwrap());
    if t.invalid_zero() {
        return ctx
            .handle_invalid_time_error(Error::incorrect_datetime_value(&format!("{}", t)))
            .map(|_| Ok(None))?;
    }

    let t = t.date_format(from_utf8(layout.as_slice()).map_err(Error::Encoding)?);
    if let Err(err) = t {
        return ctx.handle_invalid_time_error(err).map(|_| Ok(None))?;
    }

    Ok(Some(t.unwrap().into_bytes()))
}

#[rpn_fn(capture = [ctx])]
#[inline]
pub fn week_day(ctx: &mut EvalContext, t: &Option<DateTime>) -> Result<Option<Int>> {
    if t.is_none() {
        return Ok(None);
    }
    let t = t.as_ref().unwrap();
    if t.invalid_zero() {
        return ctx
            .handle_invalid_time_error(Error::incorrect_datetime_value(&format!("{}", t)))
            .map(|_| Ok(None))?;
    }
    let day = t.weekday().num_days_from_monday();
    Ok(Some(i64::from(day)))
}

#[rpn_fn(capture = [ctx])]
#[inline]
pub fn day_of_year(ctx: &mut EvalContext, t: &Option<DateTime>) -> Result<Option<Int>> {
    if t.is_none() {
        return Ok(None);
    }
    let t = t.as_ref().unwrap();
    if t.invalid_zero() {
        return ctx
            .handle_invalid_time_error(Error::incorrect_datetime_value(t))
            .map(|_| Ok(None))?;
    }
    let day = t.days();
    Ok(Some(Int::from(day)))
}

#[rpn_fn(capture = [ctx])]
#[inline]
pub fn from_days(ctx: &mut EvalContext, arg: &Option<Int>) -> Result<Option<Time>> {
    arg.map_or(Ok(None), |daynr: Int| {
        let time = Time::from_days(ctx, daynr as u32)?;
        Ok(Some(time))
    })
}

#[rpn_fn]
#[inline]
pub fn month(t: &Option<DateTime>) -> Result<Option<Int>> {
    t.map_or(Ok(None), |time| Ok(Some(Int::from(time.month()))))
}

#[rpn_fn]
#[inline]
pub fn hour(t: &Option<Duration>) -> Result<Option<Int>> {
    Ok(t.as_ref().map(|t| i64::from(t.hours())))
}

#[rpn_fn]
#[inline]
pub fn minute(t: &Option<Duration>) -> Result<Option<Int>> {
    Ok(t.as_ref().map(|t| i64::from(t.minutes())))
}

#[rpn_fn]
#[inline]
pub fn second(t: &Option<Duration>) -> Result<Option<Int>> {
    Ok(t.as_ref().map(|t| i64::from(t.secs())))
}

#[rpn_fn]
#[inline]
pub fn micro_second(t: &Option<Duration>) -> Result<Option<Int>> {
    Ok(t.as_ref().map(|t| i64::from(t.subsec_micros())))
}

#[rpn_fn(capture = [ctx])]
#[inline]
pub fn year(ctx: &mut EvalContext, t: &Option<DateTime>) -> Result<Option<Int>> {
    let t = match t {
        Some(v) => v,
        _ => return Ok(None),
    };

    if t.is_zero() {
        if ctx.cfg.sql_mode.contains(SqlMode::NO_ZERO_DATE) {
            return ctx
                .handle_invalid_time_error(Error::incorrect_datetime_value(&format!("{}", t)))
                .map(|_| Ok(None))?;
        }
        return Ok(Some(0));
    }
    Ok(Some(Int::from(t.year())))
}

#[rpn_fn(capture = [ctx])]
#[inline]
<<<<<<< HEAD
pub fn month_name(ctx: &mut EvalContext, t: &Option<DateTime>) -> Result<Option<Bytes>> {
    match t {
        Some(t) => {
            if t.is_zero() && ctx.cfg.sql_mode.contains(SqlMode::NO_ZERO_DATE) {
                ctx.handle_invalid_time_error(Error::incorrect_datetime_value(t))
                    .map(|_| Ok(None))?
            } else {
                Ok(t.month_name().map(|s| s.to_string().into_bytes()))
            }
        }
        None => Ok(None),
    }
=======
pub fn day_of_month(ctx: &mut EvalContext, t: &Option<DateTime>) -> Result<Option<Int>> {
    let t = match t {
        Some(v) => v,
        _ => return Ok(None),
    };

    if t.is_zero() {
        if ctx.cfg.sql_mode.contains(SqlMode::NO_ZERO_DATE) {
            return ctx
                .handle_invalid_time_error(Error::incorrect_datetime_value(&format!("{}", t)))
                .map(|_| Ok(None))?;
        }
        return Ok(Some(0));
    }
    Ok(Some(Int::from(t.day())))
>>>>>>> 95ad796b
}

#[cfg(test)]
mod tests {
    use super::*;

    use tipb::ScalarFuncSig;

    use crate::codec::error::ERR_TRUNCATE_WRONG_VALUE;
    use crate::expr::{EvalConfig, EvalContext, SqlMode};
    use crate::rpn_expr::types::test_util::RpnFnScalarEvaluator;
    use std::sync::Arc;
    use tidb_query_datatype::FieldTypeTp;

    #[test]
    fn test_date_format() {
        use std::sync::Arc;

        use crate::expr::{EvalConfig, EvalContext, Flag, SqlMode};

        let cases = vec![
            (
                "2010-01-07 23:12:34.12345",
                "%b %M %m %c %D %d %e %j %k %h %i %p %r %T %s %f %U %u
                %V %v %a %W %w %X %x %Y %y %%",
                "Jan January 01 1 7th 07 7 007 23 11 12 PM 11:12:34 PM 23:12:34 34 123450 01 01
                01 01 Thu Thursday 4 2010 2010 2010 10 %",
            ),
            (
                "2012-12-21 23:12:34.123456",
                "%b %M %m %c %D %d %e %j %k %h %i %p %r %T %s %f %U
                %u %V %v %a %W %w %X %x %Y %y %%",
                "Dec December 12 12 21st 21 21 356 23 11 12 PM 11:12:34 PM 23:12:34 34 123456 51
                51 51 51 Fri Friday 5 2012 2012 2012 12 %",
            ),
            (
                "0000-01-01 00:00:00.123456",
                // Functions week() and yearweek() don't support multi mode,
                // so the result of "%U %u %V %Y" is different from MySQL.
                "%b %M %m %c %D %d %e %j %k %h %i %p %r %T %s %f %v
                %x %Y %y %%",
                "Jan January 01 1 1st 01 1 001 0 12 00 AM 12:00:00 AM 00:00:00 00 123456 52
                4294967295 0000 00 %",
            ),
            (
                "2016-09-3 00:59:59.123456",
                "abc%b %M %m %c %D %d %e %j %k %h %i %p %r %T %s %f %U
                %u %V %v %a %W %w %X %x %Y %y!123 %%xyz %z",
                "abcSep September 09 9 3rd 03 3 247 0 12 59 AM 12:59:59 AM 00:59:59 59 123456 35
                35 35 35 Sat Saturday 6 2016 2016 2016 16!123 %xyz z",
            ),
            (
                "2012-10-01 00:00:00",
                "%b %M %m %c %D %d %e %j %k %H %i %p %r %T %s %f %v
                %x %Y %y %%",
                "Oct October 10 10 1st 01 1 275 0 00 00 AM 12:00:00 AM 00:00:00 00 000000 40
                2012 2012 12 %",
            ),
        ];
        for (date, format, expect) in cases {
            let date =
                Some(DateTime::parse_datetime(&mut EvalContext::default(), date, 6, true).unwrap());
            let format = Some(format.as_bytes().to_vec());
            let expect = Some(expect.as_bytes().to_vec());

            let output = RpnFnScalarEvaluator::new()
                .push_param(date.clone())
                .push_param(format.clone())
                .evaluate(ScalarFuncSig::DateFormatSig)
                .unwrap();
            assert_eq!(output, expect, "{:?} {:?}", date, format);
        }

        //                // TODO: pass this test after refactoring the issue #3953 is fixed.
        //                {
        //                    let format: Option<Bytes> =  Some("abc%b %M %m %c %D %d %e %j".as_bytes().to_vec());
        //                    let time: Option<DateTime> = Some( DateTime::parse_utc_datetime("0000-00-00 00:00:00", 6).unwrap());
        //
        //                    let mut cfg = EvalConfig::new();
        //                    cfg.set_flag(Flag::IN_UPDATE_OR_DELETE_STMT)
        //                        .set_sql_mode(SqlMode::NO_ZERO_DATE | SqlMode::STRICT_ALL_TABLES);
        //                    let ctx = EvalContext::new(Arc::new(cfg));
        //
        //                    let output = RpnFnScalarEvaluator::new()
        //                        .context(ctx)
        //                        .push_param(time.clone())
        //                        .push_param(format)
        //                        .evaluate::<Bytes>(ScalarFuncSig::DateFormatSig);
        //                    assert!(output.is_err());
        //                }

        {
            let mut cfg = EvalConfig::new();
            cfg.set_flag(Flag::IN_UPDATE_OR_DELETE_STMT)
                .set_sql_mode(SqlMode::NO_ZERO_DATE | SqlMode::STRICT_ALL_TABLES);
            let ctx = EvalContext::new(Arc::new(cfg));

            let output = RpnFnScalarEvaluator::new()
                .context(ctx)
                .push_param(None::<DateTime>)
                .push_param(None::<Bytes>)
                .evaluate::<Bytes>(ScalarFuncSig::DateFormatSig)
                .unwrap();
            assert_eq!(output, None);
        }

        // test date format when format is None
        let cases: Vec<(Option<&str>, Option<&str>)> = vec![
            (Some("2010-01-07 23:12:34.12345"), None),
            (None, None),
            // TODO: pass this test after refactoring the issue #3953 is fixed.
            //            (
            //                "0000-00-00 00:00:00",
            //                Some(
            //                    "%b %M %m %c %D %d %e %j %k %H %i %p %r %T %s %f %v
            //                            %x %Y %y %%",
            //                ),
            //            ),
        ];

        for (date, format) in cases {
            let date = date.map(|d| {
                DateTime::parse_datetime(&mut EvalContext::default(), d, 6, true).unwrap()
            });
            let format = format.map(|s| s.as_bytes().to_vec());

            let output = RpnFnScalarEvaluator::new()
                .push_param(date.clone())
                .push_param(format.clone())
                .evaluate::<Bytes>(ScalarFuncSig::DateFormatSig)
                .unwrap();
            assert_eq!(output, None, "{:?} {:?}", date, format);
        }
    }

    #[test]
    fn test_week_day() {
        let cases = vec![
            ("2018-12-03", Some(0i64)),
            ("2018-12-04", Some(1i64)),
            ("2018-12-05", Some(2i64)),
            ("2018-12-06", Some(3i64)),
            ("2018-12-07", Some(4i64)),
            ("2018-12-08", Some(5i64)),
            ("2018-12-09", Some(6i64)),
            ("0000-00-00", None),
            ("2018-12-00", None),
            ("2018-00-03", None),
        ];
        let mut ctx = EvalContext::default();
        for (arg, exp) in cases {
            let datetime = Some(DateTime::parse_datetime(&mut ctx, arg, 6, true).unwrap());
            let output = RpnFnScalarEvaluator::new()
                .push_param(datetime.clone())
                .evaluate(ScalarFuncSig::WeekDay)
                .unwrap();
            assert_eq!(output, exp);
        }
        let output = RpnFnScalarEvaluator::new()
            .push_param(None::<DateTime>)
            .evaluate::<Int>(ScalarFuncSig::WeekDay)
            .unwrap();
        assert_eq!(output, None);
    }

    #[test]
    fn test_day_of_year() {
        let cases = vec![
            ("2018-11-11 00:00:00.000000", Some(315)),
            ("2018-11-12 00:00:00.000000", Some(316)),
            ("2018-11-30 00:00:00.000000", Some(334)),
            ("2018-12-31 00:00:00.000000", Some(365)),
            ("2016-12-31 00:00:00.000000", Some(366)),
            ("0000-00-00 00:00:00.000000", None),
            ("2018-11-00 00:00:00.000000", None),
            ("2018-00-11 00:00:00.000000", None),
        ];
        let mut ctx = EvalContext::default();
        for (arg, exp) in cases {
            let datetime = Some(DateTime::parse_datetime(&mut ctx, arg, 6, true).unwrap());
            let output = RpnFnScalarEvaluator::new()
                .push_param(datetime.clone())
                .evaluate(ScalarFuncSig::DayOfYear)
                .unwrap();
            assert_eq!(output, exp);
        }
        let output = RpnFnScalarEvaluator::new()
            .push_param(None::<DateTime>)
            .evaluate::<Int>(ScalarFuncSig::DayOfYear)
            .unwrap();
        assert_eq!(output, None);
    }

    #[test]
    fn test_from_days() {
        let cases = vec![
            (ScalarValue::Int(Some(-140)), Some("0000-00-00")), // mysql FROM_DAYS returns 0000-00-00 for any day <= 365.
            (ScalarValue::Int(Some(140)), Some("0000-00-00")), // mysql FROM_DAYS returns 0000-00-00 for any day <= 365.
            (ScalarValue::Int(Some(735_000)), Some("2012-05-12")), // Leap year.
            (ScalarValue::Int(Some(735_030)), Some("2012-06-11")),
            (ScalarValue::Int(Some(735_130)), Some("2012-09-19")),
            (ScalarValue::Int(Some(734_909)), Some("2012-02-11")),
            (ScalarValue::Int(Some(734_878)), Some("2012-01-11")),
            (ScalarValue::Int(Some(734_927)), Some("2012-02-29")),
            (ScalarValue::Int(Some(734_634)), Some("2011-05-12")), // Non Leap year.
            (ScalarValue::Int(Some(734_664)), Some("2011-06-11")),
            (ScalarValue::Int(Some(734_764)), Some("2011-09-19")),
            (ScalarValue::Int(Some(734_544)), Some("2011-02-11")),
            (ScalarValue::Int(Some(734_513)), Some("2011-01-11")),
            (ScalarValue::Int(Some(3_652_424)), Some("9999-12-31")),
            (ScalarValue::Int(Some(3_652_425)), Some("0000-00-00")), // mysql FROM_DAYS returns 0000-00-00 for any day >= 3652425
            (ScalarValue::Int(None), None),
        ];
        let mut ctx = EvalContext::default();
        for (arg, exp) in cases {
            let datetime: Option<Time> =
                exp.map(|exp: &str| Time::parse_date(&mut ctx, exp).unwrap());
            let output: Option<Time> = RpnFnScalarEvaluator::new()
                .push_param(arg)
                .evaluate(ScalarFuncSig::FromDays)
                .unwrap();
            assert_eq!(output, datetime);
        }
    }

    #[test]
    fn test_month() {
        let cases = vec![
            (Some("0000-00-00 00:00:00"), Some(0i64)),
            (Some("2018-01-01 01:01:01"), Some(1i64)),
            (Some("2018-02-01 01:01:01"), Some(2i64)),
            (Some("2018-03-01 01:01:01"), Some(3i64)),
            (Some("2018-04-01 01:01:01"), Some(4i64)),
            (Some("2018-05-01 01:01:01"), Some(5i64)),
            (Some("2018-06-01 01:01:01"), Some(6i64)),
            (Some("2018-07-01 01:01:01"), Some(7i64)),
            (Some("2018-08-01 01:01:01"), Some(8i64)),
            (Some("2018-09-01 01:01:01"), Some(9i64)),
            (Some("2018-10-01 01:01:01"), Some(10i64)),
            (Some("2018-11-01 01:01:01"), Some(11i64)),
            (Some("2018-12-01 01:01:01"), Some(12i64)),
            (None, None),
        ];
        let mut ctx = EvalContext::default();
        for (time, expect) in cases {
            let time = time.map(|t| DateTime::parse_datetime(&mut ctx, t, 6, true).unwrap());
            let output = RpnFnScalarEvaluator::new()
                .push_param(time)
                .evaluate(ScalarFuncSig::Month)
                .unwrap();
            assert_eq!(output, expect);
        }
    }

    #[test]
    fn test_hour_min_sec_micro_sec() {
        // test hour, minute, second, micro_second
        let cases: Vec<(&str, i8, i64, i64, i64, i64)> = vec![
            ("0 00:00:00.0", 0, 0, 0, 0, 0),
            ("31 11:30:45", 0, 31 * 24 + 11, 30, 45, 0),
            ("11:30:45.123345", 3, 11, 30, 45, 123000),
            ("11:30:45.123345", 5, 11, 30, 45, 123350),
            ("11:30:45.123345", 6, 11, 30, 45, 123345),
            ("11:30:45.1233456", 6, 11, 30, 45, 123346),
            ("11:30:45.000010", 6, 11, 30, 45, 10),
            ("11:30:45.00010", 5, 11, 30, 45, 100),
            ("-11:30:45.9233456", 0, 11, 30, 46, 0),
            ("-11:30:45.9233456", 1, 11, 30, 45, 900000),
            ("272:59:59.94", 2, 272, 59, 59, 940000),
            ("272:59:59.99", 1, 273, 0, 0, 0),
            ("272:59:59.99", 0, 273, 0, 0, 0),
        ];

        for (arg, fsp, h, m, s, ms) in cases {
            let duration = Some(Duration::parse(arg.as_bytes(), fsp).unwrap());
            let test_case_func = |sig, res| {
                let output = RpnFnScalarEvaluator::new()
                    .push_param(duration.clone())
                    .evaluate::<Int>(sig)
                    .unwrap();
                assert_eq!(output, Some(res));
            };
            test_case_func(ScalarFuncSig::Hour, h);
            test_case_func(ScalarFuncSig::Minute, m);
            test_case_func(ScalarFuncSig::Second, s);
            test_case_func(ScalarFuncSig::MicroSecond, ms);
        }

        // test NULL case
        let test_null_case = |sig| {
            let output = RpnFnScalarEvaluator::new()
                .push_param(None::<Duration>)
                .evaluate::<Int>(sig)
                .unwrap();
            assert_eq!(output, None);
        };

        test_null_case(ScalarFuncSig::Hour);
        test_null_case(ScalarFuncSig::Minute);
        test_null_case(ScalarFuncSig::Second);
        test_null_case(ScalarFuncSig::MicroSecond);
    }

    #[test]
    fn test_year() {
        let cases = vec![
            (Some("0000-00-00 00:00:00"), Some(0i64)),
            (Some("1-01-01 01:01:01"), Some(1i64)),
            (Some("2018-01-01 01:01:01"), Some(2018i64)),
            (Some("2019-01-01 01:01:01"), Some(2019i64)),
            (Some("2020-01-01 01:01:01"), Some(2020i64)),
            (Some("2021-01-01 01:01:01"), Some(2021i64)),
            (Some("2022-01-01 01:01:01"), Some(2022i64)),
            (Some("2023-01-01 01:01:01"), Some(2023i64)),
            (Some("2024-01-01 01:01:01"), Some(2024i64)),
            (Some("2025-01-01 01:01:01"), Some(2025i64)),
            (Some("2026-01-01 01:01:01"), Some(2026i64)),
            (Some("2027-01-01 01:01:01"), Some(2027i64)),
            (Some("2028-01-01 01:01:01"), Some(2028i64)),
            (Some("2029-01-01 01:01:01"), Some(2029i64)),
            (None, None),
        ];

        let mut ctx = EvalContext::default();
        for (time, expect) in cases {
            let time = time.map(|t| DateTime::parse_datetime(&mut ctx, t, 6, true).unwrap());
            let output = RpnFnScalarEvaluator::new()
                .push_param(time)
                .evaluate(ScalarFuncSig::Year)
                .unwrap();
            assert_eq!(output, expect);
        }
    }

    #[test]
<<<<<<< HEAD
    fn test_month_name() {
        let cases = vec![
            (None, None),
            (Some("0000-00-00 00:00:00.000000"), None),
            (Some("2019-01-01 00:00:00.000000"), Some("January")),
            (Some("2019-02-01 00:00:00.000000"), Some("February")),
            (Some("2019-03-01 00:00:00.000000"), Some("March")),
            (Some("2019-04-01 00:00:00.000000"), Some("April")),
            (Some("2019-05-01 00:00:00.000000"), Some("May")),
            (Some("2019-06-01 00:00:00.000000"), Some("June")),
            (Some("2019-07-01 00:00:00.000000"), Some("July")),
            (Some("2019-08-01 00:00:00.000000"), Some("August")),
            (Some("2019-09-01 00:00:00.000000"), Some("September")),
            (Some("2019-10-01 00:00:00.000000"), Some("October")),
            (Some("2019-11-01 00:00:00.000000"), Some("November")),
            (Some("2019-12-01 00:00:00.000000"), Some("December")),
            (Some("2019-12-00 00:00:00.000000"), Some("December")),
            (Some("2019-00-01 00:00:00.000000"), None),
        ];
        let mut ctx = EvalContext::default();
        for (arg, exp) in cases {
            let arg: Option<Time> = arg.map(|arg: &str| Time::parse_date(&mut ctx, arg).unwrap());
            let output: Option<Bytes> = RpnFnScalarEvaluator::new()
                .push_param(arg)
                .evaluate(ScalarFuncSig::MonthName)
                .unwrap();
            let exp = exp.map(|v| v.as_bytes().to_vec());
            assert_eq!(output, exp);
        }

        // case SqlMode::NO_ZERO_DATE
        let mut cfg = EvalConfig::new();
        cfg.set_sql_mode(SqlMode::NO_ZERO_DATE);
        let ctx = EvalContext::new(Arc::new(cfg));
        let (output, ctx) = RpnFnScalarEvaluator::new()
            .context(ctx)
            .push_param(Some(Time(0)))
            .evaluate_raw(FieldTypeTp::String, ScalarFuncSig::MonthName);

        assert_eq!(
            ctx.warnings.warnings[0].get_code(),
            ERR_TRUNCATE_WRONG_VALUE
        );
        assert!(output.unwrap().is_none());
=======
    fn test_day_of_month() {
        let cases = vec![
            (Some("0000-00-00 00:00:00.000000"), Some(0)),
            (Some("2018-02-01 00:00:00.000000"), Some(1)),
            (Some("2018-02-15 00:00:00.000000"), Some(15)),
            (Some("2018-02-28 00:00:00.000000"), Some(28)),
            (Some("2016-02-29 00:00:00.000000"), Some(29)),
            (None, None),
        ];
        let mut ctx = EvalContext::default();
        for (time, expect) in cases {
            let time = time.map(|t| DateTime::parse_datetime(&mut ctx, t, 6, true).unwrap());
            let output = RpnFnScalarEvaluator::new()
                .push_param(time)
                .evaluate(ScalarFuncSig::DayOfMonth)
                .unwrap();
            assert_eq!(output, expect);
        }
>>>>>>> 95ad796b
    }
}<|MERGE_RESOLUTION|>--- conflicted
+++ resolved
@@ -130,7 +130,25 @@
 
 #[rpn_fn(capture = [ctx])]
 #[inline]
-<<<<<<< HEAD
+pub fn day_of_month(ctx: &mut EvalContext, t: &Option<DateTime>) -> Result<Option<Int>> {
+    let t = match t {
+        Some(v) => v,
+        _ => return Ok(None),
+    };
+
+    if t.is_zero() {
+        if ctx.cfg.sql_mode.contains(SqlMode::NO_ZERO_DATE) {
+            return ctx
+                .handle_invalid_time_error(Error::incorrect_datetime_value(&format!("{}", t)))
+                .map(|_| Ok(None))?;
+        }
+        return Ok(Some(0));
+    }
+    Ok(Some(Int::from(t.day())))
+}
+
+#[rpn_fn(capture = [ctx])]
+#[inline]
 pub fn month_name(ctx: &mut EvalContext, t: &Option<DateTime>) -> Result<Option<Bytes>> {
     match t {
         Some(t) => {
@@ -143,23 +161,6 @@
         }
         None => Ok(None),
     }
-=======
-pub fn day_of_month(ctx: &mut EvalContext, t: &Option<DateTime>) -> Result<Option<Int>> {
-    let t = match t {
-        Some(v) => v,
-        _ => return Ok(None),
-    };
-
-    if t.is_zero() {
-        if ctx.cfg.sql_mode.contains(SqlMode::NO_ZERO_DATE) {
-            return ctx
-                .handle_invalid_time_error(Error::incorrect_datetime_value(&format!("{}", t)))
-                .map(|_| Ok(None))?;
-        }
-        return Ok(Some(0));
-    }
-    Ok(Some(Int::from(t.day())))
->>>>>>> 95ad796b
 }
 
 #[cfg(test)]
@@ -495,7 +496,27 @@
     }
 
     #[test]
-<<<<<<< HEAD
+    fn test_day_of_month() {
+        let cases = vec![
+            (Some("0000-00-00 00:00:00.000000"), Some(0)),
+            (Some("2018-02-01 00:00:00.000000"), Some(1)),
+            (Some("2018-02-15 00:00:00.000000"), Some(15)),
+            (Some("2018-02-28 00:00:00.000000"), Some(28)),
+            (Some("2016-02-29 00:00:00.000000"), Some(29)),
+            (None, None),
+        ];
+        let mut ctx = EvalContext::default();
+        for (time, expect) in cases {
+            let time = time.map(|t| DateTime::parse_datetime(&mut ctx, t, 6, true).unwrap());
+            let output = RpnFnScalarEvaluator::new()
+                .push_param(time)
+                .evaluate(ScalarFuncSig::DayOfMonth)
+                .unwrap();
+            assert_eq!(output, expect);
+        }
+    }
+
+    #[test]
     fn test_month_name() {
         let cases = vec![
             (None, None),
@@ -540,25 +561,5 @@
             ERR_TRUNCATE_WRONG_VALUE
         );
         assert!(output.unwrap().is_none());
-=======
-    fn test_day_of_month() {
-        let cases = vec![
-            (Some("0000-00-00 00:00:00.000000"), Some(0)),
-            (Some("2018-02-01 00:00:00.000000"), Some(1)),
-            (Some("2018-02-15 00:00:00.000000"), Some(15)),
-            (Some("2018-02-28 00:00:00.000000"), Some(28)),
-            (Some("2016-02-29 00:00:00.000000"), Some(29)),
-            (None, None),
-        ];
-        let mut ctx = EvalContext::default();
-        for (time, expect) in cases {
-            let time = time.map(|t| DateTime::parse_datetime(&mut ctx, t, 6, true).unwrap());
-            let output = RpnFnScalarEvaluator::new()
-                .push_param(time)
-                .evaluate(ScalarFuncSig::DayOfMonth)
-                .unwrap();
-            assert_eq!(output, expect);
-        }
->>>>>>> 95ad796b
     }
 }