--- conflicted
+++ resolved
@@ -38,11 +38,7 @@
 
 #[rpn_fn(capture = [ctx])]
 #[inline]
-<<<<<<< HEAD
-pub fn day_of_year(ctx: &mut EvalContext, t: &Option<DateTime>) -> Result<Option<Int>> {
-=======
 pub fn week_day(ctx: &mut EvalContext, t: &Option<DateTime>) -> Result<Option<Int>> {
->>>>>>> 64b90595
     if t.is_none() {
         return Ok(None);
     }
@@ -52,13 +48,24 @@
             .handle_invalid_time_error(Error::incorrect_datetime_value(&format!("{}", t)))
             .map(|_| Ok(None))?;
     }
-<<<<<<< HEAD
+    let day = t.weekday().num_days_from_monday();
+    Ok(Some(i64::from(day)))
+}
+
+#[rpn_fn(capture = [ctx])]
+#[inline]
+pub fn day_of_year(ctx: &mut EvalContext, t: &Option<DateTime>) -> Result<Option<Int>> {
+    if t.is_none() {
+        return Ok(None);
+    }
+    let t = t.as_ref().unwrap();
+    if t.invalid_zero() {
+        return ctx
+            .handle_invalid_time_error(Error::incorrect_datetime_value(&format!("{}", t)))
+            .map(|_| Ok(None))?;
+    }
     let day = t.days();
     Ok(Some(Int::from(day)))
-=======
-    let day = t.weekday().num_days_from_monday();
-    Ok(Some(i64::from(day)))
->>>>>>> 64b90595
 }
 
 #[cfg(test)]
@@ -191,18 +198,6 @@
     }
 
     #[test]
-<<<<<<< HEAD
-    fn test_day_of_year() {
-        let cases = vec![
-            ("2018-11-11 00:00:00.000000", Some(315)),
-            ("2018-11-12 00:00:00.000000", Some(316)),
-            ("2018-11-30 00:00:00.000000", Some(334)),
-            ("2018-12-31 00:00:00.000000", Some(365)),
-            ("2016-12-31 00:00:00.000000", Some(366)),
-            ("0000-00-00 00:00:00.000000", None),
-            ("2018-11-00 00:00:00.000000", None),
-            ("2018-00-11 00:00:00.000000", None),
-=======
     fn test_week_day() {
         let cases = vec![
             ("2018-12-03", Some(0i64)),
@@ -215,29 +210,48 @@
             ("0000-00-00", None),
             ("2018-12-00", None),
             ("2018-00-03", None),
->>>>>>> 64b90595
         ];
         let mut ctx = EvalContext::default();
         for (arg, exp) in cases {
             let datetime = Some(DateTime::parse_datetime(&mut ctx, arg, 6, true).unwrap());
             let output = RpnFnScalarEvaluator::new()
                 .push_param(datetime.clone())
-<<<<<<< HEAD
-                .evaluate(ScalarFuncSig::DayOfYear)
-=======
                 .evaluate(ScalarFuncSig::WeekDay)
->>>>>>> 64b90595
                 .unwrap();
             assert_eq!(output, exp);
         }
         let output = RpnFnScalarEvaluator::new()
             .push_param(None::<DateTime>)
-<<<<<<< HEAD
-            .evaluate::<Int>(ScalarFuncSig::DayOfYear)
-=======
             .evaluate::<Int>(ScalarFuncSig::WeekDay)
->>>>>>> 64b90595
             .unwrap();
         assert_eq!(output, None);
     }
+
+    #[test]
+    fn test_day_of_year() {
+        let cases = vec![
+            ("2018-11-11 00:00:00.000000", Some(315)),
+            ("2018-11-12 00:00:00.000000", Some(316)),
+            ("2018-11-30 00:00:00.000000", Some(334)),
+            ("2018-12-31 00:00:00.000000", Some(365)),
+            ("2016-12-31 00:00:00.000000", Some(366)),
+            ("0000-00-00 00:00:00.000000", None),
+            ("2018-11-00 00:00:00.000000", None),
+            ("2018-00-11 00:00:00.000000", None),
+        ];
+        let mut ctx = EvalContext::default();
+        for (arg, exp) in cases {
+            let datetime = Some(DateTime::parse_datetime(&mut ctx, arg, 6, true).unwrap());
+            let output = RpnFnScalarEvaluator::new()
+                .push_param(datetime.clone())
+                .evaluate(ScalarFuncSig::DayOfYear)
+                .unwrap();
+            assert_eq!(output, exp);
+        }
+        let output = RpnFnScalarEvaluator::new()
+            .push_param(None::<DateTime>)
+            .evaluate::<Int>(ScalarFuncSig::DayOfYear)
+            .unwrap();
+        assert_eq!(output, None);
+    }
 }