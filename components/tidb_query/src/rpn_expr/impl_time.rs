--- conflicted
+++ resolved
@@ -56,23 +56,11 @@
 
 #[rpn_fn(capture = [ctx])]
 #[inline]
-<<<<<<< HEAD
-pub fn to_days(ctx: &mut EvalContext, t: &Option<DateTime>) -> Result<Option<Int>> {
-=======
 pub fn day_of_year(ctx: &mut EvalContext, t: &Option<DateTime>) -> Result<Option<Int>> {
->>>>>>> cd87848b
     if t.is_none() {
         return Ok(None);
     }
     let t = t.as_ref().unwrap();
-<<<<<<< HEAD
-    if t.is_zero() {
-        return ctx
-            .handle_invalid_time_error(Error::incorrect_datetime_value(&format!("{}", t)))
-            .map(|_| Ok(None))?;
-    }
-    Ok(Some(i64::from(t.day_number())))
-=======
     if t.invalid_zero() {
         return ctx
             .handle_invalid_time_error(Error::incorrect_datetime_value(t))
@@ -80,7 +68,21 @@
     }
     let day = t.days();
     Ok(Some(Int::from(day)))
->>>>>>> cd87848b
+}
+
+#[rpn_fn(capture = [ctx])]
+#[inline]
+pub fn to_days(ctx: &mut EvalContext, t: &Option<DateTime>) -> Result<Option<Int>> {
+    if t.is_none() {
+        return Ok(None);
+    }
+    let t = t.as_ref().unwrap();
+      if t.is_zero() {
+        return ctx
+            .handle_invalid_time_error(Error::incorrect_datetime_value(&format!("{}", t)))
+            .map(|_| Ok(None))?;
+    }
+    Ok(Some(i64::from(t.day_number())))
 }
 
 #[rpn_fn(capture = [ctx])]
@@ -300,9 +302,36 @@
             .unwrap();
         assert_eq!(output, None);
     }
-
-    #[test]
-<<<<<<< HEAD
+  
+    #[test]
+    fn test_day_of_year() {
+        let cases = vec![
+            ("2018-11-11 00:00:00.000000", Some(315)),
+            ("2018-11-12 00:00:00.000000", Some(316)),
+            ("2018-11-30 00:00:00.000000", Some(334)),
+            ("2018-12-31 00:00:00.000000", Some(365)),
+            ("2016-12-31 00:00:00.000000", Some(366)),
+            ("0000-00-00 00:00:00.000000", None),
+            ("2018-11-00 00:00:00.000000", None),
+            ("2018-00-11 00:00:00.000000", None),
+        ];
+        let mut ctx = EvalContext::default();
+        for (arg, exp) in cases {
+            let datetime = Some(DateTime::parse_datetime(&mut ctx, arg, 6, true).unwrap());
+            let output = RpnFnScalarEvaluator::new()
+                .push_param(datetime.clone())
+                .evaluate(ScalarFuncSig::DayOfYear)
+                .unwrap();
+            assert_eq!(output, exp);
+        }
+        let output = RpnFnScalarEvaluator::new()
+            .push_param(None::<DateTime>)
+            .evaluate::<Int>(ScalarFuncSig::DayOfYear)
+            .unwrap();
+        assert_eq!(output, None);
+    }
+  
+    #[test]
     fn test_to_days() {
         let cases = vec![
             (Some("950501"), Some(728779)),
@@ -327,33 +356,6 @@
                 .unwrap();
             assert_eq!(output, exp);
         }
-=======
-    fn test_day_of_year() {
-        let cases = vec![
-            ("2018-11-11 00:00:00.000000", Some(315)),
-            ("2018-11-12 00:00:00.000000", Some(316)),
-            ("2018-11-30 00:00:00.000000", Some(334)),
-            ("2018-12-31 00:00:00.000000", Some(365)),
-            ("2016-12-31 00:00:00.000000", Some(366)),
-            ("0000-00-00 00:00:00.000000", None),
-            ("2018-11-00 00:00:00.000000", None),
-            ("2018-00-11 00:00:00.000000", None),
-        ];
-        let mut ctx = EvalContext::default();
-        for (arg, exp) in cases {
-            let datetime = Some(DateTime::parse_datetime(&mut ctx, arg, 6, true).unwrap());
-            let output = RpnFnScalarEvaluator::new()
-                .push_param(datetime.clone())
-                .evaluate(ScalarFuncSig::DayOfYear)
-                .unwrap();
-            assert_eq!(output, exp);
-        }
-        let output = RpnFnScalarEvaluator::new()
-            .push_param(None::<DateTime>)
-            .evaluate::<Int>(ScalarFuncSig::DayOfYear)
-            .unwrap();
-        assert_eq!(output, None);
->>>>>>> cd87848b
     }
 
     #[test]
