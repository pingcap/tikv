// Copyright 2019 TiKV Project Authors. Licensed under Apache-2.0.

use tidb_query_codegen::rpn_fn;

use super::super::expr::EvalContext;

use crate::codec::data_type::*;
use crate::codec::mysql::Time;
use crate::codec::Error;
use crate::Result;

#[rpn_fn(capture = [ctx])]
#[inline]
pub fn date_format(
    ctx: &mut EvalContext,
    t: &Option<DateTime>,
    layout: &Option<Bytes>,
) -> Result<Option<Bytes>> {
    use std::str::from_utf8;

    if t.is_none() || layout.is_none() {
        return Ok(None);
    }
    let (t, layout) = (t.as_ref().unwrap(), layout.as_ref().unwrap());
    if t.invalid_zero() {
        return ctx
            .handle_invalid_time_error(Error::incorrect_datetime_value(&format!("{}", t)))
            .map(|_| Ok(None))?;
    }

    let t = t.date_format(from_utf8(layout.as_slice()).map_err(Error::Encoding)?);
    if let Err(err) = t {
        return ctx.handle_invalid_time_error(err).map(|_| Ok(None))?;
    }

    Ok(Some(t.unwrap().into_bytes()))
}

#[rpn_fn(capture = [ctx])]
#[inline]
pub fn week_day(ctx: &mut EvalContext, t: &Option<DateTime>) -> Result<Option<Int>> {
    if t.is_none() {
        return Ok(None);
    }
    let t = t.as_ref().unwrap();
    if t.invalid_zero() {
        return ctx
            .handle_invalid_time_error(Error::incorrect_datetime_value(&format!("{}", t)))
            .map(|_| Ok(None))?;
    }
    let day = t.weekday().num_days_from_monday();
    Ok(Some(i64::from(day)))
}

#[rpn_fn(capture = [ctx])]
#[inline]
pub fn from_days(ctx: &mut EvalContext, arg: &Option<Int>) -> Result<Option<Time>> {
    arg.map_or(Ok(None), |daynr: Int| {
        let time = Time::from_days(ctx, daynr as u32)?;
        Ok(Some(time))
    })
}

<<<<<<< HEAD
#[rpn_fn(capture = [ctx])]
pub fn date_diff(
    ctx: &mut EvalContext,
    arg1: &Option<Time>,
    arg2: &Option<Time>,
) -> Result<Option<Int>> {
    if let (Some(lhs), Some(rhs)) = (arg1, arg2) {
        if lhs.invalid_zero() {
            return ctx
                .handle_invalid_time_error(Error::incorrect_datetime_value(&format!("{}", lhs)))
                .map(|_| Ok(None))?;
        }
        if rhs.invalid_zero() {
            return ctx
                .handle_invalid_time_error(Error::incorrect_datetime_value(&format!("{}", rhs)))
                .map(|_| Ok(None))?;
        }
        Ok(lhs.date_diff(*rhs))
    } else {
        Ok(None)
    }
=======
#[rpn_fn]
#[inline]
pub fn month(t: &Option<DateTime>) -> Result<Option<Int>> {
    t.map_or(Ok(None), |time| Ok(Some(Int::from(time.month()))))
>>>>>>> a2bf0dd8
}

#[cfg(test)]
mod tests {
    use super::*;

    use tipb::ScalarFuncSig;

    use crate::rpn_expr::types::test_util::RpnFnScalarEvaluator;

    #[test]
    fn test_date_format() {
        use std::sync::Arc;

        use crate::expr::{EvalConfig, EvalContext, Flag, SqlMode};

        let cases = vec![
            (
                "2010-01-07 23:12:34.12345",
                "%b %M %m %c %D %d %e %j %k %h %i %p %r %T %s %f %U %u
                %V %v %a %W %w %X %x %Y %y %%",
                "Jan January 01 1 7th 07 7 007 23 11 12 PM 11:12:34 PM 23:12:34 34 123450 01 01
                01 01 Thu Thursday 4 2010 2010 2010 10 %",
            ),
            (
                "2012-12-21 23:12:34.123456",
                "%b %M %m %c %D %d %e %j %k %h %i %p %r %T %s %f %U
                %u %V %v %a %W %w %X %x %Y %y %%",
                "Dec December 12 12 21st 21 21 356 23 11 12 PM 11:12:34 PM 23:12:34 34 123456 51
                51 51 51 Fri Friday 5 2012 2012 2012 12 %",
            ),
            (
                "0000-01-01 00:00:00.123456",
                // Functions week() and yearweek() don't support multi mode,
                // so the result of "%U %u %V %Y" is different from MySQL.
                "%b %M %m %c %D %d %e %j %k %h %i %p %r %T %s %f %v
                %x %Y %y %%",
                "Jan January 01 1 1st 01 1 001 0 12 00 AM 12:00:00 AM 00:00:00 00 123456 52
                4294967295 0000 00 %",
            ),
            (
                "2016-09-3 00:59:59.123456",
                "abc%b %M %m %c %D %d %e %j %k %h %i %p %r %T %s %f %U
                %u %V %v %a %W %w %X %x %Y %y!123 %%xyz %z",
                "abcSep September 09 9 3rd 03 3 247 0 12 59 AM 12:59:59 AM 00:59:59 59 123456 35
                35 35 35 Sat Saturday 6 2016 2016 2016 16!123 %xyz z",
            ),
            (
                "2012-10-01 00:00:00",
                "%b %M %m %c %D %d %e %j %k %H %i %p %r %T %s %f %v
                %x %Y %y %%",
                "Oct October 10 10 1st 01 1 275 0 00 00 AM 12:00:00 AM 00:00:00 00 000000 40
                2012 2012 12 %",
            ),
        ];
        for (date, format, expect) in cases {
            let date =
                Some(DateTime::parse_datetime(&mut EvalContext::default(), date, 6, true).unwrap());
            let format = Some(format.as_bytes().to_vec());
            let expect = Some(expect.as_bytes().to_vec());

            let output = RpnFnScalarEvaluator::new()
                .push_param(date.clone())
                .push_param(format.clone())
                .evaluate(ScalarFuncSig::DateFormatSig)
                .unwrap();
            assert_eq!(output, expect, "{:?} {:?}", date, format);
        }

        //                // TODO: pass this test after refactoring the issue #3953 is fixed.
        //                {
        //                    let format: Option<Bytes> =  Some("abc%b %M %m %c %D %d %e %j".as_bytes().to_vec());
        //                    let time: Option<DateTime> = Some( DateTime::parse_utc_datetime("0000-00-00 00:00:00", 6).unwrap());
        //
        //                    let mut cfg = EvalConfig::new();
        //                    cfg.set_flag(Flag::IN_UPDATE_OR_DELETE_STMT)
        //                        .set_sql_mode(SqlMode::NO_ZERO_DATE | SqlMode::STRICT_ALL_TABLES);
        //                    let ctx = EvalContext::new(Arc::new(cfg));
        //
        //                    let output = RpnFnScalarEvaluator::new()
        //                        .context(ctx)
        //                        .push_param(time.clone())
        //                        .push_param(format)
        //                        .evaluate::<Bytes>(ScalarFuncSig::DateFormatSig);
        //                    assert!(output.is_err());
        //                }

        {
            let mut cfg = EvalConfig::new();
            cfg.set_flag(Flag::IN_UPDATE_OR_DELETE_STMT)
                .set_sql_mode(SqlMode::NO_ZERO_DATE | SqlMode::STRICT_ALL_TABLES);
            let ctx = EvalContext::new(Arc::new(cfg));

            let output = RpnFnScalarEvaluator::new()
                .context(ctx)
                .push_param(None::<DateTime>)
                .push_param(None::<Bytes>)
                .evaluate::<Bytes>(ScalarFuncSig::DateFormatSig)
                .unwrap();
            assert_eq!(output, None);
        }

        // test date format when format is None
        let cases: Vec<(Option<&str>, Option<&str>)> = vec![
            (Some("2010-01-07 23:12:34.12345"), None),
            (None, None),
            // TODO: pass this test after refactoring the issue #3953 is fixed.
            //            (
            //                "0000-00-00 00:00:00",
            //                Some(
            //                    "%b %M %m %c %D %d %e %j %k %H %i %p %r %T %s %f %v
            //                            %x %Y %y %%",
            //                ),
            //            ),
        ];

        for (date, format) in cases {
            let date = date.map(|d| {
                DateTime::parse_datetime(&mut EvalContext::default(), d, 6, true).unwrap()
            });
            let format = format.map(|s| s.as_bytes().to_vec());

            let output = RpnFnScalarEvaluator::new()
                .push_param(date.clone())
                .push_param(format.clone())
                .evaluate::<Bytes>(ScalarFuncSig::DateFormatSig)
                .unwrap();
            assert_eq!(output, None, "{:?} {:?}", date, format);
        }
    }

    #[test]
    fn test_week_day() {
        let cases = vec![
            ("2018-12-03", Some(0i64)),
            ("2018-12-04", Some(1i64)),
            ("2018-12-05", Some(2i64)),
            ("2018-12-06", Some(3i64)),
            ("2018-12-07", Some(4i64)),
            ("2018-12-08", Some(5i64)),
            ("2018-12-09", Some(6i64)),
            ("0000-00-00", None),
            ("2018-12-00", None),
            ("2018-00-03", None),
        ];
        let mut ctx = EvalContext::default();
        for (arg, exp) in cases {
            let datetime = Some(DateTime::parse_datetime(&mut ctx, arg, 6, true).unwrap());
            let output = RpnFnScalarEvaluator::new()
                .push_param(datetime.clone())
                .evaluate(ScalarFuncSig::WeekDay)
                .unwrap();
            assert_eq!(output, exp);
        }
        let output = RpnFnScalarEvaluator::new()
            .push_param(None::<DateTime>)
            .evaluate::<Int>(ScalarFuncSig::WeekDay)
            .unwrap();
        assert_eq!(output, None);
    }

    #[test]
    fn test_from_days() {
        let cases = vec![
            (ScalarValue::Int(Some(-140)), Some("0000-00-00")), // mysql FROM_DAYS returns 0000-00-00 for any day <= 365.
            (ScalarValue::Int(Some(140)), Some("0000-00-00")), // mysql FROM_DAYS returns 0000-00-00 for any day <= 365.
            (ScalarValue::Int(Some(735_000)), Some("2012-05-12")), // Leap year.
            (ScalarValue::Int(Some(735_030)), Some("2012-06-11")),
            (ScalarValue::Int(Some(735_130)), Some("2012-09-19")),
            (ScalarValue::Int(Some(734_909)), Some("2012-02-11")),
            (ScalarValue::Int(Some(734_878)), Some("2012-01-11")),
            (ScalarValue::Int(Some(734_927)), Some("2012-02-29")),
            (ScalarValue::Int(Some(734_634)), Some("2011-05-12")), // Non Leap year.
            (ScalarValue::Int(Some(734_664)), Some("2011-06-11")),
            (ScalarValue::Int(Some(734_764)), Some("2011-09-19")),
            (ScalarValue::Int(Some(734_544)), Some("2011-02-11")),
            (ScalarValue::Int(Some(734_513)), Some("2011-01-11")),
            (ScalarValue::Int(Some(3_652_424)), Some("9999-12-31")),
            (ScalarValue::Int(Some(3_652_425)), Some("0000-00-00")), // mysql FROM_DAYS returns 0000-00-00 for any day >= 3652425
            (ScalarValue::Int(None), None),
        ];
        let mut ctx = EvalContext::default();
        for (arg, exp) in cases {
            let datetime: Option<Time> =
                exp.map(|exp: &str| Time::parse_date(&mut ctx, exp).unwrap());
            let output: Option<Time> = RpnFnScalarEvaluator::new()
                .push_param(arg)
                .evaluate(ScalarFuncSig::FromDays)
                .unwrap();
            assert_eq!(output, datetime);
        }
    }

    #[test]
<<<<<<< HEAD
    fn test_date_diff() {
        let cases = vec![
            (
                "0000-01-01 00:00:00.000000",
                "0000-01-01 00:00:00.000000",
                0,
            ),
            (
                "2018-02-01 00:00:00.000000",
                "2018-02-01 00:00:00.000000",
                0,
            ),
            (
                "2018-02-02 00:00:00.000000",
                "2018-02-01 00:00:00.000000",
                1,
            ),
            (
                "2018-02-01 00:00:00.000000",
                "2018-02-02 00:00:00.000000",
                -1,
            ),
            (
                "2018-02-02 00:00:00.000000",
                "2018-02-01 23:59:59.999999",
                1,
            ),
            (
                "2018-02-01 23:59:59.999999",
                "2018-02-02 00:00:00.000000",
                -1,
            ),
        ];

        let mut ctx = EvalContext::default();
        for (lhs, rhs, exp) in cases {
            let output = RpnFnScalarEvaluator::new()
                .push_param(Time::parse_datetime(&mut ctx, lhs, 6, true).unwrap())
                .push_param(Time::parse_datetime(&mut ctx, rhs, 6, true).unwrap())
                .evaluate(ScalarFuncSig::DateDiff)
                .unwrap();
            assert_eq!(output, Some(exp));
        }

        let l: Option<Time> = None;
        let r: Option<Time> = None;
        let output = RpnFnScalarEvaluator::new()
            .push_param(l)
            .push_param(r)
            .evaluate::<Time>(ScalarFuncSig::DateDiff)
            .unwrap();
        assert_eq!(output, None);
=======
    fn test_month() {
        let cases = vec![
            (Some("0000-00-00 00:00:00"), Some(0i64)),
            (Some("2018-01-01 01:01:01"), Some(1i64)),
            (Some("2018-02-01 01:01:01"), Some(2i64)),
            (Some("2018-03-01 01:01:01"), Some(3i64)),
            (Some("2018-04-01 01:01:01"), Some(4i64)),
            (Some("2018-05-01 01:01:01"), Some(5i64)),
            (Some("2018-06-01 01:01:01"), Some(6i64)),
            (Some("2018-07-01 01:01:01"), Some(7i64)),
            (Some("2018-08-01 01:01:01"), Some(8i64)),
            (Some("2018-09-01 01:01:01"), Some(9i64)),
            (Some("2018-10-01 01:01:01"), Some(10i64)),
            (Some("2018-11-01 01:01:01"), Some(11i64)),
            (Some("2018-12-01 01:01:01"), Some(12i64)),
            (None, None),
        ];
        let mut ctx = EvalContext::default();
        for (time, expect) in cases {
            let time = time.map(|t| DateTime::parse_datetime(&mut ctx, t, 6, true).unwrap());
            let output = RpnFnScalarEvaluator::new()
                .push_param(time)
                .evaluate(ScalarFuncSig::Month)
                .unwrap();
            assert_eq!(output, expect);
        }
>>>>>>> a2bf0dd8
    }
}<|MERGE_RESOLUTION|>--- conflicted
+++ resolved
@@ -61,7 +61,6 @@
     })
 }
 
-<<<<<<< HEAD
 #[rpn_fn(capture = [ctx])]
 pub fn date_diff(
     ctx: &mut EvalContext,
@@ -83,12 +82,12 @@
     } else {
         Ok(None)
     }
-=======
+}
+
 #[rpn_fn]
 #[inline]
 pub fn month(t: &Option<DateTime>) -> Result<Option<Int>> {
     t.map_or(Ok(None), |time| Ok(Some(Int::from(time.month()))))
->>>>>>> a2bf0dd8
 }
 
 #[cfg(test)]
@@ -283,7 +282,6 @@
     }
 
     #[test]
-<<<<<<< HEAD
     fn test_date_diff() {
         let cases = vec![
             (
@@ -336,7 +334,7 @@
             .evaluate::<Time>(ScalarFuncSig::DateDiff)
             .unwrap();
         assert_eq!(output, None);
-=======
+    }
     fn test_month() {
         let cases = vec![
             (Some("0000-00-00 00:00:00"), Some(0i64)),
@@ -363,6 +361,5 @@
                 .unwrap();
             assert_eq!(output, expect);
         }
->>>>>>> a2bf0dd8
     }
 }