// Copyright 2019 TiKV Project Authors. Licensed under Apache-2.0.

use tidb_query_codegen::rpn_fn;

use super::super::expr::EvalContext;

use crate::codec::data_type::*;
use crate::codec::mysql::Time;
use crate::codec::Error;
use crate::Result;

#[rpn_fn(capture = [ctx])]
#[inline]
pub fn date_format(
    ctx: &mut EvalContext,
    t: &Option<DateTime>,
    layout: &Option<Bytes>,
) -> Result<Option<Bytes>> {
    use std::str::from_utf8;

    if t.is_none() || layout.is_none() {
        return Ok(None);
    }
    let (t, layout) = (t.as_ref().unwrap(), layout.as_ref().unwrap());
    if t.invalid_zero() {
        return ctx
            .handle_invalid_time_error(Error::incorrect_datetime_value(&format!("{}", t)))
            .map(|_| Ok(None))?;
    }

    let t = t.date_format(from_utf8(layout.as_slice()).map_err(Error::Encoding)?);
    if let Err(err) = t {
        return ctx.handle_invalid_time_error(err).map(|_| Ok(None))?;
    }

    Ok(Some(t.unwrap().into_bytes()))
}

#[rpn_fn(capture = [ctx])]
#[inline]
pub fn week_day(ctx: &mut EvalContext, t: &Option<DateTime>) -> Result<Option<Int>> {
    if t.is_none() {
        return Ok(None);
    }
    let t = t.as_ref().unwrap();
    if t.invalid_zero() {
        return ctx
            .handle_invalid_time_error(Error::incorrect_datetime_value(&format!("{}", t)))
            .map(|_| Ok(None))?;
    }
    let day = t.weekday().num_days_from_monday();
    Ok(Some(i64::from(day)))
}

#[rpn_fn(capture = [ctx])]
#[inline]
pub fn from_days(ctx: &mut EvalContext, arg: &Option<Int>) -> Result<Option<Time>> {
    arg.map_or(Ok(None), |daynr: Int| {
        let time = Time::from_days(ctx, daynr as u32)?;
        Ok(Some(time))
    })
}

#[rpn_fn]
#[inline]
<<<<<<< HEAD
pub fn hour(t: &Option<Duration>) -> Result<Option<Int>> {
    Ok(t.as_ref().map(|t| i64::from(t.hours())))
}

#[rpn_fn]
#[inline]
pub fn minute(t: &Option<Duration>) -> Result<Option<Int>> {
    Ok(t.as_ref().map(|t| i64::from(t.minutes())))
}

#[rpn_fn]
#[inline]
pub fn second(t: &Option<Duration>) -> Result<Option<Int>> {
    Ok(t.as_ref().map(|t| i64::from(t.secs())))
}

#[rpn_fn]
#[inline]
pub fn micro_second(t: &Option<Duration>) -> Result<Option<Int>> {
    Ok(t.as_ref().map(|t| i64::from(t.subsec_micros())))
=======
pub fn month(t: &Option<DateTime>) -> Result<Option<Int>> {
    t.map_or(Ok(None), |time| Ok(Some(Int::from(time.month()))))
>>>>>>> 78875273
}

#[cfg(test)]
mod tests {
    use super::*;

    use tipb::ScalarFuncSig;

    use crate::rpn_expr::types::test_util::RpnFnScalarEvaluator;

    #[test]
    fn test_date_format() {
        use std::sync::Arc;

        use crate::expr::{EvalConfig, EvalContext, Flag, SqlMode};

        let cases = vec![
            (
                "2010-01-07 23:12:34.12345",
                "%b %M %m %c %D %d %e %j %k %h %i %p %r %T %s %f %U %u
                %V %v %a %W %w %X %x %Y %y %%",
                "Jan January 01 1 7th 07 7 007 23 11 12 PM 11:12:34 PM 23:12:34 34 123450 01 01
                01 01 Thu Thursday 4 2010 2010 2010 10 %",
            ),
            (
                "2012-12-21 23:12:34.123456",
                "%b %M %m %c %D %d %e %j %k %h %i %p %r %T %s %f %U
                %u %V %v %a %W %w %X %x %Y %y %%",
                "Dec December 12 12 21st 21 21 356 23 11 12 PM 11:12:34 PM 23:12:34 34 123456 51
                51 51 51 Fri Friday 5 2012 2012 2012 12 %",
            ),
            (
                "0000-01-01 00:00:00.123456",
                // Functions week() and yearweek() don't support multi mode,
                // so the result of "%U %u %V %Y" is different from MySQL.
                "%b %M %m %c %D %d %e %j %k %h %i %p %r %T %s %f %v
                %x %Y %y %%",
                "Jan January 01 1 1st 01 1 001 0 12 00 AM 12:00:00 AM 00:00:00 00 123456 52
                4294967295 0000 00 %",
            ),
            (
                "2016-09-3 00:59:59.123456",
                "abc%b %M %m %c %D %d %e %j %k %h %i %p %r %T %s %f %U
                %u %V %v %a %W %w %X %x %Y %y!123 %%xyz %z",
                "abcSep September 09 9 3rd 03 3 247 0 12 59 AM 12:59:59 AM 00:59:59 59 123456 35
                35 35 35 Sat Saturday 6 2016 2016 2016 16!123 %xyz z",
            ),
            (
                "2012-10-01 00:00:00",
                "%b %M %m %c %D %d %e %j %k %H %i %p %r %T %s %f %v
                %x %Y %y %%",
                "Oct October 10 10 1st 01 1 275 0 00 00 AM 12:00:00 AM 00:00:00 00 000000 40
                2012 2012 12 %",
            ),
        ];
        for (date, format, expect) in cases {
            let date =
                Some(DateTime::parse_datetime(&mut EvalContext::default(), date, 6, true).unwrap());
            let format = Some(format.as_bytes().to_vec());
            let expect = Some(expect.as_bytes().to_vec());

            let output = RpnFnScalarEvaluator::new()
                .push_param(date.clone())
                .push_param(format.clone())
                .evaluate(ScalarFuncSig::DateFormatSig)
                .unwrap();
            assert_eq!(output, expect, "{:?} {:?}", date, format);
        }

        //                // TODO: pass this test after refactoring the issue #3953 is fixed.
        //                {
        //                    let format: Option<Bytes> =  Some("abc%b %M %m %c %D %d %e %j".as_bytes().to_vec());
        //                    let time: Option<DateTime> = Some( DateTime::parse_utc_datetime("0000-00-00 00:00:00", 6).unwrap());
        //
        //                    let mut cfg = EvalConfig::new();
        //                    cfg.set_flag(Flag::IN_UPDATE_OR_DELETE_STMT)
        //                        .set_sql_mode(SqlMode::NO_ZERO_DATE | SqlMode::STRICT_ALL_TABLES);
        //                    let ctx = EvalContext::new(Arc::new(cfg));
        //
        //                    let output = RpnFnScalarEvaluator::new()
        //                        .context(ctx)
        //                        .push_param(time.clone())
        //                        .push_param(format)
        //                        .evaluate::<Bytes>(ScalarFuncSig::DateFormatSig);
        //                    assert!(output.is_err());
        //                }

        {
            let mut cfg = EvalConfig::new();
            cfg.set_flag(Flag::IN_UPDATE_OR_DELETE_STMT)
                .set_sql_mode(SqlMode::NO_ZERO_DATE | SqlMode::STRICT_ALL_TABLES);
            let ctx = EvalContext::new(Arc::new(cfg));

            let output = RpnFnScalarEvaluator::new()
                .context(ctx)
                .push_param(None::<DateTime>)
                .push_param(None::<Bytes>)
                .evaluate::<Bytes>(ScalarFuncSig::DateFormatSig)
                .unwrap();
            assert_eq!(output, None);
        }

        // test date format when format is None
        let cases: Vec<(Option<&str>, Option<&str>)> = vec![
            (Some("2010-01-07 23:12:34.12345"), None),
            (None, None),
            // TODO: pass this test after refactoring the issue #3953 is fixed.
            //            (
            //                "0000-00-00 00:00:00",
            //                Some(
            //                    "%b %M %m %c %D %d %e %j %k %H %i %p %r %T %s %f %v
            //                            %x %Y %y %%",
            //                ),
            //            ),
        ];

        for (date, format) in cases {
            let date = date.map(|d| {
                DateTime::parse_datetime(&mut EvalContext::default(), d, 6, true).unwrap()
            });
            let format = format.map(|s| s.as_bytes().to_vec());

            let output = RpnFnScalarEvaluator::new()
                .push_param(date.clone())
                .push_param(format.clone())
                .evaluate::<Bytes>(ScalarFuncSig::DateFormatSig)
                .unwrap();
            assert_eq!(output, None, "{:?} {:?}", date, format);
        }
    }

    #[test]
    fn test_week_day() {
        let cases = vec![
            ("2018-12-03", Some(0i64)),
            ("2018-12-04", Some(1i64)),
            ("2018-12-05", Some(2i64)),
            ("2018-12-06", Some(3i64)),
            ("2018-12-07", Some(4i64)),
            ("2018-12-08", Some(5i64)),
            ("2018-12-09", Some(6i64)),
            ("0000-00-00", None),
            ("2018-12-00", None),
            ("2018-00-03", None),
        ];
        let mut ctx = EvalContext::default();
        for (arg, exp) in cases {
            let datetime = Some(DateTime::parse_datetime(&mut ctx, arg, 6, true).unwrap());
            let output = RpnFnScalarEvaluator::new()
                .push_param(datetime.clone())
                .evaluate(ScalarFuncSig::WeekDay)
                .unwrap();
            assert_eq!(output, exp);
        }
        let output = RpnFnScalarEvaluator::new()
            .push_param(None::<DateTime>)
            .evaluate::<Int>(ScalarFuncSig::WeekDay)
            .unwrap();
        assert_eq!(output, None);
    }

    #[test]
    fn test_from_days() {
        let cases = vec![
            (ScalarValue::Int(Some(-140)), Some("0000-00-00")), // mysql FROM_DAYS returns 0000-00-00 for any day <= 365.
            (ScalarValue::Int(Some(140)), Some("0000-00-00")), // mysql FROM_DAYS returns 0000-00-00 for any day <= 365.
            (ScalarValue::Int(Some(735_000)), Some("2012-05-12")), // Leap year.
            (ScalarValue::Int(Some(735_030)), Some("2012-06-11")),
            (ScalarValue::Int(Some(735_130)), Some("2012-09-19")),
            (ScalarValue::Int(Some(734_909)), Some("2012-02-11")),
            (ScalarValue::Int(Some(734_878)), Some("2012-01-11")),
            (ScalarValue::Int(Some(734_927)), Some("2012-02-29")),
            (ScalarValue::Int(Some(734_634)), Some("2011-05-12")), // Non Leap year.
            (ScalarValue::Int(Some(734_664)), Some("2011-06-11")),
            (ScalarValue::Int(Some(734_764)), Some("2011-09-19")),
            (ScalarValue::Int(Some(734_544)), Some("2011-02-11")),
            (ScalarValue::Int(Some(734_513)), Some("2011-01-11")),
            (ScalarValue::Int(Some(3_652_424)), Some("9999-12-31")),
            (ScalarValue::Int(Some(3_652_425)), Some("0000-00-00")), // mysql FROM_DAYS returns 0000-00-00 for any day >= 3652425
            (ScalarValue::Int(None), None),
        ];
        let mut ctx = EvalContext::default();
        for (arg, exp) in cases {
            let datetime: Option<Time> =
                exp.map(|exp: &str| Time::parse_date(&mut ctx, exp).unwrap());
            let output: Option<Time> = RpnFnScalarEvaluator::new()
                .push_param(arg)
                .evaluate(ScalarFuncSig::FromDays)
                .unwrap();
            assert_eq!(output, datetime);
        }
    }

    #[test]
<<<<<<< HEAD
    fn test_hour_min_sec_micro_sec() {
        // test hour, minute, second, micro_second
        let cases: Vec<(&str, i8, i64, i64, i64, i64)> = vec![
            ("0 00:00:00.0", 0, 0, 0, 0, 0),
            ("31 11:30:45", 0, 31 * 24 + 11, 30, 45, 0),
            ("11:30:45.123345", 3, 11, 30, 45, 123000),
            ("11:30:45.123345", 5, 11, 30, 45, 123350),
            ("11:30:45.123345", 6, 11, 30, 45, 123345),
            ("11:30:45.1233456", 6, 11, 30, 45, 123346),
            ("11:30:45.000010", 6, 11, 30, 45, 10),
            ("11:30:45.00010", 5, 11, 30, 45, 100),
            ("-11:30:45.9233456", 0, 11, 30, 46, 0),
            ("-11:30:45.9233456", 1, 11, 30, 45, 900000),
            ("272:59:59.94", 2, 272, 59, 59, 940000),
            ("272:59:59.99", 1, 273, 0, 0, 0),
            ("272:59:59.99", 0, 273, 0, 0, 0),
        ];

        for (arg, fsp, h, m, s, ms) in cases {
            let duration = Some(Duration::parse(arg.as_bytes(), fsp).unwrap());
            let test_case_func = |sig, res| {
                let output = RpnFnScalarEvaluator::new()
                    .push_param(duration.clone())
                    .evaluate::<Int>(sig)
                    .unwrap();
                assert_eq!(output, Some(res));
            };
            test_case_func(ScalarFuncSig::Hour, h);
            test_case_func(ScalarFuncSig::Minute, m);
            test_case_func(ScalarFuncSig::Second, s);
            test_case_func(ScalarFuncSig::MicroSecond, ms);
        }

        // test NULL case
        let test_null_case = |sig| {
            let output = RpnFnScalarEvaluator::new()
                .push_param(None::<Duration>)
                .evaluate::<Int>(sig)
                .unwrap();
            assert_eq!(output, None);
        };

        test_null_case(ScalarFuncSig::Hour);
        test_null_case(ScalarFuncSig::Minute);
        test_null_case(ScalarFuncSig::Second);
        test_null_case(ScalarFuncSig::MicroSecond);
=======
    fn test_month() {
        let cases = vec![
            (Some("0000-00-00 00:00:00"), Some(0i64)),
            (Some("2018-01-01 01:01:01"), Some(1i64)),
            (Some("2018-02-01 01:01:01"), Some(2i64)),
            (Some("2018-03-01 01:01:01"), Some(3i64)),
            (Some("2018-04-01 01:01:01"), Some(4i64)),
            (Some("2018-05-01 01:01:01"), Some(5i64)),
            (Some("2018-06-01 01:01:01"), Some(6i64)),
            (Some("2018-07-01 01:01:01"), Some(7i64)),
            (Some("2018-08-01 01:01:01"), Some(8i64)),
            (Some("2018-09-01 01:01:01"), Some(9i64)),
            (Some("2018-10-01 01:01:01"), Some(10i64)),
            (Some("2018-11-01 01:01:01"), Some(11i64)),
            (Some("2018-12-01 01:01:01"), Some(12i64)),
            (None, None),
        ];
        let mut ctx = EvalContext::default();
        for (time, expect) in cases {
            let time = time.map(|t| DateTime::parse_datetime(&mut ctx, t, 6, true).unwrap());
            let output = RpnFnScalarEvaluator::new()
                .push_param(time)
                .evaluate(ScalarFuncSig::Month)
                .unwrap();
            assert_eq!(output, expect);
        }
>>>>>>> 78875273
    }
}<|MERGE_RESOLUTION|>--- conflicted
+++ resolved
@@ -63,7 +63,12 @@
 
 #[rpn_fn]
 #[inline]
-<<<<<<< HEAD
+pub fn month(t: &Option<DateTime>) -> Result<Option<Int>> {
+    t.map_or(Ok(None), |time| Ok(Some(Int::from(time.month()))))
+}
+
+#[rpn_fn]
+#[inline]
 pub fn hour(t: &Option<Duration>) -> Result<Option<Int>> {
     Ok(t.as_ref().map(|t| i64::from(t.hours())))
 }
@@ -84,10 +89,6 @@
 #[inline]
 pub fn micro_second(t: &Option<Duration>) -> Result<Option<Int>> {
     Ok(t.as_ref().map(|t| i64::from(t.subsec_micros())))
-=======
-pub fn month(t: &Option<DateTime>) -> Result<Option<Int>> {
-    t.map_or(Ok(None), |time| Ok(Some(Int::from(time.month()))))
->>>>>>> 78875273
 }
 
 #[cfg(test)]
@@ -282,7 +283,35 @@
     }
 
     #[test]
-<<<<<<< HEAD
+    fn test_month() {
+        let cases = vec![
+            (Some("0000-00-00 00:00:00"), Some(0i64)),
+            (Some("2018-01-01 01:01:01"), Some(1i64)),
+            (Some("2018-02-01 01:01:01"), Some(2i64)),
+            (Some("2018-03-01 01:01:01"), Some(3i64)),
+            (Some("2018-04-01 01:01:01"), Some(4i64)),
+            (Some("2018-05-01 01:01:01"), Some(5i64)),
+            (Some("2018-06-01 01:01:01"), Some(6i64)),
+            (Some("2018-07-01 01:01:01"), Some(7i64)),
+            (Some("2018-08-01 01:01:01"), Some(8i64)),
+            (Some("2018-09-01 01:01:01"), Some(9i64)),
+            (Some("2018-10-01 01:01:01"), Some(10i64)),
+            (Some("2018-11-01 01:01:01"), Some(11i64)),
+            (Some("2018-12-01 01:01:01"), Some(12i64)),
+            (None, None),
+        ];
+        let mut ctx = EvalContext::default();
+        for (time, expect) in cases {
+            let time = time.map(|t| DateTime::parse_datetime(&mut ctx, t, 6, true).unwrap());
+            let output = RpnFnScalarEvaluator::new()
+                .push_param(time)
+                .evaluate(ScalarFuncSig::Month)
+                .unwrap();
+            assert_eq!(output, expect);
+        }
+    }
+
+    #[test]
     fn test_hour_min_sec_micro_sec() {
         // test hour, minute, second, micro_second
         let cases: Vec<(&str, i8, i64, i64, i64, i64)> = vec![
@@ -329,33 +358,5 @@
         test_null_case(ScalarFuncSig::Minute);
         test_null_case(ScalarFuncSig::Second);
         test_null_case(ScalarFuncSig::MicroSecond);
-=======
-    fn test_month() {
-        let cases = vec![
-            (Some("0000-00-00 00:00:00"), Some(0i64)),
-            (Some("2018-01-01 01:01:01"), Some(1i64)),
-            (Some("2018-02-01 01:01:01"), Some(2i64)),
-            (Some("2018-03-01 01:01:01"), Some(3i64)),
-            (Some("2018-04-01 01:01:01"), Some(4i64)),
-            (Some("2018-05-01 01:01:01"), Some(5i64)),
-            (Some("2018-06-01 01:01:01"), Some(6i64)),
-            (Some("2018-07-01 01:01:01"), Some(7i64)),
-            (Some("2018-08-01 01:01:01"), Some(8i64)),
-            (Some("2018-09-01 01:01:01"), Some(9i64)),
-            (Some("2018-10-01 01:01:01"), Some(10i64)),
-            (Some("2018-11-01 01:01:01"), Some(11i64)),
-            (Some("2018-12-01 01:01:01"), Some(12i64)),
-            (None, None),
-        ];
-        let mut ctx = EvalContext::default();
-        for (time, expect) in cases {
-            let time = time.map(|t| DateTime::parse_datetime(&mut ctx, t, 6, true).unwrap());
-            let output = RpnFnScalarEvaluator::new()
-                .push_param(time)
-                .evaluate(ScalarFuncSig::Month)
-                .unwrap();
-            assert_eq!(output, expect);
-        }
->>>>>>> 78875273
     }
 }