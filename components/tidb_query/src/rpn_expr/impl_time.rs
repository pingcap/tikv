--- conflicted
+++ resolved
@@ -6,10 +6,7 @@
 
 use crate::codec::data_type::*;
 use crate::codec::mysql::time::extension::DateTimeExtension;
-<<<<<<< HEAD
 use crate::codec::mysql::time::weekmode::WeekMode;
-=======
->>>>>>> 6f02ff94
 use crate::codec::mysql::Time;
 use crate::codec::Error;
 use crate::expr::SqlMode;
@@ -60,11 +57,7 @@
 
 #[rpn_fn(capture = [ctx])]
 #[inline]
-<<<<<<< HEAD
-pub fn week_of_year(ctx: &mut EvalContext, t: &Option<DateTime>) -> Result<Option<Int>> {
-=======
 pub fn day_of_year(ctx: &mut EvalContext, t: &Option<DateTime>) -> Result<Option<Int>> {
->>>>>>> 6f02ff94
     if t.is_none() {
         return Ok(None);
     }
@@ -74,13 +67,24 @@
             .handle_invalid_time_error(Error::incorrect_datetime_value(t))
             .map(|_| Ok(None))?;
     }
-<<<<<<< HEAD
+    let day = t.days();
+    Ok(Some(Int::from(day)))
+}
+
+#[rpn_fn(capture = [ctx])]
+#[inline]
+pub fn week_of_year(ctx: &mut EvalContext, t: &Option<DateTime>) -> Result<Option<Int>> {
+    if t.is_none() {
+        return Ok(None);
+    }
+    let t = t.as_ref().unwrap();
+    if t.invalid_zero() {
+        return ctx
+            .handle_invalid_time_error(Error::incorrect_datetime_value(t))
+            .map(|_| Ok(None))?;
+    }
     let week = t.week(WeekMode::from_bits_truncate(3));
     Ok(Some(Int::from(week)))
-=======
-    let day = t.days();
-    Ok(Some(Int::from(day)))
->>>>>>> 6f02ff94
 }
 
 #[rpn_fn(capture = [ctx])]
@@ -301,7 +305,6 @@
     }
 
     #[test]
-<<<<<<< HEAD
     fn test_week_of_year() {
         let cases = vec![
             ("2018-01-01", Some(1i64)),
@@ -316,7 +319,24 @@
             ("0000-00-00", None),
             ("2018-12-00", None),
             ("2018-00-03", None),
-=======
+        ];
+        let mut ctx = EvalContext::default();
+        for (arg, exp) in cases {
+            let datetime = Some(DateTime::parse_datetime(&mut ctx, arg, 6, true).unwrap());
+            let output = RpnFnScalarEvaluator::new()
+                .push_param(datetime.clone())
+                .evaluate(ScalarFuncSig::WeekOfYear)
+                .unwrap();
+            assert_eq!(output, exp);
+        }
+        let output = RpnFnScalarEvaluator::new()
+            .push_param(None::<DateTime>)
+            .evaluate::<Int>(ScalarFuncSig::WeekOfYear)
+            .unwrap();
+        assert_eq!(output, None);
+    }
+
+    #[test]
     fn test_day_of_year() {
         let cases = vec![
             ("2018-11-11 00:00:00.000000", Some(315)),
@@ -327,28 +347,19 @@
             ("0000-00-00 00:00:00.000000", None),
             ("2018-11-00 00:00:00.000000", None),
             ("2018-00-11 00:00:00.000000", None),
->>>>>>> 6f02ff94
         ];
         let mut ctx = EvalContext::default();
         for (arg, exp) in cases {
             let datetime = Some(DateTime::parse_datetime(&mut ctx, arg, 6, true).unwrap());
             let output = RpnFnScalarEvaluator::new()
                 .push_param(datetime.clone())
-<<<<<<< HEAD
-                .evaluate(ScalarFuncSig::WeekOfYear)
-=======
                 .evaluate(ScalarFuncSig::DayOfYear)
->>>>>>> 6f02ff94
                 .unwrap();
             assert_eq!(output, exp);
         }
         let output = RpnFnScalarEvaluator::new()
             .push_param(None::<DateTime>)
-<<<<<<< HEAD
-            .evaluate::<Int>(ScalarFuncSig::WeekOfYear)
-=======
             .evaluate::<Int>(ScalarFuncSig::DayOfYear)
->>>>>>> 6f02ff94
             .unwrap();
         assert_eq!(output, None);
     }
