// Copyright 2019 TiKV Project Authors. Licensed under Apache-2.0.

use std::convert::{TryFrom, TryInto};
use std::net::{Ipv4Addr, Ipv6Addr};
use std::str::FromStr;
use tidb_query_codegen::rpn_fn;

use crate::codec::data_type::*;
use crate::Result;

const IPV4_LENGTH: usize = 4;
const IPV6_LENGTH: usize = 16;
const PREFIX_COMPAT: [u8; 12] = [0x00; 12];
const PREFIX_MAPPED: [u8; 12] = [
    0x00, 0x00, 0x00, 0x00, 0x00, 0x00, 0x00, 0x00, 0x00, 0x00, 0xff, 0xff,
];

#[rpn_fn]
#[inline]
pub fn is_ipv4(addr: &Option<Bytes>) -> Result<Option<Int>> {
    Ok(match addr {
        Some(addr) => match std::str::from_utf8(addr) {
            Ok(addr) => {
                if Ipv4Addr::from_str(addr).is_ok() {
                    Some(1)
                } else {
                    Some(0)
                }
            }
            _ => Some(0),
        },
        None => Some(0),
    })
}

#[rpn_fn]
#[inline]
pub fn inet_ntoa(arg: &Option<Int>) -> Result<Option<Bytes>> {
    Ok(arg
        .and_then(|arg| u32::try_from(arg).ok())
        .map(|arg| format!("{}", Ipv4Addr::from(arg)).into_bytes()))
}

#[rpn_fn]
#[inline]
pub fn is_ipv4_compat(addr: &Option<Bytes>) -> Result<Option<i64>> {
    match addr {
        Some(addr) => {
            if addr.len() != IPV6_LENGTH {
                return Ok(Some(0));
            }
            if !addr.starts_with(&PREFIX_COMPAT) {
                return Ok(Some(0));
            }
            Ok(Some(1))
        }
        None => Ok(Some(0)),
    }
}

#[rpn_fn]
#[inline]
<<<<<<< HEAD
pub fn is_ipv4_mapped(addr: &Option<Bytes>) -> Result<Option<i64>> {
    Ok(match addr {
        Some(addr) => {
            if addr.len() != IPV6_LENGTH || !addr.starts_with(&PREFIX_MAPPED) {
                Some(0)
            } else {
                Some(1)
            }
        }
=======
pub fn is_ipv6(addr: &Option<Bytes>) -> Result<Option<Int>> {
    Ok(match addr {
        Some(addr) => match std::str::from_utf8(addr) {
            Ok(addr) => {
                if Ipv6Addr::from_str(addr).is_ok() {
                    Some(1)
                } else {
                    Some(0)
                }
            }
            _ => Some(0),
        },
>>>>>>> c4976f17
        None => Some(0),
    })
}

<<<<<<< HEAD
=======
#[rpn_fn]
#[inline]
pub fn inet6_ntoa(arg: &Option<Bytes>) -> Result<Option<Bytes>> {
    Ok(arg.as_ref().and_then(|s| {
        if s.len() == IPV6_LENGTH {
            let v: &[u8; 16] = s.as_slice().try_into().unwrap();
            Some(format!("{}", Ipv6Addr::from(*v)).into_bytes())
        } else if s.len() == IPV4_LENGTH {
            let v: &[u8; 4] = s.as_slice().try_into().unwrap();
            Some(format!("{}", Ipv4Addr::from(*v)).into_bytes())
        } else {
            None
        }
    }))
}

>>>>>>> c4976f17
#[cfg(test)]
mod tests {
    use super::*;
    use crate::rpn_expr::test_util::RpnFnScalarEvaluator;
    use tipb::ScalarFuncSig;

    #[test]
    fn test_inet_ntoa() {
        let test_cases = vec![
            (Some(167773449), Some(Bytes::from("10.0.5.9"))),
            (Some(2063728641), Some(Bytes::from("123.2.0.1"))),
            (Some(0), Some(Bytes::from("0.0.0.0"))),
            (Some(545460846593), None),
            (Some(-1), None),
            (None, None),
            (
                Some(i64::from(u32::max_value())),
                Some(Bytes::from("255.255.255.255")),
            ),
        ];
        for (arg, expected) in test_cases {
            let output = RpnFnScalarEvaluator::new()
                .push_param(arg)
                .evaluate(ScalarFuncSig::InetNtoa)
                .unwrap();
            assert_eq!(output, expected);
        }
    }

    #[test]
    fn test_is_ipv4() {
        let cases = vec![(Some("127.0.0.1"), Some(1)), (Some("127.0.0.256"), Some(0))];

        for (input, expect) in cases {
            let input = input.map(|v| v.as_bytes().to_vec());
            let output = RpnFnScalarEvaluator::new()
                .push_param(input)
                .evaluate(ScalarFuncSig::IsIPv4)
                .unwrap();
            assert_eq!(output, expect);
        }

        let output = RpnFnScalarEvaluator::new()
            .push_param(None::<Bytes>)
            .evaluate(ScalarFuncSig::IsIPv4)
            .unwrap();
        assert_eq!(output, Some(0));
    }

    #[test]
    fn test_is_ipv4_compat() {
        let test_cases = vec![
            (
                Some(vec![
                    0x0, 0x0, 0x0, 0x0, 0x0, 0x0, 0x0, 0x0, 0x0, 0x1, 0x0, 0x0, 0x1, 0x2, 0x3, 0x4,
                ]),
                Some(0),
            ),
            (
                Some(vec![
                    0x0, 0x0, 0x0, 0x0, 0x0, 0x0, 0x0, 0x0, 0x0, 0x0, 0x0, 0x0, 0x1, 0x2, 0x3, 0x4,
                ]),
                Some(1),
            ),
            (Some(vec![0x10, 0x10, 0x10, 0x10]), Some(0)),
            (
                Some(vec![
                    0x0, 0x0, 0x0, 0x0, 0x0, 0x0, 0x0, 0x0, 0x0, 0x1, 0xff, 0xff, 0x1, 0x2, 0x3,
                    0x4,
                ]),
                Some(0),
            ),
            (Some(vec![0x0, 0x1, 0x2, 0x3, 0x4, 0x5, 0x6]), Some(0)),
            (None, Some(0)),
        ];
        for (input, expect) in test_cases {
            let output = RpnFnScalarEvaluator::new()
                .push_param(input)
                .evaluate(ScalarFuncSig::IsIPv4Compat)
                .unwrap();
            assert_eq!(output, expect);
        }
    }

    #[test]
<<<<<<< HEAD
    fn test_is_ipv4_mapped() {
        let test_cases = vec![
            (
                Some(vec![
                    0x0, 0x0, 0x0, 0x0, 0x0, 0x0, 0x0, 0x0, 0x0, 0x1, 0x0, 0x0, 0x1, 0x2, 0x3, 0x4,
                ]),
                Some(0),
            ),
            (
                Some(vec![
                    0x0, 0x0, 0x0, 0x0, 0x0, 0x0, 0x0, 0x0, 0x0, 0x0, 0x0, 0x0, 0x1, 0x2, 0x3, 0x4,
                ]),
                Some(0),
            ),
            (Some(vec![0x10, 0x10, 0x10, 0x10]), Some(0)),
            (
                Some(vec![
                    0x0, 0x0, 0x0, 0x0, 0x0, 0x0, 0x0, 0x0, 0x0, 0x0, 0xff, 0xff, 0x1, 0x2, 0x3,
                    0x4,
                ]),
                Some(1),
            ),
            (Some(vec![0x0, 0x1, 0x2, 0x3, 0x4, 0x5, 0x6]), Some(0)),
            (None, Some(0)),
        ];
        for (input, expect) in test_cases {
            let output = RpnFnScalarEvaluator::new()
                .push_param(input)
                .evaluate(ScalarFuncSig::IsIPv4Mapped)
=======
    fn test_is_ipv6() {
        let cases = vec![
            (Some("::1"), Some(1)),
            (Some("1:2:3:4:5:6:7:10000"), Some(0)),
        ];

        for (input, expect) in cases {
            let input = input.map(|v| v.as_bytes().to_vec());
            let output = RpnFnScalarEvaluator::new()
                .push_param(input)
                .evaluate(ScalarFuncSig::IsIPv6)
                .unwrap();
            assert_eq!(output, expect);
        }

        let output = RpnFnScalarEvaluator::new()
            .push_param(None::<Bytes>)
            .evaluate(ScalarFuncSig::IsIPv6)
            .unwrap();
        assert_eq!(output, Some(0));
    }

    #[test]
    fn test_inet6_ntoa() {
        let test_cases = vec![
            (
                Some(vec![0x00, 0x00, 0x00, 0x00]),
                Some(b"0.0.0.0".to_vec()),
            ),
            (
                Some(vec![0x0A, 0x00, 0x05, 0x09]),
                Some(b"10.0.5.9".to_vec()),
            ),
            (
                Some(vec![
                    0x00, 0x00, 0x00, 0x00, 0x00, 0x00, 0x00, 0x00, 0x00, 0x00, 0x00, 0x00, 0x01,
                    0x02, 0x03, 0x04,
                ]),
                Some(b"::1.2.3.4".to_vec()),
            ),
            (
                Some(vec![
                    0x00, 0x00, 0x00, 0x00, 0x00, 0x00, 0x00, 0x00, 0x00, 0x00, 0xFF, 0xFF, 0x01,
                    0x02, 0x03, 0x04,
                ]),
                Some(b"::ffff:1.2.3.4".to_vec()),
            ),
            (
                Some(vec![
                    0x00, 0x00, 0x00, 0x00, 0x00, 0x00, 0xFD, 0xFE, 0x5A, 0x55, 0xCA, 0xFF, 0xFE,
                    0xFA, 0x90, 0x89,
                ]),
                Some(b"::fdfe:5a55:caff:fefa:9089".to_vec()),
            ),
            (
                Some(vec![
                    0xFD, 0xFE, 0x00, 0x00, 0x00, 0x00, 0x00, 0x00, 0x5A, 0x55, 0xCA, 0xFF, 0xFE,
                    0xFA, 0x90, 0x89,
                ]),
                Some(b"fdfe::5a55:caff:fefa:9089".to_vec()),
            ),
            (
                Some(vec![
                    0x20, 0x01, 0x0d, 0xb8, 0x85, 0xa3, 0x12, 0x34, 0x56, 0x78, 0x8a, 0x2e, 0x03,
                    0x70, 0x73, 0x34,
                ]),
                Some(b"2001:db8:85a3:1234:5678:8a2e:370:7334".to_vec()),
            ),
            // missing bytes
            (Some(b"".to_vec()), None),
            // missing a byte ipv4
            (Some(vec![0x20, 0x01, 0x0d]), None),
            // missing a byte ipv6
            (
                Some(vec![
                    0x00, 0x00, 0x00, 0x00, 0x00, 0x00, 0x00, 0x00, 0x00, 0x00, 0xFF, 0xFF, 0xFF,
                    0xFF, 0xFF,
                ]),
                None,
            ),
            (None, None),
        ];

        for (input, expect) in test_cases {
            let output = RpnFnScalarEvaluator::new()
                .push_param(input)
                .evaluate(ScalarFuncSig::Inet6Ntoa)
>>>>>>> c4976f17
                .unwrap();
            assert_eq!(output, expect);
        }
    }
}<|MERGE_RESOLUTION|>--- conflicted
+++ resolved
@@ -60,17 +60,6 @@
 
 #[rpn_fn]
 #[inline]
-<<<<<<< HEAD
-pub fn is_ipv4_mapped(addr: &Option<Bytes>) -> Result<Option<i64>> {
-    Ok(match addr {
-        Some(addr) => {
-            if addr.len() != IPV6_LENGTH || !addr.starts_with(&PREFIX_MAPPED) {
-                Some(0)
-            } else {
-                Some(1)
-            }
-        }
-=======
 pub fn is_ipv6(addr: &Option<Bytes>) -> Result<Option<Int>> {
     Ok(match addr {
         Some(addr) => match std::str::from_utf8(addr) {
@@ -83,13 +72,10 @@
             }
             _ => Some(0),
         },
->>>>>>> c4976f17
         None => Some(0),
     })
 }
 
-<<<<<<< HEAD
-=======
 #[rpn_fn]
 #[inline]
 pub fn inet6_ntoa(arg: &Option<Bytes>) -> Result<Option<Bytes>> {
@@ -106,7 +92,21 @@
     }))
 }
 
->>>>>>> c4976f17
+#[rpn_fn]
+#[inline]
+pub fn is_ipv4_mapped(addr: &Option<Bytes>) -> Result<Option<i64>> {
+    Ok(match addr {
+        Some(addr) => {
+            if addr.len() != IPV6_LENGTH || !addr.starts_with(&PREFIX_MAPPED) {
+                Some(0)
+            } else {
+                Some(1)
+            }
+        }
+        None => Some(0),
+    })
+}
+
 #[cfg(test)]
 mod tests {
     use super::*;
@@ -192,37 +192,6 @@
     }
 
     #[test]
-<<<<<<< HEAD
-    fn test_is_ipv4_mapped() {
-        let test_cases = vec![
-            (
-                Some(vec![
-                    0x0, 0x0, 0x0, 0x0, 0x0, 0x0, 0x0, 0x0, 0x0, 0x1, 0x0, 0x0, 0x1, 0x2, 0x3, 0x4,
-                ]),
-                Some(0),
-            ),
-            (
-                Some(vec![
-                    0x0, 0x0, 0x0, 0x0, 0x0, 0x0, 0x0, 0x0, 0x0, 0x0, 0x0, 0x0, 0x1, 0x2, 0x3, 0x4,
-                ]),
-                Some(0),
-            ),
-            (Some(vec![0x10, 0x10, 0x10, 0x10]), Some(0)),
-            (
-                Some(vec![
-                    0x0, 0x0, 0x0, 0x0, 0x0, 0x0, 0x0, 0x0, 0x0, 0x0, 0xff, 0xff, 0x1, 0x2, 0x3,
-                    0x4,
-                ]),
-                Some(1),
-            ),
-            (Some(vec![0x0, 0x1, 0x2, 0x3, 0x4, 0x5, 0x6]), Some(0)),
-            (None, Some(0)),
-        ];
-        for (input, expect) in test_cases {
-            let output = RpnFnScalarEvaluator::new()
-                .push_param(input)
-                .evaluate(ScalarFuncSig::IsIPv4Mapped)
-=======
     fn test_is_ipv6() {
         let cases = vec![
             (Some("::1"), Some(1)),
@@ -310,7 +279,41 @@
             let output = RpnFnScalarEvaluator::new()
                 .push_param(input)
                 .evaluate(ScalarFuncSig::Inet6Ntoa)
->>>>>>> c4976f17
+                .unwrap();
+            assert_eq!(output, expect);
+        }
+    }
+
+    #[test]
+    fn test_is_ipv4_mapped() {
+        let test_cases = vec![
+            (
+                Some(vec![
+                    0x0, 0x0, 0x0, 0x0, 0x0, 0x0, 0x0, 0x0, 0x0, 0x1, 0x0, 0x0, 0x1, 0x2, 0x3, 0x4,
+                ]),
+                Some(0),
+            ),
+            (
+                Some(vec![
+                    0x0, 0x0, 0x0, 0x0, 0x0, 0x0, 0x0, 0x0, 0x0, 0x0, 0x0, 0x0, 0x1, 0x2, 0x3, 0x4,
+                ]),
+                Some(0),
+            ),
+            (Some(vec![0x10, 0x10, 0x10, 0x10]), Some(0)),
+            (
+                Some(vec![
+                    0x0, 0x0, 0x0, 0x0, 0x0, 0x0, 0x0, 0x0, 0x0, 0x0, 0xff, 0xff, 0x1, 0x2, 0x3,
+                    0x4,
+                ]),
+                Some(1),
+            ),
+            (Some(vec![0x0, 0x1, 0x2, 0x3, 0x4, 0x5, 0x6]), Some(0)),
+            (None, Some(0)),
+        ];
+        for (input, expect) in test_cases {
+            let output = RpnFnScalarEvaluator::new()
+                .push_param(input)
+                .evaluate(ScalarFuncSig::IsIPv4Mapped)
                 .unwrap();
             assert_eq!(output, expect);
         }
