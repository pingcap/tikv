--- conflicted
+++ resolved
@@ -95,7 +95,31 @@
 
 #[rpn_fn]
 #[inline]
-<<<<<<< HEAD
+pub fn inet6_aton(input: &Option<Bytes>) -> Result<Option<Bytes>> {
+    let input = match input {
+        Some(input) => String::from_utf8_lossy(input),
+        None => return Ok(None),
+    };
+
+    let ipv6_addr = Ipv6Addr::from_str(&input).map(|t| t.octets().to_vec());
+    let ipv4_addr_eval = |_| Ipv4Addr::from_str(&input).map(|t| t.octets().to_vec());
+    ipv6_addr
+        .or_else(ipv4_addr_eval)
+        .map(Option::Some)
+        .or(Ok(None))
+}
+
+#[rpn_fn]
+#[inline]
+pub fn inet_aton(addr: &Option<Bytes>) -> Result<Option<i64>> {
+    Ok(addr
+        .as_ref()
+        .map(|addr| String::from_utf8_lossy(addr))
+        .and_then(expr_util::miscellaneous::inet_aton))
+}
+
+#[rpn_fn]
+#[inline]
 pub fn is_ipv4_mapped(addr: &Option<Bytes>) -> Result<Option<i64>> {
     Ok(match addr {
         Some(addr) => {
@@ -107,29 +131,6 @@
         }
         None => Some(0),
     })
-=======
-pub fn inet6_aton(input: &Option<Bytes>) -> Result<Option<Bytes>> {
-    let input = match input {
-        Some(input) => String::from_utf8_lossy(input),
-        None => return Ok(None),
-    };
-
-    let ipv6_addr = Ipv6Addr::from_str(&input).map(|t| t.octets().to_vec());
-    let ipv4_addr_eval = |_| Ipv4Addr::from_str(&input).map(|t| t.octets().to_vec());
-    ipv6_addr
-        .or_else(ipv4_addr_eval)
-        .map(Option::Some)
-        .or(Ok(None))
-}
-
-#[rpn_fn]
-#[inline]
-pub fn inet_aton(addr: &Option<Bytes>) -> Result<Option<i64>> {
-    Ok(addr
-        .as_ref()
-        .map(|addr| String::from_utf8_lossy(addr))
-        .and_then(expr_util::miscellaneous::inet_aton))
->>>>>>> 5e279c53
 }
 
 #[cfg(test)]
@@ -310,37 +311,6 @@
     }
 
     #[test]
-<<<<<<< HEAD
-    fn test_is_ipv4_mapped() {
-        let test_cases = vec![
-            (
-                Some(vec![
-                    0x0, 0x0, 0x0, 0x0, 0x0, 0x0, 0x0, 0x0, 0x0, 0x1, 0x0, 0x0, 0x1, 0x2, 0x3, 0x4,
-                ]),
-                Some(0),
-            ),
-            (
-                Some(vec![
-                    0x0, 0x0, 0x0, 0x0, 0x0, 0x0, 0x0, 0x0, 0x0, 0x0, 0x0, 0x0, 0x1, 0x2, 0x3, 0x4,
-                ]),
-                Some(0),
-            ),
-            (Some(vec![0x10, 0x10, 0x10, 0x10]), Some(0)),
-            (
-                Some(vec![
-                    0x0, 0x0, 0x0, 0x0, 0x0, 0x0, 0x0, 0x0, 0x0, 0x0, 0xff, 0xff, 0x1, 0x2, 0x3,
-                    0x4,
-                ]),
-                Some(1),
-            ),
-            (Some(vec![0x0, 0x1, 0x2, 0x3, 0x4, 0x5, 0x6]), Some(0)),
-            (None, Some(0)),
-        ];
-        for (input, expect) in test_cases {
-            let output = RpnFnScalarEvaluator::new()
-                .push_param(input)
-                .evaluate(ScalarFuncSig::IsIPv4Mapped)
-=======
     fn test_inet6_aton() {
         let test_cases = vec![
             (
@@ -423,7 +393,41 @@
             let output = RpnFnScalarEvaluator::new()
                 .push_param(input)
                 .evaluate(ScalarFuncSig::InetAton)
->>>>>>> 5e279c53
+                .unwrap();
+            assert_eq!(output, expect);
+        }
+    }
+
+    #[test]
+    fn test_is_ipv4_mapped() {
+        let test_cases = vec![
+            (
+                Some(vec![
+                    0x0, 0x0, 0x0, 0x0, 0x0, 0x0, 0x0, 0x0, 0x0, 0x1, 0x0, 0x0, 0x1, 0x2, 0x3, 0x4,
+                ]),
+                Some(0),
+            ),
+            (
+                Some(vec![
+                    0x0, 0x0, 0x0, 0x0, 0x0, 0x0, 0x0, 0x0, 0x0, 0x0, 0x0, 0x0, 0x1, 0x2, 0x3, 0x4,
+                ]),
+                Some(0),
+            ),
+            (Some(vec![0x10, 0x10, 0x10, 0x10]), Some(0)),
+            (
+                Some(vec![
+                    0x0, 0x0, 0x0, 0x0, 0x0, 0x0, 0x0, 0x0, 0x0, 0x0, 0xff, 0xff, 0x1, 0x2, 0x3,
+                    0x4,
+                ]),
+                Some(1),
+            ),
+            (Some(vec![0x0, 0x1, 0x2, 0x3, 0x4, 0x5, 0x6]), Some(0)),
+            (None, Some(0)),
+        ];
+        for (input, expect) in test_cases {
+            let output = RpnFnScalarEvaluator::new()
+                .push_param(input)
+                .evaluate(ScalarFuncSig::IsIPv4Mapped)
                 .unwrap();
             assert_eq!(output, expect);
         }
