// Copyright 2019 TiKV Project Authors. Licensed under Apache-2.0.

use tidb_query_codegen::rpn_fn;

use crate::codec::data_type::*;
use crate::Result;
use std::convert::TryInto;
use std::net::{Ipv4Addr, Ipv6Addr};

<<<<<<< HEAD
const IPV4_LENGTH: usize = 4;
=======
use std::convert::TryFrom;
use std::net::Ipv4Addr;

>>>>>>> b3d2b525
const IPV6_LENGTH: usize = 16;
const PREFIX_COMPAT: [u8; 12] = [0x00; 12];

#[rpn_fn]
#[inline]
pub fn inet_ntoa(arg: &Option<Int>) -> Result<Option<Bytes>> {
    Ok(arg
        .and_then(|arg| u32::try_from(arg).ok())
        .map(|arg| format!("{}", Ipv4Addr::from(arg)).into_bytes()))
}

#[rpn_fn]
#[inline]
pub fn is_ipv4_compat(addr: &Option<Bytes>) -> Result<Option<i64>> {
    match addr {
        Some(addr) => {
            if addr.len() != IPV6_LENGTH {
                return Ok(Some(0));
            }
            if !addr.starts_with(&PREFIX_COMPAT) {
                return Ok(Some(0));
            }
            Ok(Some(1))
        }
        None => Ok(Some(0)),
    }
}

#[rpn_fn]
#[inline]
pub fn inet6_ntoa(arg: &Option<Bytes>) -> Result<Option<Bytes>> {
    Ok(arg.as_ref().and_then(|s| {
        if s.len() == IPV6_LENGTH {
            let v: &[u8; 16] = s.as_slice().try_into().unwrap();
            Some(format!("{}", Ipv6Addr::from(*v)).into_bytes())
        } else if s.len() == IPV4_LENGTH {
            let v: &[u8; 4] = s.as_slice().try_into().unwrap();
            Some(format!("{}", Ipv4Addr::from(*v)).into_bytes())
        } else {
            None
        }
    }))
}

#[cfg(test)]
mod tests {
    use super::*;
    use crate::rpn_expr::test_util::RpnFnScalarEvaluator;
    use tipb::ScalarFuncSig;

    #[test]
    fn test_inet_ntoa() {
        let test_cases = vec![
            (Some(167773449), Some(Bytes::from("10.0.5.9"))),
            (Some(2063728641), Some(Bytes::from("123.2.0.1"))),
            (Some(0), Some(Bytes::from("0.0.0.0"))),
            (Some(545460846593), None),
            (Some(-1), None),
            (None, None),
            (
                Some(i64::from(u32::max_value())),
                Some(Bytes::from("255.255.255.255")),
            ),
        ];
        for (arg, expected) in test_cases {
            let output = RpnFnScalarEvaluator::new()
                .push_param(arg)
                .evaluate(ScalarFuncSig::InetNtoa)
                .unwrap();
            assert_eq!(output, expected);
        }
    }

    #[test]
    fn test_is_ipv4_compat() {
        let test_cases = vec![
            (
                Some(vec![
                    0x0, 0x0, 0x0, 0x0, 0x0, 0x0, 0x0, 0x0, 0x0, 0x1, 0x0, 0x0, 0x1, 0x2, 0x3, 0x4,
                ]),
                Some(0),
            ),
            (
                Some(vec![
                    0x0, 0x0, 0x0, 0x0, 0x0, 0x0, 0x0, 0x0, 0x0, 0x0, 0x0, 0x0, 0x1, 0x2, 0x3, 0x4,
                ]),
                Some(1),
            ),
            (Some(vec![0x10, 0x10, 0x10, 0x10]), Some(0)),
            (
                Some(vec![
                    0x0, 0x0, 0x0, 0x0, 0x0, 0x0, 0x0, 0x0, 0x0, 0x1, 0xff, 0xff, 0x1, 0x2, 0x3,
                    0x4,
                ]),
                Some(0),
            ),
            (Some(vec![0x0, 0x1, 0x2, 0x3, 0x4, 0x5, 0x6]), Some(0)),
            (None, Some(0)),
        ];
        for (input, expect) in test_cases {
            let output = RpnFnScalarEvaluator::new()
                .push_param(input)
                .evaluate(ScalarFuncSig::IsIPv4Compat)
                .unwrap();
            assert_eq!(output, expect);
        }
    }

    #[test]
    fn test_inet6_ntoa() {
        let test_cases = vec![
            (
                Some(vec![0x00, 0x00, 0x00, 0x00]),
                Some(b"0.0.0.0".to_vec()),
            ),
            (
                Some(vec![0x0A, 0x00, 0x05, 0x09]),
                Some(b"10.0.5.9".to_vec()),
            ),
            (
                Some(vec![
                    0x00, 0x00, 0x00, 0x00, 0x00, 0x00, 0x00, 0x00, 0x00, 0x00, 0x00, 0x00, 0x01,
                    0x02, 0x03, 0x04,
                ]),
                Some(b"::1.2.3.4".to_vec()),
            ),
            (
                Some(vec![
                    0x00, 0x00, 0x00, 0x00, 0x00, 0x00, 0x00, 0x00, 0x00, 0x00, 0xFF, 0xFF, 0x01,
                    0x02, 0x03, 0x04,
                ]),
                Some(b"::ffff:1.2.3.4".to_vec()),
            ),
            (
                Some(vec![
                    0x00, 0x00, 0x00, 0x00, 0x00, 0x00, 0xFD, 0xFE, 0x5A, 0x55, 0xCA, 0xFF, 0xFE,
                    0xFA, 0x90, 0x89,
                ]),
                Some(b"::fdfe:5a55:caff:fefa:9089".to_vec()),
            ),
            (
                Some(vec![
                    0xFD, 0xFE, 0x00, 0x00, 0x00, 0x00, 0x00, 0x00, 0x5A, 0x55, 0xCA, 0xFF, 0xFE,
                    0xFA, 0x90, 0x89,
                ]),
                Some(b"fdfe::5a55:caff:fefa:9089".to_vec()),
            ),
            (
                Some(vec![
                    0x20, 0x01, 0x0d, 0xb8, 0x85, 0xa3, 0x12, 0x34, 0x56, 0x78, 0x8a, 0x2e, 0x03,
                    0x70, 0x73, 0x34,
                ]),
                Some(b"2001:db8:85a3:1234:5678:8a2e:370:7334".to_vec()),
            ),
            // missing bytes
            (Some(b"".to_vec()), None),
            // missing a byte ipv4
            (Some(vec![0x20, 0x01, 0x0d]), None),
            // missing a byte ipv6
            (
                Some(vec![
                    0x00, 0x00, 0x00, 0x00, 0x00, 0x00, 0x00, 0x00, 0x00, 0x00, 0xFF, 0xFF, 0xFF,
                    0xFF, 0xFF,
                ]),
                None,
            ),
            (None, None),
        ];

        for (input, expect) in test_cases {
            let output = RpnFnScalarEvaluator::new()
                .push_param(input)
                .evaluate(ScalarFuncSig::Inet6Ntoa)
                .unwrap();
            assert_eq!(output, expect);
        }
    }
}<|MERGE_RESOLUTION|>--- conflicted
+++ resolved
@@ -7,13 +7,7 @@
 use std::convert::TryInto;
 use std::net::{Ipv4Addr, Ipv6Addr};
 
-<<<<<<< HEAD
 const IPV4_LENGTH: usize = 4;
-=======
-use std::convert::TryFrom;
-use std::net::Ipv4Addr;
-
->>>>>>> b3d2b525
 const IPV6_LENGTH: usize = 16;
 const PREFIX_COMPAT: [u8; 12] = [0x00; 12];
 
