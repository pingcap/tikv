// Copyright 2019 TiKV Project Authors. Licensed under Apache-2.0.

use std::borrow::Cow;
use std::convert::TryFrom;

use num_traits::identities::Zero;
use tidb_query_codegen::rpn_fn;
use tidb_query_datatype::*;
use tipb::{Expr, FieldType};

use crate::codec::convert::*;
use crate::codec::data_type::*;
use crate::codec::error::{ERR_DATA_OUT_OF_RANGE, WARN_DATA_TRUNCATED};
use crate::codec::Error;
use crate::expr::EvalContext;
use crate::rpn_expr::{RpnExpressionNode, RpnFnCallExtra, RpnFnMeta};
use crate::Result;
use std::num::IntErrorKind;

fn get_cast_fn_rpn_meta(
    from_field_type: &FieldType,
    to_field_type: &FieldType,
) -> Result<RpnFnMeta> {
    let from = box_try!(EvalType::try_from(from_field_type.as_accessor().tp()));
    let to = box_try!(EvalType::try_from(to_field_type.as_accessor().tp()));
    let func_meta = match (from, to) {
        // any as int
        (EvalType::Int, EvalType::Int) => {
            if !from_field_type.is_unsigned() && to_field_type.is_unsigned() {
                cast_signed_int_as_unsigned_int_fn_meta()
            } else {
                cast_int_as_int_others_fn_meta()
            }
        }
        (EvalType::Real, EvalType::Int) => {
            if !to_field_type.is_unsigned() {
                cast_any_as_any_fn_meta::<Real, Int>()
            } else {
                cast_real_as_uint_fn_meta()
            }
        }
        (EvalType::Bytes, EvalType::Int) => cast_string_as_int_or_uint_fn_meta(),
        (EvalType::Decimal, EvalType::Int) => {
            if !to_field_type.is_unsigned() {
                cast_any_as_any_fn_meta::<Decimal, Int>()
            } else {
                cast_decimal_as_uint_fn_meta()
            }
        }
        (EvalType::DateTime, EvalType::Int) => cast_any_as_any_fn_meta::<DateTime, Int>(),
        (EvalType::Duration, EvalType::Int) => cast_any_as_any_fn_meta::<Duration, Int>(),
        (EvalType::Json, EvalType::Int) => {
            if !to_field_type.is_unsigned() {
                cast_any_as_any_fn_meta::<Json, Int>()
            } else {
                cast_json_as_uint_fn_meta()
            }
        }

        //  any as real
        (EvalType::Int, EvalType::Real) => {
            let fu = from_field_type.is_unsigned();
            let ru = to_field_type.is_unsigned();
            match (fu, ru) {
                (true, _) => cast_unsigned_int_as_signed_or_unsigned_real_fn_meta(),
                (false, false) => cast_signed_int_as_signed_real_fn_meta(),
                (false, true) => cast_signed_int_as_unsigned_real_fn_meta(),
            }
        }
        (EvalType::Real, EvalType::Real) => {
            if !to_field_type.is_unsigned() {
                cast_real_as_signed_real_fn_meta()
            } else {
                cast_real_as_unsigned_real_fn_meta()
            }
        }
        (EvalType::Bytes, EvalType::Real) => {
            if !from_field_type.is_unsigned() {
                cast_string_as_signed_real_fn_meta()
            } else {
                cast_string_as_unsigned_real_fn_meta()
            }
        }
        (EvalType::Decimal, EvalType::Real) => {
            if !to_field_type.is_unsigned() {
                cast_any_as_any_fn_meta::<Decimal, Real>()
            } else {
                cast_decimal_as_unsigned_real_fn_meta()
            }
        }
        (EvalType::DateTime, EvalType::Real) => cast_any_as_any_fn_meta::<DateTime, Real>(),
        (EvalType::Duration, EvalType::Real) => cast_any_as_any_fn_meta::<Duration, Real>(),
        (EvalType::Json, EvalType::Real) => cast_any_as_any_fn_meta::<Json, Real>(),

        // any as string
        (EvalType::Int, EvalType::Bytes) => {
            if !from_field_type.is_unsigned() {
                cast_any_as_string_fn_meta::<Int>()
            } else {
                cast_uint_as_string_fn_meta()
            }
        }
        (EvalType::Real, EvalType::Bytes) => {
            if from_field_type.tp() == FieldTypeTp::Float {
                cast_float_real_as_string_fn_meta()
            } else {
                cast_any_as_string_fn_meta::<Real>()
            }
        }
        (EvalType::Bytes, EvalType::Bytes) => cast_string_as_string_fn_meta(),
        (EvalType::Decimal, EvalType::Bytes) => cast_any_as_string_fn_meta::<Decimal>(),
        (EvalType::DateTime, EvalType::Bytes) => cast_any_as_string_fn_meta::<DateTime>(),
        (EvalType::Duration, EvalType::Bytes) => cast_any_as_string_fn_meta::<Duration>(),
        (EvalType::Json, EvalType::Bytes) => cast_any_as_any_fn_meta::<Json, Bytes>(),

<<<<<<< HEAD
        // any as duration
        (EvalType::Int, EvalType::Duration) => cast_int_as_duration_fn_meta(),
        (EvalType::Real, EvalType::Duration) => cast_real_as_duration_fn_meta(),
        (EvalType::Bytes, EvalType::Duration) => cast_bytes_as_duration_fn_meta(),
        (EvalType::Decimal, EvalType::Duration) => cast_decimal_as_duration_fn_meta(),
        (EvalType::DateTime, EvalType::Duration) => cast_time_as_duration_fn_meta(),
        (EvalType::Duration, EvalType::Duration) => cast_duration_as_duration_fn_meta(),
        (EvalType::Json, EvalType::Duration) => cast_json_as_duration_fn_meta(),

=======
        // any as json
>>>>>>> 23b8cf50
        (EvalType::Int, EvalType::Json) => {
            if from_field_type
                .as_accessor()
                .flag()
                .contains(FieldTypeFlag::IS_BOOLEAN)
            {
                cast_bool_as_json_fn_meta()
            } else if !from_field_type.is_unsigned() {
                cast_any_as_any_fn_meta::<Int, Json>()
            } else {
                cast_uint_as_json_fn_meta()
            }
        }
        (EvalType::Real, EvalType::Json) => cast_any_as_any_fn_meta::<Real, Json>(),
        (EvalType::Bytes, EvalType::Json) => cast_string_as_json_fn_meta(),
        (EvalType::Decimal, EvalType::Json) => cast_any_as_any_fn_meta::<Decimal, Json>(),
        (EvalType::DateTime, EvalType::Json) => cast_any_as_any_fn_meta::<DateTime, Json>(),
        (EvalType::Duration, EvalType::Json) => cast_any_as_any_fn_meta::<Duration, Json>(),
<<<<<<< HEAD
=======
        (EvalType::Json, EvalType::Json) => cast_json_as_json_fn_meta(),

        (EvalType::Int, EvalType::Decimal) => {
            if !from_field_type.is_unsigned() && !to_field_type.is_unsigned() {
                cast_any_as_decimal_fn_meta::<Int>()
            } else {
                cast_uint_as_decimal_fn_meta()
            }
        }
        (EvalType::Bytes, EvalType::Decimal) => cast_any_as_decimal_fn_meta::<Bytes>(),
        (EvalType::Real, EvalType::Decimal) => cast_any_as_decimal_fn_meta::<Real>(),
        (EvalType::DateTime, EvalType::Decimal) => cast_any_as_decimal_fn_meta::<DateTime>(),
        (EvalType::Duration, EvalType::Decimal) => cast_any_as_decimal_fn_meta::<Duration>(),
        (EvalType::Json, EvalType::Decimal) => cast_any_as_decimal_fn_meta::<Json>(),
        (EvalType::Int, EvalType::Duration) => cast_int_as_duration_fn_meta(),
        (EvalType::Real, EvalType::Duration) => cast_real_as_duration_fn_meta(),
        (EvalType::Bytes, EvalType::Duration) => cast_bytes_as_duration_fn_meta(),
        (EvalType::Decimal, EvalType::Duration) => cast_decimal_as_duration_fn_meta(),
        (EvalType::DateTime, EvalType::Duration) => cast_any_as_any_fn_meta::<DateTime, Duration>(),
        (EvalType::Json, EvalType::Duration) => cast_json_as_duration_fn_meta(),
>>>>>>> 23b8cf50
        _ => return Err(other_err!("Unsupported cast from {} to {}", from, to)),
    };
    Ok(func_meta)
}

/// Gets the cast function between specified data types.
///
/// TODO: This function supports some internal casts performed by TiKV. However it would be better
/// to be done in TiDB.
pub fn get_cast_fn_rpn_node(
    from_field_type: &FieldType,
    to_field_type: FieldType,
) -> Result<RpnExpressionNode> {
    let func_meta = get_cast_fn_rpn_meta(from_field_type, &to_field_type)?;
    // This cast function is inserted by `Coprocessor` automatically,
    // the `inUnion` flag always false in this situation. Ideally,
    // the cast function should be inserted by TiDB and pushed down
    // with all implicit arguments.
    Ok(RpnExpressionNode::FnCall {
        func_meta,
        args_len: 1,
        field_type: to_field_type,
        implicit_args: Vec::new(),
    })
}

/// Gets the RPN function meta
pub fn map_cast_func(expr: &Expr) -> Result<RpnFnMeta> {
    let children = expr.get_children();
    if children.len() != 1 {
        return Err(other_err!(
            "Unexpected arguments: sig {:?} with {} args",
            expr.get_sig(),
            children.len()
        ));
    }
    get_cast_fn_rpn_meta(children[0].get_field_type(), expr.get_field_type())
}

/// Indicates whether the current expression is evaluated in union statement
///
/// Note: The TiDB will push down the `inUnion` flag by implicit constant arguments,
/// but some CAST expressions inserted by TiKV coprocessor use an empty vector to represent
/// the `inUnion` flag is false.
/// See: https://github.com/pingcap/tidb/blob/1e403873d905b2d0ad3be06bd8cd261203d84638/expression/builtin.go#L260
fn in_union(implicit_args: &[ScalarValue]) -> bool {
    implicit_args.get(0) == Some(&ScalarValue::Int(Some(1)))
}

// cast any as int/uint, some cast functions reuse `cast_any_as_any`
//
// - cast_real_as_int -> cast_any_as_any<Real, Int>
// - cast_decimal_as_int -> cast_any_as_any<Decimal, Int>
// - cast_time_as_int_or_uint -> cast_any_as_any<Time, Int>
// - cast_duration_as_int_or_uint -> cast_any_as_any<Duration, Int>
// - cast_json_as_int -> cast_any_as_any<Json, Int>

#[rpn_fn(capture = [extra])]
#[inline]
fn cast_signed_int_as_unsigned_int(
    extra: &RpnFnCallExtra<'_>,
    val: &Option<Int>,
) -> Result<Option<Int>> {
    match val {
        None => Ok(None),
        Some(val) => {
            let val = *val;
            if in_union(extra.implicit_args) && val < 0i64 {
                Ok(Some(0))
            } else {
                Ok(Some(val))
            }
        }
    }
}

#[rpn_fn]
#[inline]
fn cast_int_as_int_others(val: &Option<Int>) -> Result<Option<Int>> {
    match val {
        None => Ok(None),
        Some(val) => Ok(Some(*val)),
    }
}

#[rpn_fn(capture = [ctx, extra])]
#[inline]
fn cast_real_as_uint(
    ctx: &mut EvalContext,
    extra: &RpnFnCallExtra<'_>,
    val: &Option<Real>,
) -> Result<Option<Int>> {
    match val {
        None => Ok(None),
        Some(val) => {
            let val = val.into_inner();
            if in_union(&extra.implicit_args) && val < 0f64 {
                Ok(Some(0))
            } else {
                // FIXME: mysql's double to unsigned is very special,
                //  it **seems** that if the float num bigger than i64::MAX,
                //  then return i64::MAX always.
                //  This may be the bug of mysql.
                //  So I don't change ours' behavior here.
                let val: u64 = val.convert(ctx)?;
                Ok(Some(val as i64))
            }
        }
    }
}

#[rpn_fn(capture = [ctx, extra])]
#[inline]
fn cast_string_as_int_or_uint(
    ctx: &mut EvalContext,
    extra: &RpnFnCallExtra<'_>,
    val: &Option<Bytes>,
) -> Result<Option<Int>> {
    match val {
        None => Ok(None),
        Some(val) => {
            // TODO: in TiDB, if `b.args[0].GetType().Hybrid()` || `IsBinaryLiteral(b.args[0])`,
            //  then it will return res from EvalInt() directly.
            let is_unsigned = extra.ret_field_type.is_unsigned();
            let val = get_valid_utf8_prefix(ctx, val.as_slice())?;
            let val = val.trim();
            let is_str_neg = val.starts_with('-');
            if in_union(extra.implicit_args) && is_unsigned && is_str_neg {
                Ok(Some(0))
            } else {
                // FIXME: if the err get_valid_int_prefix returned is overflow err,
                //  it should be ERR_TRUNCATE_WRONG_VALUE but not others.
                let valid_int_prefix = get_valid_int_prefix(ctx, val)?;
                let parse_res = if !is_str_neg {
                    valid_int_prefix.parse::<u64>().map(|x| x as i64)
                } else {
                    valid_int_prefix.parse::<i64>()
                };
                // The `OverflowAsWarning` is true just if in `SELECT` statement context, e.g:
                // 1. SELECT * FROM t  => OverflowAsWarning = true
                // 2. INSERT INTO t VALUE (...) => OverflowAsWarning = false
                // 3. INSERT INTO t SELECT * FROM t2 => OverflowAsWarning = false
                // (according to https://github.com/pingcap/tidb/blob/e173c7f5c1041b3c7e67507889d50a7bdbcdfc01/executor/executor.go#L1452)
                //
                // NOTE: if this flag(OverflowAsWarning)'s setting had changed,
                // then here's behavior should be changed to keep consistent with TiDB.
                match parse_res {
                    Ok(x) => {
                        if !is_str_neg {
                            if !is_unsigned && x as u64 > std::i64::MAX as u64 {
                                ctx.warnings
                                    .append_warning(Error::cast_as_signed_overflow())
                            }
                        } else if is_unsigned {
                            ctx.warnings
                                .append_warning(Error::cast_neg_int_as_unsigned());
                        }
                        Ok(Some(x as i64))
                    }
                    Err(err) => match *err.kind() {
                        IntErrorKind::Overflow | IntErrorKind::Underflow => {
                            let err = if is_str_neg {
                                Error::overflow("BIGINT UNSIGNED", valid_int_prefix)
                            } else {
                                Error::overflow("BIGINT", valid_int_prefix)
                            };
                            let warn_err = Error::truncated_wrong_val("INTEGER", val);
                            ctx.handle_overflow_err(warn_err).map_err(|_| err)?;
                            let val = if is_str_neg {
                                std::i64::MIN
                            } else {
                                std::u64::MAX as i64
                            };
                            Ok(Some(val))
                        }
                        _ => Err(other_err!("parse string to int failed: {}", err)),
                    },
                }
            }
        }
    }
}

#[rpn_fn(capture = [ctx, extra])]
#[inline]
fn cast_decimal_as_uint(
    ctx: &mut EvalContext,
    extra: &RpnFnCallExtra<'_>,
    val: &Option<Decimal>,
) -> Result<Option<Int>> {
    match val {
        None => Ok(None),
        Some(val) => {
            // TODO: here TiDB round before call `val.is_negative()`
            if in_union(extra.implicit_args) && val.is_negative() {
                Ok(Some(0))
            } else {
                let r: u64 = val.convert(ctx)?;
                Ok(Some(r as i64))
            }
        }
    }
}

#[rpn_fn(capture = [ctx])]
#[inline]
fn cast_json_as_uint(ctx: &mut EvalContext, val: &Option<Json>) -> Result<Option<Int>> {
    match val {
        None => Ok(None),
        Some(j) => {
            let r: u64 = j.convert(ctx)?;
            Ok(Some(r as i64))
        }
    }
}

// cast any as real, some cast functions reuse `cast_any_as_any`
//
// cast_decimal_as_signed_real -> cast_any_as_any<Decimal, Real>
// cast_time_as_real -> cast_any_as_any<Time, Real>
// cast_duration_as_real -> cast_any_as_any<Duration, Real>
// cast_json_as_real -> by cast_any_as_any<Json, Real>

#[rpn_fn]
#[inline]
fn cast_signed_int_as_signed_real(val: &Option<Int>) -> Result<Option<Real>> {
    match val {
        None => Ok(None),
        Some(val) => Ok(Real::new(*val as f64).ok()),
    }
}

#[rpn_fn(capture = [extra])]
#[inline]
fn cast_signed_int_as_unsigned_real(
    extra: &RpnFnCallExtra,
    val: &Option<Int>,
) -> Result<Option<Real>> {
    match val {
        None => Ok(None),
        Some(val) => {
            if in_union(extra.implicit_args) && *val < 0 {
                Ok(Some(Real::zero()))
            } else {
                // FIXME: negative number to unsigned real's logic may be wrong here.
                Ok(Real::new(*val as u64 as f64).ok())
            }
        }
    }
}

// because we needn't to consider if uint overflow upper boundary of signed real,
// so we can merge uint to signed/unsigned real in one function
#[rpn_fn]
#[inline]
fn cast_unsigned_int_as_signed_or_unsigned_real(val: &Option<Int>) -> Result<Option<Real>> {
    match val {
        None => Ok(None),
        Some(val) => Ok(Real::new(*val as u64 as f64).ok()),
    }
}

#[rpn_fn]
#[inline]
fn cast_real_as_signed_real(val: &Option<Real>) -> Result<Option<Real>> {
    Ok(*val)
}

#[rpn_fn(capture = [extra])]
#[inline]
fn cast_real_as_unsigned_real(
    extra: &RpnFnCallExtra<'_>,
    val: &Option<Real>,
) -> Result<Option<Real>> {
    match val {
        None => Ok(None),
        Some(val) => {
            if in_union(extra.implicit_args) && val.into_inner() < 0f64 {
                Ok(Some(Real::zero()))
            } else {
                // FIXME: negative number to unsigned real's logic may be wrong here.
                Ok(Some(*val))
            }
        }
    }
}

#[rpn_fn(capture = [ctx, extra])]
#[inline]
fn cast_string_as_signed_real(
    ctx: &mut EvalContext,
    extra: &RpnFnCallExtra,
    val: &Option<Bytes>,
) -> Result<Option<Real>> {
    match val {
        None => Ok(None),
        Some(val) => {
            // FIXME: in TiDB's builtinCastStringAsRealSig, if val is IsBinaryLiteral,
            //  then return evalReal directly
            let r: f64 = val.convert(ctx)?;
            let r = produce_float_with_specified_tp(ctx, extra.ret_field_type, r)?;
            Ok(Real::new(r).ok())
        }
    }
}

#[rpn_fn(capture = [ctx, extra])]
#[inline]
fn cast_string_as_unsigned_real(
    ctx: &mut EvalContext,
    extra: &RpnFnCallExtra,
    val: &Option<Bytes>,
) -> Result<Option<Real>> {
    match val {
        None => Ok(None),
        Some(val) => {
            // FIXME: in TiDB's builtinCastStringAsRealSig, if val is IsBinaryLiteral,
            //  then return evalReal directly
            let mut r: f64 = val.convert(ctx)?;
            if in_union(extra.implicit_args) && r < 0f64 {
                r = 0f64;
            }
            let r = produce_float_with_specified_tp(ctx, extra.ret_field_type, r)?;
            // FIXME: negative number to unsigned real's logic may be wrong here.
            Ok(Real::new(r).ok())
        }
    }
}

#[rpn_fn(capture = [ctx, extra])]
#[inline]
fn cast_decimal_as_unsigned_real(
    ctx: &mut EvalContext,
    extra: &RpnFnCallExtra<'_>,
    val: &Option<Decimal>,
) -> Result<Option<Real>> {
    match val {
        None => Ok(None),
        Some(val) => {
            if in_union(extra.implicit_args) && val.is_negative() {
                Ok(Some(Real::zero()))
            } else {
                // FIXME: negative number to unsigned real's logic may be wrong here.
                Ok(Some(val.convert(ctx)?))
            }
        }
    }
}

// cast any as string, some cast functions reuse `cast_any_as_any`
//
// cast_int_as_string -> cast_any_as_string_fn_meta::<Int>
// cast_real_as_string -> cast_any_as_string_fn_meta::<Real>
// cast_decimal_as_string -> cast_any_as_string_fn_meta::<Decimal>
// cast_datetime_as_string -> cast_any_as_string_fn_meta::<DateTime>
// cast_duration_as_string -> cast_any_as_string_fn_meta::<Duration>
// cast_json_as_string -> by cast_any_as_any<Json, String>

#[rpn_fn(capture = [ctx, extra])]
#[inline]
fn cast_any_as_string<T: ConvertTo<Bytes> + Evaluable>(
    ctx: &mut EvalContext,
    extra: &RpnFnCallExtra,
    val: &Option<T>,
) -> Result<Option<Bytes>> {
    match val {
        None => Ok(None),
        Some(val) => {
            let val: Bytes = val.convert(ctx)?;
            cast_as_string_helper(ctx, extra, val)
        }
    }
}

#[rpn_fn(capture = [ctx, extra])]
#[inline]
fn cast_uint_as_string(
    ctx: &mut EvalContext,
    extra: &RpnFnCallExtra<'_>,
    val: &Option<Int>,
) -> Result<Option<Bytes>> {
    match val {
        None => Ok(None),
        Some(val) => {
            let val = (*val as u64).to_string().into_bytes();
            cast_as_string_helper(ctx, extra, val)
        }
    }
}

<<<<<<< HEAD
// cast any as duration, no cast functions reuse `cast_any_as_any`

#[rpn_fn(capture = [ctx, extra])]
#[inline]
fn cast_int_as_duration(
    ctx: &mut EvalContext,
    extra: &RpnFnCallExtra<'_>,
    val: &Option<Int>,
) -> Result<Option<Duration>> {
    match val {
        None => Ok(None),
        Some(val) => {
            let fsp = extra.ret_field_type.get_decimal() as i8;
            let (dur, err) = Duration::from_i64_without_ctx(*val, fsp);
            match err {
                // in TiDB, if there is overflow err and overflow as warning,
                // then it will return isNull==true
                Some(err) => {
                    if err.is_overflow() {
                        ctx.handle_overflow_err(err)?;
                        Ok(None)
                    } else {
                        Err(err.into())
                    }
                }
                None => {
                    if let Some(dur) = dur {
                        Ok(Some(dur))
                    } else {
                        Err(other_err!("Expect a not none result here, this is a bug"))
                    }
                }
            }
        }
    }
}

=======
#[rpn_fn(capture = [ctx, extra])]
#[inline]
fn cast_float_real_as_string(
    ctx: &mut EvalContext,
    extra: &RpnFnCallExtra,
    val: &Option<Real>,
) -> Result<Option<Bytes>> {
    match val {
        None => Ok(None),
        Some(val) => {
            let val = val.into_inner() as f32;
            let val = val.to_string().into_bytes();
            cast_as_string_helper(ctx, extra, val)
        }
    }
}

// FIXME: We cannot use specialization in current Rust version, so impl ConvertTo<Bytes> for Bytes cannot
//  pass compile because of we have impl Convert<Bytes> for T where T: ToString + Evaluable
//  Refactor this part after https://github.com/rust-lang/rust/issues/31844 closed
#[rpn_fn(capture = [ctx, extra])]
#[inline]
fn cast_string_as_string(
    ctx: &mut EvalContext,
    extra: &RpnFnCallExtra,
    val: &Option<Bytes>,
) -> Result<Option<Bytes>> {
    match val {
        None => Ok(None),
        Some(val) => {
            let val = val.clone();
            cast_as_string_helper(ctx, extra, val)
        }
    }
}

#[inline]
fn cast_as_string_helper(
    ctx: &mut EvalContext,
    extra: &RpnFnCallExtra,
    val: Vec<u8>,
) -> Result<Option<Bytes>> {
    let res = produce_str_with_specified_tp(
        ctx,
        Cow::Borrowed(val.as_slice()),
        extra.ret_field_type,
        false,
    )?;
    let mut res = match res {
        Cow::Borrowed(_) => val,
        Cow::Owned(x) => x.to_vec(),
    };
    pad_zero_for_binary_type(&mut res, extra.ret_field_type);
    Ok(Some(res))
}

// cast any as json, some cast functions reuse `cast_any_as_any`
//
// - cast_int_as_json -> cast_any_as_any<Int, Json>
// - cast_real_as_json -> cast_any_as_any<Real, Json>
// - cast_decimal_as_json -> cast_any_as_any<Decimal, Json>
// - cast_time_as_json -> cast_any_as_any<Time, Json>
// - cast_duration_as_json -> cast_any_as_any<Duration, Json>

#[rpn_fn]
#[inline]
fn cast_bool_as_json(val: &Option<Int>) -> Result<Option<Json>> {
    match val {
        None => Ok(None),
        Some(val) => Ok(Some(Json::Boolean(*val != 0))),
    }
}

#[rpn_fn]
#[inline]
fn cast_uint_as_json(val: &Option<Int>) -> Result<Option<Json>> {
    match val {
        None => Ok(None),
        Some(val) => Ok(Some(Json::U64(*val as u64))),
    }
}

#[rpn_fn(capture = [extra])]
#[inline]
fn cast_string_as_json(extra: &RpnFnCallExtra<'_>, val: &Option<Bytes>) -> Result<Option<Json>> {
    match val {
        None => Ok(None),
        Some(val) => {
            if extra
                .ret_field_type
                .flag()
                .contains(FieldTypeFlag::PARSE_TO_JSON)
            {
                // if failed, is it because of bug?
                let s: String = box_try!(String::from_utf8(val.to_owned()));
                let val: Json = s.parse()?;
                Ok(Some(val))
            } else {
                // FIXME: port `JSONBinary` from TiDB to adapt if the bytes is not a valid utf8 string
                let val = unsafe { String::from_utf8_unchecked(val.to_owned()) };
                Ok(Some(Json::String(val)))
            }
        }
    }
}

#[rpn_fn]
#[inline]
fn cast_json_as_json(val: &Option<Json>) -> Result<Option<Json>> {
    match val {
        None => Ok(None),
        Some(val) => Ok(Some(val.clone())),
    }
}

/// The unsigned int implementation for push down signature `CastIntAsDecimal`.
#[rpn_fn(capture = [ctx, extra])]
#[inline]
fn cast_uint_as_decimal(
    ctx: &mut EvalContext,
    extra: &RpnFnCallExtra<'_>,
    val: &Option<i64>,
) -> Result<Option<Decimal>> {
    match val {
        None => Ok(None),
        Some(val) => {
            // TODO: TiDB's uint to decimal seems has bug, fix this after fix TiDB's
            let dec = if in_union(extra.implicit_args) && *val < 0 {
                Decimal::zero()
            } else {
                Decimal::from(*val as u64)
            };
            Ok(Some(produce_dec_with_specified_tp(
                ctx,
                dec,
                extra.ret_field_type,
            )?))
        }
    }
}

/// The signed int implementation for push down signature `CastIntAsDecimal`.
#[rpn_fn(capture = [ctx, extra])]
#[inline]
pub fn cast_any_as_decimal<From: Evaluable + ConvertTo<Decimal>>(
    ctx: &mut EvalContext,
    extra: &RpnFnCallExtra<'_>,
    val: &Option<From>,
) -> Result<Option<Decimal>> {
    match val {
        None => Ok(None),
        Some(val) => {
            let dec: Decimal = val.convert(ctx)?;
            Ok(Some(produce_dec_with_specified_tp(
                ctx,
                dec,
                extra.ret_field_type,
            )?))
        }
    }
}

#[rpn_fn(capture = [ctx])]
#[inline]
fn cast_any_as_any<From: ConvertTo<To> + Evaluable, To: Evaluable>(
    ctx: &mut EvalContext,
    val: &Option<From>,
) -> Result<Option<To>> {
    match val {
        None => Ok(None),
        Some(val) => {
            let val = val.convert(ctx)?;
            Ok(Some(val))
        }
    }
}

/// The implementation for push down signature `CastIntAsDuration`
>>>>>>> 23b8cf50
#[rpn_fn(capture = [ctx, extra])]
#[inline]
fn cast_time_as_duration(
    ctx: &mut EvalContext,
    extra: &RpnFnCallExtra,
    val: &Option<DateTime>,
) -> Result<Option<Duration>> {
    match val {
        None => Ok(None),
        Some(val) => {
            let dur: Duration = val.convert(ctx)?;
            Ok(Some(dur.round_frac(extra.ret_field_type.decimal() as i8)?))
        }
    }
}

#[rpn_fn(capture = [extra])]
#[inline]
fn cast_duration_as_duration(
    extra: &RpnFnCallExtra,
    val: &Option<Duration>,
) -> Result<Option<Duration>> {
    match val {
        None => Ok(None),
        Some(val) => Ok(Some(val.round_frac(extra.ret_field_type.decimal() as i8)?)),
    }
}

macro_rules! cast_as_duration {
    ($ty:ty, $as_uint_fn:ident, $extra:expr) => {
        #[rpn_fn(capture = [ctx, extra])]
        #[inline]
        fn $as_uint_fn(
            ctx: &mut EvalContext,
            extra: &RpnFnCallExtra<'_>,
            val: &Option<$ty>,
        ) -> Result<Option<Duration>> {
            match val {
                None => Ok(None),
                Some(val) => {
                    let result = Duration::parse($extra, extra.ret_field_type.get_decimal() as i8);
                    match result {
                        Ok(dur) => Ok(Some(dur)),
                        Err(e) => match e.code() {
                            ERR_DATA_OUT_OF_RANGE => {
                                ctx.handle_overflow_err(e)?;
                                Ok(Some(Duration::zero()))
                            }
                            WARN_DATA_TRUNCATED => {
                                ctx.handle_truncate_err(e)?;
                                Ok(Some(Duration::zero()))
                            }
                            _ => Err(e.into()),
                        },
                    }
                }
            }
        }
    };
}

cast_as_duration!(
    Real,
    cast_real_as_duration,
    val.into_inner().to_string().as_bytes()
);
cast_as_duration!(Bytes, cast_bytes_as_duration, val);
cast_as_duration!(
    Decimal,
    cast_decimal_as_duration,
    val.to_string().as_bytes()
);
cast_as_duration!(Json, cast_json_as_duration, val.unquote()?.as_bytes());

/// The implementation for push down signature `CastIntAsJson` from unsigned integer.
#[rpn_fn]
#[inline]
pub fn cast_uint_as_json(val: &Option<Int>) -> Result<Option<Json>> {
    match val {
        None => Ok(None),
        Some(val) => Ok(Some(Json::U64(*val as u64))),
    }
}

#[rpn_fn]
#[inline]
pub fn cast_int_as_json_boolean(val: &Option<Int>) -> Result<Option<Json>> {
    match val {
        None => Ok(None),
        Some(val) => Ok(Some(Json::Boolean(*val != 0))),
    }
}

#[rpn_fn(capture = [extra])]
#[inline]
pub fn cast_string_as_json(
    extra: &RpnFnCallExtra<'_>,
    val: &Option<Bytes>,
) -> Result<Option<Json>> {
    match val {
        None => Ok(None),
        Some(val) => {
            if extra
                .ret_field_type
                .flag()
                .contains(FieldTypeFlag::PARSE_TO_JSON)
            {
                let s = box_try!(String::from_utf8(val.to_owned()));
                let val: Json = s.parse()?;
                Ok(Some(val))
            } else {
                // FIXME: port `JSONBinary` from TiDB to adapt if the bytes is not a valid utf8 string
                let val = unsafe { String::from_utf8_unchecked(val.to_owned()) };
                Ok(Some(Json::String(val)))
            }
        }
    }
}

#[cfg(test)]
mod tests {
<<<<<<< HEAD
    use crate::codec::data_type::{Bytes, Real, ScalarValue};
    use crate::codec::error::*;
    use crate::codec::error::{ERR_DATA_OUT_OF_RANGE, WARN_DATA_TRUNCATED};
    use crate::codec::mysql::{Decimal, Duration, Json, Time, MAX_FSP, MIN_FSP};
    use crate::error::Result;
=======
    use super::Result;
    use crate::codec::data_type::{Bytes, Decimal, Int, Real, ScalarValue};
    use crate::codec::error::*;
    use crate::codec::mysql::charset::*;
    use crate::codec::mysql::{Duration, Json, Time, TimeType};
>>>>>>> 23b8cf50
    use crate::expr::Flag;
    use crate::expr::{EvalConfig, EvalContext};
    use crate::rpn_expr::impl_cast::*;
    use crate::rpn_expr::RpnFnCallExtra;
    use std::collections::BTreeMap;
    use std::fmt::{Debug, Display, Formatter};
    use std::sync::Arc;
    use std::{f32, f64, i64, u64};
<<<<<<< HEAD
    use tidb_query_datatype::{FieldTypeAccessor, FieldTypeFlag, UNSPECIFIED_LENGTH};
=======
    use tidb_query_datatype::{Collation, FieldTypeFlag, FieldTypeTp, UNSPECIFIED_LENGTH};
>>>>>>> 23b8cf50

    #[test]
    fn test_in_union() {
        use super::*;

        assert_eq!(in_union(&[]), false);
        assert_eq!(in_union(&[ScalarValue::Int(None)]), false);
        assert_eq!(in_union(&[ScalarValue::Int(Some(0))]), false);
        assert_eq!(
            in_union(&[ScalarValue::Int(Some(0)), ScalarValue::Int(Some(1))]),
            false
        );
        assert_eq!(in_union(&[ScalarValue::Int(Some(1))]), true);
        assert_eq!(
            in_union(&[ScalarValue::Int(Some(1)), ScalarValue::Int(Some(0))]),
            true
        );
    }

    fn test_none_with_ctx_and_extra<F, Input, Ret>(func: F)
    where
        F: Fn(&mut EvalContext, &RpnFnCallExtra, &Option<Input>) -> Result<Option<Ret>>,
    {
        let mut ctx = EvalContext::default();
        let implicit_args = [ScalarValue::Int(Some(1))];
        let ret_field_type: FieldType = FieldType::default();
        let extra = RpnFnCallExtra {
            ret_field_type: &ret_field_type,
            implicit_args: &implicit_args,
        };
        let r = func(&mut ctx, &extra, &None).unwrap();
        assert!(r.is_none());
    }

    fn test_none_with_ctx<F, Input, Ret>(func: F)
    where
        F: Fn(&mut EvalContext, &Option<Input>) -> Result<Option<Ret>>,
    {
        let mut ctx = EvalContext::default();
        let r = func(&mut ctx, &None).unwrap();
        assert!(r.is_none());
    }

    fn test_none_with_extra<F, Input, Ret>(func: F)
    where
        F: Fn(&RpnFnCallExtra, &Option<Input>) -> Result<Option<Ret>>,
    {
        let implicit_args = [ScalarValue::Int(Some(1))];
        let ret_field_type: FieldType = FieldType::default();
        let extra = RpnFnCallExtra {
            ret_field_type: &ret_field_type,
            implicit_args: &implicit_args,
        };
        let r = func(&extra, &None).unwrap();
        assert!(r.is_none());
    }

    fn test_none_with_nothing<F, Input, Ret>(func: F)
    where
        F: Fn(&Option<Input>) -> Result<Option<Ret>>,
    {
        let r = func(&None).unwrap();
        assert!(r.is_none());
    }

    fn make_ctx(
        overflow_as_warning: bool,
        truncate_as_warning: bool,
        should_clip_to_zero: bool,
    ) -> EvalContext {
        let mut flag: Flag = Flag::empty();
        if overflow_as_warning {
            flag |= Flag::OVERFLOW_AS_WARNING;
        }
        if truncate_as_warning {
            flag |= Flag::TRUNCATE_AS_WARNING;
        }
        if should_clip_to_zero {
            flag |= Flag::IN_INSERT_STMT;
        }
        let cfg = Arc::new(EvalConfig::from_flag(flag));
        EvalContext::new(cfg)
    }

    fn make_implicit_args(in_union: bool) -> [ScalarValue; 1] {
        if in_union {
            [ScalarValue::Int(Some(1))]
        } else {
            [ScalarValue::Int(Some(0))]
        }
    }

    fn make_ret_field_type_6(decimal: isize) -> FieldType {
        let mut ft = FieldType::default();
        let fta = ft.as_mut_accessor();
        fta.set_decimal(decimal);
        ft
    }

    fn make_ret_field_type(unsigned: bool) -> FieldType {
        let mut ft = if unsigned {
            let mut ft = FieldType::default();
            ft.as_mut_accessor().set_flag(FieldTypeFlag::UNSIGNED);
            ft
        } else {
            FieldType::default()
        };
        let fta = ft.as_mut_accessor();
        fta.set_flen(UNSPECIFIED_LENGTH);
        fta.set_decimal(UNSPECIFIED_LENGTH);
        ft
    }

    fn make_ret_field_type_2(unsigned: bool, flen: isize, decimal: isize) -> FieldType {
        let mut ft = make_ret_field_type(unsigned);
        let fta = ft.as_mut_accessor();
        fta.set_flen(flen);
        fta.set_decimal(decimal);
        ft
    }

    fn make_ret_field_type_3(
        flen: isize,
        charset: &str,
        tp: FieldTypeTp,
        collation: Collation,
    ) -> FieldType {
        let mut ft = FieldType::default();
        let fta = ft.as_mut_accessor();
        fta.set_flen(flen);
        fta.set_tp(tp);
        fta.set_collation(collation);
        ft.set_charset(String::from(charset));
        ft
    }

    fn make_extra<'a>(
        ret_field_type: &'a FieldType,
        implicit_args: &'a [ScalarValue],
    ) -> RpnFnCallExtra<'a> {
        RpnFnCallExtra {
            ret_field_type,
            implicit_args,
        }
    }

    fn make_log<P: Display, R: Display + Debug>(
        input: &P,
        expect: &R,
        result: &Result<Option<R>>,
    ) -> String {
        format!(
            "input: {}, expect: {:?}, output: {:?}",
            input, expect, result
        )
    }

    fn check_overflow(ctx: &EvalContext, overflow: bool, log: &str) {
        if overflow {
            assert_eq!(
                ctx.warnings.warning_cnt, 1,
                "{}, {:?}",
                log, ctx.warnings.warnings
            );
            assert_eq!(
                ctx.warnings.warnings[0].get_code(),
                ERR_DATA_OUT_OF_RANGE,
                "{}",
                log
            );
        } else {
            assert_eq!(ctx.warnings.warning_cnt, 0, "{}", log);
        }
    }

    fn check_warning(ctx: &EvalContext, err_code: Option<i32>, log: &str) {
        if let Some(x) = err_code {
            assert_eq!(
                ctx.warnings.warning_cnt, 1,
                "log: {}, warnings: {:?}",
                log, ctx.warnings.warnings
            );
            assert_eq!(ctx.warnings.warnings[0].get_code(), x, "{}", log);
        }
    }

    fn check_warning_2(ctx: &EvalContext, err_code: Vec<i32>, log: &str) {
        assert_eq!(
            ctx.warnings.warning_cnt,
            err_code.len(),
            "{}, warnings: {:?}",
            log,
            ctx.warnings.warnings
        );
        for i in 0..err_code.len() {
            let e1 = err_code[i];
            let e2 = ctx.warnings.warnings[i].get_code();
            assert_eq!(
                e1, e2,
                "log: {}, ctx_warnings: {:?}, expect_warning: {:?}",
                log, ctx.warnings.warnings, err_code
            );
        }
    }

    fn check_result<R: Debug + PartialEq>(expect: Option<&R>, res: &Result<Option<R>>, log: &str) {
        assert!(res.is_ok(), "{}", log);
        let res = res.as_ref().unwrap();
        if res.is_none() {
            assert!(expect.is_none(), "{}", log);
        } else {
            let res = res.as_ref().unwrap();
            assert_eq!(res, expect.unwrap(), "{}", log);
        }
    }

    impl Display for Json {
        fn fmt(&self, f: &mut Formatter) -> std::fmt::Result {
            write!(f, "{}", self.to_string())
        }
    }

    // comment for all test below:
    // if there should not be any overflow/truncate,
    // then should not set ctx with overflow_as_warning/truncated_as_warning flag,
    // and then if there is unexpected overflow/truncate,
    // then we will find them in `unwrap`
    #[test]
    fn test_int_as_int_others() {
        test_none_with_nothing(cast_int_as_int_others);
        let cs = vec![
            (i64::MAX, i64::MAX),
            (i64::MIN, i64::MIN),
            (u64::MAX as i64, u64::MAX as i64),
        ];
        for (input, expect) in cs {
            let r = cast_int_as_int_others(&Some(input));
            let log = make_log(&input, &expect, &r);
            check_result(Some(&expect), &r, log.as_str());
        }
    }

    #[test]
    fn test_signed_int_as_unsigned_int() {
        test_none_with_extra(cast_signed_int_as_unsigned_int);

        let cs = vec![
            // (origin, result, in_union)
            // in union
            (-10, 0u64, true),
            (10, 10u64, true),
            (i64::MIN, 0u64, true),
            (i64::MAX, i64::MAX as u64, true),
            // not in union
            (-10, (-10i64) as u64, false),
            (10, 10u64, false),
            (i64::MIN, i64::MIN as u64, false),
            (i64::MAX, i64::MAX as u64, false),
        ];
        for (input, expect, in_union) in cs {
            let rtf = make_ret_field_type(true);
            let ia = make_implicit_args(in_union);
            let extra = make_extra(&rtf, &ia);
            let r = cast_signed_int_as_unsigned_int(&extra, &Some(input));
            let r = r.map(|x| x.map(|x| x as u64));
            let log = make_log(&input, &expect, &r);
            check_result(Some(&expect), &r, log.as_str());
        }
    }

    #[test]
    fn test_real_as_int() {
        test_none_with_ctx(cast_any_as_any::<Real, Int>);

        let cs = vec![
            // (origin, result, overflow)
            (-10.4, -10i64, false),
            (-10.5, -11, false),
            (10.4, 10, false),
            (10.5, 11, false),
            (i64::MAX as f64, i64::MAX, false),
            ((1u64 << 63) as f64, i64::MAX, false),
            (i64::MIN as f64, i64::MIN, false),
            ((1u64 << 63) as f64 + (1u64 << 62) as f64, i64::MAX, true),
            ((i64::MIN as f64) * 2f64, i64::MIN, true),
        ];

        for (input, result, overflow) in cs {
            let mut ctx = make_ctx(true, false, false);
            let r = cast_any_as_any::<Real, Int>(&mut ctx, &Real::new(input).ok());
            let log = make_log(&input, &result, &r);
            check_result(Some(&result), &r, log.as_str());
            check_overflow(&ctx, overflow, log.as_str());
        }
    }

    #[test]
    fn test_real_as_uint() {
        test_none_with_ctx_and_extra(cast_real_as_uint);

        // in_union
        let cs = vec![
            // (input, expect)
            (-10.0, 0u64),
            (i64::MIN as f64, 0),
            (10.0, 10u64),
            (i64::MAX as f64, (1u64 << 63)),
        ];

        for (input, expect) in cs {
            let mut ctx = make_ctx(false, false, false);
            let rtf = make_ret_field_type(true);
            let ia = make_implicit_args(true);
            let extra = make_extra(&rtf, &ia);
            let r = cast_real_as_uint(&mut ctx, &extra, &Some(Real::new(input).unwrap()));
            let r = r.map(|x| x.map(|x| x as u64));
            let log = make_log(&input, &expect, &r);
            check_result(Some(&expect), &r, log.as_str());
        }

        // no clip to zero
        let cs = vec![
            // (origin, expect, overflow)
            (10.5, 11u64, false),
            (10.4, 10u64, false),
            (
                ((1u64 << 63) + (1u64 << 62)) as f64,
                ((1u64 << 63) + (1u64 << 62)),
                false,
            ),
            (u64::MAX as f64, u64::MAX, false),
            ((u64::MAX as f64) * 2f64, u64::MAX, true),
            (-1f64, -1f64 as i64 as u64, true),
        ];

        for (input, expect, overflow) in cs {
            let mut ctx = make_ctx(true, false, false);
            let ia = make_implicit_args(false);
            let rtf = make_ret_field_type(true);
            let extra = make_extra(&rtf, &ia);
            let r = cast_real_as_uint(&mut ctx, &extra, &Real::new(input).ok());
            let r = r.map(|x| x.map(|x| x as u64));
            let log = make_log(&input, &expect, &r);
            check_result(Some(&expect), &r, log.as_str());
            check_overflow(&ctx, overflow, log.as_str())
        }

        // should clip to zero
        let cs: Vec<(f64, u64, bool)> = vec![
            // (origin, expect, overflow)
            (-1f64, 0, true),
            (i64::MIN as f64, 0, true),
        ];

        for (input, expect, overflow) in cs {
            let mut ctx = make_ctx(true, false, true);
            let ia = make_implicit_args(false);
            let rft = make_ret_field_type(true);
            let extra = make_extra(&rft, &ia);
            let r = cast_real_as_uint(&mut ctx, &extra, &Some(Real::new(input).unwrap()));
            let r = r.map(|x| x.map(|x| x as u64));
            let log = make_log(&input, &expect, &r);
            check_result(Some(&expect), &r, log.as_str());
            check_overflow(&ctx, overflow, log.as_str())
        }
    }

    #[test]
    fn test_string_as_int_or_uint() {
        test_none_with_ctx_and_extra(cast_string_as_int_or_uint);

        #[derive(Debug)]
        enum Cond {
            None,
            Unsigned,
            InUnionAndUnsigned,
        }
        impl Cond {
            fn in_union(&self) -> bool {
                if let Cond::InUnionAndUnsigned = self {
                    true
                } else {
                    false
                }
            }
            fn is_unsigned(&self) -> bool {
                match self {
                    Cond::InUnionAndUnsigned | Cond::Unsigned => true,
                    _ => false,
                }
            }
        }

        let cs: Vec<(&str, i64, Vec<i32>, Cond)> = vec![
            // (origin, expect, err_code, condition)

            // has no prefix `-`
            (
                " 9223372036854775807  ",
                9223372036854775807i64,
                vec![],
                Cond::None,
            ),
            (
                "9223372036854775807",
                9223372036854775807i64,
                vec![],
                Cond::None,
            ),
            (
                "9223372036854775808",
                9223372036854775808u64 as i64,
                vec![ERR_UNKNOWN],
                Cond::None,
            ),
            (
                "9223372036854775808",
                9223372036854775808u64 as i64,
                vec![],
                Cond::Unsigned,
            ),
            (
                " 9223372036854775807abc  ",
                9223372036854775807i64,
                vec![ERR_TRUNCATE_WRONG_VALUE],
                Cond::None,
            ),
            (
                "9223372036854775807abc",
                9223372036854775807i64,
                vec![ERR_TRUNCATE_WRONG_VALUE],
                Cond::None,
            ),
            (
                "9223372036854775808abc",
                9223372036854775808u64 as i64,
                vec![ERR_TRUNCATE_WRONG_VALUE, ERR_UNKNOWN],
                Cond::None,
            ),
            (
                "9223372036854775808abc",
                9223372036854775808u64 as i64,
                vec![ERR_TRUNCATE_WRONG_VALUE],
                Cond::Unsigned,
            ),
            // TODO: there are some cases that has not be covered.

            // FIXME: in mysql, this case will return 18446744073709551615
            //  and `show warnings` will show
            //  `| Warning | 1292 | Truncated incorrect INTEGER value: '18446744073709551616'`
            //  fix this cast_string_as_int_or_uint after fix TiDB's
            // ("18446744073709551616", 18446744073709551615 as i64, Some(ERR_TRUNCATE_WRONG_VALUE) , Cond::Unsigned)
            // FIXME: our cast_string_as_int_or_uint's err handle is not exactly same as TiDB's
            // ("18446744073709551616", 18446744073709551615u64 as i64, Some(ERR_TRUNCATE_WRONG_VALUE), Cond::InSelectStmt),

            // has prefix `-` and in_union and unsigned
            ("-10", 0, vec![], Cond::InUnionAndUnsigned),
            ("-9223372036854775808", 0, vec![], Cond::InUnionAndUnsigned),
            // has prefix `-` and not in_union or not unsigned
            ("-10", -10i64, vec![], Cond::None),
            (
                "-9223372036854775808",
                -9223372036854775808i64,
                vec![],
                Cond::None,
            ),
            // FIXME: our cast_string_as_int_or_uint's err handle is not exactly same as TiDB's
            (
                "-9223372036854775809",
                -9223372036854775808i64,
                vec![ERR_TRUNCATE_WRONG_VALUE],
                Cond::None,
            ),
            ("-10", -10i64, vec![ERR_UNKNOWN], Cond::Unsigned),
            (
                "-9223372036854775808",
                -9223372036854775808i64,
                vec![ERR_UNKNOWN],
                Cond::Unsigned,
            ),
            (
                "-9223372036854775809",
                -9223372036854775808i64,
                vec![ERR_TRUNCATE_WRONG_VALUE],
                Cond::Unsigned,
            ),
        ];

        for (input, expect, err_code, cond) in cs {
            let mut ctx = make_ctx(true, true, false);
            let ia = make_implicit_args(cond.in_union());
            let rft = make_ret_field_type(cond.is_unsigned());
            let extra = make_extra(&rft, &ia);

            let val = Some(Vec::from(input.as_bytes()));
            let r = cast_string_as_int_or_uint(&mut ctx, &extra, &val);

            let log = format!(
                "input: {}, expect: {}, expect_err_code: {:?}, cond: {:?}, output: {:?}",
                input, expect, err_code, cond, r
            );
            check_result(Some(&expect), &r, log.as_str());
            check_warning_2(&ctx, err_code, log.as_str());
        }
    }

    #[test]
    fn test_decimal_as_int() {
        test_none_with_ctx(cast_any_as_any::<Decimal, Int>);

        let cs: Vec<(Decimal, i64, Option<i32>)> = vec![
            // (origin, expect, overflow)
            (
                Decimal::from_bytes(b"9223372036854775807")
                    .unwrap()
                    .unwrap(),
                9223372036854775807,
                None,
            ),
            (
                Decimal::from_bytes(b"-9223372036854775808")
                    .unwrap()
                    .unwrap(),
                -9223372036854775808,
                None,
            ),
            (
                Decimal::from_bytes(b"9223372036854775808")
                    .unwrap()
                    .unwrap(),
                9223372036854775807,
                Some(ERR_TRUNCATE_WRONG_VALUE),
            ),
            (
                Decimal::from_bytes(b"-9223372036854775809")
                    .unwrap()
                    .unwrap(),
                -9223372036854775808,
                Some(ERR_TRUNCATE_WRONG_VALUE),
            ),
        ];

        for (input, expect, err_code) in cs {
            let mut ctx = make_ctx(true, false, false);
            let r = cast_any_as_any::<Decimal, Int>(&mut ctx, &Some(input.clone()));
            let log = make_log(&input, &expect, &r);
            check_result(Some(&expect), &r, log.as_str());
            check_warning(&ctx, err_code, log.as_str());
        }
    }

    #[test]
    fn test_decimal_as_uint() {
        test_none_with_ctx_and_extra(cast_decimal_as_uint);
        // in_union
        let cs: Vec<(Decimal, u64)> = vec![
            (
                Decimal::from_bytes(b"-9223372036854775808")
                    .unwrap()
                    .unwrap(),
                0,
            ),
            (
                Decimal::from_bytes(b"-9223372036854775809")
                    .unwrap()
                    .unwrap(),
                0,
            ),
            (
                Decimal::from_bytes(b"9223372036854775808")
                    .unwrap()
                    .unwrap(),
                9223372036854775808,
            ),
            (
                Decimal::from_bytes(b"18446744073709551615")
                    .unwrap()
                    .unwrap(),
                18446744073709551615,
            ),
        ];

        for (input, expect) in cs {
            let mut ctx = make_ctx(false, false, false);
            let ia = make_implicit_args(true);
            let rft = make_ret_field_type(true);
            let extra = make_extra(&rft, &ia);

            let r = cast_decimal_as_uint(&mut ctx, &extra, &Some(input.clone()));
            let r = r.map(|x| x.map(|x| x as u64));
            let log = make_log(&input, &expect, &r);
            check_result(Some(&expect), &r, log.as_str());
        }

        let cs: Vec<(Decimal, u64, Option<i32>)> = vec![
            // (input, expect, err_code)
            (Decimal::from_bytes(b"10").unwrap().unwrap(), 10, None),
            (
                Decimal::from_bytes(b"1844674407370955161")
                    .unwrap()
                    .unwrap(),
                1844674407370955161,
                None,
            ),
            (
                Decimal::from_bytes(b"-10").unwrap().unwrap(),
                0,
                Some(ERR_TRUNCATE_WRONG_VALUE),
            ),
            (
                Decimal::from_bytes(b"18446744073709551616")
                    .unwrap()
                    .unwrap(),
                u64::MAX,
                Some(ERR_TRUNCATE_WRONG_VALUE),
            ),
        ];

        for (input, expect, err_code) in cs {
            let mut ctx = make_ctx(true, false, false);
            let ia = make_implicit_args(false);
            let rft = make_ret_field_type(true);
            let extra = make_extra(&rft, &ia);

            let r = cast_decimal_as_uint(&mut ctx, &extra, &Some(input.clone()));
            let r = r.map(|x| x.map(|x| x as u64));
            let log = make_log(&input, &expect, &r);
            check_result(Some(&expect), &r, log.as_str());
            check_warning(&ctx, err_code, log.as_str());
        }
    }

    #[test]
    fn test_time_as_int_and_uint() {
        // TODO: add more test case
        // TODO: add test that make cast_any_as_any::<Time, Int> returning truncated error
        let cs: Vec<(Time, i64)> = vec![
            (
                Time::parse_utc_datetime("2000-01-01T12:13:14", 0).unwrap(),
                20000101121314,
            ),
            (
                Time::parse_utc_datetime("2000-01-01T12:13:14.6666", 0).unwrap(),
                20000101121315,
            ),
            // FiXME
            //  Time::parse_utc_datetime("2000-01-01T12:13:14.6666", 4).unwrap().round_frac(DEFAULT_FSP)
            //  will get 2000-01-01T12:13:14, this is a bug
            // (
            //     Time::parse_utc_datetime("2000-01-01T12:13:14.6666", 4).unwrap(),
            //     20000101121315,
            // ),
        ];

        for (input, expect) in cs {
            let mut ctx = EvalContext::default();
            let r = cast_any_as_any::<Time, Int>(&mut ctx, &Some(input.clone()));
            let log = make_log(&input, &expect, &r);
            check_result(Some(&expect), &r, log.as_str());
        }
    }

    #[test]
    fn test_duration_as_int() {
        // TODO: add more test case
        let cs: Vec<(Duration, i64)> = vec![
            (Duration::parse(b"17:51:04.78", 2).unwrap(), 175105),
            (Duration::parse(b"-17:51:04.78", 2).unwrap(), -175105),
            (Duration::parse(b"17:51:04.78", 0).unwrap(), 175105),
            (Duration::parse(b"-17:51:04.78", 0).unwrap(), -175105),
        ];

        for (input, expect) in cs {
            let mut ctx = make_ctx(true, false, false);
            let r = cast_any_as_any::<Duration, Int>(&mut ctx, &Some(input));
            let log = make_log(&input, &expect, &r);
            check_result(Some(&expect), &r, log.as_str());
        }
    }

    #[test]
    fn test_json_as_int() {
        test_none_with_ctx(cast_any_as_any::<Json, Int>);

        // no overflow
        let cs = vec![
            // (origin, expect, overflow)
            (Json::Object(BTreeMap::default()), 0, false),
            (Json::Array(vec![]), 0, false),
            (Json::I64(10), 10i64, false),
            (Json::I64(i64::MAX), i64::MAX, false),
            (Json::I64(i64::MIN), i64::MIN, false),
            (Json::U64(0), 0, false),
            (Json::U64(u64::MAX), u64::MAX as i64, false),
            (Json::Double(i64::MIN as u64 as f64), i64::MAX, false),
            (Json::Double(i64::MAX as u64 as f64), i64::MAX, false),
            (Json::Double(i64::MIN as u64 as f64), i64::MAX, false),
            (Json::Double(i64::MIN as f64), i64::MIN, false),
            (Json::Double(10.5), 11, false),
            (Json::Double(10.4), 10, false),
            (Json::Double(-10.4), -10, false),
            (Json::Double(-10.5), -11, false),
            (Json::String(String::from("10.0")), 10, false),
            (Json::Boolean(true), 1, false),
            (Json::Boolean(false), 0, false),
            (Json::None, 0, false),
            (
                Json::Double(((1u64 << 63) + (1u64 << 62)) as u64 as f64),
                i64::MAX,
                true,
            ),
            (
                Json::Double(-((1u64 << 63) as f64 + (1u64 << 62) as f64)),
                i64::MIN,
                true,
            ),
        ];

        for (input, expect, overflow) in cs {
            let mut ctx = make_ctx(true, false, false);
            let r = cast_any_as_any::<Json, Int>(&mut ctx, &Some(input.clone()));
            let log = make_log(&input, &expect, &r);
            check_result(Some(&expect), &r, log.as_str());
            check_overflow(&ctx, overflow, log.as_str());
        }
    }

    #[test]
    fn test_json_as_uint() {
        // no clip to zero
        let cs: Vec<(Json, u64, Option<i32>)> = vec![
            // (origin, expect, error_code)
            (Json::Double(-1.0), -1.0f64 as i64 as u64, None),
            (Json::String(String::from("10")), 10, None),
            (
                Json::String(String::from("+10abc")),
                10,
                Some(ERR_TRUNCATE_WRONG_VALUE),
            ),
            (
                Json::String(String::from("9999999999999999999999999")),
                u64::MAX,
                Some(ERR_DATA_OUT_OF_RANGE),
            ),
            (
                Json::Double(2f64 * (u64::MAX as f64)),
                u64::MAX,
                Some(ERR_DATA_OUT_OF_RANGE),
            ),
        ];

        for (input, expect, error_code) in cs {
            let mut ctx = make_ctx(true, true, false);
            let r = cast_json_as_uint(&mut ctx, &Some(input.clone()));
            let r = r.map(|x| x.map(|x| x as u64));
            let log = make_log(&input, &expect, &r);
            check_result(Some(&expect), &r, log.as_str());
            check_warning(&ctx, error_code, log.as_str());
        }

        // should clip to zero
        let cs: Vec<(Json, u64, Option<i32>)> = vec![
            // (origin, expect, err_code)
            (Json::Double(-1.0), 0, None),
            (
                Json::String(String::from("-10")),
                0,
                Some(ERR_DATA_OUT_OF_RANGE),
            ),
            (Json::String(String::from("10")), 10, None),
            (
                Json::String(String::from("+10abc")),
                10,
                Some(ERR_TRUNCATE_WRONG_VALUE),
            ),
            (
                Json::String(String::from("9999999999999999999999999")),
                u64::MAX,
                Some(ERR_DATA_OUT_OF_RANGE),
            ),
            (
                Json::Double(2f64 * (u64::MAX as f64)),
                u64::MAX,
                Some(ERR_DATA_OUT_OF_RANGE),
            ),
        ];

        for (input, expect, err_code) in cs {
            let mut ctx = make_ctx(true, true, true);
            let r = cast_json_as_uint(&mut ctx, &Some(input.clone()));
            let r = r.map(|x| x.map(|x| x as u64));
            let log = make_log(&input, &expect, &r);
            check_result(Some(&expect), &r, log.as_str());
            check_warning(&ctx, err_code, log.as_str());
        }
    }

    #[test]
<<<<<<< HEAD
    fn test_int_as_duration() {
        test_none_with_ctx_and_extra(cast_int_as_duration);

        // This case copy from Duration.rs::tests::test_from_i64
        let cs: Vec<(i64, isize, crate::codec::Result<Option<Duration>>, bool)> = vec![
            // (input, fsp, expect, overflow)
            (
                101010,
                0,
                Ok(Some(Duration::parse(b"10:10:10", 0).unwrap())),
                false,
            ),
            (
                101010,
                5,
                Ok(Some(Duration::parse(b"10:10:10", 5).unwrap())),
                false,
            ),
            (
                8385959,
                0,
                Ok(Some(Duration::parse(b"838:59:59", 0).unwrap())),
                false,
            ),
            (
                8385959,
                6,
                Ok(Some(Duration::parse(b"838:59:59", 6).unwrap())),
                false,
            ),
            (
                -101010,
                0,
                Ok(Some(Duration::parse(b"-10:10:10", 0).unwrap())),
                false,
            ),
            (
                -101010,
                5,
                Ok(Some(Duration::parse(b"-10:10:10", 5).unwrap())),
                false,
            ),
            (
                -8385959,
                0,
                Ok(Some(Duration::parse(b"-838:59:59", 0).unwrap())),
                false,
            ),
            (
                -8385959,
                6,
                Ok(Some(Duration::parse(b"-838:59:59", 6).unwrap())),
                false,
            ),
            // will overflow
            (8385960, 0, Ok(None), true),
            (8385960, 1, Ok(None), true),
            (8385960, 5, Ok(None), true),
            (8385960, 6, Ok(None), true),
            (-8385960, 0, Ok(None), true),
            (-8385960, 1, Ok(None), true),
            (-8385960, 5, Ok(None), true),
            (-8385960, 6, Ok(None), true),
            // will truncated
            (8376049, 0, Err(Error::truncated_wrong_val("", "")), false),
            (8375960, 0, Err(Error::truncated_wrong_val("", "")), false),
            (8376049, 0, Err(Error::truncated_wrong_val("", "")), false),
            // TODO, add test for num>=10000000000
            //  after Duration::from_f64 had impl logic for num>=10000000000
            // (10000000000, 0, Ok(Duration::parse(b"0:0:0", 0).unwrap())),
            // (10000235959, 0, Ok(Duration::parse(b"23:59:59", 0).unwrap())),
            // (10000000000, 0, Ok(Duration::parse(b"0:0:0", 0).unwrap())),
        ];

        for (input, fsp, expect, overflow) in cs {
            let mut ctx = make_ctx(overflow, false, false);
            let ia = make_implicit_args(false);
            let rft = make_ret_field_type_6(fsp);
            let extra = make_extra(&rft, &ia);

            let result = cast_int_as_duration(&mut ctx, &extra, &Some(input));

            // make log
            let expect_str = match expect.as_ref() {
                Ok(x) => format!("{:?}", x.map(|x| x.to_string())),
                Err(e) => format!("{:?}", e),
            };
            let result_str = match result {
                Ok(Some(x)) => x.to_string(),
                _ => format!("{:?}", result),
            };
            let log = format!(
                "input: {}, fsp: {}, expect: {}, result: {:?}",
                input, fsp, expect_str, result_str
            );

            match expect {
                Ok(expect) => {
                    check_result(expect.as_ref(), &result, log.as_str());
                    check_overflow(&ctx, overflow, log.as_str());
                }
                Err(e) => {
                    // if !result.is_err() {
                    //     println!("result.is_err==false, log: {}, output_err: {}", log, e);
                    // }
                    assert!(result.is_err(), "log: {}, output_err: {}", log, e);
                }
            }
        }
    }

    fn test_as_duration_helper<T: Clone, FnToCastStr, FnToDebugStr, FnCast>(
        base_cs: Vec<T>,
        to_cast_str_func: FnToCastStr,
        to_debug_str_func: FnToDebugStr,
        cast_func: FnCast,
        func_name: &str,
    ) where
        FnToCastStr: Fn(&T) -> String,
        FnToDebugStr: Fn(&T) -> String,
        FnCast: Fn(&mut EvalContext, &RpnFnCallExtra, &Option<T>) -> Result<Option<Duration>>,
    {
        // cast_real_as_duration call Duration::parse directly,
        // and Duration::parse is test in duration.rs.
        // Our test here is to make sure that the result is same as calling Duration::parse
        // no matter whether call_real_as_duration call Duration::parse directly.
        for val in base_cs {
            for fsp in MIN_FSP..=MAX_FSP {
                let mut ctx = make_ctx(true, true, false);
                let ia = make_implicit_args(false);
                let rft = make_ret_field_type_6(fsp as isize);
                let extra = make_extra(&rft, &ia);

                let result = cast_func(&mut ctx, &extra, &Some(val.clone()));

                let val_str = to_cast_str_func(&val);
                let base_expect = Duration::parse(val_str.as_bytes(), fsp);

                // make log
                let result_str = result.as_ref().map(|x| x.map(|x| x.to_string()));

                match base_expect {
                    Err(e) => match e.code() {
                        ERR_DATA_OUT_OF_RANGE => {
                            let log = format!(
                                "func_name:{}, input: {}, fsp: {}, output: {:?}, expect: {}, expect_warn: {}",
                                func_name, to_debug_str_func(&val), fsp, result_str, Duration::zero(), ERR_DATA_OUT_OF_RANGE
                            );
                            check_overflow(&ctx, true, log.as_str());
                            check_result(Some(&Duration::zero()), &result, log.as_str());
                        }
                        WARN_DATA_TRUNCATED => {
                            let log = format!(
                                "func_name:{}, input: {}, fsp: {}, output: {:?}, output_warn: {:?}, expect: {}, expect_warn: {}",
                                func_name, to_debug_str_func(&val), fsp, result_str, ctx.warnings.warnings, Duration::zero(), WARN_DATA_TRUNCATED
                            );
                            check_warning(&ctx, Some(WARN_DATA_TRUNCATED), log.as_str());
                            check_result(Some(&Duration::zero()), &result, log.as_str());
                        }
                        _ => {
                            let expect_err: crate::error::Error = e.into();
                            let log = format!(
                                "func_name:{}, input: {}, fsp: {}, output: {:?}, output_warn: {:?}, expect: {:?}",
                                func_name, to_debug_str_func(&val), fsp, result_str, ctx.warnings.warnings, expect_err
                            );
                            // if !result.is_err() {
                            //     println!("expect result is err, log: {}", log.as_str());
                            // }
                            assert!(result.is_err(), "log: {}", log)
                        }
                    },
                    Ok(v) => {
                        let log = format!(
                            "func_name:{}, input: {}, fsp: {}, output: {:?}, output_warn: {:?}, expect: {:?}",
                            func_name, to_debug_str_func(&val), fsp, result_str, ctx.warnings.warnings, v
                        );
                        check_result(Some(&v), &result, log.as_str())
                    }
                }
=======
    fn tes_signed_int_as_signed_real() {
        test_none_with_nothing(cast_signed_int_as_signed_real);

        let cs: Vec<(i64, f64)> = vec![
            // (input, expect)
            (i64::MIN, i64::MIN as f64),
            (0, 0f64),
            (i64::MAX, i64::MAX as f64),
        ];

        for (input, expect) in cs {
            let r = cast_signed_int_as_signed_real(&Some(input));
            let r = r.map(|x| x.map(|x| x.into_inner()));
            let log = make_log(&input, &expect, &r);
            check_result(Some(&expect), &r, log.as_str());
        }
    }

    #[test]
    fn test_signed_int_as_unsigned_real() {
        test_none_with_extra(cast_signed_int_as_unsigned_real);

        let cs: Vec<(i64, f64, bool)> = vec![
            // (input, expect, in_union)

            // TODO: add test case of negative int to unsigned real without in_union
            // (i64::MIN, i64::MIN as u64 as f64, false),

            // not in union
            (i64::MAX, i64::MAX as f64, false),
            (0, 0f64, false),
            // in union
            (i64::MIN, 0f64, true),
            (-1, 0f64, true),
            (i64::MAX, i64::MAX as f64, true),
            (0, 0f64, true),
        ];
        for (input, expect, in_union) in cs {
            let ia = make_implicit_args(in_union);
            let rft = make_ret_field_type(true);
            let extra = make_extra(&rft, &ia);
            let r = cast_signed_int_as_unsigned_real(&extra, &Some(input));
            let r = r.map(|x| x.map(|x| x.into_inner()));
            let log = format!(
                "input: {}, expect: {}, in_union: {}",
                input, expect, in_union
            );
            check_result(Some(&expect), &r, log.as_str());
        }
    }

    #[test]
    fn test_unsigned_int_as_signed_or_unsigned_real() {
        test_none_with_nothing(cast_unsigned_int_as_signed_or_unsigned_real);

        let cs = vec![
            // (input, expect)
            (0, 0f64),
            (u64::MAX, u64::MAX as f64),
            (i64::MAX as u64, i64::MAX as u64 as f64),
        ];
        for (input, expect) in cs {
            let r = cast_unsigned_int_as_signed_or_unsigned_real(&Some(input as i64));
            let r = r.map(|x| x.map(|x| x.into_inner()));
            let log = make_log(&input, &expect, &r);
            check_result(Some(&expect), &r, log.as_str());
        }
    }

    #[test]
    fn test_real_as_signed_real() {
        test_none_with_nothing(cast_real_as_signed_real);

        let cs = vec![
            // (input, expect)
            (f64::from(f32::MIN), f64::from(f32::MIN)),
            (f64::from(f32::MAX), f64::from(f32::MAX)),
            (f64::MIN, f64::MIN),
            (0f64, 0f64),
            (f64::MAX, f64::MAX),
            (i64::MIN as f64, i64::MIN as f64),
            (i64::MAX as f64, i64::MAX as f64),
            (u64::MAX as f64, u64::MAX as f64),
        ];
        for (input, expect) in cs {
            let r = cast_real_as_signed_real(&Some(Real::new(input).unwrap()));
            let r = r.map(|x| x.map(|x| x.into_inner()));
            let log = make_log(&input, &expect, &r);
            check_result(Some(&expect), &r, log.as_str());
        }
    }

    #[test]
    fn test_real_as_unsigned_real() {
        let cs = vec![
            // (input, expect, in_union)
            // not in union
            // TODO: add test case of negative real to unsigned real
            // (-1.0, -1.0, false),
            // (i64::MIN as f64, i64::MIN as f64, false),
            // (f64::MIN, f64::MIN, false),
            (u64::MIN as f64, u64::MIN as f64, false),
            (1.0, 1.0, false),
            (i64::MAX as f64, i64::MAX as f64, false),
            (u64::MAX as f64, u64::MAX as f64, false),
            (f64::MAX, f64::MAX, false),
            // in union
            (-1.0, 0.0, true),
            (i64::MIN as f64, 0.0, true),
            (u64::MIN as f64, 0.0, true),
            (f64::MIN, 0.0, true),
            (1.0, 1.0, true),
            (i64::MAX as f64, i64::MAX as f64, true),
            (u64::MAX as f64, u64::MAX as f64, true),
            (f64::MAX, f64::MAX, true),
        ];

        for (input, expect, in_union) in cs {
            let ia = make_implicit_args(in_union);
            let rft = make_ret_field_type(true);
            let extra = make_extra(&rft, &ia);
            let r = cast_real_as_unsigned_real(&extra, &Some(Real::new(input).unwrap()));
            let r = r.map(|x| x.map(|x| x.into_inner()));
            let log = format!(
                "input: {}, expect: {}, in_union: {}",
                input, expect, in_union
            );
            check_result(Some(&expect), &r, log.as_str());
        }
    }

    #[test]
    fn test_string_as_signed_real() {
        test_none_with_ctx_and_extra(cast_string_as_signed_real);

        let ul = UNSPECIFIED_LENGTH;
        let cs: Vec<(String, f64, isize, isize, bool, bool)> = vec![
            // (input, expect, flen, decimal, truncated, overflow)
            // no special flen and decimal
            (String::from("99999999"), 99999999f64, ul, ul, false, false),
            (String::from("1234abc"), 1234f64, ul, ul, true, false),
            (String::from("-1234abc"), -1234f64, ul, ul, true, false),
            (
                (0..400).map(|_| '9').collect::<String>(),
                f64::MAX,
                ul,
                ul,
                true,
                false,
            ),
            (
                (0..401)
                    .map(|x| if x == 0 { '-' } else { '9' })
                    .collect::<String>(),
                f64::MIN,
                ul,
                ul,
                true,
                false,
            ),
            // with special flen and decimal
            (String::from("99999999"), 99999999f64, 8, 0, false, false),
            (String::from("99999999"), 99999999f64, 9, 0, false, false),
            (String::from("99999999"), 9999999f64, 7, 0, false, true),
            (String::from("99999999"), 999999.99, 8, 2, false, true),
            (String::from("1234abc"), 0.9f64, 1, 1, true, true),
            (String::from("-1234abc"), -0.9f64, 1, 1, true, true),
        ];

        for (input, expect, flen, decimal, truncated, overflow) in cs {
            let mut ctx = make_ctx(true, true, false);
            let ia = make_implicit_args(false);
            let rft = make_ret_field_type_2(false, flen, decimal);
            let extra = make_extra(&rft, &ia);
            let r = cast_string_as_signed_real(&mut ctx, &extra, &Some(input.clone().into_bytes()));
            let r = r.map(|x| x.map(|x| x.into_inner()));
            let log = format!(
                "input: {}, expect: {}, flen: {}, decimal: {}, expect_truncated: {}, expect_overflow: {}",
                input.as_str(), expect, flen, decimal, truncated, overflow
            );
            check_result(Some(&expect), &r, log.as_str());
            match (truncated, overflow) {
                (true, true) => {
                    assert_eq!(ctx.warnings.warning_cnt, 2, "{}", log.as_str());
                    let a = ctx.warnings.warnings[0].get_code();
                    let b = ctx.warnings.warnings[1].get_code();
                    let (a, b) = if a > b { (b, a) } else { (a, b) };
                    assert_eq!(a, ERR_TRUNCATE_WRONG_VALUE, "{}", log.as_str());
                    assert_eq!(b, ERR_DATA_OUT_OF_RANGE, "{}", log.as_str());
                }
                (true, false) => check_warning(&ctx, Some(ERR_TRUNCATE_WRONG_VALUE), log.as_str()),
                (false, true) => check_overflow(&ctx, true, log.as_str()),
                _ => (),
            }
        }
    }

    #[test]
    fn test_string_as_unsigned_real() {
        test_none_with_ctx_and_extra(cast_string_as_unsigned_real);

        let ul = UNSPECIFIED_LENGTH;
        let cs: Vec<(String, f64, isize, isize, bool, bool, bool)> = vec![
            // (input, expect, flen, decimal, truncated, overflow, in_union)

            // not in union
            (
                String::from("99999999"),
                99999999f64,
                ul,
                ul,
                false,
                false,
                false,
            ),
            (String::from("1234abc"), 1234f64, ul, ul, true, false, false),
            (
                (0..400).map(|_| '9').collect::<String>(),
                f64::MAX,
                ul,
                ul,
                true,
                false,
                false,
            ),
            (
                String::from("99999999"),
                99999999f64,
                8,
                0,
                false,
                false,
                false,
            ),
            (
                String::from("99999999"),
                9999999.9,
                8,
                1,
                false,
                true,
                false,
            ),
            (
                String::from("99999999"),
                999999.99,
                8,
                2,
                false,
                true,
                false,
            ),
            (String::from("99999999"), 999999.9, 7, 1, false, true, false),
            (String::from("1234abc"), 1234.0, 4, 0, true, false, false),
            (String::from("1234abc"), 999.9, 4, 1, true, true, false),
            (String::from("1234abc"), 99.99, 4, 2, true, true, false),
            (String::from("1234abc"), 99.9, 3, 1, true, true, false),
            (String::from("1234abc"), 9.999, 4, 3, true, true, false),
            (
                String::from("99999999"),
                99999999f64,
                8,
                0,
                false,
                false,
                false,
            ),
            (
                String::from("99999999"),
                9999999.9,
                8,
                1,
                false,
                true,
                false,
            ),
            (
                String::from("99999999"),
                999999.99,
                8,
                2,
                false,
                true,
                false,
            ),
            (String::from("99999999"), 999999.9, 7, 1, false, true, false),
            (String::from("1234abc"), 1234.0, 4, 0, true, false, false),
            (String::from("1234abc"), 999.9, 4, 1, true, true, false),
            (String::from("1234abc"), 99.99, 4, 2, true, true, false),
            (String::from("1234abc"), 99.9, 3, 1, true, true, false),
            (String::from("1234abc"), 9.999, 4, 3, true, true, false),
            (
                (0..400).map(|_| '9').collect::<String>(),
                f64::MAX,
                ul,
                ul,
                true,
                false,
                false,
            ),
            (
                (0..400).map(|_| '9').collect::<String>(),
                9999999999.0,
                10,
                0,
                true,
                true,
                false,
            ),
            (
                (0..400).map(|_| '9').collect::<String>(),
                999999999.9,
                10,
                1,
                true,
                true,
                false,
            ),
            // TODO
            // (
            //     (0..401)
            //         .map(|x| if x == 0 { '-' } else { '9' })
            //         .collect::<String>(),
            //     0f64, ul, ul, true, true, false,
            // ),
            // (
            //     String::from("-1234abc"), 0f64, ul, ul,
            //     true, true, false,
            // ),
            // (String::from("-1234abc"), 0.0, 4, 0, true, true, false),
            // (String::from("-1234abc"), 0.0, 4, 1, true, true, false),
            // (String::from("-1234abc"), 0.0, 4, 2, true, true, false),
            // (String::from("-1234abc"), 0.0, 3, 1, true, true, false),
            // (String::from("-1234abc"), 0.0, 4, 3, true, true, false),

            // in union
            // in union and neg
            (String::from("-190"), 0f64, ul, ul, false, false, true),
            (String::from("-10abc"), 0f64, ul, ul, true, false, true),
            (String::from("-1234abc"), 0.0, ul, ul, true, false, true),
        ];

        for (input, expect, flen, decimal, truncated, overflow, in_union) in cs {
            let mut ctx = make_ctx(true, true, false);
            let ia = make_implicit_args(in_union);
            let rft = make_ret_field_type_2(true, flen, decimal);
            let extra = make_extra(&rft, &ia);

            let p = Some(input.clone().into_bytes());
            let r = cast_string_as_unsigned_real(&mut ctx, &extra, &p);
            let r = r.map(|x| x.map(|x| x.into_inner()));

            let log = format!(
                "input: {}, expect: {}, flen: {}, decimal: {}, expect_truncated: {}, expect_overflow: {}, in_union: {}",
                input.as_str(), expect, flen, decimal, truncated, overflow, in_union
            );

            check_result(Some(&expect), &r, log.as_str());
            match (truncated, overflow) {
                (true, true) => {
                    assert_eq!(ctx.warnings.warning_cnt, 2, "{}", log.as_str());
                    let a = ctx.warnings.warnings[0].get_code();
                    let b = ctx.warnings.warnings[1].get_code();
                    let (a, b) = if a > b { (b, a) } else { (a, b) };
                    assert_eq!(a, ERR_TRUNCATE_WRONG_VALUE, "{}", log.as_str());
                    assert_eq!(b, ERR_DATA_OUT_OF_RANGE, "{}", log.as_str());
                }
                (true, false) => check_warning(&ctx, Some(ERR_TRUNCATE_WRONG_VALUE), log.as_str()),
                (false, true) => check_overflow(&ctx, true, log.as_str()),
                _ => (),
            }
        }

        // not in union, neg
        let cs: Vec<(String, f64, isize, isize, Vec<i32>)> = vec![
            (
                (0..401)
                    .map(|x| if x == 0 { '-' } else { '9' })
                    .collect::<String>(),
                0f64,
                ul,
                ul,
                vec![ERR_TRUNCATE_WRONG_VALUE, ERR_DATA_OUT_OF_RANGE],
            ),
            (
                String::from("-1234abc"),
                0f64,
                ul,
                ul,
                vec![ERR_TRUNCATE_WRONG_VALUE, ERR_DATA_OUT_OF_RANGE],
            ),
            (
                String::from("-1234abc"),
                0.0,
                4,
                0,
                vec![ERR_TRUNCATE_WRONG_VALUE, ERR_DATA_OUT_OF_RANGE],
            ),
            // the case below has 3 warning
            // 1. from getValidFloatPrefix, because of `-1234abc`'s `abc`, (ERR_TRUNCATE_WRONG_VALUE)
            // 2. from ProduceFloatWithSpecifiedTp, because of TruncateFloat (ERR_DATA_OUT_OF_RANGE)
            // 3. from ProduceFloatWithSpecifiedTp, because of unsigned but negative (ERR_DATA_OUT_OF_RANGE)
            (
                String::from("-1234abc"),
                0.0,
                4,
                1,
                vec![
                    ERR_TRUNCATE_WRONG_VALUE,
                    ERR_DATA_OUT_OF_RANGE,
                    ERR_DATA_OUT_OF_RANGE,
                ],
            ),
            (
                String::from("-1234abc"),
                0.0,
                4,
                2,
                vec![
                    ERR_TRUNCATE_WRONG_VALUE,
                    ERR_DATA_OUT_OF_RANGE,
                    ERR_DATA_OUT_OF_RANGE,
                ],
            ),
            (
                String::from("-1234abc"),
                0.0,
                3,
                1,
                vec![
                    ERR_TRUNCATE_WRONG_VALUE,
                    ERR_DATA_OUT_OF_RANGE,
                    ERR_DATA_OUT_OF_RANGE,
                ],
            ),
            (
                String::from("-1234abc"),
                0.0,
                4,
                3,
                vec![
                    ERR_TRUNCATE_WRONG_VALUE,
                    ERR_DATA_OUT_OF_RANGE,
                    ERR_DATA_OUT_OF_RANGE,
                ],
            ),
        ];
        for (input, expect, flen, decimal, err_codes) in cs {
            let mut ctx = make_ctx(true, true, false);
            let ia = make_implicit_args(false);
            let rft = make_ret_field_type_2(true, flen, decimal);
            let extra = make_extra(&rft, &ia);

            let p = Some(input.clone().into_bytes());
            let r = cast_string_as_unsigned_real(&mut ctx, &extra, &p);
            let r = r.map(|x| x.map(|x| x.into_inner()));
            let log = format!(
                "input: {}, expect: {}, flen: {}, decimal: {}, err_code: {:?}",
                input.as_str(),
                expect,
                flen,
                decimal,
                err_codes
            );
            check_result(Some(&expect), &r, log.as_str());
            assert_eq!(
                ctx.warnings.warning_cnt,
                err_codes.len(),
                "{}",
                log.as_str()
            );
            for (idx, err) in err_codes.iter().enumerate() {
                assert_eq!(
                    ctx.warnings.warnings[idx].get_code(),
                    *err,
                    "{}",
                    log.as_str()
                )
            }
        }
    }

    #[test]
    fn test_decimal_as_signed_real() {
        test_none_with_ctx(cast_any_as_any::<Decimal, Int>);

        // because decimal can always be represent by signed real,
        // so we needn't to check whether get truncated err.
        let cs = vec![
            // (input, expect)
            (Decimal::from_f64(-10.0).unwrap(), -10.0),
            (Decimal::from_f64(i64::MIN as f64).unwrap(), i64::MIN as f64),
            (Decimal::from_f64(i64::MAX as f64).unwrap(), i64::MAX as f64),
            (Decimal::from_f64(u64::MAX as f64).unwrap(), u64::MAX as f64),
        ];
        for (input, expect) in cs {
            let mut ctx = make_ctx(false, false, false);
            let r = cast_any_as_any::<Decimal, Real>(&mut ctx, &Some(input.clone()));
            let r = r.map(|x| x.map(|x| x.into_inner()));
            let log = make_log(&input, &expect, &r);
            check_result(Some(&expect), &r, log.as_str());
        }
    }

    #[test]
    fn test_decimal_as_unsigned_real() {
        test_none_with_ctx_and_extra(cast_decimal_as_unsigned_real);

        let cs: Vec<(Decimal, f64, bool, bool)> = vec![
            // (origin, expect, in_union, overflow)
            // not in union
            (Decimal::from(0), 0.0, false, false),
            (
                Decimal::from(9223372036854775807u64),
                9223372036854775807.0,
                false,
                false,
            ),
            (
                Decimal::from_bytes(b"9223372036854775809")
                    .unwrap()
                    .unwrap(),
                9223372036854775809.0,
                false,
                false,
            ),
            // TODO: add test case for negative decimal to unsigned real

            // in union
            (Decimal::from(-1023), 0f64, true, false),
            (Decimal::from(-10), 0f64, true, false),
            (Decimal::from(i64::MIN), 0f64, true, false),
            (Decimal::from(1023), 1023.0, true, false),
            (Decimal::from(10), 10.0, true, false),
            (Decimal::from(i64::MAX), i64::MAX as f64, true, false),
            (Decimal::from(u64::MAX), u64::MAX as f64, true, false),
            (
                Decimal::from(1844674407370955161u64),
                1844674407370955161u64 as f64,
                true,
                false,
            ),
            (
                Decimal::from_bytes(b"18446744073709551616")
                    .unwrap()
                    .unwrap(),
                // 18446744073709551616 - u64::MAX==1,
                // but u64::MAX as f64 == 18446744073709551616
                u64::MAX as f64,
                true,
                false,
            ),
        ];

        for (input, expect, in_union, overflow) in cs {
            let mut ctx = make_ctx(true, false, false);
            let ia = make_implicit_args(in_union);
            let rft = make_ret_field_type(true);
            let extra = make_extra(&rft, &ia);
            let r = cast_decimal_as_unsigned_real(&mut ctx, &extra, &Some(input.clone()));
            let r = r.map(|x| x.map(|x| x.into_inner()));
            let log = format!(
                "input: {}, expect: {}, in_union: {}, expect_overflow: {}, result: {:?}",
                input, expect, in_union, overflow, r
            );
            check_result(Some(&expect), &r, log.as_str());
            check_overflow(&ctx, overflow, log.as_str());
        }
    }

    #[test]
    fn test_time_as_real() {
        test_none_with_ctx(cast_any_as_any::<Time, Real>);

        // TODO: add more test case
        let cs = vec![
            (
                Time::parse_utc_datetime("2000-01-01T12:13:14.6666", 6).unwrap(),
                20000101121314.666600,
            ),
            (
                Time::parse_utc_datetime("2000-01-01T12:13:14.6666", 0).unwrap(),
                20000101121315.0,
            ),
            (
                Time::parse_utc_datetime("2000-01-01T12:13:14.6666", 3).unwrap(),
                20000101121314.667,
            ),
            (
                Time::parse_utc_datetime("2000-01-01T12:13:14.6666", 4).unwrap(),
                20000101121314.6666,
            ),
        ];

        for (input, expect) in cs {
            let mut ctx = make_ctx(false, false, false);
            let r = cast_any_as_any::<Time, Real>(&mut ctx, &Some(input.clone()));
            let r = r.map(|x| x.map(|x| x.into_inner()));
            let log = make_log(&input, &expect, &r);
            check_result(Some(&expect), &r, log.as_str());
        }
    }

    #[test]
    fn test_duration_as_real() {
        // TODO: add more test case
        let cs = vec![
            // (input, expect)
            (Duration::parse(b"17:51:04.78", 2).unwrap(), 175104.78),
            (Duration::parse(b"-17:51:04.78", 2).unwrap(), -175104.78),
            (Duration::parse(b"17:51:04.78", 0).unwrap(), 175105.0),
            (Duration::parse(b"-17:51:04.78", 0).unwrap(), -175105.0),
        ];
        for (input, expect) in cs {
            let mut ctx = make_ctx(false, false, false);
            let r = cast_any_as_any::<Duration, Real>(&mut ctx, &Some(input));
            let r = r.map(|x| x.map(|x| x.into_inner()));
            let log = make_log(&input, &expect, &r);
            check_result(Some(&expect), &r, log.as_str());
        }
    }

    #[test]
    fn test_json_as_real() {
        let cs: Vec<(Json, f64, Option<i32>)> = vec![
            // (input, expect, err_code)
            (Json::Object(BTreeMap::default()), 0f64, None),
            (Json::Array(vec![]), 0f64, None),
            (Json::I64(10), 10f64, None),
            (Json::I64(i64::MAX), i64::MAX as f64, None),
            (Json::I64(i64::MIN), i64::MIN as f64, None),
            (Json::U64(0), 0f64, None),
            (Json::U64(u64::MAX), u64::MAX as f64, None),
            (Json::Double(f64::MAX), f64::MAX, None),
            (Json::Double(f64::MIN), f64::MIN, None),
            (Json::String(String::from("10.0")), 10.0, None),
            (Json::String(String::from("-10.0")), -10.0, None),
            (Json::Boolean(true), 1f64, None),
            (Json::Boolean(false), 0f64, None),
            (Json::None, 0f64, None),
            (
                Json::String((0..500).map(|_| '9').collect::<String>()),
                f64::MAX,
                Some(ERR_TRUNCATE_WRONG_VALUE),
            ),
            (
                Json::String(
                    (0..500)
                        .map(|x| if x == 0 { '-' } else { '9' })
                        .collect::<String>(),
                ),
                f64::MIN,
                Some(ERR_TRUNCATE_WRONG_VALUE),
            ),
        ];

        for (input, expect, err_code) in cs {
            let mut ctx = make_ctx(false, true, false);
            let r = cast_any_as_any::<Json, Real>(&mut ctx, &Some(input.clone()));
            let r = r.map(|x| x.map(|x| x.into_inner()));
            let log = make_log(&input, &expect, &r);
            check_result(Some(&expect), &r, log.as_str());
            check_warning(&ctx, err_code, log.as_str());
        }
    }

    /// base_cs:
    /// vector of (T, T to bytes(without any other handle do by cast_as_string_helper),
    /// T to string for debug output),
    /// the object should not be zero len.
    #[allow(clippy::type_complexity)]
    fn test_as_string_helper<T: Clone, FnCast>(
        base_cs: Vec<(T, Vec<u8>, String)>,
        cast_func: FnCast,
        func_name: &str,
    ) where
        FnCast: Fn(&mut EvalContext, &RpnFnCallExtra, &Option<T>) -> Result<Option<Bytes>>,
    {
        #[derive(Clone, Copy)]
        enum FlenType {
            Eq,
            LessOne,
            ExtraOne,
            Unspecified,
        }
        let cs: Vec<(FlenType, bool, &str, FieldTypeTp, Collation, Option<i32>)> = vec![
            // (flen_type, pad_zero, charset, tp, collation, err_code)

            // normal, flen==str.len
            (
                FlenType::Eq,
                false,
                CHARSET_BIN,
                FieldTypeTp::String,
                Collation::Binary,
                None,
            ),
            (
                FlenType::Eq,
                false,
                CHARSET_UTF8,
                FieldTypeTp::String,
                Collation::Binary,
                None,
            ),
            (
                FlenType::Eq,
                false,
                CHARSET_UTF8MB4,
                FieldTypeTp::String,
                Collation::Binary,
                None,
            ),
            (
                FlenType::Eq,
                false,
                CHARSET_ASCII,
                FieldTypeTp::String,
                Collation::Binary,
                None,
            ),
            (
                FlenType::Eq,
                false,
                CHARSET_LATIN1,
                FieldTypeTp::String,
                Collation::Binary,
                None,
            ),
            // normal, flen==UNSPECIFIED_LENGTH
            (
                FlenType::Unspecified,
                false,
                CHARSET_BIN,
                FieldTypeTp::String,
                Collation::Binary,
                None,
            ),
            (
                FlenType::Unspecified,
                false,
                CHARSET_UTF8,
                FieldTypeTp::String,
                Collation::Binary,
                None,
            ),
            (
                FlenType::Unspecified,
                false,
                CHARSET_UTF8MB4,
                FieldTypeTp::String,
                Collation::Binary,
                None,
            ),
            (
                FlenType::Unspecified,
                false,
                CHARSET_ASCII,
                FieldTypeTp::String,
                Collation::Binary,
                None,
            ),
            (
                FlenType::Unspecified,
                false,
                CHARSET_LATIN1,
                FieldTypeTp::String,
                Collation::Binary,
                None,
            ),
            // branch 1 of ProduceStrWithSpecifiedTp
            // not bin_str, so no pad_zero
            (
                FlenType::LessOne,
                false,
                CHARSET_UTF8,
                FieldTypeTp::String,
                Collation::UTF8Bin,
                Some(ERR_DATA_TOO_LONG),
            ),
            (
                FlenType::LessOne,
                false,
                CHARSET_UTF8MB4,
                FieldTypeTp::String,
                Collation::UTF8Bin,
                Some(ERR_DATA_TOO_LONG),
            ),
            (
                FlenType::Eq,
                false,
                CHARSET_UTF8,
                FieldTypeTp::String,
                Collation::UTF8Bin,
                None,
            ),
            (
                FlenType::Eq,
                false,
                CHARSET_UTF8MB4,
                FieldTypeTp::String,
                Collation::UTF8Bin,
                None,
            ),
            (
                FlenType::ExtraOne,
                false,
                CHARSET_UTF8,
                FieldTypeTp::String,
                Collation::UTF8Bin,
                None,
            ),
            (
                FlenType::ExtraOne,
                false,
                CHARSET_UTF8MB4,
                FieldTypeTp::String,
                Collation::UTF8Bin,
                None,
            ),
            (
                FlenType::ExtraOne,
                false,
                CHARSET_UTF8,
                FieldTypeTp::String,
                Collation::UTF8Bin,
                None,
            ),
            (
                FlenType::ExtraOne,
                false,
                CHARSET_UTF8MB4,
                FieldTypeTp::String,
                Collation::UTF8Bin,
                None,
            ),
            // bin_str, so need pad_zero
            (
                FlenType::ExtraOne,
                true,
                CHARSET_UTF8,
                FieldTypeTp::String,
                Collation::Binary,
                None,
            ),
            (
                FlenType::ExtraOne,
                true,
                CHARSET_UTF8MB4,
                FieldTypeTp::String,
                Collation::Binary,
                None,
            ),
            // branch 2 of ProduceStrWithSpecifiedTp
            // branch 2 need s.len>flen, so never need pad_zero
            (
                FlenType::LessOne,
                false,
                CHARSET_ASCII,
                FieldTypeTp::String,
                Collation::UTF8Bin,
                Some(ERR_DATA_TOO_LONG),
            ),
            (
                FlenType::LessOne,
                false,
                CHARSET_LATIN1,
                FieldTypeTp::String,
                Collation::UTF8Bin,
                Some(ERR_DATA_TOO_LONG),
            ),
            (
                FlenType::LessOne,
                false,
                CHARSET_BIN,
                FieldTypeTp::String,
                Collation::UTF8Bin,
                Some(ERR_DATA_TOO_LONG),
            ),
            // branch 3 of ProduceStrWithSpecifiedTp ,
            // will never be reached,
            // because padZero param is always false
        ];
        for (input, bytes, debug_str) in base_cs {
            for (flen_type, pad_zero, charset, tp, collation, err_code) in cs.iter() {
                let mut ctx = make_ctx(false, true, false);
                let ia = make_implicit_args(false);
                let res_len = bytes.len();
                let flen = match flen_type {
                    FlenType::Eq => res_len as isize,
                    FlenType::LessOne => {
                        if res_len == 0 {
                            continue;
                        } else {
                            (res_len - 1) as isize
                        }
                    }
                    FlenType::ExtraOne => (res_len + 1) as isize,
                    FlenType::Unspecified => UNSPECIFIED_LENGTH,
                };
                let rft = make_ret_field_type_3(flen, charset, *tp, *collation);
                let extra = make_extra(&rft, &ia);

                let r = cast_func(&mut ctx, &extra, &Some(input.clone()));

                let mut expect = bytes.clone();
                if *pad_zero && flen > expect.len() as isize {
                    expect.extend((expect.len()..flen as usize).map(|_| 0u8));
                } else if flen != UNSPECIFIED_LENGTH {
                    expect.truncate(flen as usize);
                }

                let log = format!(
                    "func: {:?}, input: {}, expect: {:?}, flen: {}, \
                     charset: {}, field_type: {}, collation: {}, output: {:?}",
                    func_name, debug_str, &expect, flen, charset, tp, collation, &r
                );
                check_result(Some(&expect), &r, log.as_str());
                check_warning(&ctx, *err_code, log.as_str());
>>>>>>> 23b8cf50
            }
        }
    }

    #[test]
<<<<<<< HEAD
    fn test_real_as_duration() {
        test_none_with_ctx_and_extra(cast_real_as_duration);

        let cs: Vec<f64> = vec![
            101112.0,
            101112.123456,
            1112.0,
            12.0,
            -0.123,
            12345.0,
            -123.0,
            -23.0,
        ];

        test_as_duration_helper(
            cs,
            |x| x.to_string(),
            |x| x.to_string(),
            |ctx, extra, val| {
                let val = val.map(|x| Real::new(x).unwrap());
                cast_real_as_duration(ctx, extra, &val)
            },
            "cast_real_as_duration",
        )
    }

    #[test]
    fn test_bytes_as_duration() {
        test_none_with_ctx_and_extra(cast_bytes_as_duration);

        let cs: Vec<Bytes> = vec![
            b"17:51:04.78".to_vec(),
            b"-17:51:04.78".to_vec(),
            b"17:51:04.78".to_vec(),
            b"-17:51:04.78".to_vec(),
        ];

        test_as_duration_helper(
            cs,
            |x| String::from_utf8_lossy(x).to_string(),
            |x| String::from_utf8_lossy(x).to_string(),
            cast_bytes_as_duration,
            "cast_bytes_as_duration",
=======
    fn test_int_as_string() {
        test_none_with_ctx_and_extra(cast_any_as_string::<Int>);

        let cs: Vec<(i64, Vec<u8>, String)> = vec![
            (
                i64::MAX,
                i64::MAX.to_string().into_bytes(),
                i64::MAX.to_string(),
            ),
            (
                i64::MIN,
                i64::MIN.to_string().into_bytes(),
                i64::MIN.to_string(),
            ),
        ];
        test_as_string_helper(cs, cast_any_as_string::<Int>, "cast_any_as_string::<Int>");
    }

    #[test]
    fn test_uint_as_string() {
        test_none_with_ctx_and_extra(cast_uint_as_string);

        let cs: Vec<(u64, Vec<u8>, String)> = vec![
            (
                i64::MAX as u64,
                (i64::MAX as u64).to_string().into_bytes(),
                (i64::MAX as u64).to_string(),
            ),
            (
                i64::MIN as u64,
                (i64::MIN as u64).to_string().into_bytes(),
                (i64::MIN as u64).to_string(),
            ),
            (
                u64::MAX,
                u64::MAX.to_string().into_bytes(),
                u64::MAX.to_string(),
            ),
            (0u64, 0u64.to_string().into_bytes(), 0u64.to_string()),
        ];
        test_as_string_helper(
            cs,
            |ctx, extra, val| {
                let val = val.map(|x| x as i64);
                cast_uint_as_string(ctx, extra, &val)
            },
            "cast_uint_as_string",
        );
    }

    #[test]
    fn test_float_real_as_string() {
        test_none_with_ctx_and_extra(cast_float_real_as_string);

        let cs: Vec<(f32, Vec<u8>, String)> = vec![
            (
                f32::MAX,
                f32::MAX.to_string().into_bytes(),
                f32::MAX.to_string(),
            ),
            (1.0f32, 1.0f32.to_string().into_bytes(), 1.0f32.to_string()),
            (
                1.1113f32,
                1.1113f32.to_string().into_bytes(),
                1.1113f32.to_string(),
            ),
            (0.1f32, 0.1f32.to_string().into_bytes(), 0.1f32.to_string()),
        ];

        test_as_string_helper(
            cs,
            |ctx, extra, val| {
                cast_float_real_as_string(
                    ctx,
                    extra,
                    &val.map(|x| Real::new(f64::from(x)).unwrap()),
                )
            },
            "cast_float_real_as_string",
        );
    }

    #[test]
    fn test_double_real_as_string() {
        test_none_with_ctx_and_extra(cast_any_as_string::<Real>);

        let cs: Vec<(f64, Vec<u8>, String)> = vec![
            (
                f64::from(f32::MAX),
                (f64::from(f32::MAX)).to_string().into_bytes(),
                f64::from(f32::MAX).to_string(),
            ),
            (
                f64::from(f32::MIN),
                (f64::from(f32::MIN)).to_string().into_bytes(),
                f64::from(f32::MIN).to_string(),
            ),
            (
                f64::MIN,
                f64::MIN.to_string().into_bytes(),
                f64::MIN.to_string(),
            ),
            (
                f64::MAX,
                f64::MAX.to_string().into_bytes(),
                f64::MAX.to_string(),
            ),
            (1.0f64, 1.0f64.to_string().into_bytes(), 1.0f64.to_string()),
            (
                1.1113f64,
                1.1113f64.to_string().into_bytes(),
                1.1113f64.to_string(),
            ),
            (0.1f64, 0.1f64.to_string().into_bytes(), 0.1f64.to_string()),
        ];

        test_as_string_helper(
            cs,
            |ctx, extra, val| {
                cast_any_as_string::<Real>(ctx, extra, &val.map(|x| Real::new(x).unwrap()))
            },
            "cast_any_as_string::<Real>",
        );
    }

    #[test]
    fn test_string_as_string() {
        test_none_with_ctx_and_extra(cast_string_as_string);

        let cs: Vec<(Vec<u8>, Vec<u8>, String)> = vec![
            (
                Vec::from(b"".as_ref()),
                Vec::from(b"".as_ref()),
                String::from("<empty-str>"),
            ),
            (
                (0..1024).map(|_| b'0').collect::<Vec<u8>>(),
                (0..1024).map(|_| b'0').collect::<Vec<u8>>(),
                String::from("1024 zeros('0')"),
            ),
        ];

        test_as_string_helper(cs, cast_string_as_string, "cast_string_as_string");
    }

    #[test]
    fn test_decimal_as_string() {
        test_none_with_ctx_and_extra(cast_any_as_string::<Decimal>);

        let cs: Vec<(Decimal, Vec<u8>, String)> = vec![
            (
                Decimal::from(i64::MAX),
                i64::MAX.to_string().into_bytes(),
                i64::MAX.to_string(),
            ),
            (
                Decimal::from(i64::MIN),
                i64::MIN.to_string().into_bytes(),
                i64::MIN.to_string(),
            ),
            (
                Decimal::from(u64::MAX),
                u64::MAX.to_string().into_bytes(),
                u64::MAX.to_string(),
            ),
            (
                Decimal::from_f64(0.0).unwrap(),
                0.0.to_string().into_bytes(),
                0.0.to_string(),
            ),
            (
                Decimal::from_f64(i64::MAX as f64).unwrap(),
                (i64::MAX as f64).to_string().into_bytes(),
                (i64::MAX as f64).to_string(),
            ),
            (
                Decimal::from_f64(i64::MIN as f64).unwrap(),
                (i64::MIN as f64).to_string().into_bytes(),
                (i64::MIN as f64).to_string(),
            ),
            (
                Decimal::from_f64(u64::MAX as f64).unwrap(),
                (u64::MAX as f64).to_string().into_bytes(),
                (u64::MAX as f64).to_string(),
            ),
            (
                Decimal::from_bytes(b"999999999999999999999999")
                    .unwrap()
                    .unwrap(),
                Vec::from(b"999999999999999999999999".as_ref()),
                String::from("999999999999999999999999"),
            ),
        ];

        test_as_string_helper(
            cs,
            cast_any_as_string::<Decimal>,
            "cast_any_as_string::<Decimal>",
>>>>>>> 23b8cf50
        );
    }

    #[test]
<<<<<<< HEAD
    fn test_decimal_as_duration() {
        test_none_with_ctx_and_extra(cast_decimal_as_duration);

        let cs = vec![
            Decimal::from(i64::MIN),
            Decimal::from(i64::MAX),
            Decimal::from(u64::MAX),
            Decimal::zero(),
            Decimal::from_bytes(b"-9223372036854775808")
                .unwrap()
                .unwrap(),
            Decimal::from_bytes(b"9223372036854775808")
                .unwrap()
                .unwrap(),
            Decimal::from_bytes(b"-9223372036854775809")
                .unwrap()
                .unwrap(),
            Decimal::from_bytes(b"9223372036854775809")
                .unwrap()
                .unwrap(),
            Decimal::from_bytes(b"-18446744073709551615")
                .unwrap()
                .unwrap(),
            Decimal::from_bytes(b"18446744073709551615")
                .unwrap()
                .unwrap(),
            Decimal::from_bytes(b"-18446744073709551616")
                .unwrap()
                .unwrap(),
            Decimal::from_bytes(b"18446744073709551616")
                .unwrap()
                .unwrap(),
            Decimal::from_bytes(b"-184467440737095516160")
                .unwrap()
                .unwrap(),
            Decimal::from_bytes(b"184467440737095516160")
                .unwrap()
                .unwrap(),
            Decimal::from_bytes(b"-99999999999999999999999999999999")
                .unwrap()
                .unwrap(),
            Decimal::from_bytes(b"99999999999999999999999999999999")
                .unwrap()
                .unwrap(),
        ];
        test_as_duration_helper(
            cs,
            |x| x.to_string(),
            |x| x.to_string(),
            cast_decimal_as_duration,
            "cast_decimal_as_duration",
=======
    fn test_time_as_string() {
        test_none_with_ctx_and_extra(cast_any_as_string::<Time>);

        // TODO, add more test case
        let cs: Vec<(Time, Vec<u8>, String)> = vec![
            (
                Time::parse_utc_datetime("2000-01-01T12:13:14", 0).unwrap(),
                "2000-01-01 12:13:14".to_string().into_bytes(),
                "2000-01-01 12:13:14".to_string(),
            ),
            (
                Time::parse_utc_datetime("2000-01-01T12:13:14.6666", 0).unwrap(),
                "2000-01-01 12:13:15".to_string().into_bytes(),
                "2000-01-01 12:13:15".to_string(),
            ),
            (
                Time::parse_utc_datetime("2000-01-01T12:13:14.6666", 3).unwrap(),
                "2000-01-01 12:13:14.667".to_string().into_bytes(),
                "2000-01-01 12:13:14.667".to_string(),
            ),
            (
                Time::parse_utc_datetime("2000-01-01T12:13:14.6666", 4).unwrap(),
                "2000-01-01 12:13:14.6666".to_string().into_bytes(),
                "2000-01-01 12:13:14.6666".to_string(),
            ),
            (
                Time::parse_utc_datetime("2000-01-01T12:13:14.6666", 6).unwrap(),
                "2000-01-01 12:13:14.666600".to_string().into_bytes(),
                "2000-01-01 12:13:14.666600".to_string(),
            ),
        ];
        test_as_string_helper(cs, cast_any_as_string::<Time>, "cast_any_as_string::<Time>");
    }

    #[test]
    fn test_duration_as_string() {
        test_none_with_ctx_and_extra(cast_any_as_string::<Duration>);

        let cs = vec![
            (
                Duration::parse(b"17:51:04.78", 2).unwrap(),
                "17:51:04.78".to_string().into_bytes(),
                "17:51:04.78".to_string(),
            ),
            (
                Duration::parse(b"-17:51:04.78", 2).unwrap(),
                "-17:51:04.78".to_string().into_bytes(),
                "-17:51:04.78".to_string(),
            ),
            (
                Duration::parse(b"17:51:04.78", 0).unwrap(),
                "17:51:05".to_string().into_bytes(),
                "17:51:05".to_string(),
            ),
            (
                Duration::parse(b"-17:51:04.78", 0).unwrap(),
                "-17:51:05".to_string().into_bytes(),
                "-17:51:05".to_string(),
            ),
        ];
        test_as_string_helper(
            cs,
            cast_any_as_string::<Duration>,
            "cast_any_as_string::<Duration>",
>>>>>>> 23b8cf50
        );
    }

    #[test]
<<<<<<< HEAD
    fn test_time_as_duration() {
        test_none_with_ctx_and_extra(cast_time_as_duration);

        // copy from test_convert_to_duration
        let cs = vec![
            // (input, input's fsp, output's fsp, output)
            ("2012-12-31 11:30:45.123456", 4, 0, "11:30:45"),
            ("2012-12-31 11:30:45.123456", 4, 1, "11:30:45.1"),
            ("2012-12-31 11:30:45.123456", 4, 2, "11:30:45.12"),
            ("2012-12-31 11:30:45.123456", 4, 3, "11:30:45.124"),
            ("2012-12-31 11:30:45.123456", 4, 4, "11:30:45.1235"),
            ("2012-12-31 11:30:45.123456", 4, 5, "11:30:45.12350"),
            ("2012-12-31 11:30:45.123456", 4, 6, "11:30:45.123500"),
            ("2012-12-31 11:30:45.123456", 6, 0, "11:30:45"),
            ("2012-12-31 11:30:45.123456", 6, 1, "11:30:45.1"),
            ("2012-12-31 11:30:45.123456", 6, 2, "11:30:45.12"),
            ("2012-12-31 11:30:45.123456", 6, 3, "11:30:45.123"),
            ("2012-12-31 11:30:45.123456", 6, 4, "11:30:45.1235"),
            ("2012-12-31 11:30:45.123456", 6, 5, "11:30:45.12346"),
            ("2012-12-31 11:30:45.123456", 6, 6, "11:30:45.123456"),
            ("2012-12-31 11:30:45.123456", 0, 0, "11:30:45"),
            ("2012-12-31 11:30:45.123456", 0, 1, "11:30:45.0"),
            ("2012-12-31 11:30:45.123456", 0, 2, "11:30:45.00"),
            ("2012-12-31 11:30:45.123456", 0, 3, "11:30:45.000"),
            ("2012-12-31 11:30:45.123456", 0, 4, "11:30:45.0000"),
            ("2012-12-31 11:30:45.123456", 0, 5, "11:30:45.00000"),
            ("2012-12-31 11:30:45.123456", 0, 6, "11:30:45.000000"),
            ("0000-00-00 00:00:00", 6, 0, "00:00:00"),
            ("0000-00-00 00:00:00", 6, 1, "00:00:00.0"),
            ("0000-00-00 00:00:00", 6, 2, "00:00:00.00"),
            ("0000-00-00 00:00:00", 6, 3, "00:00:00.000"),
            ("0000-00-00 00:00:00", 6, 4, "00:00:00.0000"),
            ("0000-00-00 00:00:00", 6, 5, "00:00:00.00000"),
            ("0000-00-00 00:00:00", 6, 6, "00:00:00.000000"),
        ];
        for (s, fsp, expect_fsp, expect) in cs {
            let mut ctx = make_ctx(false, false, false);

            let ia = make_implicit_args(false);
            let rft = make_ret_field_type_6(expect_fsp);
            let extra = make_extra(&rft, &ia);

            let input_time = Time::parse_utc_datetime(s, fsp).unwrap();
            let expect_time = Duration::parse(expect.as_bytes(), expect_fsp as i8).unwrap();
            let result = cast_time_as_duration(&mut ctx, &extra, &Some(input_time));
            let result_str = result.as_ref().map(|x| x.as_ref().map(|x| x.to_string()));
            let log = format!(
                "input: {}, fsp: {}, expect_fsp: {}, expect: {}, output: {:?}",
                s, fsp, expect_fsp, expect, result_str,
            );
            check_result(Some(&expect_time), &result, log.as_str());
=======
    fn test_json_as_string() {
        test_none_with_ctx(cast_any_as_any::<Json, Bytes>);

        // FIXME, this case is not exactly same as TiDB's,
        //  such as(left is TiKV, right is TiDB)
        //  f64::MIN =>        "1.7976931348623157e308",  "1.7976931348623157e+308",
        //  f64::MAX =>        "-1.7976931348623157e308", "-1.7976931348623157e+308",
        //  f32::MIN as f64 => "3.4028234663852886e38",   "3.4028234663852886e+38",
        //  f32::MAX as f64 => "-3.4028234663852886e38",  "-3.4028234663852886e+38",
        //  i64::MIN as f64 => "-9.223372036854776e18", "-9223372036854776000",
        //  i64::MAX as f64 => "9.223372036854776e18",  "9223372036854776000",
        //  u64::MAX as f64 => "1.8446744073709552e19", "18446744073709552000",
        let cs = vec![
            (Json::Object(BTreeMap::default()), "{}".to_string()),
            (Json::Array(vec![]), "[]".to_string()),
            (Json::I64(10), "10".to_string()),
            (Json::I64(i64::MAX), i64::MAX.to_string()),
            (Json::I64(i64::MIN), i64::MIN.to_string()),
            (Json::U64(0), "0".to_string()),
            (Json::U64(u64::MAX), u64::MAX.to_string()),
            (Json::Double(f64::MIN), format!("{:e}", f64::MIN)),
            (Json::Double(f64::MAX), format!("{:e}", f64::MAX)),
            (
                Json::Double(f64::from(f32::MIN)),
                format!("{:e}", f64::from(f32::MIN)),
            ),
            (
                Json::Double(f64::from(f32::MAX)),
                format!("{:e}", f64::from(f32::MAX)),
            ),
            (
                Json::Double(i64::MIN as f64),
                format!("{:e}", i64::MIN as f64),
            ),
            (
                Json::Double(i64::MAX as f64),
                format!("{:e}", i64::MAX as f64),
            ),
            (
                Json::Double(u64::MAX as f64),
                format!("{:e}", u64::MAX as f64),
            ),
            (Json::Double(10.5), "10.5".to_string()),
            (Json::Double(10.4), "10.4".to_string()),
            (Json::Double(-10.4), "-10.4".to_string()),
            (Json::Double(-10.5), "-10.5".to_string()),
            (Json::String(String::from("10.0")), r#""10.0""#.to_string()),
            (Json::Boolean(true), "true".to_string()),
            (Json::Boolean(false), "false".to_string()),
            (Json::None, "null".to_string()),
        ];

        for (input, expect) in cs {
            let mut ctx = make_ctx(false, false, false);
            let r = cast_any_as_any::<Json, Bytes>(&mut ctx, &Some(input.clone()));
            let r = r.map(|x| x.map(|x| unsafe { String::from_utf8_unchecked(x) }));
            let log = make_log(&input, &expect, &r);
            check_result(Some(&expect), &r, log.as_str());
        }
    }

    #[test]
    fn test_int_as_json() {
        test_none_with_ctx(cast_any_as_any::<Int, Json>);

        let cs = vec![
            (i64::MIN, Json::I64(i64::MIN)),
            (0, Json::I64(0)),
            (i64::MAX, Json::I64(i64::MAX)),
        ];
        for (input, expect) in cs {
            let mut ctx = make_ctx(false, false, false);
            let r = cast_any_as_any::<Int, Json>(&mut ctx, &Some(input));
            let log = make_log(&input, &expect, &r);
            check_result(Some(&expect), &r, log.as_str());
        }
    }

    #[test]
    fn test_uint_as_json() {
        test_none_with_nothing(cast_uint_as_json);

        let cs = vec![
            (u64::MAX, Json::U64(u64::MAX)),
            (0, Json::U64(0)),
            (i64::MAX as u64, Json::U64(i64::MAX as u64)),
        ];
        for (input, expect) in cs {
            let r = cast_uint_as_json(&Some(input as i64));
            let log = make_log(&input, &expect, &r);
            check_result(Some(&expect), &r, log.as_str());
        }
    }

    #[test]
    fn test_bool_as_json() {
        test_none_with_nothing(cast_bool_as_json);

        let cs = vec![
            (0, Json::Boolean(false)),
            (i64::MIN, Json::Boolean(true)),
            (i64::MAX, Json::Boolean(true)),
        ];
        for (input, expect) in cs {
            let result = cast_bool_as_json(&Some(input));
            let log = make_log(&input, &expect, &result);
            check_result(Some(&expect), &result, log.as_str());
        }
    }

    #[test]
    fn test_real_as_json() {
        test_none_with_ctx(cast_any_as_any::<Real, Json>);

        let cs = vec![
            (f64::from(f32::MAX), Json::Double(f64::from(f32::MAX))),
            (f64::from(f32::MIN), Json::Double(f64::from(f32::MIN))),
            (f64::MAX, Json::Double(f64::MAX)),
            (f64::MIN, Json::Double(f64::MIN)),
        ];
        for (input, expect) in cs {
            let mut ctx = make_ctx(false, false, false);
            let r = cast_any_as_any::<Real, Json>(&mut ctx, &Real::new(input).ok());
            let log = make_log(&input, &expect, &r);
            check_result(Some(&expect), &r, log.as_str());
        }
    }

    #[test]
    fn test_string_as_json() {
        test_none_with_extra(cast_string_as_json);

        let mut jo1: BTreeMap<String, Json> = BTreeMap::new();
        jo1.insert(String::from("a"), Json::String(String::from("b")));
        // HasParseToJSONFlag
        let cs = vec![
            ("{\"a\": \"b\"}".to_string(), Json::Object(jo1), true),
            ("{}".to_string(), Json::Object(BTreeMap::new()), true),
            (
                "[1, 2, 3]".to_string(),
                Json::Array(vec![Json::I64(1), Json::I64(2), Json::I64(3)]),
                true,
            ),
            ("[]".to_string(), Json::Array(Vec::new()), true),
            (
                "9223372036854775807".to_string(),
                Json::I64(9223372036854775807),
                true,
            ),
            (
                "-9223372036854775808".to_string(),
                Json::I64(-9223372036854775808),
                true,
            ),
            (
                "18446744073709551615".to_string(),
                Json::Double(18446744073709552000.0),
                true,
            ),
            // FIXME, f64::MAX.to_string() to json should success
            // (f64::MAX.to_string(), Json::Double(f64::MAX), true),
            ("0.0".to_string(), Json::Double(0.0), true),
            (
                "\"abcde\"".to_string(),
                Json::String("abcde".to_string()),
                true,
            ),
            ("\"\"".to_string(), Json::String("".to_string()), true),
            ("true".to_string(), Json::Boolean(true), true),
            ("false".to_string(), Json::Boolean(false), true),
        ];
        for (input, expect, parse_to_json) in cs {
            let ia = make_implicit_args(false);
            let mut rft = FieldType::default();
            if parse_to_json {
                let fta = rft.as_mut_accessor();
                fta.set_flag(FieldTypeFlag::PARSE_TO_JSON);
            }
            let extra = make_extra(&rft, &ia);
            let result = cast_string_as_json(&extra, &Some(input.clone().into_bytes()));
            let result_str = result.as_ref().map(|x| x.as_ref().map(|x| x.to_string()));
            let log = format!(
                "input: {}, parse_to_json: {}, expect: {:?}, result: {:?}",
                input, parse_to_json, expect, result_str
            );
            check_result(Some(&expect), &result, log.as_str());
>>>>>>> 23b8cf50
        }
    }

    #[test]
<<<<<<< HEAD
    fn test_duration_as_duration() {
        test_none_with_extra(cast_duration_as_duration);

        let cs = vec![
            ("11:30:45.123456", 6, 0, "11:30:45"),
            ("11:30:45.123456", 6, 1, "11:30:45.1"),
            ("11:30:45.123456", 6, 2, "11:30:45.12"),
            ("11:30:45.123456", 6, 3, "11:30:45.123"),
            ("11:30:45.123456", 6, 4, "11:30:45.1235"),
            ("11:30:45.123456", 6, 5, "11:30:45.12346"),
            ("11:30:45.123456", 6, 6, "11:30:45.123456"),
        ];

        for (input, input_fsp, output_fsp, expect) in cs {
            let ia = make_implicit_args(false);
            let rft = make_ret_field_type_6(output_fsp as isize);
            let extra = make_extra(&rft, &ia);

            let dur = Duration::parse(input.as_bytes(), input_fsp).unwrap();
            let expect = Duration::parse(expect.as_bytes(), output_fsp).unwrap();
            let r = cast_duration_as_duration(&extra, &Some(dur));

            let result_str = r.as_ref().map(|x| x.map(|x| x.to_string()));
            let log = format!(
                "input: {}, input_fsp: {}, output_fsp: {}, expect: {}, output: {:?}",
                input, input_fsp, output_fsp, expect, result_str
            );
            check_result(Some(&expect), &r, log.as_str());
=======
    fn test_decimal_as_json() {
        test_none_with_ctx(cast_any_as_any::<Decimal, Json>);
        let cs = vec![
            (
                Decimal::from_f64(i64::MIN as f64).unwrap(),
                Json::Double(i64::MIN as f64),
            ),
            (
                Decimal::from_f64(i64::MAX as f64).unwrap(),
                Json::Double(i64::MAX as f64),
            ),
            (
                Decimal::from_bytes(b"184467440737095516160")
                    .unwrap()
                    .unwrap(),
                Json::Double(184467440737095516160.0),
            ),
            (
                Decimal::from_bytes(b"-184467440737095516160")
                    .unwrap()
                    .unwrap(),
                Json::Double(-184467440737095516160.0),
            ),
        ];

        for (input, expect) in cs {
            let mut ctx = make_ctx(false, false, false);
            let r = cast_any_as_any::<Decimal, Json>(&mut ctx, &Some(input.clone()));
            let log = make_log(&input, &expect, &r);
            check_result(Some(&expect), &r, log.as_str());
        }
    }

    #[test]
    fn test_time_as_json() {
        test_none_with_ctx(cast_any_as_any::<Time, Json>);

        // TODO, add more case for other TimeType
        let cs = vec![
            // Add time_type filed here is to make maintainer know clearly that what is the type of the time.
            (
                Time::parse_utc_datetime("2000-01-01T12:13:14", 0).unwrap(),
                TimeType::DateTime,
                Json::String("2000-01-01 12:13:14.000000".to_string()),
            ),
            (
                Time::parse_utc_datetime("2000-01-01T12:13:14.6666", 0).unwrap(),
                TimeType::DateTime,
                Json::String("2000-01-01 12:13:15.000000".to_string()),
            ),
            (
                Time::parse_utc_datetime("2000-01-01T12:13:14", 6).unwrap(),
                TimeType::DateTime,
                Json::String("2000-01-01 12:13:14.000000".to_string()),
            ),
            (
                Time::parse_utc_datetime("2000-01-01T12:13:14.6666", 6).unwrap(),
                TimeType::DateTime,
                Json::String("2000-01-01 12:13:14.666600".to_string()),
            ),
            (
                Time::parse_utc_datetime("2019-09-01", 0).unwrap(),
                TimeType::DateTime,
                Json::String("2019-09-01 00:00:00.000000".to_string()),
            ),
            (
                Time::parse_utc_datetime("2019-09-01", 6).unwrap(),
                TimeType::DateTime,
                Json::String("2019-09-01 00:00:00.000000".to_string()),
            ),
        ];
        for (input, time_type, expect) in cs {
            let mut ctx = make_ctx(false, false, false);
            let result = cast_any_as_any::<Time, Json>(&mut ctx, &Some(input.clone()));
            let result_str = result.as_ref().map(|x| x.as_ref().map(|x| x.to_string()));
            let log =
                format!(
                "input: {}, expect_time_type: {:?}, real_time_type: {:?}, expect: {}, result: {:?}",
                &input, time_type, input.get_time_type(), &expect, result_str
            );
            assert_eq!(input.get_time_type(), time_type, "{}", log);
            check_result(Some(&expect), &result, log.as_str());
>>>>>>> 23b8cf50
        }
    }

    #[test]
<<<<<<< HEAD
    fn test_json_as_duration() {
        test_none_with_ctx_and_extra(cast_json_as_duration);

        // the case that Json::unquote failed had be tested by test_json_unquote

        let cs = vec![
            Json::Object(BTreeMap::default()),
            Json::Array(vec![]),
            Json::I64(10),
            Json::I64(i64::MAX),
            Json::I64(i64::MIN),
            Json::U64(0),
            Json::U64(u64::MAX),
            Json::Double(10.5),
            Json::Double(10.4),
            Json::Double(-10.4),
            Json::Double(-10.5),
            Json::Double(i64::MIN as u64 as f64),
            Json::Double(i64::MAX as u64 as f64),
            Json::Double(i64::MIN as u64 as f64),
            Json::Double(i64::MIN as f64),
            Json::Double(((1u64 << 63) + (1u64 << 62)) as u64 as f64),
            Json::Double(-((1u64 << 63) as f64 + (1u64 << 62) as f64)),
            Json::Double(f64::from(f32::MIN)),
            Json::Double(f64::from(f32::MAX)),
            Json::Double(f64::MAX),
            Json::Double(f64::MAX),
            Json::String(String::from("10.0")),
            Json::String(String::from(
                "999999999999999999999999999999999999999999999999",
            )),
            Json::String(String::from(
                "-999999999999999999999999999999999999999999999999",
            )),
            Json::String(String::from(
                "99999999999999999999999999999999999999999999999aabcde9",
            )),
            Json::String(String::from(
                "-99999999999999999999999999999999999999999999999aabcde9",
            )),
=======
    fn test_duration_as_json() {
        test_none_with_ctx(cast_any_as_any::<Duration, Json>);

        // TODO, add more case
        let cs = vec![
            (
                Duration::zero(),
                Json::String("00:00:00.000000".to_string()),
            ),
            (
                Duration::parse(b"10:10:10", 0).unwrap(),
                Json::String("10:10:10.000000".to_string()),
            ),
        ];

        for (input, expect) in cs {
            let mut ctx = make_ctx(false, false, false);
            let result = cast_any_as_any::<Duration, Json>(&mut ctx, &Some(input));
            let log = make_log(&input, &expect, &result);
            check_result(Some(&expect), &result, log.as_str());
        }
    }

    #[test]
    fn test_json_as_json() {
        test_none_with_nothing(cast_json_as_json);

        let mut jo1: BTreeMap<String, Json> = BTreeMap::new();
        jo1.insert("a".to_string(), Json::String("b".to_string()));
        let cs = vec![
            Json::Object(jo1),
            Json::Array(vec![Json::I64(1), Json::I64(3), Json::I64(4)]),
            Json::I64(i64::MIN),
            Json::I64(i64::MAX),
            Json::U64(0u64),
            Json::U64(u64::MAX),
            Json::Double(f64::MIN),
            Json::Double(f64::MAX),
            Json::String("abcde".to_string()),
>>>>>>> 23b8cf50
            Json::Boolean(true),
            Json::Boolean(false),
            Json::None,
        ];
<<<<<<< HEAD
        test_as_duration_helper(
            cs,
            |x| x.unquote().unwrap(),
            |x| format!("{:?}", x),
            cast_json_as_duration,
            "cast_json_as_duration",
        );
=======

        for input in cs {
            let expect = input.clone();
            let result = cast_json_as_json(&Some(input.clone()));
            let log = make_log(&input, &expect, &result);
            check_result(Some(&expect), &result, log.as_str());
        }
>>>>>>> 23b8cf50
    }
}<|MERGE_RESOLUTION|>--- conflicted
+++ resolved
@@ -113,7 +113,6 @@
         (EvalType::Duration, EvalType::Bytes) => cast_any_as_string_fn_meta::<Duration>(),
         (EvalType::Json, EvalType::Bytes) => cast_any_as_any_fn_meta::<Json, Bytes>(),
 
-<<<<<<< HEAD
         // any as duration
         (EvalType::Int, EvalType::Duration) => cast_int_as_duration_fn_meta(),
         (EvalType::Real, EvalType::Duration) => cast_real_as_duration_fn_meta(),
@@ -123,9 +122,7 @@
         (EvalType::Duration, EvalType::Duration) => cast_duration_as_duration_fn_meta(),
         (EvalType::Json, EvalType::Duration) => cast_json_as_duration_fn_meta(),
 
-=======
         // any as json
->>>>>>> 23b8cf50
         (EvalType::Int, EvalType::Json) => {
             if from_field_type
                 .as_accessor()
@@ -144,8 +141,6 @@
         (EvalType::Decimal, EvalType::Json) => cast_any_as_any_fn_meta::<Decimal, Json>(),
         (EvalType::DateTime, EvalType::Json) => cast_any_as_any_fn_meta::<DateTime, Json>(),
         (EvalType::Duration, EvalType::Json) => cast_any_as_any_fn_meta::<Duration, Json>(),
-<<<<<<< HEAD
-=======
         (EvalType::Json, EvalType::Json) => cast_json_as_json_fn_meta(),
 
         (EvalType::Int, EvalType::Decimal) => {
@@ -160,13 +155,6 @@
         (EvalType::DateTime, EvalType::Decimal) => cast_any_as_decimal_fn_meta::<DateTime>(),
         (EvalType::Duration, EvalType::Decimal) => cast_any_as_decimal_fn_meta::<Duration>(),
         (EvalType::Json, EvalType::Decimal) => cast_any_as_decimal_fn_meta::<Json>(),
-        (EvalType::Int, EvalType::Duration) => cast_int_as_duration_fn_meta(),
-        (EvalType::Real, EvalType::Duration) => cast_real_as_duration_fn_meta(),
-        (EvalType::Bytes, EvalType::Duration) => cast_bytes_as_duration_fn_meta(),
-        (EvalType::Decimal, EvalType::Duration) => cast_decimal_as_duration_fn_meta(),
-        (EvalType::DateTime, EvalType::Duration) => cast_any_as_any_fn_meta::<DateTime, Duration>(),
-        (EvalType::Json, EvalType::Duration) => cast_json_as_duration_fn_meta(),
->>>>>>> 23b8cf50
         _ => return Err(other_err!("Unsupported cast from {} to {}", from, to)),
     };
     Ok(func_meta)
@@ -557,7 +545,63 @@
     }
 }
 
-<<<<<<< HEAD
+#[rpn_fn(capture = [ctx, extra])]
+#[inline]
+fn cast_float_real_as_string(
+    ctx: &mut EvalContext,
+    extra: &RpnFnCallExtra,
+    val: &Option<Real>,
+) -> Result<Option<Bytes>> {
+    match val {
+        None => Ok(None),
+        Some(val) => {
+            let val = val.into_inner() as f32;
+            let val = val.to_string().into_bytes();
+            cast_as_string_helper(ctx, extra, val)
+        }
+    }
+}
+
+// FIXME: We cannot use specialization in current Rust version, so impl ConvertTo<Bytes> for Bytes cannot
+//  pass compile because of we have impl Convert<Bytes> for T where T: ToString + Evaluable
+//  Refactor this part after https://github.com/rust-lang/rust/issues/31844 closed
+#[rpn_fn(capture = [ctx, extra])]
+#[inline]
+fn cast_string_as_string(
+    ctx: &mut EvalContext,
+    extra: &RpnFnCallExtra,
+    val: &Option<Bytes>,
+) -> Result<Option<Bytes>> {
+    match val {
+        None => Ok(None),
+        Some(val) => {
+            let val = val.clone();
+            cast_as_string_helper(ctx, extra, val)
+        }
+    }
+}
+
+#[inline]
+fn cast_as_string_helper(
+    ctx: &mut EvalContext,
+    extra: &RpnFnCallExtra,
+    val: Vec<u8>,
+) -> Result<Option<Bytes>> {
+    let res = produce_str_with_specified_tp(
+        ctx,
+        Cow::Borrowed(val.as_slice()),
+        extra.ret_field_type,
+        false,
+    )?;
+    let mut res = match res {
+        Cow::Borrowed(_) => val,
+        Cow::Owned(x) => x.to_vec(),
+    };
+    pad_zero_for_binary_type(&mut res, extra.ret_field_type);
+    Ok(Some(res))
+}
+
+
 // cast any as duration, no cast functions reuse `cast_any_as_any`
 
 #[rpn_fn(capture = [ctx, extra])]
@@ -595,186 +639,6 @@
     }
 }
 
-=======
-#[rpn_fn(capture = [ctx, extra])]
-#[inline]
-fn cast_float_real_as_string(
-    ctx: &mut EvalContext,
-    extra: &RpnFnCallExtra,
-    val: &Option<Real>,
-) -> Result<Option<Bytes>> {
-    match val {
-        None => Ok(None),
-        Some(val) => {
-            let val = val.into_inner() as f32;
-            let val = val.to_string().into_bytes();
-            cast_as_string_helper(ctx, extra, val)
-        }
-    }
-}
-
-// FIXME: We cannot use specialization in current Rust version, so impl ConvertTo<Bytes> for Bytes cannot
-//  pass compile because of we have impl Convert<Bytes> for T where T: ToString + Evaluable
-//  Refactor this part after https://github.com/rust-lang/rust/issues/31844 closed
-#[rpn_fn(capture = [ctx, extra])]
-#[inline]
-fn cast_string_as_string(
-    ctx: &mut EvalContext,
-    extra: &RpnFnCallExtra,
-    val: &Option<Bytes>,
-) -> Result<Option<Bytes>> {
-    match val {
-        None => Ok(None),
-        Some(val) => {
-            let val = val.clone();
-            cast_as_string_helper(ctx, extra, val)
-        }
-    }
-}
-
-#[inline]
-fn cast_as_string_helper(
-    ctx: &mut EvalContext,
-    extra: &RpnFnCallExtra,
-    val: Vec<u8>,
-) -> Result<Option<Bytes>> {
-    let res = produce_str_with_specified_tp(
-        ctx,
-        Cow::Borrowed(val.as_slice()),
-        extra.ret_field_type,
-        false,
-    )?;
-    let mut res = match res {
-        Cow::Borrowed(_) => val,
-        Cow::Owned(x) => x.to_vec(),
-    };
-    pad_zero_for_binary_type(&mut res, extra.ret_field_type);
-    Ok(Some(res))
-}
-
-// cast any as json, some cast functions reuse `cast_any_as_any`
-//
-// - cast_int_as_json -> cast_any_as_any<Int, Json>
-// - cast_real_as_json -> cast_any_as_any<Real, Json>
-// - cast_decimal_as_json -> cast_any_as_any<Decimal, Json>
-// - cast_time_as_json -> cast_any_as_any<Time, Json>
-// - cast_duration_as_json -> cast_any_as_any<Duration, Json>
-
-#[rpn_fn]
-#[inline]
-fn cast_bool_as_json(val: &Option<Int>) -> Result<Option<Json>> {
-    match val {
-        None => Ok(None),
-        Some(val) => Ok(Some(Json::Boolean(*val != 0))),
-    }
-}
-
-#[rpn_fn]
-#[inline]
-fn cast_uint_as_json(val: &Option<Int>) -> Result<Option<Json>> {
-    match val {
-        None => Ok(None),
-        Some(val) => Ok(Some(Json::U64(*val as u64))),
-    }
-}
-
-#[rpn_fn(capture = [extra])]
-#[inline]
-fn cast_string_as_json(extra: &RpnFnCallExtra<'_>, val: &Option<Bytes>) -> Result<Option<Json>> {
-    match val {
-        None => Ok(None),
-        Some(val) => {
-            if extra
-                .ret_field_type
-                .flag()
-                .contains(FieldTypeFlag::PARSE_TO_JSON)
-            {
-                // if failed, is it because of bug?
-                let s: String = box_try!(String::from_utf8(val.to_owned()));
-                let val: Json = s.parse()?;
-                Ok(Some(val))
-            } else {
-                // FIXME: port `JSONBinary` from TiDB to adapt if the bytes is not a valid utf8 string
-                let val = unsafe { String::from_utf8_unchecked(val.to_owned()) };
-                Ok(Some(Json::String(val)))
-            }
-        }
-    }
-}
-
-#[rpn_fn]
-#[inline]
-fn cast_json_as_json(val: &Option<Json>) -> Result<Option<Json>> {
-    match val {
-        None => Ok(None),
-        Some(val) => Ok(Some(val.clone())),
-    }
-}
-
-/// The unsigned int implementation for push down signature `CastIntAsDecimal`.
-#[rpn_fn(capture = [ctx, extra])]
-#[inline]
-fn cast_uint_as_decimal(
-    ctx: &mut EvalContext,
-    extra: &RpnFnCallExtra<'_>,
-    val: &Option<i64>,
-) -> Result<Option<Decimal>> {
-    match val {
-        None => Ok(None),
-        Some(val) => {
-            // TODO: TiDB's uint to decimal seems has bug, fix this after fix TiDB's
-            let dec = if in_union(extra.implicit_args) && *val < 0 {
-                Decimal::zero()
-            } else {
-                Decimal::from(*val as u64)
-            };
-            Ok(Some(produce_dec_with_specified_tp(
-                ctx,
-                dec,
-                extra.ret_field_type,
-            )?))
-        }
-    }
-}
-
-/// The signed int implementation for push down signature `CastIntAsDecimal`.
-#[rpn_fn(capture = [ctx, extra])]
-#[inline]
-pub fn cast_any_as_decimal<From: Evaluable + ConvertTo<Decimal>>(
-    ctx: &mut EvalContext,
-    extra: &RpnFnCallExtra<'_>,
-    val: &Option<From>,
-) -> Result<Option<Decimal>> {
-    match val {
-        None => Ok(None),
-        Some(val) => {
-            let dec: Decimal = val.convert(ctx)?;
-            Ok(Some(produce_dec_with_specified_tp(
-                ctx,
-                dec,
-                extra.ret_field_type,
-            )?))
-        }
-    }
-}
-
-#[rpn_fn(capture = [ctx])]
-#[inline]
-fn cast_any_as_any<From: ConvertTo<To> + Evaluable, To: Evaluable>(
-    ctx: &mut EvalContext,
-    val: &Option<From>,
-) -> Result<Option<To>> {
-    match val {
-        None => Ok(None),
-        Some(val) => {
-            let val = val.convert(ctx)?;
-            Ok(Some(val))
-        }
-    }
-}
-
-/// The implementation for push down signature `CastIntAsDuration`
->>>>>>> 23b8cf50
 #[rpn_fn(capture = [ctx, extra])]
 #[inline]
 fn cast_time_as_duration(
@@ -849,6 +713,202 @@
 );
 cast_as_duration!(Json, cast_json_as_duration, val.unquote()?.as_bytes());
 
+// cast any as json, some cast functions reuse `cast_any_as_any`
+//
+// - cast_int_as_json -> cast_any_as_any<Int, Json>
+// - cast_real_as_json -> cast_any_as_any<Real, Json>
+// - cast_decimal_as_json -> cast_any_as_any<Decimal, Json>
+// - cast_time_as_json -> cast_any_as_any<Time, Json>
+// - cast_duration_as_json -> cast_any_as_any<Duration, Json>
+
+#[rpn_fn]
+#[inline]
+fn cast_bool_as_json(val: &Option<Int>) -> Result<Option<Json>> {
+    match val {
+        None => Ok(None),
+        Some(val) => Ok(Some(Json::Boolean(*val != 0))),
+    }
+}
+
+#[rpn_fn]
+#[inline]
+fn cast_uint_as_json(val: &Option<Int>) -> Result<Option<Json>> {
+    match val {
+        None => Ok(None),
+        Some(val) => Ok(Some(Json::U64(*val as u64))),
+    }
+}
+
+#[rpn_fn(capture = [extra])]
+#[inline]
+fn cast_string_as_json(extra: &RpnFnCallExtra<'_>, val: &Option<Bytes>) -> Result<Option<Json>> {
+    match val {
+        None => Ok(None),
+        Some(val) => {
+            if extra
+                .ret_field_type
+                .flag()
+                .contains(FieldTypeFlag::PARSE_TO_JSON)
+            {
+                // if failed, is it because of bug?
+                let s: String = box_try!(String::from_utf8(val.to_owned()));
+                let val: Json = s.parse()?;
+                Ok(Some(val))
+            } else {
+                // FIXME: port `JSONBinary` from TiDB to adapt if the bytes is not a valid utf8 string
+                let val = unsafe { String::from_utf8_unchecked(val.to_owned()) };
+                Ok(Some(Json::String(val)))
+            }
+        }
+    }
+}
+
+#[rpn_fn]
+#[inline]
+fn cast_json_as_json(val: &Option<Json>) -> Result<Option<Json>> {
+    match val {
+        None => Ok(None),
+        Some(val) => Ok(Some(val.clone())),
+    }
+}
+
+/// The unsigned int implementation for push down signature `CastIntAsDecimal`.
+#[rpn_fn(capture = [ctx, extra])]
+#[inline]
+fn cast_uint_as_decimal(
+    ctx: &mut EvalContext,
+    extra: &RpnFnCallExtra<'_>,
+    val: &Option<i64>,
+) -> Result<Option<Decimal>> {
+    match val {
+        None => Ok(None),
+        Some(val) => {
+            // TODO: TiDB's uint to decimal seems has bug, fix this after fix TiDB's
+            let dec = if in_union(extra.implicit_args) && *val < 0 {
+                Decimal::zero()
+            } else {
+                Decimal::from(*val as u64)
+            };
+            Ok(Some(produce_dec_with_specified_tp(
+                ctx,
+                dec,
+                extra.ret_field_type,
+            )?))
+        }
+    }
+}
+
+/// The signed int implementation for push down signature `CastIntAsDecimal`.
+#[rpn_fn(capture = [ctx, extra])]
+#[inline]
+pub fn cast_any_as_decimal<From: Evaluable + ConvertTo<Decimal>>(
+    ctx: &mut EvalContext,
+    extra: &RpnFnCallExtra<'_>,
+    val: &Option<From>,
+) -> Result<Option<Decimal>> {
+    match val {
+        None => Ok(None),
+        Some(val) => {
+            let dec: Decimal = val.convert(ctx)?;
+            Ok(Some(produce_dec_with_specified_tp(
+                ctx,
+                dec,
+                extra.ret_field_type,
+            )?))
+        }
+    }
+}
+
+#[rpn_fn(capture = [ctx])]
+#[inline]
+fn cast_any_as_any<From: ConvertTo<To> + Evaluable, To: Evaluable>(
+    ctx: &mut EvalContext,
+    val: &Option<From>,
+) -> Result<Option<To>> {
+    match val {
+        None => Ok(None),
+        Some(val) => {
+            let val = val.convert(ctx)?;
+            Ok(Some(val))
+        }
+    }
+}
+
+/// The implementation for push down signature `CastIntAsDuration`
+#[rpn_fn(capture = [ctx, extra])]
+#[inline]
+fn cast_time_as_duration(
+    ctx: &mut EvalContext,
+    extra: &RpnFnCallExtra,
+    val: &Option<DateTime>,
+) -> Result<Option<Duration>> {
+    match val {
+        None => Ok(None),
+        Some(val) => {
+            let dur: Duration = val.convert(ctx)?;
+            Ok(Some(dur.round_frac(extra.ret_field_type.decimal() as i8)?))
+        }
+    }
+}
+
+#[rpn_fn(capture = [extra])]
+#[inline]
+fn cast_duration_as_duration(
+    extra: &RpnFnCallExtra,
+    val: &Option<Duration>,
+) -> Result<Option<Duration>> {
+    match val {
+        None => Ok(None),
+        Some(val) => Ok(Some(val.round_frac(extra.ret_field_type.decimal() as i8)?)),
+    }
+}
+
+macro_rules! cast_as_duration {
+    ($ty:ty, $as_uint_fn:ident, $extra:expr) => {
+        #[rpn_fn(capture = [ctx, extra])]
+        #[inline]
+        fn $as_uint_fn(
+            ctx: &mut EvalContext,
+            extra: &RpnFnCallExtra<'_>,
+            val: &Option<$ty>,
+        ) -> Result<Option<Duration>> {
+            match val {
+                None => Ok(None),
+                Some(val) => {
+                    let result = Duration::parse($extra, extra.ret_field_type.get_decimal() as i8);
+                    match result {
+                        Ok(dur) => Ok(Some(dur)),
+                        Err(e) => match e.code() {
+                            ERR_DATA_OUT_OF_RANGE => {
+                                ctx.handle_overflow_err(e)?;
+                                Ok(Some(Duration::zero()))
+                            }
+                            WARN_DATA_TRUNCATED => {
+                                ctx.handle_truncate_err(e)?;
+                                Ok(Some(Duration::zero()))
+                            }
+                            _ => Err(e.into()),
+                        },
+                    }
+                }
+            }
+        }
+    };
+}
+
+cast_as_duration!(
+    Real,
+    cast_real_as_duration,
+    val.into_inner().to_string().as_bytes()
+);
+cast_as_duration!(Bytes, cast_bytes_as_duration, val);
+cast_as_duration!(
+    Decimal,
+    cast_decimal_as_duration,
+    val.to_string().as_bytes()
+);
+cast_as_duration!(Json, cast_json_as_duration, val.unquote()?.as_bytes());
+
 /// The implementation for push down signature `CastIntAsJson` from unsigned integer.
 #[rpn_fn]
 #[inline]
@@ -896,19 +956,11 @@
 
 #[cfg(test)]
 mod tests {
-<<<<<<< HEAD
-    use crate::codec::data_type::{Bytes, Real, ScalarValue};
-    use crate::codec::error::*;
-    use crate::codec::error::{ERR_DATA_OUT_OF_RANGE, WARN_DATA_TRUNCATED};
-    use crate::codec::mysql::{Decimal, Duration, Json, Time, MAX_FSP, MIN_FSP};
-    use crate::error::Result;
-=======
     use super::Result;
     use crate::codec::data_type::{Bytes, Decimal, Int, Real, ScalarValue};
     use crate::codec::error::*;
     use crate::codec::mysql::charset::*;
     use crate::codec::mysql::{Duration, Json, Time, TimeType};
->>>>>>> 23b8cf50
     use crate::expr::Flag;
     use crate::expr::{EvalConfig, EvalContext};
     use crate::rpn_expr::impl_cast::*;
@@ -917,11 +969,7 @@
     use std::fmt::{Debug, Display, Formatter};
     use std::sync::Arc;
     use std::{f32, f64, i64, u64};
-<<<<<<< HEAD
-    use tidb_query_datatype::{FieldTypeAccessor, FieldTypeFlag, UNSPECIFIED_LENGTH};
-=======
     use tidb_query_datatype::{Collation, FieldTypeFlag, FieldTypeTp, UNSPECIFIED_LENGTH};
->>>>>>> 23b8cf50
 
     #[test]
     fn test_in_union() {
@@ -1055,6 +1103,13 @@
         fta.set_tp(tp);
         fta.set_collation(collation);
         ft.set_charset(String::from(charset));
+        ft
+    }
+
+    fn make_ret_field_type_6(decimal: isize) -> FieldType {
+        let mut ft = FieldType::default();
+        let fta = ft.as_mut_accessor();
+        fta.set_decimal(decimal);
         ft
     }
 
@@ -1720,7 +1775,1262 @@
     }
 
     #[test]
-<<<<<<< HEAD
+    fn test_signed_int_as_signed_real() {
+        test_none_with_nothing(cast_signed_int_as_signed_real);
+
+        let cs: Vec<(i64, f64)> = vec![
+            // (input, expect)
+            (i64::MIN, i64::MIN as f64),
+            (0, 0f64),
+            (i64::MAX, i64::MAX as f64),
+        ];
+
+        for (input, expect) in cs {
+            let r = cast_signed_int_as_signed_real(&Some(input));
+            let r = r.map(|x| x.map(|x| x.into_inner()));
+            let log = make_log(&input, &expect, &r);
+            check_result(Some(&expect), &r, log.as_str());
+        }
+    }
+
+    #[test]
+    fn test_signed_int_as_unsigned_real() {
+        test_none_with_extra(cast_signed_int_as_unsigned_real);
+
+        let cs: Vec<(i64, f64, bool)> = vec![
+            // (input, expect, in_union)
+
+            // TODO: add test case of negative int to unsigned real without in_union
+            // (i64::MIN, i64::MIN as u64 as f64, false),
+
+            // not in union
+            (i64::MAX, i64::MAX as f64, false),
+            (0, 0f64, false),
+            // in union
+            (i64::MIN, 0f64, true),
+            (-1, 0f64, true),
+            (i64::MAX, i64::MAX as f64, true),
+            (0, 0f64, true),
+        ];
+        for (input, expect, in_union) in cs {
+            let ia = make_implicit_args(in_union);
+            let rft = make_ret_field_type(true);
+            let extra = make_extra(&rft, &ia);
+            let r = cast_signed_int_as_unsigned_real(&extra, &Some(input));
+            let r = r.map(|x| x.map(|x| x.into_inner()));
+            let log = format!(
+                "input: {}, expect: {}, in_union: {}",
+                input, expect, in_union
+            );
+            check_result(Some(&expect), &r, log.as_str());
+        }
+    }
+
+    #[test]
+    fn test_unsigned_int_as_signed_or_unsigned_real() {
+        test_none_with_nothing(cast_unsigned_int_as_signed_or_unsigned_real);
+
+        let cs = vec![
+            // (input, expect)
+            (0, 0f64),
+            (u64::MAX, u64::MAX as f64),
+            (i64::MAX as u64, i64::MAX as u64 as f64),
+        ];
+        for (input, expect) in cs {
+            let r = cast_unsigned_int_as_signed_or_unsigned_real(&Some(input as i64));
+            let r = r.map(|x| x.map(|x| x.into_inner()));
+            let log = make_log(&input, &expect, &r);
+            check_result(Some(&expect), &r, log.as_str());
+        }
+    }
+
+    #[test]
+    fn test_real_as_signed_real() {
+        test_none_with_nothing(cast_real_as_signed_real);
+
+        let cs = vec![
+            // (input, expect)
+            (f64::from(f32::MIN), f64::from(f32::MIN)),
+            (f64::from(f32::MAX), f64::from(f32::MAX)),
+            (f64::MIN, f64::MIN),
+            (0f64, 0f64),
+            (f64::MAX, f64::MAX),
+            (i64::MIN as f64, i64::MIN as f64),
+            (i64::MAX as f64, i64::MAX as f64),
+            (u64::MAX as f64, u64::MAX as f64),
+        ];
+        for (input, expect) in cs {
+            let r = cast_real_as_signed_real(&Some(Real::new(input).unwrap()));
+            let r = r.map(|x| x.map(|x| x.into_inner()));
+            let log = make_log(&input, &expect, &r);
+            check_result(Some(&expect), &r, log.as_str());
+        }
+    }
+
+    #[test]
+    fn test_real_as_unsigned_real() {
+        let cs = vec![
+            // (input, expect, in_union)
+            // not in union
+            // TODO: add test case of negative real to unsigned real
+            // (-1.0, -1.0, false),
+            // (i64::MIN as f64, i64::MIN as f64, false),
+            // (f64::MIN, f64::MIN, false),
+            (u64::MIN as f64, u64::MIN as f64, false),
+            (1.0, 1.0, false),
+            (i64::MAX as f64, i64::MAX as f64, false),
+            (u64::MAX as f64, u64::MAX as f64, false),
+            (f64::MAX, f64::MAX, false),
+            // in union
+            (-1.0, 0.0, true),
+            (i64::MIN as f64, 0.0, true),
+            (u64::MIN as f64, 0.0, true),
+            (f64::MIN, 0.0, true),
+            (1.0, 1.0, true),
+            (i64::MAX as f64, i64::MAX as f64, true),
+            (u64::MAX as f64, u64::MAX as f64, true),
+            (f64::MAX, f64::MAX, true),
+        ];
+
+        for (input, expect, in_union) in cs {
+            let ia = make_implicit_args(in_union);
+            let rft = make_ret_field_type(true);
+            let extra = make_extra(&rft, &ia);
+            let r = cast_real_as_unsigned_real(&extra, &Some(Real::new(input).unwrap()));
+            let r = r.map(|x| x.map(|x| x.into_inner()));
+            let log = format!(
+                "input: {}, expect: {}, in_union: {}",
+                input, expect, in_union
+            );
+            check_result(Some(&expect), &r, log.as_str());
+        }
+    }
+
+    #[test]
+    fn test_string_as_signed_real() {
+        test_none_with_ctx_and_extra(cast_string_as_signed_real);
+
+        let ul = UNSPECIFIED_LENGTH;
+        let cs: Vec<(String, f64, isize, isize, bool, bool)> = vec![
+            // (input, expect, flen, decimal, truncated, overflow)
+            // no special flen and decimal
+            (String::from("99999999"), 99999999f64, ul, ul, false, false),
+            (String::from("1234abc"), 1234f64, ul, ul, true, false),
+            (String::from("-1234abc"), -1234f64, ul, ul, true, false),
+            (
+                (0..400).map(|_| '9').collect::<String>(),
+                f64::MAX,
+                ul,
+                ul,
+                true,
+                false,
+            ),
+            (
+                (0..401)
+                    .map(|x| if x == 0 { '-' } else { '9' })
+                    .collect::<String>(),
+                f64::MIN,
+                ul,
+                ul,
+                true,
+                false,
+            ),
+            // with special flen and decimal
+            (String::from("99999999"), 99999999f64, 8, 0, false, false),
+            (String::from("99999999"), 99999999f64, 9, 0, false, false),
+            (String::from("99999999"), 9999999f64, 7, 0, false, true),
+            (String::from("99999999"), 999999.99, 8, 2, false, true),
+            (String::from("1234abc"), 0.9f64, 1, 1, true, true),
+            (String::from("-1234abc"), -0.9f64, 1, 1, true, true),
+        ];
+
+        for (input, expect, flen, decimal, truncated, overflow) in cs {
+            let mut ctx = make_ctx(true, true, false);
+            let ia = make_implicit_args(false);
+            let rft = make_ret_field_type_2(false, flen, decimal);
+            let extra = make_extra(&rft, &ia);
+            let r = cast_string_as_signed_real(&mut ctx, &extra, &Some(input.clone().into_bytes()));
+            let r = r.map(|x| x.map(|x| x.into_inner()));
+            let log = format!(
+                "input: {}, expect: {}, flen: {}, decimal: {}, expect_truncated: {}, expect_overflow: {}",
+                input.as_str(), expect, flen, decimal, truncated, overflow
+            );
+            check_result(Some(&expect), &r, log.as_str());
+            match (truncated, overflow) {
+                (true, true) => {
+                    assert_eq!(ctx.warnings.warning_cnt, 2, "{}", log.as_str());
+                    let a = ctx.warnings.warnings[0].get_code();
+                    let b = ctx.warnings.warnings[1].get_code();
+                    let (a, b) = if a > b { (b, a) } else { (a, b) };
+                    assert_eq!(a, ERR_TRUNCATE_WRONG_VALUE, "{}", log.as_str());
+                    assert_eq!(b, ERR_DATA_OUT_OF_RANGE, "{}", log.as_str());
+                }
+                (true, false) => check_warning(&ctx, Some(ERR_TRUNCATE_WRONG_VALUE), log.as_str()),
+                (false, true) => check_overflow(&ctx, true, log.as_str()),
+                _ => (),
+            }
+        }
+    }
+
+    #[test]
+    fn test_string_as_unsigned_real() {
+        test_none_with_ctx_and_extra(cast_string_as_unsigned_real);
+
+        let ul = UNSPECIFIED_LENGTH;
+        let cs: Vec<(String, f64, isize, isize, bool, bool, bool)> = vec![
+            // (input, expect, flen, decimal, truncated, overflow, in_union)
+
+            // not in union
+            (
+                String::from("99999999"),
+                99999999f64,
+                ul,
+                ul,
+                false,
+                false,
+                false,
+            ),
+            (String::from("1234abc"), 1234f64, ul, ul, true, false, false),
+            (
+                (0..400).map(|_| '9').collect::<String>(),
+                f64::MAX,
+                ul,
+                ul,
+                true,
+                false,
+                false,
+            ),
+            (
+                String::from("99999999"),
+                99999999f64,
+                8,
+                0,
+                false,
+                false,
+                false,
+            ),
+            (
+                String::from("99999999"),
+                9999999.9,
+                8,
+                1,
+                false,
+                true,
+                false,
+            ),
+            (
+                String::from("99999999"),
+                999999.99,
+                8,
+                2,
+                false,
+                true,
+                false,
+            ),
+            (String::from("99999999"), 999999.9, 7, 1, false, true, false),
+            (String::from("1234abc"), 1234.0, 4, 0, true, false, false),
+            (String::from("1234abc"), 999.9, 4, 1, true, true, false),
+            (String::from("1234abc"), 99.99, 4, 2, true, true, false),
+            (String::from("1234abc"), 99.9, 3, 1, true, true, false),
+            (String::from("1234abc"), 9.999, 4, 3, true, true, false),
+            (
+                String::from("99999999"),
+                99999999f64,
+                8,
+                0,
+                false,
+                false,
+                false,
+            ),
+            (
+                String::from("99999999"),
+                9999999.9,
+                8,
+                1,
+                false,
+                true,
+                false,
+            ),
+            (
+                String::from("99999999"),
+                999999.99,
+                8,
+                2,
+                false,
+                true,
+                false,
+            ),
+            (String::from("99999999"), 999999.9, 7, 1, false, true, false),
+            (String::from("1234abc"), 1234.0, 4, 0, true, false, false),
+            (String::from("1234abc"), 999.9, 4, 1, true, true, false),
+            (String::from("1234abc"), 99.99, 4, 2, true, true, false),
+            (String::from("1234abc"), 99.9, 3, 1, true, true, false),
+            (String::from("1234abc"), 9.999, 4, 3, true, true, false),
+            (
+                (0..400).map(|_| '9').collect::<String>(),
+                f64::MAX,
+                ul,
+                ul,
+                true,
+                false,
+                false,
+            ),
+            (
+                (0..400).map(|_| '9').collect::<String>(),
+                9999999999.0,
+                10,
+                0,
+                true,
+                true,
+                false,
+            ),
+            (
+                (0..400).map(|_| '9').collect::<String>(),
+                999999999.9,
+                10,
+                1,
+                true,
+                true,
+                false,
+            ),
+            // TODO
+            // (
+            //     (0..401)
+            //         .map(|x| if x == 0 { '-' } else { '9' })
+            //         .collect::<String>(),
+            //     0f64, ul, ul, true, true, false,
+            // ),
+            // (
+            //     String::from("-1234abc"), 0f64, ul, ul,
+            //     true, true, false,
+            // ),
+            // (String::from("-1234abc"), 0.0, 4, 0, true, true, false),
+            // (String::from("-1234abc"), 0.0, 4, 1, true, true, false),
+            // (String::from("-1234abc"), 0.0, 4, 2, true, true, false),
+            // (String::from("-1234abc"), 0.0, 3, 1, true, true, false),
+            // (String::from("-1234abc"), 0.0, 4, 3, true, true, false),
+
+            // in union
+            // in union and neg
+            (String::from("-190"), 0f64, ul, ul, false, false, true),
+            (String::from("-10abc"), 0f64, ul, ul, true, false, true),
+            (String::from("-1234abc"), 0.0, ul, ul, true, false, true),
+        ];
+
+        for (input, expect, flen, decimal, truncated, overflow, in_union) in cs {
+            let mut ctx = make_ctx(true, true, false);
+            let ia = make_implicit_args(in_union);
+            let rft = make_ret_field_type_2(true, flen, decimal);
+            let extra = make_extra(&rft, &ia);
+
+            let p = Some(input.clone().into_bytes());
+            let r = cast_string_as_unsigned_real(&mut ctx, &extra, &p);
+            let r = r.map(|x| x.map(|x| x.into_inner()));
+
+            let log = format!(
+                "input: {}, expect: {}, flen: {}, decimal: {}, expect_truncated: {}, expect_overflow: {}, in_union: {}",
+                input.as_str(), expect, flen, decimal, truncated, overflow, in_union
+            );
+
+            check_result(Some(&expect), &r, log.as_str());
+            match (truncated, overflow) {
+                (true, true) => {
+                    assert_eq!(ctx.warnings.warning_cnt, 2, "{}", log.as_str());
+                    let a = ctx.warnings.warnings[0].get_code();
+                    let b = ctx.warnings.warnings[1].get_code();
+                    let (a, b) = if a > b { (b, a) } else { (a, b) };
+                    assert_eq!(a, ERR_TRUNCATE_WRONG_VALUE, "{}", log.as_str());
+                    assert_eq!(b, ERR_DATA_OUT_OF_RANGE, "{}", log.as_str());
+                }
+                (true, false) => check_warning(&ctx, Some(ERR_TRUNCATE_WRONG_VALUE), log.as_str()),
+                (false, true) => check_overflow(&ctx, true, log.as_str()),
+                _ => (),
+            }
+        }
+
+        // not in union, neg
+        let cs: Vec<(String, f64, isize, isize, Vec<i32>)> = vec![
+            (
+                (0..401)
+                    .map(|x| if x == 0 { '-' } else { '9' })
+                    .collect::<String>(),
+                0f64,
+                ul,
+                ul,
+                vec![ERR_TRUNCATE_WRONG_VALUE, ERR_DATA_OUT_OF_RANGE],
+            ),
+            (
+                String::from("-1234abc"),
+                0f64,
+                ul,
+                ul,
+                vec![ERR_TRUNCATE_WRONG_VALUE, ERR_DATA_OUT_OF_RANGE],
+            ),
+            (
+                String::from("-1234abc"),
+                0.0,
+                4,
+                0,
+                vec![ERR_TRUNCATE_WRONG_VALUE, ERR_DATA_OUT_OF_RANGE],
+            ),
+            // the case below has 3 warning
+            // 1. from getValidFloatPrefix, because of `-1234abc`'s `abc`, (ERR_TRUNCATE_WRONG_VALUE)
+            // 2. from ProduceFloatWithSpecifiedTp, because of TruncateFloat (ERR_DATA_OUT_OF_RANGE)
+            // 3. from ProduceFloatWithSpecifiedTp, because of unsigned but negative (ERR_DATA_OUT_OF_RANGE)
+            (
+                String::from("-1234abc"),
+                0.0,
+                4,
+                1,
+                vec![
+                    ERR_TRUNCATE_WRONG_VALUE,
+                    ERR_DATA_OUT_OF_RANGE,
+                    ERR_DATA_OUT_OF_RANGE,
+                ],
+            ),
+            (
+                String::from("-1234abc"),
+                0.0,
+                4,
+                2,
+                vec![
+                    ERR_TRUNCATE_WRONG_VALUE,
+                    ERR_DATA_OUT_OF_RANGE,
+                    ERR_DATA_OUT_OF_RANGE,
+                ],
+            ),
+            (
+                String::from("-1234abc"),
+                0.0,
+                3,
+                1,
+                vec![
+                    ERR_TRUNCATE_WRONG_VALUE,
+                    ERR_DATA_OUT_OF_RANGE,
+                    ERR_DATA_OUT_OF_RANGE,
+                ],
+            ),
+            (
+                String::from("-1234abc"),
+                0.0,
+                4,
+                3,
+                vec![
+                    ERR_TRUNCATE_WRONG_VALUE,
+                    ERR_DATA_OUT_OF_RANGE,
+                    ERR_DATA_OUT_OF_RANGE,
+                ],
+            ),
+        ];
+        for (input, expect, flen, decimal, err_codes) in cs {
+            let mut ctx = make_ctx(true, true, false);
+            let ia = make_implicit_args(false);
+            let rft = make_ret_field_type_2(true, flen, decimal);
+            let extra = make_extra(&rft, &ia);
+
+            let p = Some(input.clone().into_bytes());
+            let r = cast_string_as_unsigned_real(&mut ctx, &extra, &p);
+            let r = r.map(|x| x.map(|x| x.into_inner()));
+            let log = format!(
+                "input: {}, expect: {}, flen: {}, decimal: {}, err_code: {:?}",
+                input.as_str(),
+                expect,
+                flen,
+                decimal,
+                err_codes
+            );
+            check_result(Some(&expect), &r, log.as_str());
+            assert_eq!(
+                ctx.warnings.warning_cnt,
+                err_codes.len(),
+                "{}",
+                log.as_str()
+            );
+            for (idx, err) in err_codes.iter().enumerate() {
+                assert_eq!(
+                    ctx.warnings.warnings[idx].get_code(),
+                    *err,
+                    "{}",
+                    log.as_str()
+                )
+            }
+        }
+    }
+
+    #[test]
+    fn test_decimal_as_signed_real() {
+        test_none_with_ctx(cast_any_as_any::<Decimal, Int>);
+
+        // because decimal can always be represent by signed real,
+        // so we needn't to check whether get truncated err.
+        let cs = vec![
+            // (input, expect)
+            (Decimal::from_f64(-10.0).unwrap(), -10.0),
+            (Decimal::from_f64(i64::MIN as f64).unwrap(), i64::MIN as f64),
+            (Decimal::from_f64(i64::MAX as f64).unwrap(), i64::MAX as f64),
+            (Decimal::from_f64(u64::MAX as f64).unwrap(), u64::MAX as f64),
+        ];
+        for (input, expect) in cs {
+            let mut ctx = make_ctx(false, false, false);
+            let r = cast_any_as_any::<Decimal, Real>(&mut ctx, &Some(input.clone()));
+            let r = r.map(|x| x.map(|x| x.into_inner()));
+            let log = make_log(&input, &expect, &r);
+            check_result(Some(&expect), &r, log.as_str());
+        }
+    }
+
+    #[test]
+    fn test_decimal_as_unsigned_real() {
+        test_none_with_ctx_and_extra(cast_decimal_as_unsigned_real);
+
+        let cs: Vec<(Decimal, f64, bool, bool)> = vec![
+            // (origin, expect, in_union, overflow)
+            // not in union
+            (Decimal::from(0), 0.0, false, false),
+            (
+                Decimal::from(9223372036854775807u64),
+                9223372036854775807.0,
+                false,
+                false,
+            ),
+            (
+                Decimal::from_bytes(b"9223372036854775809")
+                    .unwrap()
+                    .unwrap(),
+                9223372036854775809.0,
+                false,
+                false,
+            ),
+            // TODO: add test case for negative decimal to unsigned real
+
+            // in union
+            (Decimal::from(-1023), 0f64, true, false),
+            (Decimal::from(-10), 0f64, true, false),
+            (Decimal::from(i64::MIN), 0f64, true, false),
+            (Decimal::from(1023), 1023.0, true, false),
+            (Decimal::from(10), 10.0, true, false),
+            (Decimal::from(i64::MAX), i64::MAX as f64, true, false),
+            (Decimal::from(u64::MAX), u64::MAX as f64, true, false),
+            (
+                Decimal::from(1844674407370955161u64),
+                1844674407370955161u64 as f64,
+                true,
+                false,
+            ),
+            (
+                Decimal::from_bytes(b"18446744073709551616")
+                    .unwrap()
+                    .unwrap(),
+                // 18446744073709551616 - u64::MAX==1,
+                // but u64::MAX as f64 == 18446744073709551616
+                u64::MAX as f64,
+                true,
+                false,
+            ),
+        ];
+
+        for (input, expect, in_union, overflow) in cs {
+            let mut ctx = make_ctx(true, false, false);
+            let ia = make_implicit_args(in_union);
+            let rft = make_ret_field_type(true);
+            let extra = make_extra(&rft, &ia);
+            let r = cast_decimal_as_unsigned_real(&mut ctx, &extra, &Some(input.clone()));
+            let r = r.map(|x| x.map(|x| x.into_inner()));
+            let log = format!(
+                "input: {}, expect: {}, in_union: {}, expect_overflow: {}, result: {:?}",
+                input, expect, in_union, overflow, r
+            );
+            check_result(Some(&expect), &r, log.as_str());
+            check_overflow(&ctx, overflow, log.as_str());
+        }
+    }
+
+    #[test]
+    fn test_time_as_real() {
+        test_none_with_ctx(cast_any_as_any::<Time, Real>);
+
+        // TODO: add more test case
+        let cs = vec![
+            (
+                Time::parse_utc_datetime("2000-01-01T12:13:14.6666", 6).unwrap(),
+                20000101121314.666600,
+            ),
+            (
+                Time::parse_utc_datetime("2000-01-01T12:13:14.6666", 0).unwrap(),
+                20000101121315.0,
+            ),
+            (
+                Time::parse_utc_datetime("2000-01-01T12:13:14.6666", 3).unwrap(),
+                20000101121314.667,
+            ),
+            (
+                Time::parse_utc_datetime("2000-01-01T12:13:14.6666", 4).unwrap(),
+                20000101121314.6666,
+            ),
+        ];
+
+        for (input, expect) in cs {
+            let mut ctx = make_ctx(false, false, false);
+            let r = cast_any_as_any::<Time, Real>(&mut ctx, &Some(input.clone()));
+            let r = r.map(|x| x.map(|x| x.into_inner()));
+            let log = make_log(&input, &expect, &r);
+            check_result(Some(&expect), &r, log.as_str());
+        }
+    }
+
+    #[test]
+    fn test_duration_as_real() {
+        // TODO: add more test case
+        let cs = vec![
+            // (input, expect)
+            (Duration::parse(b"17:51:04.78", 2).unwrap(), 175104.78),
+            (Duration::parse(b"-17:51:04.78", 2).unwrap(), -175104.78),
+            (Duration::parse(b"17:51:04.78", 0).unwrap(), 175105.0),
+            (Duration::parse(b"-17:51:04.78", 0).unwrap(), -175105.0),
+        ];
+        for (input, expect) in cs {
+            let mut ctx = make_ctx(false, false, false);
+            let r = cast_any_as_any::<Duration, Real>(&mut ctx, &Some(input));
+            let r = r.map(|x| x.map(|x| x.into_inner()));
+            let log = make_log(&input, &expect, &r);
+            check_result(Some(&expect), &r, log.as_str());
+        }
+    }
+
+    #[test]
+    fn test_json_as_real() {
+        let cs: Vec<(Json, f64, Option<i32>)> = vec![
+            // (input, expect, err_code)
+            (Json::Object(BTreeMap::default()), 0f64, None),
+            (Json::Array(vec![]), 0f64, None),
+            (Json::I64(10), 10f64, None),
+            (Json::I64(i64::MAX), i64::MAX as f64, None),
+            (Json::I64(i64::MIN), i64::MIN as f64, None),
+            (Json::U64(0), 0f64, None),
+            (Json::U64(u64::MAX), u64::MAX as f64, None),
+            (Json::Double(f64::MAX), f64::MAX, None),
+            (Json::Double(f64::MIN), f64::MIN, None),
+            (Json::String(String::from("10.0")), 10.0, None),
+            (Json::String(String::from("-10.0")), -10.0, None),
+            (Json::Boolean(true), 1f64, None),
+            (Json::Boolean(false), 0f64, None),
+            (Json::None, 0f64, None),
+            (
+                Json::String((0..500).map(|_| '9').collect::<String>()),
+                f64::MAX,
+                Some(ERR_TRUNCATE_WRONG_VALUE),
+            ),
+            (
+                Json::String(
+                    (0..500)
+                        .map(|x| if x == 0 { '-' } else { '9' })
+                        .collect::<String>(),
+                ),
+                f64::MIN,
+                Some(ERR_TRUNCATE_WRONG_VALUE),
+            ),
+        ];
+
+        for (input, expect, err_code) in cs {
+            let mut ctx = make_ctx(false, true, false);
+            let r = cast_any_as_any::<Json, Real>(&mut ctx, &Some(input.clone()));
+            let r = r.map(|x| x.map(|x| x.into_inner()));
+            let log = make_log(&input, &expect, &r);
+            check_result(Some(&expect), &r, log.as_str());
+            check_warning(&ctx, err_code, log.as_str());
+        }
+    }
+
+    /// base_cs:
+    /// vector of (T, T to bytes(without any other handle do by cast_as_string_helper),
+    /// T to string for debug output),
+    /// the object should not be zero len.
+    #[allow(clippy::type_complexity)]
+    fn test_as_string_helper<T: Clone, FnCast>(
+        base_cs: Vec<(T, Vec<u8>, String)>,
+        cast_func: FnCast,
+        func_name: &str,
+    ) where
+        FnCast: Fn(&mut EvalContext, &RpnFnCallExtra, &Option<T>) -> Result<Option<Bytes>>,
+    {
+        #[derive(Clone, Copy)]
+        enum FlenType {
+            Eq,
+            LessOne,
+            ExtraOne,
+            Unspecified,
+        }
+        let cs: Vec<(FlenType, bool, &str, FieldTypeTp, Collation, Option<i32>)> = vec![
+            // (flen_type, pad_zero, charset, tp, collation, err_code)
+
+            // normal, flen==str.len
+            (
+                FlenType::Eq,
+                false,
+                CHARSET_BIN,
+                FieldTypeTp::String,
+                Collation::Binary,
+                None,
+            ),
+            (
+                FlenType::Eq,
+                false,
+                CHARSET_UTF8,
+                FieldTypeTp::String,
+                Collation::Binary,
+                None,
+            ),
+            (
+                FlenType::Eq,
+                false,
+                CHARSET_UTF8MB4,
+                FieldTypeTp::String,
+                Collation::Binary,
+                None,
+            ),
+            (
+                FlenType::Eq,
+                false,
+                CHARSET_ASCII,
+                FieldTypeTp::String,
+                Collation::Binary,
+                None,
+            ),
+            (
+                FlenType::Eq,
+                false,
+                CHARSET_LATIN1,
+                FieldTypeTp::String,
+                Collation::Binary,
+                None,
+            ),
+            // normal, flen==UNSPECIFIED_LENGTH
+            (
+                FlenType::Unspecified,
+                false,
+                CHARSET_BIN,
+                FieldTypeTp::String,
+                Collation::Binary,
+                None,
+            ),
+            (
+                FlenType::Unspecified,
+                false,
+                CHARSET_UTF8,
+                FieldTypeTp::String,
+                Collation::Binary,
+                None,
+            ),
+            (
+                FlenType::Unspecified,
+                false,
+                CHARSET_UTF8MB4,
+                FieldTypeTp::String,
+                Collation::Binary,
+                None,
+            ),
+            (
+                FlenType::Unspecified,
+                false,
+                CHARSET_ASCII,
+                FieldTypeTp::String,
+                Collation::Binary,
+                None,
+            ),
+            (
+                FlenType::Unspecified,
+                false,
+                CHARSET_LATIN1,
+                FieldTypeTp::String,
+                Collation::Binary,
+                None,
+            ),
+            // branch 1 of ProduceStrWithSpecifiedTp
+            // not bin_str, so no pad_zero
+            (
+                FlenType::LessOne,
+                false,
+                CHARSET_UTF8,
+                FieldTypeTp::String,
+                Collation::UTF8Bin,
+                Some(ERR_DATA_TOO_LONG),
+            ),
+            (
+                FlenType::LessOne,
+                false,
+                CHARSET_UTF8MB4,
+                FieldTypeTp::String,
+                Collation::UTF8Bin,
+                Some(ERR_DATA_TOO_LONG),
+            ),
+            (
+                FlenType::Eq,
+                false,
+                CHARSET_UTF8,
+                FieldTypeTp::String,
+                Collation::UTF8Bin,
+                None,
+            ),
+            (
+                FlenType::Eq,
+                false,
+                CHARSET_UTF8MB4,
+                FieldTypeTp::String,
+                Collation::UTF8Bin,
+                None,
+            ),
+            (
+                FlenType::ExtraOne,
+                false,
+                CHARSET_UTF8,
+                FieldTypeTp::String,
+                Collation::UTF8Bin,
+                None,
+            ),
+            (
+                FlenType::ExtraOne,
+                false,
+                CHARSET_UTF8MB4,
+                FieldTypeTp::String,
+                Collation::UTF8Bin,
+                None,
+            ),
+            (
+                FlenType::ExtraOne,
+                false,
+                CHARSET_UTF8,
+                FieldTypeTp::String,
+                Collation::UTF8Bin,
+                None,
+            ),
+            (
+                FlenType::ExtraOne,
+                false,
+                CHARSET_UTF8MB4,
+                FieldTypeTp::String,
+                Collation::UTF8Bin,
+                None,
+            ),
+            // bin_str, so need pad_zero
+            (
+                FlenType::ExtraOne,
+                true,
+                CHARSET_UTF8,
+                FieldTypeTp::String,
+                Collation::Binary,
+                None,
+            ),
+            (
+                FlenType::ExtraOne,
+                true,
+                CHARSET_UTF8MB4,
+                FieldTypeTp::String,
+                Collation::Binary,
+                None,
+            ),
+            // branch 2 of ProduceStrWithSpecifiedTp
+            // branch 2 need s.len>flen, so never need pad_zero
+            (
+                FlenType::LessOne,
+                false,
+                CHARSET_ASCII,
+                FieldTypeTp::String,
+                Collation::UTF8Bin,
+                Some(ERR_DATA_TOO_LONG),
+            ),
+            (
+                FlenType::LessOne,
+                false,
+                CHARSET_LATIN1,
+                FieldTypeTp::String,
+                Collation::UTF8Bin,
+                Some(ERR_DATA_TOO_LONG),
+            ),
+            (
+                FlenType::LessOne,
+                false,
+                CHARSET_BIN,
+                FieldTypeTp::String,
+                Collation::UTF8Bin,
+                Some(ERR_DATA_TOO_LONG),
+            ),
+            // branch 3 of ProduceStrWithSpecifiedTp ,
+            // will never be reached,
+            // because padZero param is always false
+        ];
+        for (input, bytes, debug_str) in base_cs {
+            for (flen_type, pad_zero, charset, tp, collation, err_code) in cs.iter() {
+                let mut ctx = make_ctx(false, true, false);
+                let ia = make_implicit_args(false);
+                let res_len = bytes.len();
+                let flen = match flen_type {
+                    FlenType::Eq => res_len as isize,
+                    FlenType::LessOne => {
+                        if res_len == 0 {
+                            continue;
+                        } else {
+                            (res_len - 1) as isize
+                        }
+                    }
+                    FlenType::ExtraOne => (res_len + 1) as isize,
+                    FlenType::Unspecified => UNSPECIFIED_LENGTH,
+                };
+                let rft = make_ret_field_type_3(flen, charset, *tp, *collation);
+                let extra = make_extra(&rft, &ia);
+
+                let r = cast_func(&mut ctx, &extra, &Some(input.clone()));
+
+                let mut expect = bytes.clone();
+                if *pad_zero && flen > expect.len() as isize {
+                    expect.extend((expect.len()..flen as usize).map(|_| 0u8));
+                } else if flen != UNSPECIFIED_LENGTH {
+                    expect.truncate(flen as usize);
+                }
+
+                let log = format!(
+                    "func: {:?}, input: {}, expect: {:?}, flen: {}, \
+                     charset: {}, field_type: {}, collation: {}, output: {:?}",
+                    func_name, debug_str, &expect, flen, charset, tp, collation, &r
+                );
+                check_result(Some(&expect), &r, log.as_str());
+                check_warning(&ctx, *err_code, log.as_str());
+            }
+        }
+    }
+
+    #[test]
+    fn test_int_as_string() {
+        test_none_with_ctx_and_extra(cast_any_as_string::<Int>);
+
+        let cs: Vec<(i64, Vec<u8>, String)> = vec![
+            (
+                i64::MAX,
+                i64::MAX.to_string().into_bytes(),
+                i64::MAX.to_string(),
+            ),
+            (
+                i64::MIN,
+                i64::MIN.to_string().into_bytes(),
+                i64::MIN.to_string(),
+            ),
+        ];
+        test_as_string_helper(cs, cast_any_as_string::<Int>, "cast_any_as_string::<Int>");
+    }
+
+    #[test]
+    fn test_uint_as_string() {
+        test_none_with_ctx_and_extra(cast_uint_as_string);
+
+        let cs: Vec<(u64, Vec<u8>, String)> = vec![
+            (
+                i64::MAX as u64,
+                (i64::MAX as u64).to_string().into_bytes(),
+                (i64::MAX as u64).to_string(),
+            ),
+            (
+                i64::MIN as u64,
+                (i64::MIN as u64).to_string().into_bytes(),
+                (i64::MIN as u64).to_string(),
+            ),
+            (
+                u64::MAX,
+                u64::MAX.to_string().into_bytes(),
+                u64::MAX.to_string(),
+            ),
+            (0u64, 0u64.to_string().into_bytes(), 0u64.to_string()),
+        ];
+        test_as_string_helper(
+            cs,
+            |ctx, extra, val| {
+                let val = val.map(|x| x as i64);
+                cast_uint_as_string(ctx, extra, &val)
+            },
+            "cast_uint_as_string",
+        );
+    }
+
+    #[test]
+    fn test_float_real_as_string() {
+        test_none_with_ctx_and_extra(cast_float_real_as_string);
+
+        let cs: Vec<(f32, Vec<u8>, String)> = vec![
+            (
+                f32::MAX,
+                f32::MAX.to_string().into_bytes(),
+                f32::MAX.to_string(),
+            ),
+            (1.0f32, 1.0f32.to_string().into_bytes(), 1.0f32.to_string()),
+            (
+                1.1113f32,
+                1.1113f32.to_string().into_bytes(),
+                1.1113f32.to_string(),
+            ),
+            (0.1f32, 0.1f32.to_string().into_bytes(), 0.1f32.to_string()),
+        ];
+
+        test_as_string_helper(
+            cs,
+            |ctx, extra, val| {
+                cast_float_real_as_string(
+                    ctx,
+                    extra,
+                    &val.map(|x| Real::new(f64::from(x)).unwrap()),
+                )
+            },
+            "cast_float_real_as_string",
+        );
+    }
+
+    #[test]
+    fn test_double_real_as_string() {
+        test_none_with_ctx_and_extra(cast_any_as_string::<Real>);
+
+        let cs: Vec<(f64, Vec<u8>, String)> = vec![
+            (
+                f64::from(f32::MAX),
+                (f64::from(f32::MAX)).to_string().into_bytes(),
+                f64::from(f32::MAX).to_string(),
+            ),
+            (
+                f64::from(f32::MIN),
+                (f64::from(f32::MIN)).to_string().into_bytes(),
+                f64::from(f32::MIN).to_string(),
+            ),
+            (
+                f64::MIN,
+                f64::MIN.to_string().into_bytes(),
+                f64::MIN.to_string(),
+            ),
+            (
+                f64::MAX,
+                f64::MAX.to_string().into_bytes(),
+                f64::MAX.to_string(),
+            ),
+            (1.0f64, 1.0f64.to_string().into_bytes(), 1.0f64.to_string()),
+            (
+                1.1113f64,
+                1.1113f64.to_string().into_bytes(),
+                1.1113f64.to_string(),
+            ),
+            (0.1f64, 0.1f64.to_string().into_bytes(), 0.1f64.to_string()),
+        ];
+
+        test_as_string_helper(
+            cs,
+            |ctx, extra, val| {
+                cast_any_as_string::<Real>(ctx, extra, &val.map(|x| Real::new(x).unwrap()))
+            },
+            "cast_any_as_string::<Real>",
+        );
+    }
+
+    #[test]
+    fn test_string_as_string() {
+        test_none_with_ctx_and_extra(cast_string_as_string);
+
+        let cs: Vec<(Vec<u8>, Vec<u8>, String)> = vec![
+            (
+                Vec::from(b"".as_ref()),
+                Vec::from(b"".as_ref()),
+                String::from("<empty-str>"),
+            ),
+            (
+                (0..1024).map(|_| b'0').collect::<Vec<u8>>(),
+                (0..1024).map(|_| b'0').collect::<Vec<u8>>(),
+                String::from("1024 zeros('0')"),
+            ),
+        ];
+
+        test_as_string_helper(cs, cast_string_as_string, "cast_string_as_string");
+    }
+
+    #[test]
+    fn test_decimal_as_string() {
+        test_none_with_ctx_and_extra(cast_any_as_string::<Decimal>);
+
+        let cs: Vec<(Decimal, Vec<u8>, String)> = vec![
+            (
+                Decimal::from(i64::MAX),
+                i64::MAX.to_string().into_bytes(),
+                i64::MAX.to_string(),
+            ),
+            (
+                Decimal::from(i64::MIN),
+                i64::MIN.to_string().into_bytes(),
+                i64::MIN.to_string(),
+            ),
+            (
+                Decimal::from(u64::MAX),
+                u64::MAX.to_string().into_bytes(),
+                u64::MAX.to_string(),
+            ),
+            (
+                Decimal::from_f64(0.0).unwrap(),
+                0.0.to_string().into_bytes(),
+                0.0.to_string(),
+            ),
+            (
+                Decimal::from_f64(i64::MAX as f64).unwrap(),
+                (i64::MAX as f64).to_string().into_bytes(),
+                (i64::MAX as f64).to_string(),
+            ),
+            (
+                Decimal::from_f64(i64::MIN as f64).unwrap(),
+                (i64::MIN as f64).to_string().into_bytes(),
+                (i64::MIN as f64).to_string(),
+            ),
+            (
+                Decimal::from_f64(u64::MAX as f64).unwrap(),
+                (u64::MAX as f64).to_string().into_bytes(),
+                (u64::MAX as f64).to_string(),
+            ),
+            (
+                Decimal::from_bytes(b"999999999999999999999999")
+                    .unwrap()
+                    .unwrap(),
+                Vec::from(b"999999999999999999999999".as_ref()),
+                String::from("999999999999999999999999"),
+            ),
+        ];
+
+        test_as_string_helper(
+            cs,
+            cast_any_as_string::<Decimal>,
+            "cast_any_as_string::<Decimal>",
+        );
+    }
+
+    #[test]
+    fn test_time_as_string() {
+        test_none_with_ctx_and_extra(cast_any_as_string::<Time>);
+
+        // TODO, add more test case
+        let cs: Vec<(Time, Vec<u8>, String)> = vec![
+            (
+                Time::parse_utc_datetime("2000-01-01T12:13:14", 0).unwrap(),
+                "2000-01-01 12:13:14".to_string().into_bytes(),
+                "2000-01-01 12:13:14".to_string(),
+            ),
+            (
+                Time::parse_utc_datetime("2000-01-01T12:13:14.6666", 0).unwrap(),
+                "2000-01-01 12:13:15".to_string().into_bytes(),
+                "2000-01-01 12:13:15".to_string(),
+            ),
+            (
+                Time::parse_utc_datetime("2000-01-01T12:13:14.6666", 3).unwrap(),
+                "2000-01-01 12:13:14.667".to_string().into_bytes(),
+                "2000-01-01 12:13:14.667".to_string(),
+            ),
+            (
+                Time::parse_utc_datetime("2000-01-01T12:13:14.6666", 4).unwrap(),
+                "2000-01-01 12:13:14.6666".to_string().into_bytes(),
+                "2000-01-01 12:13:14.6666".to_string(),
+            ),
+            (
+                Time::parse_utc_datetime("2000-01-01T12:13:14.6666", 6).unwrap(),
+                "2000-01-01 12:13:14.666600".to_string().into_bytes(),
+                "2000-01-01 12:13:14.666600".to_string(),
+            ),
+        ];
+        test_as_string_helper(cs, cast_any_as_string::<Time>, "cast_any_as_string::<Time>");
+    }
+
+    #[test]
+    fn test_duration_as_string() {
+        test_none_with_ctx_and_extra(cast_any_as_string::<Duration>);
+
+        let cs = vec![
+            (
+                Duration::parse(b"17:51:04.78", 2).unwrap(),
+                "17:51:04.78".to_string().into_bytes(),
+                "17:51:04.78".to_string(),
+            ),
+            (
+                Duration::parse(b"-17:51:04.78", 2).unwrap(),
+                "-17:51:04.78".to_string().into_bytes(),
+                "-17:51:04.78".to_string(),
+            ),
+            (
+                Duration::parse(b"17:51:04.78", 0).unwrap(),
+                "17:51:05".to_string().into_bytes(),
+                "17:51:05".to_string(),
+            ),
+            (
+                Duration::parse(b"-17:51:04.78", 0).unwrap(),
+                "-17:51:05".to_string().into_bytes(),
+                "-17:51:05".to_string(),
+            ),
+        ];
+        test_as_string_helper(
+            cs,
+            cast_any_as_string::<Duration>,
+            "cast_any_as_string::<Duration>",
+        );
+    }
+
+    #[test]
+    fn test_json_as_string() {
+        test_none_with_ctx(cast_any_as_any::<Json, Bytes>);
+
+        // FIXME, this case is not exactly same as TiDB's,
+        //  such as(left is TiKV, right is TiDB)
+        //  f64::MIN =>        "1.7976931348623157e308",  "1.7976931348623157e+308",
+        //  f64::MAX =>        "-1.7976931348623157e308", "-1.7976931348623157e+308",
+        //  f32::MIN as f64 => "3.4028234663852886e38",   "3.4028234663852886e+38",
+        //  f32::MAX as f64 => "-3.4028234663852886e38",  "-3.4028234663852886e+38",
+        //  i64::MIN as f64 => "-9.223372036854776e18", "-9223372036854776000",
+        //  i64::MAX as f64 => "9.223372036854776e18",  "9223372036854776000",
+        //  u64::MAX as f64 => "1.8446744073709552e19", "18446744073709552000",
+        let cs = vec![
+            (Json::Object(BTreeMap::default()), "{}".to_string()),
+            (Json::Array(vec![]), "[]".to_string()),
+            (Json::I64(10), "10".to_string()),
+            (Json::I64(i64::MAX), i64::MAX.to_string()),
+            (Json::I64(i64::MIN), i64::MIN.to_string()),
+            (Json::U64(0), "0".to_string()),
+            (Json::U64(u64::MAX), u64::MAX.to_string()),
+            (Json::Double(f64::MIN), format!("{:e}", f64::MIN)),
+            (Json::Double(f64::MAX), format!("{:e}", f64::MAX)),
+            (
+                Json::Double(f64::from(f32::MIN)),
+                format!("{:e}", f64::from(f32::MIN)),
+            ),
+            (
+                Json::Double(f64::from(f32::MAX)),
+                format!("{:e}", f64::from(f32::MAX)),
+            ),
+            (
+                Json::Double(i64::MIN as f64),
+                format!("{:e}", i64::MIN as f64),
+            ),
+            (
+                Json::Double(i64::MAX as f64),
+                format!("{:e}", i64::MAX as f64),
+            ),
+            (
+                Json::Double(u64::MAX as f64),
+                format!("{:e}", u64::MAX as f64),
+            ),
+            (Json::Double(10.5), "10.5".to_string()),
+            (Json::Double(10.4), "10.4".to_string()),
+            (Json::Double(-10.4), "-10.4".to_string()),
+            (Json::Double(-10.5), "-10.5".to_string()),
+            (Json::String(String::from("10.0")), r#""10.0""#.to_string()),
+            (Json::Boolean(true), "true".to_string()),
+            (Json::Boolean(false), "false".to_string()),
+            (Json::None, "null".to_string()),
+        ];
+
+        for (input, expect) in cs {
+            let mut ctx = make_ctx(false, false, false);
+            let r = cast_any_as_any::<Json, Bytes>(&mut ctx, &Some(input.clone()));
+            let r = r.map(|x| x.map(|x| unsafe { String::from_utf8_unchecked(x) }));
+            let log = make_log(&input, &expect, &r);
+            check_result(Some(&expect), &r, log.as_str());
+        }
+    }
+
+    #[test]
     fn test_int_as_duration() {
         test_none_with_ctx_and_extra(cast_int_as_duration);
 
@@ -1900,933 +3210,11 @@
                         check_result(Some(&v), &result, log.as_str())
                     }
                 }
-=======
-    fn tes_signed_int_as_signed_real() {
-        test_none_with_nothing(cast_signed_int_as_signed_real);
-
-        let cs: Vec<(i64, f64)> = vec![
-            // (input, expect)
-            (i64::MIN, i64::MIN as f64),
-            (0, 0f64),
-            (i64::MAX, i64::MAX as f64),
-        ];
-
-        for (input, expect) in cs {
-            let r = cast_signed_int_as_signed_real(&Some(input));
-            let r = r.map(|x| x.map(|x| x.into_inner()));
-            let log = make_log(&input, &expect, &r);
-            check_result(Some(&expect), &r, log.as_str());
-        }
-    }
-
-    #[test]
-    fn test_signed_int_as_unsigned_real() {
-        test_none_with_extra(cast_signed_int_as_unsigned_real);
-
-        let cs: Vec<(i64, f64, bool)> = vec![
-            // (input, expect, in_union)
-
-            // TODO: add test case of negative int to unsigned real without in_union
-            // (i64::MIN, i64::MIN as u64 as f64, false),
-
-            // not in union
-            (i64::MAX, i64::MAX as f64, false),
-            (0, 0f64, false),
-            // in union
-            (i64::MIN, 0f64, true),
-            (-1, 0f64, true),
-            (i64::MAX, i64::MAX as f64, true),
-            (0, 0f64, true),
-        ];
-        for (input, expect, in_union) in cs {
-            let ia = make_implicit_args(in_union);
-            let rft = make_ret_field_type(true);
-            let extra = make_extra(&rft, &ia);
-            let r = cast_signed_int_as_unsigned_real(&extra, &Some(input));
-            let r = r.map(|x| x.map(|x| x.into_inner()));
-            let log = format!(
-                "input: {}, expect: {}, in_union: {}",
-                input, expect, in_union
-            );
-            check_result(Some(&expect), &r, log.as_str());
-        }
-    }
-
-    #[test]
-    fn test_unsigned_int_as_signed_or_unsigned_real() {
-        test_none_with_nothing(cast_unsigned_int_as_signed_or_unsigned_real);
-
-        let cs = vec![
-            // (input, expect)
-            (0, 0f64),
-            (u64::MAX, u64::MAX as f64),
-            (i64::MAX as u64, i64::MAX as u64 as f64),
-        ];
-        for (input, expect) in cs {
-            let r = cast_unsigned_int_as_signed_or_unsigned_real(&Some(input as i64));
-            let r = r.map(|x| x.map(|x| x.into_inner()));
-            let log = make_log(&input, &expect, &r);
-            check_result(Some(&expect), &r, log.as_str());
-        }
-    }
-
-    #[test]
-    fn test_real_as_signed_real() {
-        test_none_with_nothing(cast_real_as_signed_real);
-
-        let cs = vec![
-            // (input, expect)
-            (f64::from(f32::MIN), f64::from(f32::MIN)),
-            (f64::from(f32::MAX), f64::from(f32::MAX)),
-            (f64::MIN, f64::MIN),
-            (0f64, 0f64),
-            (f64::MAX, f64::MAX),
-            (i64::MIN as f64, i64::MIN as f64),
-            (i64::MAX as f64, i64::MAX as f64),
-            (u64::MAX as f64, u64::MAX as f64),
-        ];
-        for (input, expect) in cs {
-            let r = cast_real_as_signed_real(&Some(Real::new(input).unwrap()));
-            let r = r.map(|x| x.map(|x| x.into_inner()));
-            let log = make_log(&input, &expect, &r);
-            check_result(Some(&expect), &r, log.as_str());
-        }
-    }
-
-    #[test]
-    fn test_real_as_unsigned_real() {
-        let cs = vec![
-            // (input, expect, in_union)
-            // not in union
-            // TODO: add test case of negative real to unsigned real
-            // (-1.0, -1.0, false),
-            // (i64::MIN as f64, i64::MIN as f64, false),
-            // (f64::MIN, f64::MIN, false),
-            (u64::MIN as f64, u64::MIN as f64, false),
-            (1.0, 1.0, false),
-            (i64::MAX as f64, i64::MAX as f64, false),
-            (u64::MAX as f64, u64::MAX as f64, false),
-            (f64::MAX, f64::MAX, false),
-            // in union
-            (-1.0, 0.0, true),
-            (i64::MIN as f64, 0.0, true),
-            (u64::MIN as f64, 0.0, true),
-            (f64::MIN, 0.0, true),
-            (1.0, 1.0, true),
-            (i64::MAX as f64, i64::MAX as f64, true),
-            (u64::MAX as f64, u64::MAX as f64, true),
-            (f64::MAX, f64::MAX, true),
-        ];
-
-        for (input, expect, in_union) in cs {
-            let ia = make_implicit_args(in_union);
-            let rft = make_ret_field_type(true);
-            let extra = make_extra(&rft, &ia);
-            let r = cast_real_as_unsigned_real(&extra, &Some(Real::new(input).unwrap()));
-            let r = r.map(|x| x.map(|x| x.into_inner()));
-            let log = format!(
-                "input: {}, expect: {}, in_union: {}",
-                input, expect, in_union
-            );
-            check_result(Some(&expect), &r, log.as_str());
-        }
-    }
-
-    #[test]
-    fn test_string_as_signed_real() {
-        test_none_with_ctx_and_extra(cast_string_as_signed_real);
-
-        let ul = UNSPECIFIED_LENGTH;
-        let cs: Vec<(String, f64, isize, isize, bool, bool)> = vec![
-            // (input, expect, flen, decimal, truncated, overflow)
-            // no special flen and decimal
-            (String::from("99999999"), 99999999f64, ul, ul, false, false),
-            (String::from("1234abc"), 1234f64, ul, ul, true, false),
-            (String::from("-1234abc"), -1234f64, ul, ul, true, false),
-            (
-                (0..400).map(|_| '9').collect::<String>(),
-                f64::MAX,
-                ul,
-                ul,
-                true,
-                false,
-            ),
-            (
-                (0..401)
-                    .map(|x| if x == 0 { '-' } else { '9' })
-                    .collect::<String>(),
-                f64::MIN,
-                ul,
-                ul,
-                true,
-                false,
-            ),
-            // with special flen and decimal
-            (String::from("99999999"), 99999999f64, 8, 0, false, false),
-            (String::from("99999999"), 99999999f64, 9, 0, false, false),
-            (String::from("99999999"), 9999999f64, 7, 0, false, true),
-            (String::from("99999999"), 999999.99, 8, 2, false, true),
-            (String::from("1234abc"), 0.9f64, 1, 1, true, true),
-            (String::from("-1234abc"), -0.9f64, 1, 1, true, true),
-        ];
-
-        for (input, expect, flen, decimal, truncated, overflow) in cs {
-            let mut ctx = make_ctx(true, true, false);
-            let ia = make_implicit_args(false);
-            let rft = make_ret_field_type_2(false, flen, decimal);
-            let extra = make_extra(&rft, &ia);
-            let r = cast_string_as_signed_real(&mut ctx, &extra, &Some(input.clone().into_bytes()));
-            let r = r.map(|x| x.map(|x| x.into_inner()));
-            let log = format!(
-                "input: {}, expect: {}, flen: {}, decimal: {}, expect_truncated: {}, expect_overflow: {}",
-                input.as_str(), expect, flen, decimal, truncated, overflow
-            );
-            check_result(Some(&expect), &r, log.as_str());
-            match (truncated, overflow) {
-                (true, true) => {
-                    assert_eq!(ctx.warnings.warning_cnt, 2, "{}", log.as_str());
-                    let a = ctx.warnings.warnings[0].get_code();
-                    let b = ctx.warnings.warnings[1].get_code();
-                    let (a, b) = if a > b { (b, a) } else { (a, b) };
-                    assert_eq!(a, ERR_TRUNCATE_WRONG_VALUE, "{}", log.as_str());
-                    assert_eq!(b, ERR_DATA_OUT_OF_RANGE, "{}", log.as_str());
-                }
-                (true, false) => check_warning(&ctx, Some(ERR_TRUNCATE_WRONG_VALUE), log.as_str()),
-                (false, true) => check_overflow(&ctx, true, log.as_str()),
-                _ => (),
             }
         }
     }
 
     #[test]
-    fn test_string_as_unsigned_real() {
-        test_none_with_ctx_and_extra(cast_string_as_unsigned_real);
-
-        let ul = UNSPECIFIED_LENGTH;
-        let cs: Vec<(String, f64, isize, isize, bool, bool, bool)> = vec![
-            // (input, expect, flen, decimal, truncated, overflow, in_union)
-
-            // not in union
-            (
-                String::from("99999999"),
-                99999999f64,
-                ul,
-                ul,
-                false,
-                false,
-                false,
-            ),
-            (String::from("1234abc"), 1234f64, ul, ul, true, false, false),
-            (
-                (0..400).map(|_| '9').collect::<String>(),
-                f64::MAX,
-                ul,
-                ul,
-                true,
-                false,
-                false,
-            ),
-            (
-                String::from("99999999"),
-                99999999f64,
-                8,
-                0,
-                false,
-                false,
-                false,
-            ),
-            (
-                String::from("99999999"),
-                9999999.9,
-                8,
-                1,
-                false,
-                true,
-                false,
-            ),
-            (
-                String::from("99999999"),
-                999999.99,
-                8,
-                2,
-                false,
-                true,
-                false,
-            ),
-            (String::from("99999999"), 999999.9, 7, 1, false, true, false),
-            (String::from("1234abc"), 1234.0, 4, 0, true, false, false),
-            (String::from("1234abc"), 999.9, 4, 1, true, true, false),
-            (String::from("1234abc"), 99.99, 4, 2, true, true, false),
-            (String::from("1234abc"), 99.9, 3, 1, true, true, false),
-            (String::from("1234abc"), 9.999, 4, 3, true, true, false),
-            (
-                String::from("99999999"),
-                99999999f64,
-                8,
-                0,
-                false,
-                false,
-                false,
-            ),
-            (
-                String::from("99999999"),
-                9999999.9,
-                8,
-                1,
-                false,
-                true,
-                false,
-            ),
-            (
-                String::from("99999999"),
-                999999.99,
-                8,
-                2,
-                false,
-                true,
-                false,
-            ),
-            (String::from("99999999"), 999999.9, 7, 1, false, true, false),
-            (String::from("1234abc"), 1234.0, 4, 0, true, false, false),
-            (String::from("1234abc"), 999.9, 4, 1, true, true, false),
-            (String::from("1234abc"), 99.99, 4, 2, true, true, false),
-            (String::from("1234abc"), 99.9, 3, 1, true, true, false),
-            (String::from("1234abc"), 9.999, 4, 3, true, true, false),
-            (
-                (0..400).map(|_| '9').collect::<String>(),
-                f64::MAX,
-                ul,
-                ul,
-                true,
-                false,
-                false,
-            ),
-            (
-                (0..400).map(|_| '9').collect::<String>(),
-                9999999999.0,
-                10,
-                0,
-                true,
-                true,
-                false,
-            ),
-            (
-                (0..400).map(|_| '9').collect::<String>(),
-                999999999.9,
-                10,
-                1,
-                true,
-                true,
-                false,
-            ),
-            // TODO
-            // (
-            //     (0..401)
-            //         .map(|x| if x == 0 { '-' } else { '9' })
-            //         .collect::<String>(),
-            //     0f64, ul, ul, true, true, false,
-            // ),
-            // (
-            //     String::from("-1234abc"), 0f64, ul, ul,
-            //     true, true, false,
-            // ),
-            // (String::from("-1234abc"), 0.0, 4, 0, true, true, false),
-            // (String::from("-1234abc"), 0.0, 4, 1, true, true, false),
-            // (String::from("-1234abc"), 0.0, 4, 2, true, true, false),
-            // (String::from("-1234abc"), 0.0, 3, 1, true, true, false),
-            // (String::from("-1234abc"), 0.0, 4, 3, true, true, false),
-
-            // in union
-            // in union and neg
-            (String::from("-190"), 0f64, ul, ul, false, false, true),
-            (String::from("-10abc"), 0f64, ul, ul, true, false, true),
-            (String::from("-1234abc"), 0.0, ul, ul, true, false, true),
-        ];
-
-        for (input, expect, flen, decimal, truncated, overflow, in_union) in cs {
-            let mut ctx = make_ctx(true, true, false);
-            let ia = make_implicit_args(in_union);
-            let rft = make_ret_field_type_2(true, flen, decimal);
-            let extra = make_extra(&rft, &ia);
-
-            let p = Some(input.clone().into_bytes());
-            let r = cast_string_as_unsigned_real(&mut ctx, &extra, &p);
-            let r = r.map(|x| x.map(|x| x.into_inner()));
-
-            let log = format!(
-                "input: {}, expect: {}, flen: {}, decimal: {}, expect_truncated: {}, expect_overflow: {}, in_union: {}",
-                input.as_str(), expect, flen, decimal, truncated, overflow, in_union
-            );
-
-            check_result(Some(&expect), &r, log.as_str());
-            match (truncated, overflow) {
-                (true, true) => {
-                    assert_eq!(ctx.warnings.warning_cnt, 2, "{}", log.as_str());
-                    let a = ctx.warnings.warnings[0].get_code();
-                    let b = ctx.warnings.warnings[1].get_code();
-                    let (a, b) = if a > b { (b, a) } else { (a, b) };
-                    assert_eq!(a, ERR_TRUNCATE_WRONG_VALUE, "{}", log.as_str());
-                    assert_eq!(b, ERR_DATA_OUT_OF_RANGE, "{}", log.as_str());
-                }
-                (true, false) => check_warning(&ctx, Some(ERR_TRUNCATE_WRONG_VALUE), log.as_str()),
-                (false, true) => check_overflow(&ctx, true, log.as_str()),
-                _ => (),
-            }
-        }
-
-        // not in union, neg
-        let cs: Vec<(String, f64, isize, isize, Vec<i32>)> = vec![
-            (
-                (0..401)
-                    .map(|x| if x == 0 { '-' } else { '9' })
-                    .collect::<String>(),
-                0f64,
-                ul,
-                ul,
-                vec![ERR_TRUNCATE_WRONG_VALUE, ERR_DATA_OUT_OF_RANGE],
-            ),
-            (
-                String::from("-1234abc"),
-                0f64,
-                ul,
-                ul,
-                vec![ERR_TRUNCATE_WRONG_VALUE, ERR_DATA_OUT_OF_RANGE],
-            ),
-            (
-                String::from("-1234abc"),
-                0.0,
-                4,
-                0,
-                vec![ERR_TRUNCATE_WRONG_VALUE, ERR_DATA_OUT_OF_RANGE],
-            ),
-            // the case below has 3 warning
-            // 1. from getValidFloatPrefix, because of `-1234abc`'s `abc`, (ERR_TRUNCATE_WRONG_VALUE)
-            // 2. from ProduceFloatWithSpecifiedTp, because of TruncateFloat (ERR_DATA_OUT_OF_RANGE)
-            // 3. from ProduceFloatWithSpecifiedTp, because of unsigned but negative (ERR_DATA_OUT_OF_RANGE)
-            (
-                String::from("-1234abc"),
-                0.0,
-                4,
-                1,
-                vec![
-                    ERR_TRUNCATE_WRONG_VALUE,
-                    ERR_DATA_OUT_OF_RANGE,
-                    ERR_DATA_OUT_OF_RANGE,
-                ],
-            ),
-            (
-                String::from("-1234abc"),
-                0.0,
-                4,
-                2,
-                vec![
-                    ERR_TRUNCATE_WRONG_VALUE,
-                    ERR_DATA_OUT_OF_RANGE,
-                    ERR_DATA_OUT_OF_RANGE,
-                ],
-            ),
-            (
-                String::from("-1234abc"),
-                0.0,
-                3,
-                1,
-                vec![
-                    ERR_TRUNCATE_WRONG_VALUE,
-                    ERR_DATA_OUT_OF_RANGE,
-                    ERR_DATA_OUT_OF_RANGE,
-                ],
-            ),
-            (
-                String::from("-1234abc"),
-                0.0,
-                4,
-                3,
-                vec![
-                    ERR_TRUNCATE_WRONG_VALUE,
-                    ERR_DATA_OUT_OF_RANGE,
-                    ERR_DATA_OUT_OF_RANGE,
-                ],
-            ),
-        ];
-        for (input, expect, flen, decimal, err_codes) in cs {
-            let mut ctx = make_ctx(true, true, false);
-            let ia = make_implicit_args(false);
-            let rft = make_ret_field_type_2(true, flen, decimal);
-            let extra = make_extra(&rft, &ia);
-
-            let p = Some(input.clone().into_bytes());
-            let r = cast_string_as_unsigned_real(&mut ctx, &extra, &p);
-            let r = r.map(|x| x.map(|x| x.into_inner()));
-            let log = format!(
-                "input: {}, expect: {}, flen: {}, decimal: {}, err_code: {:?}",
-                input.as_str(),
-                expect,
-                flen,
-                decimal,
-                err_codes
-            );
-            check_result(Some(&expect), &r, log.as_str());
-            assert_eq!(
-                ctx.warnings.warning_cnt,
-                err_codes.len(),
-                "{}",
-                log.as_str()
-            );
-            for (idx, err) in err_codes.iter().enumerate() {
-                assert_eq!(
-                    ctx.warnings.warnings[idx].get_code(),
-                    *err,
-                    "{}",
-                    log.as_str()
-                )
-            }
-        }
-    }
-
-    #[test]
-    fn test_decimal_as_signed_real() {
-        test_none_with_ctx(cast_any_as_any::<Decimal, Int>);
-
-        // because decimal can always be represent by signed real,
-        // so we needn't to check whether get truncated err.
-        let cs = vec![
-            // (input, expect)
-            (Decimal::from_f64(-10.0).unwrap(), -10.0),
-            (Decimal::from_f64(i64::MIN as f64).unwrap(), i64::MIN as f64),
-            (Decimal::from_f64(i64::MAX as f64).unwrap(), i64::MAX as f64),
-            (Decimal::from_f64(u64::MAX as f64).unwrap(), u64::MAX as f64),
-        ];
-        for (input, expect) in cs {
-            let mut ctx = make_ctx(false, false, false);
-            let r = cast_any_as_any::<Decimal, Real>(&mut ctx, &Some(input.clone()));
-            let r = r.map(|x| x.map(|x| x.into_inner()));
-            let log = make_log(&input, &expect, &r);
-            check_result(Some(&expect), &r, log.as_str());
-        }
-    }
-
-    #[test]
-    fn test_decimal_as_unsigned_real() {
-        test_none_with_ctx_and_extra(cast_decimal_as_unsigned_real);
-
-        let cs: Vec<(Decimal, f64, bool, bool)> = vec![
-            // (origin, expect, in_union, overflow)
-            // not in union
-            (Decimal::from(0), 0.0, false, false),
-            (
-                Decimal::from(9223372036854775807u64),
-                9223372036854775807.0,
-                false,
-                false,
-            ),
-            (
-                Decimal::from_bytes(b"9223372036854775809")
-                    .unwrap()
-                    .unwrap(),
-                9223372036854775809.0,
-                false,
-                false,
-            ),
-            // TODO: add test case for negative decimal to unsigned real
-
-            // in union
-            (Decimal::from(-1023), 0f64, true, false),
-            (Decimal::from(-10), 0f64, true, false),
-            (Decimal::from(i64::MIN), 0f64, true, false),
-            (Decimal::from(1023), 1023.0, true, false),
-            (Decimal::from(10), 10.0, true, false),
-            (Decimal::from(i64::MAX), i64::MAX as f64, true, false),
-            (Decimal::from(u64::MAX), u64::MAX as f64, true, false),
-            (
-                Decimal::from(1844674407370955161u64),
-                1844674407370955161u64 as f64,
-                true,
-                false,
-            ),
-            (
-                Decimal::from_bytes(b"18446744073709551616")
-                    .unwrap()
-                    .unwrap(),
-                // 18446744073709551616 - u64::MAX==1,
-                // but u64::MAX as f64 == 18446744073709551616
-                u64::MAX as f64,
-                true,
-                false,
-            ),
-        ];
-
-        for (input, expect, in_union, overflow) in cs {
-            let mut ctx = make_ctx(true, false, false);
-            let ia = make_implicit_args(in_union);
-            let rft = make_ret_field_type(true);
-            let extra = make_extra(&rft, &ia);
-            let r = cast_decimal_as_unsigned_real(&mut ctx, &extra, &Some(input.clone()));
-            let r = r.map(|x| x.map(|x| x.into_inner()));
-            let log = format!(
-                "input: {}, expect: {}, in_union: {}, expect_overflow: {}, result: {:?}",
-                input, expect, in_union, overflow, r
-            );
-            check_result(Some(&expect), &r, log.as_str());
-            check_overflow(&ctx, overflow, log.as_str());
-        }
-    }
-
-    #[test]
-    fn test_time_as_real() {
-        test_none_with_ctx(cast_any_as_any::<Time, Real>);
-
-        // TODO: add more test case
-        let cs = vec![
-            (
-                Time::parse_utc_datetime("2000-01-01T12:13:14.6666", 6).unwrap(),
-                20000101121314.666600,
-            ),
-            (
-                Time::parse_utc_datetime("2000-01-01T12:13:14.6666", 0).unwrap(),
-                20000101121315.0,
-            ),
-            (
-                Time::parse_utc_datetime("2000-01-01T12:13:14.6666", 3).unwrap(),
-                20000101121314.667,
-            ),
-            (
-                Time::parse_utc_datetime("2000-01-01T12:13:14.6666", 4).unwrap(),
-                20000101121314.6666,
-            ),
-        ];
-
-        for (input, expect) in cs {
-            let mut ctx = make_ctx(false, false, false);
-            let r = cast_any_as_any::<Time, Real>(&mut ctx, &Some(input.clone()));
-            let r = r.map(|x| x.map(|x| x.into_inner()));
-            let log = make_log(&input, &expect, &r);
-            check_result(Some(&expect), &r, log.as_str());
-        }
-    }
-
-    #[test]
-    fn test_duration_as_real() {
-        // TODO: add more test case
-        let cs = vec![
-            // (input, expect)
-            (Duration::parse(b"17:51:04.78", 2).unwrap(), 175104.78),
-            (Duration::parse(b"-17:51:04.78", 2).unwrap(), -175104.78),
-            (Duration::parse(b"17:51:04.78", 0).unwrap(), 175105.0),
-            (Duration::parse(b"-17:51:04.78", 0).unwrap(), -175105.0),
-        ];
-        for (input, expect) in cs {
-            let mut ctx = make_ctx(false, false, false);
-            let r = cast_any_as_any::<Duration, Real>(&mut ctx, &Some(input));
-            let r = r.map(|x| x.map(|x| x.into_inner()));
-            let log = make_log(&input, &expect, &r);
-            check_result(Some(&expect), &r, log.as_str());
-        }
-    }
-
-    #[test]
-    fn test_json_as_real() {
-        let cs: Vec<(Json, f64, Option<i32>)> = vec![
-            // (input, expect, err_code)
-            (Json::Object(BTreeMap::default()), 0f64, None),
-            (Json::Array(vec![]), 0f64, None),
-            (Json::I64(10), 10f64, None),
-            (Json::I64(i64::MAX), i64::MAX as f64, None),
-            (Json::I64(i64::MIN), i64::MIN as f64, None),
-            (Json::U64(0), 0f64, None),
-            (Json::U64(u64::MAX), u64::MAX as f64, None),
-            (Json::Double(f64::MAX), f64::MAX, None),
-            (Json::Double(f64::MIN), f64::MIN, None),
-            (Json::String(String::from("10.0")), 10.0, None),
-            (Json::String(String::from("-10.0")), -10.0, None),
-            (Json::Boolean(true), 1f64, None),
-            (Json::Boolean(false), 0f64, None),
-            (Json::None, 0f64, None),
-            (
-                Json::String((0..500).map(|_| '9').collect::<String>()),
-                f64::MAX,
-                Some(ERR_TRUNCATE_WRONG_VALUE),
-            ),
-            (
-                Json::String(
-                    (0..500)
-                        .map(|x| if x == 0 { '-' } else { '9' })
-                        .collect::<String>(),
-                ),
-                f64::MIN,
-                Some(ERR_TRUNCATE_WRONG_VALUE),
-            ),
-        ];
-
-        for (input, expect, err_code) in cs {
-            let mut ctx = make_ctx(false, true, false);
-            let r = cast_any_as_any::<Json, Real>(&mut ctx, &Some(input.clone()));
-            let r = r.map(|x| x.map(|x| x.into_inner()));
-            let log = make_log(&input, &expect, &r);
-            check_result(Some(&expect), &r, log.as_str());
-            check_warning(&ctx, err_code, log.as_str());
-        }
-    }
-
-    /// base_cs:
-    /// vector of (T, T to bytes(without any other handle do by cast_as_string_helper),
-    /// T to string for debug output),
-    /// the object should not be zero len.
-    #[allow(clippy::type_complexity)]
-    fn test_as_string_helper<T: Clone, FnCast>(
-        base_cs: Vec<(T, Vec<u8>, String)>,
-        cast_func: FnCast,
-        func_name: &str,
-    ) where
-        FnCast: Fn(&mut EvalContext, &RpnFnCallExtra, &Option<T>) -> Result<Option<Bytes>>,
-    {
-        #[derive(Clone, Copy)]
-        enum FlenType {
-            Eq,
-            LessOne,
-            ExtraOne,
-            Unspecified,
-        }
-        let cs: Vec<(FlenType, bool, &str, FieldTypeTp, Collation, Option<i32>)> = vec![
-            // (flen_type, pad_zero, charset, tp, collation, err_code)
-
-            // normal, flen==str.len
-            (
-                FlenType::Eq,
-                false,
-                CHARSET_BIN,
-                FieldTypeTp::String,
-                Collation::Binary,
-                None,
-            ),
-            (
-                FlenType::Eq,
-                false,
-                CHARSET_UTF8,
-                FieldTypeTp::String,
-                Collation::Binary,
-                None,
-            ),
-            (
-                FlenType::Eq,
-                false,
-                CHARSET_UTF8MB4,
-                FieldTypeTp::String,
-                Collation::Binary,
-                None,
-            ),
-            (
-                FlenType::Eq,
-                false,
-                CHARSET_ASCII,
-                FieldTypeTp::String,
-                Collation::Binary,
-                None,
-            ),
-            (
-                FlenType::Eq,
-                false,
-                CHARSET_LATIN1,
-                FieldTypeTp::String,
-                Collation::Binary,
-                None,
-            ),
-            // normal, flen==UNSPECIFIED_LENGTH
-            (
-                FlenType::Unspecified,
-                false,
-                CHARSET_BIN,
-                FieldTypeTp::String,
-                Collation::Binary,
-                None,
-            ),
-            (
-                FlenType::Unspecified,
-                false,
-                CHARSET_UTF8,
-                FieldTypeTp::String,
-                Collation::Binary,
-                None,
-            ),
-            (
-                FlenType::Unspecified,
-                false,
-                CHARSET_UTF8MB4,
-                FieldTypeTp::String,
-                Collation::Binary,
-                None,
-            ),
-            (
-                FlenType::Unspecified,
-                false,
-                CHARSET_ASCII,
-                FieldTypeTp::String,
-                Collation::Binary,
-                None,
-            ),
-            (
-                FlenType::Unspecified,
-                false,
-                CHARSET_LATIN1,
-                FieldTypeTp::String,
-                Collation::Binary,
-                None,
-            ),
-            // branch 1 of ProduceStrWithSpecifiedTp
-            // not bin_str, so no pad_zero
-            (
-                FlenType::LessOne,
-                false,
-                CHARSET_UTF8,
-                FieldTypeTp::String,
-                Collation::UTF8Bin,
-                Some(ERR_DATA_TOO_LONG),
-            ),
-            (
-                FlenType::LessOne,
-                false,
-                CHARSET_UTF8MB4,
-                FieldTypeTp::String,
-                Collation::UTF8Bin,
-                Some(ERR_DATA_TOO_LONG),
-            ),
-            (
-                FlenType::Eq,
-                false,
-                CHARSET_UTF8,
-                FieldTypeTp::String,
-                Collation::UTF8Bin,
-                None,
-            ),
-            (
-                FlenType::Eq,
-                false,
-                CHARSET_UTF8MB4,
-                FieldTypeTp::String,
-                Collation::UTF8Bin,
-                None,
-            ),
-            (
-                FlenType::ExtraOne,
-                false,
-                CHARSET_UTF8,
-                FieldTypeTp::String,
-                Collation::UTF8Bin,
-                None,
-            ),
-            (
-                FlenType::ExtraOne,
-                false,
-                CHARSET_UTF8MB4,
-                FieldTypeTp::String,
-                Collation::UTF8Bin,
-                None,
-            ),
-            (
-                FlenType::ExtraOne,
-                false,
-                CHARSET_UTF8,
-                FieldTypeTp::String,
-                Collation::UTF8Bin,
-                None,
-            ),
-            (
-                FlenType::ExtraOne,
-                false,
-                CHARSET_UTF8MB4,
-                FieldTypeTp::String,
-                Collation::UTF8Bin,
-                None,
-            ),
-            // bin_str, so need pad_zero
-            (
-                FlenType::ExtraOne,
-                true,
-                CHARSET_UTF8,
-                FieldTypeTp::String,
-                Collation::Binary,
-                None,
-            ),
-            (
-                FlenType::ExtraOne,
-                true,
-                CHARSET_UTF8MB4,
-                FieldTypeTp::String,
-                Collation::Binary,
-                None,
-            ),
-            // branch 2 of ProduceStrWithSpecifiedTp
-            // branch 2 need s.len>flen, so never need pad_zero
-            (
-                FlenType::LessOne,
-                false,
-                CHARSET_ASCII,
-                FieldTypeTp::String,
-                Collation::UTF8Bin,
-                Some(ERR_DATA_TOO_LONG),
-            ),
-            (
-                FlenType::LessOne,
-                false,
-                CHARSET_LATIN1,
-                FieldTypeTp::String,
-                Collation::UTF8Bin,
-                Some(ERR_DATA_TOO_LONG),
-            ),
-            (
-                FlenType::LessOne,
-                false,
-                CHARSET_BIN,
-                FieldTypeTp::String,
-                Collation::UTF8Bin,
-                Some(ERR_DATA_TOO_LONG),
-            ),
-            // branch 3 of ProduceStrWithSpecifiedTp ,
-            // will never be reached,
-            // because padZero param is always false
-        ];
-        for (input, bytes, debug_str) in base_cs {
-            for (flen_type, pad_zero, charset, tp, collation, err_code) in cs.iter() {
-                let mut ctx = make_ctx(false, true, false);
-                let ia = make_implicit_args(false);
-                let res_len = bytes.len();
-                let flen = match flen_type {
-                    FlenType::Eq => res_len as isize,
-                    FlenType::LessOne => {
-                        if res_len == 0 {
-                            continue;
-                        } else {
-                            (res_len - 1) as isize
-                        }
-                    }
-                    FlenType::ExtraOne => (res_len + 1) as isize,
-                    FlenType::Unspecified => UNSPECIFIED_LENGTH,
-                };
-                let rft = make_ret_field_type_3(flen, charset, *tp, *collation);
-                let extra = make_extra(&rft, &ia);
-
-                let r = cast_func(&mut ctx, &extra, &Some(input.clone()));
-
-                let mut expect = bytes.clone();
-                if *pad_zero && flen > expect.len() as isize {
-                    expect.extend((expect.len()..flen as usize).map(|_| 0u8));
-                } else if flen != UNSPECIFIED_LENGTH {
-                    expect.truncate(flen as usize);
-                }
-
-                let log = format!(
-                    "func: {:?}, input: {}, expect: {:?}, flen: {}, \
-                     charset: {}, field_type: {}, collation: {}, output: {:?}",
-                    func_name, debug_str, &expect, flen, charset, tp, collation, &r
-                );
-                check_result(Some(&expect), &r, log.as_str());
-                check_warning(&ctx, *err_code, log.as_str());
->>>>>>> 23b8cf50
-            }
-        }
-    }
-
-    #[test]
-<<<<<<< HEAD
     fn test_real_as_duration() {
         test_none_with_ctx_and_extra(cast_real_as_duration);
 
@@ -2870,211 +3258,10 @@
             |x| String::from_utf8_lossy(x).to_string(),
             cast_bytes_as_duration,
             "cast_bytes_as_duration",
-=======
-    fn test_int_as_string() {
-        test_none_with_ctx_and_extra(cast_any_as_string::<Int>);
-
-        let cs: Vec<(i64, Vec<u8>, String)> = vec![
-            (
-                i64::MAX,
-                i64::MAX.to_string().into_bytes(),
-                i64::MAX.to_string(),
-            ),
-            (
-                i64::MIN,
-                i64::MIN.to_string().into_bytes(),
-                i64::MIN.to_string(),
-            ),
-        ];
-        test_as_string_helper(cs, cast_any_as_string::<Int>, "cast_any_as_string::<Int>");
-    }
-
-    #[test]
-    fn test_uint_as_string() {
-        test_none_with_ctx_and_extra(cast_uint_as_string);
-
-        let cs: Vec<(u64, Vec<u8>, String)> = vec![
-            (
-                i64::MAX as u64,
-                (i64::MAX as u64).to_string().into_bytes(),
-                (i64::MAX as u64).to_string(),
-            ),
-            (
-                i64::MIN as u64,
-                (i64::MIN as u64).to_string().into_bytes(),
-                (i64::MIN as u64).to_string(),
-            ),
-            (
-                u64::MAX,
-                u64::MAX.to_string().into_bytes(),
-                u64::MAX.to_string(),
-            ),
-            (0u64, 0u64.to_string().into_bytes(), 0u64.to_string()),
-        ];
-        test_as_string_helper(
-            cs,
-            |ctx, extra, val| {
-                let val = val.map(|x| x as i64);
-                cast_uint_as_string(ctx, extra, &val)
-            },
-            "cast_uint_as_string",
         );
     }
 
     #[test]
-    fn test_float_real_as_string() {
-        test_none_with_ctx_and_extra(cast_float_real_as_string);
-
-        let cs: Vec<(f32, Vec<u8>, String)> = vec![
-            (
-                f32::MAX,
-                f32::MAX.to_string().into_bytes(),
-                f32::MAX.to_string(),
-            ),
-            (1.0f32, 1.0f32.to_string().into_bytes(), 1.0f32.to_string()),
-            (
-                1.1113f32,
-                1.1113f32.to_string().into_bytes(),
-                1.1113f32.to_string(),
-            ),
-            (0.1f32, 0.1f32.to_string().into_bytes(), 0.1f32.to_string()),
-        ];
-
-        test_as_string_helper(
-            cs,
-            |ctx, extra, val| {
-                cast_float_real_as_string(
-                    ctx,
-                    extra,
-                    &val.map(|x| Real::new(f64::from(x)).unwrap()),
-                )
-            },
-            "cast_float_real_as_string",
-        );
-    }
-
-    #[test]
-    fn test_double_real_as_string() {
-        test_none_with_ctx_and_extra(cast_any_as_string::<Real>);
-
-        let cs: Vec<(f64, Vec<u8>, String)> = vec![
-            (
-                f64::from(f32::MAX),
-                (f64::from(f32::MAX)).to_string().into_bytes(),
-                f64::from(f32::MAX).to_string(),
-            ),
-            (
-                f64::from(f32::MIN),
-                (f64::from(f32::MIN)).to_string().into_bytes(),
-                f64::from(f32::MIN).to_string(),
-            ),
-            (
-                f64::MIN,
-                f64::MIN.to_string().into_bytes(),
-                f64::MIN.to_string(),
-            ),
-            (
-                f64::MAX,
-                f64::MAX.to_string().into_bytes(),
-                f64::MAX.to_string(),
-            ),
-            (1.0f64, 1.0f64.to_string().into_bytes(), 1.0f64.to_string()),
-            (
-                1.1113f64,
-                1.1113f64.to_string().into_bytes(),
-                1.1113f64.to_string(),
-            ),
-            (0.1f64, 0.1f64.to_string().into_bytes(), 0.1f64.to_string()),
-        ];
-
-        test_as_string_helper(
-            cs,
-            |ctx, extra, val| {
-                cast_any_as_string::<Real>(ctx, extra, &val.map(|x| Real::new(x).unwrap()))
-            },
-            "cast_any_as_string::<Real>",
-        );
-    }
-
-    #[test]
-    fn test_string_as_string() {
-        test_none_with_ctx_and_extra(cast_string_as_string);
-
-        let cs: Vec<(Vec<u8>, Vec<u8>, String)> = vec![
-            (
-                Vec::from(b"".as_ref()),
-                Vec::from(b"".as_ref()),
-                String::from("<empty-str>"),
-            ),
-            (
-                (0..1024).map(|_| b'0').collect::<Vec<u8>>(),
-                (0..1024).map(|_| b'0').collect::<Vec<u8>>(),
-                String::from("1024 zeros('0')"),
-            ),
-        ];
-
-        test_as_string_helper(cs, cast_string_as_string, "cast_string_as_string");
-    }
-
-    #[test]
-    fn test_decimal_as_string() {
-        test_none_with_ctx_and_extra(cast_any_as_string::<Decimal>);
-
-        let cs: Vec<(Decimal, Vec<u8>, String)> = vec![
-            (
-                Decimal::from(i64::MAX),
-                i64::MAX.to_string().into_bytes(),
-                i64::MAX.to_string(),
-            ),
-            (
-                Decimal::from(i64::MIN),
-                i64::MIN.to_string().into_bytes(),
-                i64::MIN.to_string(),
-            ),
-            (
-                Decimal::from(u64::MAX),
-                u64::MAX.to_string().into_bytes(),
-                u64::MAX.to_string(),
-            ),
-            (
-                Decimal::from_f64(0.0).unwrap(),
-                0.0.to_string().into_bytes(),
-                0.0.to_string(),
-            ),
-            (
-                Decimal::from_f64(i64::MAX as f64).unwrap(),
-                (i64::MAX as f64).to_string().into_bytes(),
-                (i64::MAX as f64).to_string(),
-            ),
-            (
-                Decimal::from_f64(i64::MIN as f64).unwrap(),
-                (i64::MIN as f64).to_string().into_bytes(),
-                (i64::MIN as f64).to_string(),
-            ),
-            (
-                Decimal::from_f64(u64::MAX as f64).unwrap(),
-                (u64::MAX as f64).to_string().into_bytes(),
-                (u64::MAX as f64).to_string(),
-            ),
-            (
-                Decimal::from_bytes(b"999999999999999999999999")
-                    .unwrap()
-                    .unwrap(),
-                Vec::from(b"999999999999999999999999".as_ref()),
-                String::from("999999999999999999999999"),
-            ),
-        ];
-
-        test_as_string_helper(
-            cs,
-            cast_any_as_string::<Decimal>,
-            "cast_any_as_string::<Decimal>",
->>>>>>> 23b8cf50
-        );
-    }
-
-    #[test]
-<<<<<<< HEAD
     fn test_decimal_as_duration() {
         test_none_with_ctx_and_extra(cast_decimal_as_duration);
 
@@ -3126,77 +3313,10 @@
             |x| x.to_string(),
             cast_decimal_as_duration,
             "cast_decimal_as_duration",
-=======
-    fn test_time_as_string() {
-        test_none_with_ctx_and_extra(cast_any_as_string::<Time>);
-
-        // TODO, add more test case
-        let cs: Vec<(Time, Vec<u8>, String)> = vec![
-            (
-                Time::parse_utc_datetime("2000-01-01T12:13:14", 0).unwrap(),
-                "2000-01-01 12:13:14".to_string().into_bytes(),
-                "2000-01-01 12:13:14".to_string(),
-            ),
-            (
-                Time::parse_utc_datetime("2000-01-01T12:13:14.6666", 0).unwrap(),
-                "2000-01-01 12:13:15".to_string().into_bytes(),
-                "2000-01-01 12:13:15".to_string(),
-            ),
-            (
-                Time::parse_utc_datetime("2000-01-01T12:13:14.6666", 3).unwrap(),
-                "2000-01-01 12:13:14.667".to_string().into_bytes(),
-                "2000-01-01 12:13:14.667".to_string(),
-            ),
-            (
-                Time::parse_utc_datetime("2000-01-01T12:13:14.6666", 4).unwrap(),
-                "2000-01-01 12:13:14.6666".to_string().into_bytes(),
-                "2000-01-01 12:13:14.6666".to_string(),
-            ),
-            (
-                Time::parse_utc_datetime("2000-01-01T12:13:14.6666", 6).unwrap(),
-                "2000-01-01 12:13:14.666600".to_string().into_bytes(),
-                "2000-01-01 12:13:14.666600".to_string(),
-            ),
-        ];
-        test_as_string_helper(cs, cast_any_as_string::<Time>, "cast_any_as_string::<Time>");
-    }
-
-    #[test]
-    fn test_duration_as_string() {
-        test_none_with_ctx_and_extra(cast_any_as_string::<Duration>);
-
-        let cs = vec![
-            (
-                Duration::parse(b"17:51:04.78", 2).unwrap(),
-                "17:51:04.78".to_string().into_bytes(),
-                "17:51:04.78".to_string(),
-            ),
-            (
-                Duration::parse(b"-17:51:04.78", 2).unwrap(),
-                "-17:51:04.78".to_string().into_bytes(),
-                "-17:51:04.78".to_string(),
-            ),
-            (
-                Duration::parse(b"17:51:04.78", 0).unwrap(),
-                "17:51:05".to_string().into_bytes(),
-                "17:51:05".to_string(),
-            ),
-            (
-                Duration::parse(b"-17:51:04.78", 0).unwrap(),
-                "-17:51:05".to_string().into_bytes(),
-                "-17:51:05".to_string(),
-            ),
-        ];
-        test_as_string_helper(
-            cs,
-            cast_any_as_string::<Duration>,
-            "cast_any_as_string::<Duration>",
->>>>>>> 23b8cf50
         );
     }
 
     #[test]
-<<<<<<< HEAD
     fn test_time_as_duration() {
         test_none_with_ctx_and_extra(cast_time_as_duration);
 
@@ -3248,199 +3368,10 @@
                 s, fsp, expect_fsp, expect, result_str,
             );
             check_result(Some(&expect_time), &result, log.as_str());
-=======
-    fn test_json_as_string() {
-        test_none_with_ctx(cast_any_as_any::<Json, Bytes>);
-
-        // FIXME, this case is not exactly same as TiDB's,
-        //  such as(left is TiKV, right is TiDB)
-        //  f64::MIN =>        "1.7976931348623157e308",  "1.7976931348623157e+308",
-        //  f64::MAX =>        "-1.7976931348623157e308", "-1.7976931348623157e+308",
-        //  f32::MIN as f64 => "3.4028234663852886e38",   "3.4028234663852886e+38",
-        //  f32::MAX as f64 => "-3.4028234663852886e38",  "-3.4028234663852886e+38",
-        //  i64::MIN as f64 => "-9.223372036854776e18", "-9223372036854776000",
-        //  i64::MAX as f64 => "9.223372036854776e18",  "9223372036854776000",
-        //  u64::MAX as f64 => "1.8446744073709552e19", "18446744073709552000",
-        let cs = vec![
-            (Json::Object(BTreeMap::default()), "{}".to_string()),
-            (Json::Array(vec![]), "[]".to_string()),
-            (Json::I64(10), "10".to_string()),
-            (Json::I64(i64::MAX), i64::MAX.to_string()),
-            (Json::I64(i64::MIN), i64::MIN.to_string()),
-            (Json::U64(0), "0".to_string()),
-            (Json::U64(u64::MAX), u64::MAX.to_string()),
-            (Json::Double(f64::MIN), format!("{:e}", f64::MIN)),
-            (Json::Double(f64::MAX), format!("{:e}", f64::MAX)),
-            (
-                Json::Double(f64::from(f32::MIN)),
-                format!("{:e}", f64::from(f32::MIN)),
-            ),
-            (
-                Json::Double(f64::from(f32::MAX)),
-                format!("{:e}", f64::from(f32::MAX)),
-            ),
-            (
-                Json::Double(i64::MIN as f64),
-                format!("{:e}", i64::MIN as f64),
-            ),
-            (
-                Json::Double(i64::MAX as f64),
-                format!("{:e}", i64::MAX as f64),
-            ),
-            (
-                Json::Double(u64::MAX as f64),
-                format!("{:e}", u64::MAX as f64),
-            ),
-            (Json::Double(10.5), "10.5".to_string()),
-            (Json::Double(10.4), "10.4".to_string()),
-            (Json::Double(-10.4), "-10.4".to_string()),
-            (Json::Double(-10.5), "-10.5".to_string()),
-            (Json::String(String::from("10.0")), r#""10.0""#.to_string()),
-            (Json::Boolean(true), "true".to_string()),
-            (Json::Boolean(false), "false".to_string()),
-            (Json::None, "null".to_string()),
-        ];
-
-        for (input, expect) in cs {
-            let mut ctx = make_ctx(false, false, false);
-            let r = cast_any_as_any::<Json, Bytes>(&mut ctx, &Some(input.clone()));
-            let r = r.map(|x| x.map(|x| unsafe { String::from_utf8_unchecked(x) }));
-            let log = make_log(&input, &expect, &r);
-            check_result(Some(&expect), &r, log.as_str());
-        }
-    }
-
-    #[test]
-    fn test_int_as_json() {
-        test_none_with_ctx(cast_any_as_any::<Int, Json>);
-
-        let cs = vec![
-            (i64::MIN, Json::I64(i64::MIN)),
-            (0, Json::I64(0)),
-            (i64::MAX, Json::I64(i64::MAX)),
-        ];
-        for (input, expect) in cs {
-            let mut ctx = make_ctx(false, false, false);
-            let r = cast_any_as_any::<Int, Json>(&mut ctx, &Some(input));
-            let log = make_log(&input, &expect, &r);
-            check_result(Some(&expect), &r, log.as_str());
-        }
-    }
-
-    #[test]
-    fn test_uint_as_json() {
-        test_none_with_nothing(cast_uint_as_json);
-
-        let cs = vec![
-            (u64::MAX, Json::U64(u64::MAX)),
-            (0, Json::U64(0)),
-            (i64::MAX as u64, Json::U64(i64::MAX as u64)),
-        ];
-        for (input, expect) in cs {
-            let r = cast_uint_as_json(&Some(input as i64));
-            let log = make_log(&input, &expect, &r);
-            check_result(Some(&expect), &r, log.as_str());
-        }
-    }
-
-    #[test]
-    fn test_bool_as_json() {
-        test_none_with_nothing(cast_bool_as_json);
-
-        let cs = vec![
-            (0, Json::Boolean(false)),
-            (i64::MIN, Json::Boolean(true)),
-            (i64::MAX, Json::Boolean(true)),
-        ];
-        for (input, expect) in cs {
-            let result = cast_bool_as_json(&Some(input));
-            let log = make_log(&input, &expect, &result);
-            check_result(Some(&expect), &result, log.as_str());
-        }
-    }
-
-    #[test]
-    fn test_real_as_json() {
-        test_none_with_ctx(cast_any_as_any::<Real, Json>);
-
-        let cs = vec![
-            (f64::from(f32::MAX), Json::Double(f64::from(f32::MAX))),
-            (f64::from(f32::MIN), Json::Double(f64::from(f32::MIN))),
-            (f64::MAX, Json::Double(f64::MAX)),
-            (f64::MIN, Json::Double(f64::MIN)),
-        ];
-        for (input, expect) in cs {
-            let mut ctx = make_ctx(false, false, false);
-            let r = cast_any_as_any::<Real, Json>(&mut ctx, &Real::new(input).ok());
-            let log = make_log(&input, &expect, &r);
-            check_result(Some(&expect), &r, log.as_str());
-        }
-    }
-
-    #[test]
-    fn test_string_as_json() {
-        test_none_with_extra(cast_string_as_json);
-
-        let mut jo1: BTreeMap<String, Json> = BTreeMap::new();
-        jo1.insert(String::from("a"), Json::String(String::from("b")));
-        // HasParseToJSONFlag
-        let cs = vec![
-            ("{\"a\": \"b\"}".to_string(), Json::Object(jo1), true),
-            ("{}".to_string(), Json::Object(BTreeMap::new()), true),
-            (
-                "[1, 2, 3]".to_string(),
-                Json::Array(vec![Json::I64(1), Json::I64(2), Json::I64(3)]),
-                true,
-            ),
-            ("[]".to_string(), Json::Array(Vec::new()), true),
-            (
-                "9223372036854775807".to_string(),
-                Json::I64(9223372036854775807),
-                true,
-            ),
-            (
-                "-9223372036854775808".to_string(),
-                Json::I64(-9223372036854775808),
-                true,
-            ),
-            (
-                "18446744073709551615".to_string(),
-                Json::Double(18446744073709552000.0),
-                true,
-            ),
-            // FIXME, f64::MAX.to_string() to json should success
-            // (f64::MAX.to_string(), Json::Double(f64::MAX), true),
-            ("0.0".to_string(), Json::Double(0.0), true),
-            (
-                "\"abcde\"".to_string(),
-                Json::String("abcde".to_string()),
-                true,
-            ),
-            ("\"\"".to_string(), Json::String("".to_string()), true),
-            ("true".to_string(), Json::Boolean(true), true),
-            ("false".to_string(), Json::Boolean(false), true),
-        ];
-        for (input, expect, parse_to_json) in cs {
-            let ia = make_implicit_args(false);
-            let mut rft = FieldType::default();
-            if parse_to_json {
-                let fta = rft.as_mut_accessor();
-                fta.set_flag(FieldTypeFlag::PARSE_TO_JSON);
-            }
-            let extra = make_extra(&rft, &ia);
-            let result = cast_string_as_json(&extra, &Some(input.clone().into_bytes()));
-            let result_str = result.as_ref().map(|x| x.as_ref().map(|x| x.to_string()));
-            let log = format!(
-                "input: {}, parse_to_json: {}, expect: {:?}, result: {:?}",
-                input, parse_to_json, expect, result_str
-            );
-            check_result(Some(&expect), &result, log.as_str());
->>>>>>> 23b8cf50
-        }
-    }
-
-    #[test]
-<<<<<<< HEAD
+        }
+    }
+
+    #[test]
     fn test_duration_as_duration() {
         test_none_with_extra(cast_duration_as_duration);
 
@@ -3469,95 +3400,10 @@
                 input, input_fsp, output_fsp, expect, result_str
             );
             check_result(Some(&expect), &r, log.as_str());
-=======
-    fn test_decimal_as_json() {
-        test_none_with_ctx(cast_any_as_any::<Decimal, Json>);
-        let cs = vec![
-            (
-                Decimal::from_f64(i64::MIN as f64).unwrap(),
-                Json::Double(i64::MIN as f64),
-            ),
-            (
-                Decimal::from_f64(i64::MAX as f64).unwrap(),
-                Json::Double(i64::MAX as f64),
-            ),
-            (
-                Decimal::from_bytes(b"184467440737095516160")
-                    .unwrap()
-                    .unwrap(),
-                Json::Double(184467440737095516160.0),
-            ),
-            (
-                Decimal::from_bytes(b"-184467440737095516160")
-                    .unwrap()
-                    .unwrap(),
-                Json::Double(-184467440737095516160.0),
-            ),
-        ];
-
-        for (input, expect) in cs {
-            let mut ctx = make_ctx(false, false, false);
-            let r = cast_any_as_any::<Decimal, Json>(&mut ctx, &Some(input.clone()));
-            let log = make_log(&input, &expect, &r);
-            check_result(Some(&expect), &r, log.as_str());
-        }
-    }
-
-    #[test]
-    fn test_time_as_json() {
-        test_none_with_ctx(cast_any_as_any::<Time, Json>);
-
-        // TODO, add more case for other TimeType
-        let cs = vec![
-            // Add time_type filed here is to make maintainer know clearly that what is the type of the time.
-            (
-                Time::parse_utc_datetime("2000-01-01T12:13:14", 0).unwrap(),
-                TimeType::DateTime,
-                Json::String("2000-01-01 12:13:14.000000".to_string()),
-            ),
-            (
-                Time::parse_utc_datetime("2000-01-01T12:13:14.6666", 0).unwrap(),
-                TimeType::DateTime,
-                Json::String("2000-01-01 12:13:15.000000".to_string()),
-            ),
-            (
-                Time::parse_utc_datetime("2000-01-01T12:13:14", 6).unwrap(),
-                TimeType::DateTime,
-                Json::String("2000-01-01 12:13:14.000000".to_string()),
-            ),
-            (
-                Time::parse_utc_datetime("2000-01-01T12:13:14.6666", 6).unwrap(),
-                TimeType::DateTime,
-                Json::String("2000-01-01 12:13:14.666600".to_string()),
-            ),
-            (
-                Time::parse_utc_datetime("2019-09-01", 0).unwrap(),
-                TimeType::DateTime,
-                Json::String("2019-09-01 00:00:00.000000".to_string()),
-            ),
-            (
-                Time::parse_utc_datetime("2019-09-01", 6).unwrap(),
-                TimeType::DateTime,
-                Json::String("2019-09-01 00:00:00.000000".to_string()),
-            ),
-        ];
-        for (input, time_type, expect) in cs {
-            let mut ctx = make_ctx(false, false, false);
-            let result = cast_any_as_any::<Time, Json>(&mut ctx, &Some(input.clone()));
-            let result_str = result.as_ref().map(|x| x.as_ref().map(|x| x.to_string()));
-            let log =
-                format!(
-                "input: {}, expect_time_type: {:?}, real_time_type: {:?}, expect: {}, result: {:?}",
-                &input, time_type, input.get_time_type(), &expect, result_str
-            );
-            assert_eq!(input.get_time_type(), time_type, "{}", log);
-            check_result(Some(&expect), &result, log.as_str());
->>>>>>> 23b8cf50
-        }
-    }
-
-    #[test]
-<<<<<<< HEAD
+        }
+    }
+
+    #[test]
     fn test_json_as_duration() {
         test_none_with_ctx_and_extra(cast_json_as_duration);
 
@@ -3598,7 +3444,234 @@
             Json::String(String::from(
                 "-99999999999999999999999999999999999999999999999aabcde9",
             )),
-=======
+            Json::Boolean(true),
+            Json::Boolean(false),
+            Json::None,
+        ];
+        test_as_duration_helper(
+            cs,
+            |x| x.unquote().unwrap(),
+            |x| format!("{:?}", x),
+            cast_json_as_duration,
+            "cast_json_as_duration",
+        );
+    }
+
+    #[test]
+    fn test_int_as_json() {
+        test_none_with_ctx(cast_any_as_any::<Int, Json>);
+
+        let cs = vec![
+            (i64::MIN, Json::I64(i64::MIN)),
+            (0, Json::I64(0)),
+            (i64::MAX, Json::I64(i64::MAX)),
+        ];
+        for (input, expect) in cs {
+            let mut ctx = make_ctx(false, false, false);
+            let r = cast_any_as_any::<Int, Json>(&mut ctx, &Some(input));
+            let log = make_log(&input, &expect, &r);
+            check_result(Some(&expect), &r, log.as_str());
+        }
+    }
+
+    #[test]
+    fn test_uint_as_json() {
+        test_none_with_nothing(cast_uint_as_json);
+
+        let cs = vec![
+            (u64::MAX, Json::U64(u64::MAX)),
+            (0, Json::U64(0)),
+            (i64::MAX as u64, Json::U64(i64::MAX as u64)),
+        ];
+        for (input, expect) in cs {
+            let r = cast_uint_as_json(&Some(input as i64));
+            let log = make_log(&input, &expect, &r);
+            check_result(Some(&expect), &r, log.as_str());
+        }
+    }
+
+    #[test]
+    fn test_bool_as_json() {
+        test_none_with_nothing(cast_bool_as_json);
+
+        let cs = vec![
+            (0, Json::Boolean(false)),
+            (i64::MIN, Json::Boolean(true)),
+            (i64::MAX, Json::Boolean(true)),
+        ];
+        for (input, expect) in cs {
+            let result = cast_bool_as_json(&Some(input));
+            let log = make_log(&input, &expect, &result);
+            check_result(Some(&expect), &result, log.as_str());
+        }
+    }
+
+    #[test]
+    fn test_real_as_json() {
+        test_none_with_ctx(cast_any_as_any::<Real, Json>);
+
+        let cs = vec![
+            (f64::from(f32::MAX), Json::Double(f64::from(f32::MAX))),
+            (f64::from(f32::MIN), Json::Double(f64::from(f32::MIN))),
+            (f64::MAX, Json::Double(f64::MAX)),
+            (f64::MIN, Json::Double(f64::MIN)),
+        ];
+        for (input, expect) in cs {
+            let mut ctx = make_ctx(false, false, false);
+            let r = cast_any_as_any::<Real, Json>(&mut ctx, &Real::new(input).ok());
+            let log = make_log(&input, &expect, &r);
+            check_result(Some(&expect), &r, log.as_str());
+        }
+    }
+
+    #[test]
+    fn test_string_as_json() {
+        test_none_with_extra(cast_string_as_json);
+
+        let mut jo1: BTreeMap<String, Json> = BTreeMap::new();
+        jo1.insert(String::from("a"), Json::String(String::from("b")));
+        // HasParseToJSONFlag
+        let cs = vec![
+            ("{\"a\": \"b\"}".to_string(), Json::Object(jo1), true),
+            ("{}".to_string(), Json::Object(BTreeMap::new()), true),
+            (
+                "[1, 2, 3]".to_string(),
+                Json::Array(vec![Json::I64(1), Json::I64(2), Json::I64(3)]),
+                true,
+            ),
+            ("[]".to_string(), Json::Array(Vec::new()), true),
+            (
+                "9223372036854775807".to_string(),
+                Json::I64(9223372036854775807),
+                true,
+            ),
+            (
+                "-9223372036854775808".to_string(),
+                Json::I64(-9223372036854775808),
+                true,
+            ),
+            (
+                "18446744073709551615".to_string(),
+                Json::Double(18446744073709552000.0),
+                true,
+            ),
+            // FIXME, f64::MAX.to_string() to json should success
+            // (f64::MAX.to_string(), Json::Double(f64::MAX), true),
+            ("0.0".to_string(), Json::Double(0.0), true),
+            (
+                "\"abcde\"".to_string(),
+                Json::String("abcde".to_string()),
+                true,
+            ),
+            ("\"\"".to_string(), Json::String("".to_string()), true),
+            ("true".to_string(), Json::Boolean(true), true),
+            ("false".to_string(), Json::Boolean(false), true),
+        ];
+        for (input, expect, parse_to_json) in cs {
+            let ia = make_implicit_args(false);
+            let mut rft = FieldType::default();
+            if parse_to_json {
+                let fta = rft.as_mut_accessor();
+                fta.set_flag(FieldTypeFlag::PARSE_TO_JSON);
+            }
+            let extra = make_extra(&rft, &ia);
+            let result = cast_string_as_json(&extra, &Some(input.clone().into_bytes()));
+            let result_str = result.as_ref().map(|x| x.as_ref().map(|x| x.to_string()));
+            let log = format!(
+                "input: {}, parse_to_json: {}, expect: {:?}, result: {:?}",
+                input, parse_to_json, expect, result_str
+            );
+            check_result(Some(&expect), &result, log.as_str());
+        }
+    }
+
+    #[test]
+    fn test_decimal_as_json() {
+        test_none_with_ctx(cast_any_as_any::<Decimal, Json>);
+        let cs = vec![
+            (
+                Decimal::from_f64(i64::MIN as f64).unwrap(),
+                Json::Double(i64::MIN as f64),
+            ),
+            (
+                Decimal::from_f64(i64::MAX as f64).unwrap(),
+                Json::Double(i64::MAX as f64),
+            ),
+            (
+                Decimal::from_bytes(b"184467440737095516160")
+                    .unwrap()
+                    .unwrap(),
+                Json::Double(184467440737095516160.0),
+            ),
+            (
+                Decimal::from_bytes(b"-184467440737095516160")
+                    .unwrap()
+                    .unwrap(),
+                Json::Double(-184467440737095516160.0),
+            ),
+        ];
+
+        for (input, expect) in cs {
+            let mut ctx = make_ctx(false, false, false);
+            let r = cast_any_as_any::<Decimal, Json>(&mut ctx, &Some(input.clone()));
+            let log = make_log(&input, &expect, &r);
+            check_result(Some(&expect), &r, log.as_str());
+        }
+    }
+
+    #[test]
+    fn test_time_as_json() {
+        test_none_with_ctx(cast_any_as_any::<Time, Json>);
+
+        // TODO, add more case for other TimeType
+        let cs = vec![
+            // Add time_type filed here is to make maintainer know clearly that what is the type of the time.
+            (
+                Time::parse_utc_datetime("2000-01-01T12:13:14", 0).unwrap(),
+                TimeType::DateTime,
+                Json::String("2000-01-01 12:13:14.000000".to_string()),
+            ),
+            (
+                Time::parse_utc_datetime("2000-01-01T12:13:14.6666", 0).unwrap(),
+                TimeType::DateTime,
+                Json::String("2000-01-01 12:13:15.000000".to_string()),
+            ),
+            (
+                Time::parse_utc_datetime("2000-01-01T12:13:14", 6).unwrap(),
+                TimeType::DateTime,
+                Json::String("2000-01-01 12:13:14.000000".to_string()),
+            ),
+            (
+                Time::parse_utc_datetime("2000-01-01T12:13:14.6666", 6).unwrap(),
+                TimeType::DateTime,
+                Json::String("2000-01-01 12:13:14.666600".to_string()),
+            ),
+            (
+                Time::parse_utc_datetime("2019-09-01", 0).unwrap(),
+                TimeType::DateTime,
+                Json::String("2019-09-01 00:00:00.000000".to_string()),
+            ),
+            (
+                Time::parse_utc_datetime("2019-09-01", 6).unwrap(),
+                TimeType::DateTime,
+                Json::String("2019-09-01 00:00:00.000000".to_string()),
+            ),
+        ];
+        for (input, time_type, expect) in cs {
+            let mut ctx = make_ctx(false, false, false);
+            let result = cast_any_as_any::<Time, Json>(&mut ctx, &Some(input.clone()));
+            let result_str = result.as_ref().map(|x| x.as_ref().map(|x| x.to_string()));
+            let log =
+                format!(
+                "input: {}, expect_time_type: {:?}, real_time_type: {:?}, expect: {}, result: {:?}",
+                &input, time_type, input.get_time_type(), &expect, result_str
+            );
+            assert_eq!(input.get_time_type(), time_type, "{}", log);
+            check_result(Some(&expect), &result, log.as_str());
+        }
+    }
+
+    #[test]
     fn test_duration_as_json() {
         test_none_with_ctx(cast_any_as_any::<Duration, Json>);
 
@@ -3638,20 +3711,10 @@
             Json::Double(f64::MIN),
             Json::Double(f64::MAX),
             Json::String("abcde".to_string()),
->>>>>>> 23b8cf50
             Json::Boolean(true),
             Json::Boolean(false),
             Json::None,
         ];
-<<<<<<< HEAD
-        test_as_duration_helper(
-            cs,
-            |x| x.unquote().unwrap(),
-            |x| format!("{:?}", x),
-            cast_json_as_duration,
-            "cast_json_as_duration",
-        );
-=======
 
         for input in cs {
             let expect = input.clone();
@@ -3659,6 +3722,5 @@
             let log = make_log(&input, &expect, &result);
             check_result(Some(&expect), &result, log.as_str());
         }
->>>>>>> 23b8cf50
     }
 }