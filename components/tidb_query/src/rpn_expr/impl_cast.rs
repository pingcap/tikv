--- conflicted
+++ resolved
@@ -4,11 +4,7 @@
 use std::convert::TryFrom;
 
 use tidb_query_codegen::rpn_fn;
-<<<<<<< HEAD
-use tidb_query_datatype::{EvalType, FieldTypeAccessor, FieldTypeFlag, FieldTypeTp};
-=======
 use tidb_query_datatype::*;
->>>>>>> 8ff1e2ef
 use tipb::FieldType;
 
 use crate::codec::convert::*;
@@ -345,7 +341,6 @@
 cast_as_unsigned_integer!(Duration, cast_duration_as_uint);
 cast_as_unsigned_integer!(Json, cast_json_as_uint);
 
-<<<<<<< HEAD
 /// The implementation for push down signature `CastIntAsReal` from unsigned integer.
 #[rpn_fn(capture = [ctx])]
 #[inline]
@@ -506,8 +501,6 @@
     }
 }
 
-=======
->>>>>>> 8ff1e2ef
 #[cfg(test)]
 mod tests {
     #[test]
