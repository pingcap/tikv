// Copyright 2019 TiKV Project Authors. Licensed under Apache-2.0.

#![allow(dead_code)]

use std::borrow::Cow;
use std::convert::TryFrom;

use tidb_query_codegen::rpn_fn;
use tidb_query_datatype::*;
use tipb::{Expr, FieldType};

use crate::codec::convert::*;
use crate::codec::data_type::*;
use crate::codec::error::{ERR_DATA_OUT_OF_RANGE, WARN_DATA_TRUNCATED};
<<<<<<< HEAD
use crate::codec::mysql::Time;
=======
use crate::codec::Error;
>>>>>>> 3ab09d09
use crate::expr::EvalContext;
use crate::rpn_expr::{RpnExpressionNode, RpnFnCallExtra, RpnFnMeta};
use crate::Result;
use std::num::IntErrorKind;

fn get_cast_fn_rpn_meta(
    from_field_type: &FieldType,
    to_field_type: &FieldType,
) -> Result<RpnFnMeta> {
    let from = box_try!(EvalType::try_from(from_field_type.as_accessor().tp()));
    let to = box_try!(EvalType::try_from(to_field_type.as_accessor().tp()));
    let func_meta = match (from, to) {
<<<<<<< HEAD
        // any as string
        (EvalType::Int, EvalType::Bytes) => {
            if !from_field_type.is_unsigned() {
                cast_int_as_string_fn_meta()
            } else {
                cast_uint_as_string_fn_meta()
            }
        }
        (EvalType::Real, EvalType::Bytes) => {
            if from_field_type.tp() == FieldTypeTp::Float {
                cast_float_real_as_string_fn_meta()
            } else {
                cast_double_real_as_string_fn_meta()
            }
        }
        (EvalType::Bytes, EvalType::Bytes) => cast_string_as_string_fn_meta(),
        (EvalType::Decimal, EvalType::Bytes) => cast_decimal_as_string_fn_meta(),
        (EvalType::DateTime, EvalType::Bytes) => cast_time_as_string_fn_meta(),
        (EvalType::Duration, EvalType::Bytes) => cast_duration_as_string_fn_meta(),
        (EvalType::Json, EvalType::Bytes) => cast_any_as_any_fn_meta::<Json, Bytes>(),

        (EvalType::Int, EvalType::Decimal) => {
            if !from_field_type.is_unsigned() && !to_field_type.is_unsigned() {
                cast_any_as_decimal_fn_meta::<Int>()
            } else {
                cast_uint_as_decimal_fn_meta()
            }
        }
        (EvalType::Bytes, EvalType::Decimal) => cast_any_as_decimal_fn_meta::<Bytes>(),
        (EvalType::Real, EvalType::Decimal) => cast_any_as_decimal_fn_meta::<Real>(),
        (EvalType::DateTime, EvalType::Decimal) => cast_any_as_decimal_fn_meta::<DateTime>(),
        (EvalType::Duration, EvalType::Decimal) => cast_any_as_decimal_fn_meta::<Duration>(),
        (EvalType::Json, EvalType::Decimal) => cast_any_as_decimal_fn_meta::<Json>(),
=======
        // any as int
>>>>>>> 3ab09d09
        (EvalType::Int, EvalType::Int) => {
            if !from_field_type.is_unsigned() && to_field_type.is_unsigned() {
                cast_signed_int_as_unsigned_int_fn_meta()
            } else {
                cast_int_as_int_others_fn_meta()
            }
        }
        (EvalType::Real, EvalType::Int) => {
            if !to_field_type.is_unsigned() {
                cast_any_as_any_fn_meta::<Real, Int>()
            } else {
                cast_real_as_uint_fn_meta()
            }
        }
        (EvalType::Bytes, EvalType::Int) => cast_string_as_int_or_uint_fn_meta(),
        (EvalType::Decimal, EvalType::Int) => {
            if !to_field_type.is_unsigned() {
                cast_any_as_any_fn_meta::<Decimal, Int>()
            } else {
                cast_decimal_as_uint_fn_meta()
            }
        }
        (EvalType::DateTime, EvalType::Int) => cast_any_as_any_fn_meta::<DateTime, Int>(),
        (EvalType::Duration, EvalType::Int) => cast_any_as_any_fn_meta::<Duration, Int>(),
        (EvalType::Json, EvalType::Int) => {
            if !to_field_type.is_unsigned() {
                cast_any_as_any_fn_meta::<Json, Int>()
            } else {
                cast_json_as_uint_fn_meta()
            }
        }

        (EvalType::Int, EvalType::Real) => {
            if !from_field_type.is_unsigned() {
                cast_any_as_any_fn_meta::<Int, Real>()
            } else {
                cast_uint_as_real_fn_meta()
            }
        }
        (EvalType::Bytes, EvalType::Real) => cast_any_as_any_fn_meta::<Bytes, Real>(),
        (EvalType::Decimal, EvalType::Real) => cast_any_as_any_fn_meta::<Decimal, Real>(),
        (EvalType::DateTime, EvalType::Real) => cast_any_as_any_fn_meta::<DateTime, Real>(),
        (EvalType::Duration, EvalType::Real) => cast_any_as_any_fn_meta::<Duration, Real>(),
        (EvalType::Int, EvalType::Decimal) => {
            if !from_field_type.is_unsigned() && !to_field_type.is_unsigned() {
                cast_any_as_decimal_fn_meta::<Int>()
            } else {
                cast_uint_as_decimal_fn_meta()
            }
        }
<<<<<<< HEAD
=======
        (EvalType::Bytes, EvalType::Decimal) => cast_any_as_decimal_fn_meta::<Bytes>(),
        (EvalType::Real, EvalType::Decimal) => cast_any_as_decimal_fn_meta::<Real>(),
        (EvalType::DateTime, EvalType::Decimal) => cast_any_as_decimal_fn_meta::<DateTime>(),
        (EvalType::Duration, EvalType::Decimal) => cast_any_as_decimal_fn_meta::<Duration>(),
        (EvalType::Json, EvalType::Decimal) => cast_any_as_decimal_fn_meta::<Json>(),
        (EvalType::Int, EvalType::Bytes) => {
            if !from_field_type.is_unsigned() {
                cast_any_as_any_fn_meta::<Int, Bytes>()
            } else {
                cast_uint_as_string_fn_meta()
            }
        }
        (EvalType::Real, EvalType::Bytes) => cast_any_as_any_fn_meta::<Real, Bytes>(),
        (EvalType::Decimal, EvalType::Bytes) => cast_any_as_any_fn_meta::<Decimal, Bytes>(),
        (EvalType::DateTime, EvalType::Bytes) => cast_any_as_any_fn_meta::<DateTime, Bytes>(),
        (EvalType::Duration, EvalType::Bytes) => cast_any_as_any_fn_meta::<Duration, Bytes>(),
        (EvalType::Json, EvalType::Bytes) => cast_any_as_any_fn_meta::<Json, Bytes>(),
>>>>>>> 3ab09d09
        (EvalType::Int, EvalType::Json) => {
            if from_field_type
                .as_accessor()
                .flag()
                .contains(FieldTypeFlag::IS_BOOLEAN)
            {
                cast_int_as_json_boolean_fn_meta()
            } else if !from_field_type.is_unsigned() {
                cast_any_as_any_fn_meta::<Int, Json>()
            } else {
                cast_uint_as_json_fn_meta()
            }
        }
        (EvalType::Real, EvalType::Json) => cast_any_as_any_fn_meta::<Real, Json>(),
        (EvalType::Bytes, EvalType::Json) => cast_string_as_json_fn_meta(),
        (EvalType::Decimal, EvalType::Json) => cast_any_as_any_fn_meta::<Decimal, Json>(),
        (EvalType::DateTime, EvalType::Json) => cast_any_as_any_fn_meta::<DateTime, Json>(),
        (EvalType::Duration, EvalType::Json) => cast_any_as_any_fn_meta::<Duration, Json>(),
        (EvalType::Int, EvalType::Duration) => cast_int_as_duration_fn_meta(),
        (EvalType::Real, EvalType::Duration) => cast_real_as_duration_fn_meta(),
        (EvalType::Bytes, EvalType::Duration) => cast_bytes_as_duration_fn_meta(),
        (EvalType::Decimal, EvalType::Duration) => cast_decimal_as_duration_fn_meta(),
        (EvalType::DateTime, EvalType::Duration) => cast_any_as_any_fn_meta::<DateTime, Duration>(),
        (EvalType::Json, EvalType::Duration) => cast_json_as_duration_fn_meta(),
        _ => return Err(other_err!("Unsupported cast from {} to {}", from, to)),
    };
    Ok(func_meta)
}

/// Gets the cast function between specified data types.
///
/// TODO: This function supports some internal casts performed by TiKV. However it would be better
/// to be done in TiDB.
pub fn get_cast_fn_rpn_node(
    from_field_type: &FieldType,
    to_field_type: FieldType,
) -> Result<RpnExpressionNode> {
    let func_meta = get_cast_fn_rpn_meta(from_field_type, &to_field_type)?;
    // This cast function is inserted by `Coprocessor` automatically,
    // the `inUnion` flag always false in this situation. Ideally,
    // the cast function should be inserted by TiDB and pushed down
    // with all implicit arguments.
    Ok(RpnExpressionNode::FnCall {
        func_meta,
        args_len: 1,
        field_type: to_field_type,
        implicit_args: Vec::new(),
    })
}

/// Gets the RPN function meta
pub fn map_cast_func(expr: &Expr) -> Result<RpnFnMeta> {
    let children = expr.get_children();
    if children.len() != 1 {
        return Err(other_err!(
            "Unexpected arguments: sig {:?} with {} args",
            expr.get_sig(),
            children.len()
        ));
    }
    get_cast_fn_rpn_meta(children[0].get_field_type(), expr.get_field_type())
}

/// Indicates whether the current expression is evaluated in union statement
///
/// Note: The TiDB will push down the `inUnion` flag by implicit constant arguments,
/// but some CAST expressions inserted by TiKV coprocessor use an empty vector to represent
/// the `inUnion` flag is false.
/// See: https://github.com/pingcap/tidb/blob/1e403873d905b2d0ad3be06bd8cd261203d84638/expression/builtin.go#L260
fn in_union(implicit_args: &[ScalarValue]) -> bool {
    implicit_args.get(0) == Some(&ScalarValue::Int(Some(1)))
}

<<<<<<< HEAD
// cast any as string, some cast functions reuse `cast_any_as_any`
//
// cast_json_as_string -> by cast_any_as_any<Json, String>

#[rpn_fn(capture = [ctx, extra])]
#[inline]
fn cast_int_as_string(
    ctx: &mut EvalContext,
    extra: &RpnFnCallExtra,
    val: &Option<Int>,
) -> Result<Option<Bytes>> {
    match val {
        None => Ok(None),
        Some(val) => {
            let val = (*val).to_string().into_bytes();
            cast_as_string_helper(ctx, extra, val)
        }
    }
}

#[rpn_fn(capture = [ctx, extra])]
#[inline]
fn cast_uint_as_string(
    ctx: &mut EvalContext,
    extra: &RpnFnCallExtra<'_>,
    val: &Option<Int>,
) -> Result<Option<Bytes>> {
    match val {
        None => Ok(None),
        Some(val) => {
            let val = (*val as u64).to_string().into_bytes();
            cast_as_string_helper(ctx, extra, val)
        }
    }
}

#[rpn_fn(capture = [ctx, extra])]
#[inline]
fn cast_float_real_as_string(
    ctx: &mut EvalContext,
    extra: &RpnFnCallExtra,
    val: &Option<Real>,
) -> Result<Option<Bytes>> {
    match val {
        None => Ok(None),
        Some(val) => {
            let val = val.into_inner() as f32;
            let val = val.to_string().into_bytes();
            cast_as_string_helper(ctx, extra, val)
        }
=======
// cast any as int/uint, some cast functions reuse `cast_any_as_any`
//
// - cast_real_as_int -> cast_any_as_any<Real, Int>
// - cast_decimal_as_int -> cast_any_as_any<Decimal, Int>
// - cast_time_as_int_or_uint -> cast_any_as_any<Time, Int>
// - cast_duration_as_int_or_uint -> cast_any_as_any<Duration, Int>
// - cast_json_as_int -> cast_any_as_any<Json, Int>

#[rpn_fn(capture = [extra])]
#[inline]
fn cast_signed_int_as_unsigned_int(
    extra: &RpnFnCallExtra<'_>,
    val: &Option<Int>,
) -> Result<Option<Int>> {
    match val {
        None => Ok(None),
        Some(val) => {
            let val = *val;
            if in_union(extra.implicit_args) && val < 0i64 {
                Ok(Some(0))
            } else {
                Ok(Some(val))
            }
        }
    }
}

#[rpn_fn]
#[inline]
fn cast_int_as_int_others(val: &Option<Int>) -> Result<Option<Int>> {
    match val {
        None => Ok(None),
        Some(val) => Ok(Some(*val)),
>>>>>>> 3ab09d09
    }
}

#[rpn_fn(capture = [ctx, extra])]
#[inline]
<<<<<<< HEAD
fn cast_double_real_as_string(
    ctx: &mut EvalContext,
    extra: &RpnFnCallExtra,
    val: &Option<Real>,
) -> Result<Option<Bytes>> {
=======
fn cast_real_as_uint(
    ctx: &mut EvalContext,
    extra: &RpnFnCallExtra<'_>,
    val: &Option<Real>,
) -> Result<Option<Int>> {
>>>>>>> 3ab09d09
    match val {
        None => Ok(None),
        Some(val) => {
            let val = val.into_inner();
<<<<<<< HEAD
            let val = val.to_string().into_bytes();
            cast_as_string_helper(ctx, extra, val)
=======
            if in_union(&extra.implicit_args) && val < 0f64 {
                Ok(Some(0))
            } else {
                // FIXME: mysql's double to unsigned is very special,
                //  it **seems** that if the float num bigger than i64::MAX,
                //  then return i64::MAX always.
                //  This may be the bug of mysql.
                //  So I don't change ours' behavior here.
                let val: u64 = val.convert(ctx)?;
                Ok(Some(val as i64))
            }
>>>>>>> 3ab09d09
        }
    }
}

#[rpn_fn(capture = [ctx, extra])]
#[inline]
<<<<<<< HEAD
fn cast_string_as_string(
    ctx: &mut EvalContext,
    extra: &RpnFnCallExtra,
    val: &Option<Bytes>,
) -> Result<Option<Bytes>> {
    match val {
        None => Ok(None),
        Some(val) => {
            let val = val.clone();
            cast_as_string_helper(ctx, extra, val)
=======
fn cast_string_as_int_or_uint(
    ctx: &mut EvalContext,
    extra: &RpnFnCallExtra<'_>,
    val: &Option<Bytes>,
) -> Result<Option<Int>> {
    match val {
        None => Ok(None),
        Some(val) => {
            // TODO: in TiDB, if `b.args[0].GetType().Hybrid()` || `IsBinaryLiteral(b.args[0])`,
            //  then it will return res from EvalInt() directly.
            let is_unsigned = extra.ret_field_type.is_unsigned();
            let val = get_valid_utf8_prefix(ctx, val.as_slice())?;
            let val = val.trim();
            let is_str_neg = val.starts_with('-');
            if in_union(extra.implicit_args) && is_unsigned && is_str_neg {
                Ok(Some(0))
            } else {
                let valid_int_prefix = get_valid_int_prefix(ctx, val)?;
                let parse_res = if !is_str_neg {
                    valid_int_prefix.parse::<u64>().map(|x| x as i64)
                } else {
                    valid_int_prefix.parse::<i64>()
                };
                match parse_res {
                    Ok(x) => {
                        if !is_str_neg {
                            if !is_unsigned && x as u64 > std::i64::MAX as u64 {
                                ctx.warnings
                                    .append_warning(Error::cast_as_signed_overflow())
                            }
                        } else if is_unsigned {
                            ctx.warnings
                                .append_warning(Error::cast_neg_int_as_unsigned());
                        }
                        Ok(Some(x as i64))
                    }
                    Err(err) => {
                        if err.kind() == &IntErrorKind::Overflow {
                            let err = if is_str_neg {
                                Error::overflow("BIGINT UNSIGNED", valid_int_prefix)
                            } else {
                                Error::overflow("BIGINT", valid_int_prefix)
                            };
                            ctx.handle_overflow_err(err)?;
                            let val = if is_str_neg {
                                std::i64::MIN
                            } else {
                                std::u64::MAX as i64
                            };
                            Ok(Some(val))
                        } else {
                            Err(other_err!("parse string to int failed: {}", err))
                        }
                    }
                }
            }
>>>>>>> 3ab09d09
        }
    }
}

#[rpn_fn(capture = [ctx, extra])]
#[inline]
<<<<<<< HEAD
fn cast_decimal_as_string(
    ctx: &mut EvalContext,
    extra: &RpnFnCallExtra,
    val: &Option<Decimal>,
) -> Result<Option<Bytes>> {
    match val {
        None => Ok(None),
        Some(val) => {
            let val: Bytes = val.convert(ctx)?;
            cast_as_string_helper(ctx, extra, val)
        }
    }
}

#[rpn_fn(capture = [ctx, extra])]
#[inline]
fn cast_time_as_string(
    ctx: &mut EvalContext,
    extra: &RpnFnCallExtra,
    val: &Option<Time>,
) -> Result<Option<Bytes>> {
    match val {
        None => Ok(None),
        Some(val) => {
            let val: Bytes = val.convert(ctx)?;
            cast_as_string_helper(ctx, extra, val)
        }
    }
}

#[rpn_fn(capture = [ctx, extra])]
#[inline]
fn cast_duration_as_string(
    ctx: &mut EvalContext,
    extra: &RpnFnCallExtra,
    val: &Option<Duration>,
) -> Result<Option<Bytes>> {
    match val {
        None => Ok(None),
        Some(dur) => {
            let s: Bytes = dur.convert(ctx)?;
            cast_as_string_helper(ctx, extra, s)
        }
    }
}

fn cast_as_string_helper(
    ctx: &mut EvalContext,
    extra: &RpnFnCallExtra,
    val: Vec<u8>,
) -> Result<Option<Bytes>> {
    let res = produce_str_with_specified_tp(
        ctx,
        Cow::Borrowed(val.as_slice()),
        extra.ret_field_type,
        false,
    )?;
    let mut res = match res {
        Cow::Borrowed(_) => val,
        Cow::Owned(x) => x.to_vec(),
    };
    pad_zero_for_binary_type(&mut res, extra.ret_field_type);
    Ok(Some(res))
}

=======
fn cast_decimal_as_uint(
    ctx: &mut EvalContext,
    extra: &RpnFnCallExtra<'_>,
    val: &Option<Decimal>,
) -> Result<Option<Int>> {
    match val {
        None => Ok(None),
        Some(val) => {
            // TODO: here TiDB round before call `val.is_negative()`
            if in_union(extra.implicit_args) && val.is_negative() {
                Ok(Some(0))
            } else {
                let r: u64 = val.convert(ctx)?;
                Ok(Some(r as i64))
            }
        }
    }
}

#[rpn_fn(capture = [ctx])]
#[inline]
fn cast_json_as_uint(ctx: &mut EvalContext, val: &Option<Json>) -> Result<Option<Int>> {
    match val {
        None => Ok(None),
        Some(j) => {
            let r: u64 = j.convert(ctx)?;
            Ok(Some(r as i64))
        }
    }
}

>>>>>>> 3ab09d09
/// The unsigned int implementation for push down signature `CastIntAsDecimal`.
#[rpn_fn(capture = [ctx, extra])]
#[inline]
fn cast_uint_as_decimal(
    ctx: &mut EvalContext,
    extra: &RpnFnCallExtra<'_>,
    val: &Option<i64>,
) -> Result<Option<Decimal>> {
    match val {
        None => Ok(None),
        Some(val) => {
            // TODO: TiDB's uint to decimal seems has bug, fix this after fix TiDB's
            let dec = if in_union(extra.implicit_args) && *val < 0 {
                Decimal::zero()
            } else {
                Decimal::from(*val as u64)
            };
            Ok(Some(produce_dec_with_specified_tp(
                ctx,
                dec,
                extra.ret_field_type,
            )?))
        }
    }
}

/// The signed int implementation for push down signature `CastIntAsDecimal`.
#[rpn_fn(capture = [ctx, extra])]
#[inline]
pub fn cast_any_as_decimal<From: Evaluable + ConvertTo<Decimal>>(
    ctx: &mut EvalContext,
    extra: &RpnFnCallExtra<'_>,
    val: &Option<From>,
) -> Result<Option<Decimal>> {
    match val {
        None => Ok(None),
        Some(val) => {
            let dec: Decimal = val.convert(ctx)?;
            Ok(Some(produce_dec_with_specified_tp(
                ctx,
                dec,
                extra.ret_field_type,
            )?))
        }
    }
}

#[rpn_fn(capture = [ctx])]
#[inline]
fn cast_any_as_any<From: ConvertTo<To> + Evaluable, To: Evaluable>(
    ctx: &mut EvalContext,
    val: &Option<From>,
) -> Result<Option<To>> {
    match val {
        None => Ok(None),
        Some(val) => {
            let val = val.convert(ctx)?;
            Ok(Some(val))
        }
    }
}

<<<<<<< HEAD
#[rpn_fn]
#[inline]
fn cast_uint_as_int(val: &Option<Int>) -> Result<Option<i64>> {
    match val {
        None => Ok(None),
        Some(val) => {
            // the val is uint, so it will never < 0,
            // then we needn't to check whether in_union.
            //
            // needn't to call convert_uint_as_int
            Ok(Some(*val as i64))
        }
    }
}

macro_rules! cast_as_unsigned_integer {
    ($ty:ty, $as_uint_fn:ident) => {
        cast_as_unsigned_integer!(_inner, $ty, $as_uint_fn, val,);
    };
    ($ty:ty, $as_uint_fn:ident, $extra:expr) => {
        cast_as_unsigned_integer!(_inner, $ty, $as_uint_fn, $extra,);
    };
    ($ty:ty, $as_uint_fn:ident, $extra:expr, $($hook:tt)*) => {
        cast_as_unsigned_integer!(_inner, $ty, $as_uint_fn, $extra, $($hook)*);
    };
    (_inner, $ty:ty, $as_uint_fn:ident, $extra:expr, $($hook:tt)*) => {
        #[rpn_fn(capture = [ctx, extra])]
        #[inline]
        #[allow(unused)]
        pub fn $as_uint_fn(
            ctx: &mut EvalContext,
            extra: &RpnFnCallExtra<'_>,
            val: &Option<$ty>,
        ) -> Result<Option<i64>> {
            match val {
                None => Ok(None),
                Some(val) => {
                    $($hook)*;
                    let val = ($extra).to_uint(ctx, FieldTypeTp::LongLong)?;
                    Ok(Some(val as i64))
                }
            }
        }
    };
}

cast_as_unsigned_integer!(
    Int,
    cast_int_as_uint,
    *val,
    if *val < 0 && in_union(extra.implicit_args) {
        return Ok(Some(0));
    }
);
cast_as_unsigned_integer!(Int, cast_uint_as_uint, *val as u64);
cast_as_unsigned_integer!(
    Real,
    cast_float_as_uint,
    val.into_inner(),
    if val.into_inner() < 0f64 && in_union(extra.implicit_args) {
        return Ok(Some(0));
    }
);
cast_as_unsigned_integer!(Bytes, cast_bytes_as_uint);
cast_as_unsigned_integer!(
    Decimal,
    cast_decimal_as_uint,
    val,
    if val.is_negative() && in_union(extra.implicit_args) {
        return Ok(Some(0));
    }
);
cast_as_unsigned_integer!(DateTime, cast_datetime_as_uint);
cast_as_unsigned_integer!(Duration, cast_duration_as_uint);
cast_as_unsigned_integer!(Json, cast_json_as_uint);
=======
/// The implementation for push down signature `CastIntAsReal` from unsigned integer.
#[rpn_fn(capture = [extra])]
#[inline]
fn cast_uint_as_real(extra: &RpnFnCallExtra<'_>, val: &Option<Int>) -> Result<Option<Real>> {
    match val {
        None => Ok(None),
        Some(val) => {
            // TODO: TiDB's here may has bug(val is uint, why it will <0 ?),
            // fix this after TiDB's had fixed.
            if in_union(extra.implicit_args) && *val < 0 {
                return Ok(Some(Real::new(0f64).unwrap()));
            }
            let val = *val as u64;
            Ok(Real::new(val as f64).ok())
        }
    }
}

/// The implementation for push down signature `CastIntAsString` from unsigned integer.
#[rpn_fn(capture = [ctx, extra])]
#[inline]
fn cast_uint_as_string(
    ctx: &mut EvalContext,
    extra: &RpnFnCallExtra<'_>,
    val: &Option<Int>,
) -> Result<Option<Bytes>> {
    match val {
        None => Ok(None),
        Some(val) => {
            let p = (*val as u64).to_string().into_bytes();
            let res = produce_str_with_specified_tp(
                ctx,
                Cow::Borrowed(p.as_slice()),
                &extra.ret_field_type,
                false,
            )?;
            let mut res = match res {
                Cow::Borrowed(_) => p,
                Cow::Owned(x) => x.to_vec(),
            };
            pad_zero_for_binary_type(&mut res, &extra.ret_field_type);
            Ok(Some(res))
        }
    }
}
>>>>>>> 3ab09d09

/// The implementation for push down signature `CastIntAsJson` from unsigned integer.
#[rpn_fn]
#[inline]
pub fn cast_uint_as_json(val: &Option<Int>) -> Result<Option<Json>> {
    match val {
        None => Ok(None),
        Some(val) => Ok(Some(Json::U64(*val as u64))),
    }
}

#[rpn_fn]
#[inline]
pub fn cast_int_as_json_boolean(val: &Option<Int>) -> Result<Option<Json>> {
    match val {
        None => Ok(None),
        Some(val) => Ok(Some(Json::Boolean(*val != 0))),
    }
}

#[rpn_fn(capture = [extra])]
#[inline]
pub fn cast_string_as_json(
    extra: &RpnFnCallExtra<'_>,
    val: &Option<Bytes>,
) -> Result<Option<Json>> {
    match val {
        None => Ok(None),
        Some(val) => {
            if extra
                .ret_field_type
                .flag()
                .contains(FieldTypeFlag::PARSE_TO_JSON)
            {
                let s = box_try!(String::from_utf8(val.to_owned()));
                let val: Json = s.parse()?;
                Ok(Some(val))
            } else {
                // FIXME: port `JSONBinary` from TiDB to adapt if the bytes is not a valid utf8 string
                let val = unsafe { String::from_utf8_unchecked(val.to_owned()) };
                Ok(Some(Json::String(val)))
            }
        }
    }
}

/// The implementation for push down signature `CastIntAsDuration`
#[rpn_fn(capture = [ctx, extra])]
#[inline]
pub fn cast_int_as_duration(
    ctx: &mut EvalContext,
    extra: &RpnFnCallExtra<'_>,
    val: &Option<Int>,
) -> Result<Option<Duration>> {
    match val {
        None => Ok(None),
        Some(val) => {
            let dur = Duration::from_i64(ctx, *val, extra.ret_field_type.get_decimal() as u8)?;
            Ok(Some(dur))
        }
    }
}

macro_rules! cast_as_duration {
    ($ty:ty, $as_uint_fn:ident, $extra:expr) => {
        #[rpn_fn(capture = [ctx, extra])]
        #[inline]
        pub fn $as_uint_fn(
            ctx: &mut EvalContext,
            extra: &RpnFnCallExtra<'_>,
            val: &Option<$ty>,
        ) -> Result<Option<Duration>> {
            match val {
                None => Ok(None),
                Some(val) => {
                    let result = Duration::parse($extra, extra.ret_field_type.get_decimal() as i8);
                    match result {
                        Ok(dur) => Ok(Some(dur)),
                        Err(e) => match e.code() {
                            ERR_DATA_OUT_OF_RANGE => {
                                ctx.handle_overflow_err(e)?;
                                Ok(Some(Duration::zero()))
                            }
                            WARN_DATA_TRUNCATED => {
                                ctx.handle_truncate_err(e)?;
                                Ok(Some(Duration::zero()))
                            }
                            _ => Err(e.into()),
                        },
                    }
                }
            }
        }
    };
}

cast_as_duration!(
    Real,
    cast_real_as_duration,
    val.into_inner().to_string().as_bytes()
);
cast_as_duration!(Bytes, cast_bytes_as_duration, val);
cast_as_duration!(Json, cast_json_as_duration, val.unquote()?.as_bytes());
cast_as_duration!(
    Decimal,
    cast_decimal_as_duration,
    val.to_string().as_bytes()
);

#[cfg(test)]
mod tests {
    use super::Result;
<<<<<<< HEAD
    use crate::codec::data_type::{Bytes, Decimal, Real, ScalarValue};
    use crate::codec::error::ERR_DATA_TOO_LONG;
    use crate::codec::mysql::charset::*;
=======
    use crate::codec::data_type::{Decimal, Int, Real, ScalarValue};
    use crate::codec::error::*;
>>>>>>> 3ab09d09
    use crate::codec::mysql::{Duration, Json, Time};
    use crate::expr::Flag;
    use crate::expr::{EvalConfig, EvalContext};
    use crate::rpn_expr::impl_cast::*;
    use crate::rpn_expr::RpnFnCallExtra;
<<<<<<< HEAD
    use std::collections::BTreeMap;
    use std::fmt::{Debug, Display, Formatter};
    use std::sync::Arc;
    use std::{f32, f64, i64, u64};
    use tidb_query_datatype::{Collation, FieldTypeAccessor, FieldTypeTp, UNSPECIFIED_LENGTH};
=======
    use bitfield::fmt::Display;
    use std::collections::BTreeMap;
    use std::fmt::{Debug, Formatter};
    use std::sync::Arc;
    use std::{f64, i64, u64};
    use tidb_query_datatype::{FieldTypeFlag, UNSPECIFIED_LENGTH};
>>>>>>> 3ab09d09

    #[test]
    fn test_in_union() {
        use super::*;

        assert_eq!(in_union(&[]), false);
        assert_eq!(in_union(&[ScalarValue::Int(None)]), false);
        assert_eq!(in_union(&[ScalarValue::Int(Some(0))]), false);
        assert_eq!(
            in_union(&[ScalarValue::Int(Some(0)), ScalarValue::Int(Some(1))]),
            false
        );
        assert_eq!(in_union(&[ScalarValue::Int(Some(1))]), true);
        assert_eq!(
            in_union(&[ScalarValue::Int(Some(1)), ScalarValue::Int(Some(0))]),
            true
        );
    }

    fn test_none_with_ctx_and_extra<F, Input, Ret>(func: F)
    where
        F: Fn(&mut EvalContext, &RpnFnCallExtra, &Option<Input>) -> Result<Option<Ret>>,
    {
        let mut ctx = EvalContext::default();
        let implicit_args = [ScalarValue::Int(Some(1))];
        let ret_field_type: FieldType = FieldType::default();
        let extra = RpnFnCallExtra {
            ret_field_type: &ret_field_type,
            implicit_args: &implicit_args,
        };
        let r = func(&mut ctx, &extra, &None).unwrap();
        assert!(r.is_none());
    }

    fn test_none_with_ctx<F, Input, Ret>(func: F)
    where
        F: Fn(&mut EvalContext, &Option<Input>) -> Result<Option<Ret>>,
    {
        let mut ctx = EvalContext::default();
        let r = func(&mut ctx, &None).unwrap();
        assert!(r.is_none());
    }

<<<<<<< HEAD
=======
    fn test_none_with_extra<F, Input, Ret>(func: F)
    where
        F: Fn(&RpnFnCallExtra, &Option<Input>) -> Result<Option<Ret>>,
    {
        let implicit_args = [ScalarValue::Int(Some(1))];
        let ret_field_type: FieldType = FieldType::default();
        let extra = RpnFnCallExtra {
            ret_field_type: &ret_field_type,
            implicit_args: &implicit_args,
        };
        let r = func(&extra, &None).unwrap();
        assert!(r.is_none());
    }

    fn test_none_with_nothing<F, Input, Ret>(func: F)
    where
        F: Fn(&Option<Input>) -> Result<Option<Ret>>,
    {
        let r = func(&None).unwrap();
        assert!(r.is_none());
    }

>>>>>>> 3ab09d09
    fn make_ctx(
        overflow_as_warning: bool,
        truncate_as_warning: bool,
        should_clip_to_zero: bool,
    ) -> EvalContext {
<<<<<<< HEAD
        let mut flag: Flag = Flag::default();
=======
        let mut flag: Flag = Flag::empty();
>>>>>>> 3ab09d09
        if overflow_as_warning {
            flag |= Flag::OVERFLOW_AS_WARNING;
        }
        if truncate_as_warning {
            flag |= Flag::TRUNCATE_AS_WARNING;
        }
        if should_clip_to_zero {
            flag |= Flag::IN_INSERT_STMT;
        }
        let cfg = Arc::new(EvalConfig::from_flag(flag));
        EvalContext::new(cfg)
    }

    fn make_implicit_args(in_union: bool) -> [ScalarValue; 1] {
        if in_union {
            [ScalarValue::Int(Some(1))]
        } else {
            [ScalarValue::Int(Some(0))]
        }
    }

<<<<<<< HEAD
    fn make_ret_field_type_3(
        flen: isize,
        charset: &str,
        tp: FieldTypeTp,
        collation: Collation,
    ) -> FieldType {
        let mut ft = FieldType::default();
        let fta = ft.as_mut_accessor();
        fta.set_flen(flen);
        fta.set_tp(tp);
        fta.set_collation(collation);
        ft.set_charset(String::from(charset));
=======
    fn make_ret_field_type(unsigned: bool) -> FieldType {
        let mut ft = if unsigned {
            let mut ft = FieldType::default();
            ft.as_mut_accessor().set_flag(FieldTypeFlag::UNSIGNED);
            ft
        } else {
            FieldType::default()
        };
        let fta = ft.as_mut_accessor();
        fta.set_flen(UNSPECIFIED_LENGTH);
        fta.set_decimal(UNSPECIFIED_LENGTH);
>>>>>>> 3ab09d09
        ft
    }

    fn make_extra<'a>(
        ret_field_type: &'a FieldType,
        implicit_args: &'a [ScalarValue],
    ) -> RpnFnCallExtra<'a> {
        RpnFnCallExtra {
            ret_field_type,
            implicit_args,
        }
    }

<<<<<<< HEAD
    fn make_log<P: Display, R: Debug>(input: &P, expect: &R, result: &Result<Option<R>>) -> String {
=======
    fn make_log<P: Display, R: Display + Debug>(
        input: &P,
        expect: &R,
        result: &Result<Option<R>>,
    ) -> String {
>>>>>>> 3ab09d09
        format!(
            "input: {}, expect: {:?}, output: {:?}",
            input, expect, result
        )
    }

<<<<<<< HEAD
=======
    fn check_overflow(ctx: &EvalContext, overflow: bool, log: &str) {
        if overflow {
            assert_eq!(ctx.warnings.warning_cnt, 1, "{}", log);
            assert_eq!(
                ctx.warnings.warnings[0].get_code(),
                ERR_DATA_OUT_OF_RANGE,
                "{}",
                log
            );
        } else {
            assert_eq!(ctx.warnings.warning_cnt, 0, "{}", log);
        }
    }

>>>>>>> 3ab09d09
    fn check_warning(ctx: &EvalContext, err_code: Option<i32>, log: &str) {
        if let Some(x) = err_code {
            assert_eq!(
                ctx.warnings.warning_cnt, 1,
                "{}, warnings: {:?}",
                log, ctx.warnings.warnings
            );
            assert_eq!(ctx.warnings.warnings[0].get_code(), x, "{}", log);
<<<<<<< HEAD
        } else {
            assert_eq!(
                ctx.warnings.warning_cnt, 0,
                "{}, warnings: {:?}",
                log, ctx.warnings.warnings
=======
        }
    }

    fn check_warning_2(ctx: &EvalContext, err_code: Vec<i32>, log: &str) {
        assert_eq!(
            ctx.warnings.warning_cnt,
            err_code.len(),
            "{}, warnings: {:?}",
            log,
            ctx.warnings.warnings
        );
        for i in 0..err_code.len() {
            let e1 = err_code[i];
            let e2 = ctx.warnings.warnings[i].get_code();
            assert_eq!(
                e1, e2,
                "log: {}, ctx_warnings: {:?}, expect_warning: {:?}",
                log, ctx.warnings.warnings, err_code
>>>>>>> 3ab09d09
            );
        }
    }

    fn check_result<R: Debug + PartialEq>(expect: Option<&R>, res: &Result<Option<R>>, log: &str) {
        assert!(res.is_ok(), "{}", log);
        let res = res.as_ref().unwrap();
        if res.is_none() {
            assert!(expect.is_none(), "{}", log);
        } else {
            let res = res.as_ref().unwrap();
            assert_eq!(res, expect.unwrap(), "{}", log);
        }
    }

    impl Display for Json {
        fn fmt(&self, f: &mut Formatter) -> std::fmt::Result {
            write!(f, "{}", self.to_string())
        }
    }

    // comment for all test below:
    // if there should not be any overflow/truncate,
    // then should not set ctx with overflow_as_warning/truncated_as_warning flag,
    // and then if there is unexpected overflow/truncate,
    // then we will find them in `unwrap`
<<<<<<< HEAD

    /// base_cs:
    /// vector of (T, T to bytes(without any other handle do by cast_as_string_helper),
    /// T to string for debug output),
    /// the object should not be zero len.
    fn test_as_string_helper<T: Clone, FnCast>(
        base_cs: Vec<(T, Vec<u8>, String)>,
        cast_func: FnCast,
        func_name: &str,
    ) where
        FnCast: Fn(&mut EvalContext, &RpnFnCallExtra, &Option<T>) -> Result<Option<Bytes>>,
    {
        #[derive(Clone, Copy)]
        enum FlenType {
            Eq,
            LessOne,
            ExtraOne,
            Unspecified,
        }
        let cs: Vec<(FlenType, bool, &str, FieldTypeTp, Collation, Option<i32>)> = vec![
            // (flen_type, pad_zero, charset, tp, collation, err_code)

            // normal, flen==str.len
            (
                FlenType::Eq,
                false,
                CHARSET_BIN,
                FieldTypeTp::String,
                Collation::Binary,
                None,
            ),
            (
                FlenType::Eq,
                false,
                CHARSET_UTF8,
                FieldTypeTp::String,
                Collation::Binary,
                None,
            ),
            (
                FlenType::Eq,
                false,
                CHARSET_UTF8MB4,
                FieldTypeTp::String,
                Collation::Binary,
                None,
            ),
            (
                FlenType::Eq,
                false,
                CHARSET_ASCII,
                FieldTypeTp::String,
                Collation::Binary,
                None,
            ),
            (
                FlenType::Eq,
                false,
                CHARSET_LATIN1,
                FieldTypeTp::String,
                Collation::Binary,
                None,
            ),
            // normal, flen==UNSPECIFIED_LENGTH
            (
                FlenType::Unspecified,
                false,
                CHARSET_BIN,
                FieldTypeTp::String,
                Collation::Binary,
                None,
            ),
            (
                FlenType::Unspecified,
                false,
                CHARSET_UTF8,
                FieldTypeTp::String,
                Collation::Binary,
                None,
            ),
            (
                FlenType::Unspecified,
                false,
                CHARSET_UTF8MB4,
                FieldTypeTp::String,
                Collation::Binary,
                None,
            ),
            (
                FlenType::Unspecified,
                false,
                CHARSET_ASCII,
                FieldTypeTp::String,
                Collation::Binary,
                None,
            ),
            (
                FlenType::Unspecified,
                false,
                CHARSET_LATIN1,
                FieldTypeTp::String,
                Collation::Binary,
                None,
            ),
            // branch 1 of ProduceStrWithSpecifiedTp
            // not bin_str, so no pad_zero
            (
                FlenType::LessOne,
                false,
                CHARSET_UTF8,
                FieldTypeTp::String,
                Collation::UTF8Bin,
                Some(ERR_DATA_TOO_LONG),
            ),
            (
                FlenType::LessOne,
                false,
                CHARSET_UTF8MB4,
                FieldTypeTp::String,
                Collation::UTF8Bin,
                Some(ERR_DATA_TOO_LONG),
            ),
            (
                FlenType::Eq,
                false,
                CHARSET_UTF8,
                FieldTypeTp::String,
                Collation::UTF8Bin,
                None,
            ),
            (
                FlenType::Eq,
                false,
                CHARSET_UTF8MB4,
                FieldTypeTp::String,
                Collation::UTF8Bin,
                None,
            ),
            (
                FlenType::ExtraOne,
                false,
                CHARSET_UTF8,
                FieldTypeTp::String,
                Collation::UTF8Bin,
                None,
            ),
            (
                FlenType::ExtraOne,
                false,
                CHARSET_UTF8MB4,
                FieldTypeTp::String,
                Collation::UTF8Bin,
                None,
            ),
            (
                FlenType::ExtraOne,
                false,
                CHARSET_UTF8,
                FieldTypeTp::String,
                Collation::UTF8Bin,
                None,
            ),
            (
                FlenType::ExtraOne,
                false,
                CHARSET_UTF8MB4,
                FieldTypeTp::String,
                Collation::UTF8Bin,
                None,
            ),
            // bin_str, so need pad_zero
            (
                FlenType::ExtraOne,
                true,
                CHARSET_UTF8,
                FieldTypeTp::String,
                Collation::Binary,
                None,
            ),
            (
                FlenType::ExtraOne,
                true,
                CHARSET_UTF8MB4,
                FieldTypeTp::String,
                Collation::Binary,
                None,
            ),
            // branch 2 of ProduceStrWithSpecifiedTp
            // branch 2 need s.len>flen, so never need pad_zero
            (
                FlenType::LessOne,
                false,
                CHARSET_ASCII,
                FieldTypeTp::String,
                Collation::UTF8Bin,
                Some(ERR_DATA_TOO_LONG),
            ),
            (
                FlenType::LessOne,
                false,
                CHARSET_LATIN1,
                FieldTypeTp::String,
                Collation::UTF8Bin,
                Some(ERR_DATA_TOO_LONG),
            ),
            (
                FlenType::LessOne,
                false,
                CHARSET_BIN,
                FieldTypeTp::String,
                Collation::UTF8Bin,
                Some(ERR_DATA_TOO_LONG),
            ),
            // branch 3 of ProduceStrWithSpecifiedTp ,
            // will never be reached,
            // because padZero param is always false
        ];
        for (input, bytes, debug_str) in base_cs {
            for (flen_type, pad_zero, charset, tp, collation, err_code) in cs.iter() {
                let mut ctx = make_ctx(false, true, false);
                let ia = make_implicit_args(false);
                let res_len = bytes.len();
                let flen = match flen_type {
                    FlenType::Eq => res_len as isize,
                    FlenType::LessOne => {
                        if res_len == 0 {
                            continue;
                        } else {
                            (res_len - 1) as isize
                        }
                    }
                    FlenType::ExtraOne => (res_len + 1) as isize,
                    FlenType::Unspecified => UNSPECIFIED_LENGTH,
                };
                let rft = make_ret_field_type_3(flen, charset, *tp, *collation);
                let extra = make_extra(&rft, &ia);

                let r = cast_func(&mut ctx, &extra, &Some(input.clone()));

                let mut expect = bytes.clone();
                if *pad_zero && flen > expect.len() as isize {
                    expect.extend((expect.len()..flen as usize).map(|_| 0u8));
                } else if flen != UNSPECIFIED_LENGTH {
                    expect.truncate(flen as usize);
                }

                let log = format!(
                    "func: {:?}, input: {}, expect: {:?}, flen: {}, \
                     charset: {}, field_type: {}, collation: {}, output: {:?}",
                    func_name, debug_str, &expect, flen, charset, tp, collation, &r
                );
                check_result(Some(&expect), &r, log.as_str());
                check_warning(&ctx, *err_code, log.as_str());
            }
=======
    #[test]
    fn test_int_as_int_others() {
        test_none_with_nothing(cast_int_as_int_others);
        let cs = vec![
            (i64::MAX, i64::MAX),
            (i64::MIN, i64::MIN),
            (u64::MAX as i64, u64::MAX as i64),
        ];
        for (input, expect) in cs {
            let r = cast_int_as_int_others(&Some(input));
            let log = make_log(&input, &expect, &r);
            check_result(Some(&expect), &r, log.as_str());
        }
    }

    #[test]
    fn test_signed_int_as_unsigned_int() {
        test_none_with_extra(cast_signed_int_as_unsigned_int);

        let cs = vec![
            // (origin, result, in_union)
            // in union
            (-10, 0u64, true),
            (10, 10u64, true),
            (i64::MIN, 0u64, true),
            (i64::MAX, i64::MAX as u64, true),
            // not in union
            (-10, (-10i64) as u64, false),
            (10, 10u64, false),
            (i64::MIN, i64::MIN as u64, false),
            (i64::MAX, i64::MAX as u64, false),
        ];
        for (input, expect, in_union) in cs {
            let rtf = make_ret_field_type(true);
            let ia = make_implicit_args(in_union);
            let extra = make_extra(&rtf, &ia);
            let r = cast_signed_int_as_unsigned_int(&extra, &Some(input));
            let r = r.map(|x| x.map(|x| x as u64));
            let log = make_log(&input, &expect, &r);
            check_result(Some(&expect), &r, log.as_str());
        }
    }

    #[test]
    fn test_real_as_int() {
        test_none_with_ctx(cast_any_as_any::<Real, Int>);

        let cs = vec![
            // (origin, result, overflow)
            (-10.4, -10i64, false),
            (-10.5, -11, false),
            (10.4, 10, false),
            (10.5, 11, false),
            (i64::MAX as f64, i64::MAX, false),
            ((1u64 << 63) as f64, i64::MAX, false),
            (i64::MIN as f64, i64::MIN, false),
            ((1u64 << 63) as f64 + (1u64 << 62) as f64, i64::MAX, true),
            ((i64::MIN as f64) * 2f64, i64::MIN, true),
        ];

        for (input, result, overflow) in cs {
            let mut ctx = make_ctx(true, false, false);
            let r = cast_any_as_any::<Real, Int>(&mut ctx, &Real::new(input).ok());
            let log = make_log(&input, &result, &r);
            check_result(Some(&result), &r, log.as_str());
            check_overflow(&ctx, overflow, log.as_str());
>>>>>>> 3ab09d09
        }
    }

    #[test]
<<<<<<< HEAD
    fn test_int_as_string() {
        test_none_with_ctx_and_extra(cast_int_as_string);

        let cs: Vec<(i64, Vec<u8>, String)> = vec![
            (
                i64::MAX,
                i64::MAX.to_string().into_bytes(),
                i64::MAX.to_string(),
            ),
            (
                i64::MIN,
                i64::MIN.to_string().into_bytes(),
                i64::MIN.to_string(),
            ),
        ];
        test_as_string_helper(cs, cast_int_as_string, "cast_int_as_string");
    }

    #[test]
    fn test_uint_as_string() {
        test_none_with_ctx_and_extra(cast_int_as_string);

        let cs: Vec<(u64, Vec<u8>, String)> = vec![
            (
                i64::MAX as u64,
                (i64::MAX as u64).to_string().into_bytes(),
                (i64::MAX as u64).to_string(),
            ),
            (
                i64::MIN as u64,
                (i64::MIN as u64).to_string().into_bytes(),
                (i64::MIN as u64).to_string(),
            ),
            (
                u64::MAX,
                u64::MAX.to_string().into_bytes(),
                u64::MAX.to_string(),
            ),
            (0u64, 0u64.to_string().into_bytes(), 0u64.to_string()),
        ];
        test_as_string_helper(
            cs,
            |ctx, extra, val| {
                let val = val.map(|x| x as i64);
                cast_uint_as_string(ctx, extra, &val)
            },
            "cast_uint_as_string",
        );
    }

    #[test]
    fn test_float_real_as_string() {
        test_none_with_ctx_and_extra(cast_float_real_as_string);

        let cs: Vec<(f32, Vec<u8>, String)> = vec![
            (
                f32::MAX,
                f32::MAX.to_string().into_bytes(),
                f32::MAX.to_string(),
            ),
            (1.0f32, 1.0f32.to_string().into_bytes(), 1.0f32.to_string()),
            (
                1.1113f32,
                1.1113f32.to_string().into_bytes(),
                1.1113f32.to_string(),
            ),
            (0.1f32, 0.1f32.to_string().into_bytes(), 0.1f32.to_string()),
        ];

        test_as_string_helper(
            cs,
            |ctx, extra, val| {
                cast_float_real_as_string(
                    ctx,
                    extra,
                    &val.map(|x| Real::new(f64::from(x)).unwrap()),
                )
            },
            "cast_float_real_as_string",
        );
    }

    #[test]
    fn test_double_real_as_string() {
        test_none_with_ctx_and_extra(cast_double_real_as_string);

        let cs: Vec<(f64, Vec<u8>, String)> = vec![
            (
                f64::from(f32::MAX),
                (f64::from(f32::MAX)).to_string().into_bytes(),
                f64::from(f32::MAX).to_string(),
            ),
            (
                f64::from(f32::MIN),
                (f64::from(f32::MIN)).to_string().into_bytes(),
                f64::from(f32::MIN).to_string(),
            ),
            (
                f64::MIN,
                f64::MIN.to_string().into_bytes(),
                f64::MIN.to_string(),
            ),
            (
                f64::MAX,
                f64::MAX.to_string().into_bytes(),
                f64::MAX.to_string(),
            ),
            (1.0f64, 1.0f64.to_string().into_bytes(), 1.0f64.to_string()),
            (
                1.1113f64,
                1.1113f64.to_string().into_bytes(),
                1.1113f64.to_string(),
            ),
            (0.1f64, 0.1f64.to_string().into_bytes(), 0.1f64.to_string()),
        ];

        test_as_string_helper(
            cs,
            |ctx, extra, val| {
                cast_double_real_as_string(ctx, extra, &val.map(|x| Real::new(x).unwrap()))
            },
            "cast_double_real_as_string",
        );
    }

    #[test]
    fn test_string_as_string() {
        test_none_with_ctx_and_extra(cast_string_as_string);

        let cs: Vec<(Vec<u8>, Vec<u8>, String)> = vec![
            (
                Vec::from(b"".as_ref()),
                Vec::from(b"".as_ref()),
                String::from("<empty-str>"),
            ),
            (
                (0..1024).map(|_| b'0').collect::<Vec<u8>>(),
                (0..1024).map(|_| b'0').collect::<Vec<u8>>(),
                String::from("1024 zeros('0')"),
            ),
        ];

        test_as_string_helper(cs, cast_string_as_string, "cast_string_as_string");
    }

    #[test]
    fn test_decimal_as_string() {
        test_none_with_ctx_and_extra(cast_decimal_as_string);

        let cs: Vec<(Decimal, Vec<u8>, String)> = vec![
            (
                Decimal::from(i64::MAX),
                i64::MAX.to_string().into_bytes(),
                i64::MAX.to_string(),
            ),
            (
                Decimal::from(i64::MIN),
                i64::MIN.to_string().into_bytes(),
                i64::MIN.to_string(),
            ),
            (
                Decimal::from(u64::MAX),
                u64::MAX.to_string().into_bytes(),
                u64::MAX.to_string(),
            ),
            (
                Decimal::from_f64(0.0).unwrap(),
                0.0.to_string().into_bytes(),
                0.0.to_string(),
            ),
            (
                Decimal::from_f64(i64::MAX as f64).unwrap(),
                (i64::MAX as f64).to_string().into_bytes(),
                (i64::MAX as f64).to_string(),
            ),
            (
                Decimal::from_f64(i64::MIN as f64).unwrap(),
                (i64::MIN as f64).to_string().into_bytes(),
                (i64::MIN as f64).to_string(),
            ),
            (
                Decimal::from_f64(u64::MAX as f64).unwrap(),
                (u64::MAX as f64).to_string().into_bytes(),
                (u64::MAX as f64).to_string(),
            ),
            (
                Decimal::from_bytes(b"999999999999999999999999")
                    .unwrap()
                    .unwrap(),
                Vec::from(b"999999999999999999999999".as_ref()),
                String::from("999999999999999999999999"),
            ),
        ];

        test_as_string_helper(cs, cast_decimal_as_string, "cast_decimal_as_string");
    }

    #[test]
    fn test_time_as_string() {
        test_none_with_ctx_and_extra(cast_time_as_string);

        // TODO, add more test case
        let cs: Vec<(Time, Vec<u8>, String)> = vec![
            (
                Time::parse_utc_datetime("2000-01-01T12:13:14", 0).unwrap(),
                "2000-01-01 12:13:14".to_string().into_bytes(),
                "2000-01-01 12:13:14".to_string(),
            ),
            (
                Time::parse_utc_datetime("2000-01-01T12:13:14.6666", 0).unwrap(),
                "2000-01-01 12:13:15".to_string().into_bytes(),
                "2000-01-01 12:13:15".to_string(),
            ),
            (
                Time::parse_utc_datetime("2000-01-01T12:13:14.6666", 3).unwrap(),
                "2000-01-01 12:13:14.667".to_string().into_bytes(),
                "2000-01-01 12:13:14.667".to_string(),
            ),
            (
                Time::parse_utc_datetime("2000-01-01T12:13:14.6666", 4).unwrap(),
                "2000-01-01 12:13:14.6666".to_string().into_bytes(),
                "2000-01-01 12:13:14.6666".to_string(),
            ),
            (
                Time::parse_utc_datetime("2000-01-01T12:13:14.6666", 6).unwrap(),
                "2000-01-01 12:13:14.666600".to_string().into_bytes(),
                "2000-01-01 12:13:14.666600".to_string(),
            ),
        ];
        test_as_string_helper(cs, cast_time_as_string, "cast_time_as_string");
    }

    #[test]
    fn test_duration_as_string() {
        test_none_with_ctx_and_extra(cast_duration_as_string);

        let cs = vec![
            (
                Duration::parse(b"17:51:04.78", 2).unwrap(),
                "17:51:04.78".to_string().into_bytes(),
                "17:51:04.78".to_string(),
            ),
            (
                Duration::parse(b"-17:51:04.78", 2).unwrap(),
                "-17:51:04.78".to_string().into_bytes(),
                "-17:51:04.78".to_string(),
            ),
            (
                Duration::parse(b"17:51:04.78", 0).unwrap(),
                "17:51:05".to_string().into_bytes(),
                "17:51:05".to_string(),
            ),
            (
                Duration::parse(b"-17:51:04.78", 0).unwrap(),
                "-17:51:05".to_string().into_bytes(),
                "-17:51:05".to_string(),
            ),
        ];
        test_as_string_helper(cs, cast_duration_as_string, "cast_duration_as_string");
    }

    #[test]
    fn test_json_as_string() {
        test_none_with_ctx(cast_any_as_any::<Json, Bytes>);

        // FIXME, this case is not exactly same as TiDB's,
        //  such as(left is TiKV, right is TiDB)
        //  f64::MIN =>        "1.7976931348623157e308",  "1.7976931348623157e+308",
        //  f64::MAX =>        "-1.7976931348623157e308", "-1.7976931348623157e+308",
        //  f32::MIN as f64 => "3.4028234663852886e38",   "3.4028234663852886e+38",
        //  f32::MAX as f64 => "-3.4028234663852886e38",  "-3.4028234663852886e+38",
        //  i64::MIN as f64 => "-9.223372036854776e18", "-9223372036854776000",
        //  i64::MAX as f64 => "9.223372036854776e18",  "9223372036854776000",
        //  u64::MAX as f64 => "1.8446744073709552e19", "18446744073709552000",
        let cs = vec![
            (Json::Object(BTreeMap::default()), "{}".to_string()),
            (Json::Array(vec![]), "[]".to_string()),
            (Json::I64(10), "10".to_string()),
            (Json::I64(i64::MAX), i64::MAX.to_string()),
            (Json::I64(i64::MIN), i64::MIN.to_string()),
            (Json::U64(0), "0".to_string()),
            (Json::U64(u64::MAX), u64::MAX.to_string()),
            (Json::Double(f64::MIN), format!("{:e}", f64::MIN)),
            (Json::Double(f64::MAX), format!("{:e}", f64::MAX)),
            (
                Json::Double(f32::MIN as f64),
                format!("{:e}", f32::MIN as f64),
            ),
            (
                Json::Double(f32::MAX as f64),
                format!("{:e}", f32::MAX as f64),
            ),
            (
                Json::Double(i64::MIN as f64),
                format!("{:e}", i64::MIN as f64),
            ),
            (
                Json::Double(i64::MAX as f64),
                format!("{:e}", i64::MAX as f64),
            ),
            (
                Json::Double(u64::MAX as f64),
                format!("{:e}", u64::MAX as f64),
            ),
            (Json::Double(10.5), "10.5".to_string()),
            (Json::Double(10.4), "10.4".to_string()),
            (Json::Double(-10.4), "-10.4".to_string()),
            (Json::Double(-10.5), "-10.5".to_string()),
            (Json::String(String::from("10.0")), "\"10.0\"".to_string()),
            (Json::Boolean(true), "true".to_string()),
            (Json::Boolean(false), "false".to_string()),
            (Json::None, "null".to_string()),
        ];

        for (input, expect) in cs {
            let mut ctx = make_ctx(false, false, false);
            let r = cast_any_as_any::<Json, Bytes>(&mut ctx, &Some(input.clone()));
            let r = r.map(|x| x.map(|x| unsafe { String::from_utf8_unchecked(x) }));
            let log = make_log(&input, &expect, &r);
            check_result(Some(&expect), &r, log.as_str());
=======
    fn test_real_as_uint() {
        test_none_with_ctx_and_extra(cast_real_as_uint);

        // in_union
        let cs = vec![
            // (input, expect)
            (-10.0, 0u64),
            (i64::MIN as f64, 0),
            (10.0, 10u64),
            (i64::MAX as f64, (1u64 << 63)),
        ];

        for (input, expect) in cs {
            let mut ctx = make_ctx(false, false, false);
            let rtf = make_ret_field_type(true);
            let ia = make_implicit_args(true);
            let extra = make_extra(&rtf, &ia);
            let r = cast_real_as_uint(&mut ctx, &extra, &Real::new(input).ok());
            let r = r.map(|x| x.map(|x| x as u64));
            let log = make_log(&input, &expect, &r);
            check_result(Some(&expect), &r, log.as_str());
        }

        // no clip to zero
        let cs = vec![
            // (origin, expect, overflow)
            (10.5, 11u64, false),
            (10.4, 10u64, false),
            (
                ((1u64 << 63) + (1u64 << 62)) as f64,
                ((1u64 << 63) + (1u64 << 62)),
                false,
            ),
            (u64::MAX as f64, u64::MAX, false),
            ((u64::MAX as f64) * 2f64, u64::MAX, true),
            (-1f64, -1f64 as i64 as u64, true),
        ];

        for (input, expect, overflow) in cs {
            let mut ctx = make_ctx(true, false, false);
            let ia = make_implicit_args(false);
            let rtf = make_ret_field_type(true);
            let extra = make_extra(&rtf, &ia);
            let r = cast_real_as_uint(&mut ctx, &extra, &Real::new(input).ok());
            let r = r.map(|x| x.map(|x| x as u64));
            let log = make_log(&input, &expect, &r);
            check_result(Some(&expect), &r, log.as_str());
            check_overflow(&ctx, overflow, log.as_str())
        }

        // should clip to zero
        let cs: Vec<(f64, u64, bool)> = vec![
            // (origin, expect, overflow)
            (-1f64, 0, true),
            (i64::MIN as f64, 0, true),
        ];

        for (input, expect, overflow) in cs {
            let mut ctx = make_ctx(true, false, true);
            let ia = make_implicit_args(false);
            let rft = make_ret_field_type(true);
            let extra = make_extra(&rft, &ia);
            let r = cast_real_as_uint(&mut ctx, &extra, &Real::new(input).ok());
            let r = r.map(|x| x.map(|x| x as u64));
            let log = make_log(&input, &expect, &r);
            check_result(Some(&expect), &r, log.as_str());
            check_overflow(&ctx, overflow, log.as_str())
        }
    }

    #[test]
    fn test_string_as_int_or_uint() {
        test_none_with_ctx_and_extra(cast_string_as_int_or_uint);

        #[derive(Debug)]
        enum Cond {
            None,
            Unsigned,
            InSelectStmt,
            InUnionAndUnsigned,
        }
        impl Cond {
            fn in_union(&self) -> bool {
                if let Cond::InUnionAndUnsigned = self {
                    true
                } else {
                    false
                }
            }
            fn is_unsigned(&self) -> bool {
                match self {
                    Cond::InUnionAndUnsigned | Cond::Unsigned => true,
                    _ => false,
                }
            }
        }

        let cs: Vec<(&str, i64, Vec<i32>, Cond)> = vec![
            // (origin, expect, err_code, condition)

            // has no prefix `-`
            (
                " 9223372036854775807  ",
                9223372036854775807i64,
                vec![],
                Cond::None,
            ),
            (
                "9223372036854775807",
                9223372036854775807i64,
                vec![],
                Cond::None,
            ),
            (
                "9223372036854775808",
                9223372036854775808u64 as i64,
                vec![ERR_UNKNOWN],
                Cond::None,
            ),
            (
                "9223372036854775808",
                9223372036854775808u64 as i64,
                vec![],
                Cond::Unsigned,
            ),
            (
                " 9223372036854775807abc  ",
                9223372036854775807i64,
                vec![ERR_TRUNCATE_WRONG_VALUE],
                Cond::None,
            ),
            (
                "9223372036854775807abc",
                9223372036854775807i64,
                vec![ERR_TRUNCATE_WRONG_VALUE],
                Cond::None,
            ),
            (
                "9223372036854775808abc",
                9223372036854775808u64 as i64,
                vec![ERR_TRUNCATE_WRONG_VALUE, ERR_UNKNOWN],
                Cond::None,
            ),
            (
                "9223372036854775808abc",
                9223372036854775808u64 as i64,
                vec![ERR_TRUNCATE_WRONG_VALUE],
                Cond::Unsigned,
            ),
            // TODO: there are some cases that has not be covered.

            // FIXME: in mysql, this case will return 18446744073709551615
            //  and `show warnings` will show
            //  `| Warning | 1292 | Truncated incorrect INTEGER value: '18446744073709551616'`
            //  fix this cast_string_as_int_or_uint after fix TiDB's
            // ("18446744073709551616", 18446744073709551615 as i64, Some(ERR_TRUNCATE_WRONG_VALUE) , Cond::Unsigned)
            // FIXME: our cast_string_as_int_or_uint's err handle is not exactly same as TiDB's
            // ("18446744073709551616", 18446744073709551615u64 as i64, Some(ERR_TRUNCATE_WRONG_VALUE), Cond::InSelectStmt),

            // has prefix `-` and in_union and unsigned
            ("-10", 0, vec![], Cond::InUnionAndUnsigned),
            ("-9223372036854775808", 0, vec![], Cond::InUnionAndUnsigned),
            // has prefix `-` and not in_union or not unsigned
            ("-10", -10i64, vec![], Cond::None),
            (
                "-9223372036854775808",
                -9223372036854775808i64,
                vec![],
                Cond::None,
            ),
            // FIXME: if not is select stmt, should has this err code ERR_DATA_OUT_OF_RANGE, too.
            // ("-9223372036854775809", -9223372036854775808i64, Some(ERR_DATA_OUT_OF_RANGE), Cond::None),
            // FIXME: our cast_string_as_int_or_uint's err handle is not exactly same as TiDB's
            // ("-9223372036854775809", -9223372036854775808i64, Some(ERR_DATA_OUT_OF_RANGE), Cond::InSelectStmt),
            ("-10", -10i64, vec![ERR_UNKNOWN], Cond::Unsigned),
            // FIXME: our cast_string_as_int_or_uint's err handle is not exactly same as TiDB's
            // ("-9223372036854775808", -9223372036854775808i64, Some(ERR_UNKNOWN), Cond::Unsigned),
            // FIXME: if not is select stmt, should has this err code ERR_DATA_OUT_OF_RANGE, too.
            // ("-9223372036854775809", -9223372036854775808i64, Some(ERR_DATA_OUT_OF_RANGE), Cond::Unsigned),
            // FIXME: our cast_string_as_int_or_uint's err handle is not exactly same as TiDB's
            // ("-9223372036854775809", -9223372036854775808i64, Some(ERR_DATA_OUT_OF_RANGE), Cond::Unsigned),
        ];

        for (input, expect, err_code, cond) in cs {
            let mut ctx = if let Cond::InSelectStmt = cond {
                let mut flag: Flag = Flag::empty();
                flag |= Flag::OVERFLOW_AS_WARNING;
                flag |= Flag::TRUNCATE_AS_WARNING;
                flag |= Flag::IN_SELECT_STMT;
                let cfg = Arc::new(EvalConfig::from_flag(flag));
                EvalContext::new(cfg)
            } else {
                make_ctx(true, true, false)
            };
            let ia = make_implicit_args(cond.in_union());
            let rft = make_ret_field_type(cond.is_unsigned());
            let extra = make_extra(&rft, &ia);

            let val = Some(Vec::from(input.as_bytes()));
            let r = cast_string_as_int_or_uint(&mut ctx, &extra, &val);

            let log = format!(
                "input: {}, expect: {}, expect_err_code: {:?}, cond: {:?}, output: {:?}",
                input, expect, err_code, cond, r
            );
            check_result(Some(&expect), &r, log.as_str());
            check_warning_2(&ctx, err_code, log.as_str());
        }
    }

    #[test]
    fn test_decimal_as_int() {
        test_none_with_ctx(cast_any_as_any::<Decimal, Int>);

        let cs: Vec<(Decimal, i64, Option<i32>)> = vec![
            // (origin, expect, overflow)
            (
                Decimal::from_bytes(b"9223372036854775807")
                    .unwrap()
                    .unwrap(),
                9223372036854775807,
                None,
            ),
            (
                Decimal::from_bytes(b"-9223372036854775808")
                    .unwrap()
                    .unwrap(),
                -9223372036854775808,
                None,
            ),
            (
                Decimal::from_bytes(b"9223372036854775808")
                    .unwrap()
                    .unwrap(),
                9223372036854775807,
                Some(ERR_TRUNCATE_WRONG_VALUE),
            ),
            (
                Decimal::from_bytes(b"-9223372036854775809")
                    .unwrap()
                    .unwrap(),
                -9223372036854775808,
                Some(ERR_TRUNCATE_WRONG_VALUE),
            ),
        ];

        for (input, expect, err_code) in cs {
            let mut ctx = make_ctx(true, false, false);
            let r = cast_any_as_any::<Decimal, Int>(&mut ctx, &Some(input.clone()));
            let log = make_log(&input, &expect, &r);
            check_result(Some(&expect), &r, log.as_str());
            check_warning(&ctx, err_code, log.as_str());
        }
    }

    #[test]
    fn test_decimal_as_uint() {
        test_none_with_ctx_and_extra(cast_decimal_as_uint);
        // in_union
        let cs: Vec<(Decimal, u64)> = vec![
            (
                Decimal::from_bytes(b"-9223372036854775808")
                    .unwrap()
                    .unwrap(),
                0,
            ),
            (
                Decimal::from_bytes(b"-9223372036854775809")
                    .unwrap()
                    .unwrap(),
                0,
            ),
            (
                Decimal::from_bytes(b"9223372036854775808")
                    .unwrap()
                    .unwrap(),
                9223372036854775808,
            ),
            (
                Decimal::from_bytes(b"18446744073709551615")
                    .unwrap()
                    .unwrap(),
                18446744073709551615,
            ),
        ];

        for (input, expect) in cs {
            let mut ctx = make_ctx(false, false, false);
            let ia = make_implicit_args(true);
            let rft = make_ret_field_type(true);
            let extra = make_extra(&rft, &ia);

            let r = cast_decimal_as_uint(&mut ctx, &extra, &Some(input.clone()));
            let r = r.map(|x| x.map(|x| x as u64));
            let log = make_log(&input, &expect, &r);
            check_result(Some(&expect), &r, log.as_str());
        }

        let cs: Vec<(Decimal, u64, Option<i32>)> = vec![
            // (input, expect, err_code)
            (Decimal::from_bytes(b"10").unwrap().unwrap(), 10, None),
            (
                Decimal::from_bytes(b"1844674407370955161")
                    .unwrap()
                    .unwrap(),
                1844674407370955161,
                None,
            ),
            (
                Decimal::from_bytes(b"-10").unwrap().unwrap(),
                0,
                Some(ERR_TRUNCATE_WRONG_VALUE),
            ),
            (
                Decimal::from_bytes(b"18446744073709551616")
                    .unwrap()
                    .unwrap(),
                u64::MAX,
                Some(ERR_TRUNCATE_WRONG_VALUE),
            ),
        ];

        for (input, expect, err_code) in cs {
            let mut ctx = make_ctx(true, false, false);
            let ia = make_implicit_args(false);
            let rft = make_ret_field_type(true);
            let extra = make_extra(&rft, &ia);

            let r = cast_decimal_as_uint(&mut ctx, &extra, &Some(input.clone()));
            let r = r.map(|x| x.map(|x| x as u64));
            let log = make_log(&input, &expect, &r);
            check_result(Some(&expect), &r, log.as_str());
            check_warning(&ctx, err_code, log.as_str());
        }
    }

    #[test]
    fn test_time_as_int_and_uint() {
        // TODO: add more test case
        // TODO: add test that make cast_any_as_any::<Time, Int> returning truncated error
        let cs: Vec<(Time, i64)> = vec![
            (
                Time::parse_utc_datetime("2000-01-01T12:13:14", 0).unwrap(),
                20000101121314,
            ),
            (
                Time::parse_utc_datetime("2000-01-01T12:13:14.6666", 0).unwrap(),
                20000101121315,
            ),
            // FiXME
            //  Time::parse_utc_datetime("2000-01-01T12:13:14.6666", 4).unwrap().round_frac(DEFAULT_FSP)
            //  will get 2000-01-01T12:13:14, this is a bug
            // (
            //     Time::parse_utc_datetime("2000-01-01T12:13:14.6666", 4).unwrap(),
            //     20000101121315,
            // ),
        ];

        for (input, expect) in cs {
            let mut ctx = EvalContext::default();
            let r = cast_any_as_any::<Time, Int>(&mut ctx, &Some(input.clone()));
            let log = make_log(&input, &expect, &r);
            check_result(Some(&expect), &r, log.as_str());
        }
    }

    #[test]
    fn test_duration_as_int() {
        // TODO: add more test case
        let cs: Vec<(Duration, i64)> = vec![
            (Duration::parse(b"17:51:04.78", 2).unwrap(), 175105),
            (Duration::parse(b"-17:51:04.78", 2).unwrap(), -175105),
            (Duration::parse(b"17:51:04.78", 0).unwrap(), 175105),
            (Duration::parse(b"-17:51:04.78", 0).unwrap(), -175105),
        ];

        for (input, expect) in cs {
            let mut ctx = make_ctx(true, false, false);
            let r = cast_any_as_any::<Duration, Int>(&mut ctx, &Some(input));
            let log = make_log(&input, &expect, &r);
            check_result(Some(&expect), &r, log.as_str());
        }
    }

    #[test]
    fn test_json_as_int() {
        test_none_with_ctx(cast_any_as_any::<Json, Int>);

        // no overflow
        let cs = vec![
            // (origin, expect, overflow)
            (Json::Object(BTreeMap::default()), 0, false),
            (Json::Array(vec![]), 0, false),
            (Json::I64(10), 10i64, false),
            (Json::I64(i64::MAX), i64::MAX, false),
            (Json::I64(i64::MIN), i64::MIN, false),
            (Json::U64(0), 0, false),
            (Json::U64(u64::MAX), u64::MAX as i64, false),
            (Json::Double(i64::MIN as u64 as f64), i64::MAX, false),
            (Json::Double(i64::MAX as u64 as f64), i64::MAX, false),
            (Json::Double(i64::MIN as u64 as f64), i64::MAX, false),
            (Json::Double(i64::MIN as f64), i64::MIN, false),
            (Json::Double(10.5), 11, false),
            (Json::Double(10.4), 10, false),
            (Json::Double(-10.4), -10, false),
            (Json::Double(-10.5), -11, false),
            (Json::String(String::from("10.0")), 10, false),
            (Json::Boolean(true), 1, false),
            (Json::Boolean(false), 0, false),
            (Json::None, 0, false),
            (
                Json::Double(((1u64 << 63) + (1u64 << 62)) as u64 as f64),
                i64::MAX,
                true,
            ),
            (
                Json::Double(-((1u64 << 63) as f64 + (1u64 << 62) as f64)),
                i64::MIN,
                true,
            ),
        ];

        for (input, expect, overflow) in cs {
            let mut ctx = make_ctx(true, false, false);
            let r = cast_any_as_any::<Json, Int>(&mut ctx, &Some(input.clone()));
            let log = make_log(&input, &expect, &r);
            check_result(Some(&expect), &r, log.as_str());
            check_overflow(&ctx, overflow, log.as_str());
        }
    }

    #[test]
    fn test_json_as_uint() {
        // no clip to zero
        let cs: Vec<(Json, u64, Option<i32>)> = vec![
            // (origin, expect, error_code)
            (Json::Double(-1.0), -1.0f64 as i64 as u64, None),
            (Json::String(String::from("10")), 10, None),
            (
                Json::String(String::from("+10abc")),
                10,
                Some(ERR_TRUNCATE_WRONG_VALUE),
            ),
            (
                Json::String(String::from("9999999999999999999999999")),
                u64::MAX,
                Some(ERR_DATA_OUT_OF_RANGE),
            ),
            (
                Json::Double(2f64 * (u64::MAX as f64)),
                u64::MAX,
                Some(ERR_DATA_OUT_OF_RANGE),
            ),
        ];

        for (input, expect, error_code) in cs {
            let mut ctx = make_ctx(true, true, false);
            let r = cast_json_as_uint(&mut ctx, &Some(input.clone()));
            let r = r.map(|x| x.map(|x| x as u64));
            let log = make_log(&input, &expect, &r);
            check_result(Some(&expect), &r, log.as_str());
            check_warning(&ctx, error_code, log.as_str());
        }

        // should clip to zero
        let cs: Vec<(Json, u64, Option<i32>)> = vec![
            // (origin, expect, err_code)
            (Json::Double(-1.0), 0, None),
            (
                Json::String(String::from("-10")),
                0,
                Some(ERR_DATA_OUT_OF_RANGE),
            ),
            (Json::String(String::from("10")), 10, None),
            (
                Json::String(String::from("+10abc")),
                10,
                Some(ERR_TRUNCATE_WRONG_VALUE),
            ),
            (
                Json::String(String::from("9999999999999999999999999")),
                u64::MAX,
                Some(ERR_DATA_OUT_OF_RANGE),
            ),
            (
                Json::Double(2f64 * (u64::MAX as f64)),
                u64::MAX,
                Some(ERR_DATA_OUT_OF_RANGE),
            ),
        ];

        for (input, expect, err_code) in cs {
            let mut ctx = make_ctx(true, true, true);
            let r = cast_json_as_uint(&mut ctx, &Some(input.clone()));
            let r = r.map(|x| x.map(|x| x as u64));
            let log = make_log(&input, &expect, &r);
            check_result(Some(&expect), &r, log.as_str());
            check_warning(&ctx, err_code, log.as_str());
>>>>>>> 3ab09d09
        }
    }
}<|MERGE_RESOLUTION|>--- conflicted
+++ resolved
@@ -12,15 +12,12 @@
 use crate::codec::convert::*;
 use crate::codec::data_type::*;
 use crate::codec::error::{ERR_DATA_OUT_OF_RANGE, WARN_DATA_TRUNCATED};
-<<<<<<< HEAD
-use crate::codec::mysql::Time;
-=======
 use crate::codec::Error;
->>>>>>> 3ab09d09
 use crate::expr::EvalContext;
 use crate::rpn_expr::{RpnExpressionNode, RpnFnCallExtra, RpnFnMeta};
 use crate::Result;
 use std::num::IntErrorKind;
+use crate::codec::mysql::Time;
 
 fn get_cast_fn_rpn_meta(
     from_field_type: &FieldType,
@@ -29,43 +26,7 @@
     let from = box_try!(EvalType::try_from(from_field_type.as_accessor().tp()));
     let to = box_try!(EvalType::try_from(to_field_type.as_accessor().tp()));
     let func_meta = match (from, to) {
-<<<<<<< HEAD
-        // any as string
-        (EvalType::Int, EvalType::Bytes) => {
-            if !from_field_type.is_unsigned() {
-                cast_int_as_string_fn_meta()
-            } else {
-                cast_uint_as_string_fn_meta()
-            }
-        }
-        (EvalType::Real, EvalType::Bytes) => {
-            if from_field_type.tp() == FieldTypeTp::Float {
-                cast_float_real_as_string_fn_meta()
-            } else {
-                cast_double_real_as_string_fn_meta()
-            }
-        }
-        (EvalType::Bytes, EvalType::Bytes) => cast_string_as_string_fn_meta(),
-        (EvalType::Decimal, EvalType::Bytes) => cast_decimal_as_string_fn_meta(),
-        (EvalType::DateTime, EvalType::Bytes) => cast_time_as_string_fn_meta(),
-        (EvalType::Duration, EvalType::Bytes) => cast_duration_as_string_fn_meta(),
-        (EvalType::Json, EvalType::Bytes) => cast_any_as_any_fn_meta::<Json, Bytes>(),
-
-        (EvalType::Int, EvalType::Decimal) => {
-            if !from_field_type.is_unsigned() && !to_field_type.is_unsigned() {
-                cast_any_as_decimal_fn_meta::<Int>()
-            } else {
-                cast_uint_as_decimal_fn_meta()
-            }
-        }
-        (EvalType::Bytes, EvalType::Decimal) => cast_any_as_decimal_fn_meta::<Bytes>(),
-        (EvalType::Real, EvalType::Decimal) => cast_any_as_decimal_fn_meta::<Real>(),
-        (EvalType::DateTime, EvalType::Decimal) => cast_any_as_decimal_fn_meta::<DateTime>(),
-        (EvalType::Duration, EvalType::Decimal) => cast_any_as_decimal_fn_meta::<Duration>(),
-        (EvalType::Json, EvalType::Decimal) => cast_any_as_decimal_fn_meta::<Json>(),
-=======
         // any as int
->>>>>>> 3ab09d09
         (EvalType::Int, EvalType::Int) => {
             if !from_field_type.is_unsigned() && to_field_type.is_unsigned() {
                 cast_signed_int_as_unsigned_int_fn_meta()
@@ -97,6 +58,27 @@
                 cast_json_as_uint_fn_meta()
             }
         }
+
+        // any as string
+        (EvalType::Int, EvalType::Bytes) => {
+            if !from_field_type.is_unsigned() {
+                cast_int_as_string_fn_meta()
+            } else {
+                cast_uint_as_string_fn_meta()
+            }
+        }
+        (EvalType::Real, EvalType::Bytes) => {
+            if from_field_type.tp() == FieldTypeTp::Float {
+                cast_float_real_as_string_fn_meta()
+            } else {
+                cast_double_real_as_string_fn_meta()
+            }
+        }
+        (EvalType::Bytes, EvalType::Bytes) => cast_string_as_string_fn_meta(),
+        (EvalType::Decimal, EvalType::Bytes) => cast_decimal_as_string_fn_meta(),
+        (EvalType::DateTime, EvalType::Bytes) => cast_time_as_string_fn_meta(),
+        (EvalType::Duration, EvalType::Bytes) => cast_duration_as_string_fn_meta(),
+        (EvalType::Json, EvalType::Bytes) => cast_any_as_any_fn_meta::<Json, Bytes>(),
 
         (EvalType::Int, EvalType::Real) => {
             if !from_field_type.is_unsigned() {
@@ -116,26 +98,11 @@
                 cast_uint_as_decimal_fn_meta()
             }
         }
-<<<<<<< HEAD
-=======
         (EvalType::Bytes, EvalType::Decimal) => cast_any_as_decimal_fn_meta::<Bytes>(),
         (EvalType::Real, EvalType::Decimal) => cast_any_as_decimal_fn_meta::<Real>(),
         (EvalType::DateTime, EvalType::Decimal) => cast_any_as_decimal_fn_meta::<DateTime>(),
         (EvalType::Duration, EvalType::Decimal) => cast_any_as_decimal_fn_meta::<Duration>(),
         (EvalType::Json, EvalType::Decimal) => cast_any_as_decimal_fn_meta::<Json>(),
-        (EvalType::Int, EvalType::Bytes) => {
-            if !from_field_type.is_unsigned() {
-                cast_any_as_any_fn_meta::<Int, Bytes>()
-            } else {
-                cast_uint_as_string_fn_meta()
-            }
-        }
-        (EvalType::Real, EvalType::Bytes) => cast_any_as_any_fn_meta::<Real, Bytes>(),
-        (EvalType::Decimal, EvalType::Bytes) => cast_any_as_any_fn_meta::<Decimal, Bytes>(),
-        (EvalType::DateTime, EvalType::Bytes) => cast_any_as_any_fn_meta::<DateTime, Bytes>(),
-        (EvalType::Duration, EvalType::Bytes) => cast_any_as_any_fn_meta::<Duration, Bytes>(),
-        (EvalType::Json, EvalType::Bytes) => cast_any_as_any_fn_meta::<Json, Bytes>(),
->>>>>>> 3ab09d09
         (EvalType::Int, EvalType::Json) => {
             if from_field_type
                 .as_accessor()
@@ -209,58 +176,6 @@
     implicit_args.get(0) == Some(&ScalarValue::Int(Some(1)))
 }
 
-<<<<<<< HEAD
-// cast any as string, some cast functions reuse `cast_any_as_any`
-//
-// cast_json_as_string -> by cast_any_as_any<Json, String>
-
-#[rpn_fn(capture = [ctx, extra])]
-#[inline]
-fn cast_int_as_string(
-    ctx: &mut EvalContext,
-    extra: &RpnFnCallExtra,
-    val: &Option<Int>,
-) -> Result<Option<Bytes>> {
-    match val {
-        None => Ok(None),
-        Some(val) => {
-            let val = (*val).to_string().into_bytes();
-            cast_as_string_helper(ctx, extra, val)
-        }
-    }
-}
-
-#[rpn_fn(capture = [ctx, extra])]
-#[inline]
-fn cast_uint_as_string(
-    ctx: &mut EvalContext,
-    extra: &RpnFnCallExtra<'_>,
-    val: &Option<Int>,
-) -> Result<Option<Bytes>> {
-    match val {
-        None => Ok(None),
-        Some(val) => {
-            let val = (*val as u64).to_string().into_bytes();
-            cast_as_string_helper(ctx, extra, val)
-        }
-    }
-}
-
-#[rpn_fn(capture = [ctx, extra])]
-#[inline]
-fn cast_float_real_as_string(
-    ctx: &mut EvalContext,
-    extra: &RpnFnCallExtra,
-    val: &Option<Real>,
-) -> Result<Option<Bytes>> {
-    match val {
-        None => Ok(None),
-        Some(val) => {
-            let val = val.into_inner() as f32;
-            let val = val.to_string().into_bytes();
-            cast_as_string_helper(ctx, extra, val)
-        }
-=======
 // cast any as int/uint, some cast functions reuse `cast_any_as_any`
 //
 // - cast_real_as_int -> cast_any_as_any<Real, Int>
@@ -294,33 +209,20 @@
     match val {
         None => Ok(None),
         Some(val) => Ok(Some(*val)),
->>>>>>> 3ab09d09
     }
 }
 
 #[rpn_fn(capture = [ctx, extra])]
 #[inline]
-<<<<<<< HEAD
-fn cast_double_real_as_string(
-    ctx: &mut EvalContext,
-    extra: &RpnFnCallExtra,
-    val: &Option<Real>,
-) -> Result<Option<Bytes>> {
-=======
 fn cast_real_as_uint(
     ctx: &mut EvalContext,
     extra: &RpnFnCallExtra<'_>,
     val: &Option<Real>,
 ) -> Result<Option<Int>> {
->>>>>>> 3ab09d09
     match val {
         None => Ok(None),
         Some(val) => {
             let val = val.into_inner();
-<<<<<<< HEAD
-            let val = val.to_string().into_bytes();
-            cast_as_string_helper(ctx, extra, val)
-=======
             if in_union(&extra.implicit_args) && val < 0f64 {
                 Ok(Some(0))
             } else {
@@ -332,25 +234,12 @@
                 let val: u64 = val.convert(ctx)?;
                 Ok(Some(val as i64))
             }
->>>>>>> 3ab09d09
         }
     }
 }
 
 #[rpn_fn(capture = [ctx, extra])]
 #[inline]
-<<<<<<< HEAD
-fn cast_string_as_string(
-    ctx: &mut EvalContext,
-    extra: &RpnFnCallExtra,
-    val: &Option<Bytes>,
-) -> Result<Option<Bytes>> {
-    match val {
-        None => Ok(None),
-        Some(val) => {
-            let val = val.clone();
-            cast_as_string_helper(ctx, extra, val)
-=======
 fn cast_string_as_int_or_uint(
     ctx: &mut EvalContext,
     extra: &RpnFnCallExtra<'_>,
@@ -407,14 +296,131 @@
                     }
                 }
             }
->>>>>>> 3ab09d09
         }
     }
 }
 
 #[rpn_fn(capture = [ctx, extra])]
 #[inline]
-<<<<<<< HEAD
+fn cast_decimal_as_uint(
+    ctx: &mut EvalContext,
+    extra: &RpnFnCallExtra<'_>,
+    val: &Option<Decimal>,
+) -> Result<Option<Int>> {
+    match val {
+        None => Ok(None),
+        Some(val) => {
+            // TODO: here TiDB round before call `val.is_negative()`
+            if in_union(extra.implicit_args) && val.is_negative() {
+                Ok(Some(0))
+            } else {
+                let r: u64 = val.convert(ctx)?;
+                Ok(Some(r as i64))
+            }
+        }
+    }
+}
+
+#[rpn_fn(capture = [ctx])]
+#[inline]
+fn cast_json_as_uint(ctx: &mut EvalContext, val: &Option<Json>) -> Result<Option<Int>> {
+    match val {
+        None => Ok(None),
+        Some(j) => {
+            let r: u64 = j.convert(ctx)?;
+            Ok(Some(r as i64))
+        }
+    }
+}
+
+// cast any as string, some cast functions reuse `cast_any_as_any`
+//
+// cast_json_as_string -> by cast_any_as_any<Json, String>
+
+#[rpn_fn(capture = [ctx, extra])]
+#[inline]
+fn cast_int_as_string(
+    ctx: &mut EvalContext,
+    extra: &RpnFnCallExtra,
+    val: &Option<Int>,
+) -> Result<Option<Bytes>> {
+    match val {
+        None => Ok(None),
+        Some(val) => {
+            let val = (*val).to_string().into_bytes();
+            cast_as_string_helper(ctx, extra, val)
+        }
+    }
+}
+
+#[rpn_fn(capture = [ctx, extra])]
+#[inline]
+fn cast_uint_as_string(
+    ctx: &mut EvalContext,
+    extra: &RpnFnCallExtra<'_>,
+    val: &Option<Int>,
+) -> Result<Option<Bytes>> {
+    match val {
+        None => Ok(None),
+        Some(val) => {
+            let val = (*val as u64).to_string().into_bytes();
+            cast_as_string_helper(ctx, extra, val)
+        }
+    }
+}
+
+#[rpn_fn(capture = [ctx, extra])]
+#[inline]
+fn cast_float_real_as_string(
+    ctx: &mut EvalContext,
+    extra: &RpnFnCallExtra,
+    val: &Option<Real>,
+) -> Result<Option<Bytes>> {
+    match val {
+        None => Ok(None),
+        Some(val) => {
+            let val = val.into_inner() as f32;
+            let val = val.to_string().into_bytes();
+            cast_as_string_helper(ctx, extra, val)
+        }
+    }
+}
+
+#[rpn_fn(capture = [ctx, extra])]
+#[inline]
+fn cast_double_real_as_string(
+    ctx: &mut EvalContext,
+    extra: &RpnFnCallExtra,
+    val: &Option<Real>,
+) -> Result<Option<Bytes>> {
+    match val {
+        None => Ok(None),
+        Some(val) => {
+            let val = val.into_inner();
+            let val = val.to_string().into_bytes();
+            cast_as_string_helper(ctx, extra, val)
+        }
+    }
+}
+
+#[rpn_fn(capture = [ctx, extra])]
+#[inline]
+fn cast_string_as_string(
+    ctx: &mut EvalContext,
+    extra: &RpnFnCallExtra,
+    val: &Option<Bytes>,
+) -> Result<Option<Bytes>> {
+    match val {
+        None => Ok(None),
+        Some(val) => {
+            let val = val.clone();
+            cast_as_string_helper(ctx, extra, val)
+        }
+    }
+}
+
+#[rpn_fn(capture = [ctx, extra])]
+#[inline]
 fn cast_decimal_as_string(
     ctx: &mut EvalContext,
     extra: &RpnFnCallExtra,
@@ -480,39 +486,6 @@
     Ok(Some(res))
 }
 
-=======
-fn cast_decimal_as_uint(
-    ctx: &mut EvalContext,
-    extra: &RpnFnCallExtra<'_>,
-    val: &Option<Decimal>,
-) -> Result<Option<Int>> {
-    match val {
-        None => Ok(None),
-        Some(val) => {
-            // TODO: here TiDB round before call `val.is_negative()`
-            if in_union(extra.implicit_args) && val.is_negative() {
-                Ok(Some(0))
-            } else {
-                let r: u64 = val.convert(ctx)?;
-                Ok(Some(r as i64))
-            }
-        }
-    }
-}
-
-#[rpn_fn(capture = [ctx])]
-#[inline]
-fn cast_json_as_uint(ctx: &mut EvalContext, val: &Option<Json>) -> Result<Option<Int>> {
-    match val {
-        None => Ok(None),
-        Some(j) => {
-            let r: u64 = j.convert(ctx)?;
-            Ok(Some(r as i64))
-        }
-    }
-}
-
->>>>>>> 3ab09d09
 /// The unsigned int implementation for push down signature `CastIntAsDecimal`.
 #[rpn_fn(capture = [ctx, extra])]
 #[inline]
@@ -575,83 +548,6 @@
     }
 }
 
-<<<<<<< HEAD
-#[rpn_fn]
-#[inline]
-fn cast_uint_as_int(val: &Option<Int>) -> Result<Option<i64>> {
-    match val {
-        None => Ok(None),
-        Some(val) => {
-            // the val is uint, so it will never < 0,
-            // then we needn't to check whether in_union.
-            //
-            // needn't to call convert_uint_as_int
-            Ok(Some(*val as i64))
-        }
-    }
-}
-
-macro_rules! cast_as_unsigned_integer {
-    ($ty:ty, $as_uint_fn:ident) => {
-        cast_as_unsigned_integer!(_inner, $ty, $as_uint_fn, val,);
-    };
-    ($ty:ty, $as_uint_fn:ident, $extra:expr) => {
-        cast_as_unsigned_integer!(_inner, $ty, $as_uint_fn, $extra,);
-    };
-    ($ty:ty, $as_uint_fn:ident, $extra:expr, $($hook:tt)*) => {
-        cast_as_unsigned_integer!(_inner, $ty, $as_uint_fn, $extra, $($hook)*);
-    };
-    (_inner, $ty:ty, $as_uint_fn:ident, $extra:expr, $($hook:tt)*) => {
-        #[rpn_fn(capture = [ctx, extra])]
-        #[inline]
-        #[allow(unused)]
-        pub fn $as_uint_fn(
-            ctx: &mut EvalContext,
-            extra: &RpnFnCallExtra<'_>,
-            val: &Option<$ty>,
-        ) -> Result<Option<i64>> {
-            match val {
-                None => Ok(None),
-                Some(val) => {
-                    $($hook)*;
-                    let val = ($extra).to_uint(ctx, FieldTypeTp::LongLong)?;
-                    Ok(Some(val as i64))
-                }
-            }
-        }
-    };
-}
-
-cast_as_unsigned_integer!(
-    Int,
-    cast_int_as_uint,
-    *val,
-    if *val < 0 && in_union(extra.implicit_args) {
-        return Ok(Some(0));
-    }
-);
-cast_as_unsigned_integer!(Int, cast_uint_as_uint, *val as u64);
-cast_as_unsigned_integer!(
-    Real,
-    cast_float_as_uint,
-    val.into_inner(),
-    if val.into_inner() < 0f64 && in_union(extra.implicit_args) {
-        return Ok(Some(0));
-    }
-);
-cast_as_unsigned_integer!(Bytes, cast_bytes_as_uint);
-cast_as_unsigned_integer!(
-    Decimal,
-    cast_decimal_as_uint,
-    val,
-    if val.is_negative() && in_union(extra.implicit_args) {
-        return Ok(Some(0));
-    }
-);
-cast_as_unsigned_integer!(DateTime, cast_datetime_as_uint);
-cast_as_unsigned_integer!(Duration, cast_duration_as_uint);
-cast_as_unsigned_integer!(Json, cast_json_as_uint);
-=======
 /// The implementation for push down signature `CastIntAsReal` from unsigned integer.
 #[rpn_fn(capture = [extra])]
 #[inline]
@@ -669,35 +565,6 @@
         }
     }
 }
-
-/// The implementation for push down signature `CastIntAsString` from unsigned integer.
-#[rpn_fn(capture = [ctx, extra])]
-#[inline]
-fn cast_uint_as_string(
-    ctx: &mut EvalContext,
-    extra: &RpnFnCallExtra<'_>,
-    val: &Option<Int>,
-) -> Result<Option<Bytes>> {
-    match val {
-        None => Ok(None),
-        Some(val) => {
-            let p = (*val as u64).to_string().into_bytes();
-            let res = produce_str_with_specified_tp(
-                ctx,
-                Cow::Borrowed(p.as_slice()),
-                &extra.ret_field_type,
-                false,
-            )?;
-            let mut res = match res {
-                Cow::Borrowed(_) => p,
-                Cow::Owned(x) => x.to_vec(),
-            };
-            pad_zero_for_binary_type(&mut res, &extra.ret_field_type);
-            Ok(Some(res))
-        }
-    }
-}
->>>>>>> 3ab09d09
 
 /// The implementation for push down signature `CastIntAsJson` from unsigned integer.
 #[rpn_fn]
@@ -810,33 +677,19 @@
 #[cfg(test)]
 mod tests {
     use super::Result;
-<<<<<<< HEAD
-    use crate::codec::data_type::{Bytes, Decimal, Real, ScalarValue};
-    use crate::codec::error::ERR_DATA_TOO_LONG;
-    use crate::codec::mysql::charset::*;
-=======
-    use crate::codec::data_type::{Decimal, Int, Real, ScalarValue};
+    use crate::codec::data_type::{Bytes, Decimal, Int, Real, ScalarValue};
     use crate::codec::error::*;
->>>>>>> 3ab09d09
     use crate::codec::mysql::{Duration, Json, Time};
     use crate::expr::Flag;
     use crate::expr::{EvalConfig, EvalContext};
     use crate::rpn_expr::impl_cast::*;
     use crate::rpn_expr::RpnFnCallExtra;
-<<<<<<< HEAD
     use std::collections::BTreeMap;
     use std::fmt::{Debug, Display, Formatter};
     use std::sync::Arc;
     use std::{f32, f64, i64, u64};
-    use tidb_query_datatype::{Collation, FieldTypeAccessor, FieldTypeTp, UNSPECIFIED_LENGTH};
-=======
-    use bitfield::fmt::Display;
-    use std::collections::BTreeMap;
-    use std::fmt::{Debug, Formatter};
-    use std::sync::Arc;
-    use std::{f64, i64, u64};
-    use tidb_query_datatype::{FieldTypeFlag, UNSPECIFIED_LENGTH};
->>>>>>> 3ab09d09
+    use tidb_query_datatype::{Collation, FieldTypeFlag, FieldTypeTp, UNSPECIFIED_LENGTH};
+    use crate::codec::mysql::charset::*;
 
     #[test]
     fn test_in_union() {
@@ -880,8 +733,6 @@
         assert!(r.is_none());
     }
 
-<<<<<<< HEAD
-=======
     fn test_none_with_extra<F, Input, Ret>(func: F)
     where
         F: Fn(&RpnFnCallExtra, &Option<Input>) -> Result<Option<Ret>>,
@@ -904,17 +755,12 @@
         assert!(r.is_none());
     }
 
->>>>>>> 3ab09d09
     fn make_ctx(
         overflow_as_warning: bool,
         truncate_as_warning: bool,
         should_clip_to_zero: bool,
     ) -> EvalContext {
-<<<<<<< HEAD
-        let mut flag: Flag = Flag::default();
-=======
         let mut flag: Flag = Flag::empty();
->>>>>>> 3ab09d09
         if overflow_as_warning {
             flag |= Flag::OVERFLOW_AS_WARNING;
         }
@@ -936,7 +782,20 @@
         }
     }
 
-<<<<<<< HEAD
+    fn make_ret_field_type(unsigned: bool) -> FieldType {
+        let mut ft = if unsigned {
+            let mut ft = FieldType::default();
+            ft.as_mut_accessor().set_flag(FieldTypeFlag::UNSIGNED);
+            ft
+        } else {
+            FieldType::default()
+        };
+        let fta = ft.as_mut_accessor();
+        fta.set_flen(UNSPECIFIED_LENGTH);
+        fta.set_decimal(UNSPECIFIED_LENGTH);
+        ft
+    }
+
     fn make_ret_field_type_3(
         flen: isize,
         charset: &str,
@@ -949,19 +808,6 @@
         fta.set_tp(tp);
         fta.set_collation(collation);
         ft.set_charset(String::from(charset));
-=======
-    fn make_ret_field_type(unsigned: bool) -> FieldType {
-        let mut ft = if unsigned {
-            let mut ft = FieldType::default();
-            ft.as_mut_accessor().set_flag(FieldTypeFlag::UNSIGNED);
-            ft
-        } else {
-            FieldType::default()
-        };
-        let fta = ft.as_mut_accessor();
-        fta.set_flen(UNSPECIFIED_LENGTH);
-        fta.set_decimal(UNSPECIFIED_LENGTH);
->>>>>>> 3ab09d09
         ft
     }
 
@@ -975,23 +821,17 @@
         }
     }
 
-<<<<<<< HEAD
-    fn make_log<P: Display, R: Debug>(input: &P, expect: &R, result: &Result<Option<R>>) -> String {
-=======
     fn make_log<P: Display, R: Display + Debug>(
         input: &P,
         expect: &R,
         result: &Result<Option<R>>,
     ) -> String {
->>>>>>> 3ab09d09
         format!(
             "input: {}, expect: {:?}, output: {:?}",
             input, expect, result
         )
     }
 
-<<<<<<< HEAD
-=======
     fn check_overflow(ctx: &EvalContext, overflow: bool, log: &str) {
         if overflow {
             assert_eq!(ctx.warnings.warning_cnt, 1, "{}", log);
@@ -1006,7 +846,6 @@
         }
     }
 
->>>>>>> 3ab09d09
     fn check_warning(ctx: &EvalContext, err_code: Option<i32>, log: &str) {
         if let Some(x) = err_code {
             assert_eq!(
@@ -1015,13 +854,6 @@
                 log, ctx.warnings.warnings
             );
             assert_eq!(ctx.warnings.warnings[0].get_code(), x, "{}", log);
-<<<<<<< HEAD
-        } else {
-            assert_eq!(
-                ctx.warnings.warning_cnt, 0,
-                "{}, warnings: {:?}",
-                log, ctx.warnings.warnings
-=======
         }
     }
 
@@ -1040,7 +872,6 @@
                 e1, e2,
                 "log: {}, ctx_warnings: {:?}, expect_warning: {:?}",
                 log, ctx.warnings.warnings, err_code
->>>>>>> 3ab09d09
             );
         }
     }
@@ -1067,262 +898,6 @@
     // then should not set ctx with overflow_as_warning/truncated_as_warning flag,
     // and then if there is unexpected overflow/truncate,
     // then we will find them in `unwrap`
-<<<<<<< HEAD
-
-    /// base_cs:
-    /// vector of (T, T to bytes(without any other handle do by cast_as_string_helper),
-    /// T to string for debug output),
-    /// the object should not be zero len.
-    fn test_as_string_helper<T: Clone, FnCast>(
-        base_cs: Vec<(T, Vec<u8>, String)>,
-        cast_func: FnCast,
-        func_name: &str,
-    ) where
-        FnCast: Fn(&mut EvalContext, &RpnFnCallExtra, &Option<T>) -> Result<Option<Bytes>>,
-    {
-        #[derive(Clone, Copy)]
-        enum FlenType {
-            Eq,
-            LessOne,
-            ExtraOne,
-            Unspecified,
-        }
-        let cs: Vec<(FlenType, bool, &str, FieldTypeTp, Collation, Option<i32>)> = vec![
-            // (flen_type, pad_zero, charset, tp, collation, err_code)
-
-            // normal, flen==str.len
-            (
-                FlenType::Eq,
-                false,
-                CHARSET_BIN,
-                FieldTypeTp::String,
-                Collation::Binary,
-                None,
-            ),
-            (
-                FlenType::Eq,
-                false,
-                CHARSET_UTF8,
-                FieldTypeTp::String,
-                Collation::Binary,
-                None,
-            ),
-            (
-                FlenType::Eq,
-                false,
-                CHARSET_UTF8MB4,
-                FieldTypeTp::String,
-                Collation::Binary,
-                None,
-            ),
-            (
-                FlenType::Eq,
-                false,
-                CHARSET_ASCII,
-                FieldTypeTp::String,
-                Collation::Binary,
-                None,
-            ),
-            (
-                FlenType::Eq,
-                false,
-                CHARSET_LATIN1,
-                FieldTypeTp::String,
-                Collation::Binary,
-                None,
-            ),
-            // normal, flen==UNSPECIFIED_LENGTH
-            (
-                FlenType::Unspecified,
-                false,
-                CHARSET_BIN,
-                FieldTypeTp::String,
-                Collation::Binary,
-                None,
-            ),
-            (
-                FlenType::Unspecified,
-                false,
-                CHARSET_UTF8,
-                FieldTypeTp::String,
-                Collation::Binary,
-                None,
-            ),
-            (
-                FlenType::Unspecified,
-                false,
-                CHARSET_UTF8MB4,
-                FieldTypeTp::String,
-                Collation::Binary,
-                None,
-            ),
-            (
-                FlenType::Unspecified,
-                false,
-                CHARSET_ASCII,
-                FieldTypeTp::String,
-                Collation::Binary,
-                None,
-            ),
-            (
-                FlenType::Unspecified,
-                false,
-                CHARSET_LATIN1,
-                FieldTypeTp::String,
-                Collation::Binary,
-                None,
-            ),
-            // branch 1 of ProduceStrWithSpecifiedTp
-            // not bin_str, so no pad_zero
-            (
-                FlenType::LessOne,
-                false,
-                CHARSET_UTF8,
-                FieldTypeTp::String,
-                Collation::UTF8Bin,
-                Some(ERR_DATA_TOO_LONG),
-            ),
-            (
-                FlenType::LessOne,
-                false,
-                CHARSET_UTF8MB4,
-                FieldTypeTp::String,
-                Collation::UTF8Bin,
-                Some(ERR_DATA_TOO_LONG),
-            ),
-            (
-                FlenType::Eq,
-                false,
-                CHARSET_UTF8,
-                FieldTypeTp::String,
-                Collation::UTF8Bin,
-                None,
-            ),
-            (
-                FlenType::Eq,
-                false,
-                CHARSET_UTF8MB4,
-                FieldTypeTp::String,
-                Collation::UTF8Bin,
-                None,
-            ),
-            (
-                FlenType::ExtraOne,
-                false,
-                CHARSET_UTF8,
-                FieldTypeTp::String,
-                Collation::UTF8Bin,
-                None,
-            ),
-            (
-                FlenType::ExtraOne,
-                false,
-                CHARSET_UTF8MB4,
-                FieldTypeTp::String,
-                Collation::UTF8Bin,
-                None,
-            ),
-            (
-                FlenType::ExtraOne,
-                false,
-                CHARSET_UTF8,
-                FieldTypeTp::String,
-                Collation::UTF8Bin,
-                None,
-            ),
-            (
-                FlenType::ExtraOne,
-                false,
-                CHARSET_UTF8MB4,
-                FieldTypeTp::String,
-                Collation::UTF8Bin,
-                None,
-            ),
-            // bin_str, so need pad_zero
-            (
-                FlenType::ExtraOne,
-                true,
-                CHARSET_UTF8,
-                FieldTypeTp::String,
-                Collation::Binary,
-                None,
-            ),
-            (
-                FlenType::ExtraOne,
-                true,
-                CHARSET_UTF8MB4,
-                FieldTypeTp::String,
-                Collation::Binary,
-                None,
-            ),
-            // branch 2 of ProduceStrWithSpecifiedTp
-            // branch 2 need s.len>flen, so never need pad_zero
-            (
-                FlenType::LessOne,
-                false,
-                CHARSET_ASCII,
-                FieldTypeTp::String,
-                Collation::UTF8Bin,
-                Some(ERR_DATA_TOO_LONG),
-            ),
-            (
-                FlenType::LessOne,
-                false,
-                CHARSET_LATIN1,
-                FieldTypeTp::String,
-                Collation::UTF8Bin,
-                Some(ERR_DATA_TOO_LONG),
-            ),
-            (
-                FlenType::LessOne,
-                false,
-                CHARSET_BIN,
-                FieldTypeTp::String,
-                Collation::UTF8Bin,
-                Some(ERR_DATA_TOO_LONG),
-            ),
-            // branch 3 of ProduceStrWithSpecifiedTp ,
-            // will never be reached,
-            // because padZero param is always false
-        ];
-        for (input, bytes, debug_str) in base_cs {
-            for (flen_type, pad_zero, charset, tp, collation, err_code) in cs.iter() {
-                let mut ctx = make_ctx(false, true, false);
-                let ia = make_implicit_args(false);
-                let res_len = bytes.len();
-                let flen = match flen_type {
-                    FlenType::Eq => res_len as isize,
-                    FlenType::LessOne => {
-                        if res_len == 0 {
-                            continue;
-                        } else {
-                            (res_len - 1) as isize
-                        }
-                    }
-                    FlenType::ExtraOne => (res_len + 1) as isize,
-                    FlenType::Unspecified => UNSPECIFIED_LENGTH,
-                };
-                let rft = make_ret_field_type_3(flen, charset, *tp, *collation);
-                let extra = make_extra(&rft, &ia);
-
-                let r = cast_func(&mut ctx, &extra, &Some(input.clone()));
-
-                let mut expect = bytes.clone();
-                if *pad_zero && flen > expect.len() as isize {
-                    expect.extend((expect.len()..flen as usize).map(|_| 0u8));
-                } else if flen != UNSPECIFIED_LENGTH {
-                    expect.truncate(flen as usize);
-                }
-
-                let log = format!(
-                    "func: {:?}, input: {}, expect: {:?}, flen: {}, \
-                     charset: {}, field_type: {}, collation: {}, output: {:?}",
-                    func_name, debug_str, &expect, flen, charset, tp, collation, &r
-                );
-                check_result(Some(&expect), &r, log.as_str());
-                check_warning(&ctx, *err_code, log.as_str());
-            }
-=======
     #[test]
     fn test_int_as_int_others() {
         test_none_with_nothing(cast_int_as_int_others);
@@ -1389,333 +964,10 @@
             let log = make_log(&input, &result, &r);
             check_result(Some(&result), &r, log.as_str());
             check_overflow(&ctx, overflow, log.as_str());
->>>>>>> 3ab09d09
         }
     }
 
     #[test]
-<<<<<<< HEAD
-    fn test_int_as_string() {
-        test_none_with_ctx_and_extra(cast_int_as_string);
-
-        let cs: Vec<(i64, Vec<u8>, String)> = vec![
-            (
-                i64::MAX,
-                i64::MAX.to_string().into_bytes(),
-                i64::MAX.to_string(),
-            ),
-            (
-                i64::MIN,
-                i64::MIN.to_string().into_bytes(),
-                i64::MIN.to_string(),
-            ),
-        ];
-        test_as_string_helper(cs, cast_int_as_string, "cast_int_as_string");
-    }
-
-    #[test]
-    fn test_uint_as_string() {
-        test_none_with_ctx_and_extra(cast_int_as_string);
-
-        let cs: Vec<(u64, Vec<u8>, String)> = vec![
-            (
-                i64::MAX as u64,
-                (i64::MAX as u64).to_string().into_bytes(),
-                (i64::MAX as u64).to_string(),
-            ),
-            (
-                i64::MIN as u64,
-                (i64::MIN as u64).to_string().into_bytes(),
-                (i64::MIN as u64).to_string(),
-            ),
-            (
-                u64::MAX,
-                u64::MAX.to_string().into_bytes(),
-                u64::MAX.to_string(),
-            ),
-            (0u64, 0u64.to_string().into_bytes(), 0u64.to_string()),
-        ];
-        test_as_string_helper(
-            cs,
-            |ctx, extra, val| {
-                let val = val.map(|x| x as i64);
-                cast_uint_as_string(ctx, extra, &val)
-            },
-            "cast_uint_as_string",
-        );
-    }
-
-    #[test]
-    fn test_float_real_as_string() {
-        test_none_with_ctx_and_extra(cast_float_real_as_string);
-
-        let cs: Vec<(f32, Vec<u8>, String)> = vec![
-            (
-                f32::MAX,
-                f32::MAX.to_string().into_bytes(),
-                f32::MAX.to_string(),
-            ),
-            (1.0f32, 1.0f32.to_string().into_bytes(), 1.0f32.to_string()),
-            (
-                1.1113f32,
-                1.1113f32.to_string().into_bytes(),
-                1.1113f32.to_string(),
-            ),
-            (0.1f32, 0.1f32.to_string().into_bytes(), 0.1f32.to_string()),
-        ];
-
-        test_as_string_helper(
-            cs,
-            |ctx, extra, val| {
-                cast_float_real_as_string(
-                    ctx,
-                    extra,
-                    &val.map(|x| Real::new(f64::from(x)).unwrap()),
-                )
-            },
-            "cast_float_real_as_string",
-        );
-    }
-
-    #[test]
-    fn test_double_real_as_string() {
-        test_none_with_ctx_and_extra(cast_double_real_as_string);
-
-        let cs: Vec<(f64, Vec<u8>, String)> = vec![
-            (
-                f64::from(f32::MAX),
-                (f64::from(f32::MAX)).to_string().into_bytes(),
-                f64::from(f32::MAX).to_string(),
-            ),
-            (
-                f64::from(f32::MIN),
-                (f64::from(f32::MIN)).to_string().into_bytes(),
-                f64::from(f32::MIN).to_string(),
-            ),
-            (
-                f64::MIN,
-                f64::MIN.to_string().into_bytes(),
-                f64::MIN.to_string(),
-            ),
-            (
-                f64::MAX,
-                f64::MAX.to_string().into_bytes(),
-                f64::MAX.to_string(),
-            ),
-            (1.0f64, 1.0f64.to_string().into_bytes(), 1.0f64.to_string()),
-            (
-                1.1113f64,
-                1.1113f64.to_string().into_bytes(),
-                1.1113f64.to_string(),
-            ),
-            (0.1f64, 0.1f64.to_string().into_bytes(), 0.1f64.to_string()),
-        ];
-
-        test_as_string_helper(
-            cs,
-            |ctx, extra, val| {
-                cast_double_real_as_string(ctx, extra, &val.map(|x| Real::new(x).unwrap()))
-            },
-            "cast_double_real_as_string",
-        );
-    }
-
-    #[test]
-    fn test_string_as_string() {
-        test_none_with_ctx_and_extra(cast_string_as_string);
-
-        let cs: Vec<(Vec<u8>, Vec<u8>, String)> = vec![
-            (
-                Vec::from(b"".as_ref()),
-                Vec::from(b"".as_ref()),
-                String::from("<empty-str>"),
-            ),
-            (
-                (0..1024).map(|_| b'0').collect::<Vec<u8>>(),
-                (0..1024).map(|_| b'0').collect::<Vec<u8>>(),
-                String::from("1024 zeros('0')"),
-            ),
-        ];
-
-        test_as_string_helper(cs, cast_string_as_string, "cast_string_as_string");
-    }
-
-    #[test]
-    fn test_decimal_as_string() {
-        test_none_with_ctx_and_extra(cast_decimal_as_string);
-
-        let cs: Vec<(Decimal, Vec<u8>, String)> = vec![
-            (
-                Decimal::from(i64::MAX),
-                i64::MAX.to_string().into_bytes(),
-                i64::MAX.to_string(),
-            ),
-            (
-                Decimal::from(i64::MIN),
-                i64::MIN.to_string().into_bytes(),
-                i64::MIN.to_string(),
-            ),
-            (
-                Decimal::from(u64::MAX),
-                u64::MAX.to_string().into_bytes(),
-                u64::MAX.to_string(),
-            ),
-            (
-                Decimal::from_f64(0.0).unwrap(),
-                0.0.to_string().into_bytes(),
-                0.0.to_string(),
-            ),
-            (
-                Decimal::from_f64(i64::MAX as f64).unwrap(),
-                (i64::MAX as f64).to_string().into_bytes(),
-                (i64::MAX as f64).to_string(),
-            ),
-            (
-                Decimal::from_f64(i64::MIN as f64).unwrap(),
-                (i64::MIN as f64).to_string().into_bytes(),
-                (i64::MIN as f64).to_string(),
-            ),
-            (
-                Decimal::from_f64(u64::MAX as f64).unwrap(),
-                (u64::MAX as f64).to_string().into_bytes(),
-                (u64::MAX as f64).to_string(),
-            ),
-            (
-                Decimal::from_bytes(b"999999999999999999999999")
-                    .unwrap()
-                    .unwrap(),
-                Vec::from(b"999999999999999999999999".as_ref()),
-                String::from("999999999999999999999999"),
-            ),
-        ];
-
-        test_as_string_helper(cs, cast_decimal_as_string, "cast_decimal_as_string");
-    }
-
-    #[test]
-    fn test_time_as_string() {
-        test_none_with_ctx_and_extra(cast_time_as_string);
-
-        // TODO, add more test case
-        let cs: Vec<(Time, Vec<u8>, String)> = vec![
-            (
-                Time::parse_utc_datetime("2000-01-01T12:13:14", 0).unwrap(),
-                "2000-01-01 12:13:14".to_string().into_bytes(),
-                "2000-01-01 12:13:14".to_string(),
-            ),
-            (
-                Time::parse_utc_datetime("2000-01-01T12:13:14.6666", 0).unwrap(),
-                "2000-01-01 12:13:15".to_string().into_bytes(),
-                "2000-01-01 12:13:15".to_string(),
-            ),
-            (
-                Time::parse_utc_datetime("2000-01-01T12:13:14.6666", 3).unwrap(),
-                "2000-01-01 12:13:14.667".to_string().into_bytes(),
-                "2000-01-01 12:13:14.667".to_string(),
-            ),
-            (
-                Time::parse_utc_datetime("2000-01-01T12:13:14.6666", 4).unwrap(),
-                "2000-01-01 12:13:14.6666".to_string().into_bytes(),
-                "2000-01-01 12:13:14.6666".to_string(),
-            ),
-            (
-                Time::parse_utc_datetime("2000-01-01T12:13:14.6666", 6).unwrap(),
-                "2000-01-01 12:13:14.666600".to_string().into_bytes(),
-                "2000-01-01 12:13:14.666600".to_string(),
-            ),
-        ];
-        test_as_string_helper(cs, cast_time_as_string, "cast_time_as_string");
-    }
-
-    #[test]
-    fn test_duration_as_string() {
-        test_none_with_ctx_and_extra(cast_duration_as_string);
-
-        let cs = vec![
-            (
-                Duration::parse(b"17:51:04.78", 2).unwrap(),
-                "17:51:04.78".to_string().into_bytes(),
-                "17:51:04.78".to_string(),
-            ),
-            (
-                Duration::parse(b"-17:51:04.78", 2).unwrap(),
-                "-17:51:04.78".to_string().into_bytes(),
-                "-17:51:04.78".to_string(),
-            ),
-            (
-                Duration::parse(b"17:51:04.78", 0).unwrap(),
-                "17:51:05".to_string().into_bytes(),
-                "17:51:05".to_string(),
-            ),
-            (
-                Duration::parse(b"-17:51:04.78", 0).unwrap(),
-                "-17:51:05".to_string().into_bytes(),
-                "-17:51:05".to_string(),
-            ),
-        ];
-        test_as_string_helper(cs, cast_duration_as_string, "cast_duration_as_string");
-    }
-
-    #[test]
-    fn test_json_as_string() {
-        test_none_with_ctx(cast_any_as_any::<Json, Bytes>);
-
-        // FIXME, this case is not exactly same as TiDB's,
-        //  such as(left is TiKV, right is TiDB)
-        //  f64::MIN =>        "1.7976931348623157e308",  "1.7976931348623157e+308",
-        //  f64::MAX =>        "-1.7976931348623157e308", "-1.7976931348623157e+308",
-        //  f32::MIN as f64 => "3.4028234663852886e38",   "3.4028234663852886e+38",
-        //  f32::MAX as f64 => "-3.4028234663852886e38",  "-3.4028234663852886e+38",
-        //  i64::MIN as f64 => "-9.223372036854776e18", "-9223372036854776000",
-        //  i64::MAX as f64 => "9.223372036854776e18",  "9223372036854776000",
-        //  u64::MAX as f64 => "1.8446744073709552e19", "18446744073709552000",
-        let cs = vec![
-            (Json::Object(BTreeMap::default()), "{}".to_string()),
-            (Json::Array(vec![]), "[]".to_string()),
-            (Json::I64(10), "10".to_string()),
-            (Json::I64(i64::MAX), i64::MAX.to_string()),
-            (Json::I64(i64::MIN), i64::MIN.to_string()),
-            (Json::U64(0), "0".to_string()),
-            (Json::U64(u64::MAX), u64::MAX.to_string()),
-            (Json::Double(f64::MIN), format!("{:e}", f64::MIN)),
-            (Json::Double(f64::MAX), format!("{:e}", f64::MAX)),
-            (
-                Json::Double(f32::MIN as f64),
-                format!("{:e}", f32::MIN as f64),
-            ),
-            (
-                Json::Double(f32::MAX as f64),
-                format!("{:e}", f32::MAX as f64),
-            ),
-            (
-                Json::Double(i64::MIN as f64),
-                format!("{:e}", i64::MIN as f64),
-            ),
-            (
-                Json::Double(i64::MAX as f64),
-                format!("{:e}", i64::MAX as f64),
-            ),
-            (
-                Json::Double(u64::MAX as f64),
-                format!("{:e}", u64::MAX as f64),
-            ),
-            (Json::Double(10.5), "10.5".to_string()),
-            (Json::Double(10.4), "10.4".to_string()),
-            (Json::Double(-10.4), "-10.4".to_string()),
-            (Json::Double(-10.5), "-10.5".to_string()),
-            (Json::String(String::from("10.0")), "\"10.0\"".to_string()),
-            (Json::Boolean(true), "true".to_string()),
-            (Json::Boolean(false), "false".to_string()),
-            (Json::None, "null".to_string()),
-        ];
-
-        for (input, expect) in cs {
-            let mut ctx = make_ctx(false, false, false);
-            let r = cast_any_as_any::<Json, Bytes>(&mut ctx, &Some(input.clone()));
-            let r = r.map(|x| x.map(|x| unsafe { String::from_utf8_unchecked(x) }));
-            let log = make_log(&input, &expect, &r);
-            check_result(Some(&expect), &r, log.as_str());
-=======
     fn test_real_as_uint() {
         test_none_with_ctx_and_extra(cast_real_as_uint);
 
@@ -2214,7 +1466,586 @@
             let log = make_log(&input, &expect, &r);
             check_result(Some(&expect), &r, log.as_str());
             check_warning(&ctx, err_code, log.as_str());
->>>>>>> 3ab09d09
+        }
+    }
+
+    /// base_cs:
+    /// vector of (T, T to bytes(without any other handle do by cast_as_string_helper),
+    /// T to string for debug output),
+    /// the object should not be zero len.
+    fn test_as_string_helper<T: Clone, FnCast>(
+        base_cs: Vec<(T, Vec<u8>, String)>,
+        cast_func: FnCast,
+        func_name: &str,
+    ) where
+        FnCast: Fn(&mut EvalContext, &RpnFnCallExtra, &Option<T>) -> Result<Option<Bytes>>,
+    {
+        #[derive(Clone, Copy)]
+        enum FlenType {
+            Eq,
+            LessOne,
+            ExtraOne,
+            Unspecified,
+        }
+        let cs: Vec<(FlenType, bool, &str, FieldTypeTp, Collation, Option<i32>)> = vec![
+            // (flen_type, pad_zero, charset, tp, collation, err_code)
+
+            // normal, flen==str.len
+            (
+                FlenType::Eq,
+                false,
+                CHARSET_BIN,
+                FieldTypeTp::String,
+                Collation::Binary,
+                None,
+            ),
+            (
+                FlenType::Eq,
+                false,
+                CHARSET_UTF8,
+                FieldTypeTp::String,
+                Collation::Binary,
+                None,
+            ),
+            (
+                FlenType::Eq,
+                false,
+                CHARSET_UTF8MB4,
+                FieldTypeTp::String,
+                Collation::Binary,
+                None,
+            ),
+            (
+                FlenType::Eq,
+                false,
+                CHARSET_ASCII,
+                FieldTypeTp::String,
+                Collation::Binary,
+                None,
+            ),
+            (
+                FlenType::Eq,
+                false,
+                CHARSET_LATIN1,
+                FieldTypeTp::String,
+                Collation::Binary,
+                None,
+            ),
+            // normal, flen==UNSPECIFIED_LENGTH
+            (
+                FlenType::Unspecified,
+                false,
+                CHARSET_BIN,
+                FieldTypeTp::String,
+                Collation::Binary,
+                None,
+            ),
+            (
+                FlenType::Unspecified,
+                false,
+                CHARSET_UTF8,
+                FieldTypeTp::String,
+                Collation::Binary,
+                None,
+            ),
+            (
+                FlenType::Unspecified,
+                false,
+                CHARSET_UTF8MB4,
+                FieldTypeTp::String,
+                Collation::Binary,
+                None,
+            ),
+            (
+                FlenType::Unspecified,
+                false,
+                CHARSET_ASCII,
+                FieldTypeTp::String,
+                Collation::Binary,
+                None,
+            ),
+            (
+                FlenType::Unspecified,
+                false,
+                CHARSET_LATIN1,
+                FieldTypeTp::String,
+                Collation::Binary,
+                None,
+            ),
+            // branch 1 of ProduceStrWithSpecifiedTp
+            // not bin_str, so no pad_zero
+            (
+                FlenType::LessOne,
+                false,
+                CHARSET_UTF8,
+                FieldTypeTp::String,
+                Collation::UTF8Bin,
+                Some(ERR_DATA_TOO_LONG),
+            ),
+            (
+                FlenType::LessOne,
+                false,
+                CHARSET_UTF8MB4,
+                FieldTypeTp::String,
+                Collation::UTF8Bin,
+                Some(ERR_DATA_TOO_LONG),
+            ),
+            (
+                FlenType::Eq,
+                false,
+                CHARSET_UTF8,
+                FieldTypeTp::String,
+                Collation::UTF8Bin,
+                None,
+            ),
+            (
+                FlenType::Eq,
+                false,
+                CHARSET_UTF8MB4,
+                FieldTypeTp::String,
+                Collation::UTF8Bin,
+                None,
+            ),
+            (
+                FlenType::ExtraOne,
+                false,
+                CHARSET_UTF8,
+                FieldTypeTp::String,
+                Collation::UTF8Bin,
+                None,
+            ),
+            (
+                FlenType::ExtraOne,
+                false,
+                CHARSET_UTF8MB4,
+                FieldTypeTp::String,
+                Collation::UTF8Bin,
+                None,
+            ),
+            (
+                FlenType::ExtraOne,
+                false,
+                CHARSET_UTF8,
+                FieldTypeTp::String,
+                Collation::UTF8Bin,
+                None,
+            ),
+            (
+                FlenType::ExtraOne,
+                false,
+                CHARSET_UTF8MB4,
+                FieldTypeTp::String,
+                Collation::UTF8Bin,
+                None,
+            ),
+            // bin_str, so need pad_zero
+            (
+                FlenType::ExtraOne,
+                true,
+                CHARSET_UTF8,
+                FieldTypeTp::String,
+                Collation::Binary,
+                None,
+            ),
+            (
+                FlenType::ExtraOne,
+                true,
+                CHARSET_UTF8MB4,
+                FieldTypeTp::String,
+                Collation::Binary,
+                None,
+            ),
+            // branch 2 of ProduceStrWithSpecifiedTp
+            // branch 2 need s.len>flen, so never need pad_zero
+            (
+                FlenType::LessOne,
+                false,
+                CHARSET_ASCII,
+                FieldTypeTp::String,
+                Collation::UTF8Bin,
+                Some(ERR_DATA_TOO_LONG),
+            ),
+            (
+                FlenType::LessOne,
+                false,
+                CHARSET_LATIN1,
+                FieldTypeTp::String,
+                Collation::UTF8Bin,
+                Some(ERR_DATA_TOO_LONG),
+            ),
+            (
+                FlenType::LessOne,
+                false,
+                CHARSET_BIN,
+                FieldTypeTp::String,
+                Collation::UTF8Bin,
+                Some(ERR_DATA_TOO_LONG),
+            ),
+            // branch 3 of ProduceStrWithSpecifiedTp ,
+            // will never be reached,
+            // because padZero param is always false
+        ];
+        for (input, bytes, debug_str) in base_cs {
+            for (flen_type, pad_zero, charset, tp, collation, err_code) in cs.iter() {
+                let mut ctx = make_ctx(false, true, false);
+                let ia = make_implicit_args(false);
+                let res_len = bytes.len();
+                let flen = match flen_type {
+                    FlenType::Eq => res_len as isize,
+                    FlenType::LessOne => {
+                        if res_len == 0 {
+                            continue;
+                        } else {
+                            (res_len - 1) as isize
+                        }
+                    }
+                    FlenType::ExtraOne => (res_len + 1) as isize,
+                    FlenType::Unspecified => UNSPECIFIED_LENGTH,
+                };
+                let rft = make_ret_field_type_3(flen, charset, *tp, *collation);
+                let extra = make_extra(&rft, &ia);
+
+                let r = cast_func(&mut ctx, &extra, &Some(input.clone()));
+
+                let mut expect = bytes.clone();
+                if *pad_zero && flen > expect.len() as isize {
+                    expect.extend((expect.len()..flen as usize).map(|_| 0u8));
+                } else if flen != UNSPECIFIED_LENGTH {
+                    expect.truncate(flen as usize);
+                }
+
+                let log = format!(
+                    "func: {:?}, input: {}, expect: {:?}, flen: {}, \
+                     charset: {}, field_type: {}, collation: {}, output: {:?}",
+                    func_name, debug_str, &expect, flen, charset, tp, collation, &r
+                );
+                check_result(Some(&expect), &r, log.as_str());
+                check_warning(&ctx, *err_code, log.as_str());
+            }
+        }
+    }
+
+    #[test]
+    fn test_int_as_string() {
+        test_none_with_ctx_and_extra(cast_int_as_string);
+
+        let cs: Vec<(i64, Vec<u8>, String)> = vec![
+            (
+                i64::MAX,
+                i64::MAX.to_string().into_bytes(),
+                i64::MAX.to_string(),
+            ),
+            (
+                i64::MIN,
+                i64::MIN.to_string().into_bytes(),
+                i64::MIN.to_string(),
+            ),
+        ];
+        test_as_string_helper(cs, cast_int_as_string, "cast_int_as_string");
+    }
+
+    #[test]
+    fn test_uint_as_string() {
+        test_none_with_ctx_and_extra(cast_int_as_string);
+
+        let cs: Vec<(u64, Vec<u8>, String)> = vec![
+            (
+                i64::MAX as u64,
+                (i64::MAX as u64).to_string().into_bytes(),
+                (i64::MAX as u64).to_string(),
+            ),
+            (
+                i64::MIN as u64,
+                (i64::MIN as u64).to_string().into_bytes(),
+                (i64::MIN as u64).to_string(),
+            ),
+            (
+                u64::MAX,
+                u64::MAX.to_string().into_bytes(),
+                u64::MAX.to_string(),
+            ),
+            (0u64, 0u64.to_string().into_bytes(), 0u64.to_string()),
+        ];
+        test_as_string_helper(
+            cs,
+            |ctx, extra, val| {
+                let val = val.map(|x| x as i64);
+                cast_uint_as_string(ctx, extra, &val)
+            },
+            "cast_uint_as_string",
+        );
+    }
+
+    #[test]
+    fn test_float_real_as_string() {
+        test_none_with_ctx_and_extra(cast_float_real_as_string);
+
+        let cs: Vec<(f32, Vec<u8>, String)> = vec![
+            (
+                f32::MAX,
+                f32::MAX.to_string().into_bytes(),
+                f32::MAX.to_string(),
+            ),
+            (1.0f32, 1.0f32.to_string().into_bytes(), 1.0f32.to_string()),
+            (
+                1.1113f32,
+                1.1113f32.to_string().into_bytes(),
+                1.1113f32.to_string(),
+            ),
+            (0.1f32, 0.1f32.to_string().into_bytes(), 0.1f32.to_string()),
+        ];
+
+        test_as_string_helper(
+            cs,
+            |ctx, extra, val| {
+                cast_float_real_as_string(
+                    ctx,
+                    extra,
+                    &val.map(|x| Real::new(f64::from(x)).unwrap()),
+                )
+            },
+            "cast_float_real_as_string",
+        );
+    }
+
+    #[test]
+    fn test_double_real_as_string() {
+        test_none_with_ctx_and_extra(cast_double_real_as_string);
+
+        let cs: Vec<(f64, Vec<u8>, String)> = vec![
+            (
+                f64::from(f32::MAX),
+                (f64::from(f32::MAX)).to_string().into_bytes(),
+                f64::from(f32::MAX).to_string(),
+            ),
+            (
+                f64::from(f32::MIN),
+                (f64::from(f32::MIN)).to_string().into_bytes(),
+                f64::from(f32::MIN).to_string(),
+            ),
+            (
+                f64::MIN,
+                f64::MIN.to_string().into_bytes(),
+                f64::MIN.to_string(),
+            ),
+            (
+                f64::MAX,
+                f64::MAX.to_string().into_bytes(),
+                f64::MAX.to_string(),
+            ),
+            (1.0f64, 1.0f64.to_string().into_bytes(), 1.0f64.to_string()),
+            (
+                1.1113f64,
+                1.1113f64.to_string().into_bytes(),
+                1.1113f64.to_string(),
+            ),
+            (0.1f64, 0.1f64.to_string().into_bytes(), 0.1f64.to_string()),
+        ];
+
+        test_as_string_helper(
+            cs,
+            |ctx, extra, val| {
+                cast_double_real_as_string(ctx, extra, &val.map(|x| Real::new(x).unwrap()))
+            },
+            "cast_double_real_as_string",
+        );
+    }
+
+    #[test]
+    fn test_string_as_string() {
+        test_none_with_ctx_and_extra(cast_string_as_string);
+
+        let cs: Vec<(Vec<u8>, Vec<u8>, String)> = vec![
+            (
+                Vec::from(b"".as_ref()),
+                Vec::from(b"".as_ref()),
+                String::from("<empty-str>"),
+            ),
+            (
+                (0..1024).map(|_| b'0').collect::<Vec<u8>>(),
+                (0..1024).map(|_| b'0').collect::<Vec<u8>>(),
+                String::from("1024 zeros('0')"),
+            ),
+        ];
+
+        test_as_string_helper(cs, cast_string_as_string, "cast_string_as_string");
+    }
+
+    #[test]
+    fn test_decimal_as_string() {
+        test_none_with_ctx_and_extra(cast_decimal_as_string);
+
+        let cs: Vec<(Decimal, Vec<u8>, String)> = vec![
+            (
+                Decimal::from(i64::MAX),
+                i64::MAX.to_string().into_bytes(),
+                i64::MAX.to_string(),
+            ),
+            (
+                Decimal::from(i64::MIN),
+                i64::MIN.to_string().into_bytes(),
+                i64::MIN.to_string(),
+            ),
+            (
+                Decimal::from(u64::MAX),
+                u64::MAX.to_string().into_bytes(),
+                u64::MAX.to_string(),
+            ),
+            (
+                Decimal::from_f64(0.0).unwrap(),
+                0.0.to_string().into_bytes(),
+                0.0.to_string(),
+            ),
+            (
+                Decimal::from_f64(i64::MAX as f64).unwrap(),
+                (i64::MAX as f64).to_string().into_bytes(),
+                (i64::MAX as f64).to_string(),
+            ),
+            (
+                Decimal::from_f64(i64::MIN as f64).unwrap(),
+                (i64::MIN as f64).to_string().into_bytes(),
+                (i64::MIN as f64).to_string(),
+            ),
+            (
+                Decimal::from_f64(u64::MAX as f64).unwrap(),
+                (u64::MAX as f64).to_string().into_bytes(),
+                (u64::MAX as f64).to_string(),
+            ),
+            (
+                Decimal::from_bytes(b"999999999999999999999999")
+                    .unwrap()
+                    .unwrap(),
+                Vec::from(b"999999999999999999999999".as_ref()),
+                String::from("999999999999999999999999"),
+            ),
+        ];
+
+        test_as_string_helper(cs, cast_decimal_as_string, "cast_decimal_as_string");
+    }
+
+    #[test]
+    fn test_time_as_string() {
+        test_none_with_ctx_and_extra(cast_time_as_string);
+
+        // TODO, add more test case
+        let cs: Vec<(Time, Vec<u8>, String)> = vec![
+            (
+                Time::parse_utc_datetime("2000-01-01T12:13:14", 0).unwrap(),
+                "2000-01-01 12:13:14".to_string().into_bytes(),
+                "2000-01-01 12:13:14".to_string(),
+            ),
+            (
+                Time::parse_utc_datetime("2000-01-01T12:13:14.6666", 0).unwrap(),
+                "2000-01-01 12:13:15".to_string().into_bytes(),
+                "2000-01-01 12:13:15".to_string(),
+            ),
+            (
+                Time::parse_utc_datetime("2000-01-01T12:13:14.6666", 3).unwrap(),
+                "2000-01-01 12:13:14.667".to_string().into_bytes(),
+                "2000-01-01 12:13:14.667".to_string(),
+            ),
+            (
+                Time::parse_utc_datetime("2000-01-01T12:13:14.6666", 4).unwrap(),
+                "2000-01-01 12:13:14.6666".to_string().into_bytes(),
+                "2000-01-01 12:13:14.6666".to_string(),
+            ),
+            (
+                Time::parse_utc_datetime("2000-01-01T12:13:14.6666", 6).unwrap(),
+                "2000-01-01 12:13:14.666600".to_string().into_bytes(),
+                "2000-01-01 12:13:14.666600".to_string(),
+            ),
+        ];
+        test_as_string_helper(cs, cast_time_as_string, "cast_time_as_string");
+    }
+
+    #[test]
+    fn test_duration_as_string() {
+        test_none_with_ctx_and_extra(cast_duration_as_string);
+
+        let cs = vec![
+            (
+                Duration::parse(b"17:51:04.78", 2).unwrap(),
+                "17:51:04.78".to_string().into_bytes(),
+                "17:51:04.78".to_string(),
+            ),
+            (
+                Duration::parse(b"-17:51:04.78", 2).unwrap(),
+                "-17:51:04.78".to_string().into_bytes(),
+                "-17:51:04.78".to_string(),
+            ),
+            (
+                Duration::parse(b"17:51:04.78", 0).unwrap(),
+                "17:51:05".to_string().into_bytes(),
+                "17:51:05".to_string(),
+            ),
+            (
+                Duration::parse(b"-17:51:04.78", 0).unwrap(),
+                "-17:51:05".to_string().into_bytes(),
+                "-17:51:05".to_string(),
+            ),
+        ];
+        test_as_string_helper(cs, cast_duration_as_string, "cast_duration_as_string");
+    }
+
+    #[test]
+    fn test_json_as_string() {
+        test_none_with_ctx(cast_any_as_any::<Json, Bytes>);
+
+        // FIXME, this case is not exactly same as TiDB's,
+        //  such as(left is TiKV, right is TiDB)
+        //  f64::MIN =>        "1.7976931348623157e308",  "1.7976931348623157e+308",
+        //  f64::MAX =>        "-1.7976931348623157e308", "-1.7976931348623157e+308",
+        //  f32::MIN as f64 => "3.4028234663852886e38",   "3.4028234663852886e+38",
+        //  f32::MAX as f64 => "-3.4028234663852886e38",  "-3.4028234663852886e+38",
+        //  i64::MIN as f64 => "-9.223372036854776e18", "-9223372036854776000",
+        //  i64::MAX as f64 => "9.223372036854776e18",  "9223372036854776000",
+        //  u64::MAX as f64 => "1.8446744073709552e19", "18446744073709552000",
+        let cs = vec![
+            (Json::Object(BTreeMap::default()), "{}".to_string()),
+            (Json::Array(vec![]), "[]".to_string()),
+            (Json::I64(10), "10".to_string()),
+            (Json::I64(i64::MAX), i64::MAX.to_string()),
+            (Json::I64(i64::MIN), i64::MIN.to_string()),
+            (Json::U64(0), "0".to_string()),
+            (Json::U64(u64::MAX), u64::MAX.to_string()),
+            (Json::Double(f64::MIN), format!("{:e}", f64::MIN)),
+            (Json::Double(f64::MAX), format!("{:e}", f64::MAX)),
+            (
+                Json::Double(f32::MIN as f64),
+                format!("{:e}", f32::MIN as f64),
+            ),
+            (
+                Json::Double(f32::MAX as f64),
+                format!("{:e}", f32::MAX as f64),
+            ),
+            (
+                Json::Double(i64::MIN as f64),
+                format!("{:e}", i64::MIN as f64),
+            ),
+            (
+                Json::Double(i64::MAX as f64),
+                format!("{:e}", i64::MAX as f64),
+            ),
+            (
+                Json::Double(u64::MAX as f64),
+                format!("{:e}", u64::MAX as f64),
+            ),
+            (Json::Double(10.5), "10.5".to_string()),
+            (Json::Double(10.4), "10.4".to_string()),
+            (Json::Double(-10.4), "-10.4".to_string()),
+            (Json::Double(-10.5), "-10.5".to_string()),
+            (Json::String(String::from("10.0")), "\"10.0\"".to_string()),
+            (Json::Boolean(true), "true".to_string()),
+            (Json::Boolean(false), "false".to_string()),
+            (Json::None, "null".to_string()),
+        ];
+
+        for (input, expect) in cs {
+            let mut ctx = make_ctx(false, false, false);
+            let r = cast_any_as_any::<Json, Bytes>(&mut ctx, &Some(input.clone()));
+            let r = r.map(|x| x.map(|x| unsafe { String::from_utf8_unchecked(x) }));
+            let log = make_log(&input, &expect, &r);
+            check_result(Some(&expect), &r, log.as_str());
         }
     }
 }