--- conflicted
+++ resolved
@@ -396,11 +396,8 @@
         ScalarFuncSig::Right => right_fn_meta(),
         ScalarFuncSig::LocateBinary2Args => locate_binary_2_args_fn_meta(),
         ScalarFuncSig::LocateBinary3Args => locate_binary_3_args_fn_meta(),
-<<<<<<< HEAD
         ScalarFuncSig::Elt => elt_fn_meta(),
-=======
         ScalarFuncSig::Space => space_fn_meta(),
->>>>>>> c301438a
         ScalarFuncSig::Strcmp => strcmp_fn_meta(),
         ScalarFuncSig::Year => year_fn_meta(),
         _ => return Err(other_err!(
