// Copyright 2019 TiKV Project Authors. Licensed under Apache-2.0.

pub mod types;

pub mod impl_arithmetic;
pub mod impl_cast;
pub mod impl_compare;
pub mod impl_control;
pub mod impl_encryption;
pub mod impl_json;
pub mod impl_like;
pub mod impl_math;
pub mod impl_miscellaneous;
pub mod impl_op;
pub mod impl_string;
pub mod impl_time;

pub use self::types::*;

use tidb_query_datatype::{FieldTypeAccessor, FieldTypeFlag};
use tipb::{Expr, ScalarFuncSig};

use crate::codec::data_type::*;
use crate::Result;

use self::impl_arithmetic::*;
use self::impl_cast::*;
use self::impl_compare::*;
use self::impl_control::*;
use self::impl_encryption::*;
use self::impl_json::*;
use self::impl_like::*;
use self::impl_math::*;
use self::impl_miscellaneous::*;
use self::impl_op::*;
use self::impl_string::*;
use self::impl_time::*;

fn map_int_sig<F>(value: ScalarFuncSig, children: &[Expr], mapper: F) -> Result<RpnFnMeta>
where
    F: Fn(bool, bool) -> RpnFnMeta,
{
    // FIXME: The signature for different signed / unsigned int should be inferred at TiDB side.
    if children.len() != 2 {
        return Err(other_err!(
            "ScalarFunction {:?} (params = {}) is not supported in batch mode",
            value,
            children.len()
        ));
    }
    let lhs_is_unsigned = children[0]
        .get_field_type()
        .as_accessor()
        .flag()
        .contains(FieldTypeFlag::UNSIGNED);
    let rhs_is_unsigned = children[1]
        .get_field_type()
        .as_accessor()
        .flag()
        .contains(FieldTypeFlag::UNSIGNED);
    Ok(mapper(lhs_is_unsigned, rhs_is_unsigned))
}

fn compare_mapper<F: CmpOp>(lhs_is_unsigned: bool, rhs_is_unsigned: bool) -> RpnFnMeta {
    match (lhs_is_unsigned, rhs_is_unsigned) {
        (false, false) => compare_fn_meta::<BasicComparer<Int, F>>(),
        (false, true) => compare_fn_meta::<IntUintComparer<F>>(),
        (true, false) => compare_fn_meta::<UintIntComparer<F>>(),
        (true, true) => compare_fn_meta::<UintUintComparer<F>>(),
    }
}

fn plus_mapper(lhs_is_unsigned: bool, rhs_is_unsigned: bool) -> RpnFnMeta {
    match (lhs_is_unsigned, rhs_is_unsigned) {
        (false, false) => arithmetic_fn_meta::<IntIntPlus>(),
        (false, true) => arithmetic_fn_meta::<IntUintPlus>(),
        (true, false) => arithmetic_fn_meta::<UintIntPlus>(),
        (true, true) => arithmetic_fn_meta::<UintUintPlus>(),
    }
}

fn minus_mapper(lhs_is_unsigned: bool, rhs_is_unsigned: bool) -> RpnFnMeta {
    match (lhs_is_unsigned, rhs_is_unsigned) {
        (false, false) => arithmetic_fn_meta::<IntIntMinus>(),
        (false, true) => arithmetic_fn_meta::<IntUintMinus>(),
        (true, false) => arithmetic_fn_meta::<UintIntMinus>(),
        (true, true) => arithmetic_fn_meta::<UintUintMinus>(),
    }
}

fn multiply_mapper(lhs_is_unsigned: bool, rhs_is_unsigned: bool) -> RpnFnMeta {
    match (lhs_is_unsigned, rhs_is_unsigned) {
        (false, false) => arithmetic_fn_meta::<IntIntMultiply>(),
        (false, true) => arithmetic_fn_meta::<IntUintMultiply>(),
        (true, false) => arithmetic_fn_meta::<UintIntMultiply>(),
        (true, true) => arithmetic_fn_meta::<UintUintMultiply>(),
    }
}

fn mod_mapper(lhs_is_unsigned: bool, rhs_is_unsigned: bool) -> RpnFnMeta {
    match (lhs_is_unsigned, rhs_is_unsigned) {
        (false, false) => arithmetic_fn_meta::<IntIntMod>(),
        (false, true) => arithmetic_fn_meta::<IntUintMod>(),
        (true, false) => arithmetic_fn_meta::<UintIntMod>(),
        (true, true) => arithmetic_fn_meta::<UintUintMod>(),
    }
}

fn divide_mapper(lhs_is_unsigned: bool, rhs_is_unsigned: bool) -> RpnFnMeta {
    match (lhs_is_unsigned, rhs_is_unsigned) {
        (false, false) => arithmetic_fn_meta::<IntDivideInt>(),
        (false, true) => arithmetic_fn_meta::<IntDivideUint>(),
        (true, false) => arithmetic_fn_meta::<UintDivideInt>(),
        (true, true) => arithmetic_fn_meta::<UintDivideUint>(),
    }
}

pub fn map_unary_minus_int_func(value: ScalarFuncSig, children: &[Expr]) -> Result<RpnFnMeta> {
    if children.len() != 1 {
        return Err(other_err!(
            "ScalarFunction {:?} (params = {}) is not supported in batch mode",
            value,
            children.len()
        ));
    }
    if children[0]
        .get_field_type()
        .as_accessor()
        .flag()
        .contains(FieldTypeFlag::UNSIGNED)
    {
        Ok(unary_minus_uint_fn_meta())
    } else {
        Ok(unary_minus_int_fn_meta())
    }
}

#[rustfmt::skip]
fn map_expr_node_to_rpn_func(expr: &Expr) -> Result<RpnFnMeta> {
    let value = expr.get_sig();
    let children = expr.get_children();
    Ok(match value {
        ScalarFuncSig::LtInt => map_int_sig(value, children, compare_mapper::<CmpOpLT>)?,
        ScalarFuncSig::LtReal => compare_fn_meta::<BasicComparer<Real, CmpOpLT>>(),
        ScalarFuncSig::LtDecimal => compare_fn_meta::<BasicComparer<Decimal, CmpOpLT>>(),
        ScalarFuncSig::LtString => compare_fn_meta::<BasicComparer<Bytes, CmpOpLT>>(),
        ScalarFuncSig::LtTime => compare_fn_meta::<BasicComparer<DateTime, CmpOpLT>>(),
        ScalarFuncSig::LtDuration => compare_fn_meta::<BasicComparer<Duration, CmpOpLT>>(),
        ScalarFuncSig::LtJson => compare_fn_meta::<BasicComparer<Json, CmpOpLT>>(),
        ScalarFuncSig::LeInt => map_int_sig(value, children, compare_mapper::<CmpOpLE>)?,
        ScalarFuncSig::LeReal => compare_fn_meta::<BasicComparer<Real, CmpOpLE>>(),
        ScalarFuncSig::LeDecimal => compare_fn_meta::<BasicComparer<Decimal, CmpOpLE>>(),
        ScalarFuncSig::LeString => compare_fn_meta::<BasicComparer<Bytes, CmpOpLE>>(),
        ScalarFuncSig::LeTime => compare_fn_meta::<BasicComparer<DateTime, CmpOpLE>>(),
        ScalarFuncSig::LeDuration => compare_fn_meta::<BasicComparer<Duration, CmpOpLE>>(),
        ScalarFuncSig::LeJson => compare_fn_meta::<BasicComparer<Json, CmpOpLE>>(),
        ScalarFuncSig::GtInt => map_int_sig(value, children, compare_mapper::<CmpOpGT>)?,
        ScalarFuncSig::GtReal => compare_fn_meta::<BasicComparer<Real, CmpOpGT>>(),
        ScalarFuncSig::GtDecimal => compare_fn_meta::<BasicComparer<Decimal, CmpOpGT>>(),
        ScalarFuncSig::GtString => compare_fn_meta::<BasicComparer<Bytes, CmpOpGT>>(),
        ScalarFuncSig::GtTime => compare_fn_meta::<BasicComparer<DateTime, CmpOpGT>>(),
        ScalarFuncSig::GtDuration => compare_fn_meta::<BasicComparer<Duration, CmpOpGT>>(),
        ScalarFuncSig::GtJson => compare_fn_meta::<BasicComparer<Json, CmpOpGT>>(),
        ScalarFuncSig::GeInt => map_int_sig(value, children, compare_mapper::<CmpOpGE>)?,
        ScalarFuncSig::GeReal => compare_fn_meta::<BasicComparer<Real, CmpOpGE>>(),
        ScalarFuncSig::GeDecimal => compare_fn_meta::<BasicComparer<Decimal, CmpOpGE>>(),
        ScalarFuncSig::GeString => compare_fn_meta::<BasicComparer<Bytes, CmpOpGE>>(),
        ScalarFuncSig::GeTime => compare_fn_meta::<BasicComparer<DateTime, CmpOpGE>>(),
        ScalarFuncSig::GeDuration => compare_fn_meta::<BasicComparer<Duration, CmpOpGE>>(),
        ScalarFuncSig::GeJson => compare_fn_meta::<BasicComparer<Json, CmpOpGE>>(),
        ScalarFuncSig::NeInt => map_int_sig(value, children, compare_mapper::<CmpOpNE>)?,
        ScalarFuncSig::NeReal => compare_fn_meta::<BasicComparer<Real, CmpOpNE>>(),
        ScalarFuncSig::NeDecimal => compare_fn_meta::<BasicComparer<Decimal, CmpOpNE>>(),
        ScalarFuncSig::NeString => compare_fn_meta::<BasicComparer<Bytes, CmpOpNE>>(),
        ScalarFuncSig::NeTime => compare_fn_meta::<BasicComparer<DateTime, CmpOpNE>>(),
        ScalarFuncSig::NeDuration => compare_fn_meta::<BasicComparer<Duration, CmpOpNE>>(),
        ScalarFuncSig::NeJson => compare_fn_meta::<BasicComparer<Json, CmpOpNE>>(),
        ScalarFuncSig::EqInt => map_int_sig(value, children, compare_mapper::<CmpOpEQ>)?,
        ScalarFuncSig::EqReal => compare_fn_meta::<BasicComparer<Real, CmpOpEQ>>(),
        ScalarFuncSig::EqDecimal => compare_fn_meta::<BasicComparer<Decimal, CmpOpEQ>>(),
        ScalarFuncSig::EqString => compare_fn_meta::<BasicComparer<Bytes, CmpOpEQ>>(),
        ScalarFuncSig::EqTime => compare_fn_meta::<BasicComparer<DateTime, CmpOpEQ>>(),
        ScalarFuncSig::EqDuration => compare_fn_meta::<BasicComparer<Duration, CmpOpEQ>>(),
        ScalarFuncSig::EqJson => compare_fn_meta::<BasicComparer<Json, CmpOpEQ>>(),
        ScalarFuncSig::NullEqInt => map_int_sig(value, children, compare_mapper::<CmpOpNullEQ>)?,
        ScalarFuncSig::NullEqReal => compare_fn_meta::<BasicComparer<Real, CmpOpNullEQ>>(),
        ScalarFuncSig::NullEqDecimal => compare_fn_meta::<BasicComparer<Decimal, CmpOpNullEQ>>(),
        ScalarFuncSig::NullEqString => compare_fn_meta::<BasicComparer<Bytes, CmpOpNullEQ>>(),
        ScalarFuncSig::NullEqTime => compare_fn_meta::<BasicComparer<DateTime, CmpOpNullEQ>>(),
        ScalarFuncSig::NullEqDuration => compare_fn_meta::<BasicComparer<Duration, CmpOpNullEQ>>(),
        ScalarFuncSig::NullEqJson => compare_fn_meta::<BasicComparer<Json, CmpOpNullEQ>>(),
        ScalarFuncSig::IntIsNull => is_null_fn_meta::<Int>(),
        ScalarFuncSig::RealIsNull => is_null_fn_meta::<Real>(),
        ScalarFuncSig::DecimalIsNull => is_null_fn_meta::<Decimal>(),
        ScalarFuncSig::StringIsNull => is_null_fn_meta::<Bytes>(),
        ScalarFuncSig::TimeIsNull => is_null_fn_meta::<DateTime>(),
        ScalarFuncSig::DurationIsNull => is_null_fn_meta::<Duration>(),
        ScalarFuncSig::JsonIsNull => is_null_fn_meta::<Json>(),
        ScalarFuncSig::IntIsTrue => int_is_true_fn_meta(),
        ScalarFuncSig::RealIsTrue => real_is_true_fn_meta(),
        ScalarFuncSig::DecimalIsTrue => decimal_is_true_fn_meta(),
        ScalarFuncSig::IntIsFalse => int_is_false_fn_meta(),
        ScalarFuncSig::RealIsFalse => real_is_false_fn_meta(),
        ScalarFuncSig::DecimalIsFalse => decimal_is_false_fn_meta(),
        ScalarFuncSig::LogicalAnd => logical_and_fn_meta(),
        ScalarFuncSig::LogicalOr => logical_or_fn_meta(),
        ScalarFuncSig::LogicalXor => logical_xor_fn_meta(),
        ScalarFuncSig::UnaryNotInt => unary_not_int_fn_meta(),
        ScalarFuncSig::UnaryNotReal => unary_not_real_fn_meta(),
        ScalarFuncSig::UnaryNotDecimal => unary_not_decimal_fn_meta(),
        ScalarFuncSig::UnaryMinusInt => map_unary_minus_int_func(value, children)?,
        ScalarFuncSig::UnaryMinusReal => unary_minus_real_fn_meta(),
        ScalarFuncSig::UnaryMinusDecimal => unary_minus_decimal_fn_meta(),
        ScalarFuncSig::BitAndSig => bit_and_fn_meta(),
        ScalarFuncSig::BitOrSig => bit_or_fn_meta(),
        ScalarFuncSig::BitXorSig => bit_xor_fn_meta(),
        ScalarFuncSig::BitNegSig => bit_neg_fn_meta(),
        ScalarFuncSig::LeftShift => left_shift_fn_meta(),
        ScalarFuncSig::RightShift => right_shift_fn_meta(),
        ScalarFuncSig::PlusInt => map_int_sig(value, children, plus_mapper)?,
        ScalarFuncSig::PlusReal => arithmetic_fn_meta::<RealPlus>(),
        ScalarFuncSig::PlusDecimal => arithmetic_fn_meta::<DecimalPlus>(),
        ScalarFuncSig::MinusInt => map_int_sig(value, children, minus_mapper)?,
        ScalarFuncSig::MinusReal => arithmetic_fn_meta::<RealMinus>(),
        ScalarFuncSig::MinusDecimal => arithmetic_fn_meta::<DecimalMinus>(),
        ScalarFuncSig::MultiplyDecimal => arithmetic_fn_meta::<DecimalMultiply>(),
        ScalarFuncSig::MultiplyInt => map_int_sig(value, children, multiply_mapper)?,
        ScalarFuncSig::MultiplyIntUnsigned => arithmetic_fn_meta::<UintUintMultiply>(),
        ScalarFuncSig::MultiplyReal => arithmetic_fn_meta::<RealMultiply>(),
        ScalarFuncSig::ModReal => arithmetic_fn_meta::<RealMod>(),
        ScalarFuncSig::ModDecimal => arithmetic_with_ctx_fn_meta::<DecimalMod>(),
        ScalarFuncSig::DivideDecimal => arithmetic_with_ctx_fn_meta::<DecimalDivide>(),
        ScalarFuncSig::DivideReal => arithmetic_with_ctx_fn_meta::<RealDivide>(),
        ScalarFuncSig::ModInt => map_int_sig(value, children, mod_mapper)?,
        ScalarFuncSig::LikeSig => like_fn_meta(),
        ScalarFuncSig::IfNullInt => if_null_fn_meta::<Int>(),
        ScalarFuncSig::IfNullReal => if_null_fn_meta::<Real>(),
        ScalarFuncSig::IfNullString => if_null_fn_meta::<Bytes>(),
        ScalarFuncSig::IfNullDecimal => if_null_fn_meta::<Decimal>(),
        ScalarFuncSig::IfNullTime => if_null_fn_meta::<DateTime>(),
        ScalarFuncSig::IfNullDuration => if_null_fn_meta::<Duration>(),
        ScalarFuncSig::IfNullJson => if_null_fn_meta::<Json>(),
        ScalarFuncSig::IntDivideInt => map_int_sig(value, children, divide_mapper)?,
        ScalarFuncSig::IntDivideDecimal => int_divide_decimal_fn_meta(),
        ScalarFuncSig::CaseWhenInt => case_when_fn_meta::<Int>(),
        ScalarFuncSig::CaseWhenReal => case_when_fn_meta::<Real>(),
        ScalarFuncSig::CaseWhenString => case_when_fn_meta::<Bytes>(),
        ScalarFuncSig::CaseWhenDecimal => case_when_fn_meta::<Decimal>(),
        ScalarFuncSig::CaseWhenTime => case_when_fn_meta::<DateTime>(),
        ScalarFuncSig::CaseWhenDuration => case_when_fn_meta::<Duration>(),
        ScalarFuncSig::CaseWhenJson => case_when_fn_meta::<Json>(),
        ScalarFuncSig::Sha1 => sha1_fn_meta(),
        ScalarFuncSig::DateFormatSig => date_format_fn_meta(),
        ScalarFuncSig::DayOfYear => day_of_year_fn_meta(),
        ScalarFuncSig::WeekDay => week_day_fn_meta(),
        ScalarFuncSig::FromDays => from_days_fn_meta(),
        ScalarFuncSig::Month => month_fn_meta(),
        ScalarFuncSig::Hour => hour_fn_meta(),
        ScalarFuncSig::Minute => minute_fn_meta(),
        ScalarFuncSig::Second => second_fn_meta(),
        ScalarFuncSig::MicroSecond => micro_second_fn_meta(),
        ScalarFuncSig::AbsInt => abs_int_fn_meta(),
        ScalarFuncSig::AbsUInt => abs_uint_fn_meta(),
        ScalarFuncSig::AbsReal => abs_real_fn_meta(),
        ScalarFuncSig::AbsDecimal => abs_decimal_fn_meta(),
        ScalarFuncSig::CeilReal => ceil_fn_meta::<CeilReal>(),
        ScalarFuncSig::CeilDecToDec => ceil_fn_meta::<CeilDecToDec>(),
        ScalarFuncSig::CeilDecToInt => ceil_fn_meta::<CeilDecToInt>(),
        ScalarFuncSig::CeilIntToInt => ceil_fn_meta::<CeilIntToInt>(),
        ScalarFuncSig::CeilIntToDec => ceil_fn_meta::<CeilIntToDec>(),
        ScalarFuncSig::FloorReal => floor_fn_meta::<FloorReal>(),
        ScalarFuncSig::FloorDecToInt => floor_fn_meta::<FloorDecToInt>(),
        ScalarFuncSig::FloorDecToDec => floor_fn_meta::<FloorDecToDec>(),
        ScalarFuncSig::FloorIntToInt => floor_fn_meta::<FloorIntToInt>(),
        ScalarFuncSig::Pi => pi_fn_meta(),
        ScalarFuncSig::Crc32 => crc32_fn_meta(),
        ScalarFuncSig::Log1Arg => log_1_arg_fn_meta(),
        ScalarFuncSig::Log2Args => log_2_arg_fn_meta(),
        ScalarFuncSig::Log2 => log2_fn_meta(),
        ScalarFuncSig::Log10 => log10_fn_meta(),
        ScalarFuncSig::Sin => sin_fn_meta(),
        ScalarFuncSig::Cos => cos_fn_meta(),
        ScalarFuncSig::Tan => tan_fn_meta(),
        ScalarFuncSig::Cot => cot_fn_meta(),
        ScalarFuncSig::Pow => pow_fn_meta(),
        ScalarFuncSig::Asin => asin_fn_meta(),
        ScalarFuncSig::Acos => acos_fn_meta(),
        ScalarFuncSig::Atan1Arg => atan_1_arg_fn_meta(),
        ScalarFuncSig::Atan2Args => atan_2_args_fn_meta(),
        ScalarFuncSig::CoalesceInt => coalesce_fn_meta::<Int>(),
        ScalarFuncSig::CoalesceReal => coalesce_fn_meta::<Real>(),
        ScalarFuncSig::CoalesceString => coalesce_fn_meta::<Bytes>(),
        ScalarFuncSig::CoalesceDecimal => coalesce_fn_meta::<Decimal>(),
        ScalarFuncSig::CoalesceTime => coalesce_fn_meta::<DateTime>(),
        ScalarFuncSig::CoalesceDuration => coalesce_fn_meta::<Duration>(),
        ScalarFuncSig::CoalesceJson => coalesce_fn_meta::<Json>(),
        ScalarFuncSig::Sign => sign_fn_meta(),
        ScalarFuncSig::Sqrt => sqrt_fn_meta(),
        ScalarFuncSig::Exp => exp_fn_meta(),
        ScalarFuncSig::Degrees => degrees_fn_meta(),
        ScalarFuncSig::Radians => radians_fn_meta(),
        ScalarFuncSig::Conv => conv_fn_meta(),
        ScalarFuncSig::InInt => compare_in_fn_meta::<Int>(),
        ScalarFuncSig::InReal => compare_in_fn_meta::<Real>(),
        ScalarFuncSig::InString => compare_in_fn_meta::<Bytes>(),
        ScalarFuncSig::InDecimal => compare_in_fn_meta::<Decimal>(),
        ScalarFuncSig::InTime => compare_in_fn_meta::<DateTime>(),
        ScalarFuncSig::InDuration => compare_in_fn_meta::<Duration>(),
        ScalarFuncSig::InJson => compare_in_fn_meta::<Json>(),
        ScalarFuncSig::IfReal => if_condition_fn_meta::<Real>(),
        ScalarFuncSig::IfJson => if_condition_fn_meta::<Json>(),
        ScalarFuncSig::IfInt => if_condition_fn_meta::<Int>(),
        ScalarFuncSig::IfDuration => if_condition_fn_meta::<Duration>(),
        ScalarFuncSig::IfString => if_condition_fn_meta::<Bytes>(),
        ScalarFuncSig::IfTime => if_condition_fn_meta::<DateTime>(),
        ScalarFuncSig::IfDecimal => if_condition_fn_meta::<Decimal>(),
        ScalarFuncSig::JsonTypeSig => json_type_fn_meta(),
        ScalarFuncSig::JsonSetSig => json_set_fn_meta(),
        ScalarFuncSig::JsonReplaceSig => json_replace_fn_meta(),
        ScalarFuncSig::JsonInsertSig => json_insert_fn_meta(),
        ScalarFuncSig::JsonArraySig => json_array_fn_meta(),
        ScalarFuncSig::JsonObjectSig => json_object_fn_meta(),
        ScalarFuncSig::JsonMergeSig => json_merge_fn_meta(),
        ScalarFuncSig::JsonUnquoteSig => json_unquote_fn_meta(),
        ScalarFuncSig::JsonExtractSig => json_extract_fn_meta(),
        ScalarFuncSig::JsonRemoveSig => json_remove_fn_meta(),
        ScalarFuncSig::InetNtoa => inet_ntoa_fn_meta(),
        ScalarFuncSig::Bin => bin_fn_meta(),
        ScalarFuncSig::IsIPv4 => is_ipv4_fn_meta(),
        ScalarFuncSig::IsIPv4Compat => is_ipv4_compat_fn_meta(),
        ScalarFuncSig::IsIPv6 => is_ipv6_fn_meta(),
        ScalarFuncSig::Inet6Ntoa => inet6_ntoa_fn_meta(),
        ScalarFuncSig::Inet6Aton => inet6_aton_fn_meta(),
        ScalarFuncSig::CastIntAsInt |
        ScalarFuncSig::CastIntAsReal |
        ScalarFuncSig::CastIntAsString |
        ScalarFuncSig::CastIntAsDecimal |
        ScalarFuncSig::CastIntAsTime |
        ScalarFuncSig::CastIntAsDuration |
        ScalarFuncSig::CastIntAsJson |
        ScalarFuncSig::CastRealAsInt |
        ScalarFuncSig::CastRealAsReal |
        ScalarFuncSig::CastRealAsString |
        ScalarFuncSig::CastRealAsDecimal |
        ScalarFuncSig::CastRealAsTime |
        ScalarFuncSig::CastRealAsDuration |
        ScalarFuncSig::CastRealAsJson |
        ScalarFuncSig::CastDecimalAsInt |
        ScalarFuncSig::CastDecimalAsReal |
        ScalarFuncSig::CastDecimalAsString |
        ScalarFuncSig::CastDecimalAsDecimal |
        ScalarFuncSig::CastDecimalAsTime |
        ScalarFuncSig::CastDecimalAsDuration |
        ScalarFuncSig::CastDecimalAsJson |
        ScalarFuncSig::CastStringAsInt |
        ScalarFuncSig::CastStringAsReal |
        ScalarFuncSig::CastStringAsString |
        ScalarFuncSig::CastStringAsDecimal |
        ScalarFuncSig::CastStringAsTime |
        ScalarFuncSig::CastStringAsDuration |
        ScalarFuncSig::CastStringAsJson |
        ScalarFuncSig::CastTimeAsInt |
        ScalarFuncSig::CastTimeAsReal |
        ScalarFuncSig::CastTimeAsString |
        ScalarFuncSig::CastTimeAsDecimal |
        ScalarFuncSig::CastTimeAsTime |
        ScalarFuncSig::CastTimeAsDuration |
        ScalarFuncSig::CastTimeAsJson |
        ScalarFuncSig::CastDurationAsInt |
        ScalarFuncSig::CastDurationAsReal |
        ScalarFuncSig::CastDurationAsString |
        ScalarFuncSig::CastDurationAsDecimal |
        ScalarFuncSig::CastDurationAsTime |
        ScalarFuncSig::CastDurationAsDuration |
        ScalarFuncSig::CastDurationAsJson |
        ScalarFuncSig::CastJsonAsInt |
        ScalarFuncSig::CastJsonAsReal |
        ScalarFuncSig::CastJsonAsString |
        ScalarFuncSig::CastJsonAsDecimal |
        ScalarFuncSig::CastJsonAsTime |
        ScalarFuncSig::CastJsonAsDuration |
        ScalarFuncSig::CastJsonAsJson => map_cast_func(expr)?,
        ScalarFuncSig::Length => length_fn_meta(),
        ScalarFuncSig::BitLength => bit_length_fn_meta(),
        ScalarFuncSig::Concat => concat_fn_meta(),
        ScalarFuncSig::ConcatWs => concat_ws_fn_meta(),
        ScalarFuncSig::Ascii => ascii_fn_meta(),
        ScalarFuncSig::Reverse => reverse_fn_meta(),
        ScalarFuncSig::ReverseBinary => reverse_binary_fn_meta(),
        ScalarFuncSig::HexIntArg => hex_int_arg_fn_meta(),
        ScalarFuncSig::HexStrArg => hex_str_arg_fn_meta(),
        ScalarFuncSig::LTrim => ltrim_fn_meta(),
        ScalarFuncSig::RTrim => rtrim_fn_meta(),
        ScalarFuncSig::Replace => replace_fn_meta(),
        ScalarFuncSig::Left => left_fn_meta(),
        ScalarFuncSig::Right => right_fn_meta(),
        ScalarFuncSig::LocateBinary2Args => locate_binary_2_args_fn_meta(),
        ScalarFuncSig::LocateBinary3Args => locate_binary_3_args_fn_meta(),
<<<<<<< HEAD
        ScalarFuncSig::Uncompress => uncompress_fn_meta(),
=======
        ScalarFuncSig::Strcmp => strcmp_fn_meta(),
        ScalarFuncSig::Year => year_fn_meta(),
>>>>>>> 6f02ff94
        _ => return Err(other_err!(
            "ScalarFunction {:?} is not supported in batch mode",
            value
        )),
    })
}<|MERGE_RESOLUTION|>--- conflicted
+++ resolved
@@ -396,12 +396,9 @@
         ScalarFuncSig::Right => right_fn_meta(),
         ScalarFuncSig::LocateBinary2Args => locate_binary_2_args_fn_meta(),
         ScalarFuncSig::LocateBinary3Args => locate_binary_3_args_fn_meta(),
-<<<<<<< HEAD
         ScalarFuncSig::Uncompress => uncompress_fn_meta(),
-=======
         ScalarFuncSig::Strcmp => strcmp_fn_meta(),
         ScalarFuncSig::Year => year_fn_meta(),
->>>>>>> 6f02ff94
         _ => return Err(other_err!(
             "ScalarFunction {:?} is not supported in batch mode",
             value
