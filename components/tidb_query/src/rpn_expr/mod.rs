// Copyright 2019 TiKV Project Authors. Licensed under Apache-2.0.

pub mod types;

pub mod impl_arithmetic;
pub mod impl_cast;
pub mod impl_compare;
pub mod impl_compare_in;
pub mod impl_control;
pub mod impl_encryption;
pub mod impl_json;
pub mod impl_like;
pub mod impl_math;
pub mod impl_miscellaneous;
pub mod impl_op;
pub mod impl_string;
pub mod impl_time;

pub use self::types::*;

use tidb_query_datatype::{FieldTypeAccessor, FieldTypeFlag};
use tipb::{Expr, ScalarFuncSig};

use crate::codec::data_type::*;
use crate::Result;

use self::impl_arithmetic::*;
use self::impl_cast::*;
use self::impl_compare::*;
use self::impl_compare_in::*;
use self::impl_control::*;
use self::impl_encryption::*;
use self::impl_json::*;
use self::impl_like::*;
use self::impl_math::*;
use self::impl_miscellaneous::*;
use self::impl_op::*;
use self::impl_string::*;
use self::impl_time::*;

fn map_int_sig<F>(value: ScalarFuncSig, children: &[Expr], mapper: F) -> Result<RpnFnMeta>
where
    F: Fn(bool, bool) -> RpnFnMeta,
{
    // FIXME: The signature for different signed / unsigned int should be inferred at TiDB side.
    if children.len() != 2 {
        return Err(other_err!(
            "ScalarFunction {:?} (params = {}) is not supported in batch mode",
            value,
            children.len()
        ));
    }
    let lhs_is_unsigned = children[0]
        .get_field_type()
        .as_accessor()
        .flag()
        .contains(FieldTypeFlag::UNSIGNED);
    let rhs_is_unsigned = children[1]
        .get_field_type()
        .as_accessor()
        .flag()
        .contains(FieldTypeFlag::UNSIGNED);
    Ok(mapper(lhs_is_unsigned, rhs_is_unsigned))
}

fn compare_mapper<F: CmpOp>(lhs_is_unsigned: bool, rhs_is_unsigned: bool) -> RpnFnMeta {
    match (lhs_is_unsigned, rhs_is_unsigned) {
        (false, false) => compare_fn_meta::<BasicComparer<Int, F>>(),
        (false, true) => compare_fn_meta::<IntUintComparer<F>>(),
        (true, false) => compare_fn_meta::<UintIntComparer<F>>(),
        (true, true) => compare_fn_meta::<UintUintComparer<F>>(),
    }
}

fn plus_mapper(lhs_is_unsigned: bool, rhs_is_unsigned: bool) -> RpnFnMeta {
    match (lhs_is_unsigned, rhs_is_unsigned) {
        (false, false) => arithmetic_fn_meta::<IntIntPlus>(),
        (false, true) => arithmetic_fn_meta::<IntUintPlus>(),
        (true, false) => arithmetic_fn_meta::<UintIntPlus>(),
        (true, true) => arithmetic_fn_meta::<UintUintPlus>(),
    }
}

fn minus_mapper(lhs_is_unsigned: bool, rhs_is_unsigned: bool) -> RpnFnMeta {
    match (lhs_is_unsigned, rhs_is_unsigned) {
        (false, false) => arithmetic_fn_meta::<IntIntMinus>(),
        (false, true) => arithmetic_fn_meta::<IntUintMinus>(),
        (true, false) => arithmetic_fn_meta::<UintIntMinus>(),
        (true, true) => arithmetic_fn_meta::<UintUintMinus>(),
    }
}

fn multiply_mapper(lhs_is_unsigned: bool, rhs_is_unsigned: bool) -> RpnFnMeta {
    match (lhs_is_unsigned, rhs_is_unsigned) {
        (false, false) => arithmetic_fn_meta::<IntIntMultiply>(),
        (false, true) => arithmetic_fn_meta::<IntUintMultiply>(),
        (true, false) => arithmetic_fn_meta::<UintIntMultiply>(),
        (true, true) => arithmetic_fn_meta::<UintUintMultiply>(),
    }
}

fn mod_mapper(lhs_is_unsigned: bool, rhs_is_unsigned: bool) -> RpnFnMeta {
    match (lhs_is_unsigned, rhs_is_unsigned) {
        (false, false) => arithmetic_fn_meta::<IntIntMod>(),
        (false, true) => arithmetic_fn_meta::<IntUintMod>(),
        (true, false) => arithmetic_fn_meta::<UintIntMod>(),
        (true, true) => arithmetic_fn_meta::<UintUintMod>(),
    }
}

fn divide_mapper(lhs_is_unsigned: bool, rhs_is_unsigned: bool) -> RpnFnMeta {
    match (lhs_is_unsigned, rhs_is_unsigned) {
        (false, false) => arithmetic_fn_meta::<IntDivideInt>(),
        (false, true) => arithmetic_fn_meta::<IntDivideUint>(),
        (true, false) => arithmetic_fn_meta::<UintDivideInt>(),
        (true, true) => arithmetic_fn_meta::<UintDivideUint>(),
    }
}

pub fn map_unary_minus_int_func(value: ScalarFuncSig, children: &[Expr]) -> Result<RpnFnMeta> {
    if children.len() != 1 {
        return Err(other_err!(
            "ScalarFunction {:?} (params = {}) is not supported in batch mode",
            value,
            children.len()
        ));
    }
    if children[0]
        .get_field_type()
        .as_accessor()
        .flag()
        .contains(FieldTypeFlag::UNSIGNED)
    {
        Ok(unary_minus_uint_fn_meta())
    } else {
        Ok(unary_minus_int_fn_meta())
    }
}

#[rustfmt::skip]
fn map_expr_node_to_rpn_func(expr: &Expr) -> Result<RpnFnMeta> {
    let value = expr.get_sig();
    let children = expr.get_children();
    Ok(match value {
        // impl_arithmetic
        ScalarFuncSig::PlusInt => map_int_sig(value, children, plus_mapper)?,
        ScalarFuncSig::PlusReal => arithmetic_fn_meta::<RealPlus>(),
        ScalarFuncSig::PlusDecimal => arithmetic_fn_meta::<DecimalPlus>(),
        ScalarFuncSig::MinusInt => map_int_sig(value, children, minus_mapper)?,
        ScalarFuncSig::MinusReal => arithmetic_fn_meta::<RealMinus>(),
        ScalarFuncSig::MinusDecimal => arithmetic_fn_meta::<DecimalMinus>(),
        ScalarFuncSig::MultiplyDecimal => arithmetic_fn_meta::<DecimalMultiply>(),
        ScalarFuncSig::MultiplyInt => map_int_sig(value, children, multiply_mapper)?,
        ScalarFuncSig::MultiplyIntUnsigned => arithmetic_fn_meta::<UintUintMultiply>(),
        ScalarFuncSig::MultiplyReal => arithmetic_fn_meta::<RealMultiply>(),
        ScalarFuncSig::DivideDecimal => arithmetic_with_ctx_fn_meta::<DecimalDivide>(),
        ScalarFuncSig::DivideReal => arithmetic_with_ctx_fn_meta::<RealDivide>(),
        ScalarFuncSig::IntDivideInt => map_int_sig(value, children, divide_mapper)?,
        ScalarFuncSig::IntDivideDecimal => int_divide_decimal_fn_meta(),
        ScalarFuncSig::ModReal => arithmetic_fn_meta::<RealMod>(),
        ScalarFuncSig::ModDecimal => arithmetic_with_ctx_fn_meta::<DecimalMod>(),
        ScalarFuncSig::ModInt => map_int_sig(value, children, mod_mapper)?,
        // impl_cast
        ScalarFuncSig::CastIntAsInt |
        ScalarFuncSig::CastIntAsReal |
        ScalarFuncSig::CastIntAsString |
        ScalarFuncSig::CastIntAsDecimal |
        ScalarFuncSig::CastIntAsTime |
        ScalarFuncSig::CastIntAsDuration |
        ScalarFuncSig::CastIntAsJson |
        ScalarFuncSig::CastRealAsInt |
        ScalarFuncSig::CastRealAsReal |
        ScalarFuncSig::CastRealAsString |
        ScalarFuncSig::CastRealAsDecimal |
        ScalarFuncSig::CastRealAsTime |
        ScalarFuncSig::CastRealAsDuration |
        ScalarFuncSig::CastRealAsJson |
        ScalarFuncSig::CastDecimalAsInt |
        ScalarFuncSig::CastDecimalAsReal |
        ScalarFuncSig::CastDecimalAsString |
        ScalarFuncSig::CastDecimalAsDecimal |
        ScalarFuncSig::CastDecimalAsTime |
        ScalarFuncSig::CastDecimalAsDuration |
        ScalarFuncSig::CastDecimalAsJson |
        ScalarFuncSig::CastStringAsInt |
        ScalarFuncSig::CastStringAsReal |
        ScalarFuncSig::CastStringAsString |
        ScalarFuncSig::CastStringAsDecimal |
        ScalarFuncSig::CastStringAsTime |
        ScalarFuncSig::CastStringAsDuration |
        ScalarFuncSig::CastStringAsJson |
        ScalarFuncSig::CastTimeAsInt |
        ScalarFuncSig::CastTimeAsReal |
        ScalarFuncSig::CastTimeAsString |
        ScalarFuncSig::CastTimeAsDecimal |
        ScalarFuncSig::CastTimeAsTime |
        ScalarFuncSig::CastTimeAsDuration |
        ScalarFuncSig::CastTimeAsJson |
        ScalarFuncSig::CastDurationAsInt |
        ScalarFuncSig::CastDurationAsReal |
        ScalarFuncSig::CastDurationAsString |
        ScalarFuncSig::CastDurationAsDecimal |
        ScalarFuncSig::CastDurationAsTime |
        ScalarFuncSig::CastDurationAsDuration |
        ScalarFuncSig::CastDurationAsJson |
        ScalarFuncSig::CastJsonAsInt |
        ScalarFuncSig::CastJsonAsReal |
        ScalarFuncSig::CastJsonAsString |
        ScalarFuncSig::CastJsonAsDecimal |
        ScalarFuncSig::CastJsonAsTime |
        ScalarFuncSig::CastJsonAsDuration |
        ScalarFuncSig::CastJsonAsJson => map_cast_func(expr)?,
        // impl_compare
        ScalarFuncSig::LtInt => map_int_sig(value, children, compare_mapper::<CmpOpLT>)?,
        ScalarFuncSig::LtReal => compare_fn_meta::<BasicComparer<Real, CmpOpLT>>(),
        ScalarFuncSig::LtDecimal => compare_fn_meta::<BasicComparer<Decimal, CmpOpLT>>(),
        ScalarFuncSig::LtString => compare_fn_meta::<BasicComparer<Bytes, CmpOpLT>>(),
        ScalarFuncSig::LtTime => compare_fn_meta::<BasicComparer<DateTime, CmpOpLT>>(),
        ScalarFuncSig::LtDuration => compare_fn_meta::<BasicComparer<Duration, CmpOpLT>>(),
        ScalarFuncSig::LtJson => compare_fn_meta::<BasicComparer<Json, CmpOpLT>>(),
        ScalarFuncSig::LeInt => map_int_sig(value, children, compare_mapper::<CmpOpLE>)?,
        ScalarFuncSig::LeReal => compare_fn_meta::<BasicComparer<Real, CmpOpLE>>(),
        ScalarFuncSig::LeDecimal => compare_fn_meta::<BasicComparer<Decimal, CmpOpLE>>(),
        ScalarFuncSig::LeString => compare_fn_meta::<BasicComparer<Bytes, CmpOpLE>>(),
        ScalarFuncSig::LeTime => compare_fn_meta::<BasicComparer<DateTime, CmpOpLE>>(),
        ScalarFuncSig::LeDuration => compare_fn_meta::<BasicComparer<Duration, CmpOpLE>>(),
        ScalarFuncSig::LeJson => compare_fn_meta::<BasicComparer<Json, CmpOpLE>>(),
        ScalarFuncSig::GtInt => map_int_sig(value, children, compare_mapper::<CmpOpGT>)?,
        ScalarFuncSig::GtReal => compare_fn_meta::<BasicComparer<Real, CmpOpGT>>(),
        ScalarFuncSig::GtDecimal => compare_fn_meta::<BasicComparer<Decimal, CmpOpGT>>(),
        ScalarFuncSig::GtString => compare_fn_meta::<BasicComparer<Bytes, CmpOpGT>>(),
        ScalarFuncSig::GtTime => compare_fn_meta::<BasicComparer<DateTime, CmpOpGT>>(),
        ScalarFuncSig::GtDuration => compare_fn_meta::<BasicComparer<Duration, CmpOpGT>>(),
        ScalarFuncSig::GtJson => compare_fn_meta::<BasicComparer<Json, CmpOpGT>>(),
        ScalarFuncSig::GeInt => map_int_sig(value, children, compare_mapper::<CmpOpGE>)?,
        ScalarFuncSig::GeReal => compare_fn_meta::<BasicComparer<Real, CmpOpGE>>(),
        ScalarFuncSig::GeDecimal => compare_fn_meta::<BasicComparer<Decimal, CmpOpGE>>(),
        ScalarFuncSig::GeString => compare_fn_meta::<BasicComparer<Bytes, CmpOpGE>>(),
        ScalarFuncSig::GeTime => compare_fn_meta::<BasicComparer<DateTime, CmpOpGE>>(),
        ScalarFuncSig::GeDuration => compare_fn_meta::<BasicComparer<Duration, CmpOpGE>>(),
        ScalarFuncSig::GeJson => compare_fn_meta::<BasicComparer<Json, CmpOpGE>>(),
        ScalarFuncSig::NeInt => map_int_sig(value, children, compare_mapper::<CmpOpNE>)?,
        ScalarFuncSig::NeReal => compare_fn_meta::<BasicComparer<Real, CmpOpNE>>(),
        ScalarFuncSig::NeDecimal => compare_fn_meta::<BasicComparer<Decimal, CmpOpNE>>(),
        ScalarFuncSig::NeString => compare_fn_meta::<BasicComparer<Bytes, CmpOpNE>>(),
        ScalarFuncSig::NeTime => compare_fn_meta::<BasicComparer<DateTime, CmpOpNE>>(),
        ScalarFuncSig::NeDuration => compare_fn_meta::<BasicComparer<Duration, CmpOpNE>>(),
        ScalarFuncSig::NeJson => compare_fn_meta::<BasicComparer<Json, CmpOpNE>>(),
        ScalarFuncSig::EqInt => map_int_sig(value, children, compare_mapper::<CmpOpEQ>)?,
        ScalarFuncSig::EqReal => compare_fn_meta::<BasicComparer<Real, CmpOpEQ>>(),
        ScalarFuncSig::EqDecimal => compare_fn_meta::<BasicComparer<Decimal, CmpOpEQ>>(),
        ScalarFuncSig::EqString => compare_fn_meta::<BasicComparer<Bytes, CmpOpEQ>>(),
        ScalarFuncSig::EqTime => compare_fn_meta::<BasicComparer<DateTime, CmpOpEQ>>(),
        ScalarFuncSig::EqDuration => compare_fn_meta::<BasicComparer<Duration, CmpOpEQ>>(),
        ScalarFuncSig::EqJson => compare_fn_meta::<BasicComparer<Json, CmpOpEQ>>(),
        ScalarFuncSig::NullEqInt => map_int_sig(value, children, compare_mapper::<CmpOpNullEQ>)?,
        ScalarFuncSig::NullEqReal => compare_fn_meta::<BasicComparer<Real, CmpOpNullEQ>>(),
        ScalarFuncSig::NullEqDecimal => compare_fn_meta::<BasicComparer<Decimal, CmpOpNullEQ>>(),
        ScalarFuncSig::NullEqString => compare_fn_meta::<BasicComparer<Bytes, CmpOpNullEQ>>(),
        ScalarFuncSig::NullEqTime => compare_fn_meta::<BasicComparer<DateTime, CmpOpNullEQ>>(),
        ScalarFuncSig::NullEqDuration => compare_fn_meta::<BasicComparer<Duration, CmpOpNullEQ>>(),
        ScalarFuncSig::NullEqJson => compare_fn_meta::<BasicComparer<Json, CmpOpNullEQ>>(),
        ScalarFuncSig::CoalesceInt => coalesce_fn_meta::<Int>(),
        ScalarFuncSig::CoalesceReal => coalesce_fn_meta::<Real>(),
        ScalarFuncSig::CoalesceString => coalesce_fn_meta::<Bytes>(),
        ScalarFuncSig::CoalesceDecimal => coalesce_fn_meta::<Decimal>(),
        ScalarFuncSig::CoalesceTime => coalesce_fn_meta::<DateTime>(),
        ScalarFuncSig::CoalesceDuration => coalesce_fn_meta::<Duration>(),
        ScalarFuncSig::CoalesceJson => coalesce_fn_meta::<Json>(),
        // impl_compare_in
        ScalarFuncSig::InInt => compare_in_by_hash_fn_meta::<Int>(),
        ScalarFuncSig::InReal => compare_in_by_hash_fn_meta::<Real>(),
        ScalarFuncSig::InString => compare_in_by_hash_fn_meta::<Bytes>(),
        ScalarFuncSig::InDecimal => compare_in_by_hash_fn_meta::<Decimal>(),
        ScalarFuncSig::InTime => compare_in_by_compare_fn_meta::<DateTime>(),
        ScalarFuncSig::InDuration => compare_in_by_hash_fn_meta::<Duration>(),
        ScalarFuncSig::InJson => compare_in_by_compare_fn_meta::<Json>(),
        // impl_control
        ScalarFuncSig::IfNullInt => if_null_fn_meta::<Int>(),
        ScalarFuncSig::IfNullReal => if_null_fn_meta::<Real>(),
        ScalarFuncSig::IfNullString => if_null_fn_meta::<Bytes>(),
        ScalarFuncSig::IfNullDecimal => if_null_fn_meta::<Decimal>(),
        ScalarFuncSig::IfNullTime => if_null_fn_meta::<DateTime>(),
        ScalarFuncSig::IfNullDuration => if_null_fn_meta::<Duration>(),
        ScalarFuncSig::IfNullJson => if_null_fn_meta::<Json>(),
        ScalarFuncSig::IfInt => if_condition_fn_meta::<Int>(),
        ScalarFuncSig::IfReal => if_condition_fn_meta::<Real>(),
        ScalarFuncSig::IfDecimal => if_condition_fn_meta::<Decimal>(),
        ScalarFuncSig::IfTime => if_condition_fn_meta::<DateTime>(),
        ScalarFuncSig::IfString => if_condition_fn_meta::<Bytes>(),
        ScalarFuncSig::IfDuration => if_condition_fn_meta::<Duration>(),
        ScalarFuncSig::IfJson => if_condition_fn_meta::<Json>(),
        ScalarFuncSig::CaseWhenInt => case_when_fn_meta::<Int>(),
        ScalarFuncSig::CaseWhenReal => case_when_fn_meta::<Real>(),
        ScalarFuncSig::CaseWhenString => case_when_fn_meta::<Bytes>(),
        ScalarFuncSig::CaseWhenDecimal => case_when_fn_meta::<Decimal>(),
        ScalarFuncSig::CaseWhenTime => case_when_fn_meta::<DateTime>(),
        ScalarFuncSig::CaseWhenDuration => case_when_fn_meta::<Duration>(),
        ScalarFuncSig::CaseWhenJson => case_when_fn_meta::<Json>(),
        // impl_encryption
        ScalarFuncSig::UncompressedLength => uncompressed_length_fn_meta(),
        ScalarFuncSig::Md5 => md5_fn_meta(),
        ScalarFuncSig::Sha1 => sha1_fn_meta(),
        ScalarFuncSig::Sha2 => sha2_fn_meta(),
<<<<<<< HEAD
        // impl_json
        ScalarFuncSig::JsonTypeSig => json_type_fn_meta(),
        ScalarFuncSig::JsonSetSig => json_set_fn_meta(),
        ScalarFuncSig::JsonReplaceSig => json_replace_fn_meta(),
        ScalarFuncSig::JsonInsertSig => json_insert_fn_meta(),
        ScalarFuncSig::JsonArraySig => json_array_fn_meta(),
        ScalarFuncSig::JsonObjectSig => json_object_fn_meta(),
        ScalarFuncSig::JsonMergeSig => json_merge_fn_meta(),
        ScalarFuncSig::JsonUnquoteSig => json_unquote_fn_meta(),
        ScalarFuncSig::JsonExtractSig => json_extract_fn_meta(),
        ScalarFuncSig::JsonLengthSig => json_length_fn_meta(),
        ScalarFuncSig::JsonRemoveSig => json_remove_fn_meta(),
        // impl_like
        ScalarFuncSig::LikeSig => like_fn_meta(),
        // impl_math
=======
        ScalarFuncSig::DateFormatSig => date_format_fn_meta(),
        ScalarFuncSig::WeekOfYear => week_of_year_fn_meta(),
        ScalarFuncSig::DayOfYear => day_of_year_fn_meta(),
        ScalarFuncSig::WeekDay => week_day_fn_meta(),
        ScalarFuncSig::ToDays => to_days_fn_meta(),
        ScalarFuncSig::FromDays => from_days_fn_meta(),
        ScalarFuncSig::Month => month_fn_meta(),
        ScalarFuncSig::Hour => hour_fn_meta(),
        ScalarFuncSig::Minute => minute_fn_meta(),
        ScalarFuncSig::Second => second_fn_meta(),
        ScalarFuncSig::MicroSecond => micro_second_fn_meta(),
        ScalarFuncSig::DayName => day_name_fn_meta(),
        ScalarFuncSig::PeriodAdd => period_add_fn_meta(),
        ScalarFuncSig::PeriodDiff => period_diff_fn_meta(),
>>>>>>> aead29bb
        ScalarFuncSig::AbsInt => abs_int_fn_meta(),
        ScalarFuncSig::AbsUInt => abs_uint_fn_meta(),
        ScalarFuncSig::AbsReal => abs_real_fn_meta(),
        ScalarFuncSig::AbsDecimal => abs_decimal_fn_meta(),
        ScalarFuncSig::CeilReal => ceil_fn_meta::<CeilReal>(),
        ScalarFuncSig::CeilDecToDec => ceil_fn_meta::<CeilDecToDec>(),
        ScalarFuncSig::CeilDecToInt => ceil_fn_meta::<CeilDecToInt>(),
        ScalarFuncSig::CeilIntToInt => ceil_fn_meta::<CeilIntToInt>(),
        ScalarFuncSig::CeilIntToDec => ceil_fn_meta::<CeilIntToDec>(),
        ScalarFuncSig::FloorReal => floor_fn_meta::<FloorReal>(),
        ScalarFuncSig::FloorDecToInt => floor_fn_meta::<FloorDecToInt>(),
        ScalarFuncSig::FloorDecToDec => floor_fn_meta::<FloorDecToDec>(),
        ScalarFuncSig::FloorIntToInt => floor_fn_meta::<FloorIntToInt>(),
        ScalarFuncSig::FloorIntToDec => floor_fn_meta::<FloorIntToDec>(),
        ScalarFuncSig::Pi => pi_fn_meta(),
        ScalarFuncSig::Crc32 => crc32_fn_meta(),
        ScalarFuncSig::Log1Arg => log_1_arg_fn_meta(),
        ScalarFuncSig::Log2Args => log_2_arg_fn_meta(),
        ScalarFuncSig::Log2 => log2_fn_meta(),
        ScalarFuncSig::Log10 => log10_fn_meta(),
        ScalarFuncSig::Sin => sin_fn_meta(),
        ScalarFuncSig::Cos => cos_fn_meta(),
        ScalarFuncSig::Tan => tan_fn_meta(),
        ScalarFuncSig::Cot => cot_fn_meta(),
        ScalarFuncSig::Pow => pow_fn_meta(),
        ScalarFuncSig::Asin => asin_fn_meta(),
        ScalarFuncSig::Acos => acos_fn_meta(),
        ScalarFuncSig::Atan1Arg => atan_1_arg_fn_meta(),
        ScalarFuncSig::Atan2Args => atan_2_args_fn_meta(),
        ScalarFuncSig::Sign => sign_fn_meta(),
        ScalarFuncSig::Sqrt => sqrt_fn_meta(),
        ScalarFuncSig::Exp => exp_fn_meta(),
        ScalarFuncSig::Degrees => degrees_fn_meta(),
        ScalarFuncSig::Radians => radians_fn_meta(),
        ScalarFuncSig::Conv => conv_fn_meta(),
        // impl_miscellaneous
        ScalarFuncSig::DecimalAnyValue => any_value_fn_meta::<Decimal>(),
        ScalarFuncSig::DurationAnyValue => any_value_fn_meta::<Duration>(),
        ScalarFuncSig::IntAnyValue => any_value_fn_meta::<Int>(),
        ScalarFuncSig::JsonAnyValue => any_value_fn_meta::<Json>(),
        ScalarFuncSig::RealAnyValue => any_value_fn_meta::<Real>(),
        ScalarFuncSig::StringAnyValue => any_value_fn_meta::<Bytes>(),
        ScalarFuncSig::TimeAnyValue => any_value_fn_meta::<DateTime>(),
        ScalarFuncSig::InetAton => inet_aton_fn_meta(),
        ScalarFuncSig::InetNtoa => inet_ntoa_fn_meta(),
        ScalarFuncSig::Inet6Aton => inet6_aton_fn_meta(),
        ScalarFuncSig::Inet6Ntoa => inet6_ntoa_fn_meta(),
        ScalarFuncSig::IsIPv4 => is_ipv4_fn_meta(),
        ScalarFuncSig::IsIPv4Compat => is_ipv4_compat_fn_meta(),
        ScalarFuncSig::IsIPv4Mapped => is_ipv4_mapped_fn_meta(),
        ScalarFuncSig::IsIPv6 => is_ipv6_fn_meta(),
        // impl_op
        ScalarFuncSig::IntIsNull => is_null_fn_meta::<Int>(),
        ScalarFuncSig::RealIsNull => is_null_fn_meta::<Real>(),
        ScalarFuncSig::DecimalIsNull => is_null_fn_meta::<Decimal>(),
        ScalarFuncSig::StringIsNull => is_null_fn_meta::<Bytes>(),
        ScalarFuncSig::TimeIsNull => is_null_fn_meta::<DateTime>(),
        ScalarFuncSig::DurationIsNull => is_null_fn_meta::<Duration>(),
        ScalarFuncSig::JsonIsNull => is_null_fn_meta::<Json>(),
        ScalarFuncSig::IntIsTrue => int_is_true_fn_meta(),
        ScalarFuncSig::RealIsTrue => real_is_true_fn_meta(),
        ScalarFuncSig::DecimalIsTrue => decimal_is_true_fn_meta(),
        ScalarFuncSig::IntIsFalse => int_is_false_fn_meta(),
        ScalarFuncSig::RealIsFalse => real_is_false_fn_meta(),
        ScalarFuncSig::DecimalIsFalse => decimal_is_false_fn_meta(),
        ScalarFuncSig::LogicalAnd => logical_and_fn_meta(),
        ScalarFuncSig::LogicalOr => logical_or_fn_meta(),
        ScalarFuncSig::LogicalXor => logical_xor_fn_meta(),
        ScalarFuncSig::UnaryNotInt => unary_not_int_fn_meta(),
        ScalarFuncSig::UnaryNotReal => unary_not_real_fn_meta(),
        ScalarFuncSig::UnaryNotDecimal => unary_not_decimal_fn_meta(),
        ScalarFuncSig::UnaryMinusInt => map_unary_minus_int_func(value, children)?,
        ScalarFuncSig::UnaryMinusReal => unary_minus_real_fn_meta(),
        ScalarFuncSig::UnaryMinusDecimal => unary_minus_decimal_fn_meta(),
        ScalarFuncSig::BitAndSig => bit_and_fn_meta(),
        ScalarFuncSig::BitOrSig => bit_or_fn_meta(),
        ScalarFuncSig::BitXorSig => bit_xor_fn_meta(),
        ScalarFuncSig::BitNegSig => bit_neg_fn_meta(),
        ScalarFuncSig::LeftShift => left_shift_fn_meta(),
        ScalarFuncSig::RightShift => right_shift_fn_meta(),
        // impl_string
        ScalarFuncSig::Bin => bin_fn_meta(),
        ScalarFuncSig::Length => length_fn_meta(),
        ScalarFuncSig::BitLength => bit_length_fn_meta(),
        ScalarFuncSig::Concat => concat_fn_meta(),
        ScalarFuncSig::ConcatWs => concat_ws_fn_meta(),
        ScalarFuncSig::Ascii => ascii_fn_meta(),
        ScalarFuncSig::Reverse => reverse_fn_meta(),
        ScalarFuncSig::ReverseBinary => reverse_binary_fn_meta(),
        ScalarFuncSig::HexIntArg => hex_int_arg_fn_meta(),
        ScalarFuncSig::HexStrArg => hex_str_arg_fn_meta(),
        ScalarFuncSig::LTrim => ltrim_fn_meta(),
        ScalarFuncSig::RTrim => rtrim_fn_meta(),
        ScalarFuncSig::Replace => replace_fn_meta(),
        ScalarFuncSig::Left => left_fn_meta(),
        ScalarFuncSig::Right => right_fn_meta(),
        ScalarFuncSig::LocateBinary2Args => locate_binary_2_args_fn_meta(),
        ScalarFuncSig::LocateBinary3Args => locate_binary_3_args_fn_meta(),
        ScalarFuncSig::FieldInt => field_fn_meta::<Int>(),
        ScalarFuncSig::FieldReal => field_fn_meta::<Real>(),
        ScalarFuncSig::FieldString => field_fn_meta::<Bytes>(),
        ScalarFuncSig::Elt => elt_fn_meta(),
        ScalarFuncSig::Space => space_fn_meta(),
        ScalarFuncSig::Strcmp => strcmp_fn_meta(),
        ScalarFuncSig::Instr => instr_fn_meta(),
        ScalarFuncSig::OctInt => oct_int_fn_meta(),
        // impl_time
        ScalarFuncSig::DateFormatSig => date_format_fn_meta(),
        ScalarFuncSig::DayOfYear => day_of_year_fn_meta(),
        ScalarFuncSig::DayOfMonth => day_of_month_fn_meta(),
        ScalarFuncSig::WeekDay => week_day_fn_meta(),
        ScalarFuncSig::ToDays => to_days_fn_meta(),
        ScalarFuncSig::FromDays => from_days_fn_meta(),
        ScalarFuncSig::Year => year_fn_meta(),
        ScalarFuncSig::Month => month_fn_meta(),
        ScalarFuncSig::Hour => hour_fn_meta(),
        ScalarFuncSig::Minute => minute_fn_meta(),
        ScalarFuncSig::Second => second_fn_meta(),
        ScalarFuncSig::MicroSecond => micro_second_fn_meta(),
        ScalarFuncSig::DayName => day_name_fn_meta(),
        ScalarFuncSig::PeriodAdd => period_add_fn_meta(),
        ScalarFuncSig::PeriodDiff => period_diff_fn_meta(),
        _ => return Err(other_err!(
            "ScalarFunction {:?} is not supported in batch mode",
            value
        )),
    })
}<|MERGE_RESOLUTION|>--- conflicted
+++ resolved
@@ -302,7 +302,6 @@
         ScalarFuncSig::Md5 => md5_fn_meta(),
         ScalarFuncSig::Sha1 => sha1_fn_meta(),
         ScalarFuncSig::Sha2 => sha2_fn_meta(),
-<<<<<<< HEAD
         // impl_json
         ScalarFuncSig::JsonTypeSig => json_type_fn_meta(),
         ScalarFuncSig::JsonSetSig => json_set_fn_meta(),
@@ -318,22 +317,6 @@
         // impl_like
         ScalarFuncSig::LikeSig => like_fn_meta(),
         // impl_math
-=======
-        ScalarFuncSig::DateFormatSig => date_format_fn_meta(),
-        ScalarFuncSig::WeekOfYear => week_of_year_fn_meta(),
-        ScalarFuncSig::DayOfYear => day_of_year_fn_meta(),
-        ScalarFuncSig::WeekDay => week_day_fn_meta(),
-        ScalarFuncSig::ToDays => to_days_fn_meta(),
-        ScalarFuncSig::FromDays => from_days_fn_meta(),
-        ScalarFuncSig::Month => month_fn_meta(),
-        ScalarFuncSig::Hour => hour_fn_meta(),
-        ScalarFuncSig::Minute => minute_fn_meta(),
-        ScalarFuncSig::Second => second_fn_meta(),
-        ScalarFuncSig::MicroSecond => micro_second_fn_meta(),
-        ScalarFuncSig::DayName => day_name_fn_meta(),
-        ScalarFuncSig::PeriodAdd => period_add_fn_meta(),
-        ScalarFuncSig::PeriodDiff => period_diff_fn_meta(),
->>>>>>> aead29bb
         ScalarFuncSig::AbsInt => abs_int_fn_meta(),
         ScalarFuncSig::AbsUInt => abs_uint_fn_meta(),
         ScalarFuncSig::AbsReal => abs_real_fn_meta(),
@@ -442,6 +425,7 @@
         ScalarFuncSig::OctInt => oct_int_fn_meta(),
         // impl_time
         ScalarFuncSig::DateFormatSig => date_format_fn_meta(),
+        ScalarFuncSig::WeekOfYear => week_of_year_fn_meta(),
         ScalarFuncSig::DayOfYear => day_of_year_fn_meta(),
         ScalarFuncSig::DayOfMonth => day_of_month_fn_meta(),
         ScalarFuncSig::WeekDay => week_day_fn_meta(),
