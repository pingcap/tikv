// Copyright 2019 TiKV Project Authors. Licensed under Apache-2.0.

pub mod types;

pub mod impl_arithmetic;
pub mod impl_cast;
pub mod impl_compare;
pub mod impl_control;
pub mod impl_json;
pub mod impl_like;
pub mod impl_math;
pub mod impl_miscellaneous;
pub mod impl_op;
pub mod impl_string;
pub mod impl_time;

pub use self::types::*;

use tidb_query_datatype::{FieldTypeAccessor, FieldTypeFlag};
use tipb::{Expr, ScalarFuncSig};

use crate::codec::data_type::*;
use crate::Result;

use self::impl_arithmetic::*;
use self::impl_cast::*;
use self::impl_compare::*;
use self::impl_control::*;
use self::impl_json::*;
use self::impl_like::*;
use self::impl_math::*;
use self::impl_miscellaneous::*;
use self::impl_op::*;
use self::impl_string::*;
use self::impl_time::*;

fn map_int_sig<F>(value: ScalarFuncSig, children: &[Expr], mapper: F) -> Result<RpnFnMeta>
where
    F: Fn(bool, bool) -> RpnFnMeta,
{
    // FIXME: The signature for different signed / unsigned int should be inferred at TiDB side.
    if children.len() != 2 {
        return Err(other_err!(
            "ScalarFunction {:?} (params = {}) is not supported in batch mode",
            value,
            children.len()
        ));
    }
    let lhs_is_unsigned = children[0]
        .get_field_type()
        .as_accessor()
        .flag()
        .contains(FieldTypeFlag::UNSIGNED);
    let rhs_is_unsigned = children[1]
        .get_field_type()
        .as_accessor()
        .flag()
        .contains(FieldTypeFlag::UNSIGNED);
    Ok(mapper(lhs_is_unsigned, rhs_is_unsigned))
}

fn compare_mapper<F: CmpOp>(lhs_is_unsigned: bool, rhs_is_unsigned: bool) -> RpnFnMeta {
    match (lhs_is_unsigned, rhs_is_unsigned) {
        (false, false) => compare_fn_meta::<BasicComparer<Int, F>>(),
        (false, true) => compare_fn_meta::<IntUintComparer<F>>(),
        (true, false) => compare_fn_meta::<UintIntComparer<F>>(),
        (true, true) => compare_fn_meta::<UintUintComparer<F>>(),
    }
}

fn plus_mapper(lhs_is_unsigned: bool, rhs_is_unsigned: bool) -> RpnFnMeta {
    match (lhs_is_unsigned, rhs_is_unsigned) {
        (false, false) => arithmetic_fn_meta::<IntIntPlus>(),
        (false, true) => arithmetic_fn_meta::<IntUintPlus>(),
        (true, false) => arithmetic_fn_meta::<UintIntPlus>(),
        (true, true) => arithmetic_fn_meta::<UintUintPlus>(),
    }
}

fn minus_mapper(lhs_is_unsigned: bool, rhs_is_unsigned: bool) -> RpnFnMeta {
    match (lhs_is_unsigned, rhs_is_unsigned) {
        (false, false) => arithmetic_fn_meta::<IntIntMinus>(),
        (false, true) => arithmetic_fn_meta::<IntUintMinus>(),
        (true, false) => arithmetic_fn_meta::<UintIntMinus>(),
        (true, true) => arithmetic_fn_meta::<UintUintMinus>(),
    }
}

fn multiply_mapper(lhs_is_unsigned: bool, rhs_is_unsigned: bool) -> RpnFnMeta {
    match (lhs_is_unsigned, rhs_is_unsigned) {
        (false, false) => arithmetic_fn_meta::<IntIntMultiply>(),
        (false, true) => arithmetic_fn_meta::<IntUintMultiply>(),
        (true, false) => arithmetic_fn_meta::<UintIntMultiply>(),
        (true, true) => arithmetic_fn_meta::<UintUintMultiply>(),
    }
}

fn mod_mapper(lhs_is_unsigned: bool, rhs_is_unsigned: bool) -> RpnFnMeta {
    match (lhs_is_unsigned, rhs_is_unsigned) {
        (false, false) => arithmetic_fn_meta::<IntIntMod>(),
        (false, true) => arithmetic_fn_meta::<IntUintMod>(),
        (true, false) => arithmetic_fn_meta::<UintIntMod>(),
        (true, true) => arithmetic_fn_meta::<UintUintMod>(),
    }
}

fn divide_mapper(lhs_is_unsigned: bool, rhs_is_unsigned: bool) -> RpnFnMeta {
    match (lhs_is_unsigned, rhs_is_unsigned) {
        (false, false) => arithmetic_fn_meta::<IntDivideInt>(),
        (false, true) => arithmetic_fn_meta::<IntDivideUint>(),
        (true, false) => arithmetic_fn_meta::<UintDivideInt>(),
        (true, true) => arithmetic_fn_meta::<UintDivideUint>(),
    }
}

#[rustfmt::skip]
fn map_expr_node_to_rpn_func(expr: &Expr) -> Result<RpnFnMeta> {
    let value = expr.get_sig();
    let children = expr.get_children();
    Ok(match value {
        ScalarFuncSig::LtInt => map_int_sig(value, children, compare_mapper::<CmpOpLT>)?,
        ScalarFuncSig::LtReal => compare_fn_meta::<BasicComparer<Real, CmpOpLT>>(),
        ScalarFuncSig::LtDecimal => compare_fn_meta::<BasicComparer<Decimal, CmpOpLT>>(),
        ScalarFuncSig::LtString => compare_fn_meta::<BasicComparer<Bytes, CmpOpLT>>(),
        ScalarFuncSig::LtTime => compare_fn_meta::<BasicComparer<DateTime, CmpOpLT>>(),
        ScalarFuncSig::LtDuration => compare_fn_meta::<BasicComparer<Duration, CmpOpLT>>(),
        ScalarFuncSig::LtJson => compare_fn_meta::<BasicComparer<Json, CmpOpLT>>(),
        ScalarFuncSig::LeInt => map_int_sig(value, children, compare_mapper::<CmpOpLE>)?,
        ScalarFuncSig::LeReal => compare_fn_meta::<BasicComparer<Real, CmpOpLE>>(),
        ScalarFuncSig::LeDecimal => compare_fn_meta::<BasicComparer<Decimal, CmpOpLE>>(),
        ScalarFuncSig::LeString => compare_fn_meta::<BasicComparer<Bytes, CmpOpLE>>(),
        ScalarFuncSig::LeTime => compare_fn_meta::<BasicComparer<DateTime, CmpOpLE>>(),
        ScalarFuncSig::LeDuration => compare_fn_meta::<BasicComparer<Duration, CmpOpLE>>(),
        ScalarFuncSig::LeJson => compare_fn_meta::<BasicComparer<Json, CmpOpLE>>(),
        ScalarFuncSig::GtInt => map_int_sig(value, children, compare_mapper::<CmpOpGT>)?,
        ScalarFuncSig::GtReal => compare_fn_meta::<BasicComparer<Real, CmpOpGT>>(),
        ScalarFuncSig::GtDecimal => compare_fn_meta::<BasicComparer<Decimal, CmpOpGT>>(),
        ScalarFuncSig::GtString => compare_fn_meta::<BasicComparer<Bytes, CmpOpGT>>(),
        ScalarFuncSig::GtTime => compare_fn_meta::<BasicComparer<DateTime, CmpOpGT>>(),
        ScalarFuncSig::GtDuration => compare_fn_meta::<BasicComparer<Duration, CmpOpGT>>(),
        ScalarFuncSig::GtJson => compare_fn_meta::<BasicComparer<Json, CmpOpGT>>(),
        ScalarFuncSig::GeInt => map_int_sig(value, children, compare_mapper::<CmpOpGE>)?,
        ScalarFuncSig::GeReal => compare_fn_meta::<BasicComparer<Real, CmpOpGE>>(),
        ScalarFuncSig::GeDecimal => compare_fn_meta::<BasicComparer<Decimal, CmpOpGE>>(),
        ScalarFuncSig::GeString => compare_fn_meta::<BasicComparer<Bytes, CmpOpGE>>(),
        ScalarFuncSig::GeTime => compare_fn_meta::<BasicComparer<DateTime, CmpOpGE>>(),
        ScalarFuncSig::GeDuration => compare_fn_meta::<BasicComparer<Duration, CmpOpGE>>(),
        ScalarFuncSig::GeJson => compare_fn_meta::<BasicComparer<Json, CmpOpGE>>(),
        ScalarFuncSig::NeInt => map_int_sig(value, children, compare_mapper::<CmpOpNE>)?,
        ScalarFuncSig::NeReal => compare_fn_meta::<BasicComparer<Real, CmpOpNE>>(),
        ScalarFuncSig::NeDecimal => compare_fn_meta::<BasicComparer<Decimal, CmpOpNE>>(),
        ScalarFuncSig::NeString => compare_fn_meta::<BasicComparer<Bytes, CmpOpNE>>(),
        ScalarFuncSig::NeTime => compare_fn_meta::<BasicComparer<DateTime, CmpOpNE>>(),
        ScalarFuncSig::NeDuration => compare_fn_meta::<BasicComparer<Duration, CmpOpNE>>(),
        ScalarFuncSig::NeJson => compare_fn_meta::<BasicComparer<Json, CmpOpNE>>(),
        ScalarFuncSig::EqInt => map_int_sig(value, children, compare_mapper::<CmpOpEQ>)?,
        ScalarFuncSig::EqReal => compare_fn_meta::<BasicComparer<Real, CmpOpEQ>>(),
        ScalarFuncSig::EqDecimal => compare_fn_meta::<BasicComparer<Decimal, CmpOpEQ>>(),
        ScalarFuncSig::EqString => compare_fn_meta::<BasicComparer<Bytes, CmpOpEQ>>(),
        ScalarFuncSig::EqTime => compare_fn_meta::<BasicComparer<DateTime, CmpOpEQ>>(),
        ScalarFuncSig::EqDuration => compare_fn_meta::<BasicComparer<Duration, CmpOpEQ>>(),
        ScalarFuncSig::EqJson => compare_fn_meta::<BasicComparer<Json, CmpOpEQ>>(),
        ScalarFuncSig::NullEqInt => map_int_sig(value, children, compare_mapper::<CmpOpNullEQ>)?,
        ScalarFuncSig::NullEqReal => compare_fn_meta::<BasicComparer<Real, CmpOpNullEQ>>(),
        ScalarFuncSig::NullEqDecimal => compare_fn_meta::<BasicComparer<Decimal, CmpOpNullEQ>>(),
        ScalarFuncSig::NullEqString => compare_fn_meta::<BasicComparer<Bytes, CmpOpNullEQ>>(),
        ScalarFuncSig::NullEqTime => compare_fn_meta::<BasicComparer<DateTime, CmpOpNullEQ>>(),
        ScalarFuncSig::NullEqDuration => compare_fn_meta::<BasicComparer<Duration, CmpOpNullEQ>>(),
        ScalarFuncSig::NullEqJson => compare_fn_meta::<BasicComparer<Json, CmpOpNullEQ>>(),
        ScalarFuncSig::IntIsNull => is_null_fn_meta::<Int>(),
        ScalarFuncSig::RealIsNull => is_null_fn_meta::<Real>(),
        ScalarFuncSig::DecimalIsNull => is_null_fn_meta::<Decimal>(),
        ScalarFuncSig::StringIsNull => is_null_fn_meta::<Bytes>(),
        ScalarFuncSig::TimeIsNull => is_null_fn_meta::<DateTime>(),
        ScalarFuncSig::DurationIsNull => is_null_fn_meta::<Duration>(),
        ScalarFuncSig::JsonIsNull => is_null_fn_meta::<Json>(),
        ScalarFuncSig::IntIsTrue => int_is_true_fn_meta(),
        ScalarFuncSig::RealIsTrue => real_is_true_fn_meta(),
        ScalarFuncSig::DecimalIsTrue => decimal_is_true_fn_meta(),
        ScalarFuncSig::IntIsFalse => int_is_false_fn_meta(),
        ScalarFuncSig::RealIsFalse => real_is_false_fn_meta(),
        ScalarFuncSig::DecimalIsFalse => decimal_is_false_fn_meta(),
        ScalarFuncSig::LogicalAnd => logical_and_fn_meta(),
        ScalarFuncSig::LogicalOr => logical_or_fn_meta(),
        ScalarFuncSig::LogicalXor => logical_xor_fn_meta(),
        ScalarFuncSig::UnaryNotInt => unary_not_int_fn_meta(),
        ScalarFuncSig::UnaryNotReal => unary_not_real_fn_meta(),
        ScalarFuncSig::UnaryNotDecimal => unary_not_decimal_fn_meta(),
        ScalarFuncSig::BitAndSig => bit_and_fn_meta(),
        ScalarFuncSig::BitOrSig => bit_or_fn_meta(),
        ScalarFuncSig::BitXorSig => bit_xor_fn_meta(),
        ScalarFuncSig::BitNegSig => bit_neg_fn_meta(),
        ScalarFuncSig::LeftShift => left_shift_fn_meta(),
        ScalarFuncSig::RightShift => right_shift_fn_meta(),
        ScalarFuncSig::PlusInt => map_int_sig(value, children, plus_mapper)?,
        ScalarFuncSig::PlusReal => arithmetic_fn_meta::<RealPlus>(),
        ScalarFuncSig::PlusDecimal => arithmetic_fn_meta::<DecimalPlus>(),
        ScalarFuncSig::MinusInt => map_int_sig(value, children, minus_mapper)?,
        ScalarFuncSig::MinusReal => arithmetic_fn_meta::<RealMinus>(),
        ScalarFuncSig::MinusDecimal => arithmetic_fn_meta::<DecimalMinus>(),
        ScalarFuncSig::MultiplyDecimal => arithmetic_fn_meta::<DecimalMultiply>(),
        ScalarFuncSig::MultiplyInt => map_int_sig(value, children, multiply_mapper)?,
        ScalarFuncSig::MultiplyIntUnsigned => arithmetic_fn_meta::<UintUintMultiply>(),
        ScalarFuncSig::MultiplyReal => arithmetic_fn_meta::<RealMultiply>(),
        ScalarFuncSig::ModReal => arithmetic_fn_meta::<RealMod>(),
        ScalarFuncSig::ModDecimal => arithmetic_with_ctx_fn_meta::<DecimalMod>(),
        ScalarFuncSig::DivideDecimal => arithmetic_with_ctx_fn_meta::<DecimalDivide>(),
        ScalarFuncSig::DivideReal => arithmetic_with_ctx_fn_meta::<RealDivide>(),
        ScalarFuncSig::ModInt => map_int_sig(value, children, mod_mapper)?,
        ScalarFuncSig::LikeSig => like_fn_meta(),
        ScalarFuncSig::IfNullInt => if_null_fn_meta::<Int>(),
        ScalarFuncSig::IfNullReal => if_null_fn_meta::<Real>(),
        ScalarFuncSig::IfNullString => if_null_fn_meta::<Bytes>(),
        ScalarFuncSig::IfNullDecimal => if_null_fn_meta::<Decimal>(),
        ScalarFuncSig::IfNullTime => if_null_fn_meta::<DateTime>(),
        ScalarFuncSig::IfNullDuration => if_null_fn_meta::<Duration>(),
        ScalarFuncSig::IfNullJson => if_null_fn_meta::<Json>(),
        ScalarFuncSig::IntDivideInt => map_int_sig(value, children, divide_mapper)?,
        ScalarFuncSig::IntDivideDecimal => int_divide_decimal_fn_meta(),
        ScalarFuncSig::CaseWhenInt => case_when_fn_meta::<Int>(),
        ScalarFuncSig::CaseWhenReal => case_when_fn_meta::<Real>(),
        ScalarFuncSig::CaseWhenString => case_when_fn_meta::<Bytes>(),
        ScalarFuncSig::CaseWhenDecimal => case_when_fn_meta::<Decimal>(),
        ScalarFuncSig::CaseWhenTime => case_when_fn_meta::<DateTime>(),
        ScalarFuncSig::CaseWhenDuration => case_when_fn_meta::<Duration>(),
        ScalarFuncSig::CaseWhenJson => case_when_fn_meta::<Json>(),
        ScalarFuncSig::DateFormatSig => date_format_fn_meta(),
        ScalarFuncSig::WeekDay => week_day_fn_meta(),
<<<<<<< HEAD
        ScalarFuncSig::ToDays => to_days_fn_meta(),
=======
        ScalarFuncSig::FromDays => from_days_fn_meta(),
>>>>>>> c4976f17
        ScalarFuncSig::AbsInt => abs_int_fn_meta(),
        ScalarFuncSig::AbsUInt => abs_uint_fn_meta(),
        ScalarFuncSig::AbsReal => abs_real_fn_meta(),
        ScalarFuncSig::AbsDecimal => abs_decimal_fn_meta(),
        ScalarFuncSig::CeilReal => ceil_fn_meta::<CeilReal>(),
        ScalarFuncSig::CeilDecToDec => ceil_fn_meta::<CeilDecToDec>(),
        ScalarFuncSig::CeilDecToInt => ceil_fn_meta::<CeilDecToInt>(),
        ScalarFuncSig::CeilIntToInt => ceil_fn_meta::<CeilIntToInt>(),
        ScalarFuncSig::FloorReal => floor_fn_meta::<FloorReal>(),
        ScalarFuncSig::FloorDecToInt => floor_fn_meta::<FloorDecToInt>(),
        ScalarFuncSig::FloorDecToDec => floor_fn_meta::<FloorDecToDec>(),
        ScalarFuncSig::FloorIntToInt => floor_fn_meta::<FloorIntToInt>(),
        ScalarFuncSig::Pi => pi_fn_meta(),
        ScalarFuncSig::Crc32 => crc32_fn_meta(),
        ScalarFuncSig::Log1Arg => log_1_arg_fn_meta(),
        ScalarFuncSig::Log2Args => log_2_arg_fn_meta(),
        ScalarFuncSig::Log2 => log2_fn_meta(),
        ScalarFuncSig::Log10 => log10_fn_meta(),
        ScalarFuncSig::Sin => sin_fn_meta(),
        ScalarFuncSig::Cos => cos_fn_meta(),
        ScalarFuncSig::Tan => tan_fn_meta(),
        ScalarFuncSig::Cot => cot_fn_meta(),
        ScalarFuncSig::Pow => pow_fn_meta(),
        ScalarFuncSig::Asin => asin_fn_meta(),
        ScalarFuncSig::Acos => acos_fn_meta(),
        ScalarFuncSig::Atan1Arg => atan_1_arg_fn_meta(),
        ScalarFuncSig::Atan2Args => atan_2_args_fn_meta(),
        ScalarFuncSig::CoalesceInt => coalesce_fn_meta::<Int>(),
        ScalarFuncSig::CoalesceReal => coalesce_fn_meta::<Real>(),
        ScalarFuncSig::CoalesceString => coalesce_fn_meta::<Bytes>(),
        ScalarFuncSig::CoalesceDecimal => coalesce_fn_meta::<Decimal>(),
        ScalarFuncSig::CoalesceTime => coalesce_fn_meta::<DateTime>(),
        ScalarFuncSig::CoalesceDuration => coalesce_fn_meta::<Duration>(),
        ScalarFuncSig::CoalesceJson => coalesce_fn_meta::<Json>(),
        ScalarFuncSig::Sign => sign_fn_meta(),
        ScalarFuncSig::Sqrt => sqrt_fn_meta(),
        ScalarFuncSig::Exp => exp_fn_meta(),
        ScalarFuncSig::Degrees => degrees_fn_meta(),
        ScalarFuncSig::Radians => radians_fn_meta(),
        ScalarFuncSig::Conv => conv_fn_meta(),
        ScalarFuncSig::InInt => compare_in_fn_meta::<Int>(),
        ScalarFuncSig::InReal => compare_in_fn_meta::<Real>(),
        ScalarFuncSig::InString => compare_in_fn_meta::<Bytes>(),
        ScalarFuncSig::InDecimal => compare_in_fn_meta::<Decimal>(),
        ScalarFuncSig::InTime => compare_in_fn_meta::<DateTime>(),
        ScalarFuncSig::InDuration => compare_in_fn_meta::<Duration>(),
        ScalarFuncSig::InJson => compare_in_fn_meta::<Json>(),
        ScalarFuncSig::IfReal => if_condition_fn_meta::<Real>(),
        ScalarFuncSig::IfJson => if_condition_fn_meta::<Json>(),
        ScalarFuncSig::IfInt => if_condition_fn_meta::<Int>(),
        ScalarFuncSig::IfDuration => if_condition_fn_meta::<Duration>(),
        ScalarFuncSig::IfString => if_condition_fn_meta::<Bytes>(),
        ScalarFuncSig::IfTime => if_condition_fn_meta::<DateTime>(),
        ScalarFuncSig::IfDecimal => if_condition_fn_meta::<Decimal>(),
        ScalarFuncSig::JsonTypeSig => json_type_fn_meta(),
        ScalarFuncSig::JsonSetSig => json_set_fn_meta(),
        ScalarFuncSig::JsonReplaceSig => json_replace_fn_meta(),
        ScalarFuncSig::JsonInsertSig => json_insert_fn_meta(),
        ScalarFuncSig::JsonArraySig => json_array_fn_meta(),
        ScalarFuncSig::JsonObjectSig => json_object_fn_meta(),
        ScalarFuncSig::JsonMergeSig => json_merge_fn_meta(),
        ScalarFuncSig::JsonUnquoteSig => json_unquote_fn_meta(),
        ScalarFuncSig::JsonExtractSig => json_extract_fn_meta(),
        ScalarFuncSig::JsonRemoveSig => json_remove_fn_meta(),
        ScalarFuncSig::InetNtoa => inet_ntoa_fn_meta(),
        ScalarFuncSig::Bin => bin_fn_meta(),
        ScalarFuncSig::IsIPv4 => is_ipv4_fn_meta(),
        ScalarFuncSig::IsIPv4Compat => is_ipv4_compat_fn_meta(),
        ScalarFuncSig::IsIPv6 => is_ipv6_fn_meta(),
        ScalarFuncSig::Inet6Ntoa => inet6_ntoa_fn_meta(),
        ScalarFuncSig::CastIntAsInt |
        ScalarFuncSig::CastIntAsReal |
        ScalarFuncSig::CastIntAsString |
        ScalarFuncSig::CastIntAsDecimal |
        ScalarFuncSig::CastIntAsTime |
        ScalarFuncSig::CastIntAsDuration |
        ScalarFuncSig::CastIntAsJson |
        ScalarFuncSig::CastRealAsInt |
        ScalarFuncSig::CastRealAsReal |
        ScalarFuncSig::CastRealAsString |
        ScalarFuncSig::CastRealAsDecimal |
        ScalarFuncSig::CastRealAsTime |
        ScalarFuncSig::CastRealAsDuration |
        ScalarFuncSig::CastRealAsJson |
        ScalarFuncSig::CastDecimalAsInt |
        ScalarFuncSig::CastDecimalAsReal |
        ScalarFuncSig::CastDecimalAsString |
        ScalarFuncSig::CastDecimalAsDecimal |
        ScalarFuncSig::CastDecimalAsTime |
        ScalarFuncSig::CastDecimalAsDuration |
        ScalarFuncSig::CastDecimalAsJson |
        ScalarFuncSig::CastStringAsInt |
        ScalarFuncSig::CastStringAsReal |
        ScalarFuncSig::CastStringAsString |
        ScalarFuncSig::CastStringAsDecimal |
        ScalarFuncSig::CastStringAsTime |
        ScalarFuncSig::CastStringAsDuration |
        ScalarFuncSig::CastStringAsJson |
        ScalarFuncSig::CastTimeAsInt |
        ScalarFuncSig::CastTimeAsReal |
        ScalarFuncSig::CastTimeAsString |
        ScalarFuncSig::CastTimeAsDecimal |
        ScalarFuncSig::CastTimeAsTime |
        ScalarFuncSig::CastTimeAsDuration |
        ScalarFuncSig::CastTimeAsJson |
        ScalarFuncSig::CastDurationAsInt |
        ScalarFuncSig::CastDurationAsReal |
        ScalarFuncSig::CastDurationAsString |
        ScalarFuncSig::CastDurationAsDecimal |
        ScalarFuncSig::CastDurationAsTime |
        ScalarFuncSig::CastDurationAsDuration |
        ScalarFuncSig::CastDurationAsJson |
        ScalarFuncSig::CastJsonAsInt |
        ScalarFuncSig::CastJsonAsReal |
        ScalarFuncSig::CastJsonAsString |
        ScalarFuncSig::CastJsonAsDecimal |
        ScalarFuncSig::CastJsonAsTime |
        ScalarFuncSig::CastJsonAsDuration |
        ScalarFuncSig::CastJsonAsJson => map_cast_func(expr)?,
        ScalarFuncSig::Length => length_fn_meta(),
        ScalarFuncSig::BitLength => bit_length_fn_meta(),
        ScalarFuncSig::Concat => concat_fn_meta(),
        ScalarFuncSig::ConcatWs => concat_ws_fn_meta(),
        ScalarFuncSig::Ascii => ascii_fn_meta(),
        ScalarFuncSig::Reverse => reverse_fn_meta(),
        ScalarFuncSig::HexIntArg => hex_int_arg_fn_meta(),
        ScalarFuncSig::HexStrArg => hex_str_arg_fn_meta(),
        ScalarFuncSig::LTrim => ltrim_fn_meta(),
        ScalarFuncSig::RTrim => rtrim_fn_meta(),
        ScalarFuncSig::Left => left_fn_meta(),
        ScalarFuncSig::Right => right_fn_meta(),
        ScalarFuncSig::LocateBinary2Args => locate_binary_2_args_fn_meta(),
        ScalarFuncSig::LocateBinary3Args => locate_binary_3_args_fn_meta(),
        ScalarFuncSig::Strcmp => strcmp_fn_meta(),
        _ => return Err(other_err!(
            "ScalarFunction {:?} is not supported in batch mode",
            value
        )),
    })
}<|MERGE_RESOLUTION|>--- conflicted
+++ resolved
@@ -226,11 +226,8 @@
         ScalarFuncSig::CaseWhenJson => case_when_fn_meta::<Json>(),
         ScalarFuncSig::DateFormatSig => date_format_fn_meta(),
         ScalarFuncSig::WeekDay => week_day_fn_meta(),
-<<<<<<< HEAD
         ScalarFuncSig::ToDays => to_days_fn_meta(),
-=======
         ScalarFuncSig::FromDays => from_days_fn_meta(),
->>>>>>> c4976f17
         ScalarFuncSig::AbsInt => abs_int_fn_meta(),
         ScalarFuncSig::AbsUInt => abs_uint_fn_meta(),
         ScalarFuncSig::AbsReal => abs_real_fn_meta(),
