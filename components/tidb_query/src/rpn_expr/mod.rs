// Copyright 2019 TiKV Project Authors. Licensed under Apache-2.0.

pub mod types;

pub mod impl_arithmetic;
pub mod impl_cast;
pub mod impl_compare;
pub mod impl_control;
pub mod impl_json;
pub mod impl_like;
pub mod impl_math;
pub mod impl_miscellaneous;
pub mod impl_op;
pub mod impl_string;
pub mod impl_time;

pub use self::types::*;

use tidb_query_datatype::{FieldTypeAccessor, FieldTypeFlag};
use tipb::{Expr, ScalarFuncSig};

use crate::codec::data_type::*;
use crate::Result;

use self::impl_arithmetic::*;
use self::impl_cast::*;
use self::impl_compare::*;
use self::impl_control::*;
use self::impl_json::*;
use self::impl_like::*;
use self::impl_math::*;
use self::impl_miscellaneous::*;
use self::impl_op::*;
use self::impl_string::*;
use self::impl_time::*;

fn map_int_sig<F>(value: ScalarFuncSig, children: &[Expr], mapper: F) -> Result<RpnFnMeta>
where
    F: Fn(bool, bool) -> RpnFnMeta,
{
    // FIXME: The signature for different signed / unsigned int should be inferred at TiDB side.
    if children.len() != 2 {
        return Err(other_err!(
            "ScalarFunction {:?} (params = {}) is not supported in batch mode",
            value,
            children.len()
        ));
    }
    let lhs_is_unsigned = children[0]
        .get_field_type()
        .as_accessor()
        .flag()
        .contains(FieldTypeFlag::UNSIGNED);
    let rhs_is_unsigned = children[1]
        .get_field_type()
        .as_accessor()
        .flag()
        .contains(FieldTypeFlag::UNSIGNED);
    Ok(mapper(lhs_is_unsigned, rhs_is_unsigned))
}

fn compare_mapper<F: CmpOp>(lhs_is_unsigned: bool, rhs_is_unsigned: bool) -> RpnFnMeta {
    match (lhs_is_unsigned, rhs_is_unsigned) {
        (false, false) => compare_fn_meta::<BasicComparer<Int, F>>(),
        (false, true) => compare_fn_meta::<IntUintComparer<F>>(),
        (true, false) => compare_fn_meta::<UintIntComparer<F>>(),
        (true, true) => compare_fn_meta::<UintUintComparer<F>>(),
    }
}

fn plus_mapper(lhs_is_unsigned: bool, rhs_is_unsigned: bool) -> RpnFnMeta {
    match (lhs_is_unsigned, rhs_is_unsigned) {
        (false, false) => arithmetic_fn_meta::<IntIntPlus>(),
        (false, true) => arithmetic_fn_meta::<IntUintPlus>(),
        (true, false) => arithmetic_fn_meta::<UintIntPlus>(),
        (true, true) => arithmetic_fn_meta::<UintUintPlus>(),
    }
}

fn minus_mapper(lhs_is_unsigned: bool, rhs_is_unsigned: bool) -> RpnFnMeta {
    match (lhs_is_unsigned, rhs_is_unsigned) {
        (false, false) => arithmetic_fn_meta::<IntIntMinus>(),
        (false, true) => arithmetic_fn_meta::<IntUintMinus>(),
        (true, false) => arithmetic_fn_meta::<UintIntMinus>(),
        (true, true) => arithmetic_fn_meta::<UintUintMinus>(),
    }
}

fn multiply_mapper(lhs_is_unsigned: bool, rhs_is_unsigned: bool) -> RpnFnMeta {
    match (lhs_is_unsigned, rhs_is_unsigned) {
        (false, false) => arithmetic_fn_meta::<IntIntMultiply>(),
        (false, true) => arithmetic_fn_meta::<IntUintMultiply>(),
        (true, false) => arithmetic_fn_meta::<UintIntMultiply>(),
        (true, true) => arithmetic_fn_meta::<UintUintMultiply>(),
    }
}

fn mod_mapper(lhs_is_unsigned: bool, rhs_is_unsigned: bool) -> RpnFnMeta {
    match (lhs_is_unsigned, rhs_is_unsigned) {
        (false, false) => arithmetic_fn_meta::<IntIntMod>(),
        (false, true) => arithmetic_fn_meta::<IntUintMod>(),
        (true, false) => arithmetic_fn_meta::<UintIntMod>(),
        (true, true) => arithmetic_fn_meta::<UintUintMod>(),
    }
}

fn divide_mapper(lhs_is_unsigned: bool, rhs_is_unsigned: bool) -> RpnFnMeta {
    match (lhs_is_unsigned, rhs_is_unsigned) {
        (false, false) => arithmetic_fn_meta::<IntDivideInt>(),
        (false, true) => arithmetic_fn_meta::<IntDivideUint>(),
        (true, false) => arithmetic_fn_meta::<UintDivideInt>(),
        (true, true) => arithmetic_fn_meta::<UintDivideUint>(),
    }
}

#[rustfmt::skip]
fn map_expr_node_to_rpn_func(expr: &Expr) -> Result<RpnFnMeta> {
    let value = expr.get_sig();
    let children = expr.get_children();
    Ok(match value {
        ScalarFuncSig::LtInt => map_int_sig(value, children, compare_mapper::<CmpOpLT>)?,
        ScalarFuncSig::LtReal => compare_fn_meta::<BasicComparer<Real, CmpOpLT>>(),
        ScalarFuncSig::LtDecimal => compare_fn_meta::<BasicComparer<Decimal, CmpOpLT>>(),
        ScalarFuncSig::LtString => compare_fn_meta::<BasicComparer<Bytes, CmpOpLT>>(),
        ScalarFuncSig::LtTime => compare_fn_meta::<BasicComparer<DateTime, CmpOpLT>>(),
        ScalarFuncSig::LtDuration => compare_fn_meta::<BasicComparer<Duration, CmpOpLT>>(),
        ScalarFuncSig::LtJson => compare_fn_meta::<BasicComparer<Json, CmpOpLT>>(),
        ScalarFuncSig::LeInt => map_int_sig(value, children, compare_mapper::<CmpOpLE>)?,
        ScalarFuncSig::LeReal => compare_fn_meta::<BasicComparer<Real, CmpOpLE>>(),
        ScalarFuncSig::LeDecimal => compare_fn_meta::<BasicComparer<Decimal, CmpOpLE>>(),
        ScalarFuncSig::LeString => compare_fn_meta::<BasicComparer<Bytes, CmpOpLE>>(),
        ScalarFuncSig::LeTime => compare_fn_meta::<BasicComparer<DateTime, CmpOpLE>>(),
        ScalarFuncSig::LeDuration => compare_fn_meta::<BasicComparer<Duration, CmpOpLE>>(),
        ScalarFuncSig::LeJson => compare_fn_meta::<BasicComparer<Json, CmpOpLE>>(),
        ScalarFuncSig::GtInt => map_int_sig(value, children, compare_mapper::<CmpOpGT>)?,
        ScalarFuncSig::GtReal => compare_fn_meta::<BasicComparer<Real, CmpOpGT>>(),
        ScalarFuncSig::GtDecimal => compare_fn_meta::<BasicComparer<Decimal, CmpOpGT>>(),
        ScalarFuncSig::GtString => compare_fn_meta::<BasicComparer<Bytes, CmpOpGT>>(),
        ScalarFuncSig::GtTime => compare_fn_meta::<BasicComparer<DateTime, CmpOpGT>>(),
        ScalarFuncSig::GtDuration => compare_fn_meta::<BasicComparer<Duration, CmpOpGT>>(),
        ScalarFuncSig::GtJson => compare_fn_meta::<BasicComparer<Json, CmpOpGT>>(),
        ScalarFuncSig::GeInt => map_int_sig(value, children, compare_mapper::<CmpOpGE>)?,
        ScalarFuncSig::GeReal => compare_fn_meta::<BasicComparer<Real, CmpOpGE>>(),
        ScalarFuncSig::GeDecimal => compare_fn_meta::<BasicComparer<Decimal, CmpOpGE>>(),
        ScalarFuncSig::GeString => compare_fn_meta::<BasicComparer<Bytes, CmpOpGE>>(),
        ScalarFuncSig::GeTime => compare_fn_meta::<BasicComparer<DateTime, CmpOpGE>>(),
        ScalarFuncSig::GeDuration => compare_fn_meta::<BasicComparer<Duration, CmpOpGE>>(),
        ScalarFuncSig::GeJson => compare_fn_meta::<BasicComparer<Json, CmpOpGE>>(),
        ScalarFuncSig::NeInt => map_int_sig(value, children, compare_mapper::<CmpOpNE>)?,
        ScalarFuncSig::NeReal => compare_fn_meta::<BasicComparer<Real, CmpOpNE>>(),
        ScalarFuncSig::NeDecimal => compare_fn_meta::<BasicComparer<Decimal, CmpOpNE>>(),
        ScalarFuncSig::NeString => compare_fn_meta::<BasicComparer<Bytes, CmpOpNE>>(),
        ScalarFuncSig::NeTime => compare_fn_meta::<BasicComparer<DateTime, CmpOpNE>>(),
        ScalarFuncSig::NeDuration => compare_fn_meta::<BasicComparer<Duration, CmpOpNE>>(),
        ScalarFuncSig::NeJson => compare_fn_meta::<BasicComparer<Json, CmpOpNE>>(),
        ScalarFuncSig::EqInt => map_int_sig(value, children, compare_mapper::<CmpOpEQ>)?,
        ScalarFuncSig::EqReal => compare_fn_meta::<BasicComparer<Real, CmpOpEQ>>(),
        ScalarFuncSig::EqDecimal => compare_fn_meta::<BasicComparer<Decimal, CmpOpEQ>>(),
        ScalarFuncSig::EqString => compare_fn_meta::<BasicComparer<Bytes, CmpOpEQ>>(),
        ScalarFuncSig::EqTime => compare_fn_meta::<BasicComparer<DateTime, CmpOpEQ>>(),
        ScalarFuncSig::EqDuration => compare_fn_meta::<BasicComparer<Duration, CmpOpEQ>>(),
        ScalarFuncSig::EqJson => compare_fn_meta::<BasicComparer<Json, CmpOpEQ>>(),
        ScalarFuncSig::NullEqInt => map_int_sig(value, children, compare_mapper::<CmpOpNullEQ>)?,
        ScalarFuncSig::NullEqReal => compare_fn_meta::<BasicComparer<Real, CmpOpNullEQ>>(),
        ScalarFuncSig::NullEqDecimal => compare_fn_meta::<BasicComparer<Decimal, CmpOpNullEQ>>(),
        ScalarFuncSig::NullEqString => compare_fn_meta::<BasicComparer<Bytes, CmpOpNullEQ>>(),
        ScalarFuncSig::NullEqTime => compare_fn_meta::<BasicComparer<DateTime, CmpOpNullEQ>>(),
        ScalarFuncSig::NullEqDuration => compare_fn_meta::<BasicComparer<Duration, CmpOpNullEQ>>(),
        ScalarFuncSig::NullEqJson => compare_fn_meta::<BasicComparer<Json, CmpOpNullEQ>>(),
        ScalarFuncSig::IntIsNull => is_null_fn_meta::<Int>(),
        ScalarFuncSig::RealIsNull => is_null_fn_meta::<Real>(),
        ScalarFuncSig::DecimalIsNull => is_null_fn_meta::<Decimal>(),
        ScalarFuncSig::StringIsNull => is_null_fn_meta::<Bytes>(),
        ScalarFuncSig::TimeIsNull => is_null_fn_meta::<DateTime>(),
        ScalarFuncSig::DurationIsNull => is_null_fn_meta::<Duration>(),
        ScalarFuncSig::JsonIsNull => is_null_fn_meta::<Json>(),
        ScalarFuncSig::IntIsTrue => int_is_true_fn_meta(),
        ScalarFuncSig::RealIsTrue => real_is_true_fn_meta(),
        ScalarFuncSig::DecimalIsTrue => decimal_is_true_fn_meta(),
        ScalarFuncSig::IntIsFalse => int_is_false_fn_meta(),
        ScalarFuncSig::RealIsFalse => real_is_false_fn_meta(),
        ScalarFuncSig::DecimalIsFalse => decimal_is_false_fn_meta(),
        ScalarFuncSig::LogicalAnd => logical_and_fn_meta(),
        ScalarFuncSig::LogicalOr => logical_or_fn_meta(),
        ScalarFuncSig::LogicalXor => logical_xor_fn_meta(),
        ScalarFuncSig::UnaryNotInt => unary_not_int_fn_meta(),
        ScalarFuncSig::UnaryNotReal => unary_not_real_fn_meta(),
        ScalarFuncSig::UnaryNotDecimal => unary_not_decimal_fn_meta(),
        ScalarFuncSig::BitAndSig => bit_and_fn_meta(),
        ScalarFuncSig::BitOrSig => bit_or_fn_meta(),
        ScalarFuncSig::BitXorSig => bit_xor_fn_meta(),
        ScalarFuncSig::BitNegSig => bit_neg_fn_meta(),
        ScalarFuncSig::LeftShift => left_shift_fn_meta(),
        ScalarFuncSig::RightShift => right_shift_fn_meta(),
        ScalarFuncSig::PlusInt => map_int_sig(value, children, plus_mapper)?,
        ScalarFuncSig::PlusReal => arithmetic_fn_meta::<RealPlus>(),
        ScalarFuncSig::PlusDecimal => arithmetic_fn_meta::<DecimalPlus>(),
        ScalarFuncSig::MinusInt => map_int_sig(value, children, minus_mapper)?,
        ScalarFuncSig::MinusReal => arithmetic_fn_meta::<RealMinus>(),
        ScalarFuncSig::MinusDecimal => arithmetic_fn_meta::<DecimalMinus>(),
        ScalarFuncSig::MultiplyDecimal => arithmetic_fn_meta::<DecimalMultiply>(),
        ScalarFuncSig::MultiplyInt => map_int_sig(value, children, multiply_mapper)?,
        ScalarFuncSig::MultiplyIntUnsigned => arithmetic_fn_meta::<UintUintMultiply>(),
        ScalarFuncSig::MultiplyReal => arithmetic_fn_meta::<RealMultiply>(),
        ScalarFuncSig::ModReal => arithmetic_fn_meta::<RealMod>(),
        ScalarFuncSig::ModDecimal => arithmetic_with_ctx_fn_meta::<DecimalMod>(),
        ScalarFuncSig::DivideDecimal => arithmetic_with_ctx_fn_meta::<DecimalDivide>(),
        ScalarFuncSig::DivideReal => arithmetic_with_ctx_fn_meta::<RealDivide>(),
        ScalarFuncSig::ModInt => map_int_sig(value, children, mod_mapper)?,
        ScalarFuncSig::LikeSig => like_fn_meta(),
        ScalarFuncSig::IfNullInt => if_null_fn_meta::<Int>(),
        ScalarFuncSig::IfNullReal => if_null_fn_meta::<Real>(),
        ScalarFuncSig::IfNullString => if_null_fn_meta::<Bytes>(),
        ScalarFuncSig::IfNullDecimal => if_null_fn_meta::<Decimal>(),
        ScalarFuncSig::IfNullTime => if_null_fn_meta::<DateTime>(),
        ScalarFuncSig::IfNullDuration => if_null_fn_meta::<Duration>(),
        ScalarFuncSig::IfNullJson => if_null_fn_meta::<Json>(),
        ScalarFuncSig::IntDivideInt => map_int_sig(value, children, divide_mapper)?,
        ScalarFuncSig::IntDivideDecimal => int_divide_decimal_fn_meta(),
        ScalarFuncSig::CaseWhenInt => case_when_fn_meta::<Int>(),
        ScalarFuncSig::CaseWhenReal => case_when_fn_meta::<Real>(),
        ScalarFuncSig::CaseWhenString => case_when_fn_meta::<Bytes>(),
        ScalarFuncSig::CaseWhenDecimal => case_when_fn_meta::<Decimal>(),
        ScalarFuncSig::CaseWhenTime => case_when_fn_meta::<DateTime>(),
        ScalarFuncSig::CaseWhenDuration => case_when_fn_meta::<Duration>(),
        ScalarFuncSig::CaseWhenJson => case_when_fn_meta::<Json>(),
        ScalarFuncSig::DateFormatSig => date_format_fn_meta(),
        ScalarFuncSig::WeekDay => week_day_fn_meta(),
        ScalarFuncSig::FromDays => from_days_fn_meta(),
        ScalarFuncSig::AbsInt => abs_int_fn_meta(),
        ScalarFuncSig::AbsUInt => abs_uint_fn_meta(),
        ScalarFuncSig::AbsReal => abs_real_fn_meta(),
        ScalarFuncSig::AbsDecimal => abs_decimal_fn_meta(),
        ScalarFuncSig::CeilReal => ceil_fn_meta::<CeilReal>(),
        ScalarFuncSig::CeilDecToDec => ceil_fn_meta::<CeilDecToDec>(),
        ScalarFuncSig::CeilDecToInt => ceil_fn_meta::<CeilDecToInt>(),
        ScalarFuncSig::CeilIntToInt => ceil_fn_meta::<CeilIntToInt>(),
        ScalarFuncSig::FloorReal => floor_fn_meta::<FloorReal>(),
        ScalarFuncSig::FloorDecToInt => floor_fn_meta::<FloorDecToInt>(),
        ScalarFuncSig::FloorDecToDec => floor_fn_meta::<FloorDecToDec>(),
        ScalarFuncSig::FloorIntToInt => floor_fn_meta::<FloorIntToInt>(),
        ScalarFuncSig::Pi => pi_fn_meta(),
        ScalarFuncSig::Crc32 => crc32_fn_meta(),
        ScalarFuncSig::Log1Arg => log_1_arg_fn_meta(),
        ScalarFuncSig::Log2Args => log_2_arg_fn_meta(),
        ScalarFuncSig::Log2 => log2_fn_meta(),
        ScalarFuncSig::Log10 => log10_fn_meta(),
        ScalarFuncSig::Sin => sin_fn_meta(),
        ScalarFuncSig::Cos => cos_fn_meta(),
        ScalarFuncSig::Tan => tan_fn_meta(),
        ScalarFuncSig::Cot => cot_fn_meta(),
        ScalarFuncSig::Pow => pow_fn_meta(),
        ScalarFuncSig::Asin => asin_fn_meta(),
        ScalarFuncSig::Acos => acos_fn_meta(),
        ScalarFuncSig::Atan1Arg => atan_1_arg_fn_meta(),
        ScalarFuncSig::Atan2Args => atan_2_args_fn_meta(),
        ScalarFuncSig::CoalesceInt => coalesce_fn_meta::<Int>(),
        ScalarFuncSig::CoalesceReal => coalesce_fn_meta::<Real>(),
        ScalarFuncSig::CoalesceString => coalesce_fn_meta::<Bytes>(),
        ScalarFuncSig::CoalesceDecimal => coalesce_fn_meta::<Decimal>(),
        ScalarFuncSig::CoalesceTime => coalesce_fn_meta::<DateTime>(),
        ScalarFuncSig::CoalesceDuration => coalesce_fn_meta::<Duration>(),
        ScalarFuncSig::CoalesceJson => coalesce_fn_meta::<Json>(),
        ScalarFuncSig::Sign => sign_fn_meta(),
        ScalarFuncSig::Sqrt => sqrt_fn_meta(),
        ScalarFuncSig::Exp => exp_fn_meta(),
        ScalarFuncSig::Degrees => degrees_fn_meta(),
        ScalarFuncSig::Radians => radians_fn_meta(),
        ScalarFuncSig::Conv => conv_fn_meta(),
        ScalarFuncSig::InInt => compare_in_fn_meta::<Int>(),
        ScalarFuncSig::InReal => compare_in_fn_meta::<Real>(),
        ScalarFuncSig::InString => compare_in_fn_meta::<Bytes>(),
        ScalarFuncSig::InDecimal => compare_in_fn_meta::<Decimal>(),
        ScalarFuncSig::InTime => compare_in_fn_meta::<DateTime>(),
        ScalarFuncSig::InDuration => compare_in_fn_meta::<Duration>(),
        ScalarFuncSig::InJson => compare_in_fn_meta::<Json>(),
        ScalarFuncSig::IfReal => if_condition_fn_meta::<Real>(),
        ScalarFuncSig::IfJson => if_condition_fn_meta::<Json>(),
        ScalarFuncSig::IfInt => if_condition_fn_meta::<Int>(),
        ScalarFuncSig::IfDuration => if_condition_fn_meta::<Duration>(),
        ScalarFuncSig::IfString => if_condition_fn_meta::<Bytes>(),
        ScalarFuncSig::IfTime => if_condition_fn_meta::<DateTime>(),
        ScalarFuncSig::IfDecimal => if_condition_fn_meta::<Decimal>(),
        ScalarFuncSig::JsonTypeSig => json_type_fn_meta(),
        ScalarFuncSig::JsonSetSig => json_set_fn_meta(),
        ScalarFuncSig::JsonReplaceSig => json_replace_fn_meta(),
        ScalarFuncSig::JsonInsertSig => json_insert_fn_meta(),
        ScalarFuncSig::JsonArraySig => json_array_fn_meta(),
        ScalarFuncSig::JsonObjectSig => json_object_fn_meta(),
        ScalarFuncSig::JsonMergeSig => json_merge_fn_meta(),
        ScalarFuncSig::JsonUnquoteSig => json_unquote_fn_meta(),
        ScalarFuncSig::JsonExtractSig => json_extract_fn_meta(),
        ScalarFuncSig::JsonRemoveSig => json_remove_fn_meta(),
        ScalarFuncSig::InetNtoa => inet_ntoa_fn_meta(),
        ScalarFuncSig::Bin => bin_fn_meta(),
        ScalarFuncSig::IsIPv4 => is_ipv4_fn_meta(),
        ScalarFuncSig::IsIPv4Compat => is_ipv4_compat_fn_meta(),
<<<<<<< HEAD
        ScalarFuncSig::IsIPv4Mapped => is_ipv4_mapped_fn_meta(),
=======
        ScalarFuncSig::IsIPv6 => is_ipv6_fn_meta(),
        ScalarFuncSig::Inet6Ntoa => inet6_ntoa_fn_meta(),
>>>>>>> c4976f17
        ScalarFuncSig::CastIntAsInt |
        ScalarFuncSig::CastIntAsReal |
        ScalarFuncSig::CastIntAsString |
        ScalarFuncSig::CastIntAsDecimal |
        ScalarFuncSig::CastIntAsTime |
        ScalarFuncSig::CastIntAsDuration |
        ScalarFuncSig::CastIntAsJson |
        ScalarFuncSig::CastRealAsInt |
        ScalarFuncSig::CastRealAsReal |
        ScalarFuncSig::CastRealAsString |
        ScalarFuncSig::CastRealAsDecimal |
        ScalarFuncSig::CastRealAsTime |
        ScalarFuncSig::CastRealAsDuration |
        ScalarFuncSig::CastRealAsJson |
        ScalarFuncSig::CastDecimalAsInt |
        ScalarFuncSig::CastDecimalAsReal |
        ScalarFuncSig::CastDecimalAsString |
        ScalarFuncSig::CastDecimalAsDecimal |
        ScalarFuncSig::CastDecimalAsTime |
        ScalarFuncSig::CastDecimalAsDuration |
        ScalarFuncSig::CastDecimalAsJson |
        ScalarFuncSig::CastStringAsInt |
        ScalarFuncSig::CastStringAsReal |
        ScalarFuncSig::CastStringAsString |
        ScalarFuncSig::CastStringAsDecimal |
        ScalarFuncSig::CastStringAsTime |
        ScalarFuncSig::CastStringAsDuration |
        ScalarFuncSig::CastStringAsJson |
        ScalarFuncSig::CastTimeAsInt |
        ScalarFuncSig::CastTimeAsReal |
        ScalarFuncSig::CastTimeAsString |
        ScalarFuncSig::CastTimeAsDecimal |
        ScalarFuncSig::CastTimeAsTime |
        ScalarFuncSig::CastTimeAsDuration |
        ScalarFuncSig::CastTimeAsJson |
        ScalarFuncSig::CastDurationAsInt |
        ScalarFuncSig::CastDurationAsReal |
        ScalarFuncSig::CastDurationAsString |
        ScalarFuncSig::CastDurationAsDecimal |
        ScalarFuncSig::CastDurationAsTime |
        ScalarFuncSig::CastDurationAsDuration |
        ScalarFuncSig::CastDurationAsJson |
        ScalarFuncSig::CastJsonAsInt |
        ScalarFuncSig::CastJsonAsReal |
        ScalarFuncSig::CastJsonAsString |
        ScalarFuncSig::CastJsonAsDecimal |
        ScalarFuncSig::CastJsonAsTime |
        ScalarFuncSig::CastJsonAsDuration |
        ScalarFuncSig::CastJsonAsJson => map_cast_func(expr)?,
        ScalarFuncSig::Length => length_fn_meta(),
        ScalarFuncSig::BitLength => bit_length_fn_meta(),
        ScalarFuncSig::Concat => concat_fn_meta(),
        ScalarFuncSig::ConcatWs => concat_ws_fn_meta(),
        ScalarFuncSig::Ascii => ascii_fn_meta(),
        ScalarFuncSig::Reverse => reverse_fn_meta(),
        ScalarFuncSig::HexIntArg => hex_int_arg_fn_meta(),
        ScalarFuncSig::HexStrArg => hex_str_arg_fn_meta(),
        ScalarFuncSig::LTrim => ltrim_fn_meta(),
        ScalarFuncSig::RTrim => rtrim_fn_meta(),
        ScalarFuncSig::Left => left_fn_meta(),
        ScalarFuncSig::Right => right_fn_meta(),
        ScalarFuncSig::LocateBinary2Args => locate_binary_2_args_fn_meta(),
        ScalarFuncSig::LocateBinary3Args => locate_binary_3_args_fn_meta(),
        ScalarFuncSig::Strcmp => strcmp_fn_meta(),
        _ => return Err(other_err!(
            "ScalarFunction {:?} is not supported in batch mode",
            value
        )),
    })
}<|MERGE_RESOLUTION|>--- conflicted
+++ resolved
@@ -295,12 +295,9 @@
         ScalarFuncSig::Bin => bin_fn_meta(),
         ScalarFuncSig::IsIPv4 => is_ipv4_fn_meta(),
         ScalarFuncSig::IsIPv4Compat => is_ipv4_compat_fn_meta(),
-<<<<<<< HEAD
         ScalarFuncSig::IsIPv4Mapped => is_ipv4_mapped_fn_meta(),
-=======
         ScalarFuncSig::IsIPv6 => is_ipv6_fn_meta(),
         ScalarFuncSig::Inet6Ntoa => inet6_ntoa_fn_meta(),
->>>>>>> c4976f17
         ScalarFuncSig::CastIntAsInt |
         ScalarFuncSig::CastIntAsReal |
         ScalarFuncSig::CastIntAsString |
