// Copyright 2019 TiKV Project Authors. Licensed under Apache-2.0.

pub mod types;

pub mod impl_arithmetic;
pub mod impl_cast;
pub mod impl_compare;
pub mod impl_control;
pub mod impl_json;
pub mod impl_like;
pub mod impl_math;
pub mod impl_op;
pub mod impl_string;
pub mod impl_time;

pub use self::types::*;

use tidb_query_datatype::{FieldTypeAccessor, FieldTypeFlag};
use tipb::{Expr, ScalarFuncSig};

use crate::codec::data_type::*;
use crate::Result;

use self::impl_arithmetic::*;
use self::impl_cast::*;
use self::impl_compare::*;
use self::impl_control::*;
use self::impl_json::*;
use self::impl_like::*;
use self::impl_math::*;
use self::impl_op::*;
use self::impl_string::*;
use self::impl_time::*;

fn map_int_sig<F>(value: ScalarFuncSig, children: &[Expr], mapper: F) -> Result<RpnFnMeta>
where
    F: Fn(bool, bool) -> RpnFnMeta,
{
    // FIXME: The signature for different signed / unsigned int should be inferred at TiDB side.
    if children.len() != 2 {
        return Err(other_err!(
            "ScalarFunction {:?} (params = {}) is not supported in batch mode",
            value,
            children.len()
        ));
    }
    let lhs_is_unsigned = children[0]
        .get_field_type()
        .as_accessor()
        .flag()
        .contains(FieldTypeFlag::UNSIGNED);
    let rhs_is_unsigned = children[1]
        .get_field_type()
        .as_accessor()
        .flag()
        .contains(FieldTypeFlag::UNSIGNED);
    Ok(mapper(lhs_is_unsigned, rhs_is_unsigned))
}

fn compare_mapper<F: CmpOp>(lhs_is_unsigned: bool, rhs_is_unsigned: bool) -> RpnFnMeta {
    match (lhs_is_unsigned, rhs_is_unsigned) {
        (false, false) => compare_fn_meta::<BasicComparer<Int, F>>(),
        (false, true) => compare_fn_meta::<IntUintComparer<F>>(),
        (true, false) => compare_fn_meta::<UintIntComparer<F>>(),
        (true, true) => compare_fn_meta::<UintUintComparer<F>>(),
    }
}

fn plus_mapper(lhs_is_unsigned: bool, rhs_is_unsigned: bool) -> RpnFnMeta {
    match (lhs_is_unsigned, rhs_is_unsigned) {
        (false, false) => arithmetic_fn_meta::<IntIntPlus>(),
        (false, true) => arithmetic_fn_meta::<IntUintPlus>(),
        (true, false) => arithmetic_fn_meta::<UintIntPlus>(),
        (true, true) => arithmetic_fn_meta::<UintUintPlus>(),
    }
}

fn minus_mapper(lhs_is_unsigned: bool, rhs_is_unsigned: bool) -> RpnFnMeta {
    match (lhs_is_unsigned, rhs_is_unsigned) {
        (false, false) => arithmetic_fn_meta::<IntIntMinus>(),
        (false, true) => arithmetic_fn_meta::<IntUintMinus>(),
        (true, false) => arithmetic_fn_meta::<UintIntMinus>(),
        (true, true) => arithmetic_fn_meta::<UintUintMinus>(),
    }
}

fn multiply_mapper(lhs_is_unsigned: bool, rhs_is_unsigned: bool) -> RpnFnMeta {
    match (lhs_is_unsigned, rhs_is_unsigned) {
        (false, false) => arithmetic_fn_meta::<IntIntMultiply>(),
        (false, true) => arithmetic_fn_meta::<IntUintMultiply>(),
        (true, false) => arithmetic_fn_meta::<UintIntMultiply>(),
        (true, true) => arithmetic_fn_meta::<UintUintMultiply>(),
    }
}

fn mod_mapper(lhs_is_unsigned: bool, rhs_is_unsigned: bool) -> RpnFnMeta {
    match (lhs_is_unsigned, rhs_is_unsigned) {
        (false, false) => arithmetic_fn_meta::<IntIntMod>(),
        (false, true) => arithmetic_fn_meta::<IntUintMod>(),
        (true, false) => arithmetic_fn_meta::<UintIntMod>(),
        (true, true) => arithmetic_fn_meta::<UintUintMod>(),
    }
}

fn divide_mapper(lhs_is_unsigned: bool, rhs_is_unsigned: bool) -> RpnFnMeta {
    match (lhs_is_unsigned, rhs_is_unsigned) {
        (false, false) => arithmetic_fn_meta::<IntDivideInt>(),
        (false, true) => arithmetic_fn_meta::<IntDivideUint>(),
        (true, false) => arithmetic_fn_meta::<UintDivideInt>(),
        (true, true) => arithmetic_fn_meta::<UintDivideUint>(),
    }
}

#[rustfmt::skip]
fn map_expr_node_to_rpn_func(expr: &Expr) -> Result<RpnFnMeta> {
    let value = expr.get_sig();
    let children = expr.get_children();
    Ok(match value {
        ScalarFuncSig::LtInt => map_int_sig(value, children, compare_mapper::<CmpOpLT>)?,
        ScalarFuncSig::LtReal => compare_fn_meta::<BasicComparer<Real, CmpOpLT>>(),
        ScalarFuncSig::LtDecimal => compare_fn_meta::<BasicComparer<Decimal, CmpOpLT>>(),
        ScalarFuncSig::LtString => compare_fn_meta::<BasicComparer<Bytes, CmpOpLT>>(),
        ScalarFuncSig::LtTime => compare_fn_meta::<BasicComparer<DateTime, CmpOpLT>>(),
        ScalarFuncSig::LtDuration => compare_fn_meta::<BasicComparer<Duration, CmpOpLT>>(),
        ScalarFuncSig::LtJson => compare_fn_meta::<BasicComparer<Json, CmpOpLT>>(),
        ScalarFuncSig::LeInt => map_int_sig(value, children, compare_mapper::<CmpOpLE>)?,
        ScalarFuncSig::LeReal => compare_fn_meta::<BasicComparer<Real, CmpOpLE>>(),
        ScalarFuncSig::LeDecimal => compare_fn_meta::<BasicComparer<Decimal, CmpOpLE>>(),
        ScalarFuncSig::LeString => compare_fn_meta::<BasicComparer<Bytes, CmpOpLE>>(),
        ScalarFuncSig::LeTime => compare_fn_meta::<BasicComparer<DateTime, CmpOpLE>>(),
        ScalarFuncSig::LeDuration => compare_fn_meta::<BasicComparer<Duration, CmpOpLE>>(),
        ScalarFuncSig::LeJson => compare_fn_meta::<BasicComparer<Json, CmpOpLE>>(),
        ScalarFuncSig::GtInt => map_int_sig(value, children, compare_mapper::<CmpOpGT>)?,
        ScalarFuncSig::GtReal => compare_fn_meta::<BasicComparer<Real, CmpOpGT>>(),
        ScalarFuncSig::GtDecimal => compare_fn_meta::<BasicComparer<Decimal, CmpOpGT>>(),
        ScalarFuncSig::GtString => compare_fn_meta::<BasicComparer<Bytes, CmpOpGT>>(),
        ScalarFuncSig::GtTime => compare_fn_meta::<BasicComparer<DateTime, CmpOpGT>>(),
        ScalarFuncSig::GtDuration => compare_fn_meta::<BasicComparer<Duration, CmpOpGT>>(),
        ScalarFuncSig::GtJson => compare_fn_meta::<BasicComparer<Json, CmpOpGT>>(),
        ScalarFuncSig::GeInt => map_int_sig(value, children, compare_mapper::<CmpOpGE>)?,
        ScalarFuncSig::GeReal => compare_fn_meta::<BasicComparer<Real, CmpOpGE>>(),
        ScalarFuncSig::GeDecimal => compare_fn_meta::<BasicComparer<Decimal, CmpOpGE>>(),
        ScalarFuncSig::GeString => compare_fn_meta::<BasicComparer<Bytes, CmpOpGE>>(),
        ScalarFuncSig::GeTime => compare_fn_meta::<BasicComparer<DateTime, CmpOpGE>>(),
        ScalarFuncSig::GeDuration => compare_fn_meta::<BasicComparer<Duration, CmpOpGE>>(),
        ScalarFuncSig::GeJson => compare_fn_meta::<BasicComparer<Json, CmpOpGE>>(),
        ScalarFuncSig::NeInt => map_int_sig(value, children, compare_mapper::<CmpOpNE>)?,
        ScalarFuncSig::NeReal => compare_fn_meta::<BasicComparer<Real, CmpOpNE>>(),
        ScalarFuncSig::NeDecimal => compare_fn_meta::<BasicComparer<Decimal, CmpOpNE>>(),
        ScalarFuncSig::NeString => compare_fn_meta::<BasicComparer<Bytes, CmpOpNE>>(),
        ScalarFuncSig::NeTime => compare_fn_meta::<BasicComparer<DateTime, CmpOpNE>>(),
        ScalarFuncSig::NeDuration => compare_fn_meta::<BasicComparer<Duration, CmpOpNE>>(),
        ScalarFuncSig::NeJson => compare_fn_meta::<BasicComparer<Json, CmpOpNE>>(),
        ScalarFuncSig::EqInt => map_int_sig(value, children, compare_mapper::<CmpOpEQ>)?,
        ScalarFuncSig::EqReal => compare_fn_meta::<BasicComparer<Real, CmpOpEQ>>(),
        ScalarFuncSig::EqDecimal => compare_fn_meta::<BasicComparer<Decimal, CmpOpEQ>>(),
        ScalarFuncSig::EqString => compare_fn_meta::<BasicComparer<Bytes, CmpOpEQ>>(),
        ScalarFuncSig::EqTime => compare_fn_meta::<BasicComparer<DateTime, CmpOpEQ>>(),
        ScalarFuncSig::EqDuration => compare_fn_meta::<BasicComparer<Duration, CmpOpEQ>>(),
        ScalarFuncSig::EqJson => compare_fn_meta::<BasicComparer<Json, CmpOpEQ>>(),
        ScalarFuncSig::NullEqInt => map_int_sig(value, children, compare_mapper::<CmpOpNullEQ>)?,
        ScalarFuncSig::NullEqReal => compare_fn_meta::<BasicComparer<Real, CmpOpNullEQ>>(),
        ScalarFuncSig::NullEqDecimal => compare_fn_meta::<BasicComparer<Decimal, CmpOpNullEQ>>(),
        ScalarFuncSig::NullEqString => compare_fn_meta::<BasicComparer<Bytes, CmpOpNullEQ>>(),
        ScalarFuncSig::NullEqTime => compare_fn_meta::<BasicComparer<DateTime, CmpOpNullEQ>>(),
        ScalarFuncSig::NullEqDuration => compare_fn_meta::<BasicComparer<Duration, CmpOpNullEQ>>(),
        ScalarFuncSig::NullEqJson => compare_fn_meta::<BasicComparer<Json, CmpOpNullEQ>>(),
        ScalarFuncSig::IntIsNull => is_null_fn_meta::<Int>(),
        ScalarFuncSig::RealIsNull => is_null_fn_meta::<Real>(),
        ScalarFuncSig::DecimalIsNull => is_null_fn_meta::<Decimal>(),
        ScalarFuncSig::StringIsNull => is_null_fn_meta::<Bytes>(),
        ScalarFuncSig::TimeIsNull => is_null_fn_meta::<DateTime>(),
        ScalarFuncSig::DurationIsNull => is_null_fn_meta::<Duration>(),
        ScalarFuncSig::JsonIsNull => is_null_fn_meta::<Json>(),
        ScalarFuncSig::IntIsTrue => int_is_true_fn_meta(),
        ScalarFuncSig::RealIsTrue => real_is_true_fn_meta(),
        ScalarFuncSig::DecimalIsTrue => decimal_is_true_fn_meta(),
        ScalarFuncSig::IntIsFalse => int_is_false_fn_meta(),
        ScalarFuncSig::RealIsFalse => real_is_false_fn_meta(),
        ScalarFuncSig::DecimalIsFalse => decimal_is_false_fn_meta(),
        ScalarFuncSig::LogicalAnd => logical_and_fn_meta(),
        ScalarFuncSig::LogicalOr => logical_or_fn_meta(),
        ScalarFuncSig::LogicalXor => logical_xor_fn_meta(),
        ScalarFuncSig::UnaryNotInt => unary_not_int_fn_meta(),
        ScalarFuncSig::UnaryNotReal => unary_not_real_fn_meta(),
        ScalarFuncSig::UnaryNotDecimal => unary_not_decimal_fn_meta(),
        ScalarFuncSig::BitAndSig => bit_and_fn_meta(),
        ScalarFuncSig::BitOrSig => bit_or_fn_meta(),
        ScalarFuncSig::BitXorSig => bit_xor_fn_meta(),
        ScalarFuncSig::BitNegSig => bit_neg_fn_meta(),
        ScalarFuncSig::LeftShift => left_shift_fn_meta(),
        ScalarFuncSig::PlusInt => map_int_sig(value, children, plus_mapper)?,
        ScalarFuncSig::PlusReal => arithmetic_fn_meta::<RealPlus>(),
        ScalarFuncSig::PlusDecimal => arithmetic_fn_meta::<DecimalPlus>(),
        ScalarFuncSig::MinusInt => map_int_sig(value, children, minus_mapper)?,
        ScalarFuncSig::MinusReal => arithmetic_fn_meta::<RealMinus>(),
        ScalarFuncSig::MinusDecimal => arithmetic_fn_meta::<DecimalMinus>(),
        ScalarFuncSig::MultiplyDecimal => arithmetic_fn_meta::<DecimalMultiply>(),
        ScalarFuncSig::MultiplyInt => map_int_sig(value, children, multiply_mapper)?,
        ScalarFuncSig::MultiplyIntUnsigned => arithmetic_fn_meta::<UintUintMultiply>(),
        ScalarFuncSig::MultiplyReal => arithmetic_fn_meta::<RealMultiply>(),
        ScalarFuncSig::ModReal => arithmetic_fn_meta::<RealMod>(),
        ScalarFuncSig::ModDecimal => arithmetic_with_ctx_fn_meta::<DecimalMod>(),
        ScalarFuncSig::DivideDecimal => arithmetic_with_ctx_fn_meta::<DecimalDivide>(),
        ScalarFuncSig::DivideReal => arithmetic_with_ctx_fn_meta::<RealDivide>(),
        ScalarFuncSig::ModInt => map_int_sig(value, children, mod_mapper)?,
        ScalarFuncSig::LikeSig => like_fn_meta(),
        ScalarFuncSig::IfNullInt => if_null_fn_meta::<Int>(),
        ScalarFuncSig::IfNullReal => if_null_fn_meta::<Real>(),
        ScalarFuncSig::IfNullString => if_null_fn_meta::<Bytes>(),
        ScalarFuncSig::IfNullDecimal => if_null_fn_meta::<Decimal>(),
        ScalarFuncSig::IfNullTime => if_null_fn_meta::<DateTime>(),
        ScalarFuncSig::IfNullDuration => if_null_fn_meta::<Duration>(),
        ScalarFuncSig::IfNullJson => if_null_fn_meta::<Json>(),
        ScalarFuncSig::IntDivideInt => map_int_sig(value, children, divide_mapper)?,
        ScalarFuncSig::IntDivideDecimal => int_divide_decimal_fn_meta(),
        ScalarFuncSig::CaseWhenInt => case_when_fn_meta::<Int>(),
        ScalarFuncSig::CaseWhenReal => case_when_fn_meta::<Real>(),
        ScalarFuncSig::CaseWhenString => case_when_fn_meta::<Bytes>(),
        ScalarFuncSig::CaseWhenDecimal => case_when_fn_meta::<Decimal>(),
        ScalarFuncSig::CaseWhenTime => case_when_fn_meta::<DateTime>(),
        ScalarFuncSig::CaseWhenDuration => case_when_fn_meta::<Duration>(),
        ScalarFuncSig::CaseWhenJson => case_when_fn_meta::<Json>(),
        ScalarFuncSig::DateFormatSig => date_format_fn_meta(),
        ScalarFuncSig::AbsInt => abs_int_fn_meta(),
        ScalarFuncSig::AbsUInt => abs_uint_fn_meta(),
        ScalarFuncSig::AbsReal => abs_real_fn_meta(),
        ScalarFuncSig::AbsDecimal => abs_decimal_fn_meta(),
        ScalarFuncSig::CeilReal => ceil_fn_meta::<CeilReal>(),
        ScalarFuncSig::CeilDecToDec => ceil_fn_meta::<CeilDecToDec>(),
        ScalarFuncSig::CeilDecToInt => ceil_fn_meta::<CeilDecToInt>(),
        ScalarFuncSig::CeilIntToInt => ceil_fn_meta::<CeilIntToInt>(),
        ScalarFuncSig::FloorReal => floor_fn_meta::<FloorReal>(),
        ScalarFuncSig::FloorDecToInt => floor_fn_meta::<FloorDecToInt>(),
        ScalarFuncSig::FloorDecToDec => floor_fn_meta::<FloorDecToDec>(),
        ScalarFuncSig::FloorIntToInt => floor_fn_meta::<FloorIntToInt>(),
        ScalarFuncSig::Pi => pi_fn_meta(),
        ScalarFuncSig::Log1Arg => log_1_arg_fn_meta(),
        ScalarFuncSig::Log2Args => log_2_arg_fn_meta(),
        ScalarFuncSig::Log2 => log2_fn_meta(),
        ScalarFuncSig::Log10 => log10_fn_meta(),
        ScalarFuncSig::Sin => sin_fn_meta(),
        ScalarFuncSig::Cos => cos_fn_meta(),
        ScalarFuncSig::Tan => tan_fn_meta(),
        ScalarFuncSig::Cot => cot_fn_meta(),
        ScalarFuncSig::Asin => asin_fn_meta(),
        ScalarFuncSig::Acos => acos_fn_meta(),
        ScalarFuncSig::Atan1Arg => atan_1_arg_fn_meta(),
        ScalarFuncSig::Atan2Args => atan_2_args_fn_meta(),
        ScalarFuncSig::CoalesceInt => coalesce_fn_meta::<Int>(),
        ScalarFuncSig::CoalesceReal => coalesce_fn_meta::<Real>(),
        ScalarFuncSig::CoalesceString => coalesce_fn_meta::<Bytes>(),
        ScalarFuncSig::CoalesceDecimal => coalesce_fn_meta::<Decimal>(),
        ScalarFuncSig::CoalesceTime => coalesce_fn_meta::<DateTime>(),
        ScalarFuncSig::CoalesceDuration => coalesce_fn_meta::<Duration>(),
        ScalarFuncSig::CoalesceJson => coalesce_fn_meta::<Json>(),
        ScalarFuncSig::Sign => sign_fn_meta(),
        ScalarFuncSig::Sqrt => sqrt_fn_meta(),
        ScalarFuncSig::Exp => exp_fn_meta(),
        ScalarFuncSig::Degrees => degrees_fn_meta(),
        ScalarFuncSig::Radians => radians_fn_meta(),
        ScalarFuncSig::InInt => compare_in_fn_meta::<Int>(),
        ScalarFuncSig::InReal => compare_in_fn_meta::<Real>(),
        ScalarFuncSig::InString => compare_in_fn_meta::<Bytes>(),
        ScalarFuncSig::InDecimal => compare_in_fn_meta::<Decimal>(),
        ScalarFuncSig::InTime => compare_in_fn_meta::<DateTime>(),
        ScalarFuncSig::InDuration => compare_in_fn_meta::<Duration>(),
        ScalarFuncSig::InJson => compare_in_fn_meta::<Json>(),
        ScalarFuncSig::IfReal => if_condition_fn_meta::<Real>(),
        ScalarFuncSig::IfJson => if_condition_fn_meta::<Json>(),
        ScalarFuncSig::IfInt => if_condition_fn_meta::<Int>(),
        ScalarFuncSig::IfDuration => if_condition_fn_meta::<Duration>(),
        ScalarFuncSig::IfString => if_condition_fn_meta::<Bytes>(),
        ScalarFuncSig::IfTime => if_condition_fn_meta::<DateTime>(),
        ScalarFuncSig::IfDecimal => if_condition_fn_meta::<Decimal>(),
        ScalarFuncSig::JsonTypeSig => json_type_fn_meta(),
        ScalarFuncSig::JsonSetSig => json_set_fn_meta(),
        ScalarFuncSig::JsonReplaceSig => json_replace_fn_meta(),
        ScalarFuncSig::JsonInsertSig => json_insert_fn_meta(),
        ScalarFuncSig::JsonArraySig => json_array_fn_meta(),
        ScalarFuncSig::JsonObjectSig => json_object_fn_meta(),
        ScalarFuncSig::JsonMergeSig => json_merge_fn_meta(),
        ScalarFuncSig::JsonUnquoteSig => json_unquote_fn_meta(),
        ScalarFuncSig::JsonExtractSig => json_extract_fn_meta(),
        ScalarFuncSig::JsonRemoveSig => json_remove_fn_meta(),
        ScalarFuncSig::Bin => bin_fn_meta(),
        ScalarFuncSig::CastIntAsInt |
        ScalarFuncSig::CastIntAsReal |
        ScalarFuncSig::CastIntAsString |
        ScalarFuncSig::CastIntAsDecimal |
        ScalarFuncSig::CastIntAsTime |
        ScalarFuncSig::CastIntAsDuration |
        ScalarFuncSig::CastIntAsJson |
        ScalarFuncSig::CastRealAsInt |
        ScalarFuncSig::CastRealAsReal |
        ScalarFuncSig::CastRealAsString |
        ScalarFuncSig::CastRealAsDecimal |
        ScalarFuncSig::CastRealAsTime |
        ScalarFuncSig::CastRealAsDuration |
        ScalarFuncSig::CastRealAsJson |
        ScalarFuncSig::CastDecimalAsInt |
        ScalarFuncSig::CastDecimalAsReal |
        ScalarFuncSig::CastDecimalAsString |
        ScalarFuncSig::CastDecimalAsDecimal |
        ScalarFuncSig::CastDecimalAsTime |
        ScalarFuncSig::CastDecimalAsDuration |
        ScalarFuncSig::CastDecimalAsJson |
        ScalarFuncSig::CastStringAsInt |
        ScalarFuncSig::CastStringAsReal |
        ScalarFuncSig::CastStringAsString |
        ScalarFuncSig::CastStringAsDecimal |
        ScalarFuncSig::CastStringAsTime |
        ScalarFuncSig::CastStringAsDuration |
        ScalarFuncSig::CastStringAsJson |
        ScalarFuncSig::CastTimeAsInt |
        ScalarFuncSig::CastTimeAsReal |
        ScalarFuncSig::CastTimeAsString |
        ScalarFuncSig::CastTimeAsDecimal |
        ScalarFuncSig::CastTimeAsTime |
        ScalarFuncSig::CastTimeAsDuration |
        ScalarFuncSig::CastTimeAsJson |
        ScalarFuncSig::CastDurationAsInt |
        ScalarFuncSig::CastDurationAsReal |
        ScalarFuncSig::CastDurationAsString |
        ScalarFuncSig::CastDurationAsDecimal |
        ScalarFuncSig::CastDurationAsTime |
        ScalarFuncSig::CastDurationAsDuration |
        ScalarFuncSig::CastDurationAsJson |
        ScalarFuncSig::CastJsonAsInt |
        ScalarFuncSig::CastJsonAsReal |
        ScalarFuncSig::CastJsonAsString |
        ScalarFuncSig::CastJsonAsDecimal |
        ScalarFuncSig::CastJsonAsTime |
        ScalarFuncSig::CastJsonAsDuration |
        ScalarFuncSig::CastJsonAsJson => map_cast_func(expr)?,
        ScalarFuncSig::Length => length_fn_meta(),
        ScalarFuncSig::BitLength => bit_length_fn_meta(),
        ScalarFuncSig::Concat => concat_fn_meta(),
        ScalarFuncSig::Ascii => ascii_fn_meta(),
<<<<<<< HEAD
        ScalarFuncSig::Reverse => reverse_fn_meta(),
=======
        ScalarFuncSig::HexIntArg => hex_int_arg_fn_meta(),
>>>>>>> 2bdda67e
        _ => return Err(other_err!(
            "ScalarFunction {:?} is not supported in batch mode",
            value
        )),
    })
}<|MERGE_RESOLUTION|>--- conflicted
+++ resolved
@@ -337,11 +337,8 @@
         ScalarFuncSig::BitLength => bit_length_fn_meta(),
         ScalarFuncSig::Concat => concat_fn_meta(),
         ScalarFuncSig::Ascii => ascii_fn_meta(),
-<<<<<<< HEAD
         ScalarFuncSig::Reverse => reverse_fn_meta(),
-=======
         ScalarFuncSig::HexIntArg => hex_int_arg_fn_meta(),
->>>>>>> 2bdda67e
         _ => return Err(other_err!(
             "ScalarFunction {:?} is not supported in batch mode",
             value
