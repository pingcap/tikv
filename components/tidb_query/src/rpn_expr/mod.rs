// Copyright 2019 TiKV Project Authors. Licensed under Apache-2.0.

pub mod types;

pub mod impl_arithmetic;
pub mod impl_cast;
pub mod impl_compare;
pub mod impl_control;
pub mod impl_json;
pub mod impl_like;
pub mod impl_math;
pub mod impl_miscellaneous;
pub mod impl_op;
pub mod impl_string;
pub mod impl_time;

pub use self::types::*;

use tidb_query_datatype::{FieldTypeAccessor, FieldTypeFlag};
use tipb::{Expr, ScalarFuncSig};

use crate::codec::data_type::*;
use crate::Result;

use self::impl_arithmetic::*;
use self::impl_cast::*;
use self::impl_compare::*;
use self::impl_control::*;
use self::impl_json::*;
use self::impl_like::*;
use self::impl_math::*;
use self::impl_miscellaneous::*;
use self::impl_op::*;
use self::impl_string::*;
use self::impl_time::*;

fn map_int_sig<F>(value: ScalarFuncSig, children: &[Expr], mapper: F) -> Result<RpnFnMeta>
where
    F: Fn(bool, bool) -> RpnFnMeta,
{
    // FIXME: The signature for different signed / unsigned int should be inferred at TiDB side.
    if children.len() != 2 {
        return Err(other_err!(
            "ScalarFunction {:?} (params = {}) is not supported in batch mode",
            value,
            children.len()
        ));
    }
    let lhs_is_unsigned = children[0]
        .get_field_type()
        .as_accessor()
        .flag()
        .contains(FieldTypeFlag::UNSIGNED);
    let rhs_is_unsigned = children[1]
        .get_field_type()
        .as_accessor()
        .flag()
        .contains(FieldTypeFlag::UNSIGNED);
    Ok(mapper(lhs_is_unsigned, rhs_is_unsigned))
}

fn compare_mapper<F: CmpOp>(lhs_is_unsigned: bool, rhs_is_unsigned: bool) -> RpnFnMeta {
    match (lhs_is_unsigned, rhs_is_unsigned) {
        (false, false) => compare_fn_meta::<BasicComparer<Int, F>>(),
        (false, true) => compare_fn_meta::<IntUintComparer<F>>(),
        (true, false) => compare_fn_meta::<UintIntComparer<F>>(),
        (true, true) => compare_fn_meta::<UintUintComparer<F>>(),
    }
}

fn plus_mapper(lhs_is_unsigned: bool, rhs_is_unsigned: bool) -> RpnFnMeta {
    match (lhs_is_unsigned, rhs_is_unsigned) {
        (false, false) => arithmetic_fn_meta::<IntIntPlus>(),
        (false, true) => arithmetic_fn_meta::<IntUintPlus>(),
        (true, false) => arithmetic_fn_meta::<UintIntPlus>(),
        (true, true) => arithmetic_fn_meta::<UintUintPlus>(),
    }
}

fn minus_mapper(lhs_is_unsigned: bool, rhs_is_unsigned: bool) -> RpnFnMeta {
    match (lhs_is_unsigned, rhs_is_unsigned) {
        (false, false) => arithmetic_fn_meta::<IntIntMinus>(),
        (false, true) => arithmetic_fn_meta::<IntUintMinus>(),
        (true, false) => arithmetic_fn_meta::<UintIntMinus>(),
        (true, true) => arithmetic_fn_meta::<UintUintMinus>(),
    }
}

fn multiply_mapper(lhs_is_unsigned: bool, rhs_is_unsigned: bool) -> RpnFnMeta {
    match (lhs_is_unsigned, rhs_is_unsigned) {
        (false, false) => arithmetic_fn_meta::<IntIntMultiply>(),
        (false, true) => arithmetic_fn_meta::<IntUintMultiply>(),
        (true, false) => arithmetic_fn_meta::<UintIntMultiply>(),
        (true, true) => arithmetic_fn_meta::<UintUintMultiply>(),
    }
}

fn mod_mapper(lhs_is_unsigned: bool, rhs_is_unsigned: bool) -> RpnFnMeta {
    match (lhs_is_unsigned, rhs_is_unsigned) {
        (false, false) => arithmetic_fn_meta::<IntIntMod>(),
        (false, true) => arithmetic_fn_meta::<IntUintMod>(),
        (true, false) => arithmetic_fn_meta::<UintIntMod>(),
        (true, true) => arithmetic_fn_meta::<UintUintMod>(),
    }
}

fn divide_mapper(lhs_is_unsigned: bool, rhs_is_unsigned: bool) -> RpnFnMeta {
    match (lhs_is_unsigned, rhs_is_unsigned) {
        (false, false) => arithmetic_fn_meta::<IntDivideInt>(),
        (false, true) => arithmetic_fn_meta::<IntDivideUint>(),
        (true, false) => arithmetic_fn_meta::<UintDivideInt>(),
        (true, true) => arithmetic_fn_meta::<UintDivideUint>(),
    }
}

#[rustfmt::skip]
fn map_expr_node_to_rpn_func(expr: &Expr) -> Result<RpnFnMeta> {
    let value = expr.get_sig();
    let children = expr.get_children();
    Ok(match value {
        ScalarFuncSig::LtInt => map_int_sig(value, children, compare_mapper::<CmpOpLT>)?,
        ScalarFuncSig::LtReal => compare_fn_meta::<BasicComparer<Real, CmpOpLT>>(),
        ScalarFuncSig::LtDecimal => compare_fn_meta::<BasicComparer<Decimal, CmpOpLT>>(),
        ScalarFuncSig::LtString => compare_fn_meta::<BasicComparer<Bytes, CmpOpLT>>(),
        ScalarFuncSig::LtTime => compare_fn_meta::<BasicComparer<DateTime, CmpOpLT>>(),
        ScalarFuncSig::LtDuration => compare_fn_meta::<BasicComparer<Duration, CmpOpLT>>(),
        ScalarFuncSig::LtJson => compare_fn_meta::<BasicComparer<Json, CmpOpLT>>(),
        ScalarFuncSig::LeInt => map_int_sig(value, children, compare_mapper::<CmpOpLE>)?,
        ScalarFuncSig::LeReal => compare_fn_meta::<BasicComparer<Real, CmpOpLE>>(),
        ScalarFuncSig::LeDecimal => compare_fn_meta::<BasicComparer<Decimal, CmpOpLE>>(),
        ScalarFuncSig::LeString => compare_fn_meta::<BasicComparer<Bytes, CmpOpLE>>(),
        ScalarFuncSig::LeTime => compare_fn_meta::<BasicComparer<DateTime, CmpOpLE>>(),
        ScalarFuncSig::LeDuration => compare_fn_meta::<BasicComparer<Duration, CmpOpLE>>(),
        ScalarFuncSig::LeJson => compare_fn_meta::<BasicComparer<Json, CmpOpLE>>(),
        ScalarFuncSig::GtInt => map_int_sig(value, children, compare_mapper::<CmpOpGT>)?,
        ScalarFuncSig::GtReal => compare_fn_meta::<BasicComparer<Real, CmpOpGT>>(),
        ScalarFuncSig::GtDecimal => compare_fn_meta::<BasicComparer<Decimal, CmpOpGT>>(),
        ScalarFuncSig::GtString => compare_fn_meta::<BasicComparer<Bytes, CmpOpGT>>(),
        ScalarFuncSig::GtTime => compare_fn_meta::<BasicComparer<DateTime, CmpOpGT>>(),
        ScalarFuncSig::GtDuration => compare_fn_meta::<BasicComparer<Duration, CmpOpGT>>(),
        ScalarFuncSig::GtJson => compare_fn_meta::<BasicComparer<Json, CmpOpGT>>(),
        ScalarFuncSig::GeInt => map_int_sig(value, children, compare_mapper::<CmpOpGE>)?,
        ScalarFuncSig::GeReal => compare_fn_meta::<BasicComparer<Real, CmpOpGE>>(),
        ScalarFuncSig::GeDecimal => compare_fn_meta::<BasicComparer<Decimal, CmpOpGE>>(),
        ScalarFuncSig::GeString => compare_fn_meta::<BasicComparer<Bytes, CmpOpGE>>(),
        ScalarFuncSig::GeTime => compare_fn_meta::<BasicComparer<DateTime, CmpOpGE>>(),
        ScalarFuncSig::GeDuration => compare_fn_meta::<BasicComparer<Duration, CmpOpGE>>(),
        ScalarFuncSig::GeJson => compare_fn_meta::<BasicComparer<Json, CmpOpGE>>(),
        ScalarFuncSig::NeInt => map_int_sig(value, children, compare_mapper::<CmpOpNE>)?,
        ScalarFuncSig::NeReal => compare_fn_meta::<BasicComparer<Real, CmpOpNE>>(),
        ScalarFuncSig::NeDecimal => compare_fn_meta::<BasicComparer<Decimal, CmpOpNE>>(),
        ScalarFuncSig::NeString => compare_fn_meta::<BasicComparer<Bytes, CmpOpNE>>(),
        ScalarFuncSig::NeTime => compare_fn_meta::<BasicComparer<DateTime, CmpOpNE>>(),
        ScalarFuncSig::NeDuration => compare_fn_meta::<BasicComparer<Duration, CmpOpNE>>(),
        ScalarFuncSig::NeJson => compare_fn_meta::<BasicComparer<Json, CmpOpNE>>(),
        ScalarFuncSig::EqInt => map_int_sig(value, children, compare_mapper::<CmpOpEQ>)?,
        ScalarFuncSig::EqReal => compare_fn_meta::<BasicComparer<Real, CmpOpEQ>>(),
        ScalarFuncSig::EqDecimal => compare_fn_meta::<BasicComparer<Decimal, CmpOpEQ>>(),
        ScalarFuncSig::EqString => compare_fn_meta::<BasicComparer<Bytes, CmpOpEQ>>(),
        ScalarFuncSig::EqTime => compare_fn_meta::<BasicComparer<DateTime, CmpOpEQ>>(),
        ScalarFuncSig::EqDuration => compare_fn_meta::<BasicComparer<Duration, CmpOpEQ>>(),
        ScalarFuncSig::EqJson => compare_fn_meta::<BasicComparer<Json, CmpOpEQ>>(),
        ScalarFuncSig::NullEqInt => map_int_sig(value, children, compare_mapper::<CmpOpNullEQ>)?,
        ScalarFuncSig::NullEqReal => compare_fn_meta::<BasicComparer<Real, CmpOpNullEQ>>(),
        ScalarFuncSig::NullEqDecimal => compare_fn_meta::<BasicComparer<Decimal, CmpOpNullEQ>>(),
        ScalarFuncSig::NullEqString => compare_fn_meta::<BasicComparer<Bytes, CmpOpNullEQ>>(),
        ScalarFuncSig::NullEqTime => compare_fn_meta::<BasicComparer<DateTime, CmpOpNullEQ>>(),
        ScalarFuncSig::NullEqDuration => compare_fn_meta::<BasicComparer<Duration, CmpOpNullEQ>>(),
        ScalarFuncSig::NullEqJson => compare_fn_meta::<BasicComparer<Json, CmpOpNullEQ>>(),
        ScalarFuncSig::IntIsNull => is_null_fn_meta::<Int>(),
        ScalarFuncSig::RealIsNull => is_null_fn_meta::<Real>(),
        ScalarFuncSig::DecimalIsNull => is_null_fn_meta::<Decimal>(),
        ScalarFuncSig::StringIsNull => is_null_fn_meta::<Bytes>(),
        ScalarFuncSig::TimeIsNull => is_null_fn_meta::<DateTime>(),
        ScalarFuncSig::DurationIsNull => is_null_fn_meta::<Duration>(),
        ScalarFuncSig::JsonIsNull => is_null_fn_meta::<Json>(),
        ScalarFuncSig::IntIsTrue => int_is_true_fn_meta(),
        ScalarFuncSig::RealIsTrue => real_is_true_fn_meta(),
        ScalarFuncSig::DecimalIsTrue => decimal_is_true_fn_meta(),
        ScalarFuncSig::IntIsFalse => int_is_false_fn_meta(),
        ScalarFuncSig::RealIsFalse => real_is_false_fn_meta(),
        ScalarFuncSig::DecimalIsFalse => decimal_is_false_fn_meta(),
        ScalarFuncSig::LogicalAnd => logical_and_fn_meta(),
        ScalarFuncSig::LogicalOr => logical_or_fn_meta(),
        ScalarFuncSig::LogicalXor => logical_xor_fn_meta(),
        ScalarFuncSig::UnaryNotInt => unary_not_int_fn_meta(),
        ScalarFuncSig::UnaryNotReal => unary_not_real_fn_meta(),
        ScalarFuncSig::UnaryNotDecimal => unary_not_decimal_fn_meta(),
        ScalarFuncSig::BitAndSig => bit_and_fn_meta(),
        ScalarFuncSig::BitOrSig => bit_or_fn_meta(),
        ScalarFuncSig::BitXorSig => bit_xor_fn_meta(),
        ScalarFuncSig::BitNegSig => bit_neg_fn_meta(),
        ScalarFuncSig::LeftShift => left_shift_fn_meta(),
        ScalarFuncSig::RightShift => right_shift_fn_meta(),
        ScalarFuncSig::PlusInt => map_int_sig(value, children, plus_mapper)?,
        ScalarFuncSig::PlusReal => arithmetic_fn_meta::<RealPlus>(),
        ScalarFuncSig::PlusDecimal => arithmetic_fn_meta::<DecimalPlus>(),
        ScalarFuncSig::MinusInt => map_int_sig(value, children, minus_mapper)?,
        ScalarFuncSig::MinusReal => arithmetic_fn_meta::<RealMinus>(),
        ScalarFuncSig::MinusDecimal => arithmetic_fn_meta::<DecimalMinus>(),
        ScalarFuncSig::MultiplyDecimal => arithmetic_fn_meta::<DecimalMultiply>(),
        ScalarFuncSig::MultiplyInt => map_int_sig(value, children, multiply_mapper)?,
        ScalarFuncSig::MultiplyIntUnsigned => arithmetic_fn_meta::<UintUintMultiply>(),
        ScalarFuncSig::MultiplyReal => arithmetic_fn_meta::<RealMultiply>(),
        ScalarFuncSig::ModReal => arithmetic_fn_meta::<RealMod>(),
        ScalarFuncSig::ModDecimal => arithmetic_with_ctx_fn_meta::<DecimalMod>(),
        ScalarFuncSig::DivideDecimal => arithmetic_with_ctx_fn_meta::<DecimalDivide>(),
        ScalarFuncSig::DivideReal => arithmetic_with_ctx_fn_meta::<RealDivide>(),
        ScalarFuncSig::ModInt => map_int_sig(value, children, mod_mapper)?,
        ScalarFuncSig::LikeSig => like_fn_meta(),
        ScalarFuncSig::IfNullInt => if_null_fn_meta::<Int>(),
        ScalarFuncSig::IfNullReal => if_null_fn_meta::<Real>(),
        ScalarFuncSig::IfNullString => if_null_fn_meta::<Bytes>(),
        ScalarFuncSig::IfNullDecimal => if_null_fn_meta::<Decimal>(),
        ScalarFuncSig::IfNullTime => if_null_fn_meta::<DateTime>(),
        ScalarFuncSig::IfNullDuration => if_null_fn_meta::<Duration>(),
        ScalarFuncSig::IfNullJson => if_null_fn_meta::<Json>(),
        ScalarFuncSig::IntDivideInt => map_int_sig(value, children, divide_mapper)?,
        ScalarFuncSig::IntDivideDecimal => int_divide_decimal_fn_meta(),
        ScalarFuncSig::CaseWhenInt => case_when_fn_meta::<Int>(),
        ScalarFuncSig::CaseWhenReal => case_when_fn_meta::<Real>(),
        ScalarFuncSig::CaseWhenString => case_when_fn_meta::<Bytes>(),
        ScalarFuncSig::CaseWhenDecimal => case_when_fn_meta::<Decimal>(),
        ScalarFuncSig::CaseWhenTime => case_when_fn_meta::<DateTime>(),
        ScalarFuncSig::CaseWhenDuration => case_when_fn_meta::<Duration>(),
        ScalarFuncSig::CaseWhenJson => case_when_fn_meta::<Json>(),
        ScalarFuncSig::DateFormatSig => date_format_fn_meta(),
        ScalarFuncSig::WeekDay => week_day_fn_meta(),
        ScalarFuncSig::AbsInt => abs_int_fn_meta(),
        ScalarFuncSig::AbsUInt => abs_uint_fn_meta(),
        ScalarFuncSig::AbsReal => abs_real_fn_meta(),
        ScalarFuncSig::AbsDecimal => abs_decimal_fn_meta(),
        ScalarFuncSig::CeilReal => ceil_fn_meta::<CeilReal>(),
        ScalarFuncSig::CeilDecToDec => ceil_fn_meta::<CeilDecToDec>(),
        ScalarFuncSig::CeilDecToInt => ceil_fn_meta::<CeilDecToInt>(),
        ScalarFuncSig::CeilIntToInt => ceil_fn_meta::<CeilIntToInt>(),
        ScalarFuncSig::FloorReal => floor_fn_meta::<FloorReal>(),
        ScalarFuncSig::FloorDecToInt => floor_fn_meta::<FloorDecToInt>(),
        ScalarFuncSig::FloorDecToDec => floor_fn_meta::<FloorDecToDec>(),
        ScalarFuncSig::FloorIntToInt => floor_fn_meta::<FloorIntToInt>(),
        ScalarFuncSig::Pi => pi_fn_meta(),
        ScalarFuncSig::Crc32 => crc32_fn_meta(),
        ScalarFuncSig::Log1Arg => log_1_arg_fn_meta(),
        ScalarFuncSig::Log2Args => log_2_arg_fn_meta(),
        ScalarFuncSig::Log2 => log2_fn_meta(),
        ScalarFuncSig::Log10 => log10_fn_meta(),
        ScalarFuncSig::Sin => sin_fn_meta(),
        ScalarFuncSig::Cos => cos_fn_meta(),
        ScalarFuncSig::Tan => tan_fn_meta(),
        ScalarFuncSig::Cot => cot_fn_meta(),
        ScalarFuncSig::Asin => asin_fn_meta(),
        ScalarFuncSig::Acos => acos_fn_meta(),
        ScalarFuncSig::Atan1Arg => atan_1_arg_fn_meta(),
        ScalarFuncSig::Atan2Args => atan_2_args_fn_meta(),
        ScalarFuncSig::CoalesceInt => coalesce_fn_meta::<Int>(),
        ScalarFuncSig::CoalesceReal => coalesce_fn_meta::<Real>(),
        ScalarFuncSig::CoalesceString => coalesce_fn_meta::<Bytes>(),
        ScalarFuncSig::CoalesceDecimal => coalesce_fn_meta::<Decimal>(),
        ScalarFuncSig::CoalesceTime => coalesce_fn_meta::<DateTime>(),
        ScalarFuncSig::CoalesceDuration => coalesce_fn_meta::<Duration>(),
        ScalarFuncSig::CoalesceJson => coalesce_fn_meta::<Json>(),
        ScalarFuncSig::Sign => sign_fn_meta(),
        ScalarFuncSig::Sqrt => sqrt_fn_meta(),
        ScalarFuncSig::Exp => exp_fn_meta(),
        ScalarFuncSig::Degrees => degrees_fn_meta(),
        ScalarFuncSig::Radians => radians_fn_meta(),
        ScalarFuncSig::InInt => compare_in_fn_meta::<Int>(),
        ScalarFuncSig::InReal => compare_in_fn_meta::<Real>(),
        ScalarFuncSig::InString => compare_in_fn_meta::<Bytes>(),
        ScalarFuncSig::InDecimal => compare_in_fn_meta::<Decimal>(),
        ScalarFuncSig::InTime => compare_in_fn_meta::<DateTime>(),
        ScalarFuncSig::InDuration => compare_in_fn_meta::<Duration>(),
        ScalarFuncSig::InJson => compare_in_fn_meta::<Json>(),
        ScalarFuncSig::IfReal => if_condition_fn_meta::<Real>(),
        ScalarFuncSig::IfJson => if_condition_fn_meta::<Json>(),
        ScalarFuncSig::IfInt => if_condition_fn_meta::<Int>(),
        ScalarFuncSig::IfDuration => if_condition_fn_meta::<Duration>(),
        ScalarFuncSig::IfString => if_condition_fn_meta::<Bytes>(),
        ScalarFuncSig::IfTime => if_condition_fn_meta::<DateTime>(),
        ScalarFuncSig::IfDecimal => if_condition_fn_meta::<Decimal>(),
        ScalarFuncSig::JsonTypeSig => json_type_fn_meta(),
        ScalarFuncSig::JsonSetSig => json_set_fn_meta(),
        ScalarFuncSig::JsonReplaceSig => json_replace_fn_meta(),
        ScalarFuncSig::JsonInsertSig => json_insert_fn_meta(),
        ScalarFuncSig::JsonArraySig => json_array_fn_meta(),
        ScalarFuncSig::JsonObjectSig => json_object_fn_meta(),
        ScalarFuncSig::JsonMergeSig => json_merge_fn_meta(),
        ScalarFuncSig::JsonUnquoteSig => json_unquote_fn_meta(),
        ScalarFuncSig::JsonExtractSig => json_extract_fn_meta(),
        ScalarFuncSig::JsonRemoveSig => json_remove_fn_meta(),
<<<<<<< HEAD
        ScalarFuncSig::InetNtoa => inet_ntoa_fn_meta(),
=======
        ScalarFuncSig::Bin => bin_fn_meta(),
>>>>>>> 64b90595
        ScalarFuncSig::CastIntAsInt |
        ScalarFuncSig::CastIntAsReal |
        ScalarFuncSig::CastIntAsString |
        ScalarFuncSig::CastIntAsDecimal |
        ScalarFuncSig::CastIntAsTime |
        ScalarFuncSig::CastIntAsDuration |
        ScalarFuncSig::CastIntAsJson |
        ScalarFuncSig::CastRealAsInt |
        ScalarFuncSig::CastRealAsReal |
        ScalarFuncSig::CastRealAsString |
        ScalarFuncSig::CastRealAsDecimal |
        ScalarFuncSig::CastRealAsTime |
        ScalarFuncSig::CastRealAsDuration |
        ScalarFuncSig::CastRealAsJson |
        ScalarFuncSig::CastDecimalAsInt |
        ScalarFuncSig::CastDecimalAsReal |
        ScalarFuncSig::CastDecimalAsString |
        ScalarFuncSig::CastDecimalAsDecimal |
        ScalarFuncSig::CastDecimalAsTime |
        ScalarFuncSig::CastDecimalAsDuration |
        ScalarFuncSig::CastDecimalAsJson |
        ScalarFuncSig::CastStringAsInt |
        ScalarFuncSig::CastStringAsReal |
        ScalarFuncSig::CastStringAsString |
        ScalarFuncSig::CastStringAsDecimal |
        ScalarFuncSig::CastStringAsTime |
        ScalarFuncSig::CastStringAsDuration |
        ScalarFuncSig::CastStringAsJson |
        ScalarFuncSig::CastTimeAsInt |
        ScalarFuncSig::CastTimeAsReal |
        ScalarFuncSig::CastTimeAsString |
        ScalarFuncSig::CastTimeAsDecimal |
        ScalarFuncSig::CastTimeAsTime |
        ScalarFuncSig::CastTimeAsDuration |
        ScalarFuncSig::CastTimeAsJson |
        ScalarFuncSig::CastDurationAsInt |
        ScalarFuncSig::CastDurationAsReal |
        ScalarFuncSig::CastDurationAsString |
        ScalarFuncSig::CastDurationAsDecimal |
        ScalarFuncSig::CastDurationAsTime |
        ScalarFuncSig::CastDurationAsDuration |
        ScalarFuncSig::CastDurationAsJson |
        ScalarFuncSig::CastJsonAsInt |
        ScalarFuncSig::CastJsonAsReal |
        ScalarFuncSig::CastJsonAsString |
        ScalarFuncSig::CastJsonAsDecimal |
        ScalarFuncSig::CastJsonAsTime |
        ScalarFuncSig::CastJsonAsDuration |
        ScalarFuncSig::CastJsonAsJson => map_cast_func(expr)?,
        ScalarFuncSig::Length => length_fn_meta(),
        ScalarFuncSig::BitLength => bit_length_fn_meta(),
        ScalarFuncSig::Concat => concat_fn_meta(),
        ScalarFuncSig::Ascii => ascii_fn_meta(),
        ScalarFuncSig::Reverse => reverse_fn_meta(),
        ScalarFuncSig::HexIntArg => hex_int_arg_fn_meta(),
        ScalarFuncSig::HexStrArg => hex_str_arg_fn_meta(),
        ScalarFuncSig::LTrim => ltrim_fn_meta(),
        ScalarFuncSig::RTrim => rtrim_fn_meta(),
        ScalarFuncSig::LocateBinary2Args => locate_binary_2_args_fn_meta(),
        _ => return Err(other_err!(
            "ScalarFunction {:?} is not supported in batch mode",
            value
        )),
    })
}<|MERGE_RESOLUTION|>--- conflicted
+++ resolved
@@ -288,11 +288,8 @@
         ScalarFuncSig::JsonUnquoteSig => json_unquote_fn_meta(),
         ScalarFuncSig::JsonExtractSig => json_extract_fn_meta(),
         ScalarFuncSig::JsonRemoveSig => json_remove_fn_meta(),
-<<<<<<< HEAD
         ScalarFuncSig::InetNtoa => inet_ntoa_fn_meta(),
-=======
         ScalarFuncSig::Bin => bin_fn_meta(),
->>>>>>> 64b90595
         ScalarFuncSig::CastIntAsInt |
         ScalarFuncSig::CastIntAsReal |
         ScalarFuncSig::CastIntAsString |
