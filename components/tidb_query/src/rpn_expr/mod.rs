// Copyright 2019 TiKV Project Authors. Licensed under Apache-2.0.

pub mod types;

pub mod impl_arithmetic;
pub mod impl_cast;
pub mod impl_compare;
pub mod impl_control;
pub mod impl_json;
pub mod impl_like;
pub mod impl_math;
pub mod impl_op;
pub mod impl_string;
pub mod impl_time;

pub use self::types::*;

use tidb_query_datatype::{FieldTypeAccessor, FieldTypeFlag};
use tipb::{Expr, ScalarFuncSig};

use crate::codec::data_type::*;
use crate::Result;

use self::impl_arithmetic::*;
use self::impl_cast::*;
use self::impl_compare::*;
use self::impl_control::*;
use self::impl_json::*;
use self::impl_like::*;
use self::impl_math::*;
use self::impl_op::*;
use self::impl_string::*;
use self::impl_time::*;

fn map_int_sig<F>(value: ScalarFuncSig, children: &[Expr], mapper: F) -> Result<RpnFnMeta>
where
    F: Fn(bool, bool) -> RpnFnMeta,
{
    // FIXME: The signature for different signed / unsigned int should be inferred at TiDB side.
    if children.len() != 2 {
        return Err(other_err!(
            "ScalarFunction {:?} (params = {}) is not supported in batch mode",
            value,
            children.len()
        ));
    }
    let lhs_is_unsigned = children[0]
        .get_field_type()
        .as_accessor()
        .flag()
        .contains(FieldTypeFlag::UNSIGNED);
    let rhs_is_unsigned = children[1]
        .get_field_type()
        .as_accessor()
        .flag()
        .contains(FieldTypeFlag::UNSIGNED);
    Ok(mapper(lhs_is_unsigned, rhs_is_unsigned))
}

fn compare_mapper<F: CmpOp>(lhs_is_unsigned: bool, rhs_is_unsigned: bool) -> RpnFnMeta {
    match (lhs_is_unsigned, rhs_is_unsigned) {
        (false, false) => compare_fn_meta::<BasicComparer<Int, F>>(),
        (false, true) => compare_fn_meta::<IntUintComparer<F>>(),
        (true, false) => compare_fn_meta::<UintIntComparer<F>>(),
        (true, true) => compare_fn_meta::<UintUintComparer<F>>(),
    }
}

fn plus_mapper(lhs_is_unsigned: bool, rhs_is_unsigned: bool) -> RpnFnMeta {
    match (lhs_is_unsigned, rhs_is_unsigned) {
        (false, false) => arithmetic_fn_meta::<IntIntPlus>(),
        (false, true) => arithmetic_fn_meta::<IntUintPlus>(),
        (true, false) => arithmetic_fn_meta::<UintIntPlus>(),
        (true, true) => arithmetic_fn_meta::<UintUintPlus>(),
    }
}

fn minus_mapper(lhs_is_unsigned: bool, rhs_is_unsigned: bool) -> RpnFnMeta {
    match (lhs_is_unsigned, rhs_is_unsigned) {
        (false, false) => arithmetic_fn_meta::<IntIntMinus>(),
        (false, true) => arithmetic_fn_meta::<IntUintMinus>(),
        (true, false) => arithmetic_fn_meta::<UintIntMinus>(),
        (true, true) => arithmetic_fn_meta::<UintUintMinus>(),
    }
}

fn multiply_mapper(lhs_is_unsigned: bool, rhs_is_unsigned: bool) -> RpnFnMeta {
    match (lhs_is_unsigned, rhs_is_unsigned) {
        (false, false) => arithmetic_fn_meta::<IntIntMultiply>(),
        (false, true) => arithmetic_fn_meta::<IntUintMultiply>(),
        (true, false) => arithmetic_fn_meta::<UintIntMultiply>(),
        (true, true) => arithmetic_fn_meta::<UintUintMultiply>(),
    }
}

fn mod_mapper(lhs_is_unsigned: bool, rhs_is_unsigned: bool) -> RpnFnMeta {
    match (lhs_is_unsigned, rhs_is_unsigned) {
        (false, false) => arithmetic_fn_meta::<IntIntMod>(),
        (false, true) => arithmetic_fn_meta::<IntUintMod>(),
        (true, false) => arithmetic_fn_meta::<UintIntMod>(),
        (true, true) => arithmetic_fn_meta::<UintUintMod>(),
    }
}

fn divide_mapper(lhs_is_unsigned: bool, rhs_is_unsigned: bool) -> RpnFnMeta {
    match (lhs_is_unsigned, rhs_is_unsigned) {
        (false, false) => arithmetic_fn_meta::<IntDivideInt>(),
        (false, true) => arithmetic_fn_meta::<IntDivideUint>(),
        (true, false) => arithmetic_fn_meta::<UintDivideInt>(),
        (true, true) => arithmetic_fn_meta::<UintDivideUint>(),
    }
}

#[rustfmt::skip]
fn map_expr_node_to_rpn_func(expr: &Expr) -> Result<RpnFnMeta> {
    let value = expr.get_sig();
    let children = expr.get_children();
    Ok(match value {
        ScalarFuncSig::LtInt => map_int_sig(value, children, compare_mapper::<CmpOpLT>)?,
        ScalarFuncSig::LtReal => compare_fn_meta::<BasicComparer<Real, CmpOpLT>>(),
        ScalarFuncSig::LtDecimal => compare_fn_meta::<BasicComparer<Decimal, CmpOpLT>>(),
        ScalarFuncSig::LtString => compare_fn_meta::<BasicComparer<Bytes, CmpOpLT>>(),
        ScalarFuncSig::LtTime => compare_fn_meta::<BasicComparer<DateTime, CmpOpLT>>(),
        ScalarFuncSig::LtDuration => compare_fn_meta::<BasicComparer<Duration, CmpOpLT>>(),
        ScalarFuncSig::LtJson => compare_fn_meta::<BasicComparer<Json, CmpOpLT>>(),
        ScalarFuncSig::LeInt => map_int_sig(value, children, compare_mapper::<CmpOpLE>)?,
        ScalarFuncSig::LeReal => compare_fn_meta::<BasicComparer<Real, CmpOpLE>>(),
        ScalarFuncSig::LeDecimal => compare_fn_meta::<BasicComparer<Decimal, CmpOpLE>>(),
        ScalarFuncSig::LeString => compare_fn_meta::<BasicComparer<Bytes, CmpOpLE>>(),
        ScalarFuncSig::LeTime => compare_fn_meta::<BasicComparer<DateTime, CmpOpLE>>(),
        ScalarFuncSig::LeDuration => compare_fn_meta::<BasicComparer<Duration, CmpOpLE>>(),
        ScalarFuncSig::LeJson => compare_fn_meta::<BasicComparer<Json, CmpOpLE>>(),
        ScalarFuncSig::GtInt => map_int_sig(value, children, compare_mapper::<CmpOpGT>)?,
        ScalarFuncSig::GtReal => compare_fn_meta::<BasicComparer<Real, CmpOpGT>>(),
        ScalarFuncSig::GtDecimal => compare_fn_meta::<BasicComparer<Decimal, CmpOpGT>>(),
        ScalarFuncSig::GtString => compare_fn_meta::<BasicComparer<Bytes, CmpOpGT>>(),
        ScalarFuncSig::GtTime => compare_fn_meta::<BasicComparer<DateTime, CmpOpGT>>(),
        ScalarFuncSig::GtDuration => compare_fn_meta::<BasicComparer<Duration, CmpOpGT>>(),
        ScalarFuncSig::GtJson => compare_fn_meta::<BasicComparer<Json, CmpOpGT>>(),
        ScalarFuncSig::GeInt => map_int_sig(value, children, compare_mapper::<CmpOpGE>)?,
        ScalarFuncSig::GeReal => compare_fn_meta::<BasicComparer<Real, CmpOpGE>>(),
        ScalarFuncSig::GeDecimal => compare_fn_meta::<BasicComparer<Decimal, CmpOpGE>>(),
        ScalarFuncSig::GeString => compare_fn_meta::<BasicComparer<Bytes, CmpOpGE>>(),
        ScalarFuncSig::GeTime => compare_fn_meta::<BasicComparer<DateTime, CmpOpGE>>(),
        ScalarFuncSig::GeDuration => compare_fn_meta::<BasicComparer<Duration, CmpOpGE>>(),
        ScalarFuncSig::GeJson => compare_fn_meta::<BasicComparer<Json, CmpOpGE>>(),
        ScalarFuncSig::NeInt => map_int_sig(value, children, compare_mapper::<CmpOpNE>)?,
        ScalarFuncSig::NeReal => compare_fn_meta::<BasicComparer<Real, CmpOpNE>>(),
        ScalarFuncSig::NeDecimal => compare_fn_meta::<BasicComparer<Decimal, CmpOpNE>>(),
        ScalarFuncSig::NeString => compare_fn_meta::<BasicComparer<Bytes, CmpOpNE>>(),
        ScalarFuncSig::NeTime => compare_fn_meta::<BasicComparer<DateTime, CmpOpNE>>(),
        ScalarFuncSig::NeDuration => compare_fn_meta::<BasicComparer<Duration, CmpOpNE>>(),
        ScalarFuncSig::NeJson => compare_fn_meta::<BasicComparer<Json, CmpOpNE>>(),
        ScalarFuncSig::EqInt => map_int_sig(value, children, compare_mapper::<CmpOpEQ>)?,
        ScalarFuncSig::EqReal => compare_fn_meta::<BasicComparer<Real, CmpOpEQ>>(),
        ScalarFuncSig::EqDecimal => compare_fn_meta::<BasicComparer<Decimal, CmpOpEQ>>(),
        ScalarFuncSig::EqString => compare_fn_meta::<BasicComparer<Bytes, CmpOpEQ>>(),
        ScalarFuncSig::EqTime => compare_fn_meta::<BasicComparer<DateTime, CmpOpEQ>>(),
        ScalarFuncSig::EqDuration => compare_fn_meta::<BasicComparer<Duration, CmpOpEQ>>(),
        ScalarFuncSig::EqJson => compare_fn_meta::<BasicComparer<Json, CmpOpEQ>>(),
        ScalarFuncSig::NullEqInt => map_int_sig(value, children, compare_mapper::<CmpOpNullEQ>)?,
        ScalarFuncSig::NullEqReal => compare_fn_meta::<BasicComparer<Real, CmpOpNullEQ>>(),
        ScalarFuncSig::NullEqDecimal => compare_fn_meta::<BasicComparer<Decimal, CmpOpNullEQ>>(),
        ScalarFuncSig::NullEqString => compare_fn_meta::<BasicComparer<Bytes, CmpOpNullEQ>>(),
        ScalarFuncSig::NullEqTime => compare_fn_meta::<BasicComparer<DateTime, CmpOpNullEQ>>(),
        ScalarFuncSig::NullEqDuration => compare_fn_meta::<BasicComparer<Duration, CmpOpNullEQ>>(),
        ScalarFuncSig::NullEqJson => compare_fn_meta::<BasicComparer<Json, CmpOpNullEQ>>(),
        ScalarFuncSig::IntIsNull => is_null_fn_meta::<Int>(),
        ScalarFuncSig::RealIsNull => is_null_fn_meta::<Real>(),
        ScalarFuncSig::DecimalIsNull => is_null_fn_meta::<Decimal>(),
        ScalarFuncSig::StringIsNull => is_null_fn_meta::<Bytes>(),
        ScalarFuncSig::TimeIsNull => is_null_fn_meta::<DateTime>(),
        ScalarFuncSig::DurationIsNull => is_null_fn_meta::<Duration>(),
        ScalarFuncSig::JsonIsNull => is_null_fn_meta::<Json>(),
        ScalarFuncSig::IntIsTrue => int_is_true_fn_meta(),
        ScalarFuncSig::RealIsTrue => real_is_true_fn_meta(),
        ScalarFuncSig::DecimalIsTrue => decimal_is_true_fn_meta(),
        ScalarFuncSig::IntIsFalse => int_is_false_fn_meta(),
        ScalarFuncSig::RealIsFalse => real_is_false_fn_meta(),
        ScalarFuncSig::DecimalIsFalse => decimal_is_false_fn_meta(),
        ScalarFuncSig::LogicalAnd => logical_and_fn_meta(),
        ScalarFuncSig::LogicalOr => logical_or_fn_meta(),
        ScalarFuncSig::LogicalXor => logical_xor_fn_meta(),
        ScalarFuncSig::UnaryNotInt => unary_not_int_fn_meta(),
        ScalarFuncSig::UnaryNotReal => unary_not_real_fn_meta(),
        ScalarFuncSig::UnaryNotDecimal => unary_not_decimal_fn_meta(),
        ScalarFuncSig::BitAndSig => bit_and_fn_meta(),
        ScalarFuncSig::BitOrSig => bit_or_fn_meta(),
        ScalarFuncSig::BitNegSig => bit_neg_fn_meta(),
        ScalarFuncSig::LeftShift => left_shift_fn_meta(),
        ScalarFuncSig::PlusInt => map_int_sig(value, children, plus_mapper)?,
        ScalarFuncSig::PlusReal => arithmetic_fn_meta::<RealPlus>(),
        ScalarFuncSig::PlusDecimal => arithmetic_fn_meta::<DecimalPlus>(),
        ScalarFuncSig::MinusInt => map_int_sig(value, children, minus_mapper)?,
        ScalarFuncSig::MinusReal => arithmetic_fn_meta::<RealMinus>(),
        ScalarFuncSig::MinusDecimal => arithmetic_fn_meta::<DecimalMinus>(),
        ScalarFuncSig::MultiplyDecimal => arithmetic_fn_meta::<DecimalMultiply>(),
        ScalarFuncSig::MultiplyInt => map_int_sig(value, children, multiply_mapper)?,
        ScalarFuncSig::MultiplyIntUnsigned => arithmetic_fn_meta::<UintUintMultiply>(),
        ScalarFuncSig::MultiplyReal => arithmetic_fn_meta::<RealMultiply>(),
        ScalarFuncSig::ModReal => arithmetic_fn_meta::<RealMod>(),
        ScalarFuncSig::ModDecimal => arithmetic_with_ctx_fn_meta::<DecimalMod>(),
        ScalarFuncSig::DivideDecimal => arithmetic_with_ctx_fn_meta::<DecimalDivide>(),
        ScalarFuncSig::DivideReal => arithmetic_with_ctx_fn_meta::<RealDivide>(),
        ScalarFuncSig::ModInt => map_int_sig(value, children, mod_mapper)?,
        ScalarFuncSig::LikeSig => like_fn_meta(),
        ScalarFuncSig::IfNullInt => if_null_fn_meta::<Int>(),
        ScalarFuncSig::IfNullReal => if_null_fn_meta::<Real>(),
        ScalarFuncSig::IfNullString => if_null_fn_meta::<Bytes>(),
        ScalarFuncSig::IfNullDecimal => if_null_fn_meta::<Decimal>(),
        ScalarFuncSig::IfNullTime => if_null_fn_meta::<DateTime>(),
        ScalarFuncSig::IfNullDuration => if_null_fn_meta::<Duration>(),
        ScalarFuncSig::IfNullJson => if_null_fn_meta::<Json>(),
        ScalarFuncSig::IntDivideInt => map_int_sig(value, children, divide_mapper)?,
        ScalarFuncSig::IntDivideDecimal => int_divide_decimal_fn_meta(),
        ScalarFuncSig::CaseWhenInt => case_when_fn_meta::<Int>(),
        ScalarFuncSig::CaseWhenReal => case_when_fn_meta::<Real>(),
        ScalarFuncSig::CaseWhenString => case_when_fn_meta::<Bytes>(),
        ScalarFuncSig::CaseWhenDecimal => case_when_fn_meta::<Decimal>(),
        ScalarFuncSig::CaseWhenTime => case_when_fn_meta::<DateTime>(),
        ScalarFuncSig::CaseWhenDuration => case_when_fn_meta::<Duration>(),
        ScalarFuncSig::CaseWhenJson => case_when_fn_meta::<Json>(),
        ScalarFuncSig::DateFormatSig => date_format_fn_meta(),
        ScalarFuncSig::AbsInt => abs_int_fn_meta(),
        ScalarFuncSig::AbsUInt => abs_uint_fn_meta(),
        ScalarFuncSig::AbsReal => abs_real_fn_meta(),
        ScalarFuncSig::AbsDecimal => abs_decimal_fn_meta(),
        ScalarFuncSig::CeilReal => ceil_fn_meta::<CeilReal>(),
        ScalarFuncSig::CeilDecToDec => ceil_fn_meta::<CeilDecToDec>(),
        ScalarFuncSig::CeilDecToInt => ceil_fn_meta::<CeilDecToInt>(),
        ScalarFuncSig::CeilIntToInt => ceil_fn_meta::<CeilIntToInt>(),
        ScalarFuncSig::FloorReal => floor_fn_meta::<FloorReal>(),
        ScalarFuncSig::FloorDecToInt => floor_fn_meta::<FloorDecToInt>(),
        ScalarFuncSig::FloorDecToDec => floor_fn_meta::<FloorDecToDec>(),
        ScalarFuncSig::FloorIntToInt => floor_fn_meta::<FloorIntToInt>(),
        ScalarFuncSig::Pi => pi_fn_meta(),
        ScalarFuncSig::Log1Arg => log_1_arg_fn_meta(),
        ScalarFuncSig::Log2Args => log_2_arg_fn_meta(),
        ScalarFuncSig::Log2 => log2_fn_meta(),
        ScalarFuncSig::Log10 => log10_fn_meta(),
        ScalarFuncSig::Sin => sin_fn_meta(),
        ScalarFuncSig::Cos => cos_fn_meta(),
        ScalarFuncSig::Tan => tan_fn_meta(),
        ScalarFuncSig::Cot => cot_fn_meta(),
        ScalarFuncSig::Asin => asin_fn_meta(),
        ScalarFuncSig::Acos => acos_fn_meta(),
        ScalarFuncSig::Atan1Arg => atan_1_arg_fn_meta(),
        ScalarFuncSig::Atan2Args => atan_2_args_fn_meta(),
        ScalarFuncSig::CoalesceInt => coalesce_fn_meta::<Int>(),
        ScalarFuncSig::CoalesceReal => coalesce_fn_meta::<Real>(),
        ScalarFuncSig::CoalesceString => coalesce_fn_meta::<Bytes>(),
        ScalarFuncSig::CoalesceDecimal => coalesce_fn_meta::<Decimal>(),
        ScalarFuncSig::CoalesceTime => coalesce_fn_meta::<DateTime>(),
        ScalarFuncSig::CoalesceDuration => coalesce_fn_meta::<Duration>(),
        ScalarFuncSig::CoalesceJson => coalesce_fn_meta::<Json>(),
        ScalarFuncSig::Sign => sign_fn_meta(),
        ScalarFuncSig::Sqrt => sqrt_fn_meta(),
        ScalarFuncSig::Exp => exp_fn_meta(),
        ScalarFuncSig::InInt => compare_in_fn_meta::<Int>(),
        ScalarFuncSig::InReal => compare_in_fn_meta::<Real>(),
        ScalarFuncSig::InString => compare_in_fn_meta::<Bytes>(),
        ScalarFuncSig::InDecimal => compare_in_fn_meta::<Decimal>(),
        ScalarFuncSig::InTime => compare_in_fn_meta::<DateTime>(),
        ScalarFuncSig::InDuration => compare_in_fn_meta::<Duration>(),
        ScalarFuncSig::InJson => compare_in_fn_meta::<Json>(),
        ScalarFuncSig::IfReal => if_condition_fn_meta::<Real>(),
        ScalarFuncSig::IfJson => if_condition_fn_meta::<Json>(),
        ScalarFuncSig::IfInt => if_condition_fn_meta::<Int>(),
        ScalarFuncSig::IfDuration => if_condition_fn_meta::<Duration>(),
        ScalarFuncSig::IfString => if_condition_fn_meta::<Bytes>(),
        ScalarFuncSig::IfTime => if_condition_fn_meta::<DateTime>(),
        ScalarFuncSig::IfDecimal => if_condition_fn_meta::<Decimal>(),
        ScalarFuncSig::JsonTypeSig => json_type_fn_meta(),
        ScalarFuncSig::JsonSetSig => json_set_fn_meta(),
        ScalarFuncSig::JsonReplaceSig => json_replace_fn_meta(),
        ScalarFuncSig::JsonInsertSig => json_insert_fn_meta(),
        ScalarFuncSig::JsonArraySig => json_array_fn_meta(),
        ScalarFuncSig::JsonObjectSig => json_object_fn_meta(),
        ScalarFuncSig::JsonMergeSig => json_merge_fn_meta(),
        ScalarFuncSig::JsonUnquoteSig => json_unquote_fn_meta(),
        ScalarFuncSig::JsonExtractSig => json_extract_fn_meta(),
        ScalarFuncSig::JsonRemoveSig => json_remove_fn_meta(),
        ScalarFuncSig::Bin => bin_fn_meta(),
        ScalarFuncSig::CastIntAsInt |
        ScalarFuncSig::CastIntAsReal |
        ScalarFuncSig::CastIntAsString |
        ScalarFuncSig::CastIntAsDecimal |
        ScalarFuncSig::CastIntAsTime |
        ScalarFuncSig::CastIntAsDuration |
        ScalarFuncSig::CastIntAsJson |
        ScalarFuncSig::CastRealAsInt |
        ScalarFuncSig::CastRealAsReal |
        ScalarFuncSig::CastRealAsString |
        ScalarFuncSig::CastRealAsDecimal |
        ScalarFuncSig::CastRealAsTime |
        ScalarFuncSig::CastRealAsDuration |
        ScalarFuncSig::CastRealAsJson |
        ScalarFuncSig::CastDecimalAsInt |
        ScalarFuncSig::CastDecimalAsReal |
        ScalarFuncSig::CastDecimalAsString |
        ScalarFuncSig::CastDecimalAsDecimal |
        ScalarFuncSig::CastDecimalAsTime |
        ScalarFuncSig::CastDecimalAsDuration |
        ScalarFuncSig::CastDecimalAsJson |
        ScalarFuncSig::CastStringAsInt |
        ScalarFuncSig::CastStringAsReal |
        ScalarFuncSig::CastStringAsString |
        ScalarFuncSig::CastStringAsDecimal |
        ScalarFuncSig::CastStringAsTime |
        ScalarFuncSig::CastStringAsDuration |
        ScalarFuncSig::CastStringAsJson |
        ScalarFuncSig::CastTimeAsInt |
        ScalarFuncSig::CastTimeAsReal |
        ScalarFuncSig::CastTimeAsString |
        ScalarFuncSig::CastTimeAsDecimal |
        ScalarFuncSig::CastTimeAsTime |
        ScalarFuncSig::CastTimeAsDuration |
        ScalarFuncSig::CastTimeAsJson |
        ScalarFuncSig::CastDurationAsInt |
        ScalarFuncSig::CastDurationAsReal |
        ScalarFuncSig::CastDurationAsString |
        ScalarFuncSig::CastDurationAsDecimal |
        ScalarFuncSig::CastDurationAsTime |
        ScalarFuncSig::CastDurationAsDuration |
        ScalarFuncSig::CastDurationAsJson |
        ScalarFuncSig::CastJsonAsInt |
        ScalarFuncSig::CastJsonAsReal |
        ScalarFuncSig::CastJsonAsString |
        ScalarFuncSig::CastJsonAsDecimal |
        ScalarFuncSig::CastJsonAsTime |
        ScalarFuncSig::CastJsonAsDuration |
        ScalarFuncSig::CastJsonAsJson => map_cast_func(expr)?,
        ScalarFuncSig::Length => length_fn_meta(),
<<<<<<< HEAD
        ScalarFuncSig::Ascii => ascii_fn_meta(),
=======
        ScalarFuncSig::BitLength => bit_length_fn_meta(),
>>>>>>> 0f3bd4a0
        _ => return Err(other_err!(
            "ScalarFunction {:?} is not supported in batch mode",
            value
        )),
    })
}<|MERGE_RESOLUTION|>--- conflicted
+++ resolved
@@ -331,11 +331,8 @@
         ScalarFuncSig::CastJsonAsDuration |
         ScalarFuncSig::CastJsonAsJson => map_cast_func(expr)?,
         ScalarFuncSig::Length => length_fn_meta(),
-<<<<<<< HEAD
+        ScalarFuncSig::BitLength => bit_length_fn_meta(),
         ScalarFuncSig::Ascii => ascii_fn_meta(),
-=======
-        ScalarFuncSig::BitLength => bit_length_fn_meta(),
->>>>>>> 0f3bd4a0
         _ => return Err(other_err!(
             "ScalarFunction {:?} is not supported in batch mode",
             value
