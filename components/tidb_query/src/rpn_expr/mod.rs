--- conflicted
+++ resolved
@@ -294,11 +294,8 @@
         ScalarFuncSig::InetNtoa => inet_ntoa_fn_meta(),
         ScalarFuncSig::Bin => bin_fn_meta(),
         ScalarFuncSig::IsIPv4Compat => is_ipv4_compat_fn_meta(),
-<<<<<<< HEAD
+        ScalarFuncSig::Inet6Ntoa => inet6_ntoa_fn_meta(),
         ScalarFuncSig::Inet6Aton => inet6_aton_fn_meta(),
-=======
-        ScalarFuncSig::Inet6Ntoa => inet6_ntoa_fn_meta(),
->>>>>>> 9d969acd
         ScalarFuncSig::CastIntAsInt |
         ScalarFuncSig::CastIntAsReal |
         ScalarFuncSig::CastIntAsString |
