// Copyright 2019 TiKV Project Authors. Licensed under Apache-2.0.

pub mod types;

pub mod impl_arithmetic;
pub mod impl_cast;
pub mod impl_compare;
pub mod impl_control;
pub mod impl_json;
pub mod impl_like;
pub mod impl_math;
pub mod impl_miscellaneous;
pub mod impl_op;
pub mod impl_string;
pub mod impl_time;

pub use self::types::*;

use tidb_query_datatype::{FieldTypeAccessor, FieldTypeFlag};
use tipb::{Expr, ScalarFuncSig};

use crate::codec::data_type::*;
use crate::Result;

use self::impl_arithmetic::*;
use self::impl_cast::*;
use self::impl_compare::*;
use self::impl_control::*;
use self::impl_json::*;
use self::impl_like::*;
use self::impl_math::*;
use self::impl_miscellaneous::*;
use self::impl_op::*;
use self::impl_string::*;
use self::impl_time::*;

fn map_int_sig<F>(value: ScalarFuncSig, children: &[Expr], mapper: F) -> Result<RpnFnMeta>
where
    F: Fn(bool, bool) -> RpnFnMeta,
{
    // FIXME: The signature for different signed / unsigned int should be inferred at TiDB side.
    if children.len() != 2 {
        return Err(other_err!(
            "ScalarFunction {:?} (params = {}) is not supported in batch mode",
            value,
            children.len()
        ));
    }
    let lhs_is_unsigned = children[0]
        .get_field_type()
        .as_accessor()
        .flag()
        .contains(FieldTypeFlag::UNSIGNED);
    let rhs_is_unsigned = children[1]
        .get_field_type()
        .as_accessor()
        .flag()
        .contains(FieldTypeFlag::UNSIGNED);
    Ok(mapper(lhs_is_unsigned, rhs_is_unsigned))
}

fn compare_mapper<F: CmpOp>(lhs_is_unsigned: bool, rhs_is_unsigned: bool) -> RpnFnMeta {
    match (lhs_is_unsigned, rhs_is_unsigned) {
        (false, false) => compare_fn_meta::<BasicComparer<Int, F>>(),
        (false, true) => compare_fn_meta::<IntUintComparer<F>>(),
        (true, false) => compare_fn_meta::<UintIntComparer<F>>(),
        (true, true) => compare_fn_meta::<UintUintComparer<F>>(),
    }
}

fn plus_mapper(lhs_is_unsigned: bool, rhs_is_unsigned: bool) -> RpnFnMeta {
    match (lhs_is_unsigned, rhs_is_unsigned) {
        (false, false) => arithmetic_fn_meta::<IntIntPlus>(),
        (false, true) => arithmetic_fn_meta::<IntUintPlus>(),
        (true, false) => arithmetic_fn_meta::<UintIntPlus>(),
        (true, true) => arithmetic_fn_meta::<UintUintPlus>(),
    }
}

fn minus_mapper(lhs_is_unsigned: bool, rhs_is_unsigned: bool) -> RpnFnMeta {
    match (lhs_is_unsigned, rhs_is_unsigned) {
        (false, false) => arithmetic_fn_meta::<IntIntMinus>(),
        (false, true) => arithmetic_fn_meta::<IntUintMinus>(),
        (true, false) => arithmetic_fn_meta::<UintIntMinus>(),
        (true, true) => arithmetic_fn_meta::<UintUintMinus>(),
    }
}

fn multiply_mapper(lhs_is_unsigned: bool, rhs_is_unsigned: bool) -> RpnFnMeta {
    match (lhs_is_unsigned, rhs_is_unsigned) {
        (false, false) => arithmetic_fn_meta::<IntIntMultiply>(),
        (false, true) => arithmetic_fn_meta::<IntUintMultiply>(),
        (true, false) => arithmetic_fn_meta::<UintIntMultiply>(),
        (true, true) => arithmetic_fn_meta::<UintUintMultiply>(),
    }
}

fn mod_mapper(lhs_is_unsigned: bool, rhs_is_unsigned: bool) -> RpnFnMeta {
    match (lhs_is_unsigned, rhs_is_unsigned) {
        (false, false) => arithmetic_fn_meta::<IntIntMod>(),
        (false, true) => arithmetic_fn_meta::<IntUintMod>(),
        (true, false) => arithmetic_fn_meta::<UintIntMod>(),
        (true, true) => arithmetic_fn_meta::<UintUintMod>(),
    }
}

fn divide_mapper(lhs_is_unsigned: bool, rhs_is_unsigned: bool) -> RpnFnMeta {
    match (lhs_is_unsigned, rhs_is_unsigned) {
        (false, false) => arithmetic_fn_meta::<IntDivideInt>(),
        (false, true) => arithmetic_fn_meta::<IntDivideUint>(),
        (true, false) => arithmetic_fn_meta::<UintDivideInt>(),
        (true, true) => arithmetic_fn_meta::<UintDivideUint>(),
    }
}

pub fn map_unary_minus_int_func(value: ScalarFuncSig, children: &[Expr]) -> Result<RpnFnMeta> {
    if children.len() != 1 {
        return Err(other_err!(
            "ScalarFunction {:?} (params = {}) is not supported in batch mode",
            value,
            children.len()
        ));
    }
    if children[0]
        .get_field_type()
        .as_accessor()
        .flag()
        .contains(FieldTypeFlag::UNSIGNED)
    {
        Ok(unary_minus_uint_fn_meta())
    } else {
        Ok(unary_minus_int_fn_meta())
    }
}

#[rustfmt::skip]
fn map_expr_node_to_rpn_func(expr: &Expr) -> Result<RpnFnMeta> {
    let value = expr.get_sig();
    let children = expr.get_children();
    Ok(match value {
        ScalarFuncSig::LtInt => map_int_sig(value, children, compare_mapper::<CmpOpLT>)?,
        ScalarFuncSig::LtReal => compare_fn_meta::<BasicComparer<Real, CmpOpLT>>(),
        ScalarFuncSig::LtDecimal => compare_fn_meta::<BasicComparer<Decimal, CmpOpLT>>(),
        ScalarFuncSig::LtString => compare_fn_meta::<BasicComparer<Bytes, CmpOpLT>>(),
        ScalarFuncSig::LtTime => compare_fn_meta::<BasicComparer<DateTime, CmpOpLT>>(),
        ScalarFuncSig::LtDuration => compare_fn_meta::<BasicComparer<Duration, CmpOpLT>>(),
        ScalarFuncSig::LtJson => compare_fn_meta::<BasicComparer<Json, CmpOpLT>>(),
        ScalarFuncSig::LeInt => map_int_sig(value, children, compare_mapper::<CmpOpLE>)?,
        ScalarFuncSig::LeReal => compare_fn_meta::<BasicComparer<Real, CmpOpLE>>(),
        ScalarFuncSig::LeDecimal => compare_fn_meta::<BasicComparer<Decimal, CmpOpLE>>(),
        ScalarFuncSig::LeString => compare_fn_meta::<BasicComparer<Bytes, CmpOpLE>>(),
        ScalarFuncSig::LeTime => compare_fn_meta::<BasicComparer<DateTime, CmpOpLE>>(),
        ScalarFuncSig::LeDuration => compare_fn_meta::<BasicComparer<Duration, CmpOpLE>>(),
        ScalarFuncSig::LeJson => compare_fn_meta::<BasicComparer<Json, CmpOpLE>>(),
        ScalarFuncSig::GtInt => map_int_sig(value, children, compare_mapper::<CmpOpGT>)?,
        ScalarFuncSig::GtReal => compare_fn_meta::<BasicComparer<Real, CmpOpGT>>(),
        ScalarFuncSig::GtDecimal => compare_fn_meta::<BasicComparer<Decimal, CmpOpGT>>(),
        ScalarFuncSig::GtString => compare_fn_meta::<BasicComparer<Bytes, CmpOpGT>>(),
        ScalarFuncSig::GtTime => compare_fn_meta::<BasicComparer<DateTime, CmpOpGT>>(),
        ScalarFuncSig::GtDuration => compare_fn_meta::<BasicComparer<Duration, CmpOpGT>>(),
        ScalarFuncSig::GtJson => compare_fn_meta::<BasicComparer<Json, CmpOpGT>>(),
        ScalarFuncSig::GeInt => map_int_sig(value, children, compare_mapper::<CmpOpGE>)?,
        ScalarFuncSig::GeReal => compare_fn_meta::<BasicComparer<Real, CmpOpGE>>(),
        ScalarFuncSig::GeDecimal => compare_fn_meta::<BasicComparer<Decimal, CmpOpGE>>(),
        ScalarFuncSig::GeString => compare_fn_meta::<BasicComparer<Bytes, CmpOpGE>>(),
        ScalarFuncSig::GeTime => compare_fn_meta::<BasicComparer<DateTime, CmpOpGE>>(),
        ScalarFuncSig::GeDuration => compare_fn_meta::<BasicComparer<Duration, CmpOpGE>>(),
        ScalarFuncSig::GeJson => compare_fn_meta::<BasicComparer<Json, CmpOpGE>>(),
        ScalarFuncSig::NeInt => map_int_sig(value, children, compare_mapper::<CmpOpNE>)?,
        ScalarFuncSig::NeReal => compare_fn_meta::<BasicComparer<Real, CmpOpNE>>(),
        ScalarFuncSig::NeDecimal => compare_fn_meta::<BasicComparer<Decimal, CmpOpNE>>(),
        ScalarFuncSig::NeString => compare_fn_meta::<BasicComparer<Bytes, CmpOpNE>>(),
        ScalarFuncSig::NeTime => compare_fn_meta::<BasicComparer<DateTime, CmpOpNE>>(),
        ScalarFuncSig::NeDuration => compare_fn_meta::<BasicComparer<Duration, CmpOpNE>>(),
        ScalarFuncSig::NeJson => compare_fn_meta::<BasicComparer<Json, CmpOpNE>>(),
        ScalarFuncSig::EqInt => map_int_sig(value, children, compare_mapper::<CmpOpEQ>)?,
        ScalarFuncSig::EqReal => compare_fn_meta::<BasicComparer<Real, CmpOpEQ>>(),
        ScalarFuncSig::EqDecimal => compare_fn_meta::<BasicComparer<Decimal, CmpOpEQ>>(),
        ScalarFuncSig::EqString => compare_fn_meta::<BasicComparer<Bytes, CmpOpEQ>>(),
        ScalarFuncSig::EqTime => compare_fn_meta::<BasicComparer<DateTime, CmpOpEQ>>(),
        ScalarFuncSig::EqDuration => compare_fn_meta::<BasicComparer<Duration, CmpOpEQ>>(),
        ScalarFuncSig::EqJson => compare_fn_meta::<BasicComparer<Json, CmpOpEQ>>(),
        ScalarFuncSig::NullEqInt => map_int_sig(value, children, compare_mapper::<CmpOpNullEQ>)?,
        ScalarFuncSig::NullEqReal => compare_fn_meta::<BasicComparer<Real, CmpOpNullEQ>>(),
        ScalarFuncSig::NullEqDecimal => compare_fn_meta::<BasicComparer<Decimal, CmpOpNullEQ>>(),
        ScalarFuncSig::NullEqString => compare_fn_meta::<BasicComparer<Bytes, CmpOpNullEQ>>(),
        ScalarFuncSig::NullEqTime => compare_fn_meta::<BasicComparer<DateTime, CmpOpNullEQ>>(),
        ScalarFuncSig::NullEqDuration => compare_fn_meta::<BasicComparer<Duration, CmpOpNullEQ>>(),
        ScalarFuncSig::NullEqJson => compare_fn_meta::<BasicComparer<Json, CmpOpNullEQ>>(),
        ScalarFuncSig::IntIsNull => is_null_fn_meta::<Int>(),
        ScalarFuncSig::RealIsNull => is_null_fn_meta::<Real>(),
        ScalarFuncSig::DecimalIsNull => is_null_fn_meta::<Decimal>(),
        ScalarFuncSig::StringIsNull => is_null_fn_meta::<Bytes>(),
        ScalarFuncSig::TimeIsNull => is_null_fn_meta::<DateTime>(),
        ScalarFuncSig::DurationIsNull => is_null_fn_meta::<Duration>(),
        ScalarFuncSig::JsonIsNull => is_null_fn_meta::<Json>(),
        ScalarFuncSig::IntIsTrue => int_is_true_fn_meta(),
        ScalarFuncSig::RealIsTrue => real_is_true_fn_meta(),
        ScalarFuncSig::DecimalIsTrue => decimal_is_true_fn_meta(),
        ScalarFuncSig::IntIsFalse => int_is_false_fn_meta(),
        ScalarFuncSig::RealIsFalse => real_is_false_fn_meta(),
        ScalarFuncSig::DecimalIsFalse => decimal_is_false_fn_meta(),
        ScalarFuncSig::LogicalAnd => logical_and_fn_meta(),
        ScalarFuncSig::LogicalOr => logical_or_fn_meta(),
        ScalarFuncSig::LogicalXor => logical_xor_fn_meta(),
        ScalarFuncSig::UnaryNotInt => unary_not_int_fn_meta(),
        ScalarFuncSig::UnaryNotReal => unary_not_real_fn_meta(),
        ScalarFuncSig::UnaryNotDecimal => unary_not_decimal_fn_meta(),
        ScalarFuncSig::UnaryMinusInt => map_unary_minus_int_func(value, children)?,
        ScalarFuncSig::UnaryMinusReal => unary_minus_real_fn_meta(),
        ScalarFuncSig::UnaryMinusDecimal => unary_minus_decimal_fn_meta(),
        ScalarFuncSig::BitAndSig => bit_and_fn_meta(),
        ScalarFuncSig::BitOrSig => bit_or_fn_meta(),
        ScalarFuncSig::BitXorSig => bit_xor_fn_meta(),
        ScalarFuncSig::BitNegSig => bit_neg_fn_meta(),
        ScalarFuncSig::LeftShift => left_shift_fn_meta(),
        ScalarFuncSig::RightShift => right_shift_fn_meta(),
        ScalarFuncSig::PlusInt => map_int_sig(value, children, plus_mapper)?,
        ScalarFuncSig::PlusReal => arithmetic_fn_meta::<RealPlus>(),
        ScalarFuncSig::PlusDecimal => arithmetic_fn_meta::<DecimalPlus>(),
        ScalarFuncSig::MinusInt => map_int_sig(value, children, minus_mapper)?,
        ScalarFuncSig::MinusReal => arithmetic_fn_meta::<RealMinus>(),
        ScalarFuncSig::MinusDecimal => arithmetic_fn_meta::<DecimalMinus>(),
        ScalarFuncSig::MultiplyDecimal => arithmetic_fn_meta::<DecimalMultiply>(),
        ScalarFuncSig::MultiplyInt => map_int_sig(value, children, multiply_mapper)?,
        ScalarFuncSig::MultiplyIntUnsigned => arithmetic_fn_meta::<UintUintMultiply>(),
        ScalarFuncSig::MultiplyReal => arithmetic_fn_meta::<RealMultiply>(),
        ScalarFuncSig::ModReal => arithmetic_fn_meta::<RealMod>(),
        ScalarFuncSig::ModDecimal => arithmetic_with_ctx_fn_meta::<DecimalMod>(),
        ScalarFuncSig::DivideDecimal => arithmetic_with_ctx_fn_meta::<DecimalDivide>(),
        ScalarFuncSig::DivideReal => arithmetic_with_ctx_fn_meta::<RealDivide>(),
        ScalarFuncSig::ModInt => map_int_sig(value, children, mod_mapper)?,
        ScalarFuncSig::LikeSig => like_fn_meta(),
        ScalarFuncSig::IfNullInt => if_null_fn_meta::<Int>(),
        ScalarFuncSig::IfNullReal => if_null_fn_meta::<Real>(),
        ScalarFuncSig::IfNullString => if_null_fn_meta::<Bytes>(),
        ScalarFuncSig::IfNullDecimal => if_null_fn_meta::<Decimal>(),
        ScalarFuncSig::IfNullTime => if_null_fn_meta::<DateTime>(),
        ScalarFuncSig::IfNullDuration => if_null_fn_meta::<Duration>(),
        ScalarFuncSig::IfNullJson => if_null_fn_meta::<Json>(),
        ScalarFuncSig::IntDivideInt => map_int_sig(value, children, divide_mapper)?,
        ScalarFuncSig::IntDivideDecimal => int_divide_decimal_fn_meta(),
        ScalarFuncSig::CaseWhenInt => case_when_fn_meta::<Int>(),
        ScalarFuncSig::CaseWhenReal => case_when_fn_meta::<Real>(),
        ScalarFuncSig::CaseWhenString => case_when_fn_meta::<Bytes>(),
        ScalarFuncSig::CaseWhenDecimal => case_when_fn_meta::<Decimal>(),
        ScalarFuncSig::CaseWhenTime => case_when_fn_meta::<DateTime>(),
        ScalarFuncSig::CaseWhenDuration => case_when_fn_meta::<Duration>(),
        ScalarFuncSig::CaseWhenJson => case_when_fn_meta::<Json>(),
        ScalarFuncSig::DateFormatSig => date_format_fn_meta(),
        ScalarFuncSig::WeekDay => week_day_fn_meta(),
<<<<<<< HEAD
        ScalarFuncSig::PeriodAdd => period_add_fn_meta(),
        ScalarFuncSig::PeriodDiff => period_diff_fn_meta(),
=======
        ScalarFuncSig::FromDays => from_days_fn_meta(),
        ScalarFuncSig::Month => month_fn_meta(),
        ScalarFuncSig::Hour => hour_fn_meta(),
        ScalarFuncSig::Minute => minute_fn_meta(),
        ScalarFuncSig::Second => second_fn_meta(),
        ScalarFuncSig::MicroSecond => micro_second_fn_meta(),
>>>>>>> abe5ccbf
        ScalarFuncSig::AbsInt => abs_int_fn_meta(),
        ScalarFuncSig::AbsUInt => abs_uint_fn_meta(),
        ScalarFuncSig::AbsReal => abs_real_fn_meta(),
        ScalarFuncSig::AbsDecimal => abs_decimal_fn_meta(),
        ScalarFuncSig::CeilReal => ceil_fn_meta::<CeilReal>(),
        ScalarFuncSig::CeilDecToDec => ceil_fn_meta::<CeilDecToDec>(),
        ScalarFuncSig::CeilDecToInt => ceil_fn_meta::<CeilDecToInt>(),
        ScalarFuncSig::CeilIntToInt => ceil_fn_meta::<CeilIntToInt>(),
        ScalarFuncSig::CeilIntToDec => ceil_fn_meta::<CeilIntToDec>(),
        ScalarFuncSig::FloorReal => floor_fn_meta::<FloorReal>(),
        ScalarFuncSig::FloorDecToInt => floor_fn_meta::<FloorDecToInt>(),
        ScalarFuncSig::FloorDecToDec => floor_fn_meta::<FloorDecToDec>(),
        ScalarFuncSig::FloorIntToInt => floor_fn_meta::<FloorIntToInt>(),
        ScalarFuncSig::Pi => pi_fn_meta(),
        ScalarFuncSig::Crc32 => crc32_fn_meta(),
        ScalarFuncSig::Log1Arg => log_1_arg_fn_meta(),
        ScalarFuncSig::Log2Args => log_2_arg_fn_meta(),
        ScalarFuncSig::Log2 => log2_fn_meta(),
        ScalarFuncSig::Log10 => log10_fn_meta(),
        ScalarFuncSig::Sin => sin_fn_meta(),
        ScalarFuncSig::Cos => cos_fn_meta(),
        ScalarFuncSig::Tan => tan_fn_meta(),
        ScalarFuncSig::Cot => cot_fn_meta(),
        ScalarFuncSig::Pow => pow_fn_meta(),
        ScalarFuncSig::Asin => asin_fn_meta(),
        ScalarFuncSig::Acos => acos_fn_meta(),
        ScalarFuncSig::Atan1Arg => atan_1_arg_fn_meta(),
        ScalarFuncSig::Atan2Args => atan_2_args_fn_meta(),
        ScalarFuncSig::CoalesceInt => coalesce_fn_meta::<Int>(),
        ScalarFuncSig::CoalesceReal => coalesce_fn_meta::<Real>(),
        ScalarFuncSig::CoalesceString => coalesce_fn_meta::<Bytes>(),
        ScalarFuncSig::CoalesceDecimal => coalesce_fn_meta::<Decimal>(),
        ScalarFuncSig::CoalesceTime => coalesce_fn_meta::<DateTime>(),
        ScalarFuncSig::CoalesceDuration => coalesce_fn_meta::<Duration>(),
        ScalarFuncSig::CoalesceJson => coalesce_fn_meta::<Json>(),
        ScalarFuncSig::Sign => sign_fn_meta(),
        ScalarFuncSig::Sqrt => sqrt_fn_meta(),
        ScalarFuncSig::Exp => exp_fn_meta(),
        ScalarFuncSig::Degrees => degrees_fn_meta(),
        ScalarFuncSig::Radians => radians_fn_meta(),
        ScalarFuncSig::Conv => conv_fn_meta(),
        ScalarFuncSig::InInt => compare_in_fn_meta::<Int>(),
        ScalarFuncSig::InReal => compare_in_fn_meta::<Real>(),
        ScalarFuncSig::InString => compare_in_fn_meta::<Bytes>(),
        ScalarFuncSig::InDecimal => compare_in_fn_meta::<Decimal>(),
        ScalarFuncSig::InTime => compare_in_fn_meta::<DateTime>(),
        ScalarFuncSig::InDuration => compare_in_fn_meta::<Duration>(),
        ScalarFuncSig::InJson => compare_in_fn_meta::<Json>(),
        ScalarFuncSig::IfReal => if_condition_fn_meta::<Real>(),
        ScalarFuncSig::IfJson => if_condition_fn_meta::<Json>(),
        ScalarFuncSig::IfInt => if_condition_fn_meta::<Int>(),
        ScalarFuncSig::IfDuration => if_condition_fn_meta::<Duration>(),
        ScalarFuncSig::IfString => if_condition_fn_meta::<Bytes>(),
        ScalarFuncSig::IfTime => if_condition_fn_meta::<DateTime>(),
        ScalarFuncSig::IfDecimal => if_condition_fn_meta::<Decimal>(),
        ScalarFuncSig::JsonTypeSig => json_type_fn_meta(),
        ScalarFuncSig::JsonSetSig => json_set_fn_meta(),
        ScalarFuncSig::JsonReplaceSig => json_replace_fn_meta(),
        ScalarFuncSig::JsonInsertSig => json_insert_fn_meta(),
        ScalarFuncSig::JsonArraySig => json_array_fn_meta(),
        ScalarFuncSig::JsonObjectSig => json_object_fn_meta(),
        ScalarFuncSig::JsonMergeSig => json_merge_fn_meta(),
        ScalarFuncSig::JsonUnquoteSig => json_unquote_fn_meta(),
        ScalarFuncSig::JsonExtractSig => json_extract_fn_meta(),
        ScalarFuncSig::JsonRemoveSig => json_remove_fn_meta(),
        ScalarFuncSig::InetNtoa => inet_ntoa_fn_meta(),
        ScalarFuncSig::Bin => bin_fn_meta(),
        ScalarFuncSig::IsIPv4 => is_ipv4_fn_meta(),
        ScalarFuncSig::IsIPv4Compat => is_ipv4_compat_fn_meta(),
        ScalarFuncSig::IsIPv6 => is_ipv6_fn_meta(),
        ScalarFuncSig::Inet6Ntoa => inet6_ntoa_fn_meta(),
        ScalarFuncSig::Inet6Aton => inet6_aton_fn_meta(),
        ScalarFuncSig::CastIntAsInt |
        ScalarFuncSig::CastIntAsReal |
        ScalarFuncSig::CastIntAsString |
        ScalarFuncSig::CastIntAsDecimal |
        ScalarFuncSig::CastIntAsTime |
        ScalarFuncSig::CastIntAsDuration |
        ScalarFuncSig::CastIntAsJson |
        ScalarFuncSig::CastRealAsInt |
        ScalarFuncSig::CastRealAsReal |
        ScalarFuncSig::CastRealAsString |
        ScalarFuncSig::CastRealAsDecimal |
        ScalarFuncSig::CastRealAsTime |
        ScalarFuncSig::CastRealAsDuration |
        ScalarFuncSig::CastRealAsJson |
        ScalarFuncSig::CastDecimalAsInt |
        ScalarFuncSig::CastDecimalAsReal |
        ScalarFuncSig::CastDecimalAsString |
        ScalarFuncSig::CastDecimalAsDecimal |
        ScalarFuncSig::CastDecimalAsTime |
        ScalarFuncSig::CastDecimalAsDuration |
        ScalarFuncSig::CastDecimalAsJson |
        ScalarFuncSig::CastStringAsInt |
        ScalarFuncSig::CastStringAsReal |
        ScalarFuncSig::CastStringAsString |
        ScalarFuncSig::CastStringAsDecimal |
        ScalarFuncSig::CastStringAsTime |
        ScalarFuncSig::CastStringAsDuration |
        ScalarFuncSig::CastStringAsJson |
        ScalarFuncSig::CastTimeAsInt |
        ScalarFuncSig::CastTimeAsReal |
        ScalarFuncSig::CastTimeAsString |
        ScalarFuncSig::CastTimeAsDecimal |
        ScalarFuncSig::CastTimeAsTime |
        ScalarFuncSig::CastTimeAsDuration |
        ScalarFuncSig::CastTimeAsJson |
        ScalarFuncSig::CastDurationAsInt |
        ScalarFuncSig::CastDurationAsReal |
        ScalarFuncSig::CastDurationAsString |
        ScalarFuncSig::CastDurationAsDecimal |
        ScalarFuncSig::CastDurationAsTime |
        ScalarFuncSig::CastDurationAsDuration |
        ScalarFuncSig::CastDurationAsJson |
        ScalarFuncSig::CastJsonAsInt |
        ScalarFuncSig::CastJsonAsReal |
        ScalarFuncSig::CastJsonAsString |
        ScalarFuncSig::CastJsonAsDecimal |
        ScalarFuncSig::CastJsonAsTime |
        ScalarFuncSig::CastJsonAsDuration |
        ScalarFuncSig::CastJsonAsJson => map_cast_func(expr)?,
        ScalarFuncSig::Length => length_fn_meta(),
        ScalarFuncSig::BitLength => bit_length_fn_meta(),
        ScalarFuncSig::Concat => concat_fn_meta(),
        ScalarFuncSig::ConcatWs => concat_ws_fn_meta(),
        ScalarFuncSig::Ascii => ascii_fn_meta(),
        ScalarFuncSig::Reverse => reverse_fn_meta(),
        ScalarFuncSig::ReverseBinary => reverse_binary_fn_meta(),
        ScalarFuncSig::HexIntArg => hex_int_arg_fn_meta(),
        ScalarFuncSig::HexStrArg => hex_str_arg_fn_meta(),
        ScalarFuncSig::LTrim => ltrim_fn_meta(),
        ScalarFuncSig::RTrim => rtrim_fn_meta(),
        ScalarFuncSig::Replace => replace_fn_meta(),
        ScalarFuncSig::Left => left_fn_meta(),
        ScalarFuncSig::Right => right_fn_meta(),
        ScalarFuncSig::LocateBinary2Args => locate_binary_2_args_fn_meta(),
        ScalarFuncSig::LocateBinary3Args => locate_binary_3_args_fn_meta(),
        ScalarFuncSig::Strcmp => strcmp_fn_meta(),
        _ => return Err(other_err!(
            "ScalarFunction {:?} is not supported in batch mode",
            value
        )),
    })
}<|MERGE_RESOLUTION|>--- conflicted
+++ resolved
@@ -249,17 +249,14 @@
         ScalarFuncSig::CaseWhenJson => case_when_fn_meta::<Json>(),
         ScalarFuncSig::DateFormatSig => date_format_fn_meta(),
         ScalarFuncSig::WeekDay => week_day_fn_meta(),
-<<<<<<< HEAD
-        ScalarFuncSig::PeriodAdd => period_add_fn_meta(),
-        ScalarFuncSig::PeriodDiff => period_diff_fn_meta(),
-=======
         ScalarFuncSig::FromDays => from_days_fn_meta(),
         ScalarFuncSig::Month => month_fn_meta(),
         ScalarFuncSig::Hour => hour_fn_meta(),
         ScalarFuncSig::Minute => minute_fn_meta(),
         ScalarFuncSig::Second => second_fn_meta(),
         ScalarFuncSig::MicroSecond => micro_second_fn_meta(),
->>>>>>> abe5ccbf
+        ScalarFuncSig::PeriodAdd => period_add_fn_meta(),
+        ScalarFuncSig::PeriodDiff => period_diff_fn_meta(),
         ScalarFuncSig::AbsInt => abs_int_fn_meta(),
         ScalarFuncSig::AbsUInt => abs_uint_fn_meta(),
         ScalarFuncSig::AbsReal => abs_real_fn_meta(),
