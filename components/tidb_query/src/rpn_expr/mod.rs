--- conflicted
+++ resolved
@@ -354,6 +354,8 @@
         ScalarFuncSig::Degrees => degrees_fn_meta(),
         ScalarFuncSig::Radians => radians_fn_meta(),
         ScalarFuncSig::Conv => conv_fn_meta(),
+        ScalarFuncSig::Rand => rand_fn_meta(),
+        ScalarFuncSig::RandWithSeedFirstGen => rand_with_seed_first_gen_fn_meta(),
         // impl_miscellaneous
         ScalarFuncSig::DecimalAnyValue => any_value_fn_meta::<Decimal>(),
         ScalarFuncSig::DurationAnyValue => any_value_fn_meta::<Duration>(),
@@ -432,7 +434,6 @@
         ScalarFuncSig::WeekOfYear => week_of_year_fn_meta(),
         ScalarFuncSig::DayOfYear => day_of_year_fn_meta(),
         ScalarFuncSig::DayOfMonth => day_of_month_fn_meta(),
-<<<<<<< HEAD
         ScalarFuncSig::WeekDay => week_day_fn_meta(),
         ScalarFuncSig::ToDays => to_days_fn_meta(),
         ScalarFuncSig::FromDays => from_days_fn_meta(),
@@ -445,10 +446,6 @@
         ScalarFuncSig::DayName => day_name_fn_meta(),
         ScalarFuncSig::PeriodAdd => period_add_fn_meta(),
         ScalarFuncSig::PeriodDiff => period_diff_fn_meta(),
-=======
-        ScalarFuncSig::Rand => rand_fn_meta(),
-        ScalarFuncSig::RandWithSeedFirstGen => rand_with_seed_first_gen_fn_meta(),
->>>>>>> 134c5663
         _ => return Err(other_err!(
             "ScalarFunction {:?} is not supported in batch mode",
             value
