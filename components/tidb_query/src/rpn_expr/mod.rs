// Copyright 2019 TiKV Project Authors. Licensed under Apache-2.0.

pub mod types;

pub mod impl_arithmetic;
pub mod impl_cast;
pub mod impl_compare;
pub mod impl_control;
pub mod impl_json;
pub mod impl_like;
pub mod impl_math;
pub mod impl_op;
pub mod impl_string;
pub mod impl_time;

pub use self::types::*;

use tidb_query_datatype::{FieldTypeAccessor, FieldTypeFlag};
use tipb::{Expr, ScalarFuncSig};

use crate::codec::data_type::*;
use crate::Result;

use self::impl_arithmetic::*;
use self::impl_cast::*;
use self::impl_compare::*;
use self::impl_control::*;
use self::impl_json::*;
use self::impl_like::*;
use self::impl_math::*;
use self::impl_op::*;
use self::impl_string::*;
use self::impl_time::*;

fn map_int_sig<F>(value: ScalarFuncSig, children: &[Expr], mapper: F) -> Result<RpnFnMeta>
where
    F: Fn(bool, bool) -> RpnFnMeta,
{
    // FIXME: The signature for different signed / unsigned int should be inferred at TiDB side.
    if children.len() != 2 {
        return Err(other_err!(
            "ScalarFunction {:?} (params = {}) is not supported in batch mode",
            value,
            children.len()
        ));
    }
    let lhs_is_unsigned = children[0]
        .get_field_type()
        .as_accessor()
        .flag()
        .contains(FieldTypeFlag::UNSIGNED);
    let rhs_is_unsigned = children[1]
        .get_field_type()
        .as_accessor()
        .flag()
        .contains(FieldTypeFlag::UNSIGNED);
    Ok(mapper(lhs_is_unsigned, rhs_is_unsigned))
}

fn compare_mapper<F: CmpOp>(lhs_is_unsigned: bool, rhs_is_unsigned: bool) -> RpnFnMeta {
    match (lhs_is_unsigned, rhs_is_unsigned) {
        (false, false) => compare_fn_meta::<BasicComparer<Int, F>>(),
        (false, true) => compare_fn_meta::<IntUintComparer<F>>(),
        (true, false) => compare_fn_meta::<UintIntComparer<F>>(),
        (true, true) => compare_fn_meta::<UintUintComparer<F>>(),
    }
}

fn plus_mapper(lhs_is_unsigned: bool, rhs_is_unsigned: bool) -> RpnFnMeta {
    match (lhs_is_unsigned, rhs_is_unsigned) {
        (false, false) => arithmetic_fn_meta::<IntIntPlus>(),
        (false, true) => arithmetic_fn_meta::<IntUintPlus>(),
        (true, false) => arithmetic_fn_meta::<UintIntPlus>(),
        (true, true) => arithmetic_fn_meta::<UintUintPlus>(),
    }
}

fn minus_mapper(lhs_is_unsigned: bool, rhs_is_unsigned: bool) -> RpnFnMeta {
    match (lhs_is_unsigned, rhs_is_unsigned) {
        (false, false) => arithmetic_fn_meta::<IntIntMinus>(),
        (false, true) => arithmetic_fn_meta::<IntUintMinus>(),
        (true, false) => arithmetic_fn_meta::<UintIntMinus>(),
        (true, true) => arithmetic_fn_meta::<UintUintMinus>(),
    }
}

fn multiply_mapper(lhs_is_unsigned: bool, rhs_is_unsigned: bool) -> RpnFnMeta {
    match (lhs_is_unsigned, rhs_is_unsigned) {
        (false, false) => arithmetic_fn_meta::<IntIntMultiply>(),
        (false, true) => arithmetic_fn_meta::<IntUintMultiply>(),
        (true, false) => arithmetic_fn_meta::<UintIntMultiply>(),
        (true, true) => arithmetic_fn_meta::<UintUintMultiply>(),
    }
}

fn mod_mapper(lhs_is_unsigned: bool, rhs_is_unsigned: bool) -> RpnFnMeta {
    match (lhs_is_unsigned, rhs_is_unsigned) {
        (false, false) => arithmetic_fn_meta::<IntIntMod>(),
        (false, true) => arithmetic_fn_meta::<IntUintMod>(),
        (true, false) => arithmetic_fn_meta::<UintIntMod>(),
        (true, true) => arithmetic_fn_meta::<UintUintMod>(),
    }
}

fn divide_mapper(lhs_is_unsigned: bool, rhs_is_unsigned: bool) -> RpnFnMeta {
    match (lhs_is_unsigned, rhs_is_unsigned) {
        (false, false) => arithmetic_fn_meta::<IntDivideInt>(),
        (false, true) => arithmetic_fn_meta::<IntDivideUint>(),
        (true, false) => arithmetic_fn_meta::<UintDivideInt>(),
        (true, true) => arithmetic_fn_meta::<UintDivideUint>(),
    }
}

#[rustfmt::skip]
fn map_expr_node_to_rpn_func(expr: &Expr) -> Result<RpnFnMeta> {
    let value = expr.get_sig();
    let children = expr.get_children();
    Ok(match value {
        ScalarFuncSig::LtInt => map_int_sig(value, children, compare_mapper::<CmpOpLT>)?,
        ScalarFuncSig::LtReal => compare_fn_meta::<BasicComparer<Real, CmpOpLT>>(),
        ScalarFuncSig::LtDecimal => compare_fn_meta::<BasicComparer<Decimal, CmpOpLT>>(),
        ScalarFuncSig::LtString => compare_fn_meta::<BasicComparer<Bytes, CmpOpLT>>(),
        ScalarFuncSig::LtTime => compare_fn_meta::<BasicComparer<DateTime, CmpOpLT>>(),
        ScalarFuncSig::LtDuration => compare_fn_meta::<BasicComparer<Duration, CmpOpLT>>(),
        ScalarFuncSig::LtJson => compare_fn_meta::<BasicComparer<Json, CmpOpLT>>(),
        ScalarFuncSig::LeInt => map_int_sig(value, children, compare_mapper::<CmpOpLE>)?,
        ScalarFuncSig::LeReal => compare_fn_meta::<BasicComparer<Real, CmpOpLE>>(),
        ScalarFuncSig::LeDecimal => compare_fn_meta::<BasicComparer<Decimal, CmpOpLE>>(),
        ScalarFuncSig::LeString => compare_fn_meta::<BasicComparer<Bytes, CmpOpLE>>(),
        ScalarFuncSig::LeTime => compare_fn_meta::<BasicComparer<DateTime, CmpOpLE>>(),
        ScalarFuncSig::LeDuration => compare_fn_meta::<BasicComparer<Duration, CmpOpLE>>(),
        ScalarFuncSig::LeJson => compare_fn_meta::<BasicComparer<Json, CmpOpLE>>(),
        ScalarFuncSig::GtInt => map_int_sig(value, children, compare_mapper::<CmpOpGT>)?,
        ScalarFuncSig::GtReal => compare_fn_meta::<BasicComparer<Real, CmpOpGT>>(),
        ScalarFuncSig::GtDecimal => compare_fn_meta::<BasicComparer<Decimal, CmpOpGT>>(),
        ScalarFuncSig::GtString => compare_fn_meta::<BasicComparer<Bytes, CmpOpGT>>(),
        ScalarFuncSig::GtTime => compare_fn_meta::<BasicComparer<DateTime, CmpOpGT>>(),
        ScalarFuncSig::GtDuration => compare_fn_meta::<BasicComparer<Duration, CmpOpGT>>(),
        ScalarFuncSig::GtJson => compare_fn_meta::<BasicComparer<Json, CmpOpGT>>(),
        ScalarFuncSig::GeInt => map_int_sig(value, children, compare_mapper::<CmpOpGE>)?,
        ScalarFuncSig::GeReal => compare_fn_meta::<BasicComparer<Real, CmpOpGE>>(),
        ScalarFuncSig::GeDecimal => compare_fn_meta::<BasicComparer<Decimal, CmpOpGE>>(),
        ScalarFuncSig::GeString => compare_fn_meta::<BasicComparer<Bytes, CmpOpGE>>(),
        ScalarFuncSig::GeTime => compare_fn_meta::<BasicComparer<DateTime, CmpOpGE>>(),
        ScalarFuncSig::GeDuration => compare_fn_meta::<BasicComparer<Duration, CmpOpGE>>(),
        ScalarFuncSig::GeJson => compare_fn_meta::<BasicComparer<Json, CmpOpGE>>(),
        ScalarFuncSig::NeInt => map_int_sig(value, children, compare_mapper::<CmpOpNE>)?,
        ScalarFuncSig::NeReal => compare_fn_meta::<BasicComparer<Real, CmpOpNE>>(),
        ScalarFuncSig::NeDecimal => compare_fn_meta::<BasicComparer<Decimal, CmpOpNE>>(),
        ScalarFuncSig::NeString => compare_fn_meta::<BasicComparer<Bytes, CmpOpNE>>(),
        ScalarFuncSig::NeTime => compare_fn_meta::<BasicComparer<DateTime, CmpOpNE>>(),
        ScalarFuncSig::NeDuration => compare_fn_meta::<BasicComparer<Duration, CmpOpNE>>(),
        ScalarFuncSig::NeJson => compare_fn_meta::<BasicComparer<Json, CmpOpNE>>(),
        ScalarFuncSig::EqInt => map_int_sig(value, children, compare_mapper::<CmpOpEQ>)?,
        ScalarFuncSig::EqReal => compare_fn_meta::<BasicComparer<Real, CmpOpEQ>>(),
        ScalarFuncSig::EqDecimal => compare_fn_meta::<BasicComparer<Decimal, CmpOpEQ>>(),
        ScalarFuncSig::EqString => compare_fn_meta::<BasicComparer<Bytes, CmpOpEQ>>(),
        ScalarFuncSig::EqTime => compare_fn_meta::<BasicComparer<DateTime, CmpOpEQ>>(),
        ScalarFuncSig::EqDuration => compare_fn_meta::<BasicComparer<Duration, CmpOpEQ>>(),
        ScalarFuncSig::EqJson => compare_fn_meta::<BasicComparer<Json, CmpOpEQ>>(),
        ScalarFuncSig::NullEqInt => map_int_sig(value, children, compare_mapper::<CmpOpNullEQ>)?,
        ScalarFuncSig::NullEqReal => compare_fn_meta::<BasicComparer<Real, CmpOpNullEQ>>(),
        ScalarFuncSig::NullEqDecimal => compare_fn_meta::<BasicComparer<Decimal, CmpOpNullEQ>>(),
        ScalarFuncSig::NullEqString => compare_fn_meta::<BasicComparer<Bytes, CmpOpNullEQ>>(),
        ScalarFuncSig::NullEqTime => compare_fn_meta::<BasicComparer<DateTime, CmpOpNullEQ>>(),
        ScalarFuncSig::NullEqDuration => compare_fn_meta::<BasicComparer<Duration, CmpOpNullEQ>>(),
        ScalarFuncSig::NullEqJson => compare_fn_meta::<BasicComparer<Json, CmpOpNullEQ>>(),
        ScalarFuncSig::IntIsNull => is_null_fn_meta::<Int>(),
        ScalarFuncSig::RealIsNull => is_null_fn_meta::<Real>(),
        ScalarFuncSig::DecimalIsNull => is_null_fn_meta::<Decimal>(),
        ScalarFuncSig::StringIsNull => is_null_fn_meta::<Bytes>(),
        ScalarFuncSig::TimeIsNull => is_null_fn_meta::<DateTime>(),
        ScalarFuncSig::DurationIsNull => is_null_fn_meta::<Duration>(),
        ScalarFuncSig::JsonIsNull => is_null_fn_meta::<Json>(),
        ScalarFuncSig::IntIsTrue => int_is_true_fn_meta(),
        ScalarFuncSig::RealIsTrue => real_is_true_fn_meta(),
        ScalarFuncSig::DecimalIsTrue => decimal_is_true_fn_meta(),
        ScalarFuncSig::IntIsFalse => int_is_false_fn_meta(),
        ScalarFuncSig::RealIsFalse => real_is_false_fn_meta(),
        ScalarFuncSig::DecimalIsFalse => decimal_is_false_fn_meta(),
        ScalarFuncSig::LogicalAnd => logical_and_fn_meta(),
        ScalarFuncSig::LogicalOr => logical_or_fn_meta(),
        ScalarFuncSig::LogicalXor => logical_xor_fn_meta(),
        ScalarFuncSig::UnaryNotInt => unary_not_int_fn_meta(),
        ScalarFuncSig::UnaryNotReal => unary_not_real_fn_meta(),
        ScalarFuncSig::UnaryNotDecimal => unary_not_decimal_fn_meta(),
        ScalarFuncSig::BitAndSig => bit_and_fn_meta(),
        ScalarFuncSig::BitOrSig => bit_or_fn_meta(),
        ScalarFuncSig::BitXorSig => bit_xor_fn_meta(),
        ScalarFuncSig::BitNegSig => bit_neg_fn_meta(),
        ScalarFuncSig::LeftShift => left_shift_fn_meta(),
        ScalarFuncSig::PlusInt => map_int_sig(value, children, plus_mapper)?,
        ScalarFuncSig::PlusReal => arithmetic_fn_meta::<RealPlus>(),
        ScalarFuncSig::PlusDecimal => arithmetic_fn_meta::<DecimalPlus>(),
        ScalarFuncSig::MinusInt => map_int_sig(value, children, minus_mapper)?,
        ScalarFuncSig::MinusReal => arithmetic_fn_meta::<RealMinus>(),
        ScalarFuncSig::MinusDecimal => arithmetic_fn_meta::<DecimalMinus>(),
        ScalarFuncSig::MultiplyDecimal => arithmetic_fn_meta::<DecimalMultiply>(),
        ScalarFuncSig::MultiplyInt => map_int_sig(value, children, multiply_mapper)?,
        ScalarFuncSig::MultiplyIntUnsigned => arithmetic_fn_meta::<UintUintMultiply>(),
        ScalarFuncSig::MultiplyReal => arithmetic_fn_meta::<RealMultiply>(),
        ScalarFuncSig::ModReal => arithmetic_fn_meta::<RealMod>(),
        ScalarFuncSig::ModDecimal => arithmetic_with_ctx_fn_meta::<DecimalMod>(),
        ScalarFuncSig::DivideDecimal => arithmetic_with_ctx_fn_meta::<DecimalDivide>(),
        ScalarFuncSig::DivideReal => arithmetic_with_ctx_fn_meta::<RealDivide>(),
        ScalarFuncSig::ModInt => map_int_sig(value, children, mod_mapper)?,
        ScalarFuncSig::LikeSig => like_fn_meta(),
        ScalarFuncSig::IfNullInt => if_null_fn_meta::<Int>(),
        ScalarFuncSig::IfNullReal => if_null_fn_meta::<Real>(),
        ScalarFuncSig::IfNullString => if_null_fn_meta::<Bytes>(),
        ScalarFuncSig::IfNullDecimal => if_null_fn_meta::<Decimal>(),
        ScalarFuncSig::IfNullTime => if_null_fn_meta::<DateTime>(),
        ScalarFuncSig::IfNullDuration => if_null_fn_meta::<Duration>(),
        ScalarFuncSig::IfNullJson => if_null_fn_meta::<Json>(),
        ScalarFuncSig::IntDivideInt => map_int_sig(value, children, divide_mapper)?,
        ScalarFuncSig::IntDivideDecimal => int_divide_decimal_fn_meta(),
        ScalarFuncSig::CaseWhenInt => case_when_fn_meta::<Int>(),
        ScalarFuncSig::CaseWhenReal => case_when_fn_meta::<Real>(),
        ScalarFuncSig::CaseWhenString => case_when_fn_meta::<Bytes>(),
        ScalarFuncSig::CaseWhenDecimal => case_when_fn_meta::<Decimal>(),
        ScalarFuncSig::CaseWhenTime => case_when_fn_meta::<DateTime>(),
        ScalarFuncSig::CaseWhenDuration => case_when_fn_meta::<Duration>(),
        ScalarFuncSig::CaseWhenJson => case_when_fn_meta::<Json>(),
        ScalarFuncSig::DateFormatSig => date_format_fn_meta(),
        ScalarFuncSig::AbsInt => abs_int_fn_meta(),
        ScalarFuncSig::AbsUInt => abs_uint_fn_meta(),
        ScalarFuncSig::AbsReal => abs_real_fn_meta(),
        ScalarFuncSig::AbsDecimal => abs_decimal_fn_meta(),
        ScalarFuncSig::CeilReal => ceil_fn_meta::<CeilReal>(),
        ScalarFuncSig::CeilDecToDec => ceil_fn_meta::<CeilDecToDec>(),
        ScalarFuncSig::CeilDecToInt => ceil_fn_meta::<CeilDecToInt>(),
        ScalarFuncSig::CeilIntToInt => ceil_fn_meta::<CeilIntToInt>(),
        ScalarFuncSig::FloorReal => floor_fn_meta::<FloorReal>(),
        ScalarFuncSig::FloorDecToInt => floor_fn_meta::<FloorDecToInt>(),
        ScalarFuncSig::FloorDecToDec => floor_fn_meta::<FloorDecToDec>(),
        ScalarFuncSig::FloorIntToInt => floor_fn_meta::<FloorIntToInt>(),
        ScalarFuncSig::Pi => pi_fn_meta(),
        ScalarFuncSig::Log1Arg => log_1_arg_fn_meta(),
        ScalarFuncSig::Log2Args => log_2_arg_fn_meta(),
        ScalarFuncSig::Log2 => log2_fn_meta(),
        ScalarFuncSig::Log10 => log10_fn_meta(),
        ScalarFuncSig::Sin => sin_fn_meta(),
        ScalarFuncSig::Cos => cos_fn_meta(),
        ScalarFuncSig::Tan => tan_fn_meta(),
        ScalarFuncSig::Cot => cot_fn_meta(),
        ScalarFuncSig::Asin => asin_fn_meta(),
        ScalarFuncSig::Acos => acos_fn_meta(),
        ScalarFuncSig::Atan1Arg => atan_1_arg_fn_meta(),
        ScalarFuncSig::Atan2Args => atan_2_args_fn_meta(),
        ScalarFuncSig::CoalesceInt => coalesce_fn_meta::<Int>(),
        ScalarFuncSig::CoalesceReal => coalesce_fn_meta::<Real>(),
        ScalarFuncSig::CoalesceString => coalesce_fn_meta::<Bytes>(),
        ScalarFuncSig::CoalesceDecimal => coalesce_fn_meta::<Decimal>(),
        ScalarFuncSig::CoalesceTime => coalesce_fn_meta::<DateTime>(),
        ScalarFuncSig::CoalesceDuration => coalesce_fn_meta::<Duration>(),
        ScalarFuncSig::CoalesceJson => coalesce_fn_meta::<Json>(),
        ScalarFuncSig::Sign => sign_fn_meta(),
        ScalarFuncSig::Sqrt => sqrt_fn_meta(),
        ScalarFuncSig::Exp => exp_fn_meta(),
        ScalarFuncSig::Radians => radians_fn_meta(),
        ScalarFuncSig::InInt => compare_in_fn_meta::<Int>(),
        ScalarFuncSig::InReal => compare_in_fn_meta::<Real>(),
        ScalarFuncSig::InString => compare_in_fn_meta::<Bytes>(),
        ScalarFuncSig::InDecimal => compare_in_fn_meta::<Decimal>(),
        ScalarFuncSig::InTime => compare_in_fn_meta::<DateTime>(),
        ScalarFuncSig::InDuration => compare_in_fn_meta::<Duration>(),
        ScalarFuncSig::InJson => compare_in_fn_meta::<Json>(),
        ScalarFuncSig::IfReal => if_condition_fn_meta::<Real>(),
        ScalarFuncSig::IfJson => if_condition_fn_meta::<Json>(),
        ScalarFuncSig::IfInt => if_condition_fn_meta::<Int>(),
        ScalarFuncSig::IfDuration => if_condition_fn_meta::<Duration>(),
        ScalarFuncSig::IfString => if_condition_fn_meta::<Bytes>(),
        ScalarFuncSig::IfTime => if_condition_fn_meta::<DateTime>(),
        ScalarFuncSig::IfDecimal => if_condition_fn_meta::<Decimal>(),
        ScalarFuncSig::JsonTypeSig => json_type_fn_meta(),
        ScalarFuncSig::JsonSetSig => json_set_fn_meta(),
        ScalarFuncSig::JsonReplaceSig => json_replace_fn_meta(),
        ScalarFuncSig::JsonInsertSig => json_insert_fn_meta(),
        ScalarFuncSig::JsonArraySig => json_array_fn_meta(),
        ScalarFuncSig::JsonObjectSig => json_object_fn_meta(),
        ScalarFuncSig::JsonMergeSig => json_merge_fn_meta(),
        ScalarFuncSig::JsonUnquoteSig => json_unquote_fn_meta(),
        ScalarFuncSig::JsonExtractSig => json_extract_fn_meta(),
        ScalarFuncSig::JsonRemoveSig => json_remove_fn_meta(),
        ScalarFuncSig::Bin => bin_fn_meta(),
        ScalarFuncSig::CastIntAsInt |
        ScalarFuncSig::CastIntAsReal |
        ScalarFuncSig::CastIntAsString |
        ScalarFuncSig::CastIntAsDecimal |
        ScalarFuncSig::CastIntAsTime |
        ScalarFuncSig::CastIntAsDuration |
        ScalarFuncSig::CastIntAsJson |
        ScalarFuncSig::CastRealAsInt |
        ScalarFuncSig::CastRealAsReal |
        ScalarFuncSig::CastRealAsString |
        ScalarFuncSig::CastRealAsDecimal |
        ScalarFuncSig::CastRealAsTime |
        ScalarFuncSig::CastRealAsDuration |
        ScalarFuncSig::CastRealAsJson |
        ScalarFuncSig::CastDecimalAsInt |
        ScalarFuncSig::CastDecimalAsReal |
        ScalarFuncSig::CastDecimalAsString |
        ScalarFuncSig::CastDecimalAsDecimal |
        ScalarFuncSig::CastDecimalAsTime |
        ScalarFuncSig::CastDecimalAsDuration |
        ScalarFuncSig::CastDecimalAsJson |
        ScalarFuncSig::CastStringAsInt |
        ScalarFuncSig::CastStringAsReal |
        ScalarFuncSig::CastStringAsString |
        ScalarFuncSig::CastStringAsDecimal |
        ScalarFuncSig::CastStringAsTime |
        ScalarFuncSig::CastStringAsDuration |
        ScalarFuncSig::CastStringAsJson |
        ScalarFuncSig::CastTimeAsInt |
        ScalarFuncSig::CastTimeAsReal |
        ScalarFuncSig::CastTimeAsString |
        ScalarFuncSig::CastTimeAsDecimal |
        ScalarFuncSig::CastTimeAsTime |
        ScalarFuncSig::CastTimeAsDuration |
        ScalarFuncSig::CastTimeAsJson |
        ScalarFuncSig::CastDurationAsInt |
        ScalarFuncSig::CastDurationAsReal |
        ScalarFuncSig::CastDurationAsString |
        ScalarFuncSig::CastDurationAsDecimal |
        ScalarFuncSig::CastDurationAsTime |
        ScalarFuncSig::CastDurationAsDuration |
        ScalarFuncSig::CastDurationAsJson |
        ScalarFuncSig::CastJsonAsInt |
        ScalarFuncSig::CastJsonAsReal |
        ScalarFuncSig::CastJsonAsString |
        ScalarFuncSig::CastJsonAsDecimal |
        ScalarFuncSig::CastJsonAsTime |
        ScalarFuncSig::CastJsonAsDuration |
        ScalarFuncSig::CastJsonAsJson => map_cast_func(expr)?,
        ScalarFuncSig::Length => length_fn_meta(),
<<<<<<< HEAD
        ScalarFuncSig::Concat => concat_fn_meta(),
=======
        ScalarFuncSig::BitLength => bit_length_fn_meta(),
>>>>>>> 111ca92c
        _ => return Err(other_err!(
            "ScalarFunction {:?} is not supported in batch mode",
            value
        )),
    })
}<|MERGE_RESOLUTION|>--- conflicted
+++ resolved
@@ -333,11 +333,8 @@
         ScalarFuncSig::CastJsonAsDuration |
         ScalarFuncSig::CastJsonAsJson => map_cast_func(expr)?,
         ScalarFuncSig::Length => length_fn_meta(),
-<<<<<<< HEAD
+        ScalarFuncSig::BitLength => bit_length_fn_meta(),
         ScalarFuncSig::Concat => concat_fn_meta(),
-=======
-        ScalarFuncSig::BitLength => bit_length_fn_meta(),
->>>>>>> 111ca92c
         _ => return Err(other_err!(
             "ScalarFunction {:?} is not supported in batch mode",
             value
