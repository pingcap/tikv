--- conflicted
+++ resolved
@@ -398,11 +398,8 @@
         ScalarFuncSig::Right => right_fn_meta(),
         ScalarFuncSig::LocateBinary2Args => locate_binary_2_args_fn_meta(),
         ScalarFuncSig::LocateBinary3Args => locate_binary_3_args_fn_meta(),
-<<<<<<< HEAD
         ScalarFuncSig::Uncompress => uncompress_fn_meta(),
-=======
         ScalarFuncSig::Space => space_fn_meta(),
->>>>>>> 30e8d531
         ScalarFuncSig::Strcmp => strcmp_fn_meta(),
         ScalarFuncSig::Year => year_fn_meta(),
         _ => return Err(other_err!(
