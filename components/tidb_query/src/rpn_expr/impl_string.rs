// Copyright 2019 TiKV Project Authors. Licensed under Apache-2.0.

use std::str;
use tidb_query_codegen::rpn_fn;

use crate::codec::data_type::*;
use crate::rpn_expr::types::RpnFnCallExtra;
use crate::Result;
use tidb_query_datatype::*;

const SPACE: u8 = 0o40u8;

#[rpn_fn]
#[inline]
pub fn bin(num: &Option<Int>) -> Result<Option<Bytes>> {
    Ok(num.as_ref().map(|i| Bytes::from(format!("{:b}", i))))
}

#[rpn_fn]
#[inline]
pub fn oct_int(num: &Option<Int>) -> Result<Option<Bytes>> {
    Ok(num.as_ref().map(|i| Bytes::from(format!("{:o}", i))))
}

#[rpn_fn]
#[inline]
pub fn length(arg: &Option<Bytes>) -> Result<Option<i64>> {
    Ok(arg.as_ref().map(|bytes| bytes.len() as i64))
}

#[rpn_fn]
#[inline]
pub fn bit_length(arg: &Option<Bytes>) -> Result<Option<i64>> {
    Ok(arg.as_ref().map(|bytes| bytes.len() as i64 * 8))
}

#[rpn_fn(varg, min_args = 1)]
#[inline]
pub fn concat(args: &[&Option<Bytes>]) -> Result<Option<Bytes>> {
    let mut output = Bytes::new();
    for arg in args {
        if let Some(s) = arg {
            output.extend_from_slice(s);
        } else {
            return Ok(None);
        }
    }
    Ok(Some(output))
}

#[rpn_fn(varg, min_args = 2)]
#[inline]
pub fn concat_ws(args: &[&Option<Bytes>]) -> Result<Option<Bytes>> {
    if let Some(sep) = args[0] {
        let rest = &args[1..];
        Ok(Some(
            rest.iter()
                .filter_map(|x| x.as_ref().map(|inner| inner.as_slice()))
                .collect::<Vec<&[u8]>>()
                .join::<&[u8]>(sep.as_ref()),
        ))
    } else {
        Ok(None)
    }
}

#[rpn_fn]
#[inline]
pub fn ascii(arg: &Option<Bytes>) -> Result<Option<i64>> {
    Ok(arg.as_ref().map(|bytes| {
        if bytes.is_empty() {
            0
        } else {
            i64::from(bytes[0])
        }
    }))
}

#[rpn_fn]
#[inline]
pub fn reverse_utf8(arg: &Option<Bytes>) -> Result<Option<Bytes>> {
    Ok(arg.as_ref().map(|bytes| {
        let s = String::from_utf8_lossy(bytes);
        s.chars().rev().collect::<String>().into_bytes()
    }))
}

#[rpn_fn]
#[inline]
pub fn hex_int_arg(arg: &Option<Int>) -> Result<Option<Bytes>> {
    Ok(arg.as_ref().map(|i| format!("{:X}", i).into_bytes()))
}

#[rpn_fn]
#[inline]
pub fn ltrim(arg: &Option<Bytes>) -> Result<Option<Bytes>> {
    Ok(arg.as_ref().map(|bytes| {
        let pos = bytes.iter().position(|&x| x != SPACE);
        if let Some(i) = pos {
            bytes[i..].to_vec()
        } else {
            b"".to_vec()
        }
    }))
}

#[rpn_fn]
#[inline]
pub fn rtrim(arg: &Option<Bytes>) -> Result<Option<Bytes>> {
    Ok(arg.as_ref().map(|bytes| {
        let pos = bytes.iter().rposition(|&x| x != SPACE);
        if let Some(i) = pos {
            bytes[..=i].to_vec()
        } else {
            Vec::new()
        }
    }))
}

#[rpn_fn]
#[inline]
pub fn replace(
    s: &Option<Bytes>,
    from_str: &Option<Bytes>,
    to_str: &Option<Bytes>,
) -> Result<Option<Bytes>> {
    Ok(match (s, from_str, to_str) {
        (Some(s), Some(from_str), Some(to_str)) => {
            if from_str.is_empty() {
                return Ok(Some(s.clone()));
            }
            let mut dest = Vec::with_capacity(s.len());
            let mut last = 0;
            while let Some(mut start) = twoway::find_bytes(&s[last..], from_str) {
                start += last;
                dest.extend_from_slice(&s[last..start]);
                dest.extend_from_slice(to_str);
                last = start + from_str.len();
            }
            dest.extend_from_slice(&s[last..]);
            Some(dest)
        }
        _ => None,
    })
}

#[rpn_fn]
#[inline]
pub fn left_utf8(lhs: &Option<Bytes>, rhs: &Option<Int>) -> Result<Option<Bytes>> {
    match (lhs, rhs) {
        (Some(lhs), Some(rhs)) => {
            if *rhs <= 0 {
                return Ok(Some(Vec::new()));
            }
            match str::from_utf8(&*lhs) {
                Ok(s) => {
                    let l = *rhs as usize;
                    if s.chars().count() > l {
                        Ok(Some(s.chars().take(l).collect::<String>().into_bytes()))
                    } else {
                        Ok(Some(s.to_string().into_bytes()))
                    }
                }
                Err(err) => Err(box_err!("invalid input value: {:?}", err)),
            }
        }
        _ => Ok(None),
    }
}

#[rpn_fn]
#[inline]
pub fn right_utf8(lhs: &Option<Bytes>, rhs: &Option<Int>) -> Result<Option<Bytes>> {
    match (lhs, rhs) {
        (Some(lhs), Some(rhs)) => {
            if *rhs <= 0 {
                return Ok(Some(Vec::new()));
            }
            match str::from_utf8(&*lhs) {
                Ok(s) => {
                    let rhs = *rhs as usize;
                    let len = s.chars().count();
                    if len > rhs {
                        let idx = s
                            .char_indices()
                            .nth(len - rhs)
                            .map(|(idx, _)| idx)
                            .unwrap_or_else(|| s.len());
                        Ok(Some(s[idx..].to_string().into_bytes()))
                    } else {
                        Ok(Some(s.to_string().into_bytes()))
                    }
                }
                Err(err) => Err(box_err!("invalid input value: {:?}", err)),
            }
        }
        _ => Ok(None),
    }
}

#[rpn_fn(capture = [extra])]
#[inline]
pub fn upper(extra: &RpnFnCallExtra, arg: &Option<Bytes>) -> Result<Option<Bytes>> {
    match arg.as_ref() {
        Some(bytes) => {
            if extra.ret_field_type.as_accessor().is_binary_string_like() {
                return Ok(Some(bytes.to_vec()));
            }

            match str::from_utf8(bytes) {
                Ok(s) => Ok(Some(s.to_uppercase().into_bytes())),
                Err(err) => Err(box_err!("invalid input value: {:?}", err)),
            }
        }
        _ => Ok(None),
    }
}

#[rpn_fn]
#[inline]
pub fn hex_str_arg(arg: &Option<Bytes>) -> Result<Option<Bytes>> {
    Ok(arg.as_ref().map(|b| hex::encode_upper(b).into_bytes()))
}

#[rpn_fn]
#[inline]
pub fn locate_2_args(substr: &Option<Bytes>, s: &Option<Bytes>) -> Result<Option<i64>> {
    let (substr, s) = match (substr, s) {
        (Some(v1), Some(v2)) => (v1, v2),
        _ => return Ok(None),
    };

    Ok(twoway::find_bytes(s.as_slice(), substr.as_slice())
        .map(|i| 1 + i as i64)
        .or(Some(0)))
}

#[rpn_fn]
#[inline]
pub fn reverse(arg: &Option<Bytes>) -> Result<Option<Bytes>> {
    Ok(arg.as_ref().map(|bytes| {
        let mut s = bytes.to_vec();
        s.reverse();
        s
    }))
}

#[rpn_fn]
#[inline]
pub fn locate_3_args(
    substr: &Option<Bytes>,
    s: &Option<Bytes>,
    pos: &Option<Int>,
) -> Result<Option<Int>> {
    if let (Some(substr), Some(s), Some(pos)) = (substr, s, pos) {
        if *pos < 1 || *pos as usize > s.len() + 1 {
            return Ok(Some(0));
        }
        Ok(twoway::find_bytes(&s[*pos as usize - 1..], substr)
            .map(|i| pos + i as i64)
            .or(Some(0)))
    } else {
        Ok(None)
    }
}

#[rpn_fn(varg, min_args = 1)]
#[inline]
fn field<T: Evaluable + PartialEq>(args: &[&Option<T>]) -> Result<Option<Int>> {
    Ok(Some(match args[0] {
        // As per the MySQL doc, if the first argument is NULL, this function always returns 0.
        None => 0,
        Some(val) => args
            .iter()
            .skip(1)
            .position(|&i| i.as_ref() == Some(val))
            .map_or(0, |pos| (pos + 1) as i64),
    }))
}

#[rpn_fn(raw_varg, min_args = 2, extra_validator = elt_validator)]
#[inline]
pub fn elt(raw_args: &[ScalarValueRef]) -> Result<Option<Bytes>> {
    assert!(raw_args.len() >= 2);
    let index = raw_args[0].as_int();
    Ok(match *index {
        None => None,
        Some(i) => {
            if i <= 0 || i + 1 > raw_args.len() as i64 {
                return Ok(None);
            }
            raw_args[i as usize].as_bytes().to_owned()
        }
    })
}

/// validate the arguments are `(&Option<Int>, &[&Option<Bytes>)])`
fn elt_validator(expr: &tipb::Expr) -> Result<()> {
    let children = expr.get_children();
    assert!(children.len() >= 2);
    super::function::validate_expr_return_type(&children[0], EvalType::Int)?;
    for i in 1..children.len() {
        super::function::validate_expr_return_type(&children[i], EvalType::Bytes)?;
    }
    Ok(())
}

#[rpn_fn]
#[inline]
pub fn space(len: &Option<Int>) -> Result<Option<Bytes>> {
    Ok(match *len {
        Some(len) => {
            if len > i64::from(tidb_query_datatype::MAX_BLOB_WIDTH) {
                None
            } else if len <= 0 {
                Some(Vec::new())
            } else {
                Some(vec![SPACE; len as usize])
            }
        }
        None => None,
    })
}

#[rpn_fn]
#[inline]
pub fn strcmp(left: &Option<Bytes>, right: &Option<Bytes>) -> Result<Option<i64>> {
    use std::cmp::Ordering::*;
    Ok(match (left, right) {
        (Some(left), Some(right)) => Some(match left.cmp(right) {
            Less => -1,
            Equal => 0,
            Greater => 1,
        }),
        _ => None,
    })
}

#[rpn_fn]
#[inline]
<<<<<<< HEAD
pub fn un_hex(arg: &Option<Bytes>) -> Result<Option<Bytes>> {
    Ok(arg.as_ref().and_then(|bytes| {
        let mut v = Vec::with_capacity(bytes.len() / 2);
        let skip = if bytes.len() % 2 == 1 {
            // if the length is not the multiple of 2, first value can ignore upper byte with no effect
            v.push(val(bytes[0])?);
            1
        } else {
            0
        };
        for pair in bytes[skip..].chunks(2) {
            v.push(val(pair[0])? << 4 | val(pair[1])?);
        }
        Some(v)
    }))
}

fn val(c: u8) -> Option<u8> {
    match c {
        b'A'..=b'F' => Some(c - b'A' + 10),
        b'a'..=b'f' => Some(c - b'a' + 10),
        b'0'..=b'9' => Some(c - b'0'),
        _ => None,
=======
pub fn instr_utf8(s: &Option<Bytes>, substr: &Option<Bytes>) -> Result<Option<Int>> {
    if let (Some(s), Some(substr)) = (s, substr) {
        let s = String::from_utf8_lossy(s);
        let substr = String::from_utf8_lossy(substr);
        let index = twoway::find_str(&s.to_lowercase(), &substr.to_lowercase())
            .map(|i| s[..i].chars().count())
            .map(|i| 1 + i as i64)
            .or(Some(0));
        Ok(index)
    } else {
        Ok(None)
>>>>>>> 8a32315f
    }
}

#[cfg(test)]
mod tests {
    use super::*;

    use std::{f64, i64};
    use tipb::{FieldType, ScalarFuncSig};

    use crate::rpn_expr::types::test_util::RpnFnScalarEvaluator;

    #[test]
    fn test_bin() {
        let cases = vec![
            (Some(10), Some(b"1010".to_vec())),
            (Some(0), Some(b"0".to_vec())),
            (Some(1), Some(b"1".to_vec())),
            (Some(365), Some(b"101101101".to_vec())),
            (Some(1024), Some(b"10000000000".to_vec())),
            (None, None),
            (
                Some(Int::max_value()),
                Some(b"111111111111111111111111111111111111111111111111111111111111111".to_vec()),
            ),
            (
                Some(Int::min_value()),
                Some(b"1000000000000000000000000000000000000000000000000000000000000000".to_vec()),
            ),
            (
                Some(-1),
                Some(b"1111111111111111111111111111111111111111111111111111111111111111".to_vec()),
            ),
            (
                Some(-365),
                Some(b"1111111111111111111111111111111111111111111111111111111010010011".to_vec()),
            ),
        ];
        for (arg0, expect_output) in cases {
            let output = RpnFnScalarEvaluator::new()
                .push_param(arg0)
                .evaluate(ScalarFuncSig::Bin)
                .unwrap();
            assert_eq!(output, expect_output);
        }
    }
    #[test]
    fn test_oct_int() {
        let cases = vec![
            (Some(-1), Some(b"1777777777777777777777".to_vec())),
            (Some(0), Some(b"0".to_vec())),
            (Some(1), Some(b"1".to_vec())),
            (Some(8), Some(b"10".to_vec())),
            (Some(12), Some(b"14".to_vec())),
            (Some(20), Some(b"24".to_vec())),
            (Some(100), Some(b"144".to_vec())),
            (Some(1024), Some(b"2000".to_vec())),
            (Some(2048), Some(b"4000".to_vec())),
            (Some(i64::MAX), Some(b"777777777777777777777".to_vec())),
            (Some(i64::MIN), Some(b"1000000000000000000000".to_vec())),
            (None, None),
        ];
        for (arg0, expect_output) in cases {
            let output = RpnFnScalarEvaluator::new()
                .push_param(arg0)
                .evaluate(ScalarFuncSig::OctInt)
                .unwrap();
            assert_eq!(output, expect_output);
        }
    }

    #[test]
    fn test_length() {
        let test_cases = vec![
            (None, None),
            (Some(""), Some(0i64)),
            (Some("你好"), Some(6i64)),
            (Some("TiKV"), Some(4i64)),
            (Some("あなたのことが好きです"), Some(33i64)),
            (Some("분산 데이터베이스"), Some(25i64)),
            (Some("россия в мире  кубок"), Some(38i64)),
            (Some("قاعدة البيانات"), Some(27i64)),
        ];

        for (arg, expect_output) in test_cases {
            let output = RpnFnScalarEvaluator::new()
                .push_param(arg.map(|s| s.as_bytes().to_vec()))
                .evaluate(ScalarFuncSig::Length)
                .unwrap();
            assert_eq!(output, expect_output);
        }
    }

    #[test]
    fn test_concat() {
        let cases = vec![
            (
                vec![Some(b"abc".to_vec()), Some(b"defg".to_vec())],
                Some(b"abcdefg".to_vec()),
            ),
            (
                vec![
                    Some("忠犬ハチ公".as_bytes().to_vec()),
                    Some("CAFÉ".as_bytes().to_vec()),
                    Some("数据库".as_bytes().to_vec()),
                    Some("قاعدة البيانات".as_bytes().to_vec()),
                    Some("НОЧЬ НА ОКРАИНЕ МОСКВЫ".as_bytes().to_vec()),
                ],
                Some(
                    "忠犬ハチ公CAFÉ数据库قاعدة البياناتНОЧЬ НА ОКРАИНЕ МОСКВЫ"
                        .as_bytes()
                        .to_vec(),
                ),
            ),
            (
                vec![
                    Some(b"abc".to_vec()),
                    Some("CAFÉ".as_bytes().to_vec()),
                    Some("数据库".as_bytes().to_vec()),
                ],
                Some("abcCAFÉ数据库".as_bytes().to_vec()),
            ),
            (
                vec![Some(b"abc".to_vec()), None, Some(b"defg".to_vec())],
                None,
            ),
            (vec![None], None),
        ];
        for (row, exp) in cases {
            let output = RpnFnScalarEvaluator::new()
                .push_params(row)
                .evaluate(ScalarFuncSig::Concat)
                .unwrap();
            assert_eq!(output, exp);
        }
    }

    #[test]
    fn test_concat_ws() {
        let cases = vec![
            (
                vec![
                    Some(b",".to_vec()),
                    Some(b"abc".to_vec()),
                    Some(b"defg".to_vec()),
                ],
                Some(b"abc,defg".to_vec()),
            ),
            (
                vec![
                    Some(b",".to_vec()),
                    Some("忠犬ハチ公".as_bytes().to_vec()),
                    Some("CAFÉ".as_bytes().to_vec()),
                    Some("数据库".as_bytes().to_vec()),
                    Some("قاعدة البيانات".as_bytes().to_vec()),
                    Some("НОЧЬ НА ОКРАИНЕ МОСКВЫ".as_bytes().to_vec()),
                ],
                Some(
                    "忠犬ハチ公,CAFÉ,数据库,قاعدة البيانات,НОЧЬ НА ОКРАИНЕ МОСКВЫ"
                        .as_bytes()
                        .to_vec(),
                ),
            ),
            (
                vec![
                    Some(b",".to_vec()),
                    Some(b"abc".to_vec()),
                    Some("CAFÉ".as_bytes().to_vec()),
                    Some("数据库".as_bytes().to_vec()),
                ],
                Some("abc,CAFÉ,数据库".as_bytes().to_vec()),
            ),
            (
                vec![
                    Some(b",".to_vec()),
                    Some(b"abc".to_vec()),
                    None,
                    Some(b"defg".to_vec()),
                ],
                Some(b"abc,defg".to_vec()),
            ),
            (
                vec![Some(b",".to_vec()), Some(b"abc".to_vec())],
                Some(b"abc".to_vec()),
            ),
            (
                vec![Some(b",".to_vec()), None, Some(b"abc".to_vec())],
                Some(b"abc".to_vec()),
            ),
            (
                vec![
                    Some(b",".to_vec()),
                    Some(b"".to_vec()),
                    Some(b"abc".to_vec()),
                ],
                Some(b",abc".to_vec()),
            ),
            (
                vec![
                    Some("忠犬ハチ公".as_bytes().to_vec()),
                    Some("CAFÉ".as_bytes().to_vec()),
                    Some("数据库".as_bytes().to_vec()),
                    Some("قاعدة البيانات".as_bytes().to_vec()),
                ],
                Some(
                    "CAFÉ忠犬ハチ公数据库忠犬ハチ公قاعدة البيانات"
                        .as_bytes()
                        .to_vec(),
                ),
            ),
            (vec![None, Some(b"abc".to_vec())], None),
            (
                vec![Some(b",".to_vec()), None, Some(b"abc".to_vec())],
                Some(b"abc".to_vec()),
            ),
            (
                vec![Some(b",".to_vec()), Some(b"abc".to_vec()), None],
                Some(b"abc".to_vec()),
            ),
            (
                vec![
                    Some(b",".to_vec()),
                    Some(b"".to_vec()),
                    Some(b"abc".to_vec()),
                ],
                Some(b",abc".to_vec()),
            ),
            (
                vec![
                    Some("忠犬ハチ公".as_bytes().to_vec()),
                    Some("CAFÉ".as_bytes().to_vec()),
                    Some("数据库".as_bytes().to_vec()),
                    Some("قاعدة البيانات".as_bytes().to_vec()),
                ],
                Some(
                    "CAFÉ忠犬ハチ公数据库忠犬ハチ公قاعدة البيانات"
                        .as_bytes()
                        .to_vec(),
                ),
            ),
            (
                vec![
                    Some(b",".to_vec()),
                    None,
                    Some(b"abc".to_vec()),
                    None,
                    None,
                    Some(b"defg".to_vec()),
                    None,
                ],
                Some(b"abc,defg".to_vec()),
            ),
        ];
        for (row, exp) in cases {
            let output = RpnFnScalarEvaluator::new()
                .push_params(row)
                .evaluate(ScalarFuncSig::ConcatWs)
                .unwrap();
            assert_eq!(output, exp);
        }
    }

    #[test]
    fn test_bit_length() {
        let test_cases = vec![
            (None, None),
            (Some(""), Some(0i64)),
            (Some("你好"), Some(48i64)),
            (Some("TiKV"), Some(32i64)),
            (Some("あなたのことが好きです"), Some(264i64)),
            (Some("분산 데이터베이스"), Some(200i64)),
            (Some("россия в мире  кубок"), Some(304i64)),
            (Some("قاعدة البيانات"), Some(216i64)),
        ];

        for (arg, expect_output) in test_cases {
            let output = RpnFnScalarEvaluator::new()
                .push_param(arg.map(|s| s.as_bytes().to_vec()))
                .evaluate(ScalarFuncSig::BitLength)
                .unwrap();
            assert_eq!(output, expect_output);
        }
    }

    #[test]
    fn test_ascii() {
        let test_cases = vec![
            (None, None),
            (Some(b"1010".to_vec()), Some(49i64)),
            (Some(b"-1".to_vec()), Some(45i64)),
            (Some(b"".to_vec()), Some(0i64)),
            (Some(b"999".to_vec()), Some(57i64)),
            (Some(b"hello".to_vec()), Some(104i64)),
            (Some("Grüße".as_bytes().to_vec()), Some(71i64)),
            (Some("München".as_bytes().to_vec()), Some(77i64)),
            (Some("数据库".as_bytes().to_vec()), Some(230i64)),
            (Some("忠犬ハチ公".as_bytes().to_vec()), Some(229i64)),
            (Some("Αθήνα".as_bytes().to_vec()), Some(206i64)),
        ];

        for (arg, expect_output) in test_cases {
            let output = RpnFnScalarEvaluator::new()
                .push_param(arg)
                .evaluate(ScalarFuncSig::Ascii)
                .unwrap();
            assert_eq!(output, expect_output);
        }
    }

    #[test]
    fn test_reverse_utf8() {
        let cases = vec![
            (Some(b"hello".to_vec()), Some(b"olleh".to_vec())),
            (Some(b"".to_vec()), Some(b"".to_vec())),
            (
                Some("数据库".as_bytes().to_vec()),
                Some("库据数".as_bytes().to_vec()),
            ),
            (
                Some("忠犬ハチ公".as_bytes().to_vec()),
                Some("公チハ犬忠".as_bytes().to_vec()),
            ),
            (
                Some("あなたのことが好きです".as_bytes().to_vec()),
                Some("すでき好がとこのたなあ".as_bytes().to_vec()),
            ),
            (
                Some("Bayern München".as_bytes().to_vec()),
                Some("nehcnüM nreyaB".as_bytes().to_vec()),
            ),
            (
                Some("Η Αθηνά  ".as_bytes().to_vec()),
                Some("  άνηθΑ Η".as_bytes().to_vec()),
            ),
            (None, None),
        ];

        for (arg, expect_output) in cases {
            let output = RpnFnScalarEvaluator::new()
                .push_param(arg)
                .evaluate(ScalarFuncSig::ReverseUtf8)
                .unwrap();
            assert_eq!(output, expect_output);
        }
    }

    #[test]
    fn test_hex_int_arg() {
        let test_cases = vec![
            (Some(12), Some(b"C".to_vec())),
            (Some(0x12), Some(b"12".to_vec())),
            (Some(0b1100), Some(b"C".to_vec())),
            (Some(0), Some(b"0".to_vec())),
            (Some(-1), Some(b"FFFFFFFFFFFFFFFF".to_vec())),
            (None, None),
        ];

        for (arg, expect_output) in test_cases {
            let output = RpnFnScalarEvaluator::new()
                .push_param(arg)
                .evaluate(ScalarFuncSig::HexIntArg)
                .unwrap();
            assert_eq!(output, expect_output);
        }
    }

    #[test]
    fn test_ltrim() {
        let test_cases = vec![
            (None, None),
            (Some("   bar   "), Some("bar   ")),
            (Some("   b   ar   "), Some("b   ar   ")),
            (Some("bar"), Some("bar")),
            (Some("    "), Some("")),
            (Some("\t  bar"), Some("\t  bar")),
            (Some("\r  bar"), Some("\r  bar")),
            (Some("\n  bar"), Some("\n  bar")),
            (Some("  \tbar"), Some("\tbar")),
            (Some(""), Some("")),
            (Some("  你好"), Some("你好")),
            (Some("  你  好"), Some("你  好")),
            (
                Some("  분산 데이터베이스    "),
                Some("분산 데이터베이스    "),
            ),
            (
                Some("   あなたのことが好きです   "),
                Some("あなたのことが好きです   "),
            ),
        ];

        for (arg, expect_output) in test_cases {
            let output = RpnFnScalarEvaluator::new()
                .push_param(arg.map(|s| s.as_bytes().to_vec()))
                .evaluate(ScalarFuncSig::LTrim)
                .unwrap();
            assert_eq!(output, expect_output.map(|s| s.as_bytes().to_vec()));
        }
    }

    #[test]
    fn test_rtrim() {
        let test_cases = vec![
            (None, None),
            (Some("   bar   "), Some("   bar")),
            (Some("bar"), Some("bar")),
            (Some("ba  r"), Some("ba  r")),
            (Some("    "), Some("")),
            (Some("  bar\t  "), Some("  bar\t")),
            (Some(" bar   \t"), Some(" bar   \t")),
            (Some("bar   \r"), Some("bar   \r")),
            (Some("bar   \n"), Some("bar   \n")),
            (Some(""), Some("")),
            (Some("  你好  "), Some("  你好")),
            (Some("  你  好  "), Some("  你  好")),
            (Some("  분산 데이터베이스    "), Some("  분산 데이터베이스")),
            (
                Some("   あなたのことが好きです   "),
                Some("   あなたのことが好きです"),
            ),
        ];

        for (arg, expect_output) in test_cases {
            let output = RpnFnScalarEvaluator::new()
                .push_param(arg.map(|s| s.as_bytes().to_vec()))
                .evaluate(ScalarFuncSig::RTrim)
                .unwrap();
            assert_eq!(output, expect_output.map(|s| s.as_bytes().to_vec()));
        }
    }

    #[test]
    fn test_replace() {
        let cases = vec![
            (None, None, None, None),
            (None, Some(b"a".to_vec()), Some(b"b".to_vec()), None),
            (Some(b"a".to_vec()), None, Some(b"b".to_vec()), None),
            (Some(b"a".to_vec()), Some(b"b".to_vec()), None, None),
            (
                Some(b"www.mysql.com".to_vec()),
                Some(b"mysql".to_vec()),
                Some(b"pingcap".to_vec()),
                Some(b"www.pingcap.com".to_vec()),
            ),
            (
                Some(b"www.mysql.com".to_vec()),
                Some(b"w".to_vec()),
                Some(b"1".to_vec()),
                Some(b"111.mysql.com".to_vec()),
            ),
            (
                Some(b"1234".to_vec()),
                Some(b"2".to_vec()),
                Some(b"55".to_vec()),
                Some(b"15534".to_vec()),
            ),
            (
                Some(b"".to_vec()),
                Some(b"a".to_vec()),
                Some(b"b".to_vec()),
                Some(b"".to_vec()),
            ),
            (
                Some(b"abc".to_vec()),
                Some(b"".to_vec()),
                Some(b"d".to_vec()),
                Some(b"abc".to_vec()),
            ),
            (
                Some(b"aaa".to_vec()),
                Some(b"a".to_vec()),
                Some(b"".to_vec()),
                Some(b"".to_vec()),
            ),
            (
                Some(b"aaa".to_vec()),
                Some(b"A".to_vec()),
                Some(b"".to_vec()),
                Some(b"aaa".to_vec()),
            ),
            (
                Some("新年快乐".as_bytes().to_vec()),
                Some("年".as_bytes().to_vec()),
                Some("春".as_bytes().to_vec()),
                Some("新春快乐".as_bytes().to_vec()),
            ),
            (
                Some("心心相印".as_bytes().to_vec()),
                Some("心".as_bytes().to_vec()),
                Some("❤️".as_bytes().to_vec()),
                Some("❤️❤️相印".as_bytes().to_vec()),
            ),
            (
                Some(b"Hello \xF0\x90\x80World".to_vec()),
                Some(b"World".to_vec()),
                Some(b"123".to_vec()),
                Some(b"Hello \xF0\x90\x80123".to_vec()),
            ),
        ];

        for (s, from_str, to_str, expect_output) in cases {
            let output = RpnFnScalarEvaluator::new()
                .push_param(s)
                .push_param(from_str)
                .push_param(to_str)
                .evaluate(ScalarFuncSig::Replace)
                .unwrap();
            assert_eq!(output, expect_output);
        }
    }

    #[test]
    fn test_left_utf8() {
        let cases = vec![
            (Some(b"hello".to_vec()), Some(0i64), Some(b"".to_vec())),
            (Some(b"hello".to_vec()), Some(1i64), Some(b"h".to_vec())),
            (
                Some("数据库".as_bytes().to_vec()),
                Some(2i64),
                Some("数据".as_bytes().to_vec()),
            ),
            (
                Some("忠犬ハチ公".as_bytes().to_vec()),
                Some(3i64),
                Some("忠犬ハ".as_bytes().to_vec()),
            ),
            (
                Some("数据库".as_bytes().to_vec()),
                Some(100i64),
                Some("数据库".as_bytes().to_vec()),
            ),
            (
                Some("数据库".as_bytes().to_vec()),
                Some(-1i64),
                Some(b"".to_vec()),
            ),
            (
                Some("数据库".as_bytes().to_vec()),
                Some(i64::max_value()),
                Some("数据库".as_bytes().to_vec()),
            ),
            (None, Some(-1), None),
            (Some(b"hello".to_vec()), None, None),
            (None, None, None),
        ];

        for (lhs, rhs, expect_output) in cases {
            let output = RpnFnScalarEvaluator::new()
                .push_param(lhs)
                .push_param(rhs)
                .evaluate(ScalarFuncSig::LeftUtf8)
                .unwrap();
            assert_eq!(output, expect_output);
        }
    }

    #[test]
    fn test_right_utf8() {
        let cases = vec![
            (Some(b"hello".to_vec()), Some(0), Some(b"".to_vec())),
            (Some(b"hello".to_vec()), Some(1), Some(b"o".to_vec())),
            (
                Some("数据库".as_bytes().to_vec()),
                Some(2),
                Some("据库".as_bytes().to_vec()),
            ),
            (
                Some("忠犬ハチ公".as_bytes().to_vec()),
                Some(3),
                Some("ハチ公".as_bytes().to_vec()),
            ),
            (
                Some("数据库".as_bytes().to_vec()),
                Some(100),
                Some("数据库".as_bytes().to_vec()),
            ),
            (
                Some("数据库".as_bytes().to_vec()),
                Some(-1),
                Some(b"".to_vec()),
            ),
            (
                Some("数据库".as_bytes().to_vec()),
                Some(i64::max_value()),
                Some("数据库".as_bytes().to_vec()),
            ),
            (None, Some(-1), None),
            (Some(b"hello".to_vec()), None, None),
            (None, None, None),
        ];

        for (lhs, rhs, expect_output) in cases {
            let output = RpnFnScalarEvaluator::new()
                .push_param(lhs)
                .push_param(rhs)
                .evaluate(ScalarFuncSig::RightUtf8)
                .unwrap();
            assert_eq!(output, expect_output);
        }
    }

    #[test]
    fn test_upper() {
        let cases = vec![
            (Some(b"hello".to_vec()), Some(b"HELLO".to_vec())),
            (Some(b"123".to_vec()), Some(b"123".to_vec())),
            (
                Some("café".as_bytes().to_vec()),
                Some("CAFÉ".as_bytes().to_vec()),
            ),
            (
                Some("数据库".as_bytes().to_vec()),
                Some("数据库".as_bytes().to_vec()),
            ),
            (
                Some("ночь на окраине москвы".as_bytes().to_vec()),
                Some("НОЧЬ НА ОКРАИНЕ МОСКВЫ".as_bytes().to_vec()),
            ),
            (
                Some("قاعدة البيانات".as_bytes().to_vec()),
                Some("قاعدة البيانات".as_bytes().to_vec()),
            ),
            (None, None),
        ];

        for (arg, exp) in cases {
            // Test binary string case
            let output = RpnFnScalarEvaluator::new()
                .push_param(arg.clone())
                .evaluate(ScalarFuncSig::Upper)
                .unwrap();
            assert_eq!(output, exp);

            // Test non-binary string case
            let mut ft = FieldType::default();
            ft.as_mut_accessor()
                .set_tp(FieldTypeTp::String)
                .set_collation(Collation::Binary);
            let output = RpnFnScalarEvaluator::new()
                .push_param(arg.clone())
                .return_field_type(ft)
                .evaluate(ScalarFuncSig::Upper)
                .unwrap();
            assert_eq!(output, arg);
        }
    }

    #[test]
    fn test_hex_str_arg() {
        let test_cases = vec![
            (Some(b"abc".to_vec()), Some(b"616263".to_vec())),
            (
                Some("你好".as_bytes().to_vec()),
                Some(b"E4BDA0E5A5BD".to_vec()),
            ),
            (None, None),
        ];

        for (arg, expect_output) in test_cases {
            let output = RpnFnScalarEvaluator::new()
                .push_param(arg)
                .evaluate(ScalarFuncSig::HexStrArg)
                .unwrap();
            assert_eq!(output, expect_output);
        }
    }

    #[test]
    fn test_locate_2_args() {
        let test_cases = vec![
            (None, None, None),
            (None, Some("abc"), None),
            (Some("abc"), None, None),
            (Some(""), Some("foobArbar"), Some(1)),
            (Some(""), Some(""), Some(1)),
            (Some("xxx"), Some(""), Some(0)),
            (Some("BaR"), Some("foobArbar"), Some(0)),
            (Some("bar"), Some("foobArbar"), Some(7)),
            (
                Some("好世"),
                Some("你好世界"),
                Some(1 + "你好世界".find("好世").unwrap() as i64),
            ),
        ];

        for (substr, s, expect_output) in test_cases {
            let output = RpnFnScalarEvaluator::new()
                .push_param(substr.map(|v| v.as_bytes().to_vec()))
                .push_param(s.map(|v| v.as_bytes().to_vec()))
                .evaluate(ScalarFuncSig::Locate2Args)
                .unwrap();
            assert_eq!(output, expect_output);
        }
    }

    #[test]
    fn test_reverse() {
        let cases = vec![
            (Some(b"hello".to_vec()), Some(b"olleh".to_vec())),
            (Some(b"".to_vec()), Some(b"".to_vec())),
            (
                Some("中国".as_bytes().to_vec()),
                Some(vec![0o275u8, 0o233u8, 0o345u8, 0o255u8, 0o270u8, 0o344u8]),
            ),
            (None, None),
        ];

        for (arg, expect_output) in cases {
            let output = RpnFnScalarEvaluator::new()
                .push_param(arg)
                .evaluate(ScalarFuncSig::Reverse)
                .unwrap();
            assert_eq!(output, expect_output);
        }
    }

    #[test]
    fn test_locate_3_args() {
        let cases = vec![
            (None, None, None, None),
            (None, Some(""), Some(1), None),
            (Some(""), None, None, None),
            (Some(""), Some("foobArbar"), Some(1), Some(1)),
            (Some(""), Some("foobArbar"), Some(0), Some(0)),
            (Some(""), Some("foobArbar"), Some(2), Some(2)),
            (Some(""), Some("foobArbar"), Some(9), Some(9)),
            (Some(""), Some("foobArbar"), Some(10), Some(10)),
            (Some(""), Some("foobArbar"), Some(11), Some(0)),
            (Some(""), Some(""), Some(1), Some(1)),
            (Some("BaR"), Some("foobArbar"), Some(3), Some(0)),
            (Some("bar"), Some("foobArbar"), Some(1), Some(7)),
            (
                Some("好世"),
                Some("你好世界"),
                Some(1),
                Some(1 + "你好世界".find("好世").unwrap() as i64),
            ),
        ];

        for (substr, s, pos, exp) in cases {
            let output = RpnFnScalarEvaluator::new()
                .push_param(substr.map(|v| v.as_bytes().to_vec()))
                .push_param(s.map(|v| v.as_bytes().to_vec()))
                .push_param(pos)
                .evaluate(ScalarFuncSig::Locate3Args)
                .unwrap();
            assert_eq!(output, exp)
        }
    }

    #[test]
    fn test_field_int() {
        let test_cases = vec![
            (vec![Some(1), Some(-2), Some(3)], Some(0)),
            (vec![Some(-1), Some(2), Some(-1), Some(2)], Some(2)),
            (
                vec![Some(i64::MAX), Some(0), Some(i64::MIN), Some(i64::MAX)],
                Some(3),
            ),
            (vec![None, Some(0), Some(0)], Some(0)),
            (vec![None, None, Some(0)], Some(0)),
            (vec![Some(100)], Some(0)),
        ];

        for (args, expect_output) in test_cases {
            let output = RpnFnScalarEvaluator::new()
                .push_params(args)
                .evaluate(ScalarFuncSig::FieldInt)
                .unwrap();
            assert_eq!(output, expect_output);
        }
    }

    #[test]
    fn test_field_real() {
        let test_cases = vec![
            (vec![Some(1.0), Some(-2.0), Some(9.0)], Some(0)),
            (vec![Some(-1.0), Some(2.0), Some(-1.0), Some(2.0)], Some(2)),
            (
                vec![Some(f64::MAX), Some(0.0), Some(f64::MIN), Some(f64::MAX)],
                Some(3),
            ),
            (vec![None, Some(1.0), Some(1.0)], Some(0)),
            (vec![None, None, Some(0.0)], Some(0)),
            (vec![Some(10.0)], Some(0)),
        ];

        for (args, expect_output) in test_cases {
            let output = RpnFnScalarEvaluator::new()
                .push_params(args)
                .evaluate(ScalarFuncSig::FieldReal)
                .unwrap();
            assert_eq!(output, expect_output);
        }
    }

    #[test]
    fn test_field_string() {
        let test_cases = vec![
            (
                vec![
                    Some(b"foo".to_vec()),
                    Some(b"foo".to_vec()),
                    Some(b"bar".to_vec()),
                    Some(b"baz".to_vec()),
                ],
                Some(1),
            ),
            (
                vec![
                    Some(b"foo".to_vec()),
                    Some(b"bar".to_vec()),
                    Some(b"baz".to_vec()),
                    Some(b"hello".to_vec()),
                ],
                Some(0),
            ),
            (
                vec![
                    Some(b"hello".to_vec()),
                    Some(b"world".to_vec()),
                    Some(b"world".to_vec()),
                    Some(b"hello".to_vec()),
                ],
                Some(3),
            ),
            (
                vec![
                    Some(b"Hello".to_vec()),
                    Some(b"Hola".to_vec()),
                    Some("Cześć".as_bytes().to_vec()),
                    Some("你好".as_bytes().to_vec()),
                    Some("Здравствуйте".as_bytes().to_vec()),
                    Some(b"Hello World!".to_vec()),
                    Some(b"Hello".to_vec()),
                ],
                Some(6),
            ),
            (
                vec![
                    None,
                    Some(b"DataBase".to_vec()),
                    Some(b"Hello World!".to_vec()),
                ],
                Some(0),
            ),
            (vec![None, None, Some(b"Hello World!".to_vec())], Some(0)),
            (vec![Some(b"Hello World!".to_vec())], Some(0)),
        ];

        for (args, expect_output) in test_cases {
            let output = RpnFnScalarEvaluator::new()
                .push_params(args)
                .evaluate(ScalarFuncSig::FieldString)
                .unwrap();
            assert_eq!(output, expect_output);
        }
    }

    #[test]
    fn test_space() {
        let test_cases = vec![
            (None, None),
            (Some(0), Some(b"".to_vec())),
            (Some(0), Some(b"".to_vec())),
            (Some(3), Some(b"   ".to_vec())),
            (Some(-1), Some(b"".to_vec())),
            (Some(i64::max_value()), None),
            (
                Some(i64::from(tidb_query_datatype::MAX_BLOB_WIDTH) + 1),
                None,
            ),
            (
                Some(i64::from(tidb_query_datatype::MAX_BLOB_WIDTH)),
                Some(vec![
                    super::SPACE;
                    tidb_query_datatype::MAX_BLOB_WIDTH as usize
                ]),
            ),
        ];

        for (len, exp) in test_cases {
            let output = RpnFnScalarEvaluator::new()
                .push_param(len)
                .evaluate(ScalarFuncSig::Space)
                .unwrap();
            assert_eq!(output, exp);
        }
    }

    #[test]
    fn test_elt() {
        let test_cases: Vec<(Vec<ScalarValue>, _)> = vec![
            (
                vec![
                    Some(1).into(),
                    Some(b"DataBase".to_vec()).into(),
                    Some(b"Hello World!".to_vec()).into(),
                ],
                Some(b"DataBase".to_vec()),
            ),
            (
                vec![
                    Some(2).into(),
                    Some(b"DataBase".to_vec()).into(),
                    Some(b"Hello World!".to_vec()).into(),
                ],
                Some(b"Hello World!".to_vec()),
            ),
            (
                vec![
                    None::<Int>.into(),
                    Some(b"DataBase".to_vec()).into(),
                    Some(b"Hello World!".to_vec()).into(),
                ],
                None,
            ),
            (vec![None::<Int>.into(), None::<Bytes>.into()], None),
            (
                vec![
                    Some(1).into(),
                    None::<Bytes>.into(),
                    Some(b"Hello World!".to_vec()).into(),
                ],
                None,
            ),
            (
                vec![
                    Some(3).into(),
                    None::<Bytes>.into(),
                    Some(b"Hello World!".to_vec()).into(),
                ],
                None,
            ),
            (
                vec![
                    Some(0).into(),
                    None::<Bytes>.into(),
                    Some(b"Hello World!".to_vec()).into(),
                ],
                None,
            ),
            (
                vec![
                    Some(-1).into(),
                    None::<Bytes>.into(),
                    Some(b"Hello World!".to_vec()).into(),
                ],
                None,
            ),
            (
                vec![
                    Some(4).into(),
                    None::<Bytes>.into(),
                    Some(b"Hello".to_vec()).into(),
                    Some(b"Hola".to_vec()).into(),
                    Some("Cześć".as_bytes().to_vec()).into(),
                    Some("你好".as_bytes().to_vec()).into(),
                    Some("Здравствуйте".as_bytes().to_vec()).into(),
                    Some(b"Hello World!".to_vec()).into(),
                ],
                Some("Cześć".as_bytes().to_vec()),
            ),
        ];
        for (args, expect_output) in test_cases {
            let output = RpnFnScalarEvaluator::new()
                .push_params(args)
                .evaluate(ScalarFuncSig::Elt)
                .unwrap();
            assert_eq!(output, expect_output);
        }
    }

    #[test]
    fn test_strcmp() {
        let test_cases = vec![
            (Some(b"123".to_vec()), Some(b"123".to_vec()), Some(0)),
            (Some(b"123".to_vec()), Some(b"1".to_vec()), Some(1)),
            (Some(b"1".to_vec()), Some(b"123".to_vec()), Some(-1)),
            (Some(b"123".to_vec()), Some(b"45".to_vec()), Some(-1)),
            (
                Some("你好".as_bytes().to_vec()),
                Some(b"hello".to_vec()),
                Some(1),
            ),
            (Some(b"".to_vec()), Some(b"123".to_vec()), Some(-1)),
            (Some(b"123".to_vec()), Some(b"".to_vec()), Some(1)),
            (Some(b"".to_vec()), Some(b"".to_vec()), Some(0)),
            (None, Some(b"123".to_vec()), None),
            (Some(b"123".to_vec()), None, None),
            (Some(b"".to_vec()), None, None),
            (None, Some(b"".to_vec()), None),
        ];

        for (left, right, expect_output) in test_cases {
            let output = RpnFnScalarEvaluator::new()
                .push_param(left)
                .push_param(right)
                .evaluate(ScalarFuncSig::Strcmp)
                .unwrap();
            assert_eq!(output, expect_output);
        }
    }

    #[test]
<<<<<<< HEAD
    fn test_un_hex() {
        let test_cases = vec![
            (Some(b"4D7953514C".to_vec()), Some(b"MySQL".to_vec())),
            (Some(b"1267".to_vec()), Some(vec![0x12, 0x67])),
            (Some(b"126".to_vec()), Some(vec![0x01, 0x26])),
            (Some(b"".to_vec()), Some(b"".to_vec())),
            (Some(b"string".to_vec()), None),
            (Some("你好".as_bytes().to_vec()), None),
            (None, None),
        ];

        for (arg, expect_output) in test_cases {
            let output = RpnFnScalarEvaluator::new()
                .push_param(arg)
                .evaluate(ScalarFuncSig::UnHex)
                .unwrap();
            assert_eq!(output, expect_output);
=======
    fn test_instr_utf8() {
        let cases: Vec<(&str, &str, i64)> = vec![
            ("a", "abcdefg", 1),
            ("0", "abcdefg", 0),
            ("c", "abcdefg", 3),
            ("F", "abcdefg", 6),
            ("cd", "abcdefg", 3),
            (" ", "abcdefg", 0),
            ("", "", 1),
            (" ", " ", 1),
            (" ", "", 0),
            ("", " ", 1),
            ("eFg", "abcdefg", 5),
            ("def", "abcdefg", 4),
            ("字节", "a多字节", 3),
            ("a", "a多字节", 1),
            ("bar", "foobarbar", 4),
            ("xbar", "foobarbar", 0),
            ("好世", "你好世界", 2),
        ];

        for (substr, s, exp) in cases {
            let substr = Some(substr.as_bytes().to_vec());
            let s = Some(s.as_bytes().to_vec());
            let got = RpnFnScalarEvaluator::new()
                .push_param(s)
                .push_param(substr)
                .evaluate::<Int>(ScalarFuncSig::InstrUtf8)
                .unwrap();
            assert_eq!(got, Some(exp))
        }

        let null_cases = vec![
            (None, Some(b"".to_vec()), None),
            (None, Some(b"foobar".to_vec()), None),
            (Some(b"".to_vec()), None, None),
            (Some(b"bar".to_vec()), None, None),
            (None, None, None),
        ];
        for (substr, s, exp) in null_cases {
            let got = RpnFnScalarEvaluator::new()
                .push_param(s)
                .push_param(substr)
                .evaluate::<Int>(ScalarFuncSig::InstrUtf8)
                .unwrap();
            assert_eq!(got, exp);
>>>>>>> 8a32315f
        }
    }
}<|MERGE_RESOLUTION|>--- conflicted
+++ resolved
@@ -338,7 +338,22 @@
 
 #[rpn_fn]
 #[inline]
-<<<<<<< HEAD
+pub fn instr_utf8(s: &Option<Bytes>, substr: &Option<Bytes>) -> Result<Option<Int>> {
+    if let (Some(s), Some(substr)) = (s, substr) {
+        let s = String::from_utf8_lossy(s);
+        let substr = String::from_utf8_lossy(substr);
+        let index = twoway::find_str(&s.to_lowercase(), &substr.to_lowercase())
+            .map(|i| s[..i].chars().count())
+            .map(|i| 1 + i as i64)
+            .or(Some(0));
+        Ok(index)
+    } else {
+        Ok(None)
+    }
+}
+
+#[rpn_fn]
+#[inline]
 pub fn un_hex(arg: &Option<Bytes>) -> Result<Option<Bytes>> {
     Ok(arg.as_ref().and_then(|bytes| {
         let mut v = Vec::with_capacity(bytes.len() / 2);
@@ -362,19 +377,6 @@
         b'a'..=b'f' => Some(c - b'a' + 10),
         b'0'..=b'9' => Some(c - b'0'),
         _ => None,
-=======
-pub fn instr_utf8(s: &Option<Bytes>, substr: &Option<Bytes>) -> Result<Option<Int>> {
-    if let (Some(s), Some(substr)) = (s, substr) {
-        let s = String::from_utf8_lossy(s);
-        let substr = String::from_utf8_lossy(substr);
-        let index = twoway::find_str(&s.to_lowercase(), &substr.to_lowercase())
-            .map(|i| s[..i].chars().count())
-            .map(|i| 1 + i as i64)
-            .or(Some(0));
-        Ok(index)
-    } else {
-        Ok(None)
->>>>>>> 8a32315f
     }
 }
 
@@ -1380,25 +1382,6 @@
     }
 
     #[test]
-<<<<<<< HEAD
-    fn test_un_hex() {
-        let test_cases = vec![
-            (Some(b"4D7953514C".to_vec()), Some(b"MySQL".to_vec())),
-            (Some(b"1267".to_vec()), Some(vec![0x12, 0x67])),
-            (Some(b"126".to_vec()), Some(vec![0x01, 0x26])),
-            (Some(b"".to_vec()), Some(b"".to_vec())),
-            (Some(b"string".to_vec()), None),
-            (Some("你好".as_bytes().to_vec()), None),
-            (None, None),
-        ];
-
-        for (arg, expect_output) in test_cases {
-            let output = RpnFnScalarEvaluator::new()
-                .push_param(arg)
-                .evaluate(ScalarFuncSig::UnHex)
-                .unwrap();
-            assert_eq!(output, expect_output);
-=======
     fn test_instr_utf8() {
         let cases: Vec<(&str, &str, i64)> = vec![
             ("a", "abcdefg", 1),
@@ -1445,7 +1428,27 @@
                 .evaluate::<Int>(ScalarFuncSig::InstrUtf8)
                 .unwrap();
             assert_eq!(got, exp);
->>>>>>> 8a32315f
+        }
+    }
+
+    #[test]
+    fn test_un_hex() {
+        let test_cases = vec![
+            (Some(b"4D7953514C".to_vec()), Some(b"MySQL".to_vec())),
+            (Some(b"1267".to_vec()), Some(vec![0x12, 0x67])),
+            (Some(b"126".to_vec()), Some(vec![0x01, 0x26])),
+            (Some(b"".to_vec()), Some(b"".to_vec())),
+            (Some(b"string".to_vec()), None),
+            (Some("你好".as_bytes().to_vec()), None),
+            (None, None),
+        ];
+
+        for (arg, expect_output) in test_cases {
+            let output = RpnFnScalarEvaluator::new()
+                .push_param(arg)
+                .evaluate(ScalarFuncSig::UnHex)
+                .unwrap();
+            assert_eq!(output, expect_output);
         }
     }
 }