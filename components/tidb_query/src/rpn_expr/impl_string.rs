// Copyright 2019 TiKV Project Authors. Licensed under Apache-2.0.

use std::str;
use tidb_query_codegen::rpn_fn;

use crate::codec::data_type::*;
use crate::Result;

const SPACE: u8 = 0o40u8;

#[rpn_fn]
#[inline]
pub fn bin(num: &Option<Int>) -> Result<Option<Bytes>> {
    Ok(num.as_ref().map(|i| Bytes::from(format!("{:b}", i))))
}

#[rpn_fn]
#[inline]
pub fn length(arg: &Option<Bytes>) -> Result<Option<i64>> {
    Ok(arg.as_ref().map(|bytes| bytes.len() as i64))
}

#[rpn_fn]
#[inline]
pub fn bit_length(arg: &Option<Bytes>) -> Result<Option<i64>> {
    Ok(arg.as_ref().map(|bytes| bytes.len() as i64 * 8))
}

#[rpn_fn(varg, min_args = 1)]
#[inline]
pub fn concat(args: &[&Option<Bytes>]) -> Result<Option<Bytes>> {
    let mut output = Bytes::new();
    for arg in args {
        if let Some(s) = arg {
            output.extend_from_slice(s);
        } else {
            return Ok(None);
        }
    }
    Ok(Some(output))
}

#[rpn_fn]
#[inline]
pub fn ascii(arg: &Option<Bytes>) -> Result<Option<i64>> {
    Ok(arg.as_ref().map(|bytes| {
        if bytes.is_empty() {
            0
        } else {
            i64::from(bytes[0])
        }
    }))
}

#[rpn_fn]
#[inline]
pub fn reverse(arg: &Option<Bytes>) -> Result<Option<Bytes>> {
    Ok(arg.as_ref().map(|bytes| {
        let s = String::from_utf8_lossy(bytes);
        s.chars().rev().collect::<String>().into_bytes()
    }))
}

#[rpn_fn]
#[inline]
pub fn hex_int_arg(arg: &Option<Int>) -> Result<Option<Bytes>> {
    Ok(arg.as_ref().map(|i| format!("{:X}", i).into_bytes()))
}

#[rpn_fn]
#[inline]
pub fn ltrim(arg: &Option<Bytes>) -> Result<Option<Bytes>> {
    Ok(arg.as_ref().map(|bytes| {
        let pos = bytes.iter().position(|&x| x != SPACE);
        if let Some(i) = pos {
            bytes[i..].to_vec()
        } else {
            b"".to_vec()
        }
    }))
}

#[rpn_fn]
#[inline]
pub fn rtrim(arg: &Option<Bytes>) -> Result<Option<Bytes>> {
    Ok(arg.as_ref().map(|bytes| {
        let pos = bytes.iter().rposition(|&x| x != SPACE);
        if let Some(i) = pos {
            bytes[..=i].to_vec()
        } else {
            Vec::new()
        }
    }))
}

#[rpn_fn]
#[inline]
pub fn left(lhs: &Option<Bytes>, rhs: &Option<Int>) -> Result<Option<Bytes>> {
    match (lhs, rhs) {
        (Some(lhs), Some(rhs)) => {
            if *rhs <= 0 {
                return Ok(Some(Vec::new()));
            }
            match str::from_utf8(&*lhs) {
                Ok(s) => {
                    let l = *rhs as usize;
                    if s.chars().count() > l {
                        Ok(Some(s.chars().take(l).collect::<String>().into_bytes()))
                    } else {
                        Ok(Some(s.to_string().into_bytes()))
                    }
                }
                Err(err) => Err(box_err!("invalid input value: {:?}", err)),
            }
        }
        _ => Ok(None),
    }
}

#[rpn_fn]
#[inline]
pub fn hex_str_arg(arg: &Option<Bytes>) -> Result<Option<Bytes>> {
    Ok(arg.as_ref().map(|b| hex::encode_upper(b).into_bytes()))
}

#[rpn_fn]
#[inline]
pub fn locate_binary_2_args(substr: &Option<Bytes>, s: &Option<Bytes>) -> Result<Option<i64>> {
    let (substr, s) = match (substr, s) {
        (Some(v1), Some(v2)) => (v1, v2),
        _ => return Ok(None),
    };

    Ok(twoway::find_bytes(s.as_slice(), substr.as_slice())
        .map(|i| 1 + i as i64)
        .or(Some(0)))
}

#[rpn_fn]
#[inline]
<<<<<<< HEAD
pub fn reverse_binary(arg: &Option<Bytes>) -> Result<Option<Bytes>> {
    Ok(arg.as_ref().map(|bytes| {
        let mut s = bytes.to_vec();
        s.reverse();
        s
    }))
=======
pub fn locate_binary_3_args(
    substr: &Option<Bytes>,
    s: &Option<Bytes>,
    pos: &Option<Int>,
) -> Result<Option<Int>> {
    if let (Some(substr), Some(s), Some(pos)) = (substr, s, pos) {
        if *pos < 1 || *pos as usize > s.len() + 1 {
            return Ok(Some(0));
        }
        Ok(twoway::find_bytes(&s[*pos as usize - 1..], substr)
            .map(|i| pos + i as i64)
            .or(Some(0)))
    } else {
        Ok(None)
    }
>>>>>>> 828487df
}

#[cfg(test)]
mod tests {
    use super::*;

    use tipb::ScalarFuncSig;

    use crate::rpn_expr::types::test_util::RpnFnScalarEvaluator;

    #[test]
    fn test_bin() {
        let cases = vec![
            (Some(10), Some(b"1010".to_vec())),
            (Some(0), Some(b"0".to_vec())),
            (Some(1), Some(b"1".to_vec())),
            (Some(365), Some(b"101101101".to_vec())),
            (Some(1024), Some(b"10000000000".to_vec())),
            (None, None),
            (
                Some(Int::max_value()),
                Some(b"111111111111111111111111111111111111111111111111111111111111111".to_vec()),
            ),
            (
                Some(Int::min_value()),
                Some(b"1000000000000000000000000000000000000000000000000000000000000000".to_vec()),
            ),
            (
                Some(-1),
                Some(b"1111111111111111111111111111111111111111111111111111111111111111".to_vec()),
            ),
            (
                Some(-365),
                Some(b"1111111111111111111111111111111111111111111111111111111010010011".to_vec()),
            ),
        ];
        for (arg0, expect_output) in cases {
            let output = RpnFnScalarEvaluator::new()
                .push_param(arg0)
                .evaluate(ScalarFuncSig::Bin)
                .unwrap();
            assert_eq!(output, expect_output);
        }
    }

    #[test]
    fn test_length() {
        let test_cases = vec![
            (None, None),
            (Some(""), Some(0i64)),
            (Some("你好"), Some(6i64)),
            (Some("TiKV"), Some(4i64)),
            (Some("あなたのことが好きです"), Some(33i64)),
            (Some("분산 데이터베이스"), Some(25i64)),
            (Some("россия в мире  кубок"), Some(38i64)),
            (Some("قاعدة البيانات"), Some(27i64)),
        ];

        for (arg, expect_output) in test_cases {
            let arg = arg.map(|s| s.as_bytes().to_vec());
            let output = RpnFnScalarEvaluator::new()
                .push_param(arg)
                .evaluate(ScalarFuncSig::Length)
                .unwrap();
            assert_eq!(output, expect_output);
        }
    }

    #[test]
    fn test_concat() {
        let cases = vec![
            (
                vec![Some(b"abc".to_vec()), Some(b"defg".to_vec())],
                Some(b"abcdefg".to_vec()),
            ),
            (
                vec![
                    Some("忠犬ハチ公".as_bytes().to_vec()),
                    Some("CAFÉ".as_bytes().to_vec()),
                    Some("数据库".as_bytes().to_vec()),
                    Some("قاعدة البيانات".as_bytes().to_vec()),
                    Some("НОЧЬ НА ОКРАИНЕ МОСКВЫ".as_bytes().to_vec()),
                ],
                Some(
                    "忠犬ハチ公CAFÉ数据库قاعدة البياناتНОЧЬ НА ОКРАИНЕ МОСКВЫ"
                        .as_bytes()
                        .to_vec(),
                ),
            ),
            (
                vec![
                    Some(b"abc".to_vec()),
                    Some("CAFÉ".as_bytes().to_vec()),
                    Some("数据库".as_bytes().to_vec()),
                ],
                Some("abcCAFÉ数据库".as_bytes().to_vec()),
            ),
            (
                vec![Some(b"abc".to_vec()), None, Some(b"defg".to_vec())],
                None,
            ),
            (vec![None], None),
        ];
        for (row, exp) in cases {
            let output = RpnFnScalarEvaluator::new()
                .push_params(row)
                .evaluate(ScalarFuncSig::Concat)
                .unwrap();
            assert_eq!(output, exp);
        }
    }

    #[test]
    fn test_bit_length() {
        let test_cases = vec![
            (None, None),
            (Some(""), Some(0i64)),
            (Some("你好"), Some(48i64)),
            (Some("TiKV"), Some(32i64)),
            (Some("あなたのことが好きです"), Some(264i64)),
            (Some("분산 데이터베이스"), Some(200i64)),
            (Some("россия в мире  кубок"), Some(304i64)),
            (Some("قاعدة البيانات"), Some(216i64)),
        ];

        for (arg, expect_output) in test_cases {
            let arg = arg.map(|s| s.as_bytes().to_vec());
            let output = RpnFnScalarEvaluator::new()
                .push_param(arg)
                .evaluate(ScalarFuncSig::BitLength)
                .unwrap();
            assert_eq!(output, expect_output);
        }
    }

    #[test]
    fn test_ascii() {
        let test_cases = vec![
            (None, None),
            (Some(b"1010".to_vec()), Some(49i64)),
            (Some(b"-1".to_vec()), Some(45i64)),
            (Some(b"".to_vec()), Some(0i64)),
            (Some(b"999".to_vec()), Some(57i64)),
            (Some(b"hello".to_vec()), Some(104i64)),
            (Some("Grüße".as_bytes().to_vec()), Some(71i64)),
            (Some("München".as_bytes().to_vec()), Some(77i64)),
            (Some("数据库".as_bytes().to_vec()), Some(230i64)),
            (Some("忠犬ハチ公".as_bytes().to_vec()), Some(229i64)),
            (Some("Αθήνα".as_bytes().to_vec()), Some(206i64)),
        ];

        for (arg, expect_output) in test_cases {
            let output = RpnFnScalarEvaluator::new()
                .push_param(arg)
                .evaluate(ScalarFuncSig::Ascii)
                .unwrap();
            assert_eq!(output, expect_output);
        }
    }

    #[test]
    fn test_reverse() {
        let cases = vec![
            (Some(b"hello".to_vec()), Some(b"olleh".to_vec())),
            (Some(b"".to_vec()), Some(b"".to_vec())),
            (
                Some("数据库".as_bytes().to_vec()),
                Some("库据数".as_bytes().to_vec()),
            ),
            (
                Some("忠犬ハチ公".as_bytes().to_vec()),
                Some("公チハ犬忠".as_bytes().to_vec()),
            ),
            (
                Some("あなたのことが好きです".as_bytes().to_vec()),
                Some("すでき好がとこのたなあ".as_bytes().to_vec()),
            ),
            (
                Some("Bayern München".as_bytes().to_vec()),
                Some("nehcnüM nreyaB".as_bytes().to_vec()),
            ),
            (
                Some("Η Αθηνά  ".as_bytes().to_vec()),
                Some("  άνηθΑ Η".as_bytes().to_vec()),
            ),
            (None, None),
        ];

        for (arg, expect_output) in cases {
            let output = RpnFnScalarEvaluator::new()
                .push_param(arg)
                .evaluate(ScalarFuncSig::Reverse)
                .unwrap();
            assert_eq!(output, expect_output);
        }
    }

    #[test]
    fn test_hex_int_arg() {
        let test_cases = vec![
            (Some(12), Some(b"C".to_vec())),
            (Some(0x12), Some(b"12".to_vec())),
            (Some(0b1100), Some(b"C".to_vec())),
            (Some(0), Some(b"0".to_vec())),
            (Some(-1), Some(b"FFFFFFFFFFFFFFFF".to_vec())),
            (None, None),
        ];

        for (arg, expect_output) in test_cases {
            let output = RpnFnScalarEvaluator::new()
                .push_param(arg)
                .evaluate(ScalarFuncSig::HexIntArg)
                .unwrap();
            assert_eq!(output, expect_output);
        }
    }

    #[test]
    fn test_ltrim() {
        let test_cases = vec![
            (None, None),
            (Some("   bar   "), Some("bar   ")),
            (Some("   b   ar   "), Some("b   ar   ")),
            (Some("bar"), Some("bar")),
            (Some("    "), Some("")),
            (Some("\t  bar"), Some("\t  bar")),
            (Some("\r  bar"), Some("\r  bar")),
            (Some("\n  bar"), Some("\n  bar")),
            (Some("  \tbar"), Some("\tbar")),
            (Some(""), Some("")),
            (Some("  你好"), Some("你好")),
            (Some("  你  好"), Some("你  好")),
            (
                Some("  분산 데이터베이스    "),
                Some("분산 데이터베이스    "),
            ),
            (
                Some("   あなたのことが好きです   "),
                Some("あなたのことが好きです   "),
            ),
        ];

        for (arg, expect_output) in test_cases {
            let output = RpnFnScalarEvaluator::new()
                .push_param(arg.map(|s| s.as_bytes().to_vec()))
                .evaluate(ScalarFuncSig::LTrim)
                .unwrap();
            assert_eq!(output, expect_output.map(|s| s.as_bytes().to_vec()));
        }
    }

    #[test]
    fn test_rtrim() {
        let test_cases = vec![
            (None, None),
            (Some("   bar   "), Some("   bar")),
            (Some("bar"), Some("bar")),
            (Some("ba  r"), Some("ba  r")),
            (Some("    "), Some("")),
            (Some("  bar\t  "), Some("  bar\t")),
            (Some(" bar   \t"), Some(" bar   \t")),
            (Some("bar   \r"), Some("bar   \r")),
            (Some("bar   \n"), Some("bar   \n")),
            (Some(""), Some("")),
            (Some("  你好  "), Some("  你好")),
            (Some("  你  好  "), Some("  你  好")),
            (Some("  분산 데이터베이스    "), Some("  분산 데이터베이스")),
            (
                Some("   あなたのことが好きです   "),
                Some("   あなたのことが好きです"),
            ),
        ];

        for (arg, expect_output) in test_cases {
            let output = RpnFnScalarEvaluator::new()
                .push_param(arg.map(|s| s.as_bytes().to_vec()))
                .evaluate(ScalarFuncSig::RTrim)
                .unwrap();
            assert_eq!(output, expect_output.map(|s| s.as_bytes().to_vec()));
        }
    }

    #[test]
    fn test_left() {
        let cases = vec![
            (Some(b"hello".to_vec()), Some(0i64), Some(b"".to_vec())),
            (Some(b"hello".to_vec()), Some(1i64), Some(b"h".to_vec())),
            (
                Some("数据库".as_bytes().to_vec()),
                Some(2i64),
                Some("数据".as_bytes().to_vec()),
            ),
            (
                Some("忠犬ハチ公".as_bytes().to_vec()),
                Some(3i64),
                Some("忠犬ハ".as_bytes().to_vec()),
            ),
            (
                Some("数据库".as_bytes().to_vec()),
                Some(100i64),
                Some("数据库".as_bytes().to_vec()),
            ),
            (
                Some("数据库".as_bytes().to_vec()),
                Some(-1i64),
                Some(b"".to_vec()),
            ),
            (
                Some("数据库".as_bytes().to_vec()),
                Some(i64::max_value()),
                Some("数据库".as_bytes().to_vec()),
            ),
            (None, Some(-1), None),
            (Some(b"hello".to_vec()), None, None),
            (None, None, None),
        ];

        for (lhs, rhs, expect_output) in cases {
            let output = RpnFnScalarEvaluator::new()
                .push_param(lhs)
                .push_param(rhs)
                .evaluate(ScalarFuncSig::Left)
                .unwrap();
            assert_eq!(output, expect_output);
        }
    }

    #[test]
    fn test_hex_str_arg() {
        let test_cases = vec![
            (Some(b"abc".to_vec()), Some(b"616263".to_vec())),
            (
                Some("你好".as_bytes().to_vec()),
                Some(b"E4BDA0E5A5BD".to_vec()),
            ),
            (None, None),
        ];

        for (arg, expect_output) in test_cases {
            let output = RpnFnScalarEvaluator::new()
                .push_param(arg)
                .evaluate(ScalarFuncSig::HexStrArg)
                .unwrap();
            assert_eq!(output, expect_output);
        }
    }

    #[test]
    fn test_locate_binary_2_args() {
        let test_cases = vec![
            (None, None, None),
            (None, Some("abc"), None),
            (Some("abc"), None, None),
            (Some(""), Some("foobArbar"), Some(1)),
            (Some(""), Some(""), Some(1)),
            (Some("xxx"), Some(""), Some(0)),
            (Some("BaR"), Some("foobArbar"), Some(0)),
            (Some("bar"), Some("foobArbar"), Some(7)),
            (
                Some("好世"),
                Some("你好世界"),
                Some(1 + "你好世界".find("好世").unwrap() as i64),
            ),
        ];

        for (substr, s, expect_output) in test_cases {
            let substr = substr.map(|v| v.as_bytes().to_vec());
            let s = s.map(|v| v.as_bytes().to_vec());
            let output = RpnFnScalarEvaluator::new()
                .push_param(substr)
                .push_param(s)
                .evaluate(ScalarFuncSig::LocateBinary2Args)
                .unwrap();
            assert_eq!(output, expect_output);
        }
    }

    #[test]
<<<<<<< HEAD
    fn test_reverse_binary() {
        let cases = vec![
            (Some(b"hello".to_vec()), Some(b"olleh".to_vec())),
            (Some(b"".to_vec()), Some(b"".to_vec())),
            (
                Some("中国".as_bytes().to_vec()),
                Some(vec![0o275u8, 0o233u8, 0o345u8, 0o255u8, 0o270u8, 0o344u8]),
            ),
            (None, None),
        ];

        for (arg, expect_output) in cases {
            let output = RpnFnScalarEvaluator::new()
                .push_param(arg)
                .evaluate(ScalarFuncSig::ReverseBinary)
                .unwrap();
            assert_eq!(output, expect_output);
=======
    fn test_locate_binary_3_args() {
        let cases = vec![
            ("", "foobArbar", 0, 0),
            ("", "foobArbar", 1, 1),
            ("", "foobArbar", 2, 2),
            ("", "foobArbar", 9, 9),
            ("", "foobArbar", 10, 10),
            ("", "foobArbar", 11, 0),
            ("", "", 1, 1),
            ("BaR", "foobArbar", 3, 0),
            ("bar", "foobArbar", 1, 7),
            (
                "好世",
                "你好世界",
                1,
                1 + "你好世界".find("好世").unwrap() as i64,
            ),
        ];

        for (substr, s, pos, exp) in cases {
            let substr = Some(substr.as_bytes().to_vec());
            let s = Some(s.as_bytes().to_vec());
            let pos = Some(pos);
            let output = RpnFnScalarEvaluator::new()
                .push_param(substr)
                .push_param(s)
                .push_param(pos)
                .evaluate(ScalarFuncSig::LocateBinary3Args)
                .unwrap();
            assert_eq!(output, Some(exp))
        }

        let null_cases = vec![
            (None, Some(b"".to_vec()), Some(1), None),
            (Some(b"".to_vec()), None, None, None),
            (None, None, None, None),
        ];

        for (substr, s, pos, exp) in null_cases {
            let output: Option<i64> = RpnFnScalarEvaluator::new()
                .push_param(substr)
                .push_param(s)
                .push_param(pos)
                .evaluate(ScalarFuncSig::LocateBinary3Args)
                .unwrap();
            assert_eq!(output, exp)
>>>>>>> 828487df
        }
    }
}<|MERGE_RESOLUTION|>--- conflicted
+++ resolved
@@ -138,14 +138,16 @@
 
 #[rpn_fn]
 #[inline]
-<<<<<<< HEAD
 pub fn reverse_binary(arg: &Option<Bytes>) -> Result<Option<Bytes>> {
     Ok(arg.as_ref().map(|bytes| {
         let mut s = bytes.to_vec();
         s.reverse();
         s
     }))
-=======
+}
+
+#[rpn_fn]
+#[inline]
 pub fn locate_binary_3_args(
     substr: &Option<Bytes>,
     s: &Option<Bytes>,
@@ -161,7 +163,6 @@
     } else {
         Ok(None)
     }
->>>>>>> 828487df
 }
 
 #[cfg(test)]
@@ -540,7 +541,6 @@
     }
 
     #[test]
-<<<<<<< HEAD
     fn test_reverse_binary() {
         let cases = vec![
             (Some(b"hello".to_vec()), Some(b"olleh".to_vec())),
@@ -558,7 +558,10 @@
                 .evaluate(ScalarFuncSig::ReverseBinary)
                 .unwrap();
             assert_eq!(output, expect_output);
-=======
+        }
+    }
+
+    #[test]
     fn test_locate_binary_3_args() {
         let cases = vec![
             ("", "foobArbar", 0, 0),
@@ -605,7 +608,6 @@
                 .evaluate(ScalarFuncSig::LocateBinary3Args)
                 .unwrap();
             assert_eq!(output, exp)
->>>>>>> 828487df
         }
     }
 }