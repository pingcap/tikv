--- conflicted
+++ resolved
@@ -53,7 +53,25 @@
 
 #[rpn_fn]
 #[inline]
-<<<<<<< HEAD
+pub fn hex_int_arg(arg: &Option<Int>) -> Result<Option<Bytes>> {
+    Ok(arg.as_ref().map(|i| format!("{:X}", i).into_bytes()))
+}
+
+#[rpn_fn]
+#[inline]
+pub fn ltrim(arg: &Option<Bytes>) -> Result<Option<Bytes>> {
+    Ok(arg.as_ref().map(|bytes| {
+        let pos = bytes.iter().position(|&x| x != SPACE);
+        if let Some(i) = pos {
+            bytes[i..].to_vec()
+        } else {
+            b"".to_vec()
+        }
+    }))
+}
+
+#[rpn_fn]
+#[inline]
 pub fn rtrim(arg: &Option<Bytes>) -> Result<Option<Bytes>> {
     Ok(arg.as_ref().map(|bytes| {
         let pos = bytes.iter().rposition(|&x| x != SPACE);
@@ -61,21 +79,6 @@
             bytes[..bytes.len() - i].to_vec()
         } else {
             Vec::new()
-=======
-pub fn hex_int_arg(arg: &Option<Int>) -> Result<Option<Bytes>> {
-    Ok(arg.as_ref().map(|i| format!("{:X}", i).into_bytes()))
-}
-
-#[rpn_fn]
-#[inline]
-pub fn ltrim(arg: &Option<Bytes>) -> Result<Option<Bytes>> {
-    Ok(arg.as_ref().map(|bytes| {
-        let pos = bytes.iter().position(|&x| x != SPACE);
-        if let Some(i) = pos {
-            bytes[i..].to_vec()
-        } else {
-            b"".to_vec()
->>>>>>> 7893f225
         }
     }))
 }
@@ -239,7 +242,60 @@
     }
 
     #[test]
-<<<<<<< HEAD
+    fn test_hex_int_arg() {
+        let test_cases = vec![
+            (Some(12), Some(b"C".to_vec())),
+            (Some(0x12), Some(b"12".to_vec())),
+            (Some(0b1100), Some(b"C".to_vec())),
+            (Some(0), Some(b"0".to_vec())),
+            (Some(-1), Some(b"FFFFFFFFFFFFFFFF".to_vec())),
+            (None, None),
+        ];
+
+        for (arg, expect_output) in test_cases {
+            let output = RpnFnScalarEvaluator::new()
+                .push_param(arg)
+                .evaluate(ScalarFuncSig::HexIntArg)
+                .unwrap();
+            assert_eq!(output, expect_output);
+        }
+    }
+
+    #[test]
+    fn test_ltrim() {
+        let test_cases = vec![
+            (None, None),
+            (Some("   bar   "), Some("bar   ")),
+            (Some("   b   ar   "), Some("b   ar   ")),
+            (Some("bar"), Some("bar")),
+            (Some("    "), Some("")),
+            (Some("\t  bar"), Some("\t  bar")),
+            (Some("\r  bar"), Some("\r  bar")),
+            (Some("\n  bar"), Some("\n  bar")),
+            (Some("  \tbar"), Some("\tbar")),
+            (Some(""), Some("")),
+            (Some("  你好"), Some("你好")),
+            (Some("  你  好"), Some("你  好")),
+            (
+                Some("  분산 데이터베이스    "),
+                Some("분산 데이터베이스    "),
+            ),
+            (
+                Some("   あなたのことが好きです   "),
+                Some("あなたのことが好きです   "),
+            ),
+        ];
+
+        for (arg, expect_output) in test_cases {
+            let output = RpnFnScalarEvaluator::new()
+                .push_param(arg.map(|s| s.as_bytes().to_vec()))
+                .evaluate(ScalarFuncSig::LTrim)
+                .unwrap();
+            assert_eq!(output, expect_output.map(|s| s.as_bytes().to_vec()));
+        }
+    }
+
+    #[test]
     fn test_rtrim() {
         let test_cases = vec![
             (None, None),
@@ -258,60 +314,13 @@
             (
                 Some("   あなたのことが好きです   "),
                 Some("   あなたのことが好きです"),
-=======
-    fn test_hex_int_arg() {
-        let test_cases = vec![
-            (Some(12), Some(b"C".to_vec())),
-            (Some(0x12), Some(b"12".to_vec())),
-            (Some(0b1100), Some(b"C".to_vec())),
-            (Some(0), Some(b"0".to_vec())),
-            (Some(-1), Some(b"FFFFFFFFFFFFFFFF".to_vec())),
-            (None, None),
-        ];
-
-        for (arg, expect_output) in test_cases {
-            let output = RpnFnScalarEvaluator::new()
-                .push_param(arg)
-                .evaluate(ScalarFuncSig::HexIntArg)
-                .unwrap();
-            assert_eq!(output, expect_output);
-        }
-    }
-
-    #[test]
-    fn test_ltrim() {
-        let test_cases = vec![
-            (None, None),
-            (Some("   bar   "), Some("bar   ")),
-            (Some("   b   ar   "), Some("b   ar   ")),
-            (Some("bar"), Some("bar")),
-            (Some("    "), Some("")),
-            (Some("\t  bar"), Some("\t  bar")),
-            (Some("\r  bar"), Some("\r  bar")),
-            (Some("\n  bar"), Some("\n  bar")),
-            (Some("  \tbar"), Some("\tbar")),
-            (Some(""), Some("")),
-            (Some("  你好"), Some("你好")),
-            (Some("  你  好"), Some("你  好")),
-            (
-                Some("  분산 데이터베이스    "),
-                Some("분산 데이터베이스    "),
-            ),
-            (
-                Some("   あなたのことが好きです   "),
-                Some("あなたのことが好きです   "),
->>>>>>> 7893f225
             ),
         ];
 
         for (arg, expect_output) in test_cases {
             let output = RpnFnScalarEvaluator::new()
                 .push_param(arg.map(|s| s.as_bytes().to_vec()))
-<<<<<<< HEAD
                 .evaluate(ScalarFuncSig::RTrim)
-=======
-                .evaluate(ScalarFuncSig::LTrim)
->>>>>>> 7893f225
                 .unwrap();
             assert_eq!(output, expect_output.map(|s| s.as_bytes().to_vec()));
         }
