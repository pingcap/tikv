// Copyright 2019 TiKV Project Authors. Licensed under Apache-2.0.

use std::str;
use tidb_query_codegen::rpn_fn;

use crate::codec::data_type::*;
use crate::Result;

const SPACE: u8 = 0o40u8;

#[rpn_fn]
#[inline]
pub fn bin(num: &Option<Int>) -> Result<Option<Bytes>> {
    Ok(num.as_ref().map(|i| Bytes::from(format!("{:b}", i))))
}

#[rpn_fn]
#[inline]
pub fn length(arg: &Option<Bytes>) -> Result<Option<i64>> {
    Ok(arg.as_ref().map(|bytes| bytes.len() as i64))
}

#[rpn_fn]
#[inline]
pub fn bit_length(arg: &Option<Bytes>) -> Result<Option<i64>> {
    Ok(arg.as_ref().map(|bytes| bytes.len() as i64 * 8))
}

#[rpn_fn(varg, min_args = 1)]
#[inline]
pub fn concat(args: &[&Option<Bytes>]) -> Result<Option<Bytes>> {
    let mut output = Bytes::new();
    for arg in args {
        if let Some(s) = arg {
            output.extend_from_slice(s);
        } else {
            return Ok(None);
        }
    }
    Ok(Some(output))
}

#[rpn_fn]
#[inline]
pub fn ascii(arg: &Option<Bytes>) -> Result<Option<i64>> {
    Ok(arg.as_ref().map(|bytes| {
        if bytes.is_empty() {
            0
        } else {
            i64::from(bytes[0])
        }
    }))
}

#[rpn_fn]
#[inline]
pub fn reverse(arg: &Option<Bytes>) -> Result<Option<Bytes>> {
    Ok(arg.as_ref().map(|bytes| {
        let s = String::from_utf8_lossy(bytes);
        s.chars().rev().collect::<String>().into_bytes()
    }))
}

#[rpn_fn]
#[inline]
pub fn hex_int_arg(arg: &Option<Int>) -> Result<Option<Bytes>> {
    Ok(arg.as_ref().map(|i| format!("{:X}", i).into_bytes()))
}

#[rpn_fn]
#[inline]
pub fn ltrim(arg: &Option<Bytes>) -> Result<Option<Bytes>> {
    Ok(arg.as_ref().map(|bytes| {
        let pos = bytes.iter().position(|&x| x != SPACE);
        if let Some(i) = pos {
            bytes[i..].to_vec()
        } else {
            b"".to_vec()
        }
    }))
}

#[rpn_fn]
#[inline]
<<<<<<< HEAD
pub fn left(lhs: &Option<Bytes>, rhs: &Option<Int>) -> Result<Option<Bytes>> {
    Ok(match (lhs, rhs) {
        (Some(lhs), Some(rhs)) => {
            if *rhs <= 0 {
                Some(Vec::new())
            } else {
                Some(
                    str::from_utf8(&(*lhs).clone())
                        .unwrap()
                        .chars()
                        .take(*rhs as usize)
                        .collect::<String>()
                        .into_bytes(),
                )
            }
        }
        _ => None,
    })
=======
pub fn rtrim(arg: &Option<Bytes>) -> Result<Option<Bytes>> {
    Ok(arg.as_ref().map(|bytes| {
        let pos = bytes.iter().rposition(|&x| x != SPACE);
        if let Some(i) = pos {
            bytes[..=i].to_vec()
        } else {
            Vec::new()
        }
    }))
>>>>>>> a3bd8615
}

#[cfg(test)]
mod tests {
    use super::*;

    use tipb::ScalarFuncSig;

    use crate::rpn_expr::types::test_util::RpnFnScalarEvaluator;

    #[test]
    fn test_bin() {
        let cases = vec![
            (Some(10), Some(b"1010".to_vec())),
            (Some(0), Some(b"0".to_vec())),
            (Some(1), Some(b"1".to_vec())),
            (Some(365), Some(b"101101101".to_vec())),
            (Some(1024), Some(b"10000000000".to_vec())),
            (None, None),
            (
                Some(Int::max_value()),
                Some(b"111111111111111111111111111111111111111111111111111111111111111".to_vec()),
            ),
            (
                Some(Int::min_value()),
                Some(b"1000000000000000000000000000000000000000000000000000000000000000".to_vec()),
            ),
            (
                Some(-1),
                Some(b"1111111111111111111111111111111111111111111111111111111111111111".to_vec()),
            ),
            (
                Some(-365),
                Some(b"1111111111111111111111111111111111111111111111111111111010010011".to_vec()),
            ),
        ];
        for (arg0, expect_output) in cases {
            let output = RpnFnScalarEvaluator::new()
                .push_param(arg0)
                .evaluate(ScalarFuncSig::Bin)
                .unwrap();
            assert_eq!(output, expect_output);
        }
    }

    #[test]
    fn test_length() {
        let test_cases = vec![
            (None, None),
            (Some(""), Some(0i64)),
            (Some("你好"), Some(6i64)),
            (Some("TiKV"), Some(4i64)),
            (Some("あなたのことが好きです"), Some(33i64)),
            (Some("분산 데이터베이스"), Some(25i64)),
            (Some("россия в мире  кубок"), Some(38i64)),
            (Some("قاعدة البيانات"), Some(27i64)),
        ];

        for (arg, expect_output) in test_cases {
            let arg = arg.map(|s| s.as_bytes().to_vec());
            let output = RpnFnScalarEvaluator::new()
                .push_param(arg)
                .evaluate(ScalarFuncSig::Length)
                .unwrap();
            assert_eq!(output, expect_output);
        }
    }

    #[test]
    fn test_concat() {
        let cases = vec![
            (
                vec![Some(b"abc".to_vec()), Some(b"defg".to_vec())],
                Some(b"abcdefg".to_vec()),
            ),
            (
                vec![
                    Some("忠犬ハチ公".as_bytes().to_vec()),
                    Some("CAFÉ".as_bytes().to_vec()),
                    Some("数据库".as_bytes().to_vec()),
                    Some("قاعدة البيانات".as_bytes().to_vec()),
                    Some("НОЧЬ НА ОКРАИНЕ МОСКВЫ".as_bytes().to_vec()),
                ],
                Some(
                    "忠犬ハチ公CAFÉ数据库قاعدة البياناتНОЧЬ НА ОКРАИНЕ МОСКВЫ"
                        .as_bytes()
                        .to_vec(),
                ),
            ),
            (
                vec![
                    Some(b"abc".to_vec()),
                    Some("CAFÉ".as_bytes().to_vec()),
                    Some("数据库".as_bytes().to_vec()),
                ],
                Some("abcCAFÉ数据库".as_bytes().to_vec()),
            ),
            (
                vec![Some(b"abc".to_vec()), None, Some(b"defg".to_vec())],
                None,
            ),
            (vec![None], None),
        ];
        for (row, exp) in cases {
            let output = RpnFnScalarEvaluator::new()
                .push_params(row)
                .evaluate(ScalarFuncSig::Concat)
                .unwrap();
            assert_eq!(output, exp);
        }
    }

    #[test]
    fn test_bit_length() {
        let test_cases = vec![
            (None, None),
            (Some(""), Some(0i64)),
            (Some("你好"), Some(48i64)),
            (Some("TiKV"), Some(32i64)),
            (Some("あなたのことが好きです"), Some(264i64)),
            (Some("분산 데이터베이스"), Some(200i64)),
            (Some("россия в мире  кубок"), Some(304i64)),
            (Some("قاعدة البيانات"), Some(216i64)),
        ];

        for (arg, expect_output) in test_cases {
            let arg = arg.map(|s| s.as_bytes().to_vec());
            let output = RpnFnScalarEvaluator::new()
                .push_param(arg)
                .evaluate(ScalarFuncSig::BitLength)
                .unwrap();
            assert_eq!(output, expect_output);
        }
    }

    #[test]
    fn test_ascii() {
        let test_cases = vec![
            (None, None),
            (Some(b"1010".to_vec()), Some(49i64)),
            (Some(b"-1".to_vec()), Some(45i64)),
            (Some(b"".to_vec()), Some(0i64)),
            (Some(b"999".to_vec()), Some(57i64)),
            (Some(b"hello".to_vec()), Some(104i64)),
            (Some("Grüße".as_bytes().to_vec()), Some(71i64)),
            (Some("München".as_bytes().to_vec()), Some(77i64)),
            (Some("数据库".as_bytes().to_vec()), Some(230i64)),
            (Some("忠犬ハチ公".as_bytes().to_vec()), Some(229i64)),
            (Some("Αθήνα".as_bytes().to_vec()), Some(206i64)),
        ];

        for (arg, expect_output) in test_cases {
            let output = RpnFnScalarEvaluator::new()
                .push_param(arg)
                .evaluate(ScalarFuncSig::Ascii)
                .unwrap();
            assert_eq!(output, expect_output);
        }
    }

    #[test]
    fn test_reverse() {
        let cases = vec![
            (Some(b"hello".to_vec()), Some(b"olleh".to_vec())),
            (Some(b"".to_vec()), Some(b"".to_vec())),
            (
                Some("数据库".as_bytes().to_vec()),
                Some("库据数".as_bytes().to_vec()),
            ),
            (
                Some("忠犬ハチ公".as_bytes().to_vec()),
                Some("公チハ犬忠".as_bytes().to_vec()),
            ),
            (
                Some("あなたのことが好きです".as_bytes().to_vec()),
                Some("すでき好がとこのたなあ".as_bytes().to_vec()),
            ),
            (
                Some("Bayern München".as_bytes().to_vec()),
                Some("nehcnüM nreyaB".as_bytes().to_vec()),
            ),
            (
                Some("Η Αθηνά  ".as_bytes().to_vec()),
                Some("  άνηθΑ Η".as_bytes().to_vec()),
            ),
            (None, None),
        ];

        for (arg, expect_output) in cases {
            let output = RpnFnScalarEvaluator::new()
                .push_param(arg)
                .evaluate(ScalarFuncSig::Reverse)
                .unwrap();
            assert_eq!(output, expect_output);
        }
    }

    #[test]
    fn test_hex_int_arg() {
        let test_cases = vec![
            (Some(12), Some(b"C".to_vec())),
            (Some(0x12), Some(b"12".to_vec())),
            (Some(0b1100), Some(b"C".to_vec())),
            (Some(0), Some(b"0".to_vec())),
            (Some(-1), Some(b"FFFFFFFFFFFFFFFF".to_vec())),
            (None, None),
        ];

        for (arg, expect_output) in test_cases {
            let output = RpnFnScalarEvaluator::new()
                .push_param(arg)
                .evaluate(ScalarFuncSig::HexIntArg)
                .unwrap();
            assert_eq!(output, expect_output);
        }
    }

    #[test]
    fn test_ltrim() {
        let test_cases = vec![
            (None, None),
            (Some("   bar   "), Some("bar   ")),
            (Some("   b   ar   "), Some("b   ar   ")),
            (Some("bar"), Some("bar")),
            (Some("    "), Some("")),
            (Some("\t  bar"), Some("\t  bar")),
            (Some("\r  bar"), Some("\r  bar")),
            (Some("\n  bar"), Some("\n  bar")),
            (Some("  \tbar"), Some("\tbar")),
            (Some(""), Some("")),
            (Some("  你好"), Some("你好")),
            (Some("  你  好"), Some("你  好")),
            (
                Some("  분산 데이터베이스    "),
                Some("분산 데이터베이스    "),
            ),
            (
                Some("   あなたのことが好きです   "),
                Some("あなたのことが好きです   "),
            ),
        ];

        for (arg, expect_output) in test_cases {
            let output = RpnFnScalarEvaluator::new()
                .push_param(arg.map(|s| s.as_bytes().to_vec()))
                .evaluate(ScalarFuncSig::LTrim)
                .unwrap();
            assert_eq!(output, expect_output.map(|s| s.as_bytes().to_vec()));
        }
    }

    #[test]
<<<<<<< HEAD
    fn test_left() {
        let cases = vec![
            (Some(b"hello".to_vec()), Some(0i64), Some(b"".to_vec())),
            (Some(b"hello".to_vec()), Some(1i64), Some(b"h".to_vec())),
            (
                Some("数据库".as_bytes().to_vec()),
                Some(2i64),
                Some("数据".as_bytes().to_vec()),
            ),
            (
                Some("忠犬ハチ公".as_bytes().to_vec()),
                Some(3i64),
                Some("忠犬ハ".as_bytes().to_vec()),
            ),
            (
                Some("数据库".as_bytes().to_vec()),
                Some(100i64),
                Some("数据库".as_bytes().to_vec()),
            ),
            (
                Some("数据库".as_bytes().to_vec()),
                Some(-1i64),
                Some(b"".to_vec()),
            ),
            (
                Some("数据库".as_bytes().to_vec()),
                Some(i64::max_value()),
                Some("数据库".as_bytes().to_vec()),
            ),
            (None, Some(-1), None),
            (Some(b"hello".to_vec()), None, None),
            (None, None, None),
        ];

        for (lhs, rhs, expect_output) in cases {
            let output = RpnFnScalarEvaluator::new()
                .push_param(lhs)
                .push_param(rhs)
                .evaluate(ScalarFuncSig::Left)
                .unwrap();
            assert_eq!(output, expect_output);
=======
    fn test_rtrim() {
        let test_cases = vec![
            (None, None),
            (Some("   bar   "), Some("   bar")),
            (Some("bar"), Some("bar")),
            (Some("ba  r"), Some("ba  r")),
            (Some("    "), Some("")),
            (Some("  bar\t  "), Some("  bar\t")),
            (Some(" bar   \t"), Some(" bar   \t")),
            (Some("bar   \r"), Some("bar   \r")),
            (Some("bar   \n"), Some("bar   \n")),
            (Some(""), Some("")),
            (Some("  你好  "), Some("  你好")),
            (Some("  你  好  "), Some("  你  好")),
            (Some("  분산 데이터베이스    "), Some("  분산 데이터베이스")),
            (
                Some("   あなたのことが好きです   "),
                Some("   あなたのことが好きです"),
            ),
        ];

        for (arg, expect_output) in test_cases {
            let output = RpnFnScalarEvaluator::new()
                .push_param(arg.map(|s| s.as_bytes().to_vec()))
                .evaluate(ScalarFuncSig::RTrim)
                .unwrap();
            assert_eq!(output, expect_output.map(|s| s.as_bytes().to_vec()));
>>>>>>> a3bd8615
        }
    }
}<|MERGE_RESOLUTION|>--- conflicted
+++ resolved
@@ -82,7 +82,19 @@
 
 #[rpn_fn]
 #[inline]
-<<<<<<< HEAD
+pub fn rtrim(arg: &Option<Bytes>) -> Result<Option<Bytes>> {
+    Ok(arg.as_ref().map(|bytes| {
+        let pos = bytes.iter().rposition(|&x| x != SPACE);
+        if let Some(i) = pos {
+            bytes[..=i].to_vec()
+        } else {
+            Vec::new()
+        }
+    }))
+}
+
+#[rpn_fn]
+#[inline]
 pub fn left(lhs: &Option<Bytes>, rhs: &Option<Int>) -> Result<Option<Bytes>> {
     Ok(match (lhs, rhs) {
         (Some(lhs), Some(rhs)) => {
@@ -90,7 +102,7 @@
                 Some(Vec::new())
             } else {
                 Some(
-                    str::from_utf8(&(*lhs).clone())
+                    str::from_utf8(&(*lhs))
                         .unwrap()
                         .chars()
                         .take(*rhs as usize)
@@ -101,17 +113,6 @@
         }
         _ => None,
     })
-=======
-pub fn rtrim(arg: &Option<Bytes>) -> Result<Option<Bytes>> {
-    Ok(arg.as_ref().map(|bytes| {
-        let pos = bytes.iter().rposition(|&x| x != SPACE);
-        if let Some(i) = pos {
-            bytes[..=i].to_vec()
-        } else {
-            Vec::new()
-        }
-    }))
->>>>>>> a3bd8615
 }
 
 #[cfg(test)]
@@ -362,51 +363,8 @@
             assert_eq!(output, expect_output.map(|s| s.as_bytes().to_vec()));
         }
     }
-
-    #[test]
-<<<<<<< HEAD
-    fn test_left() {
-        let cases = vec![
-            (Some(b"hello".to_vec()), Some(0i64), Some(b"".to_vec())),
-            (Some(b"hello".to_vec()), Some(1i64), Some(b"h".to_vec())),
-            (
-                Some("数据库".as_bytes().to_vec()),
-                Some(2i64),
-                Some("数据".as_bytes().to_vec()),
-            ),
-            (
-                Some("忠犬ハチ公".as_bytes().to_vec()),
-                Some(3i64),
-                Some("忠犬ハ".as_bytes().to_vec()),
-            ),
-            (
-                Some("数据库".as_bytes().to_vec()),
-                Some(100i64),
-                Some("数据库".as_bytes().to_vec()),
-            ),
-            (
-                Some("数据库".as_bytes().to_vec()),
-                Some(-1i64),
-                Some(b"".to_vec()),
-            ),
-            (
-                Some("数据库".as_bytes().to_vec()),
-                Some(i64::max_value()),
-                Some("数据库".as_bytes().to_vec()),
-            ),
-            (None, Some(-1), None),
-            (Some(b"hello".to_vec()), None, None),
-            (None, None, None),
-        ];
-
-        for (lhs, rhs, expect_output) in cases {
-            let output = RpnFnScalarEvaluator::new()
-                .push_param(lhs)
-                .push_param(rhs)
-                .evaluate(ScalarFuncSig::Left)
-                .unwrap();
-            assert_eq!(output, expect_output);
-=======
+  
+    #[test]
     fn test_rtrim() {
         let test_cases = vec![
             (None, None),
@@ -434,7 +392,51 @@
                 .evaluate(ScalarFuncSig::RTrim)
                 .unwrap();
             assert_eq!(output, expect_output.map(|s| s.as_bytes().to_vec()));
->>>>>>> a3bd8615
-        }
-    }
+        }
+    }
+  
+    #[test]
+    fn test_left() {
+        let cases = vec![
+            (Some(b"hello".to_vec()), Some(0i64), Some(b"".to_vec())),
+            (Some(b"hello".to_vec()), Some(1i64), Some(b"h".to_vec())),
+            (
+                Some("数据库".as_bytes().to_vec()),
+                Some(2i64),
+                Some("数据".as_bytes().to_vec()),
+            ),
+            (
+                Some("忠犬ハチ公".as_bytes().to_vec()),
+                Some(3i64),
+                Some("忠犬ハ".as_bytes().to_vec()),
+            ),
+            (
+                Some("数据库".as_bytes().to_vec()),
+                Some(100i64),
+                Some("数据库".as_bytes().to_vec()),
+            ),
+            (
+                Some("数据库".as_bytes().to_vec()),
+                Some(-1i64),
+                Some(b"".to_vec()),
+            ),
+            (
+                Some("数据库".as_bytes().to_vec()),
+                Some(i64::max_value()),
+                Some("数据库".as_bytes().to_vec()),
+            ),
+            (None, Some(-1), None),
+            (Some(b"hello".to_vec()), None, None),
+            (None, None, None),
+        ];
+
+        for (lhs, rhs, expect_output) in cases {
+            let output = RpnFnScalarEvaluator::new()
+                .push_param(lhs)
+                .push_param(rhs)
+                .evaluate(ScalarFuncSig::Left)
+                .unwrap();
+            assert_eq!(output, expect_output);
+      }
+   }
 }