--- conflicted
+++ resolved
@@ -21,10 +21,6 @@
 
 #[rpn_fn]
 #[inline]
-<<<<<<< HEAD
-pub fn hex_str_arg(arg: &Option<Bytes>) -> Result<Option<Bytes>> {
-    Ok(arg.as_ref().map(|b| hex::encode_upper(b).into_bytes()))
-=======
 pub fn bit_length(arg: &Option<Bytes>) -> Result<Option<i64>> {
     Ok(arg.as_ref().map(|bytes| bytes.len() as i64 * 8))
 }
@@ -94,7 +90,12 @@
             Vec::new()
         }
     }))
->>>>>>> d426d9c8
+}
+
+#[rpn_fn]
+#[inline]
+pub fn hex_str_arg(arg: &Option<Bytes>) -> Result<Option<Bytes>> {
+    Ok(arg.as_ref().map(|b| hex::encode_upper(b).into_bytes()))
 }
 
 #[cfg(test)]
@@ -164,15 +165,6 @@
     }
 
     #[test]
-<<<<<<< HEAD
-    fn test_hex_str_arg() {
-        let test_cases = vec![
-            (Some(b"abc".to_vec()), Some(b"616263".to_vec())),
-            (
-                Some("你好".as_bytes().to_vec()),
-                Some(b"E4BDA0E5A5BD".to_vec()),
-            ),
-=======
     fn test_concat() {
         let cases = vec![
             (
@@ -309,24 +301,17 @@
             (Some(0b1100), Some(b"C".to_vec())),
             (Some(0), Some(b"0".to_vec())),
             (Some(-1), Some(b"FFFFFFFFFFFFFFFF".to_vec())),
->>>>>>> d426d9c8
-            (None, None),
-        ];
-
-        for (arg, expect_output) in test_cases {
-            let output = RpnFnScalarEvaluator::new()
-                .push_param(arg)
-<<<<<<< HEAD
-                .evaluate(ScalarFuncSig::HexStrArg)
-=======
+            (None, None),
+        ];
+
+        for (arg, expect_output) in test_cases {
+            let output = RpnFnScalarEvaluator::new()
+                .push_param(arg)
                 .evaluate(ScalarFuncSig::HexIntArg)
->>>>>>> d426d9c8
-                .unwrap();
-            assert_eq!(output, expect_output);
-        }
-    }
-<<<<<<< HEAD
-=======
+                .unwrap();
+            assert_eq!(output, expect_output);
+        }
+    }
 
     #[test]
     fn test_ltrim() {
@@ -392,5 +377,24 @@
             assert_eq!(output, expect_output.map(|s| s.as_bytes().to_vec()));
         }
     }
->>>>>>> d426d9c8
+
+    #[test]
+    fn test_hex_str_arg() {
+        let test_cases = vec![
+            (Some(b"abc".to_vec()), Some(b"616263".to_vec())),
+            (
+                Some("你好".as_bytes().to_vec()),
+                Some(b"E4BDA0E5A5BD".to_vec()),
+            ),
+            (None, None),
+        ];
+
+        for (arg, expect_output) in test_cases {
+            let output = RpnFnScalarEvaluator::new()
+                .push_param(arg)
+                .evaluate(ScalarFuncSig::HexStrArg)
+                .unwrap();
+            assert_eq!(output, expect_output);
+        }
+    }
 }