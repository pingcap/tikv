use std::cell::RefCell;

use num::traits::Pow;
use tidb_query_codegen::rpn_fn;

use crate::codec::data_type::*;
use crate::codec::mysql::{RoundMode, DEFAULT_FSP};
use crate::codec::{self, Error};
use crate::expr::EvalContext;
use crate::expr_util::rand::MySQLRng;
use crate::Result;

#[rpn_fn]
#[inline]
pub fn pi() -> Result<Option<Real>> {
    Ok(Some(Real::from(std::f64::consts::PI)))
}

#[rpn_fn]
#[inline]
pub fn crc32(arg: &Option<Bytes>) -> Result<Option<Int>> {
    Ok(arg
        .as_ref()
        .map(|bytes| i64::from(tikv_util::file::calc_crc32_bytes(&bytes))))
}

#[inline]
#[rpn_fn]
pub fn log_1_arg(arg: &Option<Real>) -> Result<Option<Real>> {
    Ok(arg.and_then(|n| f64_to_real(n.ln())))
}

#[inline]
#[rpn_fn]
pub fn log_2_arg(arg0: &Option<Real>, arg1: &Option<Real>) -> Result<Option<Real>> {
    Ok(match (arg0, arg1) {
        (Some(base), Some(n)) => f64_to_real(n.log(**base)),
        _ => None,
    })
}

#[inline]
#[rpn_fn]
pub fn log2(arg: &Option<Real>) -> Result<Option<Real>> {
    Ok(arg.and_then(|n| f64_to_real(n.log2())))
}

#[inline]
#[rpn_fn]
pub fn log10(arg: &Option<Real>) -> Result<Option<Real>> {
    Ok(arg.and_then(|n| f64_to_real(n.log10())))
}

// If the given f64 is finite, returns `Some(Real)`. Otherwise returns None.
fn f64_to_real(n: f64) -> Option<Real> {
    if n.is_finite() {
        Some(Real::from(n))
    } else {
        None
    }
}

#[inline]
#[rpn_fn(capture = [ctx])]
pub fn ceil<C: Ceil>(ctx: &mut EvalContext, arg: &Option<C::Input>) -> Result<Option<C::Output>> {
    if let Some(arg) = arg {
        C::ceil(ctx, arg)
    } else {
        Ok(None)
    }
}

pub trait Ceil {
    type Input: Evaluable;
    type Output: Evaluable;

    fn ceil(_ctx: &mut EvalContext, arg: &Self::Input) -> Result<Option<Self::Output>>;
}

pub struct CeilReal;

impl Ceil for CeilReal {
    type Input = Real;
    type Output = Real;

    #[inline]
    fn ceil(_ctx: &mut EvalContext, arg: &Self::Input) -> Result<Option<Self::Output>> {
        Ok(Some(Real::from(arg.ceil())))
    }
}

pub struct CeilDecToDec;

impl Ceil for CeilDecToDec {
    type Input = Decimal;
    type Output = Decimal;

    #[inline]
    fn ceil(ctx: &mut EvalContext, arg: &Self::Input) -> Result<Option<Self::Output>> {
        Ok(arg.ceil().into_result(ctx).map(Some)?)
    }
}

pub struct CeilIntToDec;

impl Ceil for CeilIntToDec {
    type Input = Int;
    type Output = Decimal;

    #[inline]
    fn ceil(_ctx: &mut EvalContext, arg: &Self::Input) -> Result<Option<Self::Output>> {
        Ok(Some(Decimal::from(*arg)))
    }
}

pub struct CeilDecToInt;

impl Ceil for CeilDecToInt {
    type Input = Decimal;
    type Output = Int;

    #[inline]
    fn ceil(ctx: &mut EvalContext, arg: &Self::Input) -> Result<Option<Self::Output>> {
        Ok(arg
            .ceil()
            .into_result(ctx)
            .and_then(|decimal| decimal.as_i64_with_ctx(ctx))
            .map(Some)?)
    }
}

pub struct CeilIntToInt;

impl Ceil for CeilIntToInt {
    type Input = Int;
    type Output = Int;

    #[inline]
    fn ceil(_ctx: &mut EvalContext, arg: &Self::Input) -> Result<Option<Self::Output>> {
        Ok(Some(*arg))
    }
}

#[rpn_fn(capture = [ctx])]
pub fn floor<T: Floor>(ctx: &mut EvalContext, arg: &Option<T::Input>) -> Result<Option<T::Output>> {
    if let Some(arg) = arg {
        T::floor(ctx, arg)
    } else {
        Ok(None)
    }
}

pub trait Floor {
    type Input: Evaluable;
    type Output: Evaluable;
    fn floor(_ctx: &mut EvalContext, arg: &Self::Input) -> Result<Option<Self::Output>>;
}

pub struct FloorReal;

impl Floor for FloorReal {
    type Input = Real;
    type Output = Real;

    #[inline]
    fn floor(_ctx: &mut EvalContext, arg: &Self::Input) -> Result<Option<Self::Output>> {
        Ok(Some(Real::from(arg.floor())))
    }
}

pub struct FloorIntToDec;

impl Floor for FloorIntToDec {
    type Input = Int;
    type Output = Decimal;

    fn floor(_ctx: &mut EvalContext, arg: &Self::Input) -> Result<Option<Self::Output>> {
        Ok(Some(Decimal::from(*arg)))
    }
}

pub struct FloorDecToInt;

impl Floor for FloorDecToInt {
    type Input = Decimal;
    type Output = Int;

    #[inline]
    fn floor(ctx: &mut EvalContext, arg: &Self::Input) -> Result<Option<Self::Output>> {
        Ok(arg
            .floor()
            .into_result(ctx)
            .and_then(|decimal| decimal.as_i64_with_ctx(ctx))
            .map(Some)?)
    }
}

pub struct FloorDecToDec;

impl Floor for FloorDecToDec {
    type Input = Decimal;
    type Output = Decimal;

    #[inline]
    fn floor(ctx: &mut EvalContext, arg: &Self::Input) -> Result<Option<Self::Output>> {
        Ok(arg.floor().into_result(ctx).map(Some)?)
    }
}

pub struct FloorIntToInt;

impl Floor for FloorIntToInt {
    type Input = Int;
    type Output = Int;

    #[inline]
    fn floor(_ctx: &mut EvalContext, arg: &Self::Input) -> Result<Option<Self::Output>> {
        Ok(Some(*arg))
    }
}

#[rpn_fn]
#[inline]
fn abs_int(arg: &Option<Int>) -> Result<Option<Int>> {
    match arg {
        None => Ok(None),
        Some(arg) => match (*arg).checked_abs() {
            None => Err(Error::overflow("BIGINT", &format!("abs({})", *arg)).into()),
            Some(arg_abs) => Ok(Some(arg_abs)),
        },
    }
}

#[rpn_fn]
#[inline]
fn abs_uint(arg: &Option<Int>) -> Result<Option<Int>> {
    Ok(*arg)
}

#[rpn_fn]
#[inline]
fn abs_real(arg: &Option<Real>) -> Result<Option<Real>> {
    match arg {
        Some(arg) => Ok(Some(num_traits::Signed::abs(arg))),
        None => Ok(None),
    }
}

#[rpn_fn]
#[inline]
fn abs_decimal(arg: &Option<Decimal>) -> Result<Option<Decimal>> {
    match arg {
        Some(arg) => {
            let res: codec::Result<Decimal> = arg.to_owned().abs().into();
            Ok(Some(res?))
        }
        None => Ok(None),
    }
}

#[inline]
#[rpn_fn]
fn sign(arg: &Option<Real>) -> Result<Option<Int>> {
    Ok(arg.and_then(|n| {
        if *n > 0f64 {
            Some(1)
        } else if *n == 0f64 {
            Some(0)
        } else {
            Some(-1)
        }
    }))
}

#[inline]
#[rpn_fn]
fn sqrt(arg: &Option<Real>) -> Result<Option<Real>> {
    Ok(arg.and_then(|n| {
        if *n < 0f64 {
            None
        } else {
            let res = n.sqrt();
            if res.is_nan() {
                None
            } else {
                Some(Real::from(res))
            }
        }
    }))
}

#[inline]
#[rpn_fn]
fn radians(arg: &Option<Real>) -> Result<Option<Real>> {
    Ok(arg.and_then(|n| Real::new(*n * std::f64::consts::PI / 180_f64).ok()))
}

#[inline]
#[rpn_fn]
pub fn exp(arg: &Option<Real>) -> Result<Option<Real>> {
    match arg {
        Some(x) => {
            let ret = x.exp();
            if ret.is_infinite() {
                Err(Error::overflow("DOUBLE", &format!("exp({})", x)).into())
            } else {
                Ok(Real::new(ret).ok())
            }
        }
        None => Ok(None),
    }
}

#[inline]
#[rpn_fn]
fn sin(arg: &Option<Real>) -> Result<Option<Real>> {
    Ok(arg.map_or(None, |arg| Real::new(arg.sin()).ok()))
}

#[inline]
#[rpn_fn]
fn cos(arg: &Option<Real>) -> Result<Option<Real>> {
    Ok(arg.map_or(None, |arg| Real::new(arg.cos()).ok()))
}

#[inline]
#[rpn_fn]
fn tan(arg: &Option<Real>) -> Result<Option<Real>> {
    Ok(arg.map_or(None, |arg| Real::new(arg.tan()).ok()))
}

#[inline]
#[rpn_fn]
fn cot(arg: &Option<Real>) -> Result<Option<Real>> {
    match arg {
        Some(arg) => {
            let tan = arg.tan();
            let cot = tan.recip();
            if cot.is_infinite() {
                Err(Error::overflow("DOUBLE", format!("cot({})", arg)).into())
            } else {
                Ok(Real::new(cot).ok())
            }
        }
        None => Ok(None),
    }
}

#[inline]
#[rpn_fn]
fn pow(lhs: &Option<Real>, rhs: &Option<Real>) -> Result<Option<Real>> {
    match (lhs, rhs) {
        (Some(lhs), Some(rhs)) => {
            let pow = (lhs.into_inner()).pow(rhs.into_inner());
            if pow.is_infinite() {
                Err(Error::overflow("DOUBLE", format!("{}.pow({})", lhs, rhs)).into())
            } else {
                Ok(Real::new(pow).ok())
            }
        }
        _ => Ok(None),
    }
}

#[inline]
#[rpn_fn]
fn rand() -> Result<Option<Real>> {
    let res = MYSQL_RNG.with(|mysql_rng| mysql_rng.borrow_mut().gen());
    Ok(Real::new(res).ok())
}

#[inline]
#[rpn_fn]
fn rand_with_seed_first_gen(seed: &Option<i64>) -> Result<Option<Real>> {
    let mut rng = MySQLRng::new_with_seed(seed.unwrap_or(0));
    let res = rng.gen();
    Ok(Real::new(res).ok())
}

#[inline]
#[rpn_fn]
fn degrees(arg: &Option<Real>) -> Result<Option<Real>> {
    Ok(arg.and_then(|n| Real::new(n.to_degrees()).ok()))
}

#[inline]
#[rpn_fn]
pub fn asin(arg: &Option<Real>) -> Result<Option<Real>> {
    Ok(arg.map_or(None, |arg| Real::new(arg.asin()).ok()))
}

#[inline]
#[rpn_fn]
pub fn acos(arg: &Option<Real>) -> Result<Option<Real>> {
    Ok(arg.map_or(None, |arg| Real::new(arg.acos()).ok()))
}

#[inline]
#[rpn_fn]
pub fn atan_1_arg(arg: &Option<Real>) -> Result<Option<Real>> {
    Ok(arg.map_or(None, |arg| Real::new(arg.atan()).ok()))
}

#[inline]
#[rpn_fn]
pub fn atan_2_args(arg0: &Option<Real>, arg1: &Option<Real>) -> Result<Option<Real>> {
    Ok(match (arg0, arg1) {
        (Some(arg0), Some(arg1)) => Real::new(arg0.atan2(arg1.into_inner())).ok(),
        _ => None,
    })
}

#[inline]
#[rpn_fn]
pub fn conv(
    n: &Option<Bytes>,
    from_base: &Option<Int>,
    to_base: &Option<Int>,
) -> Result<Option<Bytes>> {
    use crate::expr_util::conv::conv as conv_impl;
    if let (Some(n), Some(from_base), Some(to_base)) = (n, from_base, to_base) {
        let s = String::from_utf8_lossy(n);
        Ok(conv_impl(s.as_ref(), *from_base, *to_base))
    } else {
        Ok(None)
    }
}

<<<<<<< HEAD
#[inline]
#[rpn_fn]
pub fn round_real(arg: &Option<Real>) -> Result<Option<Real>> {
    match arg {
        Some(arg) => Ok(Real::new(arg.round()).ok()),
        None => Ok(None),
    }
}

#[inline]
#[rpn_fn]
pub fn round_int(arg: &Option<Int>) -> Result<Option<Int>> {
    Ok(*arg)
}

#[inline]
#[rpn_fn]
pub fn round_dec(arg: &Option<Decimal>) -> Result<Option<Decimal>> {
    match arg {
        Some(arg) => {
            let res: codec::Result<Decimal> = arg
                .to_owned()
                .round(DEFAULT_FSP, RoundMode::HalfEven)
                .into();
            Ok(Some(res?))
        }
        None => Ok(None),
    }
=======
thread_local! {
   static MYSQL_RNG: RefCell<MySQLRng> = RefCell::new(MySQLRng::new())
>>>>>>> 28d2ea9d
}

#[cfg(test)]
mod tests {
    use std::str::FromStr;
    use std::{f64, i64};
    use tipb::ScalarFuncSig;

    use super::*;
    use crate::rpn_expr::types::test_util::RpnFnScalarEvaluator;

    #[test]
    fn test_pi() {
        let output = RpnFnScalarEvaluator::new()
            .evaluate(ScalarFuncSig::Pi)
            .unwrap();
        assert_eq!(output, Some(Real::from(std::f64::consts::PI)));
    }

    #[test]
    fn test_crc32() {
        let cases = vec![
            (Some(""), Some(0)),
            (Some("-1"), Some(808273962)),
            (Some("mysql"), Some(2501908538)),
            (Some("MySQL"), Some(3259397556)),
            (Some("hello"), Some(907060870)),
            (Some("❤️"), Some(4067711813)),
            (None, None),
        ];

        for (input, expect) in cases {
            let input = input.map(|s| s.as_bytes().to_vec());
            let output = RpnFnScalarEvaluator::new()
                .push_param(input)
                .evaluate(ScalarFuncSig::Crc32)
                .unwrap();
            assert_eq!(output, expect);
        }
    }

    #[test]
    fn test_log_1_arg() {
        let test_cases = vec![
            (Some(std::f64::consts::E), Some(Real::from(1.0_f64))),
            (Some(100.0), Some(Real::from(4.605170185988092_f64))),
            (Some(-1.0), None),
            (Some(0.0), None),
            (None, None),
        ];
        for (input, expect) in test_cases {
            let output = RpnFnScalarEvaluator::new()
                .push_param(input)
                .evaluate(ScalarFuncSig::Log1Arg)
                .unwrap();
            assert_eq!(output, expect, "{:?}", input);
        }
    }

    #[test]
    fn test_log_2_arg() {
        let test_cases = vec![
            (Some(10.0_f64), Some(100.0_f64), Some(Real::from(2.0_f64))),
            (Some(2.0_f64), Some(1.0_f64), Some(Real::from(0.0_f64))),
            (Some(0.5_f64), Some(0.25_f64), Some(Real::from(2.0_f64))),
            (Some(-0.23323_f64), Some(2.0_f64), None),
            (None, None, None),
            (Some(2.0_f64), None, None),
            (None, Some(2.0_f64), None),
        ];
        for (a1, a2, expect) in test_cases {
            let output = RpnFnScalarEvaluator::new()
                .push_param(a1)
                .push_param(a2)
                .evaluate(ScalarFuncSig::Log2Args)
                .unwrap();
            assert_eq!(output, expect, "arg1 {:?}, arg2 {:?}", a1, a2);
        }
    }

    #[test]
    fn test_log2() {
        let test_cases = vec![
            (Some(16_f64), Some(Real::from(4_f64))),
            (Some(5_f64), Some(Real::from(2.321928094887362_f64))),
            (Some(-1.234_f64), None),
            (Some(0_f64), None),
            (None, None),
        ];
        for (input, expect) in test_cases {
            let output = RpnFnScalarEvaluator::new()
                .push_param(input)
                .evaluate(ScalarFuncSig::Log2)
                .unwrap();
            assert_eq!(output, expect, "{:?}", input);
        }
    }

    #[test]
    fn test_log10() {
        let test_cases = vec![
            (Some(100_f64), Some(Real::from(2_f64))),
            (Some(101_f64), Some(Real::from(2.0043213737826426_f64))),
            (Some(-1.234_f64), None),
            (Some(0_f64), None),
            (None, None),
        ];
        for (input, expect) in test_cases {
            let output = RpnFnScalarEvaluator::new()
                .push_param(input)
                .evaluate(ScalarFuncSig::Log10)
                .unwrap();
            assert_eq!(output, expect, "{:?}", input);
        }
    }

    #[test]
    fn test_abs_int() {
        let test_cases = vec![
            (ScalarFuncSig::AbsInt, -3, Some(3), false),
            (
                ScalarFuncSig::AbsInt,
                std::i64::MAX,
                Some(std::i64::MAX),
                false,
            ),
            (
                ScalarFuncSig::AbsUInt,
                std::u64::MAX as i64,
                Some(std::u64::MAX as i64),
                false,
            ),
            (ScalarFuncSig::AbsInt, std::i64::MIN, Some(0), true),
        ];

        for (sig, arg, expect_output, is_err) in test_cases {
            let output = RpnFnScalarEvaluator::new().push_param(arg).evaluate(sig);

            if is_err {
                assert!(output.is_err());
            } else {
                let output = output.unwrap();
                assert_eq!(output, expect_output, "{:?}", arg);
            }
        }
    }

    #[test]
    fn test_abs_real() {
        let test_cases: Vec<(Real, Option<Real>)> = vec![
            (Real::new(3.5).unwrap(), Real::new(3.5).ok()),
            (Real::new(-3.5).unwrap(), Real::new(3.5).ok()),
        ];

        for (arg, expect_output) in test_cases {
            let output = RpnFnScalarEvaluator::new()
                .push_param(arg)
                .evaluate(ScalarFuncSig::AbsReal)
                .unwrap();
            assert_eq!(output, expect_output, "{:?}", arg);
        }
    }

    #[test]
    fn test_abs_decimal() {
        let test_cases = vec![("1.1", "1.1"), ("-1.1", "1.1")];

        for (arg, expect_output) in test_cases {
            let arg = arg.parse::<Decimal>().ok();
            let expect_output = expect_output.parse::<Decimal>().ok();
            let output = RpnFnScalarEvaluator::new()
                .push_param(arg.clone())
                .evaluate(ScalarFuncSig::AbsDecimal)
                .unwrap();
            assert_eq!(output, expect_output, "{:?}", arg);
        }
    }

    #[test]
    fn test_ceil_real() {
        let cases = vec![
            (4.0, 3.5),
            (4.0, 3.45),
            (4.0, 3.1),
            (-3.0, -3.45),
            (0.0, -0.1),
            (std::f64::MAX, std::f64::MAX),
            (std::f64::MIN, std::f64::MIN),
        ];
        for (expected, input) in cases {
            let arg = Real::from(input);
            let expected = Real::new(expected).ok();
            let output = RpnFnScalarEvaluator::new()
                .push_param(arg)
                .evaluate::<Real>(ScalarFuncSig::CeilReal)
                .unwrap();
            assert_eq!(expected, output);
        }
    }

    #[test]
    fn test_ceil_dec_to_dec() {
        let cases = vec![
            ("9223372036854775808", "9223372036854775808"),
            ("124", "123.456"),
            ("-123", "-123.456"),
        ];

        for (expected, input) in cases {
            let arg = input.parse::<Decimal>().ok();
            let expected = expected.parse::<Decimal>().ok();
            let output = RpnFnScalarEvaluator::new()
                .push_param(arg)
                .evaluate::<Decimal>(ScalarFuncSig::CeilDecToDec)
                .unwrap();
            assert_eq!(expected, output);
        }
    }

    #[test]
    fn test_ceil_int_to_dec() {
        let cases = vec![
            ("-9223372036854775808", std::i64::MIN),
            ("9223372036854775807", std::i64::MAX),
            ("123", 123),
            ("-123", -123),
        ];
        for (expected, input) in cases {
            let expected = expected.parse::<Decimal>().ok();
            let output = RpnFnScalarEvaluator::new()
                .push_param(input)
                .evaluate::<Decimal>(ScalarFuncSig::CeilIntToDec)
                .unwrap();
            assert_eq!(expected, output);
        }
    }

    #[test]
    fn test_ceil_dec_to_int() {
        let cases = vec![
            (124, "123.456"),
            (2, "1.23"),
            (-1, "-1.23"),
            (std::i64::MIN, "-9223372036854775808"),
        ];
        for (expected, input) in cases {
            let arg = input.parse::<Decimal>().ok();
            let expected = Some(expected);
            let output = RpnFnScalarEvaluator::new()
                .push_param(arg)
                .evaluate::<Int>(ScalarFuncSig::CeilDecToInt)
                .unwrap();
            assert_eq!(expected, output);
        }
    }

    #[test]
    fn test_ceil_int_to_int() {
        let cases = vec![
            (1, 1),
            (2, 2),
            (666, 666),
            (-3, -3),
            (-233, -233),
            (std::i64::MAX, std::i64::MAX),
            (std::i64::MIN, std::i64::MIN),
        ];

        for (expected, input) in cases {
            let expected = Some(expected);
            let output = RpnFnScalarEvaluator::new()
                .push_param(input)
                .evaluate::<Int>(ScalarFuncSig::CeilIntToInt)
                .unwrap();
            assert_eq!(expected, output);
        }
    }

    fn test_unary_func_ok_none<I: Evaluable, O: Evaluable>(sig: ScalarFuncSig)
    where
        O: PartialEq,
        Option<I>: Into<ScalarValue>,
        Option<O>: From<ScalarValue>,
    {
        assert_eq!(
            None,
            RpnFnScalarEvaluator::new()
                .push_param(Option::<I>::None)
                .evaluate::<O>(sig)
                .unwrap()
        );
    }

    #[test]
    fn test_floor_real() {
        let cases = vec![
            (3.5, 3.0),
            (3.7, 3.0),
            (3.45, 3.0),
            (3.1, 3.0),
            (-3.45, -4.0),
            (-0.1, -1.0),
            (16140901064495871255.0, 16140901064495871255.0),
            (std::f64::MAX, std::f64::MAX),
            (std::f64::MIN, std::f64::MIN),
        ];
        for (input, expected) in cases {
            let arg = Real::from(input);
            let expected = Real::new(expected).ok();
            let output = RpnFnScalarEvaluator::new()
                .push_param(arg)
                .evaluate::<Real>(ScalarFuncSig::FloorReal)
                .unwrap();
            assert_eq!(expected, output);
        }

        test_unary_func_ok_none::<Real, Real>(ScalarFuncSig::FloorReal);
    }

    #[test]
    fn test_floor_int_to_dec() {
        let tests_cases = vec![
            (std::i64::MIN, "-9223372036854775808"),
            (std::i64::MAX, "9223372036854775807"),
            (123, "123"),
            (-123, "-123"),
        ];

        for (input, expected) in tests_cases {
            let expected = expected.parse::<Decimal>().ok();
            let output = RpnFnScalarEvaluator::new()
                .push_param(input)
                .evaluate::<Decimal>(ScalarFuncSig::FloorIntToDec)
                .unwrap();
            assert_eq!(output, expected);
        }

        test_unary_func_ok_none::<Int, Decimal>(ScalarFuncSig::FloorIntToDec);
    }

    #[test]
    fn test_floor_dec_to_dec() {
        let cases = vec![
            ("9223372036854775808", "9223372036854775808"),
            ("123.456", "123"),
            ("-123.456", "-124"),
        ];

        for (input, expected) in cases {
            let arg = input.parse::<Decimal>().ok();
            let expected = expected.parse::<Decimal>().ok();
            let output = RpnFnScalarEvaluator::new()
                .push_param(arg)
                .evaluate::<Decimal>(ScalarFuncSig::FloorDecToDec)
                .unwrap();
            assert_eq!(expected, output);
        }

        test_unary_func_ok_none::<Decimal, Decimal>(ScalarFuncSig::FloorDecToDec);
    }

    #[test]
    fn test_floor_dec_to_int() {
        let cases = vec![
            ("123.456", 123),
            ("1.23", 1),
            ("-1.23", -2),
            ("-9223372036854775808", std::i64::MIN),
        ];
        for (input, expected) in cases {
            let arg = input.parse::<Decimal>().ok();
            let expected = Some(expected);
            let output = RpnFnScalarEvaluator::new()
                .push_param(arg)
                .evaluate::<Int>(ScalarFuncSig::FloorDecToInt)
                .unwrap();
            assert_eq!(expected, output);
        }

        test_unary_func_ok_none::<Decimal, Int>(ScalarFuncSig::FloorDecToInt);
    }

    #[test]
    fn test_floor_int_to_int() {
        let cases = vec![
            (1, 1),
            (2, 2),
            (-3, -3),
            (std::i64::MAX, std::i64::MAX),
            (std::i64::MIN, std::i64::MIN),
        ];

        for (expected, input) in cases {
            let expected = Some(expected);
            let output = RpnFnScalarEvaluator::new()
                .push_param(input)
                .evaluate::<Int>(ScalarFuncSig::FloorIntToInt)
                .unwrap();
            assert_eq!(expected, output);
        }

        test_unary_func_ok_none::<Int, Int>(ScalarFuncSig::FloorIntToInt);
    }

    #[test]
    fn test_sign() {
        let test_cases = vec![
            (None, None),
            (Some(42f64), Some(1)),
            (Some(0f64), Some(0)),
            (Some(-47f64), Some(-1)),
        ];
        for (input, expect) in test_cases {
            let output = RpnFnScalarEvaluator::new()
                .push_param(input)
                .evaluate(ScalarFuncSig::Sign)
                .unwrap();
            assert_eq!(expect, output, "{:?}", input);
        }
    }

    #[test]
    fn test_sqrt() {
        let test_cases = vec![
            (None, None),
            (Some(64f64), Some(Real::from(8f64))),
            (Some(2f64), Some(Real::from(std::f64::consts::SQRT_2))),
            (Some(-16f64), None),
            (Some(std::f64::NAN), None),
        ];
        for (input, expect) in test_cases {
            let output = RpnFnScalarEvaluator::new()
                .push_param(input)
                .evaluate(ScalarFuncSig::Sqrt)
                .unwrap();
            assert_eq!(expect, output, "{:?}", input);
        }
    }

    #[test]
    fn test_radians() {
        let test_cases = vec![
            (None, None),
            (Some(0_f64), Some(Real::from(0_f64))),
            (Some(180_f64), Some(Real::from(std::f64::consts::PI))),
            (
                Some(-360_f64),
                Some(Real::from(-2_f64 * std::f64::consts::PI)),
            ),
            (Some(std::f64::NAN), None),
            (
                Some(std::f64::INFINITY),
                Some(Real::from(std::f64::INFINITY)),
            ),
        ];
        for (input, expect) in test_cases {
            let output = RpnFnScalarEvaluator::new()
                .push_param(input)
                .evaluate(ScalarFuncSig::Radians)
                .unwrap();
            assert_eq!(expect, output, "{:?}", input);
        }
    }

    #[test]
    fn test_exp() {
        let tests = vec![
            (1_f64, std::f64::consts::E),
            (1.23_f64, 3.4212295362896734),
            (-1.23_f64, 0.2922925776808594),
            (0_f64, 1_f64),
        ];
        for (x, expected) in tests {
            let output = RpnFnScalarEvaluator::new()
                .push_param(Some(Real::from(x)))
                .evaluate(ScalarFuncSig::Exp)
                .unwrap();
            assert_eq!(output, Some(Real::from(expected)));
        }
        test_unary_func_ok_none::<Real, Real>(ScalarFuncSig::Exp);

        let overflow_tests = vec![100000_f64];
        for x in overflow_tests {
            let output: Result<Option<Real>> = RpnFnScalarEvaluator::new()
                .push_param(Some(Real::from(x)))
                .evaluate(ScalarFuncSig::Exp);
            assert!(output.is_err());
        }
    }

    #[test]
    fn test_degrees() {
        let tests_cases = vec![
            (None, None),
            (Some(std::f64::NAN), None),
            (Some(0f64), Some(Real::from(0f64))),
            (Some(1f64), Some(Real::from(57.29577951308232_f64))),
            (Some(std::f64::consts::PI), Some(Real::from(180.0_f64))),
            (
                Some(-std::f64::consts::PI / 2.0_f64),
                Some(Real::from(-90.0_f64)),
            ),
        ];
        for (input, expect) in tests_cases {
            let output = RpnFnScalarEvaluator::new()
                .push_param(input)
                .evaluate(ScalarFuncSig::Degrees)
                .unwrap();
            assert_eq!(expect, output, "{:?}", input);
        }
    }

    #[test]
    fn test_sin() {
        let valid_test_cases = vec![
            (0.0_f64, 0.0_f64),
            (
                std::f64::consts::PI / 4.0_f64,
                std::f64::consts::FRAC_1_SQRT_2,
            ),
            (std::f64::consts::PI / 2.0_f64, 1.0_f64),
            (std::f64::consts::PI, 0.0_f64),
        ];
        for (input, expect) in valid_test_cases {
            let output: Option<Real> = RpnFnScalarEvaluator::new()
                .push_param(Some(Real::from(input)))
                .evaluate(ScalarFuncSig::Sin)
                .unwrap();
            assert!((output.unwrap().into_inner() - expect).abs() < std::f64::EPSILON);
        }
    }

    #[test]
    fn test_cos() {
        let test_cases = vec![
            (0f64, 1f64),
            (std::f64::consts::PI / 2f64, 0f64),
            (std::f64::consts::PI, -1f64),
            (-std::f64::consts::PI, -1f64),
        ];
        for (input, expect) in test_cases {
            let output: Option<Real> = RpnFnScalarEvaluator::new()
                .push_param(Some(Real::from(input)))
                .evaluate(ScalarFuncSig::Cos)
                .unwrap();
            assert!((output.unwrap().into_inner() - expect).abs() < std::f64::EPSILON);
        }
    }

    #[test]
    fn test_tan() {
        let test_cases = vec![
            (0.0_f64, 0.0_f64),
            (std::f64::consts::PI / 4.0_f64, 1.0_f64),
            (-std::f64::consts::PI / 4.0_f64, -1.0_f64),
            (std::f64::consts::PI, 0.0_f64),
            (
                (std::f64::consts::PI * 3.0) / 4.0,
                f64::tan((std::f64::consts::PI * 3.0) / 4.0), //in mysql and rust, it equals -1.0000000000000002, not -1
            ),
        ];
        for (input, expect) in test_cases {
            let output: Option<Real> = RpnFnScalarEvaluator::new()
                .push_param(Some(Real::from(input)))
                .evaluate(ScalarFuncSig::Tan)
                .unwrap();
            assert!((output.unwrap().into_inner() - expect).abs() < std::f64::EPSILON);
        }
    }

    #[test]
    fn test_cot() {
        let test_cases = vec![
            (-1.0_f64, -0.6420926159343308_f64),
            (1.0_f64, 0.6420926159343308_f64),
            (
                std::f64::consts::PI / 4.0_f64,
                1.0_f64 / f64::tan(std::f64::consts::PI / 4.0_f64),
            ),
            (
                std::f64::consts::PI / 2.0_f64,
                1.0_f64 / f64::tan(std::f64::consts::PI / 2.0_f64),
            ),
            (
                std::f64::consts::PI,
                1.0_f64 / f64::tan(std::f64::consts::PI),
            ),
        ];
        for (input, expect) in test_cases {
            let output: Option<Real> = RpnFnScalarEvaluator::new()
                .push_param(Some(Real::from(input)))
                .evaluate(ScalarFuncSig::Cot)
                .unwrap();
            assert!((output.unwrap().into_inner() - expect).abs() < std::f64::EPSILON);
        }
        assert!(RpnFnScalarEvaluator::new()
            .push_param(Some(Real::from(0.0_f64)))
            .evaluate::<Real>(ScalarFuncSig::Cot)
            .is_err());
    }

    #[test]
    fn test_pow() {
        let cases = vec![
            (
                Some(Real::from(1.0f64)),
                Some(Real::from(3.0f64)),
                Some(Real::from(1.0f64)),
            ),
            (
                Some(Real::from(3.0f64)),
                Some(Real::from(0.0f64)),
                Some(Real::from(1.0f64)),
            ),
            (
                Some(Real::from(2.0f64)),
                Some(Real::from(4.0f64)),
                Some(Real::from(16.0f64)),
            ),
            (
                Some(Real::from(std::f64::INFINITY)),
                Some(Real::from(0.0f64)),
                Some(Real::from(1.0f64)),
            ),
            (Some(Real::from(4.0f64)), None, None),
            (None, Some(Real::from(4.0f64)), None),
            (None, None, None),
        ];

        for (lhs, rhs, expect) in cases {
            let output: Option<Real> = RpnFnScalarEvaluator::new()
                .push_param(lhs)
                .push_param(rhs)
                .evaluate(ScalarFuncSig::Pow)
                .unwrap();
            assert_eq!(output, expect);
        }

        let invalid_cases = vec![
            (
                Some(Real::from(std::f64::INFINITY)),
                Some(Real::from(std::f64::INFINITY)),
            ),
            (Some(Real::from(0.0f64)), Some(Real::from(-9999999.0f64))),
        ];

        for (lhs, rhs) in invalid_cases {
            assert!(RpnFnScalarEvaluator::new()
                .push_param(lhs)
                .push_param(rhs)
                .evaluate::<Real>(ScalarFuncSig::Pow)
                .is_err());
        }
    }

    #[test]
    fn test_rand() {
        let got1 = RpnFnScalarEvaluator::new()
            .evaluate::<Real>(ScalarFuncSig::Rand)
            .unwrap()
            .unwrap();
        let got2 = RpnFnScalarEvaluator::new()
            .evaluate::<Real>(ScalarFuncSig::Rand)
            .unwrap()
            .unwrap();

        assert!(got1 < Real::from(1.0));
        assert!(got1 >= Real::from(0.0));
        assert!(got2 < Real::from(1.0));
        assert!(got2 >= Real::from(0.0));
        assert_ne!(got1, got2);
    }

    #[test]
    #[allow(clippy::float_cmp)]
    fn test_rand_with_seed_first_gen() {
        let tests: Vec<(i64, f64)> = vec![
            (0, 0.15522042769493574),
            (1, 0.40540353712197724),
            (-1, 0.9050373219931845),
            (622337, 0.3608469249315997),
            (10000000009, 0.3472714008272359),
            (-1845798578934, 0.5058874688166077),
            (922337203685, 0.40536338501178043),
            (922337203685477580, 0.5550739490939993),
            (9223372036854775807, 0.9050373219931845),
        ];

        for (seed, exp) in tests {
            let got = RpnFnScalarEvaluator::new()
                .push_param(Some(seed))
                .evaluate::<Real>(ScalarFuncSig::RandWithSeedFirstGen)
                .unwrap()
                .unwrap();
            assert_eq!(got, Real::from(exp));
        }

        let none_case_got = RpnFnScalarEvaluator::new()
            .push_param(ScalarValue::Int(None))
            .evaluate::<Real>(ScalarFuncSig::RandWithSeedFirstGen)
            .unwrap()
            .unwrap();
        assert_eq!(none_case_got, Real::from(0.15522042769493574));
    }

    #[test]
    fn test_asin() {
        let test_cases = vec![
            (Some(Real::from(0.0_f64)), Some(Real::from(0.0_f64))),
            (
                Some(Real::from(1.0_f64)),
                Some(Real::from(std::f64::consts::PI / 2.0_f64)),
            ),
            (
                Some(Real::from(-1.0_f64)),
                Some(Real::from(-std::f64::consts::PI / 2.0_f64)),
            ),
            (
                Some(Real::from(std::f64::consts::SQRT_2 / 2.0_f64)),
                Some(Real::from(std::f64::consts::PI / 4.0_f64)),
            ),
        ];
        for (input, expect) in test_cases {
            let output: Option<Real> = RpnFnScalarEvaluator::new()
                .push_param(input)
                .evaluate(ScalarFuncSig::Asin)
                .unwrap();
            assert!((output.unwrap() - expect.unwrap()).abs() < std::f64::EPSILON);
        }
        let invalid_test_cases = vec![
            (Some(Real::from(std::f64::INFINITY)), None),
            (Some(Real::from(2.0_f64)), None),
            (Some(Real::from(-2.0_f64)), None),
        ];
        for (input, expect) in invalid_test_cases {
            let output: Option<Real> = RpnFnScalarEvaluator::new()
                .push_param(input)
                .evaluate(ScalarFuncSig::Asin)
                .unwrap();
            assert_eq!(expect, output);
        }
    }

    #[test]
    fn test_acos() {
        let test_cases = vec![
            (
                Some(Real::from(0.0_f64)),
                Some(Real::from(std::f64::consts::PI / 2.0_f64)),
            ),
            (Some(Real::from(1.0_f64)), Some(Real::from(0.0_f64))),
            (
                Some(Real::from(-1.0_f64)),
                Some(Real::from(std::f64::consts::PI)),
            ),
            (
                Some(Real::from(std::f64::consts::SQRT_2 / 2.0_f64)),
                Some(Real::from(std::f64::consts::PI / 4.0_f64)),
            ),
        ];
        for (input, expect) in test_cases {
            let output: Option<Real> = RpnFnScalarEvaluator::new()
                .push_param(input)
                .evaluate(ScalarFuncSig::Acos)
                .unwrap();
            assert!((output.unwrap() - expect.unwrap()).abs() < std::f64::EPSILON);
        }
        let invalid_test_cases = vec![
            (Some(Real::from(std::f64::INFINITY)), None),
            (Some(Real::from(2.0_f64)), None),
            (Some(Real::from(-2.0_f64)), None),
        ];
        for (input, expect) in invalid_test_cases {
            let output: Option<Real> = RpnFnScalarEvaluator::new()
                .push_param(input)
                .evaluate(ScalarFuncSig::Acos)
                .unwrap();
            assert_eq!(expect, output);
        }
    }

    #[test]
    fn test_atan_1_arg() {
        let test_cases = vec![
            (
                Some(Real::from(1.0_f64)),
                Some(Real::from(std::f64::consts::PI / 4.0_f64)),
            ),
            (
                Some(Real::from(-1.0_f64)),
                Some(Real::from(-std::f64::consts::PI / 4.0_f64)),
            ),
            (
                Some(Real::from(std::f64::MAX)),
                Some(Real::from(std::f64::consts::PI / 2.0_f64)),
            ),
            (
                Some(Real::from(std::f64::MIN)),
                Some(Real::from(-std::f64::consts::PI / 2.0_f64)),
            ),
            (Some(Real::from(0.0_f64)), Some(Real::from(0.0_f64))),
        ];
        for (input, expect) in test_cases {
            let output: Option<Real> = RpnFnScalarEvaluator::new()
                .push_param(input)
                .evaluate(ScalarFuncSig::Atan1Arg)
                .unwrap();
            assert!((output.unwrap() - expect.unwrap()).abs() < std::f64::EPSILON);
        }
    }

    #[test]
    fn test_atan_2_args() {
        let test_cases = vec![
            (
                Some(Real::from(0.0_f64)),
                Some(Real::from(0.0_f64)),
                Some(Real::from(0.0_f64)),
            ),
            (
                Some(Real::from(0.0_f64)),
                Some(Real::from(-1.0_f64)),
                Some(Real::from(std::f64::consts::PI)),
            ),
            (
                Some(Real::from(1.0_f64)),
                Some(Real::from(-1.0_f64)),
                Some(Real::from(3.0_f64 * std::f64::consts::PI / 4.0_f64)),
            ),
            (
                Some(Real::from(-1.0_f64)),
                Some(Real::from(1.0_f64)),
                Some(Real::from(-std::f64::consts::PI / 4.0_f64)),
            ),
            (
                Some(Real::from(1.0_f64)),
                Some(Real::from(0.0_f64)),
                Some(Real::from(std::f64::consts::PI / 2.0_f64)),
            ),
        ];
        for (arg0, arg1, expect) in test_cases {
            let output: Option<Real> = RpnFnScalarEvaluator::new()
                .push_param(arg0)
                .push_param(arg1)
                .evaluate(ScalarFuncSig::Atan2Args)
                .unwrap();
            assert!((output.unwrap() - expect.unwrap()).abs() < std::f64::EPSILON);
        }
    }

    #[test]
    fn test_conv() {
        let tests = vec![
            ("a", 16, 2, "1010"),
            ("6E", 18, 8, "172"),
            ("-17", 10, -18, "-H"),
            ("  -17", 10, -18, "-H"),
            ("-17", 10, 18, "2D3FGB0B9CG4BD1H"),
            ("+18aZ", 7, 36, "1"),
            ("  +18aZ", 7, 36, "1"),
            ("18446744073709551615", -10, 16, "7FFFFFFFFFFFFFFF"),
            ("12F", -10, 16, "C"),
            ("  FF ", 16, 10, "255"),
            ("TIDB", 10, 8, "0"),
            ("aa", 10, 2, "0"),
            (" A", -10, 16, "0"),
            ("a6a", 10, 8, "0"),
            ("16九a", 10, 8, "20"),
            ("+", 10, 8, "0"),
            ("-", 10, 8, "0"),
        ];
        for (n, f, t, e) in tests {
            let n = Some(n.as_bytes().to_vec());
            let f = Some(f);
            let t = Some(t);
            let e = Some(e.as_bytes().to_vec());
            let got = RpnFnScalarEvaluator::new()
                .push_param(n)
                .push_param(f)
                .push_param(t)
                .evaluate(ScalarFuncSig::Conv)
                .unwrap();
            assert_eq!(got, e);
        }

        let invalid_tests = vec![
            (None, Some(10), Some(10), None),
            (Some(b"a6a".to_vec()), Some(1), Some(8), None),
        ];
        for (n, f, t, e) in invalid_tests {
            let got = RpnFnScalarEvaluator::new()
                .push_param(n)
                .push_param(f)
                .push_param(t)
                .evaluate::<Bytes>(ScalarFuncSig::Conv)
                .unwrap();
            assert_eq!(got, e);
        }
    }

    #[test]
    fn test_round_real() {
        let test_cases = vec![
            (Some(Real::from(-3.12_f64)), Some(Real::from(-3f64))),
            (Some(Real::from(f64::MAX)), Some(Real::from(f64::MAX))),
            (Some(Real::from(f64::MIN)), Some(Real::from(f64::MIN))),
            (None, None),
        ];

        for (arg, exp) in test_cases {
            let got = RpnFnScalarEvaluator::new()
                .push_param(arg)
                .evaluate::<Real>(ScalarFuncSig::RoundReal)
                .unwrap();
            assert_eq!(got, exp);
        }
    }

    #[test]
    fn test_round_int() {
        let test_cases = vec![
            (Some(Int::from(1)), Some(Int::from(1))),
            (Some(Int::from(i64::MAX)), Some(Int::from(i64::MAX))),
            (Some(Int::from(i64::MIN)), Some(Int::from(i64::MIN))),
            (None, None),
        ];

        for (arg, exp) in test_cases {
            let got = RpnFnScalarEvaluator::new()
                .push_param(arg)
                .evaluate::<Int>(ScalarFuncSig::RoundInt)
                .unwrap();
            assert_eq!(got, exp);
        }
    }

    #[test]
    fn test_round_dec() {
        let test_cases = vec![
            (
                Some(Decimal::from_str("123.1").unwrap()),
                Some(Decimal::from_str("123.0").unwrap()),
            ),
            (
                Some(Decimal::from_str("-1111.1").unwrap()),
                Some(Decimal::from_str("-1111.0").unwrap()),
            ),
            (None, None),
        ];

        for (arg, expect_output) in test_cases {
            let output = RpnFnScalarEvaluator::new()
                .push_param(arg)
                .evaluate::<Decimal>(ScalarFuncSig::RoundDec)
                .unwrap();
            assert_eq!(output, expect_output);
        }
    }
}<|MERGE_RESOLUTION|>--- conflicted
+++ resolved
@@ -426,7 +426,6 @@
     }
 }
 
-<<<<<<< HEAD
 #[inline]
 #[rpn_fn]
 pub fn round_real(arg: &Option<Real>) -> Result<Option<Real>> {
@@ -455,10 +454,10 @@
         }
         None => Ok(None),
     }
-=======
+}
+
 thread_local! {
    static MYSQL_RNG: RefCell<MySQLRng> = RefCell::new(MySQLRng::new())
->>>>>>> 28d2ea9d
 }
 
 #[cfg(test)]
