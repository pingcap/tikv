use tidb_query_codegen::rpn_fn;

use crate::codec::data_type::*;
use crate::codec::{self, Error};
use crate::expr::EvalContext;
use crate::Result;

<<<<<<< HEAD
pub trait Floor {
    type Input: Evaluable;
    type Output: Evaluable;
    fn floor(_ctx: &mut EvalContext, arg: &Self::Input) -> Result<Option<Self::Output>>;
}

#[rpn_fn(capture = [ctx])]
pub fn floor<T: Floor>(ctx: &mut EvalContext, arg: &Option<T::Input>) -> Result<Option<T::Output>> {
    if let Some(arg) = arg {
        T::floor(ctx, arg)
=======
#[inline]
#[rpn_fn(capture = [ctx])]
pub fn ceil<C: Ceil>(ctx: &mut EvalContext, arg: &Option<C::Input>) -> Result<Option<C::Output>> {
    if let Some(arg) = arg {
        C::ceil(ctx, arg)
>>>>>>> 0ec7cc03
    } else {
        Ok(None)
    }
}

<<<<<<< HEAD
pub struct FloorReal;

impl Floor for FloorReal {
=======
pub trait Ceil {
    type Input: Evaluable;
    type Output: Evaluable;

    fn ceil(_ctx: &mut EvalContext, arg: &Self::Input) -> Result<Option<Self::Output>>;
}

pub struct CeilReal;

impl Ceil for CeilReal {
>>>>>>> 0ec7cc03
    type Input = Real;
    type Output = Real;

    #[inline]
<<<<<<< HEAD
    fn floor(_ctx: &mut EvalContext, arg: &Self::Input) -> Result<Option<Self::Output>> {
        Ok(Some(Real::from(arg.floor())))
    }
}

pub struct FloorDecToInt;

impl Floor for FloorDecToInt {
    type Input = Decimal;
    type Output = Int;

    #[inline]
    fn floor(ctx: &mut EvalContext, arg: &Self::Input) -> Result<Option<Self::Output>> {
        Ok(arg
            .floor()
            .into_result(ctx)
            .and_then(|decimal| decimal.as_i64_with_ctx(ctx))
            .map(Some)?)
    }
}

pub struct FloorDecToDec;

impl Floor for FloorDecToDec {
    type Input = Decimal;
    type Output = Decimal;

    #[inline]
    fn floor(ctx: &mut EvalContext, arg: &Self::Input) -> Result<Option<Self::Output>> {
        Ok(arg.floor().into_result(ctx).map(Some)?)
    }
}

pub struct FloorIntToInt;

impl Floor for FloorIntToInt {
=======
    fn ceil(_ctx: &mut EvalContext, arg: &Self::Input) -> Result<Option<Self::Output>> {
        Ok(Some(Real::from(arg.ceil())))
    }
}

pub struct CeilDecToDec;

impl Ceil for CeilDecToDec {
    type Input = Decimal;
    type Output = Decimal;

    #[inline]
    fn ceil(ctx: &mut EvalContext, arg: &Self::Input) -> Result<Option<Self::Output>> {
        Ok(arg.ceil().into_result(ctx).map(Some)?)
    }
}

pub struct CeilDecToInt;

impl Ceil for CeilDecToInt {
    type Input = Decimal;
    type Output = Int;

    #[inline]
    fn ceil(ctx: &mut EvalContext, arg: &Self::Input) -> Result<Option<Self::Output>> {
        Ok(arg
            .ceil()
            .into_result(ctx)
            .and_then(|decimal| decimal.as_i64_with_ctx(ctx))
            .map(Some)?)
    }
}

pub struct CeilIntToInt;

impl Ceil for CeilIntToInt {
>>>>>>> 0ec7cc03
    type Input = Int;
    type Output = Int;

    #[inline]
<<<<<<< HEAD
    fn floor(_ctx: &mut EvalContext, arg: &Self::Input) -> Result<Option<Self::Output>> {
=======
    fn ceil(_ctx: &mut EvalContext, arg: &Self::Input) -> Result<Option<Self::Output>> {
>>>>>>> 0ec7cc03
        Ok(Some(*arg))
    }
}

#[rpn_fn]
#[inline]
fn abs_int(arg: &Option<Int>) -> Result<Option<Int>> {
    match arg {
        None => Ok(None),
        Some(arg) => match (*arg).checked_abs() {
            None => Err(Error::overflow("BIGINT", &format!("abs({})", *arg)).into()),
            Some(arg_abs) => Ok(Some(arg_abs)),
        },
    }
}

#[rpn_fn]
#[inline]
fn abs_uint(arg: &Option<Int>) -> Result<Option<Int>> {
    Ok(*arg)
}

#[rpn_fn]
#[inline]
fn abs_real(arg: &Option<Real>) -> Result<Option<Real>> {
    match arg {
        Some(arg) => Ok(Some(num_traits::Signed::abs(arg))),
        None => Ok(None),
    }
}

#[rpn_fn]
#[inline]
fn abs_decimal(arg: &Option<Decimal>) -> Result<Option<Decimal>> {
    match arg {
        Some(arg) => {
            let res: codec::Result<Decimal> = arg.to_owned().abs().into();
            Ok(Some(res?))
        }
        None => Ok(None),
    }
}

#[cfg(test)]
mod tests {
    use super::*;

    use tipb::ScalarFuncSig;

    use crate::rpn_expr::types::test_util::RpnFnScalarEvaluator;

    #[test]
    fn test_abs_int() {
        let test_cases = vec![
            (ScalarFuncSig::AbsInt, -3, Some(3), false),
            (
                ScalarFuncSig::AbsInt,
                std::i64::MAX,
                Some(std::i64::MAX),
                false,
            ),
            (
                ScalarFuncSig::AbsUInt,
                std::u64::MAX as i64,
                Some(std::u64::MAX as i64),
                false,
            ),
            (ScalarFuncSig::AbsInt, std::i64::MIN, Some(0), true),
        ];

        for (sig, arg, expect_output, is_err) in test_cases {
            let output = RpnFnScalarEvaluator::new().push_param(arg).evaluate(sig);

            if is_err {
                assert!(output.is_err());
            } else {
                let output = output.unwrap();
                assert_eq!(output, expect_output, "{:?}", arg);
            }
        }
    }

    #[test]
    fn test_abs_real() {
        let test_cases: Vec<(Real, Option<Real>)> = vec![
            (Real::new(3.5).unwrap(), Real::new(3.5).ok()),
            (Real::new(-3.5).unwrap(), Real::new(3.5).ok()),
        ];

        for (arg, expect_output) in test_cases {
            let output = RpnFnScalarEvaluator::new()
                .push_param(arg)
                .evaluate(ScalarFuncSig::AbsReal)
                .unwrap();
            assert_eq!(output, expect_output, "{:?}", arg);
        }
    }

    #[test]
    fn test_abs_decimal() {
        let test_cases = vec![("1.1", "1.1"), ("-1.1", "1.1")];

        for (arg, expect_output) in test_cases {
            let arg = arg.parse::<Decimal>().ok();
            let expect_output = expect_output.parse::<Decimal>().ok();
            let output = RpnFnScalarEvaluator::new()
                .push_param(arg.clone())
                .evaluate(ScalarFuncSig::AbsDecimal)
                .unwrap();
            assert_eq!(output, expect_output, "{:?}", arg);
        }
    }

    #[test]
<<<<<<< HEAD
    fn test_floor_real() {
        let cases = vec![
            (3.0, 3.5),
            (3.0, 3.7),
            (3.0, 3.45),
            (3.0, 3.1),
            (-4.0, -3.45),
            (-1.0, -0.1),
=======
    fn test_ceil_real() {
        let cases = vec![
            (4.0, 3.5),
            (4.0, 3.45),
            (4.0, 3.1),
            (-3.0, -3.45),
            (0.0, -0.1),
>>>>>>> 0ec7cc03
            (std::f64::MAX, std::f64::MAX),
            (std::f64::MIN, std::f64::MIN),
        ];
        for (expected, input) in cases {
            let arg = Real::from(input);
            let expected = Real::new(expected).ok();
            let output = RpnFnScalarEvaluator::new()
                .push_param(arg)
<<<<<<< HEAD
                .evaluate::<Real>(ScalarFuncSig::FloorReal)
=======
                .evaluate::<Real>(ScalarFuncSig::CeilReal)
>>>>>>> 0ec7cc03
                .unwrap();
            assert_eq!(expected, output);
        }
    }

    #[test]
<<<<<<< HEAD
    fn test_floor_dec_to_dec() {
        let cases = vec![
            ("9223372036854775808", "9223372036854775808"),
            ("123", "123.456"),
            ("-124", "-123.456"),
=======
    fn test_ceil_dec_to_dec() {
        let cases = vec![
            ("9223372036854775808", "9223372036854775808"),
            ("124", "123.456"),
            ("-123", "-123.456"),
>>>>>>> 0ec7cc03
        ];

        for (expected, input) in cases {
            let arg = input.parse::<Decimal>().ok();
            let expected = expected.parse::<Decimal>().ok();
            let output = RpnFnScalarEvaluator::new()
                .push_param(arg)
<<<<<<< HEAD
                .evaluate::<Decimal>(ScalarFuncSig::FloorDecToDec)
=======
                .evaluate::<Decimal>(ScalarFuncSig::CeilDecToDec)
>>>>>>> 0ec7cc03
                .unwrap();
            assert_eq!(expected, output);
        }
    }

    #[test]
<<<<<<< HEAD
    fn test_floor_dec_to_int() {
        let cases = vec![
            (123, "123.456"),
            (1, "1.23"),
            (-2, "-1.23"),
=======
    fn test_ceil_dec_to_int() {
        let cases = vec![
            (124, "123.456"),
            (2, "1.23"),
            (-1, "-1.23"),
>>>>>>> 0ec7cc03
            (std::i64::MIN, "-9223372036854775808"),
        ];
        for (expected, input) in cases {
            let arg = input.parse::<Decimal>().ok();
            let expected = Some(expected);
            let output = RpnFnScalarEvaluator::new()
                .push_param(arg)
<<<<<<< HEAD
                .evaluate::<Int>(ScalarFuncSig::FloorDecToInt)
=======
                .evaluate::<Int>(ScalarFuncSig::CeilDecToInt)
>>>>>>> 0ec7cc03
                .unwrap();
            assert_eq!(expected, output);
        }
    }

    #[test]
<<<<<<< HEAD
    fn test_floor_int_to_int() {
        let cases = vec![
            (1, 1),
            (2, 2),
            (-3, -3),
=======
    fn test_ceil_int_to_int() {
        let cases = vec![
            (1, 1),
            (2, 2),
>>>>>>> 0ec7cc03
            (std::i64::MAX, std::i64::MAX),
            (std::i64::MIN, std::i64::MIN),
        ];

        for (expected, input) in cases {
            let expected = Some(expected);
            let output = RpnFnScalarEvaluator::new()
                .push_param(input)
<<<<<<< HEAD
                .evaluate::<Int>(ScalarFuncSig::FloorIntToInt)
=======
                .evaluate::<Int>(ScalarFuncSig::CeilIntToInt)
>>>>>>> 0ec7cc03
                .unwrap();
            assert_eq!(expected, output);
        }
    }
}<|MERGE_RESOLUTION|>--- conflicted
+++ resolved
@@ -5,34 +5,16 @@
 use crate::expr::EvalContext;
 use crate::Result;
 
-<<<<<<< HEAD
-pub trait Floor {
-    type Input: Evaluable;
-    type Output: Evaluable;
-    fn floor(_ctx: &mut EvalContext, arg: &Self::Input) -> Result<Option<Self::Output>>;
-}
-
-#[rpn_fn(capture = [ctx])]
-pub fn floor<T: Floor>(ctx: &mut EvalContext, arg: &Option<T::Input>) -> Result<Option<T::Output>> {
-    if let Some(arg) = arg {
-        T::floor(ctx, arg)
-=======
 #[inline]
 #[rpn_fn(capture = [ctx])]
 pub fn ceil<C: Ceil>(ctx: &mut EvalContext, arg: &Option<C::Input>) -> Result<Option<C::Output>> {
     if let Some(arg) = arg {
         C::ceil(ctx, arg)
->>>>>>> 0ec7cc03
     } else {
         Ok(None)
     }
 }
 
-<<<<<<< HEAD
-pub struct FloorReal;
-
-impl Floor for FloorReal {
-=======
 pub trait Ceil {
     type Input: Evaluable;
     type Output: Evaluable;
@@ -43,12 +25,77 @@
 pub struct CeilReal;
 
 impl Ceil for CeilReal {
->>>>>>> 0ec7cc03
     type Input = Real;
     type Output = Real;
 
     #[inline]
-<<<<<<< HEAD
+    fn ceil(_ctx: &mut EvalContext, arg: &Self::Input) -> Result<Option<Self::Output>> {
+        Ok(Some(Real::from(arg.ceil())))
+    }
+}
+
+pub struct CeilDecToDec;
+
+impl Ceil for CeilDecToDec {
+    type Input = Decimal;
+    type Output = Decimal;
+
+    #[inline]
+    fn ceil(ctx: &mut EvalContext, arg: &Self::Input) -> Result<Option<Self::Output>> {
+        Ok(arg.ceil().into_result(ctx).map(Some)?)
+    }
+}
+
+pub struct CeilDecToInt;
+
+impl Ceil for CeilDecToInt {
+    type Input = Decimal;
+    type Output = Int;
+
+    #[inline]
+    fn ceil(ctx: &mut EvalContext, arg: &Self::Input) -> Result<Option<Self::Output>> {
+        Ok(arg
+            .ceil()
+            .into_result(ctx)
+            .and_then(|decimal| decimal.as_i64_with_ctx(ctx))
+            .map(Some)?)
+    }
+}
+
+pub struct CeilIntToInt;
+
+impl Ceil for CeilIntToInt {
+    type Input = Int;
+    type Output = Int;
+
+    #[inline]
+    fn ceil(_ctx: &mut EvalContext, arg: &Self::Input) -> Result<Option<Self::Output>> {
+        Ok(Some(*arg))
+    }
+}
+
+pub trait Floor {
+    type Input: Evaluable;
+    type Output: Evaluable;
+    fn floor(_ctx: &mut EvalContext, arg: &Self::Input) -> Result<Option<Self::Output>>;
+}
+
+#[rpn_fn(capture = [ctx])]
+pub fn floor<T: Floor>(ctx: &mut EvalContext, arg: &Option<T::Input>) -> Result<Option<T::Output>> {
+    if let Some(arg) = arg {
+        T::floor(ctx, arg)
+    } else {
+        Ok(None)
+    }
+}
+
+pub struct FloorReal;
+
+impl Floor for FloorReal {
+    type Input = Real;
+    type Output = Real;
+
+    #[inline]
     fn floor(_ctx: &mut EvalContext, arg: &Self::Input) -> Result<Option<Self::Output>> {
         Ok(Some(Real::from(arg.floor())))
     }
@@ -85,53 +132,11 @@
 pub struct FloorIntToInt;
 
 impl Floor for FloorIntToInt {
-=======
-    fn ceil(_ctx: &mut EvalContext, arg: &Self::Input) -> Result<Option<Self::Output>> {
-        Ok(Some(Real::from(arg.ceil())))
-    }
-}
-
-pub struct CeilDecToDec;
-
-impl Ceil for CeilDecToDec {
-    type Input = Decimal;
-    type Output = Decimal;
-
-    #[inline]
-    fn ceil(ctx: &mut EvalContext, arg: &Self::Input) -> Result<Option<Self::Output>> {
-        Ok(arg.ceil().into_result(ctx).map(Some)?)
-    }
-}
-
-pub struct CeilDecToInt;
-
-impl Ceil for CeilDecToInt {
-    type Input = Decimal;
-    type Output = Int;
-
-    #[inline]
-    fn ceil(ctx: &mut EvalContext, arg: &Self::Input) -> Result<Option<Self::Output>> {
-        Ok(arg
-            .ceil()
-            .into_result(ctx)
-            .and_then(|decimal| decimal.as_i64_with_ctx(ctx))
-            .map(Some)?)
-    }
-}
-
-pub struct CeilIntToInt;
-
-impl Ceil for CeilIntToInt {
->>>>>>> 0ec7cc03
     type Input = Int;
     type Output = Int;
 
     #[inline]
-<<<<<<< HEAD
     fn floor(_ctx: &mut EvalContext, arg: &Self::Input) -> Result<Option<Self::Output>> {
-=======
-    fn ceil(_ctx: &mut EvalContext, arg: &Self::Input) -> Result<Option<Self::Output>> {
->>>>>>> 0ec7cc03
         Ok(Some(*arg))
     }
 }
@@ -246,7 +251,85 @@
     }
 
     #[test]
-<<<<<<< HEAD
+    fn test_ceil_real() {
+        let cases = vec![
+            (4.0, 3.5),
+            (4.0, 3.45),
+            (4.0, 3.1),
+            (-3.0, -3.45),
+            (0.0, -0.1),
+            (std::f64::MAX, std::f64::MAX),
+            (std::f64::MIN, std::f64::MIN),
+        ];
+        for (expected, input) in cases {
+            let arg = Real::from(input);
+            let expected = Real::new(expected).ok();
+            let output = RpnFnScalarEvaluator::new()
+                .push_param(arg)
+                .evaluate::<Real>(ScalarFuncSig::CeilReal)
+                .unwrap();
+            assert_eq!(expected, output);
+        }
+    }
+
+    #[test]
+    fn test_ceil_dec_to_dec() {
+        let cases = vec![
+            ("9223372036854775808", "9223372036854775808"),
+            ("124", "123.456"),
+            ("-123", "-123.456"),
+        ];
+
+        for (expected, input) in cases {
+            let arg = input.parse::<Decimal>().ok();
+            let expected = expected.parse::<Decimal>().ok();
+            let output = RpnFnScalarEvaluator::new()
+                .push_param(arg)
+                .evaluate::<Decimal>(ScalarFuncSig::CeilDecToDec)
+                .unwrap();
+            assert_eq!(expected, output);
+        }
+    }
+
+    #[test]
+    fn test_ceil_dec_to_int() {
+        let cases = vec![
+            (124, "123.456"),
+            (2, "1.23"),
+            (-1, "-1.23"),
+            (std::i64::MIN, "-9223372036854775808"),
+        ];
+        for (expected, input) in cases {
+            let arg = input.parse::<Decimal>().ok();
+            let expected = Some(expected);
+            let output = RpnFnScalarEvaluator::new()
+                .push_param(arg)
+                .evaluate::<Int>(ScalarFuncSig::CeilDecToInt)
+                .unwrap();
+            assert_eq!(expected, output);
+        }
+    }
+
+    #[test]
+    fn test_ceil_int_to_int() {
+        let cases = vec![
+            (1, 1),
+            (2, 2),
+            (std::i64::MAX, std::i64::MAX),
+            (std::i64::MIN, std::i64::MIN),
+        ];
+
+        for (expected, input) in cases {
+            let expected = Some(expected);
+            let output = RpnFnScalarEvaluator::new()
+                .push_param(input)
+                .evaluate::<Int>(ScalarFuncSig::CeilIntToInt)
+                .unwrap();
+            assert_eq!(expected, output);
+        }
+    }
+
+    #[test]
     fn test_floor_real() {
         let cases = vec![
             (3.0, 3.5),
@@ -255,15 +338,6 @@
             (3.0, 3.1),
             (-4.0, -3.45),
             (-1.0, -0.1),
-=======
-    fn test_ceil_real() {
-        let cases = vec![
-            (4.0, 3.5),
-            (4.0, 3.45),
-            (4.0, 3.1),
-            (-3.0, -3.45),
-            (0.0, -0.1),
->>>>>>> 0ec7cc03
             (std::f64::MAX, std::f64::MAX),
             (std::f64::MIN, std::f64::MIN),
         ];
@@ -272,30 +346,18 @@
             let expected = Real::new(expected).ok();
             let output = RpnFnScalarEvaluator::new()
                 .push_param(arg)
-<<<<<<< HEAD
                 .evaluate::<Real>(ScalarFuncSig::FloorReal)
-=======
-                .evaluate::<Real>(ScalarFuncSig::CeilReal)
->>>>>>> 0ec7cc03
-                .unwrap();
-            assert_eq!(expected, output);
-        }
-    }
-
-    #[test]
-<<<<<<< HEAD
+                .unwrap();
+            assert_eq!(expected, output);
+        }
+    }
+
+    #[test]
     fn test_floor_dec_to_dec() {
         let cases = vec![
             ("9223372036854775808", "9223372036854775808"),
             ("123", "123.456"),
             ("-124", "-123.456"),
-=======
-    fn test_ceil_dec_to_dec() {
-        let cases = vec![
-            ("9223372036854775808", "9223372036854775808"),
-            ("124", "123.456"),
-            ("-123", "-123.456"),
->>>>>>> 0ec7cc03
         ];
 
         for (expected, input) in cases {
@@ -303,30 +365,18 @@
             let expected = expected.parse::<Decimal>().ok();
             let output = RpnFnScalarEvaluator::new()
                 .push_param(arg)
-<<<<<<< HEAD
                 .evaluate::<Decimal>(ScalarFuncSig::FloorDecToDec)
-=======
-                .evaluate::<Decimal>(ScalarFuncSig::CeilDecToDec)
->>>>>>> 0ec7cc03
-                .unwrap();
-            assert_eq!(expected, output);
-        }
-    }
-
-    #[test]
-<<<<<<< HEAD
+                .unwrap();
+            assert_eq!(expected, output);
+        }
+    }
+
+    #[test]
     fn test_floor_dec_to_int() {
         let cases = vec![
             (123, "123.456"),
             (1, "1.23"),
             (-2, "-1.23"),
-=======
-    fn test_ceil_dec_to_int() {
-        let cases = vec![
-            (124, "123.456"),
-            (2, "1.23"),
-            (-1, "-1.23"),
->>>>>>> 0ec7cc03
             (std::i64::MIN, "-9223372036854775808"),
         ];
         for (expected, input) in cases {
@@ -334,29 +384,18 @@
             let expected = Some(expected);
             let output = RpnFnScalarEvaluator::new()
                 .push_param(arg)
-<<<<<<< HEAD
                 .evaluate::<Int>(ScalarFuncSig::FloorDecToInt)
-=======
-                .evaluate::<Int>(ScalarFuncSig::CeilDecToInt)
->>>>>>> 0ec7cc03
-                .unwrap();
-            assert_eq!(expected, output);
-        }
-    }
-
-    #[test]
-<<<<<<< HEAD
+                .unwrap();
+            assert_eq!(expected, output);
+        }
+    }
+
+    #[test]
     fn test_floor_int_to_int() {
         let cases = vec![
             (1, 1),
             (2, 2),
             (-3, -3),
-=======
-    fn test_ceil_int_to_int() {
-        let cases = vec![
-            (1, 1),
-            (2, 2),
->>>>>>> 0ec7cc03
             (std::i64::MAX, std::i64::MAX),
             (std::i64::MIN, std::i64::MIN),
         ];
@@ -365,11 +404,7 @@
             let expected = Some(expected);
             let output = RpnFnScalarEvaluator::new()
                 .push_param(input)
-<<<<<<< HEAD
                 .evaluate::<Int>(ScalarFuncSig::FloorIntToInt)
-=======
-                .evaluate::<Int>(ScalarFuncSig::CeilIntToInt)
->>>>>>> 0ec7cc03
                 .unwrap();
             assert_eq!(expected, output);
         }
