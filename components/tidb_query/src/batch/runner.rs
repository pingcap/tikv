--- conflicted
+++ resolved
@@ -4,14 +4,9 @@
 
 use kvproto::coprocessor::KeyRange;
 use protobuf::Message;
+use tikv_util::deadline::Deadline;
 use tipb::{self, ExecType, ExecutorExecutionSummary};
-<<<<<<< HEAD
-use tipb::{Chunk, DagRequest, SelectResponse, StreamResponse};
-=======
-use tipb::{Chunk, DagRequest, EncodeType, SelectResponse};
->>>>>>> 5548b4eb
-
-use tikv_util::deadline::Deadline;
+use tipb::{Chunk, DagRequest, EncodeType, SelectResponse, StreamResponse};
 
 use super::executors::*;
 use super::interface::{BatchExecutor, ExecuteStats};
@@ -52,20 +47,23 @@
 
     exec_stats: ExecuteStats,
 
-<<<<<<< HEAD
     /// Minimum rows to return in batch stream mode.
     stream_min_rows_each_iter: usize,
 
     /// `batch_size` in stream mode. When calling `next_batch(batch_size)`,
     /// Scanner will fetch `batch_size` physical rows. This variable will be initialized as `BATCH_INITIAL_SIZE`.
     stream_batch_size: usize,
-=======
+
     /// The encoding method for the response.
     /// Possible encoding methods are:
     /// 1. default: result is encoded row by row using datum format.
     /// 2. arrow: result is encoded column by column using arrow format.
     encode_type: EncodeType,
->>>>>>> 5548b4eb
+}
+
+enum SelectChunk {
+    BatchData(Vec<u8>),
+    Chunk(Chunk),
 }
 
 // We assign a dummy type `()` so that we can omit the type when calling `check_supported`.
@@ -377,12 +375,9 @@
             config,
             collect_exec_summary,
             exec_stats,
-<<<<<<< HEAD
             stream_min_rows_each_iter,
             stream_batch_size: BATCH_INITIAL_SIZE,
-=======
             encode_type,
->>>>>>> 5548b4eb
         })
     }
 
@@ -396,69 +391,10 @@
             let mut chunk = Chunk::default();
             let (is_drained, record_len) =
                 // return (is_drained, record_len)
-                self.internal_handle_request(batch_size, &mut chunk, &mut warnings)?;
-
-<<<<<<< HEAD
+                self.internal_handle_request(false, batch_size, &mut chunk, &mut batch_data, &mut warnings)?;
+
             if record_len > 0 {
                 chunks.push(chunk);
-=======
-            let mut result = self.out_most_executor.next_batch(batch_size);
-
-            let is_drained;
-
-            // Check error first, because it means that we should directly respond error.
-            match result.is_drained {
-                Err(e) => return Err(e),
-                Ok(f) => is_drained = f,
-            }
-
-            // We will only get warnings limited by max_warning_count. Note that in future we
-            // further want to ignore warnings from unused rows. See TODOs in the `result.warnings`
-            // field.
-            warnings.merge(&mut result.warnings);
-
-            // Notice that logical rows len == 0 doesn't mean that it is drained.
-            if !result.logical_rows.is_empty() {
-                assert_eq!(
-                    result.physical_columns.columns_len(),
-                    self.out_most_executor.schema().len()
-                );
-                let mut chunk = Chunk::default();
-                {
-                    let data = chunk.mut_rows_data();
-                    // Although `schema()` can be deeply nested, it is ok since we process data in
-                    // batch.
-                    match self.encode_type {
-                        EncodeType::TypeDefault => {
-                            data.reserve(result.physical_columns.maximum_encoded_size(
-                                &result.logical_rows,
-                                &self.output_offsets,
-                            )?);
-                            result.physical_columns.encode(
-                                &result.logical_rows,
-                                &self.output_offsets,
-                                self.out_most_executor.schema(),
-                                data,
-                            )?;
-                            chunks.push(chunk);
-                        }
-                        EncodeType::TypeArrow => {
-                            data.reserve(result.physical_columns.maximum_encoded_size_arrow(
-                                &result.logical_rows,
-                                &self.output_offsets,
-                            )?);
-                            result.physical_columns.encode_arrow(
-                                &result.logical_rows,
-                                &self.output_offsets,
-                                self.out_most_executor.schema(),
-                                data,
-                                &self.config.tz,
-                            )?;
-                            batch_data.extend_from_slice(data);
-                        }
-                    }
-                }
->>>>>>> 5548b4eb
             }
 
             if is_drained {
@@ -524,11 +460,17 @@
 
         let (mut record_len, mut is_drained) = (0, false);
         let mut chunk = Chunk::default();
+        let mut batch_data: Vec<u8> = vec![];
 
         // record count less than batch size and is not drained
         while record_len < self.stream_min_rows_each_iter && !is_drained {
-            let (drained, len) =
-                self.internal_handle_request(self.stream_batch_size, &mut chunk, &mut warnings)?;
+            let (drained, len) = self.internal_handle_request(
+                true,
+                self.stream_batch_size,
+                &mut chunk,
+                &mut batch_data,
+                &mut warnings,
+            )?;
             record_len += len;
             is_drained = drained;
 
@@ -574,8 +516,10 @@
 
     fn internal_handle_request(
         &mut self,
+        is_streaming: bool,
         batch_size: usize,
         chunk: &mut Chunk,
+        batch_data: &mut Vec<u8>,
         warnings: &mut EvalWarnings,
     ) -> Result<(bool, usize)> {
         let mut record_len = 0;
@@ -585,7 +529,7 @@
         let mut result = self.out_most_executor.next_batch(batch_size);
 
         let is_drained = result.is_drained?;
-        // Notice that logical rows len == 0 doesn't mean that it is drained.
+
         if !result.logical_rows.is_empty() {
             assert_eq!(
                 result.physical_columns.columns_len(),
@@ -593,22 +537,40 @@
             );
             {
                 let data = chunk.mut_rows_data();
-                data.reserve(
-                    result
-                        .physical_columns
-                        .maximum_encoded_size(&result.logical_rows, &self.output_offsets)?,
-                );
                 // Although `schema()` can be deeply nested, it is ok since we process data in
                 // batch.
-                result.physical_columns.encode(
-                    &result.logical_rows,
-                    &self.output_offsets,
-                    self.out_most_executor.schema(),
-                    data,
-                )?;
-                record_len += result.logical_rows.len();
-            }
-        }
+                if is_streaming || self.encode_type == EncodeType::TypeDefault {
+                    data.reserve(
+                        result
+                            .physical_columns
+                            .maximum_encoded_size(&result.logical_rows, &self.output_offsets)?,
+                    );
+                    result.physical_columns.encode(
+                        &result.logical_rows,
+                        &self.output_offsets,
+                        self.out_most_executor.schema(),
+                        data,
+                    )?;
+                } else {
+                    data.reserve(
+                        result.physical_columns.maximum_encoded_size_arrow(
+                            &result.logical_rows,
+                            &self.output_offsets,
+                        )?,
+                    );
+                    result.physical_columns.encode_arrow(
+                        &result.logical_rows,
+                        &self.output_offsets,
+                        self.out_most_executor.schema(),
+                        data,
+                        &self.config.tz,
+                    )?;
+                    batch_data.extend_from_slice(data);
+                }
+            }
+            record_len += result.logical_rows.len();
+        }
+
         warnings.merge(&mut result.warnings);
         Ok((is_drained, record_len))
     }
