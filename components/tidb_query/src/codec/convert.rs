--- conflicted
+++ resolved
@@ -158,11 +158,7 @@
     let shift = 10f64.powi(i32::from(decimal));
     let max_f = 10f64.powi(i32::from(flen - decimal)) - 1.0 / shift;
 
-<<<<<<< HEAD
-    if !f.is_infinite() {
-=======
     if f.is_finite() {
->>>>>>> 3ab09d09
         let tmp = f * shift;
         if tmp.is_finite() {
             f = tmp.round() / shift
@@ -170,21 +166,11 @@
     }
 
     if f > max_f {
-<<<<<<< HEAD
-        ctx.handle_overflow_err(Error::overflow(f, "DOUBLE"))?;
-        return Ok(max_f);
-    }
-
-    if f < -max_f {
-        ctx.handle_overflow_err(Error::overflow(f, "DOUBLE"))?;
-        return Ok(-max_f);
-=======
         return Res::Overflow(max_f);
     }
 
     if f < -max_f {
         return Res::Overflow(-max_f);
->>>>>>> 3ab09d09
     }
     Ok(f)
 }
@@ -302,15 +288,10 @@
             ctx.handle_overflow_err(overflow(val, tp))?;
             Ok(upper_bound)
         } else if val == upper_bound as f64 {
-<<<<<<< HEAD
-            // because in rustc, `let a = upper_bound as f64; a as u64` seems has bug,
-            // it don't return upper_bound
-=======
             // Because u64::MAX can not be represented precisely in iee754(64bit),
             // so u64::MAX as f64 will make a num bigger than u64::MAX,
             // which can not be represented by 64bit integer.
             // So (u64::MAX as f64) as u64 is undefined behavior.
->>>>>>> 3ab09d09
             Ok(upper_bound)
         } else {
             Ok(val as u64)
@@ -362,22 +343,14 @@
         // in TiDB, it use strconv.ParseUint here,
         // strconv.ParseUint will return 0 and a err if the str is neg
         if s.starts_with('-') {
-<<<<<<< HEAD
-            ctx.handle_overflow_err(Error::overflow("BIGINT UNSIGNED", &s))?;
-=======
             ctx.handle_overflow_err(Error::overflow("BIGINT UNSIGNED", s))?;
->>>>>>> 3ab09d09
             return Ok(0);
         }
         let val = s.parse::<u64>();
         match val {
             Ok(val) => val.to_uint(ctx, tp),
             Err(_) => {
-<<<<<<< HEAD
-                ctx.handle_overflow_err(Error::overflow("BIGINT UNSIGNED", &s))?;
-=======
                 ctx.handle_overflow_err(Error::overflow("BIGINT UNSIGNED", s))?;
->>>>>>> 3ab09d09
                 // To make compatible with TiDB,
                 // return `integer_unsigned_upper_bound(tp);` when overflow.
                 // see TiDB's `types.StrToUint` and [strconv.ParseUint](https://golang.org/pkg/strconv/#ParseUint)
@@ -416,15 +389,7 @@
         let val = dec.as_i64();
         let err = Error::truncated_wrong_val("DECIMAL", &dec);
         let r = val.into_result_with_overflow_err(ctx, err)?;
-<<<<<<< HEAD
-        if tp == FieldTypeTp::LongLong {
-            Ok(r)
-        } else {
-            r.to_int(ctx, tp)
-        }
-=======
         r.to_int(ctx, tp)
->>>>>>> 3ab09d09
     }
 
     #[inline]
@@ -434,15 +399,7 @@
         let val = dec.as_u64();
         let err = Error::truncated_wrong_val("DECIMAL", &dec);
         let r = val.into_result_with_overflow_err(ctx, err)?;
-<<<<<<< HEAD
-        if tp == FieldTypeTp::LongLong {
-            Ok(r)
-        } else {
-            r.to_uint(ctx, tp)
-        }
-=======
         r.to_uint(ctx, tp)
->>>>>>> 3ab09d09
     }
 }
 
@@ -671,12 +628,8 @@
 
     let res = if flen != ul && decimal != ul {
         assert!(flen < std::u8::MAX as isize && decimal < std::u8::MAX as isize);
-<<<<<<< HEAD
-        truncate_f64(ctx, num, flen as u8, decimal as u8)?
-=======
         let r = truncate_f64(num, flen as u8, decimal as u8);
         r.into_result_with_overflow_err(ctx, Error::overflow(num, "DOUBLE"))?
->>>>>>> 3ab09d09
     } else {
         num
     };
@@ -804,14 +757,10 @@
                 Ok(val)
             }
             // if reaches here, it means our code has bug
-<<<<<<< HEAD
-            Err(err) => Err(box_err!("parse float err: {}, this is a bug", err)),
-=======
             Err(err) => {
                 debug_assert!(false);
                 Err(box_err!("parse float err: {}, this is a bug", err))
             }
->>>>>>> 3ab09d09
         }
     }
 }
@@ -1090,11 +1039,7 @@
     use std::{f64, i64, isize, u64};
 
     use crate::codec::error::{
-<<<<<<< HEAD
-        ERR_DATA_OUT_OF_RANGE, ERR_M_BIGGER_THAN_D, ERR_TRUNCATE_WRONG_VALUE, WARN_DATA_TRUNCATED,
-=======
         ERR_DATA_OUT_OF_RANGE, ERR_TRUNCATE_WRONG_VALUE, WARN_DATA_TRUNCATED,
->>>>>>> 3ab09d09
     };
     use crate::codec::mysql::Res;
     use crate::expr::Flag;
