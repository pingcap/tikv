// Copyright 2019 TiKV Project Authors. Licensed under Apache-2.0.

// FIXME: Move to tidb_query_datatype. Currently it refers some types in `crate::codec::mysql`
// so that it is not possible to move.

mod scalar;
mod vector;

// Concrete eval types without a nullable wrapper.
pub type Int = i64;
pub type Real = ordered_float::NotNan<f64>;
pub type Bytes = Vec<u8>;
pub use crate::codec::mysql::{Decimal, Duration, Json, JsonType, Time as DateTime};

// Dynamic eval types.
pub use self::scalar::{ScalarValue, ScalarValueRef};
pub use self::vector::{VectorValue, VectorValueExt};

use tidb_query_datatype::EvalType;

use crate::codec::convert::ConvertTo;
use crate::expr::EvalContext;
use crate::Result;

/// A trait of evaluating current concrete eval type into a MySQL logic value, represented by
/// Rust's `bool` type.
pub trait AsMySQLBool {
    /// Evaluates into a MySQL logic value.
    fn as_mysql_bool(&self, context: &mut EvalContext) -> Result<bool>;
}

impl AsMySQLBool for Int {
    #[inline]
    fn as_mysql_bool(&self, _context: &mut EvalContext) -> Result<bool> {
        Ok(*self != 0)
    }
}

impl AsMySQLBool for Real {
    #[inline]
    fn as_mysql_bool(&self, _context: &mut EvalContext) -> Result<bool> {
        Ok(self.into_inner() != 0f64)
    }
}

impl AsMySQLBool for Bytes {
    #[inline]
    fn as_mysql_bool(&self, context: &mut EvalContext) -> Result<bool> {
        Ok(!self.is_empty() && ConvertTo::<f64>::convert(self, context)? != 0f64)
    }
}

impl<T> AsMySQLBool for Option<T>
where
    T: AsMySQLBool,
{
    fn as_mysql_bool(&self, context: &mut EvalContext) -> Result<bool> {
        match self {
            None => Ok(false),
            Some(ref v) => v.as_mysql_bool(context),
        }
    }
}

pub macro match_template_evaluable($t:tt, $($tail:tt)*) {
    match_template::match_template! {
        $t = [Int, Real, Decimal, Bytes, DateTime, Duration, Json],
        $($tail)*
    }
}

/// A trait of all types that can be used during evaluation (eval type).
pub trait Evaluable: Clone + std::fmt::Debug + Send + Sync + 'static {
    const EVAL_TYPE: EvalType;

    /// Borrows this concrete type from a `ScalarValue` in the same type;
    /// panics if the varient mismatches.
    fn borrow_scalar_value(v: &ScalarValue) -> &Option<Self>;

    /// Borrows this concrete type from a `ScalarValueRef` in the same type;
    /// panics if the varient mismatches.
    fn borrow_scalar_value_ref<'a>(v: &'a ScalarValueRef<'a>) -> &'a Option<Self>;

    /// Borrows a slice of this concrete type from a `VectorValue` in the same type;
    /// panics if the varient mismatches.
    fn borrow_vector_value(v: &VectorValue) -> &[Option<Self>];

    /// Converts a vector of this concrete type into a `VectorValue` in the same type;
    /// panics if the varient mismatches.
    fn into_vector_value(vec: Vec<Option<Self>>) -> VectorValue;
}

macro_rules! impl_evaluable_type {
    ($ty:tt) => {
        impl Evaluable for $ty {
            const EVAL_TYPE: EvalType = EvalType::$ty;

            #[inline]
            fn borrow_scalar_value(v: &ScalarValue) -> &Option<Self> {
                v.as_ref()
            }

            #[inline]
            fn borrow_scalar_value_ref<'a>(v: &'a ScalarValueRef<'a>) -> &'a Option<Self> {
                v.as_ref()
            }

            #[inline]
            fn borrow_vector_value(v: &VectorValue) -> &[Option<Self>] {
                v.as_ref()
            }

            #[inline]
            fn into_vector_value(vec: Vec<Option<Self>>) -> VectorValue {
                VectorValue::from(vec)
            }
        }
    };
}

impl_evaluable_type! { Int }
impl_evaluable_type! { Real }
impl_evaluable_type! { Decimal }
impl_evaluable_type! { Bytes }
impl_evaluable_type! { DateTime }
impl_evaluable_type! { Duration }
impl_evaluable_type! { Json }

#[cfg(test)]
mod tests {
    use super::*;
    use std::f64;

    #[test]
<<<<<<< HEAD
    fn test_real_as_bool() {
        let tests: Vec<(f64, Option<bool>)> = vec![
            (0.0, Some(false)),
            (1.3, Some(true)),
            (-1.234, Some(true)),
            (0.000000000000000000000000000000001, Some(true)),
            (-0.00000000000000000000000000000001, Some(true)),
            (f64::MAX, Some(true)),
            (f64::MIN, Some(true)),
            (f64::MIN_POSITIVE, Some(true)),
            (f64::INFINITY, Some(true)),
            (f64::NEG_INFINITY, Some(true)),
            (f64::NAN, None),
        ];

        let mut ctx = EvalContext::default();
        for (f, expected) in tests {
            match Real::new(f) {
                Ok(b) => {
                    let r = b.as_mysql_bool(&mut ctx).unwrap();
                    assert_eq!(r, expected.unwrap());
                }
                Err(_) => assert!(expected.is_none(), "{} to bool should fail", f,),
            }
        }
=======
    fn test_bytes_to_bool() {
        let tests: Vec<(&'static [u8], Option<bool>)> = vec![
            (b"", Some(false)),
            (b" 23", Some(true)),
            (b"-1", Some(true)),
            (b"1.11", Some(true)),
            (b"1.11.00", None),
            (b"xx", None),
            (b"0x00", None),
            (b"11.xx", None),
            (b"xx.11", None),
            (
                b".0000000000000000000000000000000000000000000000000000001",
                Some(true),
            ),
        ];

        let mut ctx = EvalContext::default();
        for (i, (v, expect)) in tests.into_iter().enumerate() {
            let rb: Result<bool> = v.to_vec().as_mysql_bool(&mut ctx);
            match expect {
                Some(val) => {
                    assert_eq!(rb.unwrap(), val);
                }
                None => {
                    assert!(
                        rb.is_err(),
                        "index: {}, {:?} should not be converted, but got: {:?}",
                        i,
                        v,
                        rb
                    );
                }
            }
        }

        // test overflow
        let mut ctx = EvalContext::default();
        let val: Result<bool> = f64::INFINITY
            .to_string()
            .as_bytes()
            .to_vec()
            .as_mysql_bool(&mut ctx);
        assert!(val.is_err());

        let mut ctx = EvalContext::default();
        let val: Result<bool> = f64::NEG_INFINITY
            .to_string()
            .as_bytes()
            .to_vec()
            .as_mysql_bool(&mut ctx);
        assert!(val.is_err());
>>>>>>> 52ab2bb0
    }
}<|MERGE_RESOLUTION|>--- conflicted
+++ resolved
@@ -132,7 +132,6 @@
     use std::f64;
 
     #[test]
-<<<<<<< HEAD
     fn test_real_as_bool() {
         let tests: Vec<(f64, Option<bool>)> = vec![
             (0.0, Some(false)),
@@ -158,8 +157,10 @@
                 Err(_) => assert!(expected.is_none(), "{} to bool should fail", f,),
             }
         }
-=======
-    fn test_bytes_to_bool() {
+    }
+
+    #[test]
+    fn test_bytes_as_bool() {
         let tests: Vec<(&'static [u8], Option<bool>)> = vec![
             (b"", Some(false)),
             (b" 23", Some(true)),
@@ -211,6 +212,5 @@
             .to_vec()
             .as_mysql_bool(&mut ctx);
         assert!(val.is_err());
->>>>>>> 52ab2bb0
     }
 }