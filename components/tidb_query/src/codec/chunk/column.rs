--- conflicted
+++ resolved
@@ -265,7 +265,7 @@
         let start = idx * self.fixed_len;
         let end = start + self.fixed_len;
         let mut data = &self.data[start..end];
-        number::decode_f32_le(&mut data).map_err(Error::from)
+        data.read_f32_le().map_err(Error::from)
     }
 
     /// Called when the variant datum has been appended.
@@ -369,11 +369,7 @@
         } else {
             col.var_offsets.clear();
             for _ in 0..=length {
-<<<<<<< HEAD
-                col.var_offsets.push(buf.read_i32_le()? as usize);
-=======
-                col.var_offsets.push(number::decode_i64_le(buf)? as usize);
->>>>>>> 5548b4eb
+                col.var_offsets.push(buf.read_i64_le()? as usize);
             }
             col.var_offsets[col.length]
         };
