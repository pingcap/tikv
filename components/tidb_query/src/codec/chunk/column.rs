--- conflicted
+++ resolved
@@ -303,11 +303,7 @@
         let start = idx * self.fixed_len;
         let end = start + self.fixed_len;
         let mut data = &self.data[start..end];
-<<<<<<< HEAD
-        Duration::decode_from_chunk(&mut data, fsp)
-=======
-        data.decode_duration()
->>>>>>> 639e60f4
+        data.decode_duration_from_chunk(fsp)
     }
 
     /// Append a decimal datum to the column.
