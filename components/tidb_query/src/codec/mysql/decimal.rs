--- conflicted
+++ resolved
@@ -1545,10 +1545,6 @@
         Res::Ok(x)
     }
 
-<<<<<<< HEAD
-    // TODO, add test
-=======
->>>>>>> 3ab09d09
     pub fn from_f64(val: f64) -> Result<Decimal> {
         if val.is_infinite() {
             Err(invalid_type!("{} can't be convert to decimal'", val))
@@ -1727,14 +1723,9 @@
     /// Port from TiDB's MyDecimal::ToFloat64.
     #[inline]
     fn convert(&self, _: &mut EvalContext) -> Result<f64> {
-<<<<<<< HEAD
-        let val = self.to_string().parse()?;
-        Ok(val)
-=======
         let r = self.to_string().parse::<f64>();
         debug_assert!(r.is_ok());
         Ok(r?)
->>>>>>> 3ab09d09
     }
 }
 
@@ -1801,11 +1792,7 @@
 }
 
 impl ConvertTo<Decimal> for &[u8] {
-<<<<<<< HEAD
-    // FIXME, the err handle is not exactly same as TiDB's,
-=======
     // FIXME: the err handle is not exactly same as TiDB's,
->>>>>>> 3ab09d09
     //  TiDB's seems has bug, fix this after fix TiDB's
     #[inline]
     fn convert(&self, ctx: &mut EvalContext) -> Result<Decimal> {
@@ -1835,19 +1822,6 @@
     fn convert(&self, ctx: &mut EvalContext) -> Result<Decimal> {
         match self {
             Json::String(s) => {
-<<<<<<< HEAD
-                match Decimal::from_str(s.as_str()) {
-                    Ok(d) => Ok(d),
-                    Err(e) => {
-                        ctx.handle_truncate_err(e)?;
-                        // FIXME, if TiDB's MyDecimal::FromString return err,
-                        //  it may has res. However, if TiKV's Decimal::from_str
-                        //  return err, it has no res, so I return zero here,
-                        //  but it may different from TiDB's MyDecimal::FromString
-                        Ok(Decimal::zero())
-                    }
-                }
-=======
                 Decimal::from_str(s.as_str()).or_else(|e| {
                     ctx.handle_truncate_err(e)?;
                     // FIXME: if TiDB's MyDecimal::FromString return err,
@@ -1856,7 +1830,6 @@
                     //  but it may different from TiDB's MyDecimal::FromString
                     Ok(Decimal::zero())
                 })
->>>>>>> 3ab09d09
             }
             _ => {
                 let r: f64 = self.convert(ctx)?;
