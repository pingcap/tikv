// Copyright 2018 TiKV Project Authors. Licensed under Apache-2.0.

pub mod extension;
mod tz;
pub mod weekmode;

pub use self::extension::*;
pub use self::tz::Tz;
pub use self::weekmode::WeekMode;
use tipb::FieldType;

use std::cmp::Ordering;
use std::convert::{TryFrom, TryInto};
use std::fmt::Write;
use std::hash::{Hash, Hasher};

use bitfield::bitfield;
use boolinator::Boolinator;
use chrono::prelude::*;

use codec::prelude::*;
use tidb_query_datatype::{FieldTypeAccessor, FieldTypeTp};
use tipb::FieldType;

use crate::codec::convert::ConvertTo;
use crate::codec::mysql::{check_fsp, Decimal, Duration};
use crate::codec::{Error, Result, TEN_POW};
use crate::expr::{EvalContext, Flag, SqlMode};

<<<<<<< HEAD
use crate::codec::datum_codec::{decode_date_time_from_uint, DatumPayloadDecoder};
use bitfield::bitfield;
use boolinator::Boolinator;
use chrono::prelude::*;

=======
>>>>>>> abd5dc9c
const MIN_TIMESTAMP: i64 = 0;
const MAX_TIMESTAMP: i64 = (1 << 31) - 1;
const MICRO_WIDTH: usize = 6;
const COMPLETE_COMPONENTS_LEN: usize = 7;

pub const MONTH_NAMES: &[&str] = &[
    "January",
    "February",
    "March",
    "April",
    "May",
    "June",
    "July",
    "August",
    "September",
    "October",
    "November",
    "December",
];

const MONTH_NAMES_ABBR: &[&str] = &[
    "Jan", "Feb", "Mar", "Apr", "May", "Jun", "Jul", "Aug", "Sep", "Oct", "Nov", "Dec",
];

fn is_leap_year(year: u32) -> bool {
    year & 3 == 0 && (year % 100 != 0 || year % 400 == 0)
}

fn last_day_of_month(year: u32, month: u32) -> u32 {
    match month {
        4 | 6 | 9 | 11 => 30,
        2 => is_leap_year(year) as u32 + 28,
        _ => 31,
    }
}

/// Round each component.
/// ```ignore
/// let mut parts = [2019, 12, 1, 23, 59, 59, 1000000];
/// round_components(&mut parts);
/// assert_eq!([2019, 12, 2, 0, 0, 0, 0], parts);
/// ```
/// When year, month or day is zero, there can not have a carry.
/// e.g.: `"1998-11-00 23:59:59.999" (fsp = 2, round = true)`, in `hms` it contains a carry,
/// however, the `day` is 0, which is invalid in `MySQL`. When thoese cases encountered, return
/// None.
fn round_components(parts: &mut [u32]) -> Option<()> {
    debug_assert_eq!(parts.len(), 7);
    let modulus = [
        std::u32::MAX,
        12,
        last_day_of_month(parts[0], parts[1]),
        // hms[.fraction]
        24,
        60,
        60,
        1_000_000,
    ];
    for i in (1..=6).rev() {
        let is_ymd = u32::from(i < 3);
        if parts[i] >= modulus[i] + is_ymd {
            parts[i] -= modulus[i];
            if i < 4 && parts[i - 1] == 0 || parts[i - 1] > modulus[i - 1] {
                return None;
            }
            parts[i - 1] += 1;
        }
    }
    Some(())
}

#[inline]
fn chrono_datetime<T: TimeZone>(
    time_zone: &T,
    year: u32,
    month: u32,
    day: u32,
    hour: u32,
    minute: u32,
    second: u32,
    micro: u32,
) -> Result<DateTime<T>> {
    // NOTE: We are not using `tz::from_ymd_opt` as suggested in chrono's README due to
    // chronotope/chrono-tz #23.
    // As a workaround, we first build a NaiveDate, then attach time zone information to it.
    NaiveDate::from_ymd_opt(year as i32, month, day)
        .and_then(|date| date.and_hms_opt(hour, minute, second))
        .and_then(|t| t.checked_add_signed(chrono::Duration::microseconds(i64::from(micro))))
        .and_then(|datetime| time_zone.from_local_datetime(&datetime).earliest())
        .ok_or_else(|| Error::truncated())
}

#[inline]
fn chrono_naive_datetime(
    year: u32,
    month: u32,
    day: u32,
    hour: u32,
    minute: u32,
    second: u32,
    micro: u32,
) -> Result<NaiveDateTime> {
    NaiveDate::from_ymd_opt(year as i32, month, day)
        .and_then(|date| date.and_hms_opt(hour, minute, second))
        .and_then(|t| t.checked_add_signed(chrono::Duration::microseconds(i64::from(micro))))
        .ok_or_else(|| Error::truncated())
}

/// Round `frac` with `fsp`, return if there is a carry and the result.
/// NOTE: we assume that `frac` is less than `100_000_000` and `fsp` is valid.
/// ```ignore
/// assert_eq!(123460, round_frac(123456, 5));
/// assert_eq!(1_000_000, round_frac(999999, 5));
/// assert_eq!(1230, round_frac(1234, 5)); // .001234, fsp = 5 => .001230
/// ```
fn round_frac(frac: u32, fsp: u8) -> (bool, u32) {
    debug_assert!(frac < 100_000_000);
    debug_assert!(fsp < 7);
    if frac < 1_000_000 && fsp == 6 {
        return (false, frac);
    }

    let fsp = usize::from(fsp);
    let width: usize = if frac >= 1_000_000 { 7 } else { 6 };
    let mask = TEN_POW[width - fsp - 1];
    let result = (frac / mask + 5) / 10 * mask * if width == 6 { 10 } else { 1 };
    (result >= 1_000_000, result)
}

bitfield! {
    #[derive(Clone, Copy, Default)]
    pub struct Time(u64);

    u32;
    #[inline]
    get_year, set_year: 63, 50;
    #[inline]
    get_month, set_month: 49, 46;
    #[inline]
    get_day, set_day: 45, 41;
    #[inline]
    get_hour, set_hour: 40, 36;
    #[inline]
    get_minute, set_minute: 35, 30;
    #[inline]
    get_second,set_second: 29, 24;
    #[inline]
    get_micro, set_micro: 23, 4;

    // `fsp_tt` format:
    // | fsp: 3 bits | type: 1 bit |
    // When `fsp` is valid (in range [0, 6]):
    // 1. `type` bit 0 represent `DateTime`
    // 2. `type` bit 1 represent `Timestamp`
    //
    // Since `Date` does not require `fsp`, we could use `fsp_tt` == 0b1110 to represent it.
    #[inline]
    u8, get_fsp_tt, set_fsp_tt: 3, 0;
}

#[derive(PartialEq, Clone, Copy, Debug)]
pub enum TimeType {
    Date,
    DateTime,
    Timestamp,
}

impl TryFrom<FieldTypeTp> for TimeType {
    type Error = crate::codec::Error;
    fn try_from(time_type: FieldTypeTp) -> Result<TimeType> {
        Ok(match time_type {
            FieldTypeTp::Date => TimeType::Date,
            FieldTypeTp::DateTime => TimeType::DateTime,
            FieldTypeTp::Timestamp => TimeType::Timestamp,
            // TODO: Remove the support of transfering `Unspecified` to `DateTime`
            FieldTypeTp::Unspecified => TimeType::DateTime,
            _ => return Err(box_err!("Time does not support field type {}", time_type)),
        })
    }
}

impl From<TimeType> for FieldTypeTp {
    fn from(time_type: TimeType) -> FieldTypeTp {
        match time_type {
            TimeType::Timestamp => FieldTypeTp::Timestamp,
            TimeType::DateTime => FieldTypeTp::DateTime,
            TimeType::Date => FieldTypeTp::Date,
        }
    }
}

// The common set of methods for `date/time`
impl Time {
    /// Returns the hour number from 0 to 23.
    #[inline]
    pub fn hour(self) -> u32 {
        self.get_hour()
    }

    /// Returns the minute number from 0 to 59.
    #[inline]
    pub fn minute(self) -> u32 {
        self.get_minute()
    }

    /// Returns the second number from 0 to 59.
    #[inline]
    pub fn second(self) -> u32 {
        self.get_second()
    }

    /// Returns the number of microseconds since the whole second.
    pub fn micro(self) -> u32 {
        self.get_micro()
    }

    /// Returns the year number
    pub fn year(self) -> u32 {
        self.get_year()
    }

    /// Returns the month number
    pub fn month(self) -> u32 {
        self.get_month()
    }

    /// Returns the day number
    pub fn day(self) -> u32 {
        self.get_day()
    }

    /// used to convert period to month
    pub fn period_to_month(period: u64) -> u64 {
        if period == 0 {
            return 0;
        }
        let (year, month) = (period / 100, period % 100);
        if year < 70 {
            (year + 2000) * 12 + month - 1
        } else if year < 100 {
            (year + 1900) * 12 + month - 1
        } else {
            year * 12 + month - 1
        }
    }

    /// used to convert month to period
    pub fn month_to_period(month: u64) -> u64 {
        if month == 0 {
            return 0;
        }
        let year = month / 12;
        if year < 70 {
            (year + 2000) * 100 + month % 12 + 1
        } else if year < 100 {
            (year + 1900) * 100 + month % 12 + 1
        } else {
            year * 100 + month % 12 + 1
        }
    }
}

mod parser {
    use super::*;

    fn bytes_to_u32(input: &[u8]) -> Option<u32> {
        input.iter().try_fold(0u32, |acc, d| {
            d.is_ascii_digit().as_option()?;
            acc.checked_mul(10)
                .and_then(|t| t.checked_add(u32::from(d - b'0')))
        })
    }

    /// Match at least one digit and return the rest of the slice.
    /// ```ignore
    ///  digit1(b"12:32") == Some((b":32", b"12"))
    ///  digit1(b":32") == None
    /// ```
    fn digit1(input: &[u8]) -> Option<(&[u8], &[u8])> {
        let end = input
            .iter()
            .position(|&c| !c.is_ascii_digit())
            .unwrap_or_else(|| input.len());
        (end != 0).as_option()?;
        Some((&input[end..], &input[..end]))
    }

    /// Match at least one space and return the rest of the slice.
    /// ```ignore
    ///  space1(b"    12:32") == Some(b"12:32")
    ///  space1(b":32") == None
    /// ```
    fn space1(input: &[u8]) -> Option<&[u8]> {
        let end = input
            .iter()
            .position(|&c| !c.is_ascii_whitespace())
            .unwrap_or_else(|| input.len());

        (end < input.len()).as_option()?;
        Some(&input[end..])
    }

    /// We assume that the `input` is trimmed and is not empty.
    fn split_components(input: &str) -> Option<Vec<&[u8]>> {
        let mut buffer = input.as_bytes();

        debug_assert!(
            !buffer.is_empty()
                && !buffer.first().unwrap().is_ascii_whitespace()
                && !buffer.last().unwrap().is_ascii_whitespace()
        );

        let mut components = Vec::with_capacity(COMPLETE_COMPONENTS_LEN);

        while !buffer.is_empty() {
            let (mut rest, digits): (&[u8], &[u8]) = digit1(buffer)?;

            components.push(digits);

            if !rest.is_empty() {
                // If a whitespace is acquired, we expect we have already collected ymd.
                if rest[0].is_ascii_whitespace() {
                    (components.len() == 3).as_option()?;
                    rest = space1(rest)?;
                }
                // If a 'T' is acquired, we expect we have already collected ymd.
                else if rest[0] == b'T' {
                    (components.len() == 3).as_option()?;
                    rest = &rest[1..];
                }
                // If a punctuation is acquired, move forward the pointer.
                else if rest[0].is_ascii_punctuation() {
                    rest = &rest[1..];
                } else {
                    return None;
                }
            }

            buffer = rest;
        }

        ((components.len() != 7 && components.len() != 2)
            || input.as_bytes()[input.len() - components.last().unwrap().len() - 1] == b'.')
            .as_option()?;

        Some(components)
    }

    /// If a two-digit year encountered, add an offset to it.
    /// 99 -> 1999
    /// 20 -> 2020
    fn adjust_year(year: u32) -> u32 {
        if year <= 69 {
            2000 + year
        } else if year >= 70 && year <= 99 {
            1900 + year
        } else {
            year
        }
    }

    /// Try to parse a datetime string `input` without fractional part and separators.
    /// return an array that stores `[year, month, day, hour, minute, second, 0]`
    fn parse_whole(input: &[u8]) -> Option<[u32; 7]> {
        let mut parts = [0u32; 7];

        // If `input`'s len is 8 or 14, then `input` should be in format like:
        // yyyymmdd/yyyymmddhhmmss which means we have a four-digit year.
        // Otherwise, we have a two-digit year.
        let year_digits = match input.len() {
            14 | 8 => 4,
            9..=12 | 5..=7 => 2,
            _ => return None,
        };

        parts[0] = bytes_to_u32(&input[..year_digits])?;
        // If we encounter a two-digit year, translate it to a four-digit year.
        if year_digits == 2 {
            parts[0] = adjust_year(parts[0]);
        }

        for (i, chunk) in input[year_digits..].chunks(2).enumerate() {
            parts[i + 1] = bytes_to_u32(chunk)?;
        }

        Some(parts)
    }

    /// Try to parse a fractional part from `input` with `fsp`, round the result if `round` is
    /// true.
    /// NOTE: This function assumes that `fsp` is in range: [0, 6].
    fn parse_frac(input: &[u8], fsp: u8, round: bool) -> Option<(bool, u32)> {
        debug_assert!(fsp < 7);
        let fsp = usize::from(fsp);
        let len = input.len();

        let (input, len) = if fsp >= input.len() {
            (input, len)
        } else {
            (&input[..fsp + round as usize], fsp + round as usize)
        };

        let frac = bytes_to_u32(input)? * TEN_POW[MICRO_WIDTH.saturating_sub(len)];

        Some(if round {
            round_frac(frac, fsp as u8)
        } else {
            (false, frac)
        })
    }

    pub fn parse(
        ctx: &mut EvalContext,
        input: &str,
        time_type: TimeType,
        fsp: u8,
        round: bool,
    ) -> Option<Time> {
        let trimmed = input.trim();
        (!trimmed.is_empty()).as_option()?;

        let components = split_components(trimmed)?;
        match components.len() {
            1 | 2 => {
                let mut whole = parse_whole(components[0])?;

                let (carry, frac) = if let Some(frac) = components.get(1) {
                    // If we have a fractional part,
                    // we expect the `whole` is in format: `yymmddhhmm/yymmddhhmmss/yyyymmddhhmmss`.
                    // Otherwise, the fractional part is meaningless.
                    (components[0].len() == 10
                        || components[0].len() == 12
                        || components[0].len() == 14)
                        .as_option()?;
                    parse_frac(frac, fsp, round)?
                } else {
                    (false, 0)
                };

                whole[6] = frac;
                let mut parts = whole;
                if carry {
                    round_components(&mut parts)?;
                }

                Time::from_slice(ctx, &parts, time_type, fsp)
            }
            3..=7 => {
                let whole = std::cmp::min(components.len(), 6);
                let mut parts: Vec<_> = components[..whole].iter().try_fold(
                    Vec::with_capacity(COMPLETE_COMPONENTS_LEN),
                    |mut acc, part| -> Option<_> {
                        acc.push(bytes_to_u32(part)?);
                        Some(acc)
                    },
                )?;

                let (carry, frac) = if let Some(frac) = components.get(6) {
                    parse_frac(frac, fsp, round)?
                } else {
                    (false, 0)
                };

                parts.resize(6, 0);
                parts.push(frac);
                // Skip a special case "00-00-00".
                if components[0].len() == 2 && !parts.iter().all(|x| *x == 0u32) {
                    parts[0] = adjust_year(parts[0]);
                }

                if carry {
                    round_components(&mut parts)?;
                }
                Time::from_slice(ctx, &parts, time_type, fsp)
            }
            _ => None,
        }
    }

    /// Try to parse a `i64` into a `Time` with the given type and fsp
    pub fn parse_from_i64(
        ctx: &mut EvalContext,
        input: i64,
        time_type: TimeType,
        fsp: u8,
    ) -> Option<Time> {
        if input == 0 {
            return Time::zero(ctx, fsp as i8, time_type).ok();
        }
        // NOTE: These numbers can be consider as strings
        // The parser eats two digits each time from the end of string,
        // and fill it into `Time` with reversed order.
        // Port from: https://github.com/pingcap/tidb/blob/b1aad071489619998e4caefd235ed01f179c2db2/types/time.go#L1263
        let aligned = match input {
            101..=691_231 => (input + 20_000_000) * 1_000_000,
            700_101..=991_231 => (input + 19_000_000) * 1_000_000,
            10_000_101..=99_991_231 => input * 1_000_000,
            101_000_000..=691_231_235_959 => input + 20_000_000_000_000,
            700_101_000_000..=991_231_235_959 => input + 19_000_000_000_000,
            1_000_000_000_000..=std::i64::MAX => input,
            _ => return None,
        };

        Time::from_aligned_i64(ctx, aligned, time_type, fsp as i8).ok()
    }
}

impl Time {
    pub fn parse(
        ctx: &mut EvalContext,
        input: &str,
        time_type: TimeType,
        fsp: i8,
        round: bool,
    ) -> Result<Time> {
        parser::parse(ctx, input, time_type, check_fsp(fsp)?, round)
            .ok_or_else(|| Error::incorrect_datetime_value(input))
    }
    pub fn parse_datetime(
        ctx: &mut EvalContext,
        input: &str,
        fsp: i8,
        round: bool,
    ) -> Result<Time> {
        Self::parse(ctx, input, TimeType::DateTime, fsp, round)
    }
    pub fn parse_date(ctx: &mut EvalContext, input: &str) -> Result<Time> {
        Self::parse(ctx, input, TimeType::Date, 0, false)
    }
    pub fn parse_timestamp(
        ctx: &mut EvalContext,
        input: &str,
        fsp: i8,
        round: bool,
    ) -> Result<Time> {
        Self::parse(ctx, input, TimeType::Timestamp, fsp, round)
    }
    pub fn parse_from_i64(
        ctx: &mut EvalContext,
        input: i64,
        time_type: TimeType,
        fsp: i8,
    ) -> Result<Time> {
        parser::parse_from_i64(ctx, input, time_type, check_fsp(fsp)?)
            .ok_or_else(|| Error::incorrect_datetime_value(input))
    }
}

fn handle_zero_date(ctx: &mut EvalContext, mut args: TimeArgs) -> Result<Option<TimeArgs>> {
    let sql_mode = ctx.cfg.sql_mode;
    let flags = ctx.cfg.flag;
    let strict_mode = sql_mode.contains(SqlMode::STRICT_ALL_TABLES)
        | sql_mode.contains(SqlMode::STRICT_TRANS_TABLES);
    let no_zero_date = sql_mode.contains(SqlMode::NO_ZERO_DATE);
    let ignore_truncate = flags.contains(Flag::IGNORE_TRUNCATE);

    debug_assert!(args.is_zero());

    if no_zero_date {
        (!strict_mode || ignore_truncate).ok_or(Error::truncated())?;
        ctx.warnings.append_warning(Error::truncated());
        args.clear();
        return Ok(None);
    }
    Ok(Some(args))
}

fn handle_zero_in_date(ctx: &mut EvalContext, mut args: TimeArgs) -> Result<Option<TimeArgs>> {
    let sql_mode = ctx.cfg.sql_mode;
    let flags = ctx.cfg.flag;

    let strict_mode = sql_mode.contains(SqlMode::STRICT_ALL_TABLES)
        | sql_mode.contains(SqlMode::STRICT_TRANS_TABLES);
    let no_zero_in_date = sql_mode.contains(SqlMode::NO_ZERO_IN_DATE);
    let ignore_truncate = flags.contains(Flag::IGNORE_TRUNCATE);

    debug_assert!(args.month == 0 || args.day == 0);

    if no_zero_in_date {
        // If we are in NO_ZERO_IN_DATE + STRICT_MODE, zero-in-date produces and error.
        // Otherwise, we reset the datetime value and check if we enabled NO_ZERO_DATE.
        (!strict_mode || ignore_truncate).ok_or(Error::truncated())?;
        ctx.warnings.append_warning(Error::truncated());
        args.clear();
        return handle_zero_date(ctx, args);
    }

    Ok(Some(args))
}

fn handle_invalid_date(ctx: &mut EvalContext, mut args: TimeArgs) -> Result<Option<TimeArgs>> {
    let sql_mode = ctx.cfg.sql_mode;
    let allow_invalid_date = sql_mode.contains(SqlMode::INVALID_DATES);
    allow_invalid_date.ok_or(Error::truncated())?;
    args.clear();
    handle_zero_date(ctx, args)
}

/// A validator that verify each field for the `Time`
/// NOTE: It's inappropriate to construct `Time` first and then verify it.
/// Because `Time` uses `bitfield`, the range of each field is quite narrow.
/// For example, the size of `month` field is 5 bits. If we get a value 16 for
/// `month` and set it, we will got 0 (16 % 16 == 0) instead 16 which is definitely
/// an invalid value. So we need a larger range for validation.
#[derive(Debug, Clone)]
pub struct TimeArgs {
    year: u32,
    month: u32,
    day: u32,
    hour: u32,
    minute: u32,
    second: u32,
    micro: u32,
    fsp: i8,
    time_type: TimeType,
}

impl Default for TimeArgs {
    fn default() -> Self {
        TimeArgs {
            year: 0,
            month: 0,
            day: 0,
            hour: 0,
            minute: 0,
            second: 0,
            micro: 0,
            fsp: 0,
            time_type: TimeType::Date,
        }
    }
}

impl TimeArgs {
    fn check(mut self, ctx: &mut EvalContext) -> Option<TimeArgs> {
        self.fsp = check_fsp(self.fsp).ok()? as i8;
        let (fsp, time_type) = (self.fsp, self.time_type);
        match self.time_type {
            TimeType::Date | TimeType::DateTime => self.check_datetime(ctx),
            TimeType::Timestamp => self.check_timestamp(ctx),
        }
        .map(|datetime| datetime.unwrap_or_else(|| TimeArgs::zero(fsp, time_type)))
        .ok()
    }

    pub fn zero(fsp: i8, time_type: TimeType) -> TimeArgs {
        TimeArgs {
            year: 0,
            month: 0,
            day: 0,
            hour: 0,
            minute: 0,
            second: 0,
            micro: 0,
            fsp,
            time_type,
        }
    }

    pub fn clear(&mut self) {
        self.year = 0;
        self.month = 0;
        self.day = 0;
        self.hour = 0;
        self.minute = 0;
        self.second = 0;
        self.micro = 0;
    }

    pub fn is_zero(&self) -> bool {
        self.year == 0
            && self.month == 0
            && self.day == 0
            && self.hour == 0
            && self.minute == 0
            && self.second == 0
            && self.micro == 0
    }

    fn check_date(mut self, ctx: &mut EvalContext) -> Result<Option<Self>> {
        let Self {
            year, month, day, ..
        } = self;

        let is_relaxed = ctx.cfg.sql_mode.contains(SqlMode::INVALID_DATES);

        if self.is_zero() {
            self = try_opt!(handle_zero_date(ctx, self));
        }

        if month == 0 || day == 0 {
            self = try_opt!(handle_zero_in_date(ctx, self));
        }

        if year > 9999 || Time::check_month_and_day(year, month, day, is_relaxed).is_err() {
            return handle_invalid_date(ctx, self);
        }

        Ok(Some(self))
    }

    fn check_datetime(self, ctx: &mut EvalContext) -> Result<Option<Self>> {
        let datetime = try_opt!(self.check_date(ctx));

        let Self {
            hour,
            minute,
            second,
            micro,
            ..
        } = datetime;

        if hour > 23 || minute > 59 || second > 59 || micro > 999999 {
            return handle_invalid_date(ctx, datetime);
        }

        Ok(Some(datetime))
    }

    fn check_timestamp(self, ctx: &mut EvalContext) -> Result<Option<Self>> {
        if self.is_zero() {
            return handle_zero_date(ctx, self);
        }

        let datetime = chrono_datetime(
            &ctx.cfg.tz,
            self.year,
            self.month,
            self.day,
            self.hour,
            self.minute,
            self.second,
            self.micro,
        );

        if datetime.is_err() {
            return handle_invalid_date(ctx, self);
        }

        let ts = datetime.unwrap().timestamp();

        // Out of range
        if ts < MIN_TIMESTAMP || ts > MAX_TIMESTAMP {
            return handle_invalid_date(ctx, self);
        }

        Ok(Some(self))
    }
}

// Utility
impl Time {
    fn from_slice(
        ctx: &mut EvalContext,
        parts: &[u32],
        time_type: TimeType,
        fsp: u8,
    ) -> Option<Self> {
        let [year, month, day, hour, minute, second, micro]: [u32; 7] = parts.try_into().ok()?;

        Time::new(
            ctx,
            TimeArgs {
                year,
                month,
                day,
                hour,
                minute,
                second,
                micro,
                fsp: fsp as i8,
                time_type,
            },
        )
        .ok()
    }

    /// Construct a `Time` via a number in format: yyyymmddhhmmss
    fn from_aligned_i64(
        ctx: &mut EvalContext,
        input: i64,
        time_type: TimeType,
        fsp: i8,
    ) -> Result<Time> {
        let ymd = (input / 1_000_000) as u32;
        let hms = (input % 1_000_000) as u32;

        let year = ymd / 10_000;
        let md = ymd % 10_000 as u32;
        let month = md / 100;
        let day = md % 100;

        let hour = hms / 10_000;
        let ms = hms % 10_000;
        let minute = ms / 100;
        let second = ms % 100;

        Time::new(
            ctx,
            TimeArgs {
                year,
                month,
                day,
                hour,
                minute,
                second,
                micro: 0,
                time_type,
                fsp,
            },
        )
    }

    fn into_array(self) -> [u32; 7] {
        let mut slice = [0; 7];
        slice[0] = self.year();
        slice[1] = self.month();
        slice[2] = self.day();
        slice[3] = self.hour();
        slice[4] = self.minute();
        slice[5] = self.second();
        slice[6] = self.micro();
        slice
    }

    fn try_from_chrono_datetime<T: Datelike + Timelike>(
        ctx: &mut EvalContext,
        datetime: T,
        time_type: TimeType,
        fsp: i8,
    ) -> Result<Self> {
        Time::new(
            ctx,
            TimeArgs {
                year: datetime.year() as u32,
                month: datetime.month(),
                day: datetime.day(),
                hour: datetime.hour(),
                minute: datetime.minute(),
                second: datetime.second(),
                micro: datetime.nanosecond() / 1000,
                fsp,
                time_type,
            },
        )
    }

    fn try_into_chrono_datetime(self, ctx: &mut EvalContext) -> Result<DateTime<Tz>> {
        chrono_datetime(
            &ctx.cfg.tz,
            self.year(),
            self.month(),
            self.day(),
            self.hour(),
            self.minute(),
            self.second(),
            self.micro(),
        )
    }

    fn try_into_chrono_naive_datetime(self) -> Result<NaiveDateTime> {
        chrono_naive_datetime(
            self.year(),
            self.month(),
            self.day(),
            self.hour(),
            self.minute(),
            self.second(),
            self.micro(),
        )
    }

    fn unchecked_new(config: TimeArgs) -> Self {
        let mut time = Time(0);
        let TimeArgs {
            year,
            month,
            day,
            hour,
            minute,
            second,
            micro,
            fsp,
            time_type,
        } = config;
        time.set_year(year);
        time.set_month(month);
        time.set_day(day);
        time.set_hour(hour);
        time.set_minute(minute);
        time.set_second(second);
        time.set_micro(micro);
        time.set_fsp(fsp as u8);
        time.set_tt(time_type);
        time
    }

    fn new(ctx: &mut EvalContext, config: TimeArgs) -> Result<Time> {
        let unchecked_time = Self::unchecked_new(config.clone());
        let mut checked = config
            .check(ctx)
            .ok_or_else(|| Error::incorrect_datetime_value(unchecked_time))?;
        if checked.time_type == TimeType::Date {
            checked.hour = 0;
            checked.minute = 0;
            checked.second = 0;
            checked.micro = 0;
            checked.fsp = 0;
        }
        Ok(Self::unchecked_new(checked))
    }

    fn check_month_and_day(
        year: u32,
        month: u32,
        day: u32,
        allow_invalid_date: bool,
    ) -> Result<()> {
        if month > 12 || day > 31 {
            return Err(Error::truncated());
        }

        if allow_invalid_date {
            return Ok(());
        }

        if day > last_day_of_month(year, month) {
            return Err(Error::truncated());
        }

        Ok(())
    }

    pub fn is_zero(mut self) -> bool {
        self.set_fsp_tt(0);
        self.0 == 0
    }

    pub fn zero(ctx: &mut EvalContext, fsp: i8, time_type: TimeType) -> Result<Self> {
        Time::new(ctx, TimeArgs::zero(fsp, time_type))
    }

    #[inline]
    pub fn is_leap_year(self) -> bool {
        is_leap_year(self.year())
    }

    #[inline]
    pub fn last_day_of_month(self) -> u32 {
        last_day_of_month(self.year(), self.month())
    }

    pub fn last_date_of_month(mut self) -> Option<Self> {
        if self.invalid_zero() {
            return None;
        }
        self.set_day(self.last_day_of_month());
        self.set_hour(0);
        self.set_minute(0);
        self.set_second(0);
        self.set_micro(0);
        Some(self)
    }

    #[inline]
    pub fn fsp(self) -> u8 {
        let fsp = self.get_fsp_tt() >> 1;
        match self.get_time_type() {
            TimeType::Date => 0,
            _ => fsp,
        }
    }

    #[inline]
    fn set_fsp(&mut self, fsp: u8) {
        self.set_fsp_tt((fsp << 1) | (self.get_fsp_tt() & 1));
    }

    #[inline]
    pub fn get_time_type(self) -> TimeType {
        let ft = self.get_fsp_tt();

        if ft >> 1 == 0b111 {
            TimeType::Date
        } else if ft & 1 == 0 {
            TimeType::DateTime
        } else {
            TimeType::Timestamp
        }
    }

    #[inline]
    pub fn set_time_type(&mut self, time_type: TimeType) -> Result<()> {
        if self.get_time_type() != time_type && time_type == TimeType::Date {
            self.set_hour(0);
            self.set_minute(0);
            self.set_second(0);
            self.set_micro(0);
            self.set_fsp(0);
        }
        if self.get_time_type() != time_type && time_type == TimeType::Timestamp {
            return Err(box_err!("can not convert datetime/date to timestamp"));
        }
        self.set_tt(time_type);
        Ok(())
    }

    #[inline]
    fn set_tt(&mut self, time_type: TimeType) {
        let ft = self.get_fsp_tt();
        let mask = match time_type {
            TimeType::Date => 0b1110,
            TimeType::DateTime => ft & 0b1110,
            TimeType::Timestamp => ft | 1,
        };
        self.set_fsp_tt(mask);
    }

    pub fn from_packed_u64(
        ctx: &mut EvalContext,
        value: u64,
        time_type: TimeType,
        fsp: i8,
    ) -> Result<Time> {
        if value == 0 {
            return Time::new(ctx, TimeArgs::zero(fsp, time_type));
        }

        let fsp = check_fsp(fsp)?;
        let ymdhms = value >> 24;
        let ymd = ymdhms >> 17;
        let ym = ymd >> 5;
        let hms = ymdhms & ((1 << 17) - 1);

        let day = (ymd & ((1 << 5) - 1)) as u32;
        let month = (ym % 13) as u32;
        let year = (ym / 13) as u32;
        let second = (hms & ((1 << 6) - 1)) as u32;
        let minute = ((hms >> 6) & ((1 << 6) - 1)) as u32;
        let hour = (hms >> 12) as u32;
        let micro = (value & ((1 << 24) - 1)) as u32;

        if time_type == TimeType::Timestamp {
            let utc = chrono_datetime(&Utc, year, month, day, hour, minute, second, micro)?;
            let timestamp = ctx.cfg.tz.from_utc_datetime(&utc.naive_utc());
            Time::try_from_chrono_datetime(ctx, timestamp.naive_local(), time_type, fsp as i8)
        } else {
            Time::new(
                ctx,
                TimeArgs {
                    year,
                    month,
                    day,
                    hour,
                    minute,
                    second,
                    micro,
                    fsp: fsp as i8,
                    time_type,
                },
            )
        }
    }

    pub fn to_packed_u64(mut self, ctx: &mut EvalContext) -> Result<u64> {
        if self.is_zero() {
            return Ok(0);
        }

        if self.get_time_type() == TimeType::Timestamp {
            let ts = self.try_into_chrono_datetime(ctx)?;
            self = Time::try_from_chrono_datetime(
                ctx,
                ts.naive_utc(),
                self.get_time_type(),
                self.fsp() as i8,
            )?;
        }

        let ymd =
            ((u64::from(self.year()) * 13 + u64::from(self.month())) << 5) | u64::from(self.day());
        let hms = (u64::from(self.hour()) << 12)
            | (u64::from(self.minute()) << 6)
            | u64::from(self.second());

        Ok((((ymd << 17) | hms) << 24) | u64::from(self.micro()))
    }

    pub fn from_duration(
        ctx: &mut EvalContext,
        duration: Duration,
        time_type: TimeType,
    ) -> Result<Self> {
        let dur = chrono::Duration::nanoseconds(duration.to_nanos());

        let time = Utc::today()
            .and_hms(0, 0, 0)
            .checked_add_signed(dur)
            .map(|utc| utc.with_timezone(&ctx.cfg.tz));

        let time = time.ok_or::<Error>(box_err!("parse from duration {} overflows", duration))?;

        Time::try_from_chrono_datetime(ctx, time, time_type, duration.fsp() as i8)
    }

    pub fn round_frac(mut self, ctx: &mut EvalContext, fsp: i8) -> Result<Self> {
        let time_type = self.get_time_type();
        if time_type == TimeType::Date || self.is_zero() {
            return Ok(self);
        }

        let fsp = check_fsp(fsp)?;
        if fsp > self.fsp() {
            self.set_fsp(fsp);
            return Ok(self);
        }
        let (carry, frac) = round_frac(self.micro(), fsp);
        let mut slice = self.into_array();
        slice[6] = frac;

        // If we have cases like:
        //   1. 2012-0-1  23:59:59.999      (fsp: 2)
        //   2. 2012-4-31 23:59:59.999      (fsp: 2)
        // 0000-00-00.00 is expected.
        if carry && round_components(&mut slice).is_none() {
            return Time::new(ctx, TimeArgs::zero(fsp as i8, time_type));
        }

        Time::from_slice(ctx, &slice, time_type, fsp)
            .ok_or_else(|| Error::incorrect_datetime_value(self))
    }

    pub fn normalized(self, ctx: &mut EvalContext) -> Result<Self> {
        if self.get_time_type() == TimeType::Timestamp {
            return Ok(self);
        }

        if self.day() > self.last_day_of_month() || self.month() == 0 || self.day() == 0 {
            let date = if self.month() == 0 {
                (self.year() >= 1).ok_or(Error::incorrect_datetime_value(self))?;
                NaiveDate::from_ymd(self.year() as i32 - 1, 12, 1)
            } else {
                NaiveDate::from_ymd(self.year() as i32, self.month(), 1)
            } + chrono::Duration::days(i64::from(self.day()) - 1);
            let datetime = NaiveDateTime::new(
                date,
                NaiveTime::from_hms_micro(self.hour(), self.minute(), self.second(), self.micro()),
            );
            return Time::try_from_chrono_datetime(
                ctx,
                datetime,
                self.get_time_type(),
                self.fsp() as i8,
            );
        }

        Ok(self)
    }

    pub fn checked_add(self, ctx: &mut EvalContext, rhs: Duration) -> Option<Time> {
        let normalized = self.normalized(ctx).ok()?;
        let duration = chrono::Duration::nanoseconds(rhs.to_nanos());
        if self.get_time_type() == TimeType::Timestamp {
            let datetime = normalized
                .try_into_chrono_datetime(ctx)
                .ok()
                .and_then(|datetime| datetime.checked_add_signed(duration))?;
            Time::try_from_chrono_datetime(ctx, datetime, TimeType::Timestamp, self.fsp() as i8)
        } else {
            let naive = normalized
                .try_into_chrono_naive_datetime()
                .ok()
                .and_then(|datetime| datetime.checked_add_signed(duration))?;
            Time::try_from_chrono_datetime(ctx, naive, TimeType::Timestamp, self.fsp() as i8)
        }
        .ok()
    }

    pub fn checked_sub(self, ctx: &mut EvalContext, rhs: Duration) -> Option<Time> {
        let normalized = self.normalized(ctx).ok()?;
        let duration = chrono::Duration::nanoseconds(rhs.to_nanos());
        if self.get_time_type() == TimeType::Timestamp {
            let datetime = normalized
                .try_into_chrono_datetime(ctx)
                .ok()
                .and_then(|datetime| datetime.checked_sub_signed(duration))?;
            Time::try_from_chrono_datetime(ctx, datetime, TimeType::Timestamp, self.fsp() as i8)
        } else {
            let naive = normalized
                .try_into_chrono_naive_datetime()
                .ok()
                .and_then(|datetime| datetime.checked_sub_signed(duration))?;
            Time::try_from_chrono_datetime(ctx, naive, TimeType::Timestamp, self.fsp() as i8)
        }
        .ok()
    }

    pub fn date_diff(mut self, mut other: Self) -> Option<i64> {
        if self.invalid_zero() || other.invalid_zero() {
            return None;
        }
        self.set_time_type(TimeType::Date).ok()?;
        other.set_time_type(TimeType::Date).ok()?;

        let lhs = self.try_into_chrono_naive_datetime().ok()?;
        let rhs = other.try_into_chrono_naive_datetime().ok()?;
        Some(lhs.signed_duration_since(rhs).num_days())
    }

    pub fn ordinal(self) -> i32 {
        if self.month() == 0 {
            return self.day() as i32 - 32;
        }
        ((1..self.month()).fold(0, |acc, month| acc + last_day_of_month(self.year(), month))
            + self.day()) as i32
    }

    pub fn weekday(self) -> Weekday {
        let date = if self.month() == 0 {
            NaiveDate::from_ymd(self.year() as i32 - 1, 12, 1)
        } else {
            NaiveDate::from_ymd(self.year() as i32, self.month(), 1)
        } + chrono::Duration::days(i64::from(self.day()) - 1);
        date.weekday()
    }

    fn write_date_format_segment(self, b: char, output: &mut String) -> Result<()> {
        match b {
            'b' => {
                let month = self.month();
                if month == 0 {
                    return Err(box_err!("invalid time format"));
                } else {
                    output.push_str(MONTH_NAMES_ABBR[(month - 1) as usize]);
                }
            }
            'M' => {
                let month = self.month();
                if month == 0 {
                    return Err(box_err!("invalid time format"));
                } else {
                    output.push_str(MONTH_NAMES[(month - 1) as usize]);
                }
            }
            'm' => {
                write!(output, "{:02}", self.month()).unwrap();
            }
            'c' => {
                write!(output, "{}", self.month()).unwrap();
            }
            'D' => {
                write!(output, "{}{}", self.day(), self.abbr_day_of_month()).unwrap();
            }
            'd' => {
                write!(output, "{:02}", self.day()).unwrap();
            }
            'e' => {
                write!(output, "{}", self.day()).unwrap();
            }
            'j' => {
                write!(output, "{:03}", self.days()).unwrap();
            }
            'H' => {
                write!(output, "{:02}", self.hour()).unwrap();
            }
            'k' => {
                write!(output, "{}", self.hour()).unwrap();
            }
            'h' | 'I' => {
                let t = self.hour();
                if t == 0 || t == 12 {
                    output.push_str("12");
                } else {
                    write!(output, "{:02}", t % 12).unwrap();
                }
            }
            'l' => {
                let t = self.hour();
                if t == 0 || t == 12 {
                    output.push_str("12");
                } else {
                    write!(output, "{}", t % 12).unwrap();
                }
            }
            'i' => {
                write!(output, "{:02}", self.minute()).unwrap();
            }
            'p' => {
                let hour = self.hour();
                if (hour / 12) % 2 == 0 {
                    output.push_str("AM")
                } else {
                    output.push_str("PM")
                }
            }
            'r' => {
                let h = self.hour();
                if h == 0 {
                    write!(
                        output,
                        "{:02}:{:02}:{:02} AM",
                        12,
                        self.minute(),
                        self.second()
                    )
                    .unwrap();
                } else if h == 12 {
                    write!(
                        output,
                        "{:02}:{:02}:{:02} PM",
                        12,
                        self.minute(),
                        self.second()
                    )
                    .unwrap();
                } else if h < 12 {
                    write!(
                        output,
                        "{:02}:{:02}:{:02} AM",
                        h,
                        self.minute(),
                        self.second()
                    )
                    .unwrap();
                } else {
                    write!(
                        output,
                        "{:02}:{:02}:{:02} PM",
                        h - 12,
                        self.minute(),
                        self.second()
                    )
                    .unwrap();
                }
            }
            'T' => {
                write!(
                    output,
                    "{:02}:{:02}:{:02}",
                    self.hour(),
                    self.minute(),
                    self.second()
                )
                .unwrap();
            }
            'S' | 's' => {
                write!(output, "{:02}", self.second()).unwrap();
            }
            'f' => {
                write!(output, "{:06}", self.micro()).unwrap();
            }
            'U' => {
                let w = self.week(WeekMode::from_bits_truncate(0));
                write!(output, "{:02}", w).unwrap();
            }
            'u' => {
                let w = self.week(WeekMode::from_bits_truncate(1));
                write!(output, "{:02}", w).unwrap();
            }
            'V' => {
                let w = self.week(WeekMode::from_bits_truncate(2));
                write!(output, "{:02}", w).unwrap();
            }
            'v' => {
                let (_, w) = self.year_week(WeekMode::from_bits_truncate(3));
                write!(output, "{:02}", w).unwrap();
            }
            'a' => {
                output.push_str(self.weekday().name_abbr());
            }
            'W' => {
                output.push_str(self.weekday().name());
            }
            'w' => {
                write!(output, "{}", self.weekday().num_days_from_sunday()).unwrap();
            }
            'X' => {
                let (year, _) = self.year_week(WeekMode::from_bits_truncate(2));
                if year < 0 {
                    write!(output, "{}", u32::max_value()).unwrap();
                } else {
                    write!(output, "{:04}", year).unwrap();
                }
            }
            'x' => {
                let (year, _) = self.year_week(WeekMode::from_bits_truncate(3));
                if year < 0 {
                    write!(output, "{}", u32::max_value()).unwrap();
                } else {
                    write!(output, "{:04}", year).unwrap();
                }
            }
            'Y' => {
                write!(output, "{:04}", self.year()).unwrap();
            }
            'y' => {
                write!(output, "{:02}", self.year() % 100).unwrap();
            }
            _ => output.push(b),
        }
        Ok(())
    }

    pub fn date_format(self, layout: &str) -> Result<String> {
        let mut ret = String::new();
        let mut pattern_match = false;
        for b in layout.chars() {
            if pattern_match {
                self.write_date_format_segment(b, &mut ret)?;
                pattern_match = false;
                continue;
            }
            if b == '%' {
                pattern_match = true;
            } else {
                ret.push(b);
            }
        }
        Ok(ret)
    }

    /// Converts a `DateTime` to printable string representation
    #[inline]
    pub fn to_numeric_string(self) -> String {
        let mut buffer = String::with_capacity(15);
        write!(&mut buffer, "{}", self.date_format("%Y%m%d").unwrap()).unwrap();
        if self.get_time_type() != TimeType::Date {
            write!(&mut buffer, "{}", self.date_format("%H%i%S").unwrap()).unwrap();
        }
        let fsp = usize::from(self.fsp());
        if fsp > 0 {
            write!(
                &mut buffer,
                ".{:0width$}",
                self.micro() / TEN_POW[MICRO_WIDTH - fsp],
                width = fsp
            )
            .unwrap();
        }
        buffer
    }

    pub fn parse_fsp(s: &str) -> i8 {
        s.rfind('.').map_or(super::DEFAULT_FSP, |idx| {
            std::cmp::min((s.len() - idx - 1) as i8, super::MAX_FSP)
        })
    }

    pub fn invalid_zero(self) -> bool {
        self.month() == 0 || self.day() == 0
    }

    pub fn from_days(ctx: &mut EvalContext, daynr: u32) -> Result<Self> {
        let (year, month, day) = Time::get_date_from_daynr(daynr);
        let time_args = TimeArgs {
            year,
            month,
            day,
            ..Default::default()
        };
        Time::new(ctx, time_args)
    }

    // Changes a daynr to year, month and day, daynr 0 is returned as date 00.00.00
    #[inline]
    fn get_date_from_daynr(daynr: u32) -> (u32, u32, u32) {
        if daynr <= 365 || daynr >= 3_652_425 {
            return (0, 0, 0);
        }

        let mut year = daynr * 100 / 36525;
        let temp = (((year - 1) / 100 + 1) * 3) / 4;
        let mut day_of_year = daynr - year * 365 - (year - 1) / 4 + temp;

        let mut days_in_year = if is_leap_year(year) { 366 } else { 365 };
        while day_of_year > days_in_year {
            day_of_year -= days_in_year;
            year += 1;
            days_in_year = if is_leap_year(year) { 366 } else { 365 };
        }

        let mut month = 1;
        for each_month in 1..=12 {
            let last_day_of_month = last_day_of_month(year, each_month);
            if day_of_year <= last_day_of_month {
                break;
            }
            month += 1;
            day_of_year -= last_day_of_month;
        }

        let day = day_of_year;

        (year, month, day)
    }
}

impl ConvertTo<f64> for Time {
    /// This function should not return err,
    /// if it return err, then the err is because of bug.
    #[inline]
    fn convert(&self, _: &mut EvalContext) -> Result<f64> {
        if self.is_zero() {
            return Ok(0f64);
        }
        let r = self.to_numeric_string().parse::<f64>();
        debug_assert!(r.is_ok());
        Ok(r?)
    }
}

impl ConvertTo<Decimal> for Time {
    // Port from TiDB's Time::ToNumber
    #[inline]
    fn convert(&self, _: &mut EvalContext) -> Result<Decimal> {
        if self.is_zero() {
            return Ok(0.into());
        }

        self.to_numeric_string().parse()
    }
}

impl ConvertTo<Duration> for Time {
    /// Port from TiDB's Time::ConvertToDuration
    #[inline]
    fn convert(&self, _: &mut EvalContext) -> Result<Duration> {
        if self.is_zero() {
            return Ok(Duration::zero());
        }
        let seconds = i64::from(self.hour() * 3600 + self.minute() * 60 + self.second());
        // `microsecond` returns the number of microseconds since the whole non-leap second.
        // Such as for 2019-09-22 07:21:22.670936103 UTC,
        // it will return 670936103.
        let microsecond = i64::from(self.micro());
        Duration::from_micros(seconds * 1_000_000 + microsecond, self.fsp() as i8)
    }
}

impl PartialEq for Time {
    fn eq(&self, other: &Self) -> bool {
        let mut a = *self;
        let mut b = *other;
        a.set_fsp_tt(0);
        b.set_fsp_tt(0);
        a.0 == b.0
    }
}

impl Eq for Time {}

impl PartialOrd for Time {
    fn partial_cmp(&self, other: &Self) -> Option<Ordering> {
        Some(self.cmp(other))
    }
}

impl Ord for Time {
    fn cmp(&self, right: &Self) -> Ordering {
        let mut a = *self;
        let mut b = *right;
        a.set_fsp_tt(0);
        b.set_fsp_tt(0);
        a.0.cmp(&b.0)
    }
}

impl Hash for Time {
    fn hash<H: Hasher>(&self, state: &mut H) {
        let mut a = *self;
        a.set_fsp_tt(0);
        a.0.hash(state);
    }
}

impl std::fmt::Display for Time {
    fn fmt(&self, f: &mut std::fmt::Formatter<'_>) -> std::fmt::Result {
        write!(
            f,
            "{:04}-{:02}-{:02}",
            self.year(),
            self.month(),
            self.day()
        )?;

        if self.get_time_type() != TimeType::Date {
            write!(f, " ")?;
            write!(
                f,
                "{:02}:{:02}:{:02}",
                self.hour(),
                self.minute(),
                self.second()
            )?;
            let fsp = usize::from(self.fsp());
            if fsp > 0 {
                write!(
                    f,
                    ".{:0width$}",
                    self.micro() / TEN_POW[MICRO_WIDTH - fsp],
                    width = fsp
                )?;
            }
        }
        Ok(())
    }
}

impl std::fmt::Debug for Time {
    fn fmt(&self, f: &mut std::fmt::Formatter<'_>) -> std::fmt::Result {
        write!(
            f,
            "{:04}-{:02}-{:02} {:02}:{:02}:{:02}.{:06}({:?}: {})({:b})",
            self.year(),
            self.month(),
            self.day(),
            self.hour(),
            self.minute(),
            self.second(),
            self.micro(),
            self.get_time_type(),
            self.fsp(),
            self.0
        )
    }
}

impl<T: BufferWriter> TimeEncoder for T {}

/// Time Encoder for Chunk format
pub trait TimeEncoder: NumberEncoder {
    #[inline]
    fn write_time(&mut self, v: Time) -> Result<()> {
        Ok(self.write_u64_le(v.0)?)
    }
}

<<<<<<< HEAD
pub trait TimePayloadDatumnChunkEncoder: TimeEncoder {
    fn write_time_to_chunk_by_datum_payload(
        &mut self,
        mut src_payload: &[u8],
        var_flag: bool,
        ctx: &mut EvalContext,
        field_type: &FieldType,
    ) -> Result<()> {
        let v = if var_flag {
            src_payload.read_datum_payload_var_u64()?
        } else {
            src_payload.read_datum_payload_u64()?
        };
        let v = decode_date_time_from_uint(v, ctx, field_type)?;
        self.write_time(v)
    }
}

impl<T: BufferWriter> TimePayloadDatumnChunkEncoder for T {}
=======
pub trait TimeDatumPayloadChunkEncoder: TimeEncoder {
    #[inline]
    fn write_time_to_chunk_by_datum_payload_int(
        &mut self,
        mut src_payload: &[u8],
        ctx: &mut EvalContext,
        field_type: &FieldType,
    ) -> Result<()> {
        let time = src_payload.read_time_int(ctx, field_type)?;
        self.write_time(time)
    }

    #[inline]
    fn write_time_to_chunk_by_datum_payload_varint(
        &mut self,
        mut src_payload: &[u8],
        ctx: &mut EvalContext,
        field_type: &FieldType,
    ) -> Result<()> {
        let time = src_payload.read_time_varint(ctx, field_type)?;
        self.write_time(time)
    }
}

impl<T: BufferWriter> TimeDatumPayloadChunkEncoder for T {}
>>>>>>> abd5dc9c

pub trait TimeDecoder: NumberDecoder {
    #[inline]
    fn read_time_int(&mut self, ctx: &mut EvalContext, field_type: &FieldType) -> Result<Time> {
        let v = self.read_u64()?;
        let fsp = field_type.as_accessor().decimal() as i8;
        let time_type = field_type.as_accessor().tp().try_into()?;
        Time::from_packed_u64(ctx, v, time_type, fsp)
    }

    #[inline]
    fn read_time_varint(&mut self, ctx: &mut EvalContext, field_type: &FieldType) -> Result<Time> {
        let v = self.read_var_u64()?;
        let fsp = field_type.as_accessor().decimal() as i8;
        let time_type = field_type.as_accessor().tp().try_into()?;
        Time::from_packed_u64(ctx, v, time_type, fsp)
    }

    #[inline]
    fn read_time_from_chunk(&mut self) -> Result<Time> {
        let t = self.read_u64_le()?;
        Ok(Time(t))
    }
}

impl<T: BufferReader> TimeDecoder for T {}

impl crate::codec::data_type::AsMySQLBool for Time {
    #[inline]
    fn as_mysql_bool(&self, _context: &mut crate::expr::EvalContext) -> crate::Result<bool> {
        Ok(!self.is_zero())
    }
}

#[cfg(test)]
mod tests {
    use super::*;
    use crate::codec::mysql::{MAX_FSP, UNSPECIFIED_FSP};
    use crate::expr::EvalConfig;

    use std::sync::Arc;

    #[derive(Debug)]
    struct TimeEnv {
        strict_mode: bool,
        no_zero_in_date: bool,
        no_zero_date: bool,
        allow_invalid_date: bool,
        ignore_truncate: bool,
        time_zone: Option<Tz>,
    }

    impl Default for TimeEnv {
        fn default() -> TimeEnv {
            TimeEnv {
                strict_mode: false,
                no_zero_in_date: false,
                no_zero_date: false,
                allow_invalid_date: false,
                ignore_truncate: false,
                time_zone: None,
            }
        }
    }

    impl From<TimeEnv> for EvalContext {
        fn from(config: TimeEnv) -> EvalContext {
            let mut eval_config = EvalConfig::new();
            let mut sql_mode = SqlMode::empty();
            let mut flags = Flag::empty();

            if config.strict_mode {
                sql_mode |= SqlMode::STRICT_ALL_TABLES;
            }
            if config.allow_invalid_date {
                sql_mode |= SqlMode::INVALID_DATES;
            }
            if config.no_zero_date {
                sql_mode |= SqlMode::NO_ZERO_DATE;
            }
            if config.no_zero_in_date {
                sql_mode |= SqlMode::NO_ZERO_IN_DATE;
            }

            if config.ignore_truncate {
                flags |= Flag::IGNORE_TRUNCATE;
            }

            eval_config.set_sql_mode(sql_mode).set_flag(flags).tz =
                config.time_zone.unwrap_or_else(Tz::utc);

            EvalContext::new(Arc::new(eval_config))
        }
    }

    #[test]
    fn test_parse_from_i64() -> Result<()> {
        let cases = vec![
            ("0000-00-00 00:00:00", 0),
            ("2000-01-01 00:00:00", 101),
            ("2045-00-00 00:00:00", 450_000),
            ("2059-12-31 00:00:00", 591_231),
            ("1970-01-01 00:00:00", 700_101),
            ("1999-12-31 00:00:00", 991_231),
            ("2000-01-01 00:00:00", 101_000_000),
            ("2069-12-31 23:59:59", 691_231_235_959),
            ("1970-01-01 00:00:00", 700_101_000_000),
            ("1999-12-31 23:59:59", 991_231_235_959),
            ("0100-00-00 00:00:00", 1_000_000_000_000),
            ("1000-01-01 00:00:00", 10_000_101_000_000),
            ("1999-01-01 00:00:00", 19_990_101_000_000),
        ];
        let mut ctx = EvalContext::default();
        for (expected, input) in cases {
            let actual = Time::parse_from_i64(&mut ctx, input, TimeType::DateTime, 0)?;
            assert_eq!(actual.to_string(), expected);
        }

        let should_fail = vec![
            -1111,
            1,
            100,
            700_100,
            10_000_100,
            100_000_000,
            100_000_101_000_000,
        ];
        for case in should_fail {
            assert!(Time::parse_from_i64(&mut ctx, case, TimeType::DateTime, 0).is_err());
        }
        Ok(())
    }

    #[test]
    fn test_parse_valid_date() -> Result<()> {
        let mut ctx = EvalContext::default();
        let cases = vec![
            ("2019-09-16", "20190916101112"),
            ("2019-09-16", "190916101112"),
            ("2019-09-16", "19091610111"),
            ("2019-09-16", "1909161011"),
            ("2019-09-16", "190916101"),
            ("1909-12-10", "19091210"),
            ("2019-09-16", "1909161"),
            ("2019-09-16", "190916"),
            ("2019-09-01", "19091"),
            ("2019-09-16", "190916101112.111"),
            ("2019-09-16", "20190916101112.111"),
            ("2019-09-16", "20190916101112.666"),
            ("2019-09-16", "20190916101112.999"),
            ("2019-09-16", "19-09-16 10:11:12"),
            ("2019-12-31", "2019-12-31"),
            ("2019-09-16", "2019-09-16 10:11:12"),
            ("2019-09-16", "2019-09-16T10:11:12"),
            ("2019-09-16", "2019-09-16T10:11:12.66"),
            ("2019-09-16", "2019-09-16T10:11:12.99"),
            ("2019-12-31", "2019-12-31 23:59:59.99"),
            ("2019-12-31", "2019-12-31 23:59:59.9999999"),
            ("2019-12-31", "2019-12-31 23:59:59.9999999"),
            ("2019-12-31", "2019-12-31 23:59:59.999999"),
            ("2019-12-31", "2019*12&31T23(59)59.999999"),
            ("2019-12-31", "2019.12.31.23.59.59.999999"),
            ("2019-12-31", "2019.12.31-23.59.59.999999"),
            ("2019-12-31", "2019.12.31(23.59.59.999999"),
            ("2019-12-31", "2019.12.31     23.59.59.999999"),
            ("2019-12-31", "2019.12.31 \t    23.59.59.999999"),
            ("2019-12-31", "2019.12.31 \t  23.59-59.999999"),
            ("2013-05-28", "1305280512.000000000000"),
            ("0000-00-00", "00:00:00"),
        ];

        for (expected, actual) in cases {
            let date = Time::parse_date(&mut ctx, actual)?;
            assert_eq!(date.hour(), 0);
            assert_eq!(date.minute(), 0);
            assert_eq!(date.second(), 0);
            assert_eq!(date.micro(), 0);
            assert_eq!(date.fsp(), 0);
            assert_eq!(expected, date.to_string());
        }

        let should_fail = vec![
            ("11-12-13 T 12:34:56"),
            ("11:12:13 T12:34:56"),
            ("11:12:13 T12:34:56.12"),
            ("11:12:13T25:34:56.12"),
            ("11:12:13T23:61:56.12"),
            ("11:12:13T23:59:89.12"),
            ("11121311121.1"),
            ("1201012736"),
            ("1201012736.0"),
            ("111213111.1"),
            ("11121311.1"),
            ("1112131.1"),
            ("111213.1"),
            ("111213.1"),
            ("11121.1"),
            ("1112"),
        ];

        for case in should_fail {
            assert!(Time::parse_date(&mut ctx, case).is_err());
        }
        Ok(())
    }

    #[test]
    fn test_parse_valid_datetime() -> Result<()> {
        let mut ctx = EvalContext::default();
        let cases = vec![
            ("2019-09-16 10:11:12", "20190916101112", 0, false),
            ("2019-09-16 10:11:12", "190916101112", 0, false),
            ("2019-09-16 10:11:01", "19091610111", 0, false),
            ("2019-09-16 10:11:00", "1909161011", 0, false),
            ("2019-09-16 10:01:00", "190916101", 0, false),
            ("1909-12-10 00:00:00", "19091210", 0, false),
            ("2020-02-29 10:00:00", "20200229100000", 0, false),
            ("2019-09-16 01:00:00", "1909161", 0, false),
            ("2019-09-16 00:00:00", "190916", 0, false),
            ("2019-09-01 00:00:00", "19091", 0, false),
            ("2019-09-16 10:11:12.111", "190916101112.111", 3, false),
            ("2019-09-16 10:11:12.111", "20190916101112.111", 3, false),
            ("2019-09-16 10:11:12.67", "20190916101112.666", 2, true),
            ("2019-09-16 10:11:13.0", "20190916101112.999", 1, true),
            ("2019-09-16 00:00:00", "2019-09-16", 0, false),
            ("2019-09-16 10:11:12", "2019-09-16 10:11:12", 0, false),
            ("2019-09-16 10:11:12", "2019-09-16T10:11:12", 0, false),
            ("2019-09-16 10:11:12.7", "2019-09-16T10:11:12.66", 1, true),
            ("2019-09-16 10:11:13.0", "2019-09-16T10:11:12.99", 1, true),
            ("2020-01-01 00:00:00.0", "2019-12-31 23:59:59.99", 1, true),
            ("2013-05-28 05:12:00", "1305280512.000000000000", 0, true),
            ("2013-05-28 05:12:00", "1305280512", 0, true),
            (
                "2020-01-01 00:00:00.0",
                "    2019-12-31 23:59:59.99   ",
                1,
                true,
            ),
            (
                "2020-01-01 00:00:00.000000",
                "2019-12-31 23:59:59.9999999",
                6,
                true,
            ),
            (
                "2020-01-01 00:00:00.000000",
                "2019-12(31-23.59.59.9999999",
                6,
                true,
            ),
            (
                "2020-01-01 00:00:00.000000",
                "2019-12(31-23.59.59.9999999",
                6,
                true,
            ),
            (
                "2020-01-01 00:00:00.000000",
                "2019-12(31    \t23.59.59.9999999",
                6,
                true,
            ),
            (
                "2019-12-31 23:59:59.999999",
                "2019-12-31 23:59:59.9999999",
                6,
                false,
            ),
            (
                "2019-12-31 23:59:59.999",
                "2019-12-31  23:59:59.999999",
                3,
                false,
            ),
            (
                "2019-12-31 23:59:59.999",
                "2019*12&31T23(59)59.999999",
                3,
                false,
            ),
            ("0000-00-00 00:00:00", "00:00:00", 0, false),
        ];
        for (expected, actual, fsp, round) in cases {
            assert_eq!(
                expected,
                Time::parse_datetime(&mut ctx, actual, fsp, round)?.to_string()
            );
        }

        let should_fail = vec![
            ("11-12-13 T 12:34:56", 0),
            ("11:12:13 T12:34:56", 0),
            ("11:12:13 T12:34:56.12", 7),
            ("11:12:13T25:34:56.12", 7),
            ("11:12:13T23:61:56.12", 7),
            ("11:12:13T23:59:89.12", 7),
            ("11121311121.1", 2),
            ("1201012736", 2),
            ("1201012736.0", 2),
            ("111213111.1", 2),
            ("11121311.1", 2),
            ("1112131.1", 2),
            ("111213.1", 2),
            ("111213.1", 2),
            ("11121.1", 2),
            ("1112", 2),
        ];

        for (case, fsp) in should_fail {
            assert!(Time::parse_datetime(&mut ctx, case, fsp, false).is_err());
        }
        Ok(())
    }

    #[test]
    fn test_parse_valid_timestamp() -> Result<()> {
        let mut ctx = EvalContext::default();
        let cases = vec![
            ("2019-09-16 10:11:12", "20190916101112", 0, false),
            ("2019-09-16 10:11:12", "190916101112", 0, false),
            ("2019-09-16 10:11:01", "19091610111", 0, false),
            ("2019-09-16 10:11:00", "1909161011", 0, false),
            ("2019-09-16 10:01:00", "190916101", 0, false),
            ("2019-12-10 00:00:00", "20191210", 0, false),
            ("2019-09-16 01:00:00", "1909161", 0, false),
            ("2019-09-16 00:00:00", "190916", 0, false),
            ("2019-09-01 00:00:00", "19091", 0, false),
            ("2019-09-16 10:11:12.111", "190916101112.111", 3, false),
            ("2019-09-16 10:11:12.111", "20190916101112.111", 3, false),
            ("2019-09-16 10:11:12.67", "20190916101112.666", 2, true),
            ("2019-09-16 10:11:13.0", "20190916101112.999", 1, true),
            ("2019-09-16 00:00:00", "2019-09-16", 0, false),
            ("2019-09-16 10:11:12", "2019-09-16 10:11:12", 0, false),
            ("2019-09-16 10:11:12", "2019-09-16T10:11:12", 0, false),
            ("2019-09-16 10:11:12.7", "2019-09-16T10:11:12.66", 1, true),
            ("2019-09-16 10:11:13.0", "2019-09-16T10:11:12.99", 1, true),
            ("2020-01-01 00:00:00.0", "2019-12-31 23:59:59.99", 1, true),
            ("1970-01-01 00:00:00", "1970-01-01 00:00:00", 0, false),
            ("1970-01-01 00:00:00", "1970-1-1 00:00:00", 0, false),
            ("1970-01-01 12:13:09", "1970-1-1 12:13:9", 0, false),
            ("1970-01-01 09:08:09", "1970-1-1 9:8:9", 0, false),
            ("2013-05-28 05:12:00", "1305280512.000000000000", 0, true),
            ("2013-05-28 05:12:00", "1305280512", 0, true),
            (
                "2020-01-01 00:00:00.000000",
                "2019-12-31 23:59:59.9999999",
                6,
                true,
            ),
            (
                "2019-12-31 23:59:59.999999",
                "2019-12-31 23:59:59.9999999",
                6,
                false,
            ),
            (
                "2019-12-31 23:59:59.999",
                "2019-12-31     23:59:59.999999",
                3,
                false,
            ),
            (
                "2019-12-31 23:59:59.999",
                "2019*12&31T23(59)59.999999",
                3,
                false,
            ),
            ("0000-00-00 00:00:00", "00:00:00", 0, false),
        ];
        for (expected, actual, fsp, round) in cases {
            assert_eq!(
                expected,
                Time::parse_timestamp(&mut ctx, actual, fsp, round)?.to_string()
            );
        }
        Ok(())
    }

    #[test]
    fn test_allow_invalid_date() -> Result<()> {
        let cases = vec![
            ("2019-02-31", "2019-2-31"),
            ("2019-02-29", "2019-2-29"),
            ("2019-04-31", "2019-4-31"),
            ("0000-00-00", "2019-1-32"),
            ("0000-00-00", "2019-13-1"),
            ("2019-02-11", "2019-02-11"),
            ("2019-02-00", "2019-02-00"),
        ];

        for (expected, actual) in cases {
            let mut ctx = EvalContext::from(TimeEnv {
                allow_invalid_date: true,
                ..TimeEnv::default()
            });
            assert_eq!(expected, Time::parse_date(&mut ctx, actual)?.to_string());
        }
        Ok(())
    }

    #[test]
    fn test_invalid_datetime() -> Result<()> {
        let mut ctx = EvalContext::from(TimeEnv {
            allow_invalid_date: true,
            ..TimeEnv::default()
        });

        let cases = vec![
            "2019-12-31 24:23:22",
            "2019-12-31 23:60:22",
            "2019-12-31 23:24:60",
        ];

        for case in cases {
            assert_eq!(
                "0000-00-00 00:00:00",
                Time::parse_datetime(&mut ctx, case, 0, false)?.to_string()
            );
        }
        Ok(())
    }

    #[test]
    fn test_allow_invalid_timestamp() -> Result<()> {
        let mut ctx = EvalContext::from(TimeEnv {
            allow_invalid_date: true,
            ..TimeEnv::default()
        });

        let ok_cases = vec![
            "2019-9-31 11:11:11",
            "2019-0-1 11:11:11",
            "2013-2-29 11:11:11",
        ];
        for case in ok_cases {
            assert_eq!(
                "0000-00-00 00:00:00",
                Time::parse_timestamp(&mut ctx, case, 0, false)?.to_string()
            );
        }

        let dsts = vec![
            ("2019-03-10 02:00:00", "America/New_York"),
            ("2018-04-01 02:00:00", "America/Monterrey"),
        ];
        for (timestamp, time_zone) in dsts {
            let mut ctx = EvalContext::from(TimeEnv {
                allow_invalid_date: true,
                time_zone: Tz::from_tz_name(time_zone),
                ..TimeEnv::default()
            });
            assert_eq!(
                "0000-00-00 00:00:00",
                Time::parse_timestamp(&mut ctx, timestamp, 0, false)?.to_string()
            )
        }

        Ok(())
    }

    #[test]
    fn test_no_zero_date() -> Result<()> {
        // Enable NO_ZERO_DATE only. If zero-date is encountered, a warning is produced.
        let mut ctx = EvalContext::from(TimeEnv {
            no_zero_date: true,
            ..TimeEnv::default()
        });

        let _ = Time::parse_datetime(&mut ctx, "0000-00-00 00:00:00", 0, false)?;

        assert!(ctx.warnings.warning_cnt > 0);

        // Enable both NO_ZERO_DATE and STRICT_MODE.
        // If zero-date is encountered, an error is returned.
        let mut ctx = EvalContext::from(TimeEnv {
            no_zero_date: true,
            strict_mode: true,
            ..TimeEnv::default()
        });

        assert!(Time::parse_datetime(&mut ctx, "0000-00-00 00:00:00", 0, false).is_err());

        // Enable NO_ZERO_DATE, STRICT_MODE and IGNORE_TRUNCATE.
        // If zero-date is encountered, an error is returned.
        let mut ctx = EvalContext::from(TimeEnv {
            no_zero_date: true,
            strict_mode: true,
            ignore_truncate: true,
            ..TimeEnv::default()
        });

        assert_eq!(
            "0000-00-00 00:00:00",
            Time::parse_datetime(&mut ctx, "0000-00-00 00:00:00", 0, false)?.to_string()
        );

        assert!(ctx.warnings.warning_cnt > 0);

        let cases = vec![
            "2019-12-31 24:23:22",
            "2019-12-31 23:60:22",
            "2019-12-31 23:24:60",
        ];

        for case in cases {
            // Enable NO_ZERO_DATE, STRICT_MODE and ALLOW_INVALID_DATE.
            // If an invalid date (converted to zero-date) is encountered, an error is returned.
            let mut ctx = EvalContext::from(TimeEnv {
                no_zero_date: true,
                strict_mode: true,
                ..TimeEnv::default()
            });
            assert!(Time::parse_datetime(&mut ctx, case, 0, false).is_err());
        }

        Ok(())
    }

    #[test]
    fn test_no_zero_in_date() -> Result<()> {
        let cases = vec!["2019-01-00", "2019-00-01"];

        for &case in cases.iter() {
            // Enable NO_ZERO_IN_DATE only. If zero-date is encountered, a warning is produced.
            let mut ctx = EvalContext::from(TimeEnv {
                no_zero_in_date: true,
                ..TimeEnv::default()
            });

            let _ = Time::parse_datetime(&mut ctx, case, 0, false)?;

            assert!(ctx.warnings.warning_cnt > 0);
        }

        // Enable NO_ZERO_IN_DATE, STRICT_MODE and IGNORE_TRUNCATE.
        // If zero-date is encountered, an error is returned.
        let mut ctx = EvalContext::from(TimeEnv {
            no_zero_in_date: true,
            strict_mode: true,
            ignore_truncate: true,
            ..TimeEnv::default()
        });

        assert_eq!(
            "0000-00-00 00:00:00",
            Time::parse_datetime(&mut ctx, "0000-00-00 00:00:00", 0, false)?.to_string()
        );

        assert!(ctx.warnings.warning_cnt > 0);

        for &case in cases.iter() {
            // Enable both NO_ZERO_IN_DATE and STRICT_MODE,.
            // If zero-date is encountered, an error is returned.
            let mut ctx = EvalContext::from(TimeEnv {
                no_zero_in_date: true,
                strict_mode: true,
                ..TimeEnv::default()
            });
            assert!(Time::parse_datetime(&mut ctx, case, 0, false).is_err());
        }

        Ok(())
    }

    #[test]
    fn test_codec_datetime() -> Result<()> {
        let cases = vec![
            ("2010-10-10 10:11:11", 0),
            ("2017-01-01 00:00:00", 0),
            ("2004-01-01 00:00:00", UNSPECIFIED_FSP),
            ("2013-01-01 00:00:00.000000", MAX_FSP),
            ("2019-01-01 00:00:00.123456", MAX_FSP),
            ("2001-01-01 00:00:00.123456", MAX_FSP),
            ("2007-06-01 00:00:00.999999", MAX_FSP),
            // Invalid cases
            ("0000-00-00 00:00:00", 0),
            ("2007-00-01 00:00:00.999999", MAX_FSP),
            ("2017-01-00 00:00:00.999999", MAX_FSP),
            ("2027-00-00 00:00:00.999999", MAX_FSP),
            ("2027-04-31 00:00:00.999999", MAX_FSP),
        ];

        for (case, fsp) in cases {
            let mut ctx = EvalContext::from(TimeEnv {
                allow_invalid_date: true,
                ..TimeEnv::default()
            });
            let time = Time::parse_datetime(&mut ctx, case, fsp, false)?;

            let packed = time.to_packed_u64(&mut ctx)?;
            let reverted_datetime =
                Time::from_packed_u64(&mut ctx, packed, TimeType::DateTime, fsp)?;

            assert_eq!(time, reverted_datetime);
        }

        Ok(())
    }

    #[test]
    fn test_codec_timestamp() -> Result<()> {
        let tz_table = vec!["Etc/GMT+11", "Etc/GMT0", "Etc/GMT-5", "UTC", "Universal"];

        let cases = vec![
            ("0000-00-00 00:00:00", 0),
            ("2010-10-10 10:11:11", 0),
            ("2017-01-01 00:00:00", 0),
            ("2004-01-01 00:00:00", UNSPECIFIED_FSP),
            ("2019-07-01 12:13:14.999", MAX_FSP),
            ("2013-01-01 00:00:00.000000", MAX_FSP),
            ("2019-04-01 00:00:00.123456", MAX_FSP),
            ("2001-01-01 00:00:00.123456", MAX_FSP),
            ("2007-08-01 00:00:00.999999", MAX_FSP),
        ];

        for tz in tz_table {
            for &(case, fsp) in cases.iter() {
                let mut ctx = EvalContext::from(TimeEnv {
                    time_zone: Tz::from_tz_name(tz),
                    ..TimeEnv::default()
                });

                let time = Time::parse_timestamp(&mut ctx, case, fsp, false)?;

                let packed = time.to_packed_u64(&mut ctx)?;
                let reverted_datetime =
                    Time::from_packed_u64(&mut ctx, packed, TimeType::Timestamp, fsp)?;

                assert_eq!(time, reverted_datetime);
            }
        }

        Ok(())
    }

    #[test]
    fn test_compare() -> Result<()> {
        let cases = vec![
            (
                "2019-03-17 12:13:14.11",
                "2019-03-17 12:13:14.11",
                Ordering::Equal,
            ),
            ("2019-4-1 1:2:3", "2019-3-31 23:59:59", Ordering::Greater),
            ("2019-09-16 1:2:3", "2019-10-01 1:2:1", Ordering::Less),
            ("0000-00-00", "0000-00-00", Ordering::Equal),
        ];

        for (left, right, expected) in cases {
            let mut ctx = EvalContext::default();
            let left = Time::parse_datetime(&mut ctx, left, MAX_FSP, false)?;
            let right = Time::parse_datetime(&mut ctx, right, MAX_FSP, false)?;
            assert_eq!(expected, left.cmp(&right));
        }
        Ok(())
    }

    #[test]
    fn test_from_duration() -> Result<()> {
        let cases = vec!["11:30:45.123456", "-35:30:46"];
        for case in cases {
            let mut ctx = EvalContext::default();
            let duration = Duration::parse(case.as_bytes(), MAX_FSP)?;

            let actual = Time::from_duration(&mut ctx, duration, TimeType::DateTime)?;
            let today = actual
                .try_into_chrono_datetime(&mut ctx)?
                .checked_sub_signed(chrono::Duration::nanoseconds(duration.to_nanos()))
                .unwrap();

            let now = Utc::now();
            assert_eq!(today.year(), now.year());
            assert_eq!(today.month(), now.month());
            assert_eq!(today.day(), now.day());
            assert_eq!(today.hour(), 0);
            assert_eq!(today.minute(), 0);
            assert_eq!(today.second(), 0);
        }
        Ok(())
    }

    #[test]
    fn test_round_frac() -> Result<()> {
        let cases = vec![
            ("121231113045.123345", 6, "2012-12-31 11:30:45.123345"),
            ("121231113045.999999", 6, "2012-12-31 11:30:45.999999"),
            ("121231113045.999999", 5, "2012-12-31 11:30:46.00000"),
            ("2012-12-31 11:30:45.123456", 4, "2012-12-31 11:30:45.1235"),
            (
                "2012-12-31 11:30:45.123456",
                6,
                "2012-12-31 11:30:45.123456",
            ),
            ("2012-12-31 11:30:45.123456", 0, "2012-12-31 11:30:45"),
            ("2012-12-31 11:30:45.9", 0, "2012-12-31 11:30:46"),
            ("2012-12-31 11:30:45.123456", 1, "2012-12-31 11:30:45.1"),
            ("2012-12-31 11:30:45.999999", 4, "2012-12-31 11:30:46.0000"),
            ("2012-12-31 11:30:45.999999", 0, "2012-12-31 11:30:46"),
            ("2012-12-31 23:59:59.999999", 0, "2013-01-01 00:00:00"),
            ("2012-12-31 23:59:59.999999", 3, "2013-01-01 00:00:00.000"),
            ("2012-00-00 11:30:45.999999", 3, "2012-00-00 11:30:46.000"),
            // Edge cases:
            ("2012-01-00 23:59:59.999999", 3, "0000-00-00 00:00:00.000"),
            ("2012-04-31 23:59:59.999999", 3, "0000-00-00 00:00:00.000"),
        ];

        for (input, fsp, expected) in cases {
            let mut ctx = EvalContext::from(TimeEnv {
                allow_invalid_date: true,
                ..TimeEnv::default()
            });
            assert_eq!(
                expected,
                Time::parse_datetime(&mut ctx, input, MAX_FSP, true)?
                    .round_frac(&mut ctx, fsp)?
                    .to_string()
            );
        }
        Ok(())
    }

    #[test]
    fn test_normalized() -> Result<()> {
        let should_pass = vec![
            ("2019-00-01 12:34:56.1", "2018-12-01 12:34:56.1"),
            ("2019-01-00 12:34:56.1", "2018-12-31 12:34:56.1"),
            ("2019-00-00 12:34:56.1", "2018-11-30 12:34:56.1"),
            ("2019-04-31 12:34:56.1", "2019-05-01 12:34:56.1"),
            ("2019-02-29 12:34:56.1", "2019-03-01 12:34:56.1"),
            ("2019-02-30 12:34:56.1", "2019-03-02 12:34:56.1"),
            ("2019-02-31 12:34:56.1", "2019-03-03 12:34:56.1"),
        ];
        for (input, expected) in should_pass {
            let mut ctx = EvalContext::from(TimeEnv {
                allow_invalid_date: true,
                ..TimeEnv::default()
            });
            assert_eq!(
                expected,
                Time::parse_datetime(&mut ctx, input, 1, false)?
                    .normalized(&mut ctx)?
                    .to_string()
            );
        }
        Ok(())
    }

    #[test]
    fn checked_add_sub_duration() -> Result<()> {
        let normal_cases = vec![
            (
                "2018-12-30 11:30:45.123456",
                "00:00:14.876545",
                "2018-12-30 11:31:00.000001",
            ),
            (
                "2018-12-30 11:30:45.123456",
                "00:30:00",
                "2018-12-30 12:00:45.123456",
            ),
            (
                "2018-12-30 11:30:45.123456",
                "12:30:00",
                "2018-12-31 00:00:45.123456",
            ),
            (
                "2018-12-30 11:30:45.123456",
                "1 12:30:00",
                "2019-01-01 00:00:45.123456",
            ),
        ];

        for (lhs, rhs, expected) in normal_cases.clone() {
            let mut ctx = EvalContext::default();
            let lhs = Time::parse_datetime(&mut ctx, lhs, 6, false)?;
            let rhs = Duration::parse(rhs.as_bytes(), 6)?;
            let actual = lhs.checked_add(&mut ctx, rhs).unwrap();
            assert_eq!(expected, actual.to_string());
        }

        for (expected, rhs, lhs) in normal_cases {
            let mut ctx = EvalContext::default();
            let lhs = Time::parse_datetime(&mut ctx, lhs, 6, false)?;
            let rhs = Duration::parse(rhs.as_bytes(), 6)?;
            let actual = lhs.checked_sub(&mut ctx, rhs).unwrap();
            assert_eq!(expected, actual.to_string());
        }

        // DSTs
        let mut ctx = EvalContext::from(TimeEnv {
            time_zone: Tz::from_tz_name("America/New_York"),
            ..TimeEnv::default()
        });
        let dsts = vec![
            ("2019-03-10 01:00:00", "1:00:00", "2019-03-10 03:00:00"),
            ("2018-03-11 01:00:00", "1:00:00", "2018-03-11 03:00:00"),
        ];

        for (lhs, rhs, expected) in dsts.clone() {
            let lhs = Time::parse_timestamp(&mut ctx, lhs, 0, false)?;
            let rhs = Duration::parse(rhs.as_bytes(), 6)?;
            let actual = lhs.checked_add(&mut ctx, rhs).unwrap();
            assert_eq!(expected, actual.to_string());
        }

        for (expected, rhs, lhs) in dsts {
            let lhs = Time::parse_timestamp(&mut ctx, lhs, 0, false)?;
            let rhs = Duration::parse(rhs.as_bytes(), 6)?;
            let actual = lhs.checked_sub(&mut ctx, rhs).unwrap();
            assert_eq!(expected, actual.to_string());
        }

        // Edge cases
        let mut ctx = EvalContext::from(TimeEnv {
            allow_invalid_date: true,
            ..TimeEnv::default()
        });
        let cases = vec![
            ("2019-04-31 00:00:00", "1:00:00", "2019-05-01 01:00:00"),
            ("2019-00-01 00:00:00", "1:00:00", "2018-12-01 01:00:00"),
            ("2019-2-0 00:00:00", "1:00:00", "2019-01-31 01:00:00"),
        ];
        for (lhs, rhs, expected) in cases {
            let lhs = Time::parse_datetime(&mut ctx, lhs, 0, false)?;
            let rhs = Duration::parse(rhs.as_bytes(), 6)?;
            let actual = lhs.checked_add(&mut ctx, rhs).unwrap();
            assert_eq!(expected, actual.to_string());
        }

        // Failed cases
        let mut ctx = EvalContext::default();
        let lhs = Time::parse_datetime(&mut ctx, "9999-12-31 23:59:59", 6, false)?;
        let rhs = Duration::parse(b"01:00:00", 6)?;
        assert_eq!(lhs.checked_add(&mut ctx, rhs), None);

        let lhs = Time::parse_datetime(&mut ctx, "0000-01-01 00:00:01", 6, false)?;
        let rhs = Duration::parse(b"01:00:00", 6)?;
        assert_eq!(lhs.checked_sub(&mut ctx, rhs), None);

        Ok(())
    }

    #[test]
    fn test_weekday() -> Result<()> {
        let cases = vec![
            ("2019-10-12", "Sat"),
            ("2019-04-31", "Wed"),
            ("0000-01-01", "Sat"),
            ("0000-01-00", "Fri"),
        ];
        let mut ctx = EvalContext::from(TimeEnv {
            allow_invalid_date: true,
            ..TimeEnv::default()
        });
        for (s, expected) in cases {
            assert_eq!(
                expected,
                format!("{:?}", Time::parse_date(&mut ctx, s)?.weekday())
            );
        }
        Ok(())
    }

    #[test]
    fn test_date_format() -> Result<()> {
        let cases = vec![
            (
                "2010-01-07 23:12:34.12345",
                "%b %M %m %c %D %d %e %j %k %h %i %p %r %T %s %f %U %u %V
                %v %a %W %w %X %x %Y %y %%",
                "Jan January 01 1 7th 07 7 007 23 11 12 PM 11:12:34 PM 23:12:34 34 123450 01 01 01
                01 Thu Thursday 4 2010 2010 2010 10 %",
            ),
            (
                "2012-12-21 23:12:34.123456",
                "%b %M %m %c %D %d %e %j %k %h %i %p %r %T %s %f %U
                %u %V %v %a %W %w %X %x %Y %y %%",
                "Dec December 12 12 21st 21 21 356 23 11 12 PM 11:12:34 PM 23:12:34 34 123456 51
                51 51 51 Fri Friday 5 2012 2012 2012 12 %",
            ),
            (
                "0000-01-01 00:00:00.123456",
                // Functions week() and yearweek() don't support multi mode,
                // so the result of "%U %u %V %Y" is different from MySQL.
                "%b %M %m %c %D %d %e %j %k %h %i %p %r %T %s %f %v %Y
                %y %%",
                "Jan January 01 1 1st 01 1 001 0 12 00 AM 12:00:00 AM 00:00:00 00 123456 52 0000
                00 %",
            ),
            (
                "2016-09-3 00:59:59.123456",
                "abc%b %M %m %c %D %d %e %j %k %h %i %p %r %T %s %f %U
                %u %V %v %a %W %w %X %x %Y %y!123 %%xyz %z",
                "abcSep September 09 9 3rd 03 3 247 0 12 59 AM 12:59:59 AM 00:59:59 59 123456 35
                35 35 35 Sat Saturday 6 2016 2016 2016 16!123 %xyz z",
            ),
            (
                "2012-10-01 00:00:00",
                "%b %M %m %c %D %d %e %j %k %H %i %p %r %T %s %f %v
                %x %Y %y %%",
                "Oct October 10 10 1st 01 1 275 0 00 00 AM 12:00:00 AM 00:00:00 00 000000 40
                2012 2012 12 %",
            ),
        ];
        for (s, layout, expect) in cases {
            let mut ctx = EvalContext::default();
            let t = Time::parse_datetime(&mut ctx, s, 6, false)?;
            let get = t.date_format(layout)?;
            assert_eq!(get, expect);
        }
        Ok(())
    }

    #[test]
    fn test_to_numeric_string() {
        let cases = vec![
            ("2012-12-31 11:30:45.123456", 4, "20121231113045.1235"),
            ("2012-12-31 11:30:45.123456", 6, "20121231113045.123456"),
            ("2012-12-31 11:30:45.123456", 0, "20121231113045"),
            ("2012-12-31 11:30:45.999999", 0, "20121231113046"),
            ("2017-01-05 08:40:59.575601", 0, "20170105084100"),
            ("2017-01-05 23:59:59.575601", 0, "20170106000000"),
            ("0000-00-00 00:00:00", 6, "00000000000000.000000"),
        ];
        let mut ctx = EvalContext::default();
        for (s, fsp, expect) in cases {
            let t = Time::parse_datetime(&mut ctx, s, fsp, true).unwrap();
            let get = t.to_numeric_string();
            assert_eq!(get, expect);
        }
    }

    #[test]
    fn test_to_decimal() {
        let cases = vec![
            ("2012-12-31 11:30:45.123456", 4, "20121231113045.1235"),
            ("2012-12-31 11:30:45.123456", 6, "20121231113045.123456"),
            ("2012-12-31 11:30:45.123456", 0, "20121231113045"),
            ("2012-12-31 11:30:45.999999", 0, "20121231113046"),
            ("2017-01-05 08:40:59.575601", 0, "20170105084100"),
            ("2017-01-05 23:59:59.575601", 0, "20170106000000"),
            ("0000-00-00 00:00:00", 6, "0"),
        ];
        let mut ctx = EvalContext::default();
        for (s, fsp, expect) in cases {
            let t = Time::parse_datetime(&mut ctx, s, fsp, true).unwrap();
            let get: Decimal = t.convert(&mut ctx).unwrap();
            assert_eq!(
                get,
                expect.as_bytes().convert(&mut ctx).unwrap(),
                "convert datetime {} to decimal",
                s
            );
        }
    }

    #[test]
    fn test_convert_to_f64() {
        let cases = vec![
            ("2012-12-31 11:30:45.123456", 4, 20121231113045.1235f64),
            ("2012-12-31 11:30:45.123456", 6, 20121231113045.123456f64),
            ("2012-12-31 11:30:45.123456", 0, 20121231113045f64),
            ("2012-12-31 11:30:45.999999", 0, 20121231113046f64),
            ("2017-01-05 08:40:59.575601", 0, 20170105084100f64),
            ("2017-01-05 23:59:59.575601", 0, 20170106000000f64),
            ("0000-00-00 00:00:00", 6, 0f64),
        ];
        let mut ctx = EvalContext::default();
        for (s, fsp, expect) in cases {
            let t = Time::parse_datetime(&mut ctx, s, fsp, true).unwrap();
            let get: f64 = t.convert(&mut ctx).unwrap();
            assert!(
                (expect - get).abs() < std::f64::EPSILON,
                "expect: {}, got: {}",
                expect,
                get
            );
        }
    }
}<|MERGE_RESOLUTION|>--- conflicted
+++ resolved
@@ -7,7 +7,6 @@
 pub use self::extension::*;
 pub use self::tz::Tz;
 pub use self::weekmode::WeekMode;
-use tipb::FieldType;
 
 use std::cmp::Ordering;
 use std::convert::{TryFrom, TryInto};
@@ -27,14 +26,6 @@
 use crate::codec::{Error, Result, TEN_POW};
 use crate::expr::{EvalContext, Flag, SqlMode};
 
-<<<<<<< HEAD
-use crate::codec::datum_codec::{decode_date_time_from_uint, DatumPayloadDecoder};
-use bitfield::bitfield;
-use boolinator::Boolinator;
-use chrono::prelude::*;
-
-=======
->>>>>>> abd5dc9c
 const MIN_TIMESTAMP: i64 = 0;
 const MAX_TIMESTAMP: i64 = (1 << 31) - 1;
 const MICRO_WIDTH: usize = 6;
@@ -1672,27 +1663,6 @@
     }
 }
 
-<<<<<<< HEAD
-pub trait TimePayloadDatumnChunkEncoder: TimeEncoder {
-    fn write_time_to_chunk_by_datum_payload(
-        &mut self,
-        mut src_payload: &[u8],
-        var_flag: bool,
-        ctx: &mut EvalContext,
-        field_type: &FieldType,
-    ) -> Result<()> {
-        let v = if var_flag {
-            src_payload.read_datum_payload_var_u64()?
-        } else {
-            src_payload.read_datum_payload_u64()?
-        };
-        let v = decode_date_time_from_uint(v, ctx, field_type)?;
-        self.write_time(v)
-    }
-}
-
-impl<T: BufferWriter> TimePayloadDatumnChunkEncoder for T {}
-=======
 pub trait TimeDatumPayloadChunkEncoder: TimeEncoder {
     #[inline]
     fn write_time_to_chunk_by_datum_payload_int(
@@ -1718,7 +1688,6 @@
 }
 
 impl<T: BufferWriter> TimeDatumPayloadChunkEncoder for T {}
->>>>>>> abd5dc9c
 
 pub trait TimeDecoder: NumberDecoder {
     #[inline]
