--- conflicted
+++ resolved
@@ -921,54 +921,25 @@
     }
 }
 
-<<<<<<< HEAD
-impl Time {
+pub trait TimeDecoder: NumberDecoder {
     /// `decode` decodes time encoded by `encode_time` for Chunk format.
-    pub fn decode(data: &mut BytesSlice<'_>) -> Result<Time> {
-        let hour = number::decode_u32_le(data)?;
-        let nanoseconds = 1000 * number::decode_u32_le(data)?;
-        let year = i32::from(number::decode_u16_le(data)?);
-
-        let (month, day, minute, second) = if data.len() >= 4 {
-            (
-                u32::from(data[0]),
-                u32::from(data[1]),
-                u32::from(data[2]),
-                u32::from(data[3]),
-            )
-        } else {
-            return Err(Error::unexpected_eof());
-        };
-        *data = &data[6..];
-        let (tp, fsp) = if data.len() >= 2 {
-            (
-                FieldTypeTp::from_u8(data[0]).unwrap_or(FieldTypeTp::Unspecified),
-                data[1],
-            )
-        } else {
-            return Err(Error::unexpected_eof());
-        };
-        *data = &data[2..];
-=======
-pub trait TimeDecoder: NumberDecoder {
-    /// `decode_time` decodes time encoded by `encode_time` for Chunk format.
     fn decode_time(&mut self) -> Result<Time> {
-        let year = i32::from(self.read_u16()?);
-        let buf = self.read_bytes(5)?;
-        let (month, day, hour, minute, second) = (
+        let hour = self.read_u32_le()?;
+        let nanoseconds = 1000 * self.read_u32_le()?;
+        let year = i32::from(self.read_u16_le()?);
+        let buf = self.read_bytes(4)?;
+        let (month, day, minute, second) = (
             u32::from(buf[0]),
             u32::from(buf[1]),
             u32::from(buf[2]),
             u32::from(buf[3]),
-            u32::from(buf[4]),
         );
-        let nanoseconds = 1000 * self.read_u32()?;
+        let _ = self.read_u16();
         let buf = self.read_bytes(2)?;
         let (tp, fsp) = (
             FieldTypeTp::from_u8(buf[0]).unwrap_or(FieldTypeTp::Unspecified),
             buf[1],
         );
->>>>>>> 639e60f4
         let tz = Tz::utc(); // TODO
         if year == 0
             && month == 0
