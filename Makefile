--- conflicted
+++ resolved
@@ -54,17 +54,12 @@
 	export DYLD_LIBRARY_PATH="${DYLD_LIBRARY_PATH}:${LOCAL_DIR}/lib" && \
 	export LOG_LEVEL=DEBUG && \
 	export RUST_BACKTRACE=1 && \
-<<<<<<< HEAD
-	cargo test --features "${ENABLE_FEATURES}" ${NO_RUN} -- --nocapture && \
-	cargo test --features "${ENABLE_FEATURES}" --bench benches ${NO_RUN} -- --nocapture && \
+	cargo test --features "${ENABLE_FEATURES}" ${EXTRA_CARGO_ARGS} -- --nocapture && \
+	cargo test --features "${ENABLE_FEATURES}" --bench benches ${EXTRA_CARGO_ARGS} -- --nocapture  && \
 	if [[ "`uname`" == "Linux" ]]; then \
 		export MALLOC_CONF=prof:true,prof_active:false && \
-		cargo test --features "${ENABLE_FEATURES}" ${NO_RUN} --bin tikv-server -- --nocapture --ignored; \
+		cargo test --features "${ENABLE_FEATURES}" ${EXTRA_CARGO_ARGS} --bin tikv-server -- --nocapture --ignored; \
 	fi
-=======
-	cargo test --features "${ENABLE_FEATURES}" ${EXTRA_CARGO_ARGS} -- --nocapture && \
-	cargo test --features "${ENABLE_FEATURES}" --bench benches ${EXTRA_CARGO_ARGS} -- --nocapture 
->>>>>>> 3cf1bf7b
 	# TODO: remove above target once https://github.com/rust-lang/cargo/issues/2984 is resolved.
 
 bench:
