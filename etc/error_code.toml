[error.KV-Codec-Io]
error = 'KV-Codec-Io'
description = ''
workaround = ''

[error.KV-Codec-BadPadding]
error = 'KV-Codec-BadPadding'
description = ''
workaround = ''

[error.KV-Codec-KeyLength]
error = 'KV-Codec-KeyLength'
description = ''
workaround = ''

[error.KV-Codec-KeyNotFound]
error = 'KV-Codec-KeyNotFound'
description = ''
workaround = ''

[error.KV-Coprocessor-Locked]
error = 'KV-Coprocessor-Locked'
description = ''
workaround = ''

[error.KV-Coprocessor-DeadlineExceeded]
error = 'KV-Coprocessor-DeadlineExceeded'
description = ''
workaround = ''

[error.KV-Coprocessor-MaxPendingTasksExceeded]
error = 'KV-Coprocessor-MaxPendingTasksExceeded'
description = ''
workaround = ''

[error.KV-Coprocessor-InvalidDataType]
error = 'KV-Coprocessor-InvalidDataType'
description = ''
workaround = ''

[error.KV-Coprocessor-Encoding]
error = 'KV-Coprocessor-Encoding'
description = ''
workaround = ''

[error.KV-Coprocessor-ColumnOffset]
error = 'KV-Coprocessor-ColumnOffset'
description = ''
workaround = ''

[error.KV-Coprocessor-UnknownSignature]
error = 'KV-Coprocessor-UnknownSignature'
description = ''
workaround = ''

[error.KV-Coprocessor-Eval]
error = 'KV-Coprocessor-Eval'
description = ''
workaround = ''

[error.KV-Coprocessor-StorageError]
error = 'KV-Coprocessor-StorageError'
description = ''
workaround = ''

[error.KV-Coprocessor-InvalidCharacterString]
error = 'KV-Coprocessor-InvalidCharacterString'
description = ''
workaround = ''

[error.KV-Encryption-Rocks]
error = 'KV-Encryption-Rocks'
description = ''
workaround = ''

[error.KV-Encryption-IO]
error = 'KV-Encryption-IO'
description = ''
workaround = ''

[error.KV-Encryption-Crypter]
error = 'KV-Encryption-Crypter'
description = ''
workaround = ''

[error.KV-Encryption-Proto]
error = 'KV-Encryption-Proto'
description = ''
workaround = ''

[error.KV-Encryption-UnknownEncryption]
error = 'KV-Encryption-UnknownEncryption'
description = ''
workaround = ''

[error.KV-Encryption-WrongMasterKey]
error = 'KV-Encryption-WrongMasterKey'
description = ''
workaround = ''

[error.KV-Encryption-BothMasterKeyFail]
error = 'KV-Encryption-BothMasterKeyFail'
description = ''
workaround = ''

[error.KV-Engine-Engine]
error = 'KV-Engine-Engine'
description = ''
workaround = ''

[error.KV-Engine-NotInRange]
error = 'KV-Engine-NotInRange'
description = ''
workaround = ''

[error.KV-Engine-Protobuf]
error = 'KV-Engine-Protobuf'
description = ''
workaround = ''

[error.KV-Engine-IO]
error = 'KV-Engine-IO'
description = ''
workaround = ''

[error.KV-Engine-CFName]
error = 'KV-Engine-CFName'
description = ''
workaround = ''

[error.KV-Engine-Codec]
error = 'KV-Engine-Codec'
description = ''
workaround = ''

[error.KV-Engine-DataLoss]
error = 'KV-Engine-DataLoss'
description = ''
workaround = ''

[error.KV-Engine-DataCompacted]
error = 'KV-Engine-DataCompacted'
description = ''
workaround = ''

[error.KV-PD-IO]
error = 'KV-PD-IO'
description = ''
workaround = ''

[error.KV-PD-ClusterBootstraped]
error = 'KV-PD-ClusterBootstraped'
description = ''
workaround = ''

[error.KV-PD-ClusterNotBootstraped]
error = 'KV-PD-ClusterNotBootstraped'
description = ''
workaround = ''

[error.KV-PD-Imcompatible]
error = 'KV-PD-Imcompatible'
description = ''
workaround = ''

[error.KV-PD-gRPC]
error = 'KV-PD-gRPC'
description = ''
workaround = ''

[error.KV-PD-RegionNotFound]
error = 'KV-PD-RegionNotFound'
description = ''
workaround = ''

[error.KV-PD-StoreTombstone]
error = 'KV-PD-StoreTombstone'
description = ''
workaround = ''

[error.KV-PD-Unknown]
error = 'KV-PD-Unknown'
description = ''
workaround = ''

[error.KV-Raft-Io]
error = 'KV-Raft-Io'
description = ''
workaround = ''

[error.KV-Raft-Store]
error = 'KV-Raft-Store'
description = ''
workaround = ''

[error.KV-Raft-StepLocalMsg]
error = 'KV-Raft-StepLocalMsg'
description = ''
workaround = ''

[error.KV-Raft-StepPeerNotFound]
error = 'KV-Raft-StepPeerNotFound'
description = ''
workaround = ''

[error.KV-Raft-ProposalDropped]
error = 'KV-Raft-ProposalDropped'
description = ''
workaround = ''

[error.KV-Raft-ConfigInvalid]
error = 'KV-Raft-ConfigInvalid'
description = ''
workaround = ''

[error.KV-Raft-CodecError]
error = 'KV-Raft-CodecError'
description = ''
workaround = ''

[error.KV-Raft-Exists]
error = 'KV-Raft-Exists'
description = ''
workaround = ''

[error.KV-Raft-NotExists]
error = 'KV-Raft-NotExists'
description = ''
workaround = ''

[error.KV-Raft-RequestSnapshotDropped]
error = 'KV-Raft-RequestSnapshotDropped'
description = ''
workaround = ''

<<<<<<< HEAD
[error.KV-Raftstore-Engine]
error = 'KV-Raftstore-Engine'
=======
[error.KV-Raft-ConfChangeError]
error = 'KV-Raft-ConfChangeError'
>>>>>>> 9728e644
description = ''
workaround = ''

[error.KV-Raftstore-EntryTooLarge]
error = 'KV-Raftstore-EntryTooLarge'
description = ''
workaround = ''

[error.KV-Raftstore-NotLeader]
error = 'KV-Raftstore-NotLeader'
description = ''
workaround = ''

[error.KV-Raftstore-StoreNotMatch]
error = 'KV-Raftstore-StoreNotMatch'
description = ''
workaround = ''

[error.KV-Raftstore-RegionNotFound]
error = 'KV-Raftstore-RegionNotFound'
description = ''
workaround = ''

[error.KV-Raftstore-RegionNotInitialized]
error = 'KV-Raftstore-RegionNotInitialized'
description = ''
workaround = ''

[error.KV-Raftstore-KeyNotInRegion]
error = 'KV-Raftstore-KeyNotInRegion'
description = ''
workaround = ''

[error.KV-Raftstore-StaleCommand]
error = 'KV-Raftstore-StaleCommand'
description = ''
workaround = ''

[error.KV-Raftstore-Transport]
error = 'KV-Raftstore-Transport'
description = ''
workaround = ''

[error.KV-Raftstore-Coprocessor]
error = 'KV-Raftstore-Coprocessor'
description = ''
workaround = ''

[error.KV-Raftstore-IO]
error = 'KV-Raftstore-IO'
description = ''
workaround = ''

[error.KV-Raftstore-Protobuf]
error = 'KV-Raftstore-Protobuf'
description = ''
workaround = ''

[error.KV-Raftstore-AddressParse]
error = 'KV-Raftstore-AddressParse'
description = ''
workaround = ''

[error.KV-Raftstore-Timeout]
error = 'KV-Raftstore-Timeout'
description = ''
workaround = ''

[error.KV-Raftstore-EpochNotMatch]
error = 'KV-Raftstore-EpochNotMatch'
description = ''
workaround = ''

[error.KV-Raftstore-Unknown]
error = 'KV-Raftstore-Unknown'
description = ''
workaround = ''

[error.KV-Raftstore-ServerIsBusy]
error = 'KV-Raftstore-ServerIsBusy'
description = ''
workaround = ''

[error.KV-Raftstore-SnapAbort]
error = 'KV-Raftstore-SnapAbort'
description = ''
workaround = ''

[error.KV-Raftstore-SnapTooMany]
error = 'KV-Raftstore-SnapTooMany'
description = ''
workaround = ''

[error.KV-Raftstore-SnapUnknown]
error = 'KV-Raftstore-SnapUnknown'
description = ''
workaround = ''

[error.KV-SSTImporter-Io]
error = 'KV-SSTImporter-Io'
description = ''
workaround = ''

[error.KV-SSTImporter-gRPC]
error = 'KV-SSTImporter-gRPC'
description = ''
workaround = ''

[error.KV-SSTImporter-Uuid]
error = 'KV-SSTImporter-Uuid'
description = ''
workaround = ''

[error.KV-SSTImporter-Future]
error = 'KV-SSTImporter-Future'
description = ''
workaround = ''

[error.KV-SSTImporter-RocksDB]
error = 'KV-SSTImporter-RocksDB'
description = ''
workaround = ''

[error.KV-SSTImporter-ParseIntError]
error = 'KV-SSTImporter-ParseIntError'
description = ''
workaround = ''

[error.KV-SSTImporter-FileExists]
error = 'KV-SSTImporter-FileExists'
description = ''
workaround = ''

[error.KV-SSTImporter-FileCorrupted]
error = 'KV-SSTImporter-FileCorrupted'
description = ''
workaround = ''

[error.KV-SSTImporter-InvalidSSTPath]
error = 'KV-SSTImporter-InvalidSSTPath'
description = ''
workaround = ''

[error.KV-SSTImporter-InvalidChunk]
error = 'KV-SSTImporter-InvalidChunk'
description = ''
workaround = ''

[error.KV-SSTImporter-Engine]
error = 'KV-SSTImporter-Engine'
description = ''
workaround = ''

[error.KV-SSTImporter-CannotReadExternalStorage]
error = 'KV-SSTImporter-CannotReadExternalStorage'
description = ''
workaround = ''

[error.KV-SSTImporter-WrongKeyPrefix]
error = 'KV-SSTImporter-WrongKeyPrefix'
description = ''
workaround = ''

[error.KV-SSTImporter-BadFormat]
error = 'KV-SSTImporter-BadFormat'
description = ''
workaround = ''

[error.KV-Storage-Timeout]
error = 'KV-Storage-Timeout'
description = ''
workaround = ''

[error.KV-Storage-EmptyRequest]
error = 'KV-Storage-EmptyRequest'
description = ''
workaround = ''

[error.KV-Storage-Closed]
error = 'KV-Storage-Closed'
description = ''
workaround = ''

[error.KV-Storage-Io]
error = 'KV-Storage-Io'
description = ''
workaround = ''

[error.KV-Storage-SchedTooBusy]
error = 'KV-Storage-SchedTooBusy'
description = ''
workaround = ''

[error.KV-Storage-GcWorkerTooBusy]
error = 'KV-Storage-GcWorkerTooBusy'
description = ''
workaround = ''

[error.KV-Storage-KeyTooLarge]
error = 'KV-Storage-KeyTooLarge'
description = ''
workaround = ''

[error.KV-Storage-InvalidCF]
error = 'KV-Storage-InvalidCF'
description = ''
workaround = ''

[error.KV-Storage-Protobuf]
error = 'KV-Storage-Protobuf'
description = ''
workaround = ''

[error.KV-Storage-INVALIDTXNTSO]
error = 'KV-Storage-INVALIDTXNTSO'
description = ''
workaround = ''

[error.KV-Storage-InvalidReqRange]
error = 'KV-Storage-InvalidReqRange'
description = ''
workaround = ''

[error.KV-Storage-BadFormatLock]
error = 'KV-Storage-BadFormatLock'
description = ''
workaround = ''

[error.KV-Storage-BadFormatWrite]
error = 'KV-Storage-BadFormatWrite'
description = ''
workaround = ''

[error.KV-Storage-KeyIsLocked]
error = 'KV-Storage-KeyIsLocked'
description = ''
workaround = ''

[error.KV-Storage-Committed]
error = 'KV-Storage-Committed'
description = ''
workaround = ''

[error.KV-Storage-PessimisticLockRolledBack]
error = 'KV-Storage-PessimisticLockRolledBack'
description = ''
workaround = ''

[error.KV-Storage-TxnLockNotFound]
error = 'KV-Storage-TxnLockNotFound'
description = ''
workaround = ''

[error.KV-Storage-TxnNotFound]
error = 'KV-Storage-TxnNotFound'
description = ''
workaround = ''

[error.KV-Storage-LockTypeNotMatch]
error = 'KV-Storage-LockTypeNotMatch'
description = ''
workaround = ''

[error.KV-Storage-WriteConflict]
error = 'KV-Storage-WriteConflict'
description = ''
workaround = ''

[error.KV-Storage-Deadlock]
error = 'KV-Storage-Deadlock'
description = ''
workaround = ''

[error.KV-Storage-AlreadyExist]
error = 'KV-Storage-AlreadyExist'
description = ''
workaround = ''

[error.KV-Storage-DefaultNotFound]
error = 'KV-Storage-DefaultNotFound'
description = ''
workaround = ''

[error.KV-Storage-CommitTsExpired]
error = 'KV-Storage-CommitTsExpired'
description = ''
workaround = ''

[error.KV-Storage-KeyVersion]
error = 'KV-Storage-KeyVersion'
description = ''
workaround = ''

[error.KV-Storage-PessimisticLockNotFound]
error = 'KV-Storage-PessimisticLockNotFound'
description = ''
workaround = ''

[error.KV-Storage-PessimisticTxnNotEnable]
error = 'KV-Storage-PessimisticTxnNotEnable'
description = ''
workaround = ''

[error.KV-Storage-Unknown]
error = 'KV-Storage-Unknown'
description = ''
workaround = ''
<|MERGE_RESOLUTION|>--- conflicted
+++ resolved
@@ -233,13 +233,13 @@
 description = ''
 workaround = ''
 
-<<<<<<< HEAD
 [error.KV-Raftstore-Engine]
 error = 'KV-Raftstore-Engine'
-=======
+description = ''
+workaround = ''
+
 [error.KV-Raft-ConfChangeError]
 error = 'KV-Raft-ConfChangeError'
->>>>>>> 9728e644
 description = ''
 workaround = ''
 
