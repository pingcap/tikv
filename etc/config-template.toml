# TiKV config template
#  Human-readable big numbers:
#   File size(based on byte): KB, MB, GB, TB, PB
#    e.g.: 1_048_576 = "1MB"
#   Time(based on ms): ms, s, m, h
#    e.g.: 78_000 = "1.3m"

# log level: trace, debug, info, warn, error, off.
log-level = "info"
# file to store log, write to stderr if it's empty.
# log-file = ""

[server]
# set listening address.
addr = "127.0.0.1:20160"
# set advertise listening address for client communication, if not set, use addr instead.
#advertise-addr = ""
# notify capacity, 40960 is suitable for about 7000 regions.
notify-capacity = 40960
# maximum number of messages can be processed in one tick.
messages-per-tick = 4096

# size of thread pool for grpc server.
# grpc-concurrency = 4
# The number of max concurrent streams/requests on a client connection.
# grpc-concurrent-stream = 1024
# The number of connections with each tikv server to send raft messages.
# grpc-raft-conn-num = 10
# Amount to read ahead on individual grpc streams.
# grpc-stream-initial-window-size = "2MB"

# size of thread pool for endpoint task, should less than total cpu cores.
# end-point-concurrency = 8

# set attributes about this server, e.g. { zone = "us-west-1", disk = "ssd" }.
labels = {}

[storage]
# set the path to rocksdb directory.
data-dir = "/tmp/tikv/store"
# set the path to raft rocksdb directory, default value is data-dir/raft
# raft-data-dir = "/tmp/tikv/store/raft"

# notify capacity of scheduler's channel
# scheduler-notify-capacity = 10240

# maximum number of messages can be processed in one tick
# scheduler-messages-per-tick = 1024

# the number of slots in scheduler latches, concurrency control for write.
# scheduler-concurrency = 102400

# scheduler's worker pool size, should increase it in heavy write cases,
# also should less than total cpu cores.
# scheduler-worker-pool-size = 4

[pd]
# pd endpoints
endpoints = []

[metric]
# the Prometheus client push interval. Setting the value to 0s stops Prometheus client from pushing.
interval = "15s"
# the Prometheus pushgateway address. Leaving it empty stops Prometheus client from pushing.
address = ""
# the Prometheus client push job name. Note: A node id will automatically append, e.g., "tikv_1".
job = "tikv"

[raftstore]
# true (default value) for high reliability, this can prevent data loss when power failure.
sync-log = true

# set store capacity, if no set, use disk capacity.
# capacity = 0

# notify capacity, 40960 is suitable for about 7000 regions.
notify-capacity = 40960

# maximum number of messages can be processed in one tick.
messages-per-tick = 4096

# Region heartbeat tick interval for reporting to pd.
pd-heartbeat-tick-interval = "60s"
# Store heartbeat tick interval for reporting to pd.
pd-store-heartbeat-tick-interval = "10s"

# When the region's size exceeds region-max-size, we will split the region
# into two which the left region's size will be region-split-size or a little
# bit smaller.
region-max-size = "384MB"
region-split-size = "256MB"
# When region size changes exceeds region-split-check-diff, we should check
# whether the region should be split or not.
region-split-check-diff = "32MB"

# Interval to check region whether need to be split or not.
split-region-check-tick-interval = "10s"

# When raft entry exceed the max size, reject to propose the entry.
# raft-entry-max-size = "8MB"

# Interval to gc unnecessary raft log.
# raft-log-gc-tick-interval = "10s"
# A threshold to gc stale raft log, must >= 1.
# raft-log-gc-threshold = 50
# When entry count exceed this value, gc will be forced trigger.
# raft-log-gc-count-limit = 196608
# When the approximate size of raft log entries exceed this value, gc will be forced trigger.
# It's recommanded to set it to 3/4 of region-split-size.
# raft-log-gc-size-limit = "192MB"

# When a peer hasn't been active for max-peer-down-duration,
# we will consider this peer to be down and report it to pd.
max-peer-down-duration = "5m"

# Interval to check whether start manual compaction for a region,
# 0 is the default value, means disable manual compaction.
# region-compact-check-interval = "5m"
# When delete keys of a region exceeds the size, a compaction will be started.
# region-compact-delete-keys-count = 1000000
# Interval to check whether should start a manual compaction for lock column family,
# if written bytes reach lock-cf-compact-threshold for lock column family, will fire
# a manual compaction for lock column family.
# lock-cf-compact-interval = "10m"
# lock-cf-compact-bytes-threshold = "256MB"

# Interval (s) to check region whether the data are consistent.
# consistency-check-interval = 0

[rocksdb]
# RocksDB info log directory, if set, RocksDB will save the log in `info-log-dir/LOG`.
# info-log-dir = ""
# Maximal size of the info log, if new info log will be created if size is large than it.
# info-log-max-size = 0
# Time for the info log file to roll (in seconds).
# info-log-roll-time = "0s"

# Maximum number of concurrent background jobs (compactions and flushes)
# max-background-jobs = 8

# This value represents the maximum number of threads that will concurrently perform a
# compaction job by breaking it into multiple, smaller ones that are run simultaneously.
# Default: 1 (i.e. no subcompactions)
# max-sub-compactions = 1

# Number of open files that can be used by the DB.  You may need to
# increase this if your database has a large working set. Value -1 means
# files opened are always kept open. You can estimate number of files based
# on target_file_size_base and target_file_size_multiplier for level-based
# compaction.
# If max-open-files = -1, RocksDB will prefetch index and filter blocks into
# block cache at startup, so if your database has a large working set, it will
# take several minutes to open the db.
# max-open-files = 40960

# Max size of rocksdb's MANIFEST file.
# For detailed explanation please refer to https://github.com/facebook/rocksdb/wiki/MANIFEST
max-manifest-file-size = "20MB"

# If true, the database will be created if it is missing.
create-if-missing = true

# rocksdb wal recovery mode
# 0 : TolerateCorruptedTailRecords, tolerate incomplete record in trailing data on all logs;
# 1 : AbsoluteConsistency, We don't expect to find any corruption in the WAL;
# 2 : PointInTimeRecovery, Recover to point-in-time consistency;
# 3 : SkipAnyCorruptedRecords, Recovery after a disaster;
wal-recovery-mode = 2

# rocksdb write-ahead logs dir path
# This specifies the absolute dir path for write-ahead logs (WAL).
# If it is empty, the log files will be in the same dir as data.
# When you set the path to rocksdb directory in memory like in /dev/shm, you may want to set
# wal-dir to a directory on a persistent storage.
# See https://github.com/facebook/rocksdb/wiki/How-to-persist-in-memory-RocksDB-database
# wal-dir = "/tmp/tikv/store"

# The following two fields affect how archived write-ahead logs will be deleted.
# 1. If both set to 0, logs will be deleted asap and will not get into the archive.
# 2. If wal-ttl-seconds is 0 and wal-size-limit is not 0,
#    WAL files will be checked every 10 min and if total size is greater
#    then wal-size-limit, they will be deleted starting with the
#    earliest until size_limit is met. All empty files will be deleted.
# 3. If wal-ttl-seconds is not 0 and wal-size-limit is 0, then
#    WAL files will be checked every wal-ttl-seconds / 2 and those that
#    are older than wal-ttl-seconds will be deleted.
# 4. If both are not 0, WAL files will be checked every 10 min and both
#    checks will be performed with ttl being first.
# When you set the path to rocksdb directory in memory like in /dev/shm, you may want to set
# wal-ttl-seconds to a value greater than 0 (like 86400) and backup your db on a regular basis.
# See https://github.com/facebook/rocksdb/wiki/How-to-persist-in-memory-RocksDB-database
# wal-ttl-seconds = 0
# wal-size-limit = 0

# rocksdb max total wal size
# max-total-wal-size = "4GB"

# rocksdb writable file max buffer size
# writable-file-max-buffer-size = "1MB"

# Rocksdb Statistics provides cumulative stats over time.
# Turn statistics on will introduce about 5%-10% overhead for RocksDB,
# but it is worthy to know the internal status of RocksDB.
# enable-statistics = true

# Dump statistics periodically in information logs.
# Same as rocksdb's default value (10 min).
stats-dump-period = "10m"

# Due to Rocksdb FAQ: https://github.com/facebook/rocksdb/wiki/RocksDB-FAQ,
# If you want to use rocksdb on multi disks or spinning disks, you should set value at
# least 2MB;
# compaction-readahead-size = 0

# This is the maximum buffer size that is used by WritableFileWrite
# writable-file-max-buffer-size = "1MB"

# Use O_DIRECT for both reads and writes in background flush and compactions
# use-direct-io-for-flush-and-compaction = false

# Limit the disk IO of compaction and flush. Compaction and flush can cause
# terrible spikes if they exceed a certain threshold. Consider setting this to
# 50% ~ 80% of the disk throughput for a more stable result. However, in heavy
# write workload, limiting compaction and flush speed can cause write stalls too.
# rate-bytes-per-sec = 0

# Enable or disable the pipelined write
# enable-pipelined-write = true

# set backup path, if not set, use "backup" under store path.
# backup-dir = "/tmp/tikv/store/backup"

# Column Family default used to store actual data of the database.
[rocksdb.defaultcf]
# compression method (if any) is used to compress a block.
#   no:     kNoCompression
#   snappy: kSnappyCompression
#   zlib:   kZlibCompression
#   bzip2:  kBZip2Compression
#   lz4:    kLZ4Compression
#   lz4hc:  kLZ4HCCompression
#   zstd:   kZSTD

# per level compression
# compression-per-level = ["no", "no", "lz4", "lz4", "lz4", "zstd", "zstd"]

# Approximate size of user data packed per block.  Note that the
# block size specified here corresponds to uncompressed data.
# block-size = "64KB"

# If you're doing point lookups you definitely want to turn bloom filters on, We use
# bloom filters to avoid unnecessary disk reads. Default bits_per_key is 10, which
# yields ~1% false positive rate. Larger bits_per_key values will reduce false positive
# rate, but increase memory usage and space amplification.
# bloom-filter-bits-per-key = 10

# false means one sst file one bloom filter, true means evry block has a corresponding bloom filter
# block-based-bloom-filter = false

# level0-file-num-compaction-trigger = 4

# Soft limit on number of level-0 files. We start slowing down writes at this point.
# level0-slowdown-writes-trigger = 20

# Maximum number of level-0 files.  We stop writes at this point.
# level0-stop-writes-trigger = 36

# Amount of data to build up in memory (backed by an unsorted log
# on disk) before converting to a sorted on-disk file.
# write-buffer-size = "128MB"

# The maximum number of write buffers that are built up in memory.
# max-write-buffer-number = 5

# The minimum number of write buffers that will be merged together
# before writing to storage.
# min-write-buffer-number-to-merge = 1

# Control maximum total data size for base level (level 1).
# max-bytes-for-level-base = "512MB"

# Target file size for compaction.
# target-file-size-base = "32MB"

# Max bytes for compaction.max_compaction_bytes
# max-compaction-bytes = "2GB"

# There are four different algorithms to pick files to compact.
# 0 : ByCompensatedSize
# 1 : OldestLargestSeqFirst
# 2 : OldestSmallestSeqFirst
# 3 : MinOverlappingRatio
# compaction-pri = 3

# block-cache used to cache uncompressed blocks, big block-cache can speed up read.
# in normal cases should tune to 30%-50% system's total memory.
# block-cache-size = "1GB"

# Indicating if we'd put index/filter blocks to the block cache.
# If not specified, each "table reader" object will pre-load index/filter block
# during table initialization.
# cache-index-and-filter-blocks = true

# Options for Column Family write
# Column Family write used to store commit informations in MVCC model
[rocksdb.writecf]
# compression-per-level = ["no", "no", "lz4", "lz4", "lz4", "zstd", "zstd"]
# block-size = "64KB"
# write-buffer-size = "128MB"
# max-write-buffer-number = 5
# min-write-buffer-number-to-merge = 1
# max-bytes-for-level-base = "512MB"
# target-file-size-base = "32MB"

# in normal cases should tune to 10%-30% system's total memory.
# block-cache-size = "256MB"
# cache-index-and-filter-blocks = true
# level0-file-num-compaction-trigger = 4
# level0-slowdown-writes-trigger = 20
# level0-stop-writes-trigger = 36
# cache-index-and-filter-blocks = true
# compaction-pri = 3

[rocksdb.lockcf]
# compression-per-level = ["no", "no", "no", "no", "no", "no", "no"]
# block-size = "16KB"
# write-buffer-size = "128MB"
# max-write-buffer-number = 5
# min-write-buffer-number-to-merge = 1
# max-bytes-for-level-base = "128MB"
# target-file-size-base = "32MB"
# block-cache-size = "256MB"
# level0-file-num-compaction-trigger = 1
# level0-slowdown-writes-trigger = 20
# level0-stop-writes-trigger = 36
# cache-index-and-filter-blocks = true
# compaction-pri = 0

<<<<<<< HEAD
[raftdb]
# info-log-dir = ""
# info-log-max-size = 0
# info-log-roll-time = "0s"

# max-sub-compactions = 1
# max-open-files = 40960
max-manifest-file-size = "20MB"
create-if-missing = true

wal-recovery-mode = 2
# wal-dir = "/tmp/tikv/store/raft"
# wal-ttl-seconds = 0
# wal-size-limit = 0
# max-total-wal-size = "4GB"
# writable-file-max-buffer-size = "1MB"

# enable-statistics = true
stats-dump-period = "10m"

# compaction-readahead-size = 0
# writable-file-max-buffer-size = "1MB"
# use-direct-io-for-flush-and-compaction = false
# rate-bytes-per-sec = 0
enable-pipelined-write = false
allow-concurrent-memtable-write = false

[raftdb.defaultcf]
# compression-per-level = ["no", "no", "lz4", "lz4", "lz4", "zstd", "zstd"]
# block-size = "64KB"
=======
[rocksdb.lockcf]
# compression-per-level = ["no", "no", "no", "no", "no", "no", "no"]
# block-size = "16KB"
>>>>>>> 2fcd5b62
# write-buffer-size = "128MB"
# max-write-buffer-number = 5
# min-write-buffer-number-to-merge = 1
# max-bytes-for-level-base = "512MB"
# target-file-size-base = "32MB"

# should tune to 256MB~2GB.
# block-cache-size = "256MB"
# level0-file-num-compaction-trigger = 4
# level0-slowdown-writes-trigger = 20
# level0-stop-writes-trigger = 36
# cache-index-and-filter-blocks = true
# compaction-pri = 0<|MERGE_RESOLUTION|>--- conflicted
+++ resolved
@@ -336,7 +336,6 @@
 # cache-index-and-filter-blocks = true
 # compaction-pri = 0
 
-<<<<<<< HEAD
 [raftdb]
 # info-log-dir = ""
 # info-log-max-size = 0
@@ -367,11 +366,6 @@
 [raftdb.defaultcf]
 # compression-per-level = ["no", "no", "lz4", "lz4", "lz4", "zstd", "zstd"]
 # block-size = "64KB"
-=======
-[rocksdb.lockcf]
-# compression-per-level = ["no", "no", "no", "no", "no", "no", "no"]
-# block-size = "16KB"
->>>>>>> 2fcd5b62
 # write-buffer-size = "128MB"
 # max-write-buffer-number = 5
 # min-write-buffer-number-to-merge = 1
