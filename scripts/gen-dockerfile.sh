--- conflicted
+++ resolved
@@ -1,3 +1,4 @@
+#! /bin/bash
 # This Docker image contains a minimal build environment for TiKV
 #
 # It contains all the tools necessary to reproduce official production builds of TiKV
@@ -23,29 +24,25 @@
 	yum update -y && \
 	yum install -y tar wget git which file unzip python-pip openssl-devel \
 		make cmake3 gcc gcc-c++ libstdc++-static pkg-config psmisc gdb \
-		libdwarf-devel elfutils-libelf-devel elfutils-devel binutils-devel && \
+		libdwarf-devel elfutils-libelf-devel elfutils-devel binutils-devel \
+        dwz && \
 	yum clean all
 EOT
 
+
 # CentOS gives cmake 3 a weird binary name, so we link it to something more normal
 # This is required by many build scripts, including ours.
-CAT <<EOT
+cat <<EOT
 RUN ln -s /usr/bin/cmake3 /usr/bin/cmake
 ENV LIBRARY_PATH /usr/local/lib:\$LIBRARY_PATH
 ENV LD_LIBRARY_PATH /usr/local/lib:\$LD_LIBRARY_PATH
 EOT
 
-<<<<<<< HEAD
 # Install Rustup
 cat <<EOT
 RUN curl https://sh.rustup.rs -sSf | sh -s -- --no-modify-path --default-toolchain none -y
 ENV PATH /root/.cargo/bin/:\$PATH
 EOT
-=======
-cat <<EOT > ${output}
-FROM pingcap/rust as builder
-RUN yum install -y dwz
->>>>>>> dddbf4c8
 
 # Install the Rust toolchain
 cat <<EOT
