--- conflicted
+++ resolved
@@ -142,16 +142,6 @@
 lto = true
 opt-level = 3
 debug = true
-# TODO: remove this once rust-lang/rust#50199 and rust-lang/rust#53833 are resolved.
-<<<<<<< HEAD
-codegen-units = 2
-
-# Use the same profile (but without LTO) as release mode.
-[profile.bench]
-opt-level = 3
-debug = true
-codegen-units = 2
-=======
 codegen-units = 1
 
 # The benchmark profile is identical to release, except that lto = false
@@ -159,5 +149,4 @@
 lto = false
 opt-level = 3
 debug = true
-codegen-units = 1
->>>>>>> 84fac931
+codegen-units = 1