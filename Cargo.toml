[package]
name = "tikv"
<<<<<<< HEAD
version = "4.1.0-alpha"
=======
version = "4.0.0-beta"
>>>>>>> bbb744a3
authors = ["The TiKV Authors"]
description = "A distributed transactional key-value database powered by Rust and Raft"
license = "Apache-2.0"
keywords = ["KV", "distributed-systems", "raft"]
homepage = "https://tikv.org"
repository = "https://github.com/tikv/tikv/"
readme = "README.md"
edition = "2018"
publish = false

[features]
default = ["protobuf-codec"]
tcmalloc = ["tikv_alloc/tcmalloc"]
jemalloc = ["tikv_alloc/jemalloc", "engine/jemalloc", "engine_rocks/jemalloc"]
mimalloc = ["tikv_alloc/mimalloc"]
portable = ["engine/portable"]
sse = ["engine/sse"]
mem-profiling = ["tikv_alloc/mem-profiling"]
failpoints = ["fail/failpoints", "raftstore/failpoints"]
prost-codec = [
  "tipb/prost-codec",
  "kvproto/prost-codec",
  "grpcio/prost-codec",
  "raft/prost-codec",
  "engine/prost-codec",
  "tikv_util/prost-codec",
  "sst_importer/prost-codec",
  "pd_client/prost-codec",
  "raftstore/prost-codec",
]
protobuf-codec = [
  "tipb/protobuf-codec",
  "kvproto/protobuf-codec",
  "grpcio/protobuf-codec",
  "raft/protobuf-codec",
  "sst_importer/protobuf-codec",
  "pd_client/protobuf-codec",
  "raftstore/protobuf-codec",
]
testexport = ["raftstore/testexport"]

[lib]
name = "tikv"

[dependencies]
async-stream = "0.2"
async-trait = "0.1"
backtrace = "0.3.9"
batch-system = { path = "components/batch-system", default-features = false }
bitflags = "1.0.1"
byteorder = "1.2"
bytes = "0.4.12"
chrono = "0.4"
codec = { path = "components/codec" }
configuration = { path = "components/configuration" }
crc32fast = "1.2"
crc64fast = "0.1"
crossbeam = "0.7.2"
derive-new = "0.5"
derive_more = "0.15.0"
engine = { path = "components/engine" }
engine_panic = { path = "components/engine_panic", optional = true }
engine_rocks = { path = "components/engine_rocks" }
engine_traits = { path = "components/engine_traits" }
external_storage = { path = "components/external_storage" }
fail = "0.3"
failure = "0.1"
fs2 = "0.4"
futures = "0.1"
futures03 = { package = "futures", version = "0.3.1", features = ["compat"] }
futures-cpupool = "0.1"
futures-locks = "0.1"
futures-executor = "0.3.1"
futures-util = { version = "0.3.1", default-features = false, features = ["io"] }
grpcio = { version = "0.5.0-alpha.5", features = [ "openssl-vendored" ], default-features = false }
hex = "0.3"
itertools = "0.8"
hyper = { version = "0.12", default-features = false, features = ["runtime"] }
keys = { path = "components/keys" }
txn_types = { path = "components/txn_types" }
kvproto = { git = "https://github.com/pingcap/kvproto.git", default-features = false }
lazy_static = "1.3"
libc = "0.2"
log = { version = "0.4", features = ["max_level_trace", "release_max_level_debug"] }
log_wrappers = { path = "components/log_wrappers" }
mime = "0.3.13"
more-asserts = "0.1"
murmur3 = "0.5.1"
nix = "0.11"
nom = "5.0.1"
pd_client = { path = "components/pd_client" }
prost = "0.5.0"
pprof = { version = "^0.3.14", features = ["flamegraph", "protobuf"] }
protobuf = "2.8"
quick-error = "1.2.2"
raft = { version = "0.6.0-alpha" , default-features = false }
raftstore = { path = "components/raftstore", default-features = false }
rand = "0.6.5"
regex = "1.3"
rev_lines = "0.2.1"
serde = "1.0"
serde_derive = "1.0"
serde_json = "1.0"
slog = { version = "2.3", features = ["max_level_trace", "release_max_level_debug"] }
slog-async = { version = "2.3", default-features = false }
slog-global = { version = "0.1", git = "https://github.com/breeswish/slog-global.git", rev = "0e23a5baff302a9d7bccd85f8f31e43339c2f2c1" }
slog-term = "2.4"
slog_derive = "0.1"
parking_lot = "0.10"
sst_importer = { path = "components/sst_importer" }
sysinfo = { git = "https://github.com/tikv/sysinfo.git", branch = "tikv"}
tempfile = "3.0"
tidb_query = { path = "components/tidb_query", default-features = false }
tikv_alloc = { path = "components/tikv_alloc", default-features = false }
tikv_util = { path = "components/tikv_util" }
time = "0.1"
tipb = { git = "https://github.com/pingcap/tipb.git", default-features = false }
tokio = { version = "0.2", features = ["sync"] }
tokio-core = "0.1"
tokio-executor = "0.1"
tokio-fs = "0.1.6"
tokio-io = "0.1.12"
tokio-sync = "0.1.7"
tokio-threadpool = "0.1.13"
tokio-timer = "0.2"
toml = "0.4"
url = "2"
uuid = { version = "0.7", features = [ "serde", "v4" ] }
vlog = "0.1.4"
into_other = { path = "components/into_other" }

[dependencies.prometheus]
git = "https://github.com/tikv/rust-prometheus.git"
rev = "d919ccd35976b9b84b8d03c07138c1cc05a36087"
features = ["nightly", "push", "process"]

[dependencies.prometheus-static-metric]
git = "https://github.com/tikv/rust-prometheus.git"
rev = "d919ccd35976b9b84b8d03c07138c1cc05a36087"

[dependencies.yatp]
git = "https://github.com/tikv/yatp.git"

[dev-dependencies]
panic_hook = { path = "components/panic_hook" }
test_sst_importer = { path = "components/test_sst_importer" }
test_util = { path = "components/test_util" }
zipf = "5.0.1"

[replace]
# TODO: remove this when new raft-rs is published.
"raft:0.6.0-alpha" = { git = "https://github.com/pingcap/raft-rs", branch = "master", default-features = false }
"raft-proto:0.6.0-alpha" = { git = "https://github.com/pingcap/raft-rs", branch = "master", default-features = false }
"protobuf:2.8.0" = { git = "https://github.com/nrc/rust-protobuf", branch = "v2.8" }
"protobuf-codegen:2.8.0" = { git = "https://github.com/nrc/rust-protobuf", branch = "v2.8" }
"prost:0.5.0" = { git = "https://github.com/danburkert/prost", rev = "1944c27c3029d01ff216e7b126d846b6cf8c7d77" }
"protobuf-build:0.10.0" = { git = "https://github.com/tikv/protobuf-build", rev="42e52b9311f7fb31bbbe089fef5a24ec0392f9ce" }

[target.'cfg(target_os = "linux")'.dependencies]
procinfo = { git = "https://github.com/tikv/procinfo-rs" }

[workspace]
members = [
  "fuzz",
  "fuzz/fuzzer-afl",
  "fuzz/fuzzer-libfuzzer",
  "fuzz/fuzzer-honggfuzz",
  "tests",
  "cmd",
  "components/test_raftstore",
  "components/test_storage",
  "components/test_coprocessor",
  "components/test_sst_importer",
  "components/test_util",
  "components/tikv_alloc",
  "components/match_template",
  "components/codec",
  "components/configuration",
  "components/panic_hook",
  "components/tipb_helper",
  "components/log_wrappers",
  "components/tikv_util",
  "components/tidb_query",
  "components/tidb_query_datatype",
  "components/tidb_query_codegen",
  "components/pd_client",
  "components/external_storage",
  "components/backup",
  "components/keys",
  "components/sst_importer",
  "components/txn_types",
  "components/resolved_ts",
  "components/batch-system",
  "components/cdc",
  "components/raftstore",
  "components/into_other",
]
default-members = ["cmd"]

[profile.dev]
opt-level = 0
debug = 1 # required for line numbers in tests, see tikv #5049
codegen-units = 4
lto = false
incremental = true
panic = 'unwind'
debug-assertions = false
overflow-checks = false
rpath = false

[profile.release]
opt-level = 3
debug = false
codegen-units = 1
lto = "thin"
incremental = false
panic = 'unwind'
debug-assertions = false
overflow-checks = false
rpath = false

[profile.test]
opt-level = 0
debug = 1 # enable line numbers by default for easy test debugging
codegen-units = 16
lto = false
incremental = true
debug-assertions = true
overflow-checks = true
rpath = false

# The benchmark profile is identical to release, except that lto = false
[profile.bench]
opt-level = 3
debug = false
codegen-units = 1
lto = 'thin'
incremental = false
debug-assertions = false
overflow-checks = false
rpath = false<|MERGE_RESOLUTION|>--- conflicted
+++ resolved
@@ -1,10 +1,6 @@
 [package]
 name = "tikv"
-<<<<<<< HEAD
-version = "4.1.0-alpha"
-=======
 version = "4.0.0-beta"
->>>>>>> bbb744a3
 authors = ["The TiKV Authors"]
 description = "A distributed transactional key-value database powered by Rust and Raft"
 license = "Apache-2.0"
