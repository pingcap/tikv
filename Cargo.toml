[package]
name = "tikv"
version = "3.0.0-beta.1"
authors = ["The TiKV Authors"]
description = "A distributed transactional key-value database powered by Rust and Raft"
license = "Apache-2.0"
keywords = ["KV", "distributed-systems", "raft"]
homepage = "https://tikv.org"
repository = "https://github.com/tikv/tikv/"
readme = "README.md"
edition = "2018"
publish = false

[features]
default = ["tikv_alloc/default"]
tcmalloc = ["tikv_alloc/tcmalloc"]
jemalloc = ["tikv_alloc/jemalloc"]
portable = ["engine/portable"]
sse = ["engine/sse"]
mem-profiling = ["tikv_alloc/mem-profiling"]
profiling = ["profiler/profiling"]
no-fail = ["fail/no_fail"]

[lib]
name = "tikv"

[[bin]]
name = "tikv-server"

[[bin]]
name = "tikv-ctl"

[[bin]]
name = "tikv-importer"

[[test]]
name = "failpoints"
path = "tests/failpoints/mod.rs"

[[test]]
name = "integrations"
path = "tests/integrations/mod.rs"

[[bench]]
name = "raftstore"
harness = false
path = "benches/raftstore/mod.rs"

[[bench]]
name = "coprocessor_executors"
harness = false
path = "benches/coprocessor_executors/mod.rs"

[[bench]]
name = "hierarchy"
harness = false
path = "benches/hierarchy/mod.rs"

[[bench]]
name = "misc"
path = "benches/misc/mod.rs"

[dependencies]
hashbrown = { version = "0.1", features = ["serde"] }
log = { version = "0.3", features = ["max_level_trace", "release_max_level_debug"] }
slog = { version = "2.3", features = ["max_level_trace", "release_max_level_debug"] }
slog-async = { version = "2.3", default-features = false }
slog-global = { version = "0.1", git = "https://github.com/breeswish/slog-global.git", rev = "91904ade" }
slog-term = "2.4"
slog_derive = "0.1"
byteorder = "1.2"
rand = "0.6.5"
rand_xorshift = "0.1.1"
quick-error = "1.2.2"
tempdir = "0.3"
time = "0.1"
toml = "0.4"
libc = "0.2"
crc = "1.8"
fs2 = "0.4"
spin = "0.5"
protobuf = "~2.0"
nix = "0.11"
utime = "0.2"
chrono = "0.4"
chrono-tz = "0.5.1"
lazy_static = "0.2.1"
backtrace = "0.2.3"
clap = "2.32"
url = "1.7.2"
regex = "1.0"
sys-info = "0.5.7"
indexmap = { version = "1.0", features = ["serde-1"] }
futures = "0.1"
futures-cpupool = "0.1"
futures-locks = "0.1"
tikv_alloc = { path = "components/tikv_alloc", default-features = false }
tokio-core = "0.1"
tokio-timer = "0.2"
tokio-executor = "0.1"
serde = "1.0"
serde_json = "1.0"
serde_derive = "1.0"
zipf = "5.0.1"
bitflags = "1.0.1"
fail = "0.2"
uuid = { version = "0.6", features = [ "serde", "v4" ] }
grpcio = { version = "0.4", features = [ "secure" ] }
raft = "0.4.3"
crossbeam = "0.5"
derive_more = "0.11.0"
num = { version = "0.2", default-features = false }
num-traits = "0.2"
hex = "0.3"
rust-crypto = "^0.2"
base64 = "0.10"
safemem = { version = "0.3", default-features = false }
smallvec = { version = "0.6", features = ["union"] }
flate2 = { version = "1.0", features = ["zlib"], default-features = false }
more-asserts = "0.1"
hyper = { version = "0.12", default-features = false, features = ["runtime"] }
tokio-threadpool = "0.1.13"
tokio-fs = "0.1.6"
tokio-io = "0.1.12"
vlog = "0.1.4"
twoway = "0.2.0"
ordered-float = "1.0"
nom = "5.0.0-beta1"
servo_arc = "0.1.1"
profiler = { path = "components/profiler" }
mime = "0.3.13"
match_template = { path = "components/match_template" }
cop_datatype = { path = "components/cop_datatype" }
cop_codegen = { path = "components/cop_codegen" }
codec = { path = "components/codec" }
tipb_helper = { path = "components/tipb_helper" }
tipb = { git = "https://github.com/pingcap/tipb.git" }
<<<<<<< HEAD
kvproto = { git = "https://github.com/MyonKeminta/kvproto.git", branch="misono/pre-unsafe-destroy-range" }
=======
# TODO: use master branch after the next version is released.
kvproto = { git = "https://github.com/pingcap/kvproto.git", branch = "release-3.0" }
>>>>>>> bd197bb5
log_wrappers = { path = "components/log_wrappers" }
engine = { path = "components/engine" }
tikv_util = { path = "components/tikv_util" }
farmhash = "1.1.5"

[dependencies.murmur3]
git = "https://github.com/pingcap/murmur3.git"

[dependencies.prometheus]
version = "0.4.2"
default-features = false
features = ["nightly", "push", "process"]

[dependencies.prometheus-static-metric]
version = "0.1.4"
default-features = false

# TODO: remove this when slog is compatible with the log 0.4
[replace]
"log:0.3.9" = { git = "https://github.com/busyjay/log", branch = "use-static-module" }
"log:0.4.6" = { git = "https://github.com/busyjay/log", branch = "revert-to-static" }

[dev-dependencies]
panic_hook = { path = "components/panic_hook" }
test_util = { path = "components/test_util" }
test_raftstore = { path = "components/test_raftstore" }
test_storage = { path = "components/test_storage" }
test_coprocessor = { path = "components/test_coprocessor" }
# See https://bheisler.github.io/criterion.rs/book/user_guide/known_limitations.html for the usage
# of `real_blackbox` feature.
criterion = { version = "0.2.11", features=['real_blackbox'] }
arrow = "0.10.0"

[target.'cfg(unix)'.dependencies]
signal = "0.6"

[target.'cfg(target_os = "linux")'.dependencies]
procinfo = { git = "https://github.com/tikv/procinfo-rs" }

[workspace]
members = [
  "fuzz",
  "fuzz/fuzzer-afl",
  "fuzz/fuzzer-libfuzzer",
  "fuzz/fuzzer-honggfuzz",
  "components/test_raftstore",
  "components/test_storage",
  "components/test_coprocessor",
  "components/test_util",
  "components/tikv_alloc",
  "components/match_template",
  "components/codec",
  "components/panic_hook",
  "components/cop_datatype",
  "components/cop_codegen",
  "components/tipb_helper",
  "components/log_wrappers",
  "components/tikv_util",
]

[profile.dev]
opt-level = 0  # Controls the --opt-level the compiler builds with
debug = true   # Controls whether the compiler passes `-g`
codegen-units = 4
panic = 'abort'

# The release profile, used for `cargo build --release`
[profile.release]
lto = true
opt-level = 3
debug = true
# TODO: remove this once rust-lang/rust#50199 and rust-lang/rust#53833 are resolved.
codegen-units = 1
panic = 'abort'

# The benchmark profile is identical to release, except that lto = false
[profile.bench]
lto = false
opt-level = 3
debug = true
codegen-units = 1<|MERGE_RESOLUTION|>--- conflicted
+++ resolved
@@ -135,12 +135,8 @@
 codec = { path = "components/codec" }
 tipb_helper = { path = "components/tipb_helper" }
 tipb = { git = "https://github.com/pingcap/tipb.git" }
-<<<<<<< HEAD
-kvproto = { git = "https://github.com/MyonKeminta/kvproto.git", branch="misono/pre-unsafe-destroy-range" }
-=======
 # TODO: use master branch after the next version is released.
-kvproto = { git = "https://github.com/pingcap/kvproto.git", branch = "release-3.0" }
->>>>>>> bd197bb5
+kvproto = { git = "https://github.com/MyonKeminta/kvproto.git", branch="misono/pre-unsafe-destroy-range-3.0" }
 log_wrappers = { path = "components/log_wrappers" }
 engine = { path = "components/engine" }
 tikv_util = { path = "components/tikv_util" }
