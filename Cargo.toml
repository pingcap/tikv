--- conflicted
+++ resolved
@@ -56,11 +56,8 @@
 url = "1.2"
 getopts = "0.2"
 regex = "0.1"
-<<<<<<< HEAD
+fnv = "1.0"
 sys-info = "0.4.1"
-=======
-fnv = "1.0"
->>>>>>> 0ca71765
 
 [target.'cfg(unix)'.dependencies]
 signal = "0.2"
