[package]
name = "tikv"
version = "4.1.0-alpha"
authors = ["The TiKV Authors"]
description = "A distributed transactional key-value database powered by Rust and Raft"
license = "Apache-2.0"
keywords = ["KV", "distributed-systems", "raft"]
homepage = "https://tikv.org"
repository = "https://github.com/tikv/tikv/"
readme = "README.md"
edition = "2018"
publish = false

[features]
default = ["protobuf-codec"]
tcmalloc = ["tikv_alloc/tcmalloc"]
jemalloc = ["tikv_alloc/jemalloc", "engine_rocks/jemalloc"]
mimalloc = ["tikv_alloc/mimalloc"]
portable = ["engine_rocks/portable"]
sse = ["engine_rocks/sse"]
mem-profiling = ["tikv_alloc/mem-profiling"]
failpoints = ["fail/failpoints", "raftstore/failpoints"]
prost-codec = [
  "engine_rocks/prost-codec",
  "grpcio/prost-codec",
  "keys/prost-codec",
  "kvproto/prost-codec",
  "pd_client/prost-codec",
  "raft/prost-codec",
  "raftstore/prost-codec",
  "sst_importer/prost-codec",
  "tidb_query_datatype/prost-codec",
  "tipb/prost-codec",
  "txn_types/prost-codec",
  "encryption/prost-codec",
  "tikv_util/prost-codec",
]
protobuf-codec = [
  "engine_rocks/protobuf-codec",
  "grpcio/protobuf-codec",
  "keys/protobuf-codec",
  "kvproto/protobuf-codec",
  "pd_client/protobuf-codec",
  "raft/protobuf-codec",
  "raftstore/protobuf-codec",
  "sst_importer/protobuf-codec",
  "tidb_query_datatype/protobuf-codec",
  "tipb/protobuf-codec",
  "txn_types/protobuf-codec",
  "encryption/protobuf-codec",
  "tikv_util/protobuf-codec",
]
testexport = ["raftstore/testexport"]

# for testing configure propegate to other crates
# https://stackoverflow.com/questions/41700543/can-we-share-test-utilites-between-crates
testing = []

[lib]
name = "tikv"

[dependencies]
async-stream = "0.2"
async-trait = "0.1"
backtrace = "0.3"
batch-system = { path = "components/batch-system", default-features = false }
bitflags = "1.0.1"
byteorder = "1.2"
cache-size = "0.5"
chrono = "0.4"
codec = { path = "components/codec" }
configuration = { path = "components/configuration" }
crc32fast = "1.2"
crc64fast = "0.1"
crossbeam = "0.7.2"
derive_more = "0.99.3"
encryption = { path = "components/encryption" }
engine_panic = { path = "components/engine_panic", optional = true }
engine_rocks = { path = "components/engine_rocks" }
engine_traits = { path = "components/engine_traits" }
<<<<<<< HEAD
fail = "0.4"
=======
error_code = { path = "components/error_code" }
fail = "0.3"
>>>>>>> 3546246a
failure = "0.1"
fs2 = "0.4"
futures = "0.1"
futures03 = { package = "futures", version = "0.3.1", features = ["compat"] }
futures-cpupool = "0.1"
futures-executor = "0.3.1"
futures-util = { version = "0.3.1", default-features = false, features = ["io", "async-await"] }
grpcio = { version = "0.5", default-features = false, features = ["openssl-vendored"] }
hex = "0.4"
hyper-tls = "0.4"
itertools = "0.8"
openssl = "0.10"
hyper = "0.13"
hyper-openssl = "0.8"
http = "0"
into_other = { path = "components/into_other" }
keys = { path = "components/keys" }
kvproto = { git = "https://github.com/pingcap/kvproto.git", default-features = false }
lazy_static = "1.3"
libc = "0.2"
log = { version = "0.4", features = ["max_level_trace", "release_max_level_debug"] }
log_wrappers = { path = "components/log_wrappers" }
mime = "0.3.13"
more-asserts = "0.1"
murmur3 = "0.5.1"
nom = { version = "5.1.0", default-features = false, features = ["std"] }
num_cpus = "1"
pd_client = { path = "components/pd_client" }
pin-project = "0.4.8"
pnet_datalink = "0.23"
prost = "0.6"
pprof = { version = "^0.3.14", features = ["flamegraph", "protobuf"] }
protobuf = "2.8"
quick-error = "1.2.3"
raft = { version = "0.6.0-alpha", default-features = false }
raftstore = { path = "components/raftstore" }
rand = "0.7.3"
regex = "1.3"
rev_lines = "0.2.1"
security = { path = "components/security" }
serde = { version = "1.0", features = ["derive"] }
serde_derive = "1.0"
serde_json = "1.0"
slog = { version = "2.3", features = ["max_level_trace", "release_max_level_debug"] }
slog-global = { version = "0.1", git = "https://github.com/breeswish/slog-global.git", rev = "0e23a5baff302a9d7bccd85f8f31e43339c2f2c1" }
slog_derive = "0.2"
parking_lot = "0.10"
prometheus = { version = "0.8", features = ["nightly", "push"] }
sst_importer = { path = "components/sst_importer" }
sysinfo = "0.14"
semver = "0.10"
tempfile = "3.0"
match_template = { path = "components/match_template" }
tidb_query_datatype = { path = "components/tidb_query_datatype" }
tidb_query_common = { path = "components/tidb_query_common" }
tidb_query_shared_expr = { path = "components/tidb_query_shared_expr" }
tidb_query_normal_expr = { path = "components/tidb_query_normal_expr" }
tidb_query_normal_executors = { path = "components/tidb_query_normal_executors" }
tidb_query_vec_expr = { path = "components/tidb_query_vec_expr" }
tidb_query_vec_aggr = { path = "components/tidb_query_vec_aggr" }
tidb_query_vec_executors = { path = "components/tidb_query_vec_executors" }
tikv_alloc = { path = "components/tikv_alloc" }
tikv_util = { path = "components/tikv_util" }
time = "0.1"
tipb = { git = "https://github.com/pingcap/tipb.git", default-features = false }
tokio = { version = "0.2", features = ["full"] }
tokio-tcp = "0.1"
tokio-core = "0.1"
tokio-fs = "0.1.6"
tokio-io = "0.1.12"
tokio-sync = "0.1.7"
tokio-threadpool = "0.1.13"
tokio-timer = "0.2"
tokio-openssl = "0.4"
toml = "0.4"
txn_types = { path = "components/txn_types" }
url = "2"
uuid = { version = "0.8.1", features = ["serde", "v4"] }
vlog = "0.1.4"
walkdir = "2"
minitrace = { git = "https://github.com/pingcap-incubator/minitrace-rust.git", branch = "master" }


[dependencies.prometheus-static-metric]
git = "https://github.com/tikv/rust-prometheus.git"
rev = "fd122caa03de8e7e5e4fae9372583aebf19e39f6"

[dependencies.yatp]
git = "https://github.com/tikv/yatp.git"

[dev-dependencies]
panic_hook = { path = "components/panic_hook" }
test_sst_importer = { path = "components/test_sst_importer" }
test_util = { path = "components/test_util" }
tokio = { version = "0.2", features = ["macros", "rt-threaded", "time"] }
zipf = "6.1.0"

[patch.crates-io]
# TODO: remove this when new raft-rs is published.
raft = { git = "https://github.com/pingcap/raft-rs", branch = "master", default-features = false }
raft-proto = { git = "https://github.com/pingcap/raft-rs", branch = "master", default-features = false }
protobuf = { git = "https://github.com/pingcap/rust-protobuf", rev = "b67d432c1b74350b38a5d96ddf885ac6c3ff46f5" }
protobuf-codegen = { git = "https://github.com/pingcap/rust-protobuf", rev = "b67d432c1b74350b38a5d96ddf885ac6c3ff46f5" }
prometheus = { git = "https://github.com/tikv/rust-prometheus.git", rev = "fd122caa03de8e7e5e4fae9372583aebf19e39f6" }
fail = { git = "https://github.com/hunterlxt/fail-rs", branch = "XT/threads" }

[target.'cfg(target_os = "linux")'.dependencies]
procinfo = { git = "https://github.com/tikv/procinfo-rs", rev = "5125fc1a69496b73b26b3c08b6e8afc3c665a56e" }

[workspace]
members = [
  "fuzz",
  "fuzz/fuzzer-afl",
  "fuzz/fuzzer-libfuzzer",
  "fuzz/fuzzer-honggfuzz",
  "tests",
  "cmd",
  "components/test_raftstore",
  "components/test_storage",
  "components/test_coprocessor",
  "components/test_sst_importer",
  "components/test_util",
  "components/tikv_alloc",
  "components/match_template",
  "components/engine_traits/tests",
  "components/codec",
  "components/configuration",
  "components/panic_hook",
  "components/tipb_helper",
  "components/log_wrappers",
  "components/tikv_util",
  "components/tidb_query_datatype",
  "components/tidb_query_common",
  "components/tidb_query_codegen",
  "components/tidb_query_normal_expr",
  "components/tidb_query_normal_executors",
  "components/tidb_query_vec_expr",
  "components/tidb_query_vec_aggr",
  "components/tidb_query_vec_executors",
  "components/pd_client",
  "components/external_storage",
  "components/backup",
  "components/keys",
  "components/sst_importer",
  "components/txn_types",
  "components/resolved_ts",
  "components/batch-system",
  "components/cdc",
  "components/raftstore",
  "components/into_other",
  "components/encryption",
  "components/error_code",
]
default-members = ["cmd"]

[profile.dev]
opt-level = 0
debug = 1 # required for line numbers in tests, see tikv #5049
codegen-units = 4
lto = false
incremental = true
panic = 'unwind'
debug-assertions = true
overflow-checks = false
rpath = false

[profile.release]
opt-level = 3
debug = false
codegen-units = 1
lto = "thin"
incremental = false
panic = 'unwind'
debug-assertions = false
overflow-checks = false
rpath = false

[profile.test]
opt-level = 0
debug = 1 # enable line numbers by default for easy test debugging
codegen-units = 16
lto = false
incremental = true
debug-assertions = true
overflow-checks = true
rpath = false

# The benchmark profile is identical to release, except that lto = false
[profile.bench]
opt-level = 3
debug = false
codegen-units = 1
lto = 'thin'
incremental = false
debug-assertions = false
overflow-checks = false
rpath = false<|MERGE_RESOLUTION|>--- conflicted
+++ resolved
@@ -78,12 +78,8 @@
 engine_panic = { path = "components/engine_panic", optional = true }
 engine_rocks = { path = "components/engine_rocks" }
 engine_traits = { path = "components/engine_traits" }
-<<<<<<< HEAD
-fail = "0.4"
-=======
 error_code = { path = "components/error_code" }
 fail = "0.3"
->>>>>>> 3546246a
 failure = "0.1"
 fs2 = "0.4"
 futures = "0.1"
