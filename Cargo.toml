--- conflicted
+++ resolved
@@ -119,10 +119,7 @@
 profiler = { path = "components/profiler" }
 cop_datatype = { path = "components/cop_datatype" }
 cop_codegen = { path = "components/cop_codegen" }
-<<<<<<< HEAD
 tipb_helper = { path = "components/tipb_helper" }
-=======
->>>>>>> 7410bd37
 panic_hook = { path = "components/panic_hook" }
 tipb = { git = "https://github.com/pingcap/tipb.git" }
 kvproto = { git = "https://github.com/pingcap/kvproto.git" }
@@ -173,10 +170,7 @@
   "components/panic_hook",
   "components/cop_datatype",
   "components/cop_codegen",
-<<<<<<< HEAD
   "components/tipb_helper",
-=======
->>>>>>> 7410bd37
   "components/log_wrappers",
   "components/tikv_util",
 ]
