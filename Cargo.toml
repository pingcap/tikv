[package]
name = "tikv"
version = "4.1.0-alpha"
authors = ["The TiKV Authors"]
description = "A distributed transactional key-value database powered by Rust and Raft"
license = "Apache-2.0"
keywords = ["KV", "distributed-systems", "raft"]
homepage = "https://tikv.org"
repository = "https://github.com/tikv/tikv/"
readme = "README.md"
edition = "2018"
publish = false

[features]
default = ["protobuf-codec"]
tcmalloc = ["tikv_alloc/tcmalloc"]
jemalloc = ["tikv_alloc/jemalloc", "engine/jemalloc", "engine_rocks/jemalloc"]
mimalloc = ["tikv_alloc/mimalloc"]
portable = ["engine/portable"]
sse = ["engine/sse"]
mem-profiling = ["tikv_alloc/mem-profiling"]
failpoints = ["fail/failpoints", "raftstore/failpoints"]
prost-codec = [
  "engine/prost-codec",
  "engine_rocks/prost-codec",
  "grpcio/prost-codec",
  "keys/prost-codec",
  "kvproto/prost-codec",
  "pd_client/prost-codec",
  "raft/prost-codec",
  "raftstore/prost-codec",
  "sst_importer/prost-codec",
<<<<<<< HEAD
  "pd_client/prost-codec",
  "raftstore/prost-codec",
=======
  "tidb_query/prost-codec",
  "tipb/prost-codec",
  "txn_types/prost-codec",
>>>>>>> 0247486b
]
protobuf-codec = [
  "engine/protobuf-codec",
  "engine_rocks/protobuf-codec",
  "grpcio/protobuf-codec",
  "keys/protobuf-codec",
  "kvproto/protobuf-codec",
  "pd_client/protobuf-codec",
  "raft/protobuf-codec",
  "raftstore/protobuf-codec",
  "sst_importer/protobuf-codec",
<<<<<<< HEAD
  "pd_client/protobuf-codec",
  "raftstore/protobuf-codec",
=======
  "tidb_query/protobuf-codec",
  "tipb/protobuf-codec",
  "txn_types/protobuf-codec",
>>>>>>> 0247486b
]
testexport = ["raftstore/testexport"]

[lib]
name = "tikv"

[dependencies]
async-stream = "0.2"
async-trait = "0.1"
<<<<<<< HEAD
backtrace = "0.3.9"
=======
>>>>>>> 0247486b
batch-system = { path = "components/batch-system", default-features = false }
bitflags = "1.0.1"
byteorder = "1.2"
chrono = "0.4"
codec = { path = "components/codec" }
configuration = { path = "components/configuration" }
crc32fast = "1.2"
crc64fast = "0.1"
crossbeam = "0.7.2"
derive_more = "0.15.0"
engine = { path = "components/engine" }
engine_panic = { path = "components/engine_panic", optional = true }
engine_rocks = { path = "components/engine_rocks" }
engine_traits = { path = "components/engine_traits" }
fail = "0.3"
failure = "0.1"
fs2 = "0.4"
futures = "0.1"
futures03 = { package = "futures", version = "0.3.1", features = ["compat"] }
futures-cpupool = "0.1"
futures-locks = "0.1"
futures-executor = "0.3.1"
futures-util = { version = "0.3.1", default-features = false, features = ["io"] }
grpcio = { version = "0.5.0-alpha.5", default-features = false, features = ["openssl-vendored"] }
hex = "0.3"
itertools = "0.8"
hyper = { version = "0.12", default-features = false, features = ["runtime"] }
keys = { path = "components/keys" }
kvproto = { git = "https://github.com/pingcap/kvproto.git", default-features = false }
lazy_static = "1.3"
libc = "0.2"
log = { version = "0.4", features = ["max_level_trace", "release_max_level_debug"] }
log_wrappers = { path = "components/log_wrappers" }
mime = "0.3.13"
more-asserts = "0.1"
murmur3 = "0.5.1"
<<<<<<< HEAD
nix = "0.11"
nom = "5.0.1"
=======
nom = { version = "5.1.0", default-features = false, features = ["std"] }
>>>>>>> 0247486b
pd_client = { path = "components/pd_client" }
prost = "0.5.0"
pprof = { version = "^0.3.14", features = ["flamegraph", "protobuf"] }
protobuf = "2.8"
quick-error = "1.2.2"
<<<<<<< HEAD
raft = { version = "0.6.0-alpha" , default-features = false }
raftstore = { path = "components/raftstore", default-features = false }
=======
raft = { version = "0.6.0-alpha", default-features = false }
raftstore = { path = "components/raftstore" }
>>>>>>> 0247486b
rand = "0.6.5"
regex = "1.3"
rev_lines = "0.2.1"
serde = "1.0"
serde_derive = "1.0"
serde_json = "1.0"
slog = { version = "2.3", features = ["max_level_trace", "release_max_level_debug"] }
slog-global = { version = "0.1", git = "https://github.com/breeswish/slog-global.git", rev = "0e23a5baff302a9d7bccd85f8f31e43339c2f2c1" }
slog_derive = "0.1"
parking_lot = "0.10"
sst_importer = { path = "components/sst_importer" }
sysinfo = { git = "https://github.com/tikv/sysinfo.git", branch = "tikv"}
tempfile = "3.0"
tidb_query = { path = "components/tidb_query" }
tikv_alloc = { path = "components/tikv_alloc" }
tikv_util = { path = "components/tikv_util" }
time = "0.1"
tipb = { git = "https://github.com/pingcap/tipb.git", default-features = false }
tokio = { version = "0.2", features = ["sync"] }
tokio-core = "0.1"
tokio-fs = "0.1.6"
tokio-io = "0.1.12"
tokio-sync = "0.1.7"
tokio-threadpool = "0.1.13"
tokio-timer = "0.2"
toml = "0.4"
txn_types = { path = "components/txn_types" }
url = "2"
uuid = { version = "0.7", features = ["serde", "v4"] }
vlog = "0.1.4"
into_other = { path = "components/into_other" }

[dependencies.prometheus]
git = "https://github.com/tikv/rust-prometheus.git"
rev = "d919ccd35976b9b84b8d03c07138c1cc05a36087"
features = ["nightly", "push", "process"]

[dependencies.prometheus-static-metric]
git = "https://github.com/tikv/rust-prometheus.git"
rev = "d919ccd35976b9b84b8d03c07138c1cc05a36087"

[dependencies.yatp]
git = "https://github.com/tikv/yatp.git"

[dev-dependencies]
panic_hook = { path = "components/panic_hook" }
test_sst_importer = { path = "components/test_sst_importer" }
zipf = "5.0.1"

[replace]
# TODO: remove this when new raft-rs is published.
"raft:0.6.0-alpha" = { git = "https://github.com/pingcap/raft-rs", branch = "master", default-features = false }
"raft-proto:0.6.0-alpha" = { git = "https://github.com/pingcap/raft-rs", branch = "master", default-features = false }
"protobuf:2.8.0" = { git = "https://github.com/nrc/rust-protobuf", branch = "v2.8" }
"protobuf-codegen:2.8.0" = { git = "https://github.com/nrc/rust-protobuf", branch = "v2.8" }
"prost:0.5.0" = { git = "https://github.com/danburkert/prost", rev = "1944c27c3029d01ff216e7b126d846b6cf8c7d77" }
"protobuf-build:0.10.0" = { git = "https://github.com/tikv/protobuf-build", rev="42e52b9311f7fb31bbbe089fef5a24ec0392f9ce" }

[target.'cfg(target_os = "linux")'.dependencies]
<<<<<<< HEAD
procinfo = { git = "https://github.com/tikv/procinfo-rs" }
=======
procinfo = { git = "https://github.com/tikv/procinfo-rs", rev = "5125fc1a69496b73b26b3c08b6e8afc3c665a56e" }
>>>>>>> 0247486b

[workspace]
members = [
  "fuzz",
  "fuzz/fuzzer-afl",
  "fuzz/fuzzer-libfuzzer",
  "fuzz/fuzzer-honggfuzz",
  "tests",
  "cmd",
  "components/test_raftstore",
  "components/test_storage",
  "components/test_coprocessor",
  "components/test_sst_importer",
  "components/test_util",
  "components/tikv_alloc",
  "components/match_template",
  "components/codec",
  "components/configuration",
  "components/panic_hook",
  "components/tipb_helper",
  "components/log_wrappers",
  "components/tikv_util",
  "components/tidb_query",
  "components/tidb_query_datatype",
  "components/tidb_query_codegen",
  "components/pd_client",
  "components/external_storage",
  "components/backup",
  "components/keys",
  "components/sst_importer",
  "components/txn_types",
  "components/resolved_ts",
  "components/batch-system",
  "components/cdc",
  "components/raftstore",
  "components/into_other",
]
default-members = ["cmd"]

[profile.dev]
opt-level = 0
debug = 1 # required for line numbers in tests, see tikv #5049
codegen-units = 4
lto = false
incremental = true
panic = 'unwind'
debug-assertions = false
overflow-checks = false
rpath = false

[profile.release]
opt-level = 3
debug = false
codegen-units = 1
lto = "thin"
incremental = false
panic = 'unwind'
debug-assertions = false
overflow-checks = false
rpath = false

[profile.test]
opt-level = 0
debug = 1 # enable line numbers by default for easy test debugging
codegen-units = 16
lto = false
incremental = true
debug-assertions = true
overflow-checks = true
rpath = false

# The benchmark profile is identical to release, except that lto = false
[profile.bench]
opt-level = 3
debug = false
codegen-units = 1
lto = 'thin'
incremental = false
debug-assertions = false
overflow-checks = false
rpath = false<|MERGE_RESOLUTION|>--- conflicted
+++ resolved
@@ -30,14 +30,9 @@
   "raft/prost-codec",
   "raftstore/prost-codec",
   "sst_importer/prost-codec",
-<<<<<<< HEAD
-  "pd_client/prost-codec",
-  "raftstore/prost-codec",
-=======
   "tidb_query/prost-codec",
   "tipb/prost-codec",
   "txn_types/prost-codec",
->>>>>>> 0247486b
 ]
 protobuf-codec = [
   "engine/protobuf-codec",
@@ -49,14 +44,9 @@
   "raft/protobuf-codec",
   "raftstore/protobuf-codec",
   "sst_importer/protobuf-codec",
-<<<<<<< HEAD
-  "pd_client/protobuf-codec",
-  "raftstore/protobuf-codec",
-=======
   "tidb_query/protobuf-codec",
   "tipb/protobuf-codec",
   "txn_types/protobuf-codec",
->>>>>>> 0247486b
 ]
 testexport = ["raftstore/testexport"]
 
@@ -66,10 +56,6 @@
 [dependencies]
 async-stream = "0.2"
 async-trait = "0.1"
-<<<<<<< HEAD
-backtrace = "0.3.9"
-=======
->>>>>>> 0247486b
 batch-system = { path = "components/batch-system", default-features = false }
 bitflags = "1.0.1"
 byteorder = "1.2"
@@ -106,24 +92,14 @@
 mime = "0.3.13"
 more-asserts = "0.1"
 murmur3 = "0.5.1"
-<<<<<<< HEAD
-nix = "0.11"
-nom = "5.0.1"
-=======
 nom = { version = "5.1.0", default-features = false, features = ["std"] }
->>>>>>> 0247486b
 pd_client = { path = "components/pd_client" }
 prost = "0.5.0"
 pprof = { version = "^0.3.14", features = ["flamegraph", "protobuf"] }
 protobuf = "2.8"
 quick-error = "1.2.2"
-<<<<<<< HEAD
-raft = { version = "0.6.0-alpha" , default-features = false }
-raftstore = { path = "components/raftstore", default-features = false }
-=======
 raft = { version = "0.6.0-alpha", default-features = false }
 raftstore = { path = "components/raftstore" }
->>>>>>> 0247486b
 rand = "0.6.5"
 regex = "1.3"
 rev_lines = "0.2.1"
@@ -183,11 +159,7 @@
 "protobuf-build:0.10.0" = { git = "https://github.com/tikv/protobuf-build", rev="42e52b9311f7fb31bbbe089fef5a24ec0392f9ce" }
 
 [target.'cfg(target_os = "linux")'.dependencies]
-<<<<<<< HEAD
-procinfo = { git = "https://github.com/tikv/procinfo-rs" }
-=======
 procinfo = { git = "https://github.com/tikv/procinfo-rs", rev = "5125fc1a69496b73b26b3c08b6e8afc3c665a56e" }
->>>>>>> 0247486b
 
 [workspace]
 members = [
