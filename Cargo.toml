--- conflicted
+++ resolved
@@ -183,26 +183,21 @@
 opt-level = 0
 debug = false
 codegen-units = 4
-<<<<<<< HEAD
 lto = false
 incremental = true
-panic = 'unwind'
+panic = 'abort'
 debug-assertions = false
 overflow-checks = false
 rpath = false
-=======
-panic = 'abort'
->>>>>>> 194503ac
 
 # The release profile, used for `cargo build --release`
 [profile.release]
 opt-level = 3
 debug = true
-<<<<<<< HEAD
 codegen-units = 1 # TODO: remove this once rust-lang/rust#50199 and rust-lang/rust#53833 are resolved.
 lto = true
 incremental = false
-panic = 'unwind'
+panic = 'abort'
 debug-assertions = false
 overflow-checks = false
 rpath = false
@@ -216,11 +211,6 @@
 debug-assertions = true
 overflow-checks = true
 rpath = false
-=======
-# TODO: remove this once rust-lang/rust#50199 and rust-lang/rust#53833 are resolved.
-codegen-units = 1
-panic = 'abort'
->>>>>>> 194503ac
 
 # The benchmark profile is identical to release, except that lto = false
 [profile.bench]
