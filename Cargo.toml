--- conflicted
+++ resolved
@@ -101,14 +101,7 @@
 safemem = "0.3"
 cop_datatype = { path = "components/cop_datatype" }
 smallvec = { version = "0.6", features = ["union"] }
-<<<<<<< HEAD
-more-asserts = "0.1"
-
-[replace]
-"raft:0.3.1" = { git = "https://github.com/pingcap/raft-rs.git" }
-=======
 flate2 = { version = "1.0", features = ["zlib"], default-features = false }
->>>>>>> 84afc967
 
 [dependencies.murmur3]
 git = "https://github.com/pingcap/murmur3.git"
