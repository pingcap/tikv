--- conflicted
+++ resolved
@@ -63,7 +63,7 @@
 hex = "0.3"
 hyper = { version = "0.12", default-features = false, features = ["runtime"] }
 keys = { path = "components/keys" }
-kvproto = { git = "https://github.com/pingcap/kvproto.git", default-features = false }
+kvproto = { git = "https://github.com/MyonKeminta/kvproto.git", default-features = false, branch = "misono/green-gc" }
 lazy_static = "1.3"
 libc = "0.2"
 log = { version = "0.4", features = ["max_level_trace", "release_max_level_debug"] }
@@ -79,12 +79,6 @@
 raft = { version = "0.6.0-alpha" , default-features = false }
 rand = "0.6.5"
 regex = "1.3"
-<<<<<<< HEAD
-derive-new = "0.5"
-tipb = { git = "https://github.com/pingcap/tipb.git" }
-kvproto = { git = "https://github.com/MyonKeminta/kvproto.git", branch = "misono/green-gc" }
-
-=======
 rev_lines = "0.2.1"
 serde = "1.0"
 serde_derive = "1.0"
@@ -100,7 +94,6 @@
 tempfile = "3.0"
 test_util = { path = "components/test_util" }
 tidb_query = { path = "components/tidb_query" }
->>>>>>> 55909d03
 tikv_alloc = { path = "components/tikv_alloc", default-features = false }
 tikv_util = { path = "components/tikv_util" }
 time = "0.1"
