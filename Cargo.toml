--- conflicted
+++ resolved
@@ -87,15 +87,9 @@
 fail = "0.2"
 uuid = { version = "0.6", features = [ "serde", "v4" ] }
 grpcio = { version = "0.4", features = [ "secure" ] }
-<<<<<<< HEAD
-raft = "0.3"
+raft = "0.4"
 crossbeam-channel = "0.3"
 crossbeam = "0.3"
-=======
-raft = "0.4"
-crossbeam-channel = "0.2"
-crossbeam = "0.2"
->>>>>>> a57c8e34
 fxhash = "0.2"
 derive_more = "0.11.0"
 num = "0.2"
