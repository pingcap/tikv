--- conflicted
+++ resolved
@@ -116,17 +116,14 @@
 tokio-threadpool = "0.1"
 vlog = "0.1.4"
 twoway = "0.2.0"
+profiler = { path = "components/profiler" }
 cop_datatype = { path = "components/cop_datatype" }
 panic_hook = { path = "components/panic_hook" }
 tipb = { git = "https://github.com/pingcap/tipb.git" }
 kvproto = { git = "https://github.com/pingcap/kvproto.git" }
 log_wrappers = { path = "components/log_wrappers" }
 engine = { path = "components/engine" }
-<<<<<<< HEAD
-profiler = { path = "components/profiler" }
-=======
 tikv_util = { path = "components/tikv_util" }
->>>>>>> 8dae71ab
 
 [dependencies.murmur3]
 git = "https://github.com/pingcap/murmur3.git"
