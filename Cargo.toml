[package]
name = "tikv"
version = "4.0.0-alpha"
authors = ["The TiKV Authors"]
description = "A distributed transactional key-value database powered by Rust and Raft"
license = "Apache-2.0"
keywords = ["KV", "distributed-systems", "raft"]
homepage = "https://tikv.org"
repository = "https://github.com/tikv/tikv/"
readme = "README.md"
edition = "2018"
publish = false

[features]
default = ["jemalloc"]
tcmalloc = ["tikv_alloc/tcmalloc"]
jemalloc = ["tikv_alloc/jemalloc", "engine/jemalloc", "engine_rocks/jemalloc"]
mimalloc = ["tikv_alloc/mimalloc"]
portable = ["engine/portable"]
sse = ["engine/sse"]
mem-profiling = ["tikv_alloc/mem-profiling"]
profiling = ["profiler/profiling"]
failpoints = ["fail/failpoints"]

[lib]
name = "tikv"

[[test]]
name = "failpoints"
path = "tests/failpoints/mod.rs"
required-features = ["failpoints"]

[[test]]
name = "integrations"
path = "tests/integrations/mod.rs"

[[bench]]
name = "raftstore"
harness = false
path = "benches/raftstore/mod.rs"

[[bench]]
name = "coprocessor_executors"
harness = false
path = "benches/coprocessor_executors/mod.rs"

[[bench]]
name = "hierarchy"
harness = false
path = "benches/hierarchy/mod.rs"

[[bench]]
name = "misc"
path = "benches/misc/mod.rs"

[[bench]]
name = "deadlock_detector"
harness = false
path = "benches/deadlock_detector/mod.rs"

[dependencies]
log = { version = "0.4", features = ["max_level_trace", "release_max_level_debug"] }
slog = { version = "2.3", features = ["max_level_trace", "release_max_level_debug"] }
slog-async = { version = "2.3", default-features = false }
slog-global = { version = "0.1", git = "https://github.com/breeswish/slog-global.git", rev = "0e23a5baff302a9d7bccd85f8f31e43339c2f2c1" }
slog-term = "2.4"
slog_derive = "0.1"
byteorder = "1.2"
bytes = "0.4.12"
rand = "0.6.5"
quick-error = "1.2.2"
tempfile = "3.0"
time = "0.1"
toml = "0.4"
libc = "0.2"
crc32fast = "1.2"
crc64fast = "0.1"
fs2 = "0.4"
spin = "0.5"
protobuf = "2.8"
nix = "0.11"
utime = "0.2"
chrono = "0.4"
lazy_static = "1.3"
backtrace = "0.3.9"
url = "2"
sys-info = "0.5.7"
futures = "0.1"
futures-cpupool = "0.1"
futures-locks = "0.1"
tokio-core = "0.1"
tokio-timer = "0.2"
tokio-executor = "0.1"
tokio-sync = "0.1.7"
serde = "1.0"
serde_json = "1.0"
serde_derive = "1.0"
zipf = "5.0.1"
bitflags = "1.0.1"
fail = "0.3"
uuid = { version = "0.7", features = [ "serde", "v4" ] }
grpcio = { version = "0.5.0-alpha.5", features = [ "openssl-vendored" ] }
raft = "0.6.0-alpha"
crossbeam = "0.7.2"
derive_more = "0.15.0"
hex = "0.3"
more-asserts = "0.1"
hyper = { version = "0.12", default-features = false, features = ["runtime"] }
tokio-threadpool = "0.1.13"
tokio-fs = "0.1.6"
tokio-io = "0.1.12"
vlog = "0.1.4"
mime = "0.3.13"
failure = "0.1"
prost = "0.5.0"
regex = "1.3"
<<<<<<< HEAD
tipb = { git = "https://github.com/wshwsh12/tipb.git" ,branch = "endian"}
=======
rev_lines = "0.2.1"
nom = "5.0.1"
derive-new = "0.5"
tipb = { git = "https://github.com/pingcap/tipb.git" }
>>>>>>> 61008b3d
kvproto = { git = "https://github.com/pingcap/kvproto.git" }

tikv_alloc = { path = "components/tikv_alloc", default-features = false }
tikv_util = { path = "components/tikv_util" }
log_wrappers = { path = "components/log_wrappers" }
engine = { path = "components/engine" }
tidb_query = { path = "components/tidb_query" }
pd_client = { path = "components/pd_client" }
keys = { path = "components/keys" }
engine_traits = { path = "components/engine_traits" }
sst_importer = { path = "components/sst_importer" }
engine_rocks = { path = "components/engine_rocks" }
codec = { path = "components/codec" }

[dependencies.murmur3]
git = "https://github.com/pingcap/murmur3.git"

[dependencies.prometheus]
git = "https://github.com/pingcap/rust-prometheus.git"
rev = "b668f3911d6569de2e1e8b2672fccec1cc8298be"
features = ["nightly", "push", "process"]

[dependencies.prometheus-static-metric]
git = "https://github.com/pingcap/rust-prometheus.git"
rev = "b668f3911d6569de2e1e8b2672fccec1cc8298be"

[replace]
# TODO: remove this when new raft-rs is published.
"raft:0.6.0-alpha" = { git = "https://github.com/pingcap/raft-rs", branch = "master" }
"raft-proto:0.6.0-alpha" = { git = "https://github.com/pingcap/raft-rs", branch = "master" }
"protobuf:2.8.0" = { git = "https://github.com/nrc/rust-protobuf", branch = "v2.8" }
"protobuf-codegen:2.8.0" = { git = "https://github.com/nrc/rust-protobuf", branch = "v2.8" }

[dev-dependencies]
# See https://bheisler.github.io/criterion.rs/book/user_guide/known_limitations.html for the usage
# of `real_blackbox` feature.
criterion = "0.3"
criterion-cpu-time = "0.1"
arrow = "0.10.0"
rand_xorshift = "0.1"

profiler = { path = "components/profiler" }
panic_hook = { path = "components/panic_hook" }
tipb_helper = { path = "components/tipb_helper" }
tidb_query_datatype = { path = "components/tidb_query_datatype" }
test_util = { path = "components/test_util" }
test_raftstore = { path = "components/test_raftstore" }
test_storage = { path = "components/test_storage" }
test_coprocessor = { path = "components/test_coprocessor" }
test_sst_importer = { path = "components/test_sst_importer" }

[target.'cfg(unix)'.dependencies]
signal = "0.6"

[target.'cfg(target_os = "linux")'.dependencies]
procinfo = { git = "https://github.com/tikv/procinfo-rs" }
criterion-papi = "0.1"
pprof = { version = "0.3", features = ["flamegraph", "protobuf"] }

[workspace]
members = [
  "fuzz",
  "fuzz/fuzzer-afl",
  "fuzz/fuzzer-libfuzzer",
  "fuzz/fuzzer-honggfuzz",
  "components/test_raftstore",
  "components/test_storage",
  "components/test_coprocessor",
  "components/test_sst_importer",
  "components/test_util",
  "components/tikv_alloc",
  "components/match_template",
  "components/codec",
  "components/panic_hook",
  "components/tipb_helper",
  "components/log_wrappers",
  "components/tikv_util",
  "components/tidb_query",
  "components/tidb_query_datatype",
  "components/tidb_query_codegen",
  "components/pd_client",
  "components/external_storage",
  "components/backup",
  "components/keys",
  "components/sst_importer",
  "cmd",
]
default-members = ["cmd"]

[profile.dev]
opt-level = 0
debug = 1 # required for line numbers in tests, see tikv #5049
codegen-units = 4
lto = false
incremental = true
panic = 'abort'
debug-assertions = false
overflow-checks = false
rpath = false

[profile.release]
opt-level = 3
debug = false
codegen-units = 1
lto = "thin"
incremental = false
panic = 'abort'
debug-assertions = false
overflow-checks = false
rpath = false

[profile.test]
opt-level = 0
debug = 1 # enable line numbers by default for easy test debugging
codegen-units = 16
lto = false
incremental = true
debug-assertions = true
overflow-checks = true
rpath = false

# The benchmark profile is identical to release, except that lto = false
[profile.bench]
opt-level = 3
debug = false
codegen-units = 1
lto = 'thin'
incremental = false
debug-assertions = false
overflow-checks = false
rpath = false<|MERGE_RESOLUTION|>--- conflicted
+++ resolved
@@ -114,14 +114,10 @@
 failure = "0.1"
 prost = "0.5.0"
 regex = "1.3"
-<<<<<<< HEAD
-tipb = { git = "https://github.com/wshwsh12/tipb.git" ,branch = "endian"}
-=======
 rev_lines = "0.2.1"
 nom = "5.0.1"
 derive-new = "0.5"
 tipb = { git = "https://github.com/pingcap/tipb.git" }
->>>>>>> 61008b3d
 kvproto = { git = "https://github.com/pingcap/kvproto.git" }
 
 tikv_alloc = { path = "components/tikv_alloc", default-features = false }
