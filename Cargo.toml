[package]
name = "tikv"
version = "5.0.0-rc.x"
authors = ["The TiKV Authors"]
description = "A distributed transactional key-value database powered by Rust and Raft"
license = "Apache-2.0"
keywords = ["KV", "distributed-systems", "raft"]
homepage = "https://tikv.org"
repository = "https://github.com/tikv/tikv/"
readme = "README.md"
edition = "2018"
publish = false

[features]
default = ["protobuf-codec", "test-engines-rocksdb", "cloud-aws", "cloud-gcp"]
tcmalloc = ["tikv_alloc/tcmalloc"]
jemalloc = ["tikv_alloc/jemalloc", "engine_rocks/jemalloc"]
mimalloc = ["tikv_alloc/mimalloc"]
portable = ["engine_rocks/portable"]
sse = ["engine_rocks/sse"]
mem-profiling = ["tikv_alloc/mem-profiling"]
failpoints = [
  "fail/failpoints",
  "raftstore/failpoints",
  "engine_rocks/failpoints"
]
cloud-aws = [
  "encryption_export/cloud-aws",
  "sst_importer/cloud-aws",
]
cloud-gcp = [
  "encryption_export/cloud-gcp",
  "sst_importer/cloud-gcp",
]
protobuf-codec = [
  "batch-system/protobuf-codec",
  "codec/protobuf-codec",
  "concurrency_manager/protobuf-codec",
  "encryption_export/protobuf-codec",
  "engine_panic/protobuf-codec",
  "engine_rocks/protobuf-codec",
  "engine_test/protobuf-codec",
  "engine_traits/protobuf-codec",
  "engine_traits_tests/protobuf-codec",
  "error_code/protobuf-codec",
  "grpcio/protobuf-codec",
  "into_other/protobuf-codec",
  "keys/protobuf-codec",
  "kvproto/protobuf-codec",
  "pd_client/protobuf-codec",
  "raft/protobuf-codec",
  "raftstore/protobuf-codec",
  "raft_log_engine/protobuf-codec",
  "security/protobuf-codec",
  "sst_importer/protobuf-codec",
  "tidb_query_aggr/protobuf-codec",
  "tidb_query_common/protobuf-codec",
  "tidb_query_datatype/protobuf-codec",
  "tidb_query_executors/protobuf-codec",
  "tidb_query_expr/protobuf-codec",
  "tipb/protobuf-codec",
  "tikv_kv/protobuf-codec",
  "tikv_util/protobuf-codec",
  "txn_types/protobuf-codec",
  "grpcio-health/protobuf-codec",
  "file_system/protobuf-codec",
]
prost-codec = [
  "batch-system/prost-codec",
  "codec/prost-codec",
  "concurrency_manager/prost-codec",
  "encryption_export/prost-codec",
  "engine_panic/prost-codec",
  "engine_rocks/prost-codec",
  "engine_test/prost-codec",
  "engine_traits/prost-codec",
  "engine_traits_tests/prost-codec",
  "error_code/prost-codec",
  "grpcio/prost-codec",
  "into_other/prost-codec",
  "keys/prost-codec",
  "kvproto/prost-codec",
  "pd_client/prost-codec",
  "raft/prost-codec",
  "raftstore/prost-codec",
  "raft_log_engine/prost-codec",
  "security/prost-codec",
  "sst_importer/prost-codec",
  "tidb_query_aggr/prost-codec",
  "tidb_query_common/prost-codec",
  "tidb_query_datatype/prost-codec",
  "tidb_query_executors/prost-codec",
  "tidb_query_expr/prost-codec",
  "tipb/prost-codec",
  "tikv_kv/prost-codec",
  "tikv_util/prost-codec",
  "txn_types/prost-codec",
  "grpcio-health/prost-codec",
  "file_system/prost-codec",
]
testexport = ["raftstore/testexport"]
test-engines-rocksdb = [
  "engine_test/test-engines-rocksdb",
]
test-engines-panic = [
  "engine_test/test-engines-panic",
]
bcc-iosnoop = [
  "file_system/bcc-iosnoop",
]
cloud-storage-grpc = ["sst_importer/cloud-storage-grpc"]
cloud-storage-dylib = ["sst_importer/cloud-storage-dylib"]

# for testing configure propegate to other crates
# https://stackoverflow.com/questions/41700543/can-we-share-test-utilites-between-crates
testing = []

[lib]
name = "tikv"

[dependencies]
anyhow = "1.0"
async-stream = "0.2"
async-trait = "0.1"
backtrace = "0.3"
batch-system = { path = "components/batch-system", default-features = false }
byteorder = "1.2"
chrono = "0.4"
codec = { path = "components/codec", default-features = false }
concurrency_manager = { path = "components/concurrency_manager", default-features = false }
configuration = { path = "components/configuration" }
crc32fast = "1.2"
crc64fast = "0.1"
crossbeam = "0.8"
encryption_export = { path = "components/encryption/export", default-features = false }
engine_panic = { path = "components/engine_panic", default-features = false }
engine_rocks = { path = "components/engine_rocks", default-features = false }
engine_test = { path = "components/engine_test", default-features = false }
engine_traits = { path = "components/engine_traits", default-features = false }
engine_traits_tests = { path = "components/engine_traits_tests", default-features = false }
error_code = { path = "components/error_code", default-features = false }
fail = "0.4"
file_system = { path = "components/file_system", default-features = false }
fs2 = "0.4"
futures = { version = "0.3", features = ["thread-pool", "compat"] }
futures-executor = "0.3.1"
futures-util = { version = "0.3.1", default-features = false, features = ["io", "async-await"] }
grpcio = { version = "0.8",  default-features = false, features = ["openssl-vendored"] }
grpcio-health = { version = "0.8", default-features = false }
hex = "0.4"
hyper-tls = "0.4"
itertools = "0.8"
openssl = "0.10"
hyper = "0.13"
hyper-openssl = "0.8"
http = "0"
into_other = { path = "components/into_other", default-features = false }
keys = { path = "components/keys", default-features = false }
kvproto = { git = "https://github.com/pingcap/kvproto.git", default-features = false }
lazy_static = "1.3"
libc = "0.2"
libloading = "0.7"
log = { version = "0.4", features = ["max_level_trace", "release_max_level_debug"] }
log_wrappers = { path = "components/log_wrappers" }
mime = "0.3.13"
more-asserts = "0.2"
murmur3 = "0.5.1"
nom = { version = "5.1.0", default-features = false, features = ["std"] }
notify = "4"
num_cpus = "1"
pd_client = { path = "components/pd_client", default-features = false }
pin-project = "0.4.8"
pnet_datalink = "0.23"
prost = "0.7"
pprof = { version = "^0.4", default-features = false, features = ["flamegraph", "protobuf"] }
protobuf = "2.8"
raft = { version = "0.6.0-alpha", default-features = false }
raftstore = { path = "components/raftstore", default-features = false }
raft_log_engine = { path = "components/raft_log_engine", default-features = false }
rand = "0.7.3"
regex = "1.3"
rev_lines = "0.2.1"
security = { path = "components/security", default-features = false }
semver = "0.11"
serde = { version = "1.0", features = ["derive"] }
serde_derive = "1.0"
serde_ignored = "0.1"
serde_json = "1.0"
slog = { version = "2.3", features = ["max_level_trace", "release_max_level_debug"] }
slog-global = { version = "0.1", git = "https://github.com/breeswish/slog-global.git", rev = "d592f88e4dbba5eb439998463054f1a44fbf17b9" }
parking_lot = "0.11"
prometheus = { version = "0.10", features = ["nightly"] }
prometheus-static-metric = "0.4"
sst_importer = { path = "components/sst_importer", default-features = false }
sysinfo = "0.16"
tempfile = "3.0"
match_template = { path = "components/match_template" }
paste = "1.0"
thiserror = "1.0"
tidb_query_datatype = { path = "components/tidb_query_datatype", default-features = false }
tidb_query_common = { path = "components/tidb_query_common", default-features = false }
tidb_query_expr = { path = "components/tidb_query_expr", default-features = false }
tidb_query_aggr = { path = "components/tidb_query_aggr", default-features = false }
tidb_query_executors = { path = "components/tidb_query_executors", default-features = false }
tikv_alloc = { path = "components/tikv_alloc" }
tikv_kv = { path = "components/tikv_kv", default-features = false }
tikv_util = { path = "components/tikv_util", default-features = false }
collections = { path = "components/collections" }
coprocessor_plugin_api = { path = "components/coprocessor_plugin_api" }
time = "0.1"
tipb = { git = "https://github.com/pingcap/tipb.git", default-features = false }
tokio = { version = "0.2", features = ["full"] }
tokio-timer = "0.2"
tokio-openssl = "0.4"
toml = "0.5"
txn_types = { path = "components/txn_types", default-features = false }
url = "2"
uuid = { version = "0.8.1", features = ["serde", "v4"] }
vlog = "0.1.4"
walkdir = "2"
yatp = { git = "https://github.com/tikv/yatp.git", branch = "master" }

[dev-dependencies]
panic_hook = { path = "components/panic_hook" }
test_sst_importer = { path = "components/test_sst_importer", default-features = false }
test_util = { path = "components/test_util", default-features = false }
tokio = { version = "0.2", features = ["macros", "rt-threaded", "time"] }
zipf = "6.1.0"

<<<<<<< HEAD
[patch.'https://github.com/pingcap/kvproto']
kvproto = { rev = "6212d77cfd9f1ea1ddc2139be0cda23895d84956", git = "https://github.com/gregwebs/kvproto.git", default-features = false }
=======
[build-dependencies]
example_plugin = { path = "components/test_coprocessor_plugin/example_plugin" }
>>>>>>> b2d1c629

[patch.crates-io]
# TODO: remove this when new raft-rs is published.
raft = { git = "https://github.com/tikv/raft-rs", branch = "master", default-features = false }
raft-proto = { git = "https://github.com/tikv/raft-rs", branch = "master", default-features = false }
protobuf = { git = "https://github.com/pingcap/rust-protobuf", rev = "65e9df20fbcbcf2409d5ee86a2332ecd04c534f8" }
protobuf-codegen = { git = "https://github.com/pingcap/rust-protobuf", rev = "65e9df20fbcbcf2409d5ee86a2332ecd04c534f8" }
openssl-src = { git = "https://github.com/busyjay/openssl-src-rs", branch = "patch-for-m1" }

[target.'cfg(target_os = "linux")'.dependencies]
procinfo = { git = "https://github.com/tikv/procinfo-rs", rev = "5125fc1a69496b73b26b3c08b6e8afc3c665a56e" }

[workspace]
# See https://github.com/rust-lang/rfcs/blob/master/text/2957-cargo-features2.md
# Without resolver = 2, using `cargo build --features x` to build `cmd`
# will _not_ propagate the feature `x` into `cmd`'s direct dependencies.
resolver = "2"
members = [
  "fuzz",
  "fuzz/fuzzer-afl",
  "fuzz/fuzzer-libfuzzer",
  "fuzz/fuzzer-honggfuzz",
  "tests",
  "cmd/tikv-server",
  "cmd/tikv-ctl",
  "components/test_backup",
  "components/test_raftstore",
  "components/test_storage",
  "components/test_coprocessor",
  "components/test_sst_importer",
  "components/test_util",
  "components/test_pd",
  "components/tikv_alloc",
  "components/match_template",
  "components/codec",
  "components/configuration",
  "components/panic_hook",
  "components/tipb_helper",
  "components/log_wrappers",
  "components/tikv_util",
  "components/tidb_query_datatype",
  "components/tidb_query_common",
  "components/tidb_query_codegen",
  "components/tidb_query_expr",
  "components/tidb_query_aggr",
  "components/tidb_query_executors",
  "components/pd_client",
  "components/external_storage",
  "components/external_storage/export",
  "components/cloud",
  "components/cloud/aws",
  "components/cloud/gcp",
  "components/backup",
  "components/keys",
  "components/sst_importer",
  "components/txn_types",
  "components/resolved_ts",
  "components/batch-system",
  "components/cdc",
  "components/raftstore",
  "components/into_other",
  "components/encryption",
  "components/encryption/export",
  "components/error_code",
  "components/concurrency_manager",
  "components/server",
  "components/file_system",
  "components/collections",
  "components/coprocessor_plugin_api",
  "components/test_coprocessor_plugin/example_plugin"
]
default-members = ["cmd/tikv-server", "cmd/tikv-ctl"]

[profile.dev]
opt-level = 0
debug = 1 # required for line numbers in tests, see tikv #5049
codegen-units = 4
lto = false
incremental = true
panic = 'unwind'
debug-assertions = true
overflow-checks = false
rpath = false

[profile.release]
opt-level = 3
debug = false
codegen-units = 1
lto = "thin"
incremental = false
panic = 'unwind'
debug-assertions = false
overflow-checks = false
rpath = false

[profile.release.package.server]
opt-level = 1
codegen-units = 4

[profile.test]
opt-level = 0
debug = 1 # enable line numbers by default for easy test debugging
codegen-units = 16
lto = false
incremental = true
debug-assertions = true
overflow-checks = true
rpath = false

# The benchmark profile is identical to release, except that lto = false
[profile.bench]
opt-level = 3
debug = false
codegen-units = 1
lto = 'thin'
incremental = false
debug-assertions = false
overflow-checks = false
rpath = false<|MERGE_RESOLUTION|>--- conflicted
+++ resolved
@@ -227,13 +227,10 @@
 tokio = { version = "0.2", features = ["macros", "rt-threaded", "time"] }
 zipf = "6.1.0"
 
-<<<<<<< HEAD
 [patch.'https://github.com/pingcap/kvproto']
-kvproto = { rev = "6212d77cfd9f1ea1ddc2139be0cda23895d84956", git = "https://github.com/gregwebs/kvproto.git", default-features = false }
-=======
+kvproto = { rev = "a695ca28f52471e5e17f602655842eb3d67beef8", git = "https://github.com/gregwebs/kvproto.git", default-features = false }
 [build-dependencies]
 example_plugin = { path = "components/test_coprocessor_plugin/example_plugin" }
->>>>>>> b2d1c629
 
 [patch.crates-io]
 # TODO: remove this when new raft-rs is published.
