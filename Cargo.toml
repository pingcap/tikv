[package]
name = "tikv"
version = "2.1.0-rc.2"
keywords = ["KV", "distributed-systems", "raft"]
publish = false

[features]
default = []
portable = ["rocksdb/portable"]
sse = ["rocksdb/sse"]
mem-profiling = ["jemallocator"]
no-fail = ["fail/no_fail"]

[lib]
name = "tikv"

[[bin]]
name = "tikv-server"

[[bin]]
name = "tikv-ctl"

[[bin]]
name = "tikv-importer"

[[bench]]
name = "raftstore"
harness = false

[[bench]]
name = "benches"

[dependencies]
log = { version = "0.3", features = ["release_max_level_debug"] }
slog = "2.3"
slog-async = "2.3"
slog-scope = "4.0"
slog-stdlog = "3.0.4-pre"
slog-term = "2.4"
byteorder = "1.2"
rand = "0.3"
quick-error = "1.2.2"
tempdir = "0.3"
time = "0.1"
toml = "0.4"
libc = "0.2"
crc = "1.8"
fs2 = "0.4"
protobuf = "~2.0"
nix = "0.11"
utime = "0.2"
chrono = "0.4"
chrono-tz = "0.5"
lazy_static = "0.2.1"
backtrace = "0.2.3"
clap = "2.32"
url = "1.5"
regex = "1.0"
fnv = "1.0"
sys-info = "0.5.1"
indexmap = { version = "1.0", features = ["serde-1"] }
mio = "0.5"
futures = "0.1"
futures-cpupool = "0.1"
tokio-core = "0.1"
tokio-timer = "0.2"
serde = "1.0"
serde_json = "1.0"
serde_derive = "1.0"
zipf = "0.2.0"
bitflags = "1.0.1"
fail = "0.2"
uuid = { version = "0.6", features = [ "serde", "v4" ] }
grpcio = { version = "0.4", features = [ "secure" ] }
raft = "0.3"
crossbeam-channel = "0.2"
crossbeam = "0.2"
fxhash = "0.2"
derive_more = "0.11.0"
num = "0.2"
num-traits = "0.2"
hex = "0.3"
rust-crypto = "^0.2"
panic_hook = { path = "components/panic_hook" }
<<<<<<< HEAD
base64 = "0.10"
safemem = "0.3"
=======
cop_datatype = { path = "components/cop_datatype" }
>>>>>>> be3bae00

[replace]
"raft:0.3.1" = { git = "https://github.com/pingcap/raft-rs.git" }

[dependencies.murmur3]
git = "https://github.com/pingcap/murmur3.git"

[dependencies.rocksdb]
git = "https://github.com/pingcap/rust-rocksdb.git"

[dependencies.kvproto]
git = "https://github.com/pingcap/kvproto.git"

[dependencies.tipb]
git = "https://github.com/pingcap/tipb.git"

[dependencies.prometheus]
version = "0.4.2"
default-features = false
features = ["nightly", "push", "process"]

[dependencies.prometheus-static-metric]
version = "0.1.4"

[dependencies.jemallocator]
git = "https://github.com/busyjay/jemallocator.git"
branch = "dev"
features = ["profiling"]
optional = true

[dev-dependencies]
test_util = { path = "components/test_util" }
test_raftstore = { path = "components/test_raftstore" }
test_storage = { path = "components/test_storage" }
test_coprocessor = { path = "components/test_coprocessor" }
criterion = "0.2"
arrow = "0.10.0"

[target.'cfg(unix)'.dependencies]
signal = "0.6"

[workspace]
members = [
  "fuzz",
  "components/test_raftstore",
  "components/test_storage",
  "components/test_coprocessor",
  "components/test_util",
  "components/codec",
  "components/panic_hook",
  "components/cop_datatype",
]

[profile.dev]
opt-level = 0  # Controls the --opt-level the compiler builds with
debug = true   # Controls whether the compiler passes `-g`
codegen-units = 4

# The release profile, used for `cargo build --release`
[profile.release]
lto = true
opt-level = 3
debug = true
# TODO: remove this once rust-lang/rust#50199 and rust-lang/rust#53833 are resolved.
codegen-units = 1

# The benchmark profile is identical to release, except that lto = false
[profile.bench]
lto = false
opt-level = 3
debug = true
codegen-units = 1<|MERGE_RESOLUTION|>--- conflicted
+++ resolved
@@ -82,12 +82,9 @@
 hex = "0.3"
 rust-crypto = "^0.2"
 panic_hook = { path = "components/panic_hook" }
-<<<<<<< HEAD
 base64 = "0.10"
 safemem = "0.3"
-=======
 cop_datatype = { path = "components/cop_datatype" }
->>>>>>> be3bae00
 
 [replace]
 "raft:0.3.1" = { git = "https://github.com/pingcap/raft-rs.git" }
