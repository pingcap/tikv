[package]
name = "tikv"
version = "0.9.0"
keywords = ["KV", "distributed-systems", "raft"]
build = "build.rs"

[build-dependencies]
time = "0.1"

[features]
default = []
dev = ["clippy"]
static-link = ["rocksdb/static-link"]
portable = ["rocksdb/portable"]
sse = ["rocksdb/sse"]
mem-profiling = ["jemallocator"]

[lib]
name = "tikv"

[[bin]]
name = "tikv-server"

[[bin]]
name = "bench-tikv"
path = "benches/bin/bench-tikv.rs"

[[bin]]
name = "tikv-ctl"

[[test]]
name = "tests"

[dependencies]
log = "0.3"
byteorder = "0.5"
rand = "0.3"
quick-error = "0.2"
tempdir = "0.3"
time = "0.1"
toml = "0.4"
libc = "0.2"
crc = "1.2"
fs2 = "0.4"
clippy = {version = "*", optional = true}
protobuf = "1.4"
nix = "0.6.0"
utime = "0.1"
chrono = "0.4"
lazy_static = "0.2.1"
backtrace = "0.2.3"
clap = "2"
url = "1.2"
regex = "0.1"
fnv = "1.0"
sys-info = "0.4.1"
flat_map = "0.0.4"
mio = "0.5"
futures = "0.1"
tokio-core = "0.1"
tokio-timer = "0.1"
serde = "1.0"
serde_json = "1.0"
serde_derive = "1.0"
grpcio = "0.1"
rustc-serialize = "0.3"
<<<<<<< HEAD
linked-hash-map = "0.5.0"
=======
futures-cpupool = "0.1"
>>>>>>> efb705e9

[target.'cfg(unix)'.dependencies]
signal = "0.2"

[dependencies.rocksdb]
git = "https://github.com/pingcap/rust-rocksdb.git"

[dependencies.kvproto]
git = "https://github.com/pingcap/kvproto.git"
branch = "ov/debugger"

[dependencies.tipb]
git = "https://github.com/pingcap/tipb.git"

[dependencies.prometheus]
version = "0.3"
default-features = false
features = ["nightly", "push", "process"]

[dependencies.jemallocator]
git = "https://github.com/busyjay/jemallocator.git"
branch = "dev"
features = ["profiling"]
optional = true

[profile.dev]
opt-level = 0  # Controls the --opt-level the compiler builds with
debug = true   # Controls whether the compiler passes `-g`
codegen-units = 2

# The release profile, used for `cargo build --release`
[profile.release]
opt-level = 3
debug = true<|MERGE_RESOLUTION|>--- conflicted
+++ resolved
@@ -64,11 +64,8 @@
 serde_derive = "1.0"
 grpcio = "0.1"
 rustc-serialize = "0.3"
-<<<<<<< HEAD
 linked-hash-map = "0.5.0"
-=======
 futures-cpupool = "0.1"
->>>>>>> efb705e9
 
 [target.'cfg(unix)'.dependencies]
 signal = "0.2"
