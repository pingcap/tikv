--- conflicted
+++ resolved
@@ -15,12 +15,8 @@
 use std::sync::mpsc;
 use std::sync::atomic::{AtomicUsize, Ordering};
 use std::i64;
-<<<<<<< HEAD
 use std::thread;
 use std::time::Duration;
-=======
-use protobuf::{Message, RepeatedField};
->>>>>>> 8b27de9c
 
 use tikv::coprocessor::*;
 use tikv::coprocessor;
@@ -34,14 +30,10 @@
 use tipb::select::{Chunk, DAGRequest, SelectRequest, SelectResponse};
 use tipb::executor::{Aggregation, ExecType, Executor, IndexScan, Limit, Selection, TableScan, TopN};
 use tipb::schema::{self, ColumnInfo};
-<<<<<<< HEAD
-use tipb::expression::{Expr, ExprType, ByItem};
-use protobuf::{RepeatedField, Message};
+use tipb::expression::{ByItem, Expr, ExprType};
+use protobuf::{Message, RepeatedField};
 
 use raftstore::util::MAX_LEADER_LEASE;
-=======
-use tipb::expression::{ByItem, Expr, ExprType};
->>>>>>> 8b27de9c
 use storage::sync_storage::SyncStorage;
 use storage::util::new_raft_engine;
 use tikv::coprocessor::select::xeval::evaluator::FLAG_IGNORE_TRUNCATE;
@@ -524,17 +516,10 @@
     fn put(&mut self, ctx: Context, mut kv: Vec<(Vec<u8>, Vec<u8>)>) {
         self.handles.extend(kv.iter().map(|&(ref k, _)| k.clone()));
         let pk = kv[0].0.clone();
-<<<<<<< HEAD
-        let kv = kv.drain(..).map(|(k, v)| Mutation::Put((Key::from_raw(&k), v))).collect();
-        self.store.prewrite(ctx, kv, pk, self.current_ts).unwrap();
-=======
         let kv = kv.drain(..)
             .map(|(k, v)| Mutation::Put((Key::from_raw(&k), v)))
             .collect();
-        self.store
-            .prewrite(Context::new(), kv, pk, self.current_ts)
-            .unwrap();
->>>>>>> 8b27de9c
+        self.store.prewrite(ctx, kv, pk, self.current_ts).unwrap();
     }
 
     fn delete_from<'a>(&'a mut self, table: &'a Table) -> Delete<'a> {
@@ -609,21 +594,13 @@
     }
 }
 
-<<<<<<< HEAD
-fn init_data_with_engine_and_commit(ctx: Context,
-                                    engine: Box<Engine>,
-                                    tbl: &ProductTable,
-                                    vals: &[(i64, Option<&str>, i64)],
-                                    commit: bool)
-                                    -> (Store, Worker<EndPointTask>) {
-=======
-fn init_data_with_commit(
+fn init_data_with_engine_and_commit(
+    ctx: Context,
+    engine: Box<Engine>,
     tbl: &ProductTable,
     vals: &[(i64, Option<&str>, i64)],
     commit: bool,
 ) -> (Store, Worker<EndPointTask>) {
-    let engine = engine::new_local_engine(TEMP_DIR, ALL_CFS).unwrap();
->>>>>>> 8b27de9c
     let mut store = Store::new(engine);
 
     store.begin();
@@ -645,10 +622,11 @@
     (store, end_point)
 }
 
-fn init_data_with_commit(tbl: &ProductTable,
-                         vals: &[(i64, Option<&str>, i64)],
-                         commit: bool)
-                         -> (Store, Worker<EndPointTask>) {
+fn init_data_with_commit(
+    tbl: &ProductTable,
+    vals: &[(i64, Option<&str>, i64)],
+    commit: bool,
+) -> (Store, Worker<EndPointTask>) {
     let engine = engine::new_local_engine(TEMP_DIR, ALL_CFS).unwrap();
     init_data_with_engine_and_commit(Context::new(), engine, tbl, vals, commit)
 }
@@ -949,8 +927,8 @@
     let spliter = ChunkSpliter::new(resp.take_chunks().into_vec());
     for (row, (id, name, cnt)) in spliter.zip(data.clone()) {
         let name_datum = name.map(|s| s.as_bytes()).into();
-        let expected_encoded = datum::encode_value(&[Datum::I64(id), name_datum, cnt.into()])
-            .unwrap();
+        let expected_encoded =
+            datum::encode_value(&[Datum::I64(id), name_datum, cnt.into()]).unwrap();
         assert_eq!(id, row.handle);
         assert_eq!(row.data, &*expected_encoded);
     }
@@ -963,8 +941,8 @@
     let spliter = ChunkSpliter::new(resp.take_chunks().into_vec());
     for (row, (id, name, cnt)) in spliter.zip(data.clone()) {
         let name_datum = name.map(|s| s.as_bytes()).into();
-        let expected_encoded = datum::encode_value(&[Datum::I64(id), name_datum, cnt.into()])
-            .unwrap();
+        let expected_encoded =
+            datum::encode_value(&[Datum::I64(id), name_datum, cnt.into()]).unwrap();
         assert_eq!(id, row.handle);
         assert_eq!(row.data, &*expected_encoded);
     }
