use tikv::server::coprocessor::*;
use tikv::server::coprocessor;
use kvproto::kvrpcpb::Context;
use tikv::util::codec::{table, Datum, datum};
use tikv::util::codec::datum::DatumDecoder;
use tikv::util::codec::number::*;
use tikv::storage::{Dsn, Mutation, Key, DEFAULT_CFS};
use tikv::storage::engine::{self, Engine, TEMP_DIR};
use tikv::util::event::Event;
use tikv::util::worker::Worker;
use kvproto::coprocessor::{Request, KeyRange};
use tipb::select::{ByItem, SelectRequest, SelectResponse};
use tipb::schema::{self, ColumnInfo};
use tipb::expression::{Expr, ExprType};
use storage::sync_storage::SyncStorage;

use std::sync::Arc;
use std::collections::{HashMap, BTreeMap};
use std::sync::atomic::{AtomicUsize, Ordering};
use std::i64;
use protobuf::{RepeatedField, Message};

static ID_GENERATOR: AtomicUsize = AtomicUsize::new(1);

const TYPE_VAR_CHAR: i32 = 1;
const TYPE_LONG: i32 = 2;

fn next_id() -> i64 {
    ID_GENERATOR.fetch_add(1, Ordering::Relaxed) as i64
}

#[derive(Clone, Copy)]
struct Column {
    id: i64,
    col_type: i32,
    // negative means not a index key, 0 means primary key, positive means normal index key.
    index: i64,
}

struct ColumnBuilder {
    col_type: i32,
    index: i64,
}

impl ColumnBuilder {
    fn new() -> ColumnBuilder {
        ColumnBuilder {
            col_type: TYPE_LONG,
            index: -1,
        }
    }

    fn col_type(mut self, t: i32) -> ColumnBuilder {
        self.col_type = t;
        self
    }

    fn primary_key(mut self, b: bool) -> ColumnBuilder {
        if b {
            self.index = 0;
        } else {
            self.index = -1;
        }
        self
    }

    fn index_key(mut self, b: bool) -> ColumnBuilder {
        if b {
            self.index = next_id();
        } else {
            self.index = -1;
        }
        self
    }

    fn build(self) -> Column {
        Column {
            id: next_id(),
            col_type: self.col_type,
            index: self.index,
        }
    }
}

struct Table {
    id: i64,
    handle_id: i64,
    cols: BTreeMap<i64, Column>,
    idxs: BTreeMap<i64, Vec<i64>>,
}

impl Table {
    fn get_table_info(&self) -> schema::TableInfo {
        let mut tb_info = schema::TableInfo::new();
        tb_info.set_table_id(self.id);
        for col in self.cols.values() {
            let mut c_info = ColumnInfo::new();
            c_info.set_column_id(col.id);
            c_info.set_tp(col.col_type);
            c_info.set_pk_handle(col.index == 0);
            tb_info.mut_columns().push(c_info);
        }
        tb_info
    }

    fn get_index_info(&self, index: i64) -> schema::IndexInfo {
        let mut idx_info = schema::IndexInfo::new();
        idx_info.set_table_id(self.id);
        idx_info.set_index_id(index);
        for col_id in &self.idxs[&index] {
            let col = self.cols[col_id];
            let mut c_info = ColumnInfo::new();
            c_info.set_tp(col.col_type);
            c_info.set_column_id(col.id);
            c_info.set_pk_handle(col.id == self.handle_id);
            idx_info.mut_columns().push(c_info);
        }
        idx_info
    }
}

struct TableBuilder {
    handle_id: i64,
    cols: BTreeMap<i64, Column>,
}

impl TableBuilder {
    fn new() -> TableBuilder {
        TableBuilder {
            handle_id: -1,
            cols: BTreeMap::new(),
        }
    }

    fn add_col(mut self, col: Column) -> TableBuilder {
        if col.index == 0 {
            if self.handle_id > 0 {
                self.handle_id = 0;
            } else if self.handle_id < 0 {
                // maybe need to check type.
                self.handle_id = col.id;
            }
        }
        self.cols.insert(col.id, col);
        self
    }

    fn build(mut self) -> Table {
        if self.handle_id <= 0 {
            self.handle_id = next_id();
        }
        let mut idx = BTreeMap::new();
        for (&id, col) in &self.cols {
            if col.index < 0 {
                continue;
            }
            let e = idx.entry(col.index).or_insert_with(Vec::new);
            e.push(id);
        }
        Table {
            id: next_id(),
            handle_id: self.handle_id,
            cols: self.cols,
            idxs: idx,
        }
    }
}

struct Insert<'a> {
    store: &'a mut Store,
    table: &'a Table,
    values: BTreeMap<i64, Datum>,
}

impl<'a> Insert<'a> {
    fn new(store: &'a mut Store, table: &'a Table) -> Insert<'a> {
        Insert {
            store: store,
            table: table,
            values: BTreeMap::new(),
        }
    }

    fn set(mut self, col: Column, value: Datum) -> Insert<'a> {
        assert!(self.table.cols.contains_key(&col.id));
        self.values.insert(col.id, value);
        self
    }

    fn execute(mut self) -> i64 {
        let handle = self.values
            .get(&self.table.handle_id)
            .cloned()
            .unwrap_or_else(|| Datum::I64(next_id()));
        let key = build_row_key(self.table.id, handle.i64());
        let ids: Vec<_> = self.values.keys().cloned().collect();
        let values: Vec<_> = self.values.values().cloned().collect();
        let value = table::encode_row(values, &ids).unwrap();
        let mut kvs = vec![];
        kvs.push((key, value));
        for (&id, idxs) in &self.table.idxs {
            let mut v: Vec<_> = idxs.iter().map(|id| self.values[id].clone()).collect();
            v.push(handle.clone());
            let encoded = datum::encode_key(&v).unwrap();
            let idx_key = table::encode_index_seek_key(self.table.id, id, &encoded);
            kvs.push((idx_key, vec![0]));
        }
        self.store.put(kvs);
        handle.i64()
    }
}

struct Select<'a> {
    table: &'a Table,
    sel: SelectRequest,
    idx: i64,
}

impl<'a> Select<'a> {
    fn from(table: &'a Table) -> Select<'a> {
        Select::new(table, None)
    }

    fn from_index(table: &'a Table, index: Column) -> Select<'a> {
        Select::new(table, Some(index))
    }

    fn new(table: &'a Table, idx: Option<Column>) -> Select<'a> {
        let mut sel = SelectRequest::new();
        sel.set_start_ts(next_id() as u64);

        Select {
            table: table,
            sel: sel,
            idx: idx.map_or(0, |c| c.index),
        }
    }

    fn limit(mut self, n: i64) -> Select<'a> {
        self.sel.set_limit(n);
        self
    }

    fn order_by_pk(mut self, desc: bool) -> Select<'a> {
        let mut item = ByItem::new();
        item.set_desc(desc);
        self.sel.mut_order_by().push(item);
        self
    }

    fn count(mut self) -> Select<'a> {
        let mut expr = Expr::new();
        expr.set_tp(ExprType::Count);
        self.sel.mut_aggregates().push(expr);
        self
    }

    fn aggr_col(mut self, col: Column, aggr_t: ExprType) -> Select<'a> {
        let mut col_expr = Expr::new();
        col_expr.set_tp(ExprType::ColumnRef);
        col_expr.mut_val().encode_i64(col.id).unwrap();
        let mut expr = Expr::new();
        expr.set_tp(aggr_t);
        expr.mut_children().push(col_expr);
        self.sel.mut_aggregates().push(expr);
        self
    }

    fn first(self, col: Column) -> Select<'a> {
        self.aggr_col(col, ExprType::First)
    }

    fn sum(self, col: Column) -> Select<'a> {
        self.aggr_col(col, ExprType::Sum)
    }

    fn avg(self, col: Column) -> Select<'a> {
        self.aggr_col(col, ExprType::Avg)
    }

    fn max(self, col: Column) -> Select<'a> {
        self.aggr_col(col, ExprType::Max)
    }

    fn min(self, col: Column) -> Select<'a> {
        self.aggr_col(col, ExprType::Min)
    }

    fn group_by(mut self, cols: &[Column]) -> Select<'a> {
        for col in cols {
            let mut expr = Expr::new();
            expr.set_tp(ExprType::ColumnRef);
            expr.mut_val().encode_i64(col.id).unwrap();
            let mut item = ByItem::new();
            item.set_expr(expr);
            self.sel.mut_group_by().push(item);
        }
        self
    }

    fn build(mut self) -> Request {
        let mut req = Request::new();

        if self.idx == 0 {
            self.sel.set_table_info(self.table.get_table_info());
            req.set_tp(REQ_TYPE_SELECT);
        } else {
            self.sel.set_index_info(self.table.get_index_info(self.idx));
            req.set_tp(REQ_TYPE_INDEX);
        }

        req.set_data(self.sel.write_to_bytes().unwrap());

        let mut range = KeyRange::new();

        let mut buf = Vec::with_capacity(8);
        buf.encode_i64(i64::MIN).unwrap();
        if self.idx == 0 {
            range.set_start(table::encode_row_key(self.table.id, &buf));
        } else {
            range.set_start(table::encode_index_seek_key(self.table.id, self.idx, &buf));
        }

        buf.clear();
        buf.encode_i64(i64::MAX).unwrap();
        if self.idx == 0 {
            range.set_end(table::encode_row_key(self.table.id, &buf));
        } else {
            range.set_end(table::encode_index_seek_key(self.table.id, self.idx, &buf));
        }
        req.set_ranges(RepeatedField::from_vec(vec![range]));
        req
    }
}

struct Delete<'a> {
    store: &'a mut Store,
    table: &'a Table,
}

impl<'a> Delete<'a> {
    fn new(store: &'a mut Store, table: &'a Table) -> Delete<'a> {
        Delete {
            store: store,
            table: table,
        }
    }

    fn execute(mut self, id: i64, row: Vec<Datum>) {
        let mut values = HashMap::new();
        for (&id, v) in self.table.cols.keys().zip(row) {
            values.insert(id, v);
        }
        let key = build_row_key(self.table.id, id);
        let mut keys = vec![];
        keys.push(key);
        for (&id, idxs) in &self.table.idxs {
            let mut v: Vec<_> = idxs.iter().map(|id| values[id].clone()).collect();
            v.push(Datum::I64(id));
            let encoded = datum::encode_key(&v).unwrap();
            let idx_key = table::encode_index_seek_key(self.table.id, id, &encoded);
            keys.push(idx_key);
        }
        self.store.delete(keys);
    }
}

struct Store {
    store: SyncStorage,
    current_ts: u64,
    handles: Vec<Vec<u8>>,
}

impl Store {
    fn new(engine: Box<Engine>) -> Store {
        Store {
            store: SyncStorage::from_engine(engine, &Default::default()),
            current_ts: 1,
            handles: vec![],
        }
    }

    fn get_engine(&self) -> Arc<Box<Engine>> {
        self.store.get_engine()
    }

    fn begin(&mut self) {
        self.current_ts = next_id() as u64;
        self.handles.clear();
    }

    fn insert_into<'a>(&'a mut self, table: &'a Table) -> Insert<'a> {
        Insert::new(self, table)
    }

    fn put(&mut self, mut kv: Vec<(Vec<u8>, Vec<u8>)>) {
        self.handles.extend(kv.iter().map(|&(ref k, _)| k.clone()));
        let pk = kv[0].0.clone();
        let kv = kv.drain(..).map(|(k, v)| Mutation::Put((Key::from_raw(&k), v))).collect();
        self.store.prewrite(Context::new(), kv, pk, self.current_ts).unwrap();
    }

    fn delete_from<'a>(&'a mut self, table: &'a Table) -> Delete<'a> {
        Delete::new(self, table)
    }

    fn delete(&mut self, mut keys: Vec<Vec<u8>>) {
        self.handles.extend(keys.clone());
        let pk = keys[0].clone();
        let mutations = keys.drain(..).map(|k| Mutation::Delete(Key::from_raw(&k))).collect();
        self.store.prewrite(Context::new(), mutations, pk, self.current_ts).unwrap();
    }

    fn commit(&mut self) {
        let handles = self.handles.drain(..).map(|x| Key::from_raw(&x)).collect();
        self.store
            .commit(Context::new(), handles, self.current_ts, next_id() as u64)
            .unwrap();
    }
}


fn build_row_key(table_id: i64, id: i64) -> Vec<u8> {
    let mut buf = [0; 8];
    (&mut buf as &mut [u8]).encode_i64(id).unwrap();
    table::encode_row_key(table_id, &buf)
}

/// An example table for test purpose.
struct ProductTable {
    id: Column,
    name: Column,
    count: Column,
    table: Table,
}

impl ProductTable {
    fn new() -> ProductTable {
        let id = ColumnBuilder::new().col_type(TYPE_LONG).primary_key(true).build();
        let name = ColumnBuilder::new().col_type(TYPE_VAR_CHAR).build();
        let count = ColumnBuilder::new().col_type(TYPE_LONG).index_key(true).build();
        let table = TableBuilder::new().add_col(id).add_col(name).add_col(count).build();

        ProductTable {
            id: id,
            name: name,
            count: count,
            table: table,
        }
    }
}

// This function will create a Product table and initialize with the specified data.
fn init_with_data(tbl: &ProductTable,
                  vals: &[(i64, Option<&str>, i64)])
<<<<<<< HEAD
                  -> (Store, Worker<RequestTask>) {
    let engine = engine::new_engine(Dsn::RocksDBPath(TEMP_DIR), DEFAULT_CFS).unwrap();
    let mut store = Store::new(engine);
=======
                  -> (Store, Worker<EndPointTask>) {
    let engine = Arc::new(engine::new_engine(Dsn::RocksDBPath(TEMP_DIR), DEFAULT_CFS).unwrap());
    let mut store = Store::new(engine.clone());
>>>>>>> 2630749a

    store.begin();
    for &(id, name, count) in vals {
        store.insert_into(&tbl.table)
            .set(tbl.id, Datum::I64(id))
            .set(tbl.name, name.map(|s| s.as_bytes()).into())
            .set(tbl.count, Datum::I64(count))
            .execute();
    }
    store.commit();

<<<<<<< HEAD
    let runner = EndPointHost::new(store.get_engine());
=======
>>>>>>> 2630749a
    let mut end_point = Worker::new("test select worker");
    let runner = EndPointHost::new(engine, end_point.scheduler());
    end_point.start_batch(runner, 5).unwrap();

    (store, end_point)
}

#[test]
fn test_select() {
    let data = vec![
        (1, Some("name:0"), 2),
        (2, Some("name:4"), 3),
        (4, Some("name:3"), 1),
        (5, Some("name:1"), 4),
    ];

    let product = ProductTable::new();
    let (_, mut end_point) = init_with_data(&product, &data);

    let req = Select::from(&product.table).build();
    let resp = handle_select(&end_point, req);
    assert_eq!(resp.get_rows().len(), data.len());
    for (row, (id, name, cnt)) in resp.get_rows().iter().zip(data) {
        let name_datum = name.map(|s| s.as_bytes()).into();
        let expected_encoded = datum::encode_value(&[id.into(), name_datum, cnt.into()]).unwrap();
        assert_eq!(row.get_data(), &*expected_encoded);
    }

    end_point.stop().unwrap().join().unwrap();
}

#[test]
fn test_group_by() {
    let data = vec![
        (1, Some("name:0"), 2),
        (2, Some("name:2"), 3),
        (4, Some("name:0"), 1),
        (5, Some("name:1"), 4),
    ];

    let product = ProductTable::new();
    let (_, mut end_point) = init_with_data(&product, &data);

    let req = Select::from(&product.table).group_by(&[product.name]).build();
    let resp = handle_select(&end_point, req);
    // should only have name:0, name:2 and name:1
    assert_eq!(resp.get_rows().len(), 3);
    for (row, name) in resp.get_rows().iter().zip(&[b"name:0", b"name:2", b"name:1"]) {
        let gk = datum::encode_value(&[Datum::Bytes(name.to_vec())]).unwrap();
        let expected_encoded = datum::encode_value(&[Datum::Bytes(gk)]).unwrap();
        assert_eq!(row.get_data(), &*expected_encoded);
    }

    end_point.stop().unwrap().join().unwrap();
}

#[test]
fn test_aggr_count() {
    let data = vec![
        (1, Some("name:0"), 2),
        (2, Some("name:3"), 3),
        (4, Some("name:0"), 1),
        (5, Some("name:5"), 4),
        (6, Some("name:5"), 4),
        (7, None, 4),
    ];

    let product = ProductTable::new();
    let (_, mut end_point) = init_with_data(&product, &data);

    let req = Select::from(&product.table).count().build();
    let resp = handle_select(&end_point, req);
    assert_eq!(resp.get_rows().len(), 1);
    let gk = Datum::Bytes(coprocessor::SINGLE_GROUP.to_vec());
    let mut expected_encoded = datum::encode_value(&[gk, Datum::U64(data.len() as u64)]).unwrap();
    assert_eq!(resp.get_rows()[0].get_data(), &*expected_encoded);

    let exp = vec![
        (Datum::Bytes(b"name:0".to_vec()), 2),
        (Datum::Bytes(b"name:3".to_vec()), 1),
        (Datum::Bytes(b"name:5".to_vec()), 2),
        (Datum::Null, 1),
    ];
    let req = Select::from(&product.table).count().group_by(&[product.name]).build();
    let resp = handle_select(&end_point, req);
    assert_eq!(resp.get_rows().len(), exp.len());
    for (row, (name, cnt)) in resp.get_rows().iter().zip(exp) {
        let gk = datum::encode_value(&[name]);
        let expected_datum = vec![Datum::Bytes(gk.unwrap()), Datum::U64(cnt)];
        expected_encoded = datum::encode_value(&expected_datum).unwrap();
        assert_eq!(row.get_data(), &*expected_encoded);
    }

    let exp = vec![
        (vec![Datum::Bytes(b"name:0".to_vec()), Datum::I64(2)], 1),
        (vec![Datum::Bytes(b"name:3".to_vec()), Datum::I64(3)], 1),
        (vec![Datum::Bytes(b"name:0".to_vec()), Datum::I64(1)], 1),
        (vec![Datum::Bytes(b"name:5".to_vec()), Datum::I64(4)], 2),
        (vec![Datum::Null, Datum::I64(4)], 1),
    ];
    let req = Select::from(&product.table).count().group_by(&[product.name, product.count]).build();
    let resp = handle_select(&end_point, req);
    assert_eq!(resp.get_rows().len(), exp.len());
    for (row, (gk_data, cnt)) in resp.get_rows().iter().zip(exp) {
        let gk = datum::encode_value(&gk_data);
        let expected_datum = vec![Datum::Bytes(gk.unwrap()), Datum::U64(cnt)];
        expected_encoded = datum::encode_value(&expected_datum).unwrap();
        assert_eq!(row.get_data(), &*expected_encoded);
    }

    end_point.stop().unwrap().join().unwrap();
}

#[test]
fn test_aggr_first() {
    let data = vec![
        (1, Some("name:0"), 2),
        (2, Some("name:3"), 3),
        (4, Some("name:0"), 1),
        (5, Some("name:5"), 4),
        (6, Some("name:5"), 4),
        (7, None, 4),
    ];

    let product = ProductTable::new();
    let (_, mut end_point) = init_with_data(&product, &data);

    let exp = vec![
        (Datum::Bytes(b"name:0".to_vec()), 1),
        (Datum::Bytes(b"name:3".to_vec()), 2),
        (Datum::Bytes(b"name:5".to_vec()), 5),
        (Datum::Null, 7),
    ];
    let req = Select::from(&product.table).first(product.id).group_by(&[product.name]).build();
    let resp = handle_select(&end_point, req);
    assert_eq!(resp.get_rows().len(), exp.len());
    for (row, (name, id)) in resp.get_rows().iter().zip(exp) {
        let gk = datum::encode_value(&[name]).unwrap();
        let expected_datum = vec![Datum::Bytes(gk), Datum::I64(id)];
        let expected_encoded = datum::encode_value(&expected_datum).unwrap();
        assert_eq!(row.get_data(), &*expected_encoded);
    }

    end_point.stop().unwrap().join().unwrap();
}

#[test]
fn test_aggr_avg() {
    let data = vec![
        (1, Some("name:0"), 2),
        (2, Some("name:3"), 3),
        (4, Some("name:0"), 1),
        (5, Some("name:5"), 4),
        (6, Some("name:5"), 4),
        (7, None, 4),
    ];

    let product = ProductTable::new();
    let (mut store, mut end_point) = init_with_data(&product, &data);

    store.begin();
    store.insert_into(&product.table)
        .set(product.id, Datum::I64(8))
        .set(product.name, Datum::Bytes(b"name:4".to_vec()))
        .set(product.count, Datum::Null)
        .execute();
    store.commit();

    let exp = vec![(Datum::Bytes(b"name:0".to_vec()), (Datum::Dec(3.into()), 2)),
                   (Datum::Bytes(b"name:3".to_vec()), (Datum::Dec(3.into()), 1)),
                   (Datum::Bytes(b"name:5".to_vec()), (Datum::Dec(8.into()), 2)),
                   (Datum::Null, (Datum::Dec(4.into()), 1)),
                   (Datum::Bytes(b"name:4".to_vec()), (Datum::Null, 0))];
    let req = Select::from(&product.table).avg(product.count).group_by(&[product.name]).build();
    let resp = handle_select(&end_point, req);
    assert_eq!(resp.get_rows().len(), exp.len());
    for (row, (name, (sum, cnt))) in resp.get_rows().iter().zip(exp) {
        let gk = datum::encode_value(&[name]).unwrap();
        let expected_datum = vec![Datum::Bytes(gk), Datum::U64(cnt), sum];
        let expected_encoded = datum::encode_value(&expected_datum).unwrap();
        assert_eq!(row.get_data(), &*expected_encoded);
    }
    end_point.stop().unwrap();
}

#[test]
fn test_aggr_sum() {
    let data = vec![
        (1, Some("name:0"), 2),
        (2, Some("name:3"), 3),
        (4, Some("name:0"), 1),
        (5, Some("name:5"), 4),
        (6, Some("name:5"), 4),
        (7, None, 4),
    ];

    let product = ProductTable::new();
    let (_, mut end_point) = init_with_data(&product, &data);

    let exp = vec![
        (Datum::Bytes(b"name:0".to_vec()), 3),
        (Datum::Bytes(b"name:3".to_vec()), 3),
        (Datum::Bytes(b"name:5".to_vec()), 8),
        (Datum::Null, 4),
    ];
    let req = Select::from(&product.table).sum(product.count).group_by(&[product.name]).build();
    let resp = handle_select(&end_point, req);
    assert_eq!(resp.get_rows().len(), exp.len());
    for (row, (name, cnt)) in resp.get_rows().iter().zip(exp) {
        let gk = datum::encode_value(&[name]).unwrap();
        let expected_datum = vec![Datum::Bytes(gk), Datum::Dec(cnt.into())];
        let expected_encoded = datum::encode_value(&expected_datum).unwrap();
        assert_eq!(row.get_data(), &*expected_encoded);
    }
    end_point.stop().unwrap();
}

#[test]
fn test_aggr_extre() {
    let data = vec![
        (1, Some("name:0"), 2),
        (2, Some("name:3"), 3),
        (4, Some("name:0"), 1),
        (5, Some("name:5"), 4),
        (6, Some("name:5"), 5),
        (7, None, 4),
    ];

    let product = ProductTable::new();
    let (mut store, mut end_point) = init_with_data(&product, &data);

    store.begin();
    for &(id, name) in &[(8, b"name:5"), (9, b"name:6")] {
        store.insert_into(&product.table)
            .set(product.id, Datum::I64(id))
            .set(product.name, Datum::Bytes(name.to_vec()))
            .set(product.count, Datum::Null)
            .execute();
    }
    store.commit();

    let exp = vec![
        (Datum::Bytes(b"name:0".to_vec()), Datum::I64(2), Datum::I64(1)),
        (Datum::Bytes(b"name:3".to_vec()), Datum::I64(3), Datum::I64(3)),
        (Datum::Bytes(b"name:5".to_vec()), Datum::I64(5), Datum::I64(4)),
        (Datum::Null, Datum::I64(4), Datum::I64(4)),
        (Datum::Bytes(b"name:6".to_vec()), Datum::Null, Datum::Null),
    ];
    let req = Select::from(&product.table)
        .max(product.count)
        .min(product.count)
        .group_by(&[product.name])
        .build();
    let resp = handle_select(&end_point, req);
    assert_eq!(resp.get_rows().len(), exp.len());
    for (row, (name, max, min)) in resp.get_rows().iter().zip(exp) {
        let gk = datum::encode_value(&[name]).unwrap();
        let expected_datum = vec![Datum::Bytes(gk), max, min];
        let expected_encoded = datum::encode_value(&expected_datum).unwrap();
        assert_eq!(row.get_data(), &*expected_encoded);
    }
    end_point.stop().unwrap();
}

#[test]
fn test_limit() {
    let mut data = vec![
        (1, Some("name:0"), 2),
        (2, Some("name:3"), 3),
        (4, Some("name:0"), 1),
        (5, Some("name:5"), 4),
        (6, Some("name:5"), 4),
        (7, None, 4),
    ];

    let product = ProductTable::new();
    let (_, mut end_point) = init_with_data(&product, &data);

    let req = Select::from(&product.table).limit(5).build();
    let resp = handle_select(&end_point, req);
    assert_eq!(resp.get_rows().len(), 5);
    for (row, (id, name, cnt)) in resp.get_rows().iter().zip(data.drain(..5)) {
        let name_datum = name.map(|s| s.as_bytes()).into();
        let expected_encoded = datum::encode_value(&[id.into(), name_datum, cnt.into()]).unwrap();
        assert_eq!(row.get_data(), &*expected_encoded);
    }

    end_point.stop().unwrap().join().unwrap();
}

#[test]
fn test_reverse() {
    let mut data = vec![
        (1, Some("name:0"), 2),
        (2, Some("name:3"), 3),
        (4, Some("name:0"), 1),
        (5, Some("name:5"), 4),
        (6, Some("name:5"), 4),
        (7, None, 4),
    ];

    let product = ProductTable::new();
    let (_, mut end_point) = init_with_data(&product, &data);

    let req = Select::from(&product.table).limit(5).order_by_pk(true).build();
    let resp = handle_select(&end_point, req);
    assert_eq!(resp.get_rows().len(), 5);
    data.reverse();
    for (row, (id, name, cnt)) in resp.get_rows().iter().zip(data.drain(..5)) {
        let name_datum = name.map(|s| s.as_bytes()).into();
        let expected_encoded = datum::encode_value(&[id.into(), name_datum, cnt.into()]).unwrap();
        assert_eq!(row.get_data(), &*expected_encoded);
    }

    end_point.stop().unwrap().join().unwrap();
}

fn handle_select(end_point: &Worker<EndPointTask>, req: Request) -> SelectResponse {
    let finish = Event::new();
    let finish_clone = finish.clone();
    let req = RequestTask::new(req, box move |r| finish_clone.set(r));
    end_point.schedule(EndPointTask::Request(req)).unwrap();
    finish.wait_timeout(None);
    let resp = finish.take().unwrap().take_cop_resp();
    assert!(resp.has_data(), format!("{:?}", resp));
    let mut sel_resp = SelectResponse::new();
    sel_resp.merge_from_bytes(resp.get_data()).unwrap();
    sel_resp
}

#[test]
fn test_index() {
    let data = vec![
        (1, Some("name:0"), 2),
        (2, Some("name:3"), 3),
        (4, Some("name:0"), 1),
        (5, Some("name:5"), 4),
        (6, Some("name:5"), 4),
        (7, None, 4),
    ];

    let product = ProductTable::new();
    let (_, mut end_point) = init_with_data(&product, &data);

    let req = Select::from_index(&product.table, product.id).build();
    let resp = handle_select(&end_point, req);
    assert_eq!(resp.get_rows().len(), data.len());
    let mut handles = vec![];
    for row in resp.get_rows() {
        let datums = row.get_handle().decode().unwrap();
        assert_eq!(datums.len(), 1);
        if let Datum::I64(h) = datums[0] {
            handles.push(h);
        } else {
            panic!("i64 expected, but got {:?}", datums[0]);
        }
    }
    handles.sort();
    for (&h, (id, _, _)) in handles.iter().zip(data) {
        assert_eq!(id, h);
    }

    end_point.stop().unwrap().join().unwrap();
}

#[test]
fn test_index_reverse_limit() {
    let mut data = vec![
        (1, Some("name:0"), 2),
        (2, Some("name:3"), 3),
        (4, Some("name:0"), 1),
        (5, Some("name:5"), 4),
        (6, Some("name:5"), 4),
        (7, None, 4),
    ];

    let product = ProductTable::new();
    let (_, mut end_point) = init_with_data(&product, &data);

    let req = Select::from_index(&product.table, product.id).limit(5).order_by_pk(true).build();
    let resp = handle_select(&end_point, req);
    assert_eq!(resp.get_rows().len(), 5);
    let mut handles = vec![];
    for row in resp.get_rows() {
        let datums = row.get_handle().decode().unwrap();
        assert_eq!(datums.len(), 1);
        if let Datum::I64(h) = datums[0] {
            handles.push(h);
        } else {
            panic!("i64 expected, but got {:?}", datums[0]);
        }
    }
    data.reverse();
    for (&h, (id, _, _)) in handles.iter().zip(data.drain(..5)) {
        assert_eq!(id, h);
    }

    end_point.stop().unwrap().join().unwrap();
}

#[test]
fn test_del_select() {
    let mut data = vec![
        (1, Some("name:0"), 2),
        (2, Some("name:3"), 3),
        (4, Some("name:0"), 1),
        (5, Some("name:5"), 4),
        (6, Some("name:5"), 4),
        (7, None, 4),
    ];

    let product = ProductTable::new();
    let (mut store, mut end_point) = init_with_data(&product, &data);

    store.begin();
    let (id, name, cnt) = data.remove(3);
    let name_datum = name.map(|s| s.as_bytes()).into();
    store.delete_from(&product.table).execute(id, vec![id.into(), name_datum, cnt.into()]);
    store.commit();

    let req = Select::from_index(&product.table, product.id).build();
    let resp = handle_select(&end_point, req);
    assert_eq!(resp.get_rows().len(), data.len());

    end_point.stop().unwrap().join().unwrap();
}<|MERGE_RESOLUTION|>--- conflicted
+++ resolved
@@ -453,15 +453,9 @@
 // This function will create a Product table and initialize with the specified data.
 fn init_with_data(tbl: &ProductTable,
                   vals: &[(i64, Option<&str>, i64)])
-<<<<<<< HEAD
-                  -> (Store, Worker<RequestTask>) {
+                  -> (Store, Worker<EndPointTask>) {
     let engine = engine::new_engine(Dsn::RocksDBPath(TEMP_DIR), DEFAULT_CFS).unwrap();
     let mut store = Store::new(engine);
-=======
-                  -> (Store, Worker<EndPointTask>) {
-    let engine = Arc::new(engine::new_engine(Dsn::RocksDBPath(TEMP_DIR), DEFAULT_CFS).unwrap());
-    let mut store = Store::new(engine.clone());
->>>>>>> 2630749a
 
     store.begin();
     for &(id, name, count) in vals {
@@ -473,12 +467,8 @@
     }
     store.commit();
 
-<<<<<<< HEAD
-    let runner = EndPointHost::new(store.get_engine());
-=======
->>>>>>> 2630749a
     let mut end_point = Worker::new("test select worker");
-    let runner = EndPointHost::new(engine, end_point.scheduler());
+    let runner = EndPointHost::new(store.get_engine(), end_point.scheduler());
     end_point.start_batch(runner, 5).unwrap();
 
     (store, end_point)
