// Copyright 2017 PingCAP, Inc.
//
// Licensed under the Apache License, Version 2.0 (the "License");
// you may not use this file except in compliance with the License.
// You may obtain a copy of the License at
//
//     http://www.apache.org/licenses/LICENSE-2.0
//
// Unless required by applicable law or agreed to in writing, software
// distributed under the License is distributed on an "AS IS" BASIS,
// See the License for the specific language governing permissions and
// limitations under the License.

use std::path::PathBuf;
use std::io::Read;
use std::fs::File;

use log::LogLevelFilter;
use rocksdb::{CompactionPriority, DBCompressionType, DBRecoveryMode};
use tikv::server::Config as ServerConfig;
use tikv::raftstore::store::Config as RaftstoreConfig;
use tikv::raftstore::coprocessor::Config as CopConfig;
use tikv::config::*;
use tikv::storage::Config as StorageConfig;
use tikv::util::config::{ReadableDuration, ReadableSize};

use toml;

#[test]
fn test_toml_serde() {
    let value = TiKvConfig::default();
    let dump = toml::to_string_pretty(&value).unwrap();
    let load = toml::from_str(&dump).unwrap();
    assert_eq!(value, load);
}

// Read a file in project directory. It is similar to `include_str!`,
// but `include_str!` a large string literal increases compile time.
// See more: https://github.com/rust-lang/rust/issues/39352
fn read_file_in_project_dir(path: &str) -> String {
    let mut p = PathBuf::from(env!("CARGO_MANIFEST_DIR"));
    p.push(path);
    let mut f = File::open(p).unwrap();
    let mut buffer = String::new();
    f.read_to_string(&mut buffer).unwrap();
    buffer
}

#[test]
fn test_serde_custom_tikv_config() {
    let mut value = TiKvConfig::default();
    value.log_level = LogLevelFilter::Debug;
    value.log_file = "foo".to_owned();
    value.server = ServerConfig {
        cluster_id: 0, // KEEP IT ZERO, it is skipped by serde.
        addr: "example.com:443".to_owned(),
        labels: map!{ "a".to_owned() => "b".to_owned() },
        advertise_addr: "example.com:443".to_owned(),
        notify_capacity: 12_345,
        messages_per_tick: 123,
        grpc_concurrency: 123,
        grpc_concurrent_stream: 1_234,
        grpc_raft_conn_num: 123,
        grpc_stream_initial_window_size: ReadableSize(12_345),
        end_point_concurrency: 12,
        end_point_max_tasks: 12,
        end_point_stack_size: ReadableSize::mb(12),
        end_point_recursion_limit: 100,
<<<<<<< HEAD
        snap_min_write_bytes_per_time: ReadableSize::kb(64),
        snap_max_write_bytes_per_time: ReadableSize::mb(1),
        snap_max_write_bytes_per_sec: ReadableSize::mb(10),
=======
        end_point_batch_row_limit: 64,
>>>>>>> 9cc2ed25
    };
    value.metric = MetricConfig {
        interval: ReadableDuration::secs(12),
        address: "example.com:443".to_owned(),
        job: "tikv_1".to_owned(),
    };
    value.raft_store = RaftstoreConfig {
        sync_log: false,
        raftdb_path: "/var".to_owned(),
        capacity: ReadableSize(123),
        raft_base_tick_interval: ReadableDuration::secs(12),
        raft_heartbeat_ticks: 1,
        raft_election_timeout_ticks: 12,
        raft_max_size_per_msg: ReadableSize::mb(12),
        raft_max_inflight_msgs: 123,
        raft_entry_max_size: ReadableSize::mb(12),
        raft_log_gc_tick_interval: ReadableDuration::secs(12),
        raft_log_gc_threshold: 12,
        raft_log_gc_count_limit: 12,
        raft_log_gc_size_limit: ReadableSize::kb(1),
        split_region_check_tick_interval: ReadableDuration::secs(12),
        region_split_check_diff: ReadableSize::mb(6),
        region_compact_check_interval: ReadableDuration::secs(12),
        region_compact_delete_keys_count: 1_234,
        pd_heartbeat_tick_interval: ReadableDuration::minutes(12),
        pd_store_heartbeat_tick_interval: ReadableDuration::secs(12),
        notify_capacity: 12_345,
        snap_mgr_gc_tick_interval: ReadableDuration::minutes(12),
        snap_gc_timeout: ReadableDuration::hours(12),
        messages_per_tick: 12_345,
        max_peer_down_duration: ReadableDuration::minutes(12),
        max_leader_missing_duration: ReadableDuration::hours(12),
        snap_apply_batch_size: ReadableSize::mb(12),
        lock_cf_compact_interval: ReadableDuration::minutes(12),
        lock_cf_compact_bytes_threshold: ReadableSize::mb(123),
        consistency_check_interval: ReadableDuration::secs(12),
        report_region_flow_interval: ReadableDuration::minutes(12),
        raft_store_max_leader_lease: ReadableDuration::secs(12),
        right_derive_when_split: false,
        allow_remove_leader: true,
        region_max_size: ReadableSize(0),
        region_split_size: ReadableSize(0),
    };
    value.pd = PdConfig {
        endpoints: vec!["example.com:443".to_owned()],
    };
    value.rocksdb = DbConfig {
        wal_recovery_mode: DBRecoveryMode::AbsoluteConsistency,
        wal_dir: "/var".to_owned(),
        wal_ttl_seconds: 1,
        wal_size_limit: ReadableSize::kb(1),
        max_total_wal_size: ReadableSize::gb(1),
        max_background_jobs: 12,
        max_manifest_file_size: ReadableSize::mb(12),
        create_if_missing: false,
        max_open_files: 12_345,
        enable_statistics: false,
        stats_dump_period: ReadableDuration::minutes(12),
        compaction_readahead_size: ReadableSize::kb(1),
        info_log_max_size: ReadableSize::kb(1),
        info_log_roll_time: ReadableDuration::secs(12),
        info_log_dir: "/var".to_owned(),
        rate_bytes_per_sec: ReadableSize::kb(1),
        wal_bytes_per_sync: ReadableSize::mb(1),
        max_sub_compactions: 12,
        writable_file_max_buffer_size: ReadableSize::mb(12),
        use_direct_io_for_flush_and_compaction: true,
        enable_pipelined_write: false,
        backup_dir: "/var".to_owned(),
        defaultcf: DefaultCfConfig {
            block_size: ReadableSize::kb(12),
            block_cache_size: ReadableSize::gb(12),
            cache_index_and_filter_blocks: false,
            pin_l0_filter_and_index_blocks: false,
            use_bloom_filter: false,
            whole_key_filtering: true,
            bloom_filter_bits_per_key: 123,
            block_based_bloom_filter: true,
            read_amp_bytes_per_bit: 0,
            compression_per_level: [
                DBCompressionType::No,
                DBCompressionType::No,
                DBCompressionType::Zstd,
                DBCompressionType::Zstd,
                DBCompressionType::No,
                DBCompressionType::Zstd,
                DBCompressionType::Lz4,
            ],
            write_buffer_size: ReadableSize::mb(1),
            max_write_buffer_number: 12,
            min_write_buffer_number_to_merge: 12,
            max_bytes_for_level_base: ReadableSize::kb(12),
            target_file_size_base: ReadableSize::kb(123),
            level0_file_num_compaction_trigger: 123,
            level0_slowdown_writes_trigger: 123,
            level0_stop_writes_trigger: 123,
            max_compaction_bytes: ReadableSize::gb(1),
            compaction_pri: CompactionPriority::MinOverlappingRatio,
        },
        writecf: WriteCfConfig {
            block_size: ReadableSize::kb(12),
            block_cache_size: ReadableSize::gb(12),
            cache_index_and_filter_blocks: false,
            pin_l0_filter_and_index_blocks: false,
            use_bloom_filter: false,
            whole_key_filtering: true,
            bloom_filter_bits_per_key: 123,
            block_based_bloom_filter: true,
            read_amp_bytes_per_bit: 0,
            compression_per_level: [
                DBCompressionType::No,
                DBCompressionType::No,
                DBCompressionType::Zstd,
                DBCompressionType::Zstd,
                DBCompressionType::No,
                DBCompressionType::Zstd,
                DBCompressionType::Lz4,
            ],
            write_buffer_size: ReadableSize::mb(1),
            max_write_buffer_number: 12,
            min_write_buffer_number_to_merge: 12,
            max_bytes_for_level_base: ReadableSize::kb(12),
            target_file_size_base: ReadableSize::kb(123),
            level0_file_num_compaction_trigger: 123,
            level0_slowdown_writes_trigger: 123,
            level0_stop_writes_trigger: 123,
            max_compaction_bytes: ReadableSize::gb(1),
            compaction_pri: CompactionPriority::MinOverlappingRatio,
        },
        lockcf: LockCfConfig {
            block_size: ReadableSize::kb(12),
            block_cache_size: ReadableSize::gb(12),
            cache_index_and_filter_blocks: false,
            pin_l0_filter_and_index_blocks: false,
            use_bloom_filter: false,
            whole_key_filtering: true,
            bloom_filter_bits_per_key: 123,
            block_based_bloom_filter: true,
            read_amp_bytes_per_bit: 0,
            compression_per_level: [
                DBCompressionType::No,
                DBCompressionType::No,
                DBCompressionType::Zstd,
                DBCompressionType::Zstd,
                DBCompressionType::No,
                DBCompressionType::Zstd,
                DBCompressionType::Lz4,
            ],
            write_buffer_size: ReadableSize::mb(1),
            max_write_buffer_number: 12,
            min_write_buffer_number_to_merge: 12,
            max_bytes_for_level_base: ReadableSize::kb(12),
            target_file_size_base: ReadableSize::kb(123),
            level0_file_num_compaction_trigger: 123,
            level0_slowdown_writes_trigger: 123,
            level0_stop_writes_trigger: 123,
            max_compaction_bytes: ReadableSize::gb(1),
            compaction_pri: CompactionPriority::MinOverlappingRatio,
        },
        raftcf: RaftCfConfig {
            block_size: ReadableSize::kb(12),
            block_cache_size: ReadableSize::gb(12),
            cache_index_and_filter_blocks: false,
            pin_l0_filter_and_index_blocks: false,
            use_bloom_filter: false,
            whole_key_filtering: true,
            bloom_filter_bits_per_key: 123,
            block_based_bloom_filter: true,
            read_amp_bytes_per_bit: 0,
            compression_per_level: [
                DBCompressionType::No,
                DBCompressionType::No,
                DBCompressionType::Zstd,
                DBCompressionType::Zstd,
                DBCompressionType::No,
                DBCompressionType::Zstd,
                DBCompressionType::Lz4,
            ],
            write_buffer_size: ReadableSize::mb(1),
            max_write_buffer_number: 12,
            min_write_buffer_number_to_merge: 12,
            max_bytes_for_level_base: ReadableSize::kb(12),
            target_file_size_base: ReadableSize::kb(123),
            level0_file_num_compaction_trigger: 123,
            level0_slowdown_writes_trigger: 123,
            level0_stop_writes_trigger: 123,
            max_compaction_bytes: ReadableSize::gb(1),
            compaction_pri: CompactionPriority::MinOverlappingRatio,
        },
    };
    value.raftdb = RaftDbConfig {
        wal_recovery_mode: DBRecoveryMode::SkipAnyCorruptedRecords,
        wal_dir: "/var".to_owned(),
        wal_ttl_seconds: 1,
        wal_size_limit: ReadableSize::kb(12),
        max_total_wal_size: ReadableSize::gb(1),
        max_manifest_file_size: ReadableSize::mb(12),
        create_if_missing: false,
        max_open_files: 12_345,
        enable_statistics: false,
        stats_dump_period: ReadableDuration::minutes(12),
        compaction_readahead_size: ReadableSize::kb(1),
        info_log_max_size: ReadableSize::kb(1),
        info_log_roll_time: ReadableDuration::secs(1),
        info_log_dir: "/var".to_owned(),
        max_sub_compactions: 12,
        writable_file_max_buffer_size: ReadableSize::mb(12),
        use_direct_io_for_flush_and_compaction: true,
        enable_pipelined_write: false,
        allow_concurrent_memtable_write: true,
        wal_bytes_per_sync: ReadableSize::mb(1),
        defaultcf: RaftDefaultCfConfig {
            block_size: ReadableSize::kb(12),
            block_cache_size: ReadableSize::gb(12),
            cache_index_and_filter_blocks: false,
            pin_l0_filter_and_index_blocks: false,
            use_bloom_filter: false,
            whole_key_filtering: true,
            bloom_filter_bits_per_key: 123,
            block_based_bloom_filter: true,
            read_amp_bytes_per_bit: 0,
            compression_per_level: [
                DBCompressionType::No,
                DBCompressionType::No,
                DBCompressionType::Zstd,
                DBCompressionType::Zstd,
                DBCompressionType::No,
                DBCompressionType::Zstd,
                DBCompressionType::Lz4,
            ],
            write_buffer_size: ReadableSize::mb(1),
            max_write_buffer_number: 12,
            min_write_buffer_number_to_merge: 12,
            max_bytes_for_level_base: ReadableSize::kb(12),
            target_file_size_base: ReadableSize::kb(123),
            level0_file_num_compaction_trigger: 123,
            level0_slowdown_writes_trigger: 123,
            level0_stop_writes_trigger: 123,
            max_compaction_bytes: ReadableSize::gb(1),
            compaction_pri: CompactionPriority::MinOverlappingRatio,
        },
    };
    value.storage = StorageConfig {
        data_dir: "/var".to_owned(),
        gc_ratio_threshold: 1.2,
        max_key_size: 8192,
        scheduler_notify_capacity: 123,

        scheduler_messages_per_tick: 123,
        scheduler_concurrency: 123,
        scheduler_worker_pool_size: 1,
        scheduler_pending_write_threshold: ReadableSize::kb(123),
    };
    value.coprocessor = CopConfig {
        split_region_on_table: true,
        region_max_size: ReadableSize::mb(12),
        region_split_size: ReadableSize::mb(12),
    };

    let custom = read_file_in_project_dir("tests/config/test-custom.toml");
    let load = toml::from_str(&custom).unwrap();
    assert_eq!(value, load);
    let dump = toml::to_string_pretty(&load).unwrap();
    assert_eq!(dump, custom);
}<|MERGE_RESOLUTION|>--- conflicted
+++ resolved
@@ -66,13 +66,10 @@
         end_point_max_tasks: 12,
         end_point_stack_size: ReadableSize::mb(12),
         end_point_recursion_limit: 100,
-<<<<<<< HEAD
         snap_min_write_bytes_per_time: ReadableSize::kb(64),
         snap_max_write_bytes_per_time: ReadableSize::mb(1),
         snap_max_write_bytes_per_sec: ReadableSize::mb(10),
-=======
         end_point_batch_row_limit: 64,
->>>>>>> 9cc2ed25
     };
     value.metric = MetricConfig {
         interval: ReadableDuration::secs(12),
