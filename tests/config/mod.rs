--- conflicted
+++ resolved
@@ -144,13 +144,7 @@
         defaultcf: DefaultCfConfig {
             block_size: ReadableSize::kb(12),
             block_cache_size: ReadableSize::gb(12),
-<<<<<<< HEAD
-            num_shard_bits: 16,
-            strict_capacity_limit: true,
-            high_pri_pool_ratio: 0.1,
-=======
-            disable_block_cache: false,
->>>>>>> f8d010d3
+            disable_block_cache: false,
             cache_index_and_filter_blocks: false,
             pin_l0_filter_and_index_blocks: false,
             use_bloom_filter: false,
@@ -181,13 +175,7 @@
         writecf: WriteCfConfig {
             block_size: ReadableSize::kb(12),
             block_cache_size: ReadableSize::gb(12),
-<<<<<<< HEAD
-            num_shard_bits: 16,
-            strict_capacity_limit: true,
-            high_pri_pool_ratio: 0.1,
-=======
-            disable_block_cache: false,
->>>>>>> f8d010d3
+            disable_block_cache: false,
             cache_index_and_filter_blocks: false,
             pin_l0_filter_and_index_blocks: false,
             use_bloom_filter: false,
@@ -218,13 +206,7 @@
         lockcf: LockCfConfig {
             block_size: ReadableSize::kb(12),
             block_cache_size: ReadableSize::gb(12),
-<<<<<<< HEAD
-            num_shard_bits: 16,
-            strict_capacity_limit: true,
-            high_pri_pool_ratio: 0.1,
-=======
-            disable_block_cache: false,
->>>>>>> f8d010d3
+            disable_block_cache: false,
             cache_index_and_filter_blocks: false,
             pin_l0_filter_and_index_blocks: false,
             use_bloom_filter: false,
@@ -255,13 +237,7 @@
         raftcf: RaftCfConfig {
             block_size: ReadableSize::kb(12),
             block_cache_size: ReadableSize::gb(12),
-<<<<<<< HEAD
-            num_shard_bits: 16,
-            strict_capacity_limit: true,
-            high_pri_pool_ratio: 0.1,
-=======
-            disable_block_cache: false,
->>>>>>> f8d010d3
+            disable_block_cache: false,
             cache_index_and_filter_blocks: false,
             pin_l0_filter_and_index_blocks: false,
             use_bloom_filter: false,
@@ -315,13 +291,7 @@
         defaultcf: RaftDefaultCfConfig {
             block_size: ReadableSize::kb(12),
             block_cache_size: ReadableSize::gb(12),
-<<<<<<< HEAD
-            num_shard_bits: 16,
-            strict_capacity_limit: true,
-            high_pri_pool_ratio: 0.1,
-=======
-            disable_block_cache: false,
->>>>>>> f8d010d3
+            disable_block_cache: false,
             cache_index_and_filter_blocks: false,
             pin_l0_filter_and_index_blocks: false,
             use_bloom_filter: false,
