--- conflicted
+++ resolved
@@ -126,11 +126,7 @@
         raft_store_max_leader_lease: ReadableDuration::secs(12),
         right_derive_when_split: false,
         allow_remove_leader: true,
-<<<<<<< HEAD
-        max_merge_log_gap: 3,
-=======
         merge_max_log_gap: 3,
->>>>>>> 6f99309f
         merge_check_tick_interval: ReadableDuration::secs(11),
         use_delete_range: true,
         region_max_size: ReadableSize(0),
