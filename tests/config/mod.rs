// Copyright 2017 PingCAP, Inc.
//
// Licensed under the Apache License, Version 2.0 (the "License");
// you may not use this file except in compliance with the License.
// You may obtain a copy of the License at
//
//     http://www.apache.org/licenses/LICENSE-2.0
//
// Unless required by applicable law or agreed to in writing, software
// distributed under the License is distributed on an "AS IS" BASIS,
// See the License for the specific language governing permissions and
// limitations under the License.

use std::fs::File;
use std::io::Read;
use std::path::PathBuf;

use rocksdb::{CompactionPriority, DBCompactionStyle, DBCompressionType, DBRecoveryMode};
use slog::Level;
use tikv::config::*;
use tikv::import::Config as ImportConfig;
use tikv::pd::Config as PdConfig;
use tikv::raftstore::coprocessor::Config as CopConfig;
use tikv::raftstore::store::Config as RaftstoreConfig;
use tikv::server::Config as ServerConfig;
use tikv::server::config::GrpcCompressionType;
use tikv::storage::Config as StorageConfig;
use tikv::util::config::{ReadableDuration, ReadableSize};
use tikv::util::security::SecurityConfig;

use toml;

#[test]
fn test_toml_serde() {
    let value = TiKvConfig::default();
    let dump = toml::to_string_pretty(&value).unwrap();
    let load = toml::from_str(&dump).unwrap();
    assert_eq!(value, load);
}

// Read a file in project directory. It is similar to `include_str!`,
// but `include_str!` a large string literal increases compile time.
// See more: https://github.com/rust-lang/rust/issues/39352
fn read_file_in_project_dir(path: &str) -> String {
    let mut p = PathBuf::from(env!("CARGO_MANIFEST_DIR"));
    p.push(path);
    let mut f = File::open(p).unwrap();
    let mut buffer = String::new();
    f.read_to_string(&mut buffer).unwrap();
    buffer
}

#[test]
fn test_serde_custom_tikv_config() {
    let mut value = TiKvConfig::default();
    value.log_level = Level::Debug;
    value.log_file = "foo".to_owned();
    value.server = ServerConfig {
        cluster_id: 0, // KEEP IT ZERO, it is skipped by serde.
        addr: "example.com:443".to_owned(),
        labels: map!{ "a".to_owned() => "b".to_owned() },
        advertise_addr: "example.com:443".to_owned(),
        notify_capacity: 12_345,
        messages_per_tick: 123,
<<<<<<< HEAD
        concurrent_send_snap_limit: 4,
        concurrent_recv_snap_limit: 4,
=======
        grpc_compression_type: GrpcCompressionType::Gzip,
>>>>>>> 88f7c5db
        grpc_concurrency: 123,
        grpc_concurrent_stream: 1_234,
        grpc_raft_conn_num: 123,
        grpc_stream_initial_window_size: ReadableSize(12_345),
        grpc_keepalive_time: ReadableDuration::secs(3),
        grpc_keepalive_timeout: ReadableDuration::secs(60),
        end_point_concurrency: None,
        end_point_max_tasks: 12,
        end_point_stack_size: None,
        end_point_recursion_limit: 100,
        end_point_stream_channel_size: 16,
        end_point_batch_row_limit: 64,
        end_point_stream_batch_row_limit: 4096,
        end_point_request_max_handle_duration: ReadableDuration::secs(12),
        snap_max_write_bytes_per_sec: ReadableSize::mb(10),
        snap_max_total_size: ReadableSize::gb(10),
    };
    value.readpool = ReadPoolConfig {
        storage: StorageReadPoolConfig {
            high_concurrency: 1,
            normal_concurrency: 3,
            low_concurrency: 7,
            max_tasks_high: 10000,
            max_tasks_normal: 20000,
            max_tasks_low: 30000,
            stack_size: ReadableSize::mb(20),
        },
        coprocessor: CoprocessorReadPoolConfig {
            high_concurrency: 2,
            normal_concurrency: 4,
            low_concurrency: 6,
            max_tasks_high: 20000,
            max_tasks_normal: 30000,
            max_tasks_low: 40000,
            stack_size: ReadableSize::mb(12),
        },
    };
    value.metric = MetricConfig {
        interval: ReadableDuration::secs(12),
        address: "example.com:443".to_owned(),
        job: "tikv_1".to_owned(),
    };
    value.raft_store = RaftstoreConfig {
        sync_log: false,
        raftdb_path: "/var".to_owned(),
        capacity: ReadableSize(123),
        raft_base_tick_interval: ReadableDuration::secs(12),
        raft_heartbeat_ticks: 1,
        raft_election_timeout_ticks: 12,
        raft_max_size_per_msg: ReadableSize::mb(12),
        raft_max_inflight_msgs: 123,
        raft_entry_max_size: ReadableSize::mb(12),
        raft_log_gc_tick_interval: ReadableDuration::secs(12),
        raft_log_gc_threshold: 12,
        raft_log_gc_count_limit: 12,
        raft_log_gc_size_limit: ReadableSize::kb(1),
        split_region_check_tick_interval: ReadableDuration::secs(12),
        region_split_check_diff: ReadableSize::mb(6),
        region_compact_check_interval: ReadableDuration::secs(12),
        clean_stale_peer_delay: ReadableDuration::secs(13),
        region_compact_check_step: 1_234,
        region_compact_min_tombstones: 999,
        pd_heartbeat_tick_interval: ReadableDuration::minutes(12),
        pd_store_heartbeat_tick_interval: ReadableDuration::secs(12),
        notify_capacity: 12_345,
        snap_mgr_gc_tick_interval: ReadableDuration::minutes(12),
        snap_gc_timeout: ReadableDuration::hours(12),
        messages_per_tick: 12_345,
        max_peer_down_duration: ReadableDuration::minutes(12),
        max_leader_missing_duration: ReadableDuration::hours(12),
        abnormal_leader_missing_duration: ReadableDuration::hours(6),
        peer_stale_state_check_interval: ReadableDuration::hours(2),
        snap_apply_batch_size: ReadableSize::mb(12),
        lock_cf_compact_interval: ReadableDuration::minutes(12),
        lock_cf_compact_bytes_threshold: ReadableSize::mb(123),
        consistency_check_interval: ReadableDuration::secs(12),
        report_region_flow_interval: ReadableDuration::minutes(12),
        raft_store_max_leader_lease: ReadableDuration::secs(12),
        right_derive_when_split: false,
        allow_remove_leader: true,
        merge_max_log_gap: 3,
        merge_check_tick_interval: ReadableDuration::secs(11),
        use_delete_range: true,
        cleanup_import_sst_interval: ReadableDuration::minutes(12),
        region_max_size: ReadableSize(0),
        region_split_size: ReadableSize(0),
    };
    value.pd = PdConfig {
        endpoints: vec!["example.com:443".to_owned()],
    };
    value.rocksdb = DbConfig {
        wal_recovery_mode: DBRecoveryMode::AbsoluteConsistency,
        wal_dir: "/var".to_owned(),
        wal_ttl_seconds: 1,
        wal_size_limit: ReadableSize::kb(1),
        max_total_wal_size: ReadableSize::gb(1),
        max_background_jobs: 12,
        max_manifest_file_size: ReadableSize::mb(12),
        create_if_missing: false,
        max_open_files: 12_345,
        enable_statistics: false,
        stats_dump_period: ReadableDuration::minutes(12),
        compaction_readahead_size: ReadableSize::kb(1),
        info_log_max_size: ReadableSize::kb(1),
        info_log_roll_time: ReadableDuration::secs(12),
        info_log_dir: "/var".to_owned(),
        rate_bytes_per_sec: ReadableSize::kb(1),
        bytes_per_sync: ReadableSize::mb(1),
        wal_bytes_per_sync: ReadableSize::kb(32),
        max_sub_compactions: 12,
        writable_file_max_buffer_size: ReadableSize::mb(12),
        use_direct_io_for_flush_and_compaction: true,
        enable_pipelined_write: false,
        defaultcf: DefaultCfConfig {
            block_size: ReadableSize::kb(12),
            block_cache_size: ReadableSize::gb(12),
            disable_block_cache: false,
            cache_index_and_filter_blocks: false,
            pin_l0_filter_and_index_blocks: false,
            use_bloom_filter: false,
            whole_key_filtering: true,
            bloom_filter_bits_per_key: 123,
            block_based_bloom_filter: true,
            read_amp_bytes_per_bit: 0,
            compression_per_level: [
                DBCompressionType::No,
                DBCompressionType::No,
                DBCompressionType::Zstd,
                DBCompressionType::Zstd,
                DBCompressionType::No,
                DBCompressionType::Zstd,
                DBCompressionType::Lz4,
            ],
            write_buffer_size: ReadableSize::mb(1),
            max_write_buffer_number: 12,
            min_write_buffer_number_to_merge: 12,
            max_bytes_for_level_base: ReadableSize::kb(12),
            target_file_size_base: ReadableSize::kb(123),
            level0_file_num_compaction_trigger: 123,
            level0_slowdown_writes_trigger: 123,
            level0_stop_writes_trigger: 123,
            max_compaction_bytes: ReadableSize::gb(1),
            compaction_pri: CompactionPriority::MinOverlappingRatio,
            dynamic_level_bytes: true,
            num_levels: 4,
            max_bytes_for_level_multiplier: 8,
            compaction_style: DBCompactionStyle::Universal,
            disable_auto_compactions: true,
            soft_pending_compaction_bytes_limit: ReadableSize::gb(12),
            hard_pending_compaction_bytes_limit: ReadableSize::gb(12),
        },
        writecf: WriteCfConfig {
            block_size: ReadableSize::kb(12),
            block_cache_size: ReadableSize::gb(12),
            disable_block_cache: false,
            cache_index_and_filter_blocks: false,
            pin_l0_filter_and_index_blocks: false,
            use_bloom_filter: false,
            whole_key_filtering: true,
            bloom_filter_bits_per_key: 123,
            block_based_bloom_filter: true,
            read_amp_bytes_per_bit: 0,
            compression_per_level: [
                DBCompressionType::No,
                DBCompressionType::No,
                DBCompressionType::Zstd,
                DBCompressionType::Zstd,
                DBCompressionType::No,
                DBCompressionType::Zstd,
                DBCompressionType::Lz4,
            ],
            write_buffer_size: ReadableSize::mb(1),
            max_write_buffer_number: 12,
            min_write_buffer_number_to_merge: 12,
            max_bytes_for_level_base: ReadableSize::kb(12),
            target_file_size_base: ReadableSize::kb(123),
            level0_file_num_compaction_trigger: 123,
            level0_slowdown_writes_trigger: 123,
            level0_stop_writes_trigger: 123,
            max_compaction_bytes: ReadableSize::gb(1),
            compaction_pri: CompactionPriority::MinOverlappingRatio,
            dynamic_level_bytes: true,
            num_levels: 4,
            max_bytes_for_level_multiplier: 8,
            compaction_style: DBCompactionStyle::Universal,
            disable_auto_compactions: true,
            soft_pending_compaction_bytes_limit: ReadableSize::gb(12),
            hard_pending_compaction_bytes_limit: ReadableSize::gb(12),
        },
        lockcf: LockCfConfig {
            block_size: ReadableSize::kb(12),
            block_cache_size: ReadableSize::gb(12),
            disable_block_cache: false,
            cache_index_and_filter_blocks: false,
            pin_l0_filter_and_index_blocks: false,
            use_bloom_filter: false,
            whole_key_filtering: true,
            bloom_filter_bits_per_key: 123,
            block_based_bloom_filter: true,
            read_amp_bytes_per_bit: 0,
            compression_per_level: [
                DBCompressionType::No,
                DBCompressionType::No,
                DBCompressionType::Zstd,
                DBCompressionType::Zstd,
                DBCompressionType::No,
                DBCompressionType::Zstd,
                DBCompressionType::Lz4,
            ],
            write_buffer_size: ReadableSize::mb(1),
            max_write_buffer_number: 12,
            min_write_buffer_number_to_merge: 12,
            max_bytes_for_level_base: ReadableSize::kb(12),
            target_file_size_base: ReadableSize::kb(123),
            level0_file_num_compaction_trigger: 123,
            level0_slowdown_writes_trigger: 123,
            level0_stop_writes_trigger: 123,
            max_compaction_bytes: ReadableSize::gb(1),
            compaction_pri: CompactionPriority::MinOverlappingRatio,
            dynamic_level_bytes: true,
            num_levels: 4,
            max_bytes_for_level_multiplier: 8,
            compaction_style: DBCompactionStyle::Universal,
            disable_auto_compactions: true,
            soft_pending_compaction_bytes_limit: ReadableSize::gb(12),
            hard_pending_compaction_bytes_limit: ReadableSize::gb(12),
        },
        raftcf: RaftCfConfig {
            block_size: ReadableSize::kb(12),
            block_cache_size: ReadableSize::gb(12),
            disable_block_cache: false,
            cache_index_and_filter_blocks: false,
            pin_l0_filter_and_index_blocks: false,
            use_bloom_filter: false,
            whole_key_filtering: true,
            bloom_filter_bits_per_key: 123,
            block_based_bloom_filter: true,
            read_amp_bytes_per_bit: 0,
            compression_per_level: [
                DBCompressionType::No,
                DBCompressionType::No,
                DBCompressionType::Zstd,
                DBCompressionType::Zstd,
                DBCompressionType::No,
                DBCompressionType::Zstd,
                DBCompressionType::Lz4,
            ],
            write_buffer_size: ReadableSize::mb(1),
            max_write_buffer_number: 12,
            min_write_buffer_number_to_merge: 12,
            max_bytes_for_level_base: ReadableSize::kb(12),
            target_file_size_base: ReadableSize::kb(123),
            level0_file_num_compaction_trigger: 123,
            level0_slowdown_writes_trigger: 123,
            level0_stop_writes_trigger: 123,
            max_compaction_bytes: ReadableSize::gb(1),
            compaction_pri: CompactionPriority::MinOverlappingRatio,
            dynamic_level_bytes: true,
            num_levels: 4,
            max_bytes_for_level_multiplier: 8,
            compaction_style: DBCompactionStyle::Universal,
            disable_auto_compactions: true,
            soft_pending_compaction_bytes_limit: ReadableSize::gb(12),
            hard_pending_compaction_bytes_limit: ReadableSize::gb(12),
        },
    };
    value.raftdb = RaftDbConfig {
        wal_recovery_mode: DBRecoveryMode::SkipAnyCorruptedRecords,
        wal_dir: "/var".to_owned(),
        wal_ttl_seconds: 1,
        wal_size_limit: ReadableSize::kb(12),
        max_total_wal_size: ReadableSize::gb(1),
        max_manifest_file_size: ReadableSize::mb(12),
        create_if_missing: false,
        max_open_files: 12_345,
        enable_statistics: false,
        stats_dump_period: ReadableDuration::minutes(12),
        compaction_readahead_size: ReadableSize::kb(1),
        info_log_max_size: ReadableSize::kb(1),
        info_log_roll_time: ReadableDuration::secs(1),
        info_log_dir: "/var".to_owned(),
        max_sub_compactions: 12,
        writable_file_max_buffer_size: ReadableSize::mb(12),
        use_direct_io_for_flush_and_compaction: true,
        enable_pipelined_write: false,
        allow_concurrent_memtable_write: true,
        bytes_per_sync: ReadableSize::mb(1),
        wal_bytes_per_sync: ReadableSize::kb(32),
        defaultcf: RaftDefaultCfConfig {
            block_size: ReadableSize::kb(12),
            block_cache_size: ReadableSize::gb(12),
            disable_block_cache: false,
            cache_index_and_filter_blocks: false,
            pin_l0_filter_and_index_blocks: false,
            use_bloom_filter: false,
            whole_key_filtering: true,
            bloom_filter_bits_per_key: 123,
            block_based_bloom_filter: true,
            read_amp_bytes_per_bit: 0,
            compression_per_level: [
                DBCompressionType::No,
                DBCompressionType::No,
                DBCompressionType::Zstd,
                DBCompressionType::Zstd,
                DBCompressionType::No,
                DBCompressionType::Zstd,
                DBCompressionType::Lz4,
            ],
            write_buffer_size: ReadableSize::mb(1),
            max_write_buffer_number: 12,
            min_write_buffer_number_to_merge: 12,
            max_bytes_for_level_base: ReadableSize::kb(12),
            target_file_size_base: ReadableSize::kb(123),
            level0_file_num_compaction_trigger: 123,
            level0_slowdown_writes_trigger: 123,
            level0_stop_writes_trigger: 123,
            max_compaction_bytes: ReadableSize::gb(1),
            compaction_pri: CompactionPriority::MinOverlappingRatio,
            dynamic_level_bytes: true,
            num_levels: 4,
            max_bytes_for_level_multiplier: 8,
            compaction_style: DBCompactionStyle::Universal,
            disable_auto_compactions: true,
            soft_pending_compaction_bytes_limit: ReadableSize::gb(12),
            hard_pending_compaction_bytes_limit: ReadableSize::gb(12),
        },
    };
    value.storage = StorageConfig {
        data_dir: "/var".to_owned(),
        gc_ratio_threshold: 1.2,
        max_key_size: 8192,
        scheduler_notify_capacity: 123,

        scheduler_messages_per_tick: 123,
        scheduler_concurrency: 123,
        scheduler_worker_pool_size: 1,
        scheduler_pending_write_threshold: ReadableSize::kb(123),
    };
    value.coprocessor = CopConfig {
        split_region_on_table: true,
        region_max_size: ReadableSize::mb(12),
        region_split_size: ReadableSize::mb(12),
    };
    value.security = SecurityConfig {
        ca_path: "invalid path".to_owned(),
        cert_path: "invalid path".to_owned(),
        key_path: "invalid path".to_owned(),
        override_ssl_target: "".to_owned(),
    };
    value.import = ImportConfig {
        import_dir: "/abc".to_owned(),
        num_threads: 123,
        stream_channel_window: 123,
    };

    let custom = read_file_in_project_dir("tests/config/test-custom.toml");
    let load = toml::from_str(&custom).unwrap();
    assert_eq!(value, load);
    let dump = toml::to_string_pretty(&load).unwrap();
    assert_eq!(dump, custom);
}

#[test]
fn test_serde_default_config() {
    let cfg: TiKvConfig = toml::from_str("").unwrap();
    assert_eq!(cfg, TiKvConfig::default());

    let content = read_file_in_project_dir("tests/config/test-default.toml");
    let cfg: TiKvConfig = toml::from_str(&content).unwrap();
    assert_eq!(cfg, TiKvConfig::default());
}

#[test]
fn test_readpool_default_config() {
    let content = r#"
        [readpool.storage]
        high-concurrency = 1
    "#;
    let cfg: TiKvConfig = toml::from_str(content).unwrap();
    let mut expected = TiKvConfig::default();
    expected.readpool.storage.high_concurrency = 1;
    // Note: max_tasks is unchanged!
    assert_eq!(cfg, expected);
}<|MERGE_RESOLUTION|>--- conflicted
+++ resolved
@@ -62,12 +62,9 @@
         advertise_addr: "example.com:443".to_owned(),
         notify_capacity: 12_345,
         messages_per_tick: 123,
-<<<<<<< HEAD
         concurrent_send_snap_limit: 4,
         concurrent_recv_snap_limit: 4,
-=======
         grpc_compression_type: GrpcCompressionType::Gzip,
->>>>>>> 88f7c5db
         grpc_concurrency: 123,
         grpc_concurrent_stream: 1_234,
         grpc_raft_conn_num: 123,
