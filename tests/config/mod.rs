// Copyright 2017 PingCAP, Inc.
//
// Licensed under the Apache License, Version 2.0 (the "License");
// you may not use this file except in compliance with the License.
// You may obtain a copy of the License at
//
//     http://www.apache.org/licenses/LICENSE-2.0
//
// Unless required by applicable law or agreed to in writing, software
// distributed under the License is distributed on an "AS IS" BASIS,
// See the License for the specific language governing permissions and
// limitations under the License.

use std::path::PathBuf;
use std::io::Read;
use std::fs::File;

use log::LogLevelFilter;
use rocksdb::{CompactionPriority, DBCompressionType, DBRecoveryMode};
use tikv::server::Config as ServerConfig;
use tikv::raftstore::store::Config as RaftstoreConfig;
use tikv::raftstore::coprocessor::Config as CopConfig;
use tikv::config::*;
use tikv::storage::Config as StorageConfig;
use tikv::util::config::{ReadableDuration, ReadableSize};

use toml;

#[test]
fn test_toml_serde() {
    let value = TiKvConfig::default();
    let dump = toml::to_string_pretty(&value).unwrap();
    let load = toml::from_str(&dump).unwrap();
    assert_eq!(value, load);
}

// Read a file in project directory. It is similar to `include_str!`,
// but `include_str!` a large string literal increases compile time.
// See more: https://github.com/rust-lang/rust/issues/39352
fn read_file_in_project_dir(path: &str) -> String {
    let mut p = PathBuf::from(env!("CARGO_MANIFEST_DIR"));
    p.push(path);
    let mut f = File::open(p).unwrap();
    let mut buffer = String::new();
    f.read_to_string(&mut buffer).unwrap();
    buffer
}

#[test]
fn test_serde_custom_tikv_config() {
    let mut value = TiKvConfig::default();
    value.log_level = LogLevelFilter::Debug;
    value.log_file = "foo".to_owned();
    value.server = ServerConfig {
        cluster_id: 0, // KEEP IT ZERO, it is skipped by serde.
        addr: "example.com:443".to_owned(),
        labels: map!{ "a".to_owned() => "b".to_owned() },
        advertise_addr: "example.com:443".to_owned(),
        notify_capacity: 12_345,
        messages_per_tick: 123,
        grpc_concurrency: 123,
        grpc_concurrent_stream: 1_234,
        grpc_raft_conn_num: 123,
        grpc_stream_initial_window_size: ReadableSize(12_345),
        end_point_concurrency: 12,
        end_point_max_tasks: 12,
        end_point_stack_size: ReadableSize::mb(12),
        end_point_recursion_limit: 100,
        end_point_batch_row_limit: 64,
<<<<<<< HEAD
        end_point_chunks_per_stream: 64,
=======
        snap_max_write_bytes_per_sec: ReadableSize::mb(10),
>>>>>>> 15889312
    };
    value.metric = MetricConfig {
        interval: ReadableDuration::secs(12),
        address: "example.com:443".to_owned(),
        job: "tikv_1".to_owned(),
    };
    value.raft_store = RaftstoreConfig {
        sync_log: false,
        raftdb_path: "/var".to_owned(),
        capacity: ReadableSize(123),
        raft_base_tick_interval: ReadableDuration::secs(12),
        raft_heartbeat_ticks: 1,
        raft_election_timeout_ticks: 12,
        raft_max_size_per_msg: ReadableSize::mb(12),
        raft_max_inflight_msgs: 123,
        raft_entry_max_size: ReadableSize::mb(12),
        raft_log_gc_tick_interval: ReadableDuration::secs(12),
        raft_log_gc_threshold: 12,
        raft_log_gc_count_limit: 12,
        raft_log_gc_size_limit: ReadableSize::kb(1),
        split_region_check_tick_interval: ReadableDuration::secs(12),
        region_split_check_diff: ReadableSize::mb(6),
        region_compact_check_interval: ReadableDuration::secs(12),
        region_compact_delete_keys_count: 1_234,
        pd_heartbeat_tick_interval: ReadableDuration::minutes(12),
        pd_store_heartbeat_tick_interval: ReadableDuration::secs(12),
        notify_capacity: 12_345,
        snap_mgr_gc_tick_interval: ReadableDuration::minutes(12),
        snap_gc_timeout: ReadableDuration::hours(12),
        messages_per_tick: 12_345,
        max_peer_down_duration: ReadableDuration::minutes(12),
        max_leader_missing_duration: ReadableDuration::hours(12),
        snap_apply_batch_size: ReadableSize::mb(12),
        lock_cf_compact_interval: ReadableDuration::minutes(12),
        lock_cf_compact_bytes_threshold: ReadableSize::mb(123),
        consistency_check_interval: ReadableDuration::secs(12),
        report_region_flow_interval: ReadableDuration::minutes(12),
        raft_store_max_leader_lease: ReadableDuration::secs(12),
        right_derive_when_split: false,
        allow_remove_leader: true,
        region_max_size: ReadableSize(0),
        region_split_size: ReadableSize(0),
    };
    value.pd = PdConfig {
        endpoints: vec!["example.com:443".to_owned()],
    };
    value.rocksdb = DbConfig {
        wal_recovery_mode: DBRecoveryMode::AbsoluteConsistency,
        wal_dir: "/var".to_owned(),
        wal_ttl_seconds: 1,
        wal_size_limit: ReadableSize::kb(1),
        max_total_wal_size: ReadableSize::gb(1),
        max_background_jobs: 12,
        max_manifest_file_size: ReadableSize::mb(12),
        create_if_missing: false,
        max_open_files: 12_345,
        enable_statistics: false,
        stats_dump_period: ReadableDuration::minutes(12),
        compaction_readahead_size: ReadableSize::kb(1),
        info_log_max_size: ReadableSize::kb(1),
        info_log_roll_time: ReadableDuration::secs(12),
        info_log_dir: "/var".to_owned(),
        rate_bytes_per_sec: ReadableSize::kb(1),
        wal_bytes_per_sync: ReadableSize::mb(1),
        max_sub_compactions: 12,
        writable_file_max_buffer_size: ReadableSize::mb(12),
        use_direct_io_for_flush_and_compaction: true,
        enable_pipelined_write: false,
        backup_dir: "/var".to_owned(),
        defaultcf: DefaultCfConfig {
            block_size: ReadableSize::kb(12),
            block_cache_size: ReadableSize::gb(12),
            cache_index_and_filter_blocks: false,
            pin_l0_filter_and_index_blocks: false,
            use_bloom_filter: false,
            whole_key_filtering: true,
            bloom_filter_bits_per_key: 123,
            block_based_bloom_filter: true,
            read_amp_bytes_per_bit: 0,
            compression_per_level: [
                DBCompressionType::No,
                DBCompressionType::No,
                DBCompressionType::Zstd,
                DBCompressionType::Zstd,
                DBCompressionType::No,
                DBCompressionType::Zstd,
                DBCompressionType::Lz4,
            ],
            write_buffer_size: ReadableSize::mb(1),
            max_write_buffer_number: 12,
            min_write_buffer_number_to_merge: 12,
            max_bytes_for_level_base: ReadableSize::kb(12),
            target_file_size_base: ReadableSize::kb(123),
            level0_file_num_compaction_trigger: 123,
            level0_slowdown_writes_trigger: 123,
            level0_stop_writes_trigger: 123,
            max_compaction_bytes: ReadableSize::gb(1),
            compaction_pri: CompactionPriority::MinOverlappingRatio,
        },
        writecf: WriteCfConfig {
            block_size: ReadableSize::kb(12),
            block_cache_size: ReadableSize::gb(12),
            cache_index_and_filter_blocks: false,
            pin_l0_filter_and_index_blocks: false,
            use_bloom_filter: false,
            whole_key_filtering: true,
            bloom_filter_bits_per_key: 123,
            block_based_bloom_filter: true,
            read_amp_bytes_per_bit: 0,
            compression_per_level: [
                DBCompressionType::No,
                DBCompressionType::No,
                DBCompressionType::Zstd,
                DBCompressionType::Zstd,
                DBCompressionType::No,
                DBCompressionType::Zstd,
                DBCompressionType::Lz4,
            ],
            write_buffer_size: ReadableSize::mb(1),
            max_write_buffer_number: 12,
            min_write_buffer_number_to_merge: 12,
            max_bytes_for_level_base: ReadableSize::kb(12),
            target_file_size_base: ReadableSize::kb(123),
            level0_file_num_compaction_trigger: 123,
            level0_slowdown_writes_trigger: 123,
            level0_stop_writes_trigger: 123,
            max_compaction_bytes: ReadableSize::gb(1),
            compaction_pri: CompactionPriority::MinOverlappingRatio,
        },
        lockcf: LockCfConfig {
            block_size: ReadableSize::kb(12),
            block_cache_size: ReadableSize::gb(12),
            cache_index_and_filter_blocks: false,
            pin_l0_filter_and_index_blocks: false,
            use_bloom_filter: false,
            whole_key_filtering: true,
            bloom_filter_bits_per_key: 123,
            block_based_bloom_filter: true,
            read_amp_bytes_per_bit: 0,
            compression_per_level: [
                DBCompressionType::No,
                DBCompressionType::No,
                DBCompressionType::Zstd,
                DBCompressionType::Zstd,
                DBCompressionType::No,
                DBCompressionType::Zstd,
                DBCompressionType::Lz4,
            ],
            write_buffer_size: ReadableSize::mb(1),
            max_write_buffer_number: 12,
            min_write_buffer_number_to_merge: 12,
            max_bytes_for_level_base: ReadableSize::kb(12),
            target_file_size_base: ReadableSize::kb(123),
            level0_file_num_compaction_trigger: 123,
            level0_slowdown_writes_trigger: 123,
            level0_stop_writes_trigger: 123,
            max_compaction_bytes: ReadableSize::gb(1),
            compaction_pri: CompactionPriority::MinOverlappingRatio,
        },
        raftcf: RaftCfConfig {
            block_size: ReadableSize::kb(12),
            block_cache_size: ReadableSize::gb(12),
            cache_index_and_filter_blocks: false,
            pin_l0_filter_and_index_blocks: false,
            use_bloom_filter: false,
            whole_key_filtering: true,
            bloom_filter_bits_per_key: 123,
            block_based_bloom_filter: true,
            read_amp_bytes_per_bit: 0,
            compression_per_level: [
                DBCompressionType::No,
                DBCompressionType::No,
                DBCompressionType::Zstd,
                DBCompressionType::Zstd,
                DBCompressionType::No,
                DBCompressionType::Zstd,
                DBCompressionType::Lz4,
            ],
            write_buffer_size: ReadableSize::mb(1),
            max_write_buffer_number: 12,
            min_write_buffer_number_to_merge: 12,
            max_bytes_for_level_base: ReadableSize::kb(12),
            target_file_size_base: ReadableSize::kb(123),
            level0_file_num_compaction_trigger: 123,
            level0_slowdown_writes_trigger: 123,
            level0_stop_writes_trigger: 123,
            max_compaction_bytes: ReadableSize::gb(1),
            compaction_pri: CompactionPriority::MinOverlappingRatio,
        },
    };
    value.raftdb = RaftDbConfig {
        wal_recovery_mode: DBRecoveryMode::SkipAnyCorruptedRecords,
        wal_dir: "/var".to_owned(),
        wal_ttl_seconds: 1,
        wal_size_limit: ReadableSize::kb(12),
        max_total_wal_size: ReadableSize::gb(1),
        max_manifest_file_size: ReadableSize::mb(12),
        create_if_missing: false,
        max_open_files: 12_345,
        enable_statistics: false,
        stats_dump_period: ReadableDuration::minutes(12),
        compaction_readahead_size: ReadableSize::kb(1),
        info_log_max_size: ReadableSize::kb(1),
        info_log_roll_time: ReadableDuration::secs(1),
        info_log_dir: "/var".to_owned(),
        max_sub_compactions: 12,
        writable_file_max_buffer_size: ReadableSize::mb(12),
        use_direct_io_for_flush_and_compaction: true,
        enable_pipelined_write: false,
        allow_concurrent_memtable_write: true,
        wal_bytes_per_sync: ReadableSize::mb(1),
        defaultcf: RaftDefaultCfConfig {
            block_size: ReadableSize::kb(12),
            block_cache_size: ReadableSize::gb(12),
            cache_index_and_filter_blocks: false,
            pin_l0_filter_and_index_blocks: false,
            use_bloom_filter: false,
            whole_key_filtering: true,
            bloom_filter_bits_per_key: 123,
            block_based_bloom_filter: true,
            read_amp_bytes_per_bit: 0,
            compression_per_level: [
                DBCompressionType::No,
                DBCompressionType::No,
                DBCompressionType::Zstd,
                DBCompressionType::Zstd,
                DBCompressionType::No,
                DBCompressionType::Zstd,
                DBCompressionType::Lz4,
            ],
            write_buffer_size: ReadableSize::mb(1),
            max_write_buffer_number: 12,
            min_write_buffer_number_to_merge: 12,
            max_bytes_for_level_base: ReadableSize::kb(12),
            target_file_size_base: ReadableSize::kb(123),
            level0_file_num_compaction_trigger: 123,
            level0_slowdown_writes_trigger: 123,
            level0_stop_writes_trigger: 123,
            max_compaction_bytes: ReadableSize::gb(1),
            compaction_pri: CompactionPriority::MinOverlappingRatio,
        },
    };
    value.storage = StorageConfig {
        data_dir: "/var".to_owned(),
        gc_ratio_threshold: 1.2,
        max_key_size: 8192,
        scheduler_notify_capacity: 123,

        scheduler_messages_per_tick: 123,
        scheduler_concurrency: 123,
        scheduler_worker_pool_size: 1,
        scheduler_pending_write_threshold: ReadableSize::kb(123),
    };
    value.coprocessor = CopConfig {
        split_region_on_table: true,
        region_max_size: ReadableSize::mb(12),
        region_split_size: ReadableSize::mb(12),
    };

    let custom = read_file_in_project_dir("tests/config/test-custom.toml");
    let load = toml::from_str(&custom).unwrap();
    assert_eq!(value, load);
    let dump = toml::to_string_pretty(&load).unwrap();
    assert_eq!(dump, custom);
}<|MERGE_RESOLUTION|>--- conflicted
+++ resolved
@@ -67,11 +67,8 @@
         end_point_stack_size: ReadableSize::mb(12),
         end_point_recursion_limit: 100,
         end_point_batch_row_limit: 64,
-<<<<<<< HEAD
         end_point_chunks_per_stream: 64,
-=======
         snap_max_write_bytes_per_sec: ReadableSize::mb(10),
->>>>>>> 15889312
     };
     value.metric = MetricConfig {
         interval: ReadableDuration::secs(12),
