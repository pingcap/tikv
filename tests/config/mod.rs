// Copyright 2017 PingCAP, Inc.
//
// Licensed under the Apache License, Version 2.0 (the "License");
// you may not use this file except in compliance with the License.
// You may obtain a copy of the License at
//
//     http://www.apache.org/licenses/LICENSE-2.0
//
// Unless required by applicable law or agreed to in writing, software
// distributed under the License is distributed on an "AS IS" BASIS,
// See the License for the specific language governing permissions and
// limitations under the License.

use std::path::PathBuf;
use std::io::Read;
use std::fs::File;

use log::LogLevelFilter;
use rocksdb::{CompactionPriority, DBCompressionType, DBRecoveryMode};
use tikv::pd::Config as PdConfig;
use tikv::server::Config as ServerConfig;
use tikv::raftstore::store::Config as RaftstoreConfig;
use tikv::raftstore::coprocessor::Config as CopConfig;
use tikv::config::*;
use tikv::storage::Config as StorageConfig;
use tikv::util::config::{ReadableDuration, ReadableSize};

use toml;

#[test]
fn test_toml_serde() {
    let value = TiKvConfig::default();
    let dump = toml::to_string_pretty(&value).unwrap();
    let load = toml::from_str(&dump).unwrap();
    assert_eq!(value, load);
}

// Read a file in project directory. It is similar to `include_str!`,
// but `include_str!` a large string literal increases compile time.
// See more: https://github.com/rust-lang/rust/issues/39352
fn read_file_in_project_dir(path: &str) -> String {
    let mut p = PathBuf::from(env!("CARGO_MANIFEST_DIR"));
    p.push(path);
    let mut f = File::open(p).unwrap();
    let mut buffer = String::new();
    f.read_to_string(&mut buffer).unwrap();
    buffer
}

#[test]
fn test_serde_custom_tikv_config() {
    let mut value = TiKvConfig::default();
    value.log_level = LogLevelFilter::Debug;
    value.log_file = "foo".to_owned();
    value.server = ServerConfig {
        cluster_id: 0, // KEEP IT ZERO, it is skipped by serde.
        addr: "example.com:443".to_owned(),
        labels: map!{ "a".to_owned() => "b".to_owned() },
        advertise_addr: "example.com:443".to_owned(),
        notify_capacity: 12_345,
        messages_per_tick: 123,
        grpc_concurrency: 123,
        grpc_concurrent_stream: 1_234,
        grpc_raft_conn_num: 123,
        grpc_stream_initial_window_size: ReadableSize(12_345),
        end_point_concurrency: 12,
        end_point_max_tasks: 12,
        end_point_stack_size: ReadableSize::mb(12),
        end_point_recursion_limit: 100,
        end_point_batch_row_limit: 64,
<<<<<<< HEAD
        ca_path: "invalid path".to_owned(),
        cert_path: "invalid path".to_owned(),
        key_path: "invalid path".to_owned(),
        ca: b"ca".to_vec(),
        cert: b"cert".to_vec(),
        key: b"".to_vec(),
        override_ssl_target: "".to_owned(),
=======
        snap_max_write_bytes_per_sec: ReadableSize::mb(10),
>>>>>>> 51b88762
    };
    value.metric = MetricConfig {
        interval: ReadableDuration::secs(12),
        address: "example.com:443".to_owned(),
        job: "tikv_1".to_owned(),
    };
    value.raft_store = RaftstoreConfig {
        sync_log: false,
        raftdb_path: "/var".to_owned(),
        capacity: ReadableSize(123),
        raft_base_tick_interval: ReadableDuration::secs(12),
        raft_heartbeat_ticks: 1,
        raft_election_timeout_ticks: 12,
        raft_max_size_per_msg: ReadableSize::mb(12),
        raft_max_inflight_msgs: 123,
        raft_entry_max_size: ReadableSize::mb(12),
        raft_log_gc_tick_interval: ReadableDuration::secs(12),
        raft_log_gc_threshold: 12,
        raft_log_gc_count_limit: 12,
        raft_log_gc_size_limit: ReadableSize::kb(1),
        split_region_check_tick_interval: ReadableDuration::secs(12),
        region_split_check_diff: ReadableSize::mb(6),
        region_compact_check_interval: ReadableDuration::secs(12),
        region_compact_delete_keys_count: 1_234,
        pd_heartbeat_tick_interval: ReadableDuration::minutes(12),
        pd_store_heartbeat_tick_interval: ReadableDuration::secs(12),
        notify_capacity: 12_345,
        snap_mgr_gc_tick_interval: ReadableDuration::minutes(12),
        snap_gc_timeout: ReadableDuration::hours(12),
        messages_per_tick: 12_345,
        max_peer_down_duration: ReadableDuration::minutes(12),
        max_leader_missing_duration: ReadableDuration::hours(12),
        snap_apply_batch_size: ReadableSize::mb(12),
        lock_cf_compact_interval: ReadableDuration::minutes(12),
        lock_cf_compact_bytes_threshold: ReadableSize::mb(123),
        consistency_check_interval: ReadableDuration::secs(12),
        report_region_flow_interval: ReadableDuration::minutes(12),
        raft_store_max_leader_lease: ReadableDuration::secs(12),
        right_derive_when_split: false,
        allow_remove_leader: true,
        region_max_size: ReadableSize(0),
        region_split_size: ReadableSize(0),
    };
    value.pd = PdConfig {
        endpoints: vec!["example.com:443".to_owned()],
        ca_path: "invalid path".to_owned(),
        ca: b"ca".to_vec(),
        override_ssl_target: "".to_owned(),
    };
    value.rocksdb = DbConfig {
        wal_recovery_mode: DBRecoveryMode::AbsoluteConsistency,
        wal_dir: "/var".to_owned(),
        wal_ttl_seconds: 1,
        wal_size_limit: ReadableSize::kb(1),
        max_total_wal_size: ReadableSize::gb(1),
        max_background_jobs: 12,
        max_manifest_file_size: ReadableSize::mb(12),
        create_if_missing: false,
        max_open_files: 12_345,
        enable_statistics: false,
        stats_dump_period: ReadableDuration::minutes(12),
        compaction_readahead_size: ReadableSize::kb(1),
        info_log_max_size: ReadableSize::kb(1),
        info_log_roll_time: ReadableDuration::secs(12),
        info_log_dir: "/var".to_owned(),
        rate_bytes_per_sec: ReadableSize::kb(1),
        wal_bytes_per_sync: ReadableSize::mb(1),
        max_sub_compactions: 12,
        writable_file_max_buffer_size: ReadableSize::mb(12),
        use_direct_io_for_flush_and_compaction: true,
        enable_pipelined_write: false,
        backup_dir: "/var".to_owned(),
        defaultcf: DefaultCfConfig {
            block_size: ReadableSize::kb(12),
            block_cache_size: ReadableSize::gb(12),
            cache_index_and_filter_blocks: false,
            pin_l0_filter_and_index_blocks: false,
            use_bloom_filter: false,
            whole_key_filtering: true,
            bloom_filter_bits_per_key: 123,
            block_based_bloom_filter: true,
            read_amp_bytes_per_bit: 0,
            compression_per_level: [
                DBCompressionType::No,
                DBCompressionType::No,
                DBCompressionType::Zstd,
                DBCompressionType::Zstd,
                DBCompressionType::No,
                DBCompressionType::Zstd,
                DBCompressionType::Lz4,
            ],
            write_buffer_size: ReadableSize::mb(1),
            max_write_buffer_number: 12,
            min_write_buffer_number_to_merge: 12,
            max_bytes_for_level_base: ReadableSize::kb(12),
            target_file_size_base: ReadableSize::kb(123),
            level0_file_num_compaction_trigger: 123,
            level0_slowdown_writes_trigger: 123,
            level0_stop_writes_trigger: 123,
            max_compaction_bytes: ReadableSize::gb(1),
            compaction_pri: CompactionPriority::MinOverlappingRatio,
        },
        writecf: WriteCfConfig {
            block_size: ReadableSize::kb(12),
            block_cache_size: ReadableSize::gb(12),
            cache_index_and_filter_blocks: false,
            pin_l0_filter_and_index_blocks: false,
            use_bloom_filter: false,
            whole_key_filtering: true,
            bloom_filter_bits_per_key: 123,
            block_based_bloom_filter: true,
            read_amp_bytes_per_bit: 0,
            compression_per_level: [
                DBCompressionType::No,
                DBCompressionType::No,
                DBCompressionType::Zstd,
                DBCompressionType::Zstd,
                DBCompressionType::No,
                DBCompressionType::Zstd,
                DBCompressionType::Lz4,
            ],
            write_buffer_size: ReadableSize::mb(1),
            max_write_buffer_number: 12,
            min_write_buffer_number_to_merge: 12,
            max_bytes_for_level_base: ReadableSize::kb(12),
            target_file_size_base: ReadableSize::kb(123),
            level0_file_num_compaction_trigger: 123,
            level0_slowdown_writes_trigger: 123,
            level0_stop_writes_trigger: 123,
            max_compaction_bytes: ReadableSize::gb(1),
            compaction_pri: CompactionPriority::MinOverlappingRatio,
        },
        lockcf: LockCfConfig {
            block_size: ReadableSize::kb(12),
            block_cache_size: ReadableSize::gb(12),
            cache_index_and_filter_blocks: false,
            pin_l0_filter_and_index_blocks: false,
            use_bloom_filter: false,
            whole_key_filtering: true,
            bloom_filter_bits_per_key: 123,
            block_based_bloom_filter: true,
            read_amp_bytes_per_bit: 0,
            compression_per_level: [
                DBCompressionType::No,
                DBCompressionType::No,
                DBCompressionType::Zstd,
                DBCompressionType::Zstd,
                DBCompressionType::No,
                DBCompressionType::Zstd,
                DBCompressionType::Lz4,
            ],
            write_buffer_size: ReadableSize::mb(1),
            max_write_buffer_number: 12,
            min_write_buffer_number_to_merge: 12,
            max_bytes_for_level_base: ReadableSize::kb(12),
            target_file_size_base: ReadableSize::kb(123),
            level0_file_num_compaction_trigger: 123,
            level0_slowdown_writes_trigger: 123,
            level0_stop_writes_trigger: 123,
            max_compaction_bytes: ReadableSize::gb(1),
            compaction_pri: CompactionPriority::MinOverlappingRatio,
        },
        raftcf: RaftCfConfig {
            block_size: ReadableSize::kb(12),
            block_cache_size: ReadableSize::gb(12),
            cache_index_and_filter_blocks: false,
            pin_l0_filter_and_index_blocks: false,
            use_bloom_filter: false,
            whole_key_filtering: true,
            bloom_filter_bits_per_key: 123,
            block_based_bloom_filter: true,
            read_amp_bytes_per_bit: 0,
            compression_per_level: [
                DBCompressionType::No,
                DBCompressionType::No,
                DBCompressionType::Zstd,
                DBCompressionType::Zstd,
                DBCompressionType::No,
                DBCompressionType::Zstd,
                DBCompressionType::Lz4,
            ],
            write_buffer_size: ReadableSize::mb(1),
            max_write_buffer_number: 12,
            min_write_buffer_number_to_merge: 12,
            max_bytes_for_level_base: ReadableSize::kb(12),
            target_file_size_base: ReadableSize::kb(123),
            level0_file_num_compaction_trigger: 123,
            level0_slowdown_writes_trigger: 123,
            level0_stop_writes_trigger: 123,
            max_compaction_bytes: ReadableSize::gb(1),
            compaction_pri: CompactionPriority::MinOverlappingRatio,
        },
    };
    value.raftdb = RaftDbConfig {
        wal_recovery_mode: DBRecoveryMode::SkipAnyCorruptedRecords,
        wal_dir: "/var".to_owned(),
        wal_ttl_seconds: 1,
        wal_size_limit: ReadableSize::kb(12),
        max_total_wal_size: ReadableSize::gb(1),
        max_manifest_file_size: ReadableSize::mb(12),
        create_if_missing: false,
        max_open_files: 12_345,
        enable_statistics: false,
        stats_dump_period: ReadableDuration::minutes(12),
        compaction_readahead_size: ReadableSize::kb(1),
        info_log_max_size: ReadableSize::kb(1),
        info_log_roll_time: ReadableDuration::secs(1),
        info_log_dir: "/var".to_owned(),
        max_sub_compactions: 12,
        writable_file_max_buffer_size: ReadableSize::mb(12),
        use_direct_io_for_flush_and_compaction: true,
        enable_pipelined_write: false,
        allow_concurrent_memtable_write: true,
        wal_bytes_per_sync: ReadableSize::mb(1),
        defaultcf: RaftDefaultCfConfig {
            block_size: ReadableSize::kb(12),
            block_cache_size: ReadableSize::gb(12),
            cache_index_and_filter_blocks: false,
            pin_l0_filter_and_index_blocks: false,
            use_bloom_filter: false,
            whole_key_filtering: true,
            bloom_filter_bits_per_key: 123,
            block_based_bloom_filter: true,
            read_amp_bytes_per_bit: 0,
            compression_per_level: [
                DBCompressionType::No,
                DBCompressionType::No,
                DBCompressionType::Zstd,
                DBCompressionType::Zstd,
                DBCompressionType::No,
                DBCompressionType::Zstd,
                DBCompressionType::Lz4,
            ],
            write_buffer_size: ReadableSize::mb(1),
            max_write_buffer_number: 12,
            min_write_buffer_number_to_merge: 12,
            max_bytes_for_level_base: ReadableSize::kb(12),
            target_file_size_base: ReadableSize::kb(123),
            level0_file_num_compaction_trigger: 123,
            level0_slowdown_writes_trigger: 123,
            level0_stop_writes_trigger: 123,
            max_compaction_bytes: ReadableSize::gb(1),
            compaction_pri: CompactionPriority::MinOverlappingRatio,
        },
    };
    value.storage = StorageConfig {
        data_dir: "/var".to_owned(),
        gc_ratio_threshold: 1.2,
        max_key_size: 8192,
        scheduler_notify_capacity: 123,

        scheduler_messages_per_tick: 123,
        scheduler_concurrency: 123,
        scheduler_worker_pool_size: 1,
        scheduler_pending_write_threshold: ReadableSize::kb(123),
    };
    value.coprocessor = CopConfig {
        split_region_on_table: true,
        region_max_size: ReadableSize::mb(12),
        region_split_size: ReadableSize::mb(12),
    };

    let custom = read_file_in_project_dir("tests/config/test-custom.toml");
    let load = toml::from_str(&custom).unwrap();
    assert_eq!(value, load);
    let dump = toml::to_string_pretty(&load).unwrap();
    assert_eq!(dump, custom);
}<|MERGE_RESOLUTION|>--- conflicted
+++ resolved
@@ -68,7 +68,7 @@
         end_point_stack_size: ReadableSize::mb(12),
         end_point_recursion_limit: 100,
         end_point_batch_row_limit: 64,
-<<<<<<< HEAD
+        snap_max_write_bytes_per_sec: ReadableSize::mb(10),
         ca_path: "invalid path".to_owned(),
         cert_path: "invalid path".to_owned(),
         key_path: "invalid path".to_owned(),
@@ -76,9 +76,6 @@
         cert: b"cert".to_vec(),
         key: b"".to_vec(),
         override_ssl_target: "".to_owned(),
-=======
-        snap_max_write_bytes_per_sec: ReadableSize::mb(10),
->>>>>>> 51b88762
     };
     value.metric = MetricConfig {
         interval: ReadableDuration::secs(12),
