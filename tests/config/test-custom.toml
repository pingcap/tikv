--- conflicted
+++ resolved
@@ -85,11 +85,7 @@
 raft-store-max-leader-lease = "12s"
 right-derive-when-split = false
 allow-remove-leader = true
-<<<<<<< HEAD
-max-merge-log-gap = 3
-=======
 merge-max-log-gap = 3
->>>>>>> 6f99309f
 merge-check-tick-interval = "11s"
 use-delete-range = true
 
