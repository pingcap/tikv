// Copyright 2018 TiKV Project Authors. Licensed under Apache-2.0.

mod gc_worker;
mod kv_service;
mod lock_manager;
mod raft_client;
mod security;
mod status_server;

use std::sync::Arc;

use ::security::{SecurityConfig, SecurityManager};
use futures::future::FutureExt;
use grpcio::RpcStatusCode;
use grpcio::*;
use kvproto::coprocessor::*;
use kvproto::coprocessor_v2::*;
use kvproto::kvrpcpb::*;
use kvproto::mpp::*;
use kvproto::raft_serverpb::{Done, RaftMessage, SnapshotChunk};
use kvproto::tikvpb::{
    create_tikv, BatchCommandsRequest, BatchCommandsResponse, BatchRaftMessage, Tikv,
};

macro_rules! unary_call {
    ($name:tt, $req_name:tt, $resp_name:tt) => {
        fn $name(&mut self, ctx: RpcContext<'_>, _: $req_name, sink: UnarySink<$resp_name>) {
            let status = RpcStatus::new(RpcStatusCode::UNIMPLEMENTED, None);
            ctx.spawn(sink.fail(status).map(|_| ()));
        }
    };
}

macro_rules! sstream_call {
    ($name:tt, $req_name:tt, $resp_name:tt) => {
        fn $name(
            &mut self,
            ctx: RpcContext<'_>,
            _: $req_name,
            sink: ServerStreamingSink<$resp_name>,
        ) {
            let status = RpcStatus::new(RpcStatusCode::UNIMPLEMENTED, None);
            ctx.spawn(sink.fail(status).map(|_| ()));
        }
    };
}

macro_rules! cstream_call {
    ($name:tt, $req_name:tt, $resp_name:tt) => {
        fn $name(
            &mut self,
            ctx: RpcContext<'_>,
            _: RequestStream<$req_name>,
            sink: ClientStreamingSink<$resp_name>,
        ) {
            let status = RpcStatus::new(RpcStatusCode::UNIMPLEMENTED, None);
            ctx.spawn(sink.fail(status).map(|_| ()));
        }
    };
}

macro_rules! bstream_call {
    ($name:tt, $req_name:tt, $resp_name:tt) => {
        fn $name(
            &mut self,
            ctx: RpcContext<'_>,
            _: RequestStream<$req_name>,
            sink: DuplexSink<$resp_name>,
        ) {
            let status = RpcStatus::new(RpcStatusCode::UNIMPLEMENTED, None);
            ctx.spawn(sink.fail(status).map(|_| ()));
        }
    };
}

macro_rules! unary_call_dispatch {
    ($name:tt, $req_name:tt, $resp_name:tt) => {
        fn $name(&mut self, ctx: RpcContext<'_>, req: $req_name, sink: UnarySink<$resp_name>) {
            (self.0).$name(ctx, req, sink)
        }
    };
}

macro_rules! sstream_call_dispatch {
    ($name:tt, $req_name:tt, $resp_name:tt) => {
        fn $name(
            &mut self,
            ctx: RpcContext<'_>,
            req: $req_name,
            sink: ServerStreamingSink<$resp_name>,
        ) {
            (self.0).$name(ctx, req, sink)
        }
    };
}

macro_rules! cstream_call_dispatch {
    ($name:tt, $req_name:tt, $resp_name:tt) => {
        fn $name(
            &mut self,
            ctx: RpcContext<'_>,
            req: RequestStream<$req_name>,
            sink: ClientStreamingSink<$resp_name>,
        ) {
            (self.0).$name(ctx, req, sink)
        }
    };
}

macro_rules! bstream_call_dispatch {
    ($name:tt, $req_name:tt, $resp_name:tt) => {
        fn $name(
            &mut self,
            ctx: RpcContext<'_>,
            req: RequestStream<$req_name>,
            sink: DuplexSink<$resp_name>,
        ) {
            (self.0).$name(ctx, req, sink)
        }
    };
}

#[derive(Clone)]
struct MockKv<T>(pub T);

trait MockKvService {
    unary_call!(kv_get, GetRequest, GetResponse);
    unary_call!(kv_scan, ScanRequest, ScanResponse);
    unary_call!(kv_prewrite, PrewriteRequest, PrewriteResponse);
    unary_call!(
        kv_pessimistic_lock,
        PessimisticLockRequest,
        PessimisticLockResponse
    );
    unary_call!(
        kv_pessimistic_rollback,
        PessimisticRollbackRequest,
        PessimisticRollbackResponse
    );
    unary_call!(kv_commit, CommitRequest, CommitResponse);
    unary_call!(kv_import, ImportRequest, ImportResponse);
    unary_call!(kv_cleanup, CleanupRequest, CleanupResponse);
    unary_call!(kv_batch_get, BatchGetRequest, BatchGetResponse);
    unary_call!(
        kv_batch_rollback,
        BatchRollbackRequest,
        BatchRollbackResponse
    );
    unary_call!(kv_txn_heart_beat, TxnHeartBeatRequest, TxnHeartBeatResponse);
    unary_call!(
        kv_check_txn_status,
        CheckTxnStatusRequest,
        CheckTxnStatusResponse
    );
    unary_call!(
        kv_check_secondary_locks,
        CheckSecondaryLocksRequest,
        CheckSecondaryLocksResponse
    );
    unary_call!(kv_scan_lock, ScanLockRequest, ScanLockResponse);
    unary_call!(kv_resolve_lock, ResolveLockRequest, ResolveLockResponse);
    unary_call!(kv_gc, GcRequest, GcResponse);
    unary_call!(kv_delete_range, DeleteRangeRequest, DeleteRangeResponse);
    unary_call!(raw_get, RawGetRequest, RawGetResponse);
    unary_call!(raw_batch_get, RawBatchGetRequest, RawBatchGetResponse);
    unary_call!(raw_scan, RawScanRequest, RawScanResponse);
    unary_call!(raw_batch_scan, RawBatchScanRequest, RawBatchScanResponse);
    unary_call!(raw_put, RawPutRequest, RawPutResponse);
    unary_call!(raw_batch_put, RawBatchPutRequest, RawBatchPutResponse);
    unary_call!(raw_delete, RawDeleteRequest, RawDeleteResponse);
    unary_call!(
        raw_batch_delete,
        RawBatchDeleteRequest,
        RawBatchDeleteResponse
    );
    unary_call!(
        raw_delete_range,
        RawDeleteRangeRequest,
        RawDeleteRangeResponse
    );
    unary_call!(raw_get_key_ttl, RawGetKeyTtlRequest, RawGetKeyTtlResponse);
    unary_call!(raw_compare_and_swap, RawCasRequest, RawCasResponse);
    unary_call!(ver_get, VerGetRequest, VerGetResponse);
    unary_call!(ver_batch_get, VerBatchGetRequest, VerBatchGetResponse);
    unary_call!(ver_mut, VerMutRequest, VerMutResponse);
    unary_call!(ver_batch_mut, VerBatchMutRequest, VerBatchMutResponse);
    unary_call!(ver_scan, VerScanRequest, VerScanResponse);
    unary_call!(
        ver_delete_range,
        VerDeleteRangeRequest,
        VerDeleteRangeResponse
    );
    unary_call!(
        unsafe_destroy_range,
        UnsafeDestroyRangeRequest,
        UnsafeDestroyRangeResponse
    );
    unary_call!(
        register_lock_observer,
        RegisterLockObserverRequest,
        RegisterLockObserverResponse
    );
    unary_call!(
        check_lock_observer,
        CheckLockObserverRequest,
        CheckLockObserverResponse
    );
    unary_call!(
        remove_lock_observer,
        RemoveLockObserverRequest,
        RemoveLockObserverResponse
    );
    unary_call!(
        physical_scan_lock,
        PhysicalScanLockRequest,
        PhysicalScanLockResponse
    );
    unary_call!(dispatch_mpp_task, DispatchTaskRequest, DispatchTaskResponse);
    unary_call!(cancel_mpp_task, CancelTaskRequest, CancelTaskResponse);
    unary_call!(coprocessor, Request, Response);
    sstream_call!(batch_coprocessor, BatchRequest, BatchResponse);
    sstream_call!(coprocessor_stream, Request, Response);
    unary_call!(
        coprocessor_v2,
        RawCoprocessorRequest,
        RawCoprocessorResponse
    );
    sstream_call!(
        establish_mpp_connection,
        EstablishMppConnectionRequest,
        MppDataPacket
    );
    cstream_call!(raft, RaftMessage, Done);
    cstream_call!(batch_raft, BatchRaftMessage, Done);
    cstream_call!(snapshot, SnapshotChunk, Done);
    unary_call!(
        mvcc_get_by_start_ts,
        MvccGetByStartTsRequest,
        MvccGetByStartTsResponse
    );
    unary_call!(mvcc_get_by_key, MvccGetByKeyRequest, MvccGetByKeyResponse);
    unary_call!(split_region, SplitRegionRequest, SplitRegionResponse);
    unary_call!(read_index, ReadIndexRequest, ReadIndexResponse);
    bstream_call!(batch_commands, BatchCommandsRequest, BatchCommandsResponse);
    unary_call!(check_leader, CheckLeaderRequest, CheckLeaderResponse);
<<<<<<< HEAD
    unary_call!(raw_get_key_ttl, RawGetKeyTtlRequest, RawGetKeyTtlResponse);
    unary_call!(get_store_safe_ts, StoreSafeTsRequest, StoreSafeTsResponse);
=======
>>>>>>> c4b2d8e8
}

impl<T: MockKvService + Clone + Send + 'static> Tikv for MockKv<T> {
    unary_call_dispatch!(kv_get, GetRequest, GetResponse);
    unary_call_dispatch!(kv_scan, ScanRequest, ScanResponse);
    unary_call_dispatch!(kv_prewrite, PrewriteRequest, PrewriteResponse);
    unary_call_dispatch!(
        kv_pessimistic_lock,
        PessimisticLockRequest,
        PessimisticLockResponse
    );
    unary_call_dispatch!(
        kv_pessimistic_rollback,
        PessimisticRollbackRequest,
        PessimisticRollbackResponse
    );
    unary_call_dispatch!(kv_commit, CommitRequest, CommitResponse);
    unary_call_dispatch!(kv_import, ImportRequest, ImportResponse);
    unary_call_dispatch!(kv_cleanup, CleanupRequest, CleanupResponse);
    unary_call_dispatch!(kv_batch_get, BatchGetRequest, BatchGetResponse);
    unary_call_dispatch!(
        kv_batch_rollback,
        BatchRollbackRequest,
        BatchRollbackResponse
    );
    unary_call_dispatch!(kv_txn_heart_beat, TxnHeartBeatRequest, TxnHeartBeatResponse);
    unary_call_dispatch!(
        kv_check_txn_status,
        CheckTxnStatusRequest,
        CheckTxnStatusResponse
    );
    unary_call_dispatch!(
        kv_check_secondary_locks,
        CheckSecondaryLocksRequest,
        CheckSecondaryLocksResponse
    );
    unary_call_dispatch!(kv_scan_lock, ScanLockRequest, ScanLockResponse);
    unary_call_dispatch!(kv_resolve_lock, ResolveLockRequest, ResolveLockResponse);
    unary_call_dispatch!(kv_gc, GcRequest, GcResponse);
    unary_call_dispatch!(kv_delete_range, DeleteRangeRequest, DeleteRangeResponse);
    unary_call_dispatch!(raw_get, RawGetRequest, RawGetResponse);
    unary_call_dispatch!(raw_batch_get, RawBatchGetRequest, RawBatchGetResponse);
    unary_call_dispatch!(raw_scan, RawScanRequest, RawScanResponse);
    unary_call_dispatch!(raw_batch_scan, RawBatchScanRequest, RawBatchScanResponse);
    unary_call_dispatch!(raw_put, RawPutRequest, RawPutResponse);
    unary_call_dispatch!(raw_batch_put, RawBatchPutRequest, RawBatchPutResponse);
    unary_call_dispatch!(raw_delete, RawDeleteRequest, RawDeleteResponse);
    unary_call_dispatch!(
        raw_batch_delete,
        RawBatchDeleteRequest,
        RawBatchDeleteResponse
    );
    unary_call_dispatch!(
        raw_delete_range,
        RawDeleteRangeRequest,
        RawDeleteRangeResponse
    );
    unary_call_dispatch!(raw_get_key_ttl, RawGetKeyTtlRequest, RawGetKeyTtlResponse);
    unary_call_dispatch!(raw_compare_and_swap, RawCasRequest, RawCasResponse);
    unary_call_dispatch!(ver_get, VerGetRequest, VerGetResponse);
    unary_call_dispatch!(ver_batch_get, VerBatchGetRequest, VerBatchGetResponse);
    unary_call_dispatch!(ver_mut, VerMutRequest, VerMutResponse);
    unary_call_dispatch!(ver_batch_mut, VerBatchMutRequest, VerBatchMutResponse);
    unary_call_dispatch!(ver_scan, VerScanRequest, VerScanResponse);
    unary_call_dispatch!(
        ver_delete_range,
        VerDeleteRangeRequest,
        VerDeleteRangeResponse
    );
    unary_call_dispatch!(
        unsafe_destroy_range,
        UnsafeDestroyRangeRequest,
        UnsafeDestroyRangeResponse
    );
    unary_call_dispatch!(
        register_lock_observer,
        RegisterLockObserverRequest,
        RegisterLockObserverResponse
    );
    unary_call_dispatch!(
        check_lock_observer,
        CheckLockObserverRequest,
        CheckLockObserverResponse
    );
    unary_call_dispatch!(
        remove_lock_observer,
        RemoveLockObserverRequest,
        RemoveLockObserverResponse
    );
    unary_call_dispatch!(
        physical_scan_lock,
        PhysicalScanLockRequest,
        PhysicalScanLockResponse
    );
    unary_call_dispatch!(dispatch_mpp_task, DispatchTaskRequest, DispatchTaskResponse);
    unary_call_dispatch!(cancel_mpp_task, CancelTaskRequest, CancelTaskResponse);
    unary_call_dispatch!(coprocessor, Request, Response);
    sstream_call_dispatch!(batch_coprocessor, BatchRequest, BatchResponse);
    sstream_call_dispatch!(coprocessor_stream, Request, Response);
    unary_call_dispatch!(
        coprocessor_v2,
        RawCoprocessorRequest,
        RawCoprocessorResponse
    );
    sstream_call_dispatch!(
        establish_mpp_connection,
        EstablishMppConnectionRequest,
        MppDataPacket
    );
    cstream_call_dispatch!(raft, RaftMessage, Done);
    cstream_call_dispatch!(batch_raft, BatchRaftMessage, Done);
    cstream_call_dispatch!(snapshot, SnapshotChunk, Done);
    unary_call_dispatch!(
        mvcc_get_by_start_ts,
        MvccGetByStartTsRequest,
        MvccGetByStartTsResponse
    );
    unary_call!(mvcc_get_by_key, MvccGetByKeyRequest, MvccGetByKeyResponse);
    unary_call_dispatch!(split_region, SplitRegionRequest, SplitRegionResponse);
    unary_call_dispatch!(read_index, ReadIndexRequest, ReadIndexResponse);
    bstream_call_dispatch!(batch_commands, BatchCommandsRequest, BatchCommandsResponse);
    unary_call_dispatch!(check_leader, CheckLeaderRequest, CheckLeaderResponse);
<<<<<<< HEAD
    unary_call_dispatch!(raw_get_key_ttl, RawGetKeyTtlRequest, RawGetKeyTtlResponse);
    unary_call_dispatch!(get_store_safe_ts, StoreSafeTsRequest, StoreSafeTsResponse);
=======
>>>>>>> c4b2d8e8
}

fn mock_kv_service<T>(kv: MockKv<T>, ip: &str, port: u16) -> Result<Server>
where
    T: MockKvService + Clone + Send + 'static,
{
    let env = Arc::new(Environment::new(2));
    let security_mgr = Arc::new(SecurityManager::new(&SecurityConfig::default()).unwrap());

    let channel_args = ChannelBuilder::new(Arc::clone(&env))
        .max_concurrent_stream(2)
        .max_receive_message_len(-1)
        .max_send_message_len(-1)
        .build_args();

    let mut sb = ServerBuilder::new(Arc::clone(&env))
        .channel_args(channel_args)
        .register_service(create_tikv(kv));
    sb = security_mgr.bind(sb, ip, port);
    sb.build()
}<|MERGE_RESOLUTION|>--- conflicted
+++ resolved
@@ -243,11 +243,7 @@
     unary_call!(read_index, ReadIndexRequest, ReadIndexResponse);
     bstream_call!(batch_commands, BatchCommandsRequest, BatchCommandsResponse);
     unary_call!(check_leader, CheckLeaderRequest, CheckLeaderResponse);
-<<<<<<< HEAD
-    unary_call!(raw_get_key_ttl, RawGetKeyTtlRequest, RawGetKeyTtlResponse);
     unary_call!(get_store_safe_ts, StoreSafeTsRequest, StoreSafeTsResponse);
-=======
->>>>>>> c4b2d8e8
 }
 
 impl<T: MockKvService + Clone + Send + 'static> Tikv for MockKv<T> {
@@ -370,11 +366,7 @@
     unary_call_dispatch!(read_index, ReadIndexRequest, ReadIndexResponse);
     bstream_call_dispatch!(batch_commands, BatchCommandsRequest, BatchCommandsResponse);
     unary_call_dispatch!(check_leader, CheckLeaderRequest, CheckLeaderResponse);
-<<<<<<< HEAD
-    unary_call_dispatch!(raw_get_key_ttl, RawGetKeyTtlRequest, RawGetKeyTtlResponse);
     unary_call_dispatch!(get_store_safe_ts, StoreSafeTsRequest, StoreSafeTsResponse);
-=======
->>>>>>> c4b2d8e8
 }
 
 fn mock_kv_service<T>(kv: MockKv<T>, ip: &str, port: u16) -> Result<Server>
