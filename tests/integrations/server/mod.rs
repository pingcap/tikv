--- conflicted
+++ resolved
@@ -233,15 +233,12 @@
     unary_call!(read_index, ReadIndexRequest, ReadIndexResponse);
     bstream_call!(batch_commands, BatchCommandsRequest, BatchCommandsResponse);
     unary_call!(check_leader, CheckLeaderRequest, CheckLeaderResponse);
-<<<<<<< HEAD
-=======
     unary_call!(get_store_safe_ts, StoreSafeTsRequest, StoreSafeTsResponse);
     unary_call!(
         get_lock_wait_info,
         GetLockWaitInfoRequest,
         GetLockWaitInfoResponse
     );
->>>>>>> b2d1c629
 }
 
 impl<T: MockKvService + Clone + Send + 'static> Tikv for MockKv<T> {
@@ -354,15 +351,12 @@
     unary_call_dispatch!(read_index, ReadIndexRequest, ReadIndexResponse);
     bstream_call_dispatch!(batch_commands, BatchCommandsRequest, BatchCommandsResponse);
     unary_call_dispatch!(check_leader, CheckLeaderRequest, CheckLeaderResponse);
-<<<<<<< HEAD
-=======
     unary_call_dispatch!(get_store_safe_ts, StoreSafeTsRequest, StoreSafeTsResponse);
     unary_call_dispatch!(
         get_lock_wait_info,
         GetLockWaitInfoRequest,
         GetLockWaitInfoResponse
     );
->>>>>>> b2d1c629
 }
 
 fn mock_kv_service<T>(kv: MockKv<T>, ip: &str, port: u16) -> Result<Server>
