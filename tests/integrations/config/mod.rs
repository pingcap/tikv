// Copyright 2017 TiKV Project Authors. Licensed under Apache-2.0.

use std::fs::File;
use std::io::Read;
use std::path::PathBuf;

use slog::Level;

use engine::rocks::util::config::{BlobRunMode, CompressionType};
use engine::rocks::{
    CompactionPriority, DBCompactionStyle, DBCompressionType, DBRateLimiterMode, DBRecoveryMode,
};
use pd_client::Config as PdConfig;
use raftstore::coprocessor::Config as CopConfig;
use raftstore::store::{CommitAlgorithm, Config as RaftstoreConfig};
use tikv::config::*;
use tikv::import::Config as ImportConfig;
use tikv::server::config::GrpcCompressionType;
use tikv::server::gc_worker::GcConfig;
use tikv::server::lock_manager::Config as PessimisticTxnConfig;
use tikv::server::Config as ServerConfig;
use tikv::storage::config::{BlockCacheConfig, Config as StorageConfig};
use tikv_util::collections::HashSet;
use tikv_util::config::{ReadableDuration, ReadableSize};
use tikv_util::security::SecurityConfig;

mod dynamic;
mod test_config_client;

#[test]
fn test_toml_serde() {
    let value = TiKvConfig::default();
    let dump = toml::to_string_pretty(&value).unwrap();
    let load = toml::from_str(&dump).unwrap();
    assert_eq!(value, load);
}

// Read a file in project directory. It is similar to `include_str!`,
// but `include_str!` a large string literal increases compile time.
// See more: https://github.com/rust-lang/rust/issues/39352
fn read_file_in_project_dir(path: &str) -> String {
    let mut p = PathBuf::from(env!("CARGO_MANIFEST_DIR"));
    p.push(path);
    let mut f = File::open(p).unwrap();
    let mut buffer = String::new();
    f.read_to_string(&mut buffer).unwrap();
    buffer
}

#[test]
fn test_serde_custom_tikv_config() {
    let mut value = TiKvConfig::default();
    value.log_level = Level::Debug;
    value.log_file = "foo".to_owned();
    value.slow_log_file = "slow_foo".to_owned();
    value.slow_log_threshold = ReadableDuration::secs(1);
    value.server = ServerConfig {
        cluster_id: 0, // KEEP IT ZERO, it is skipped by serde.
        addr: "example.com:443".to_owned(),
        labels: map! { "a".to_owned() => "b".to_owned() },
        advertise_addr: "example.com:443".to_owned(),
        status_addr: "example.com:443".to_owned(),
        status_thread_pool_size: 1,
        concurrent_send_snap_limit: 4,
        concurrent_recv_snap_limit: 4,
        grpc_compression_type: GrpcCompressionType::Gzip,
        grpc_concurrency: 123,
        grpc_concurrent_stream: 1_234,
        grpc_memory_pool_quota: ReadableSize(123_456),
        grpc_raft_conn_num: 123,
        grpc_stream_initial_window_size: ReadableSize(12_345),
        grpc_keepalive_time: ReadableDuration::secs(3),
        grpc_keepalive_timeout: ReadableDuration::secs(60),
        end_point_concurrency: None,
        end_point_max_tasks: None,
        end_point_stack_size: None,
        end_point_recursion_limit: 100,
        end_point_stream_channel_size: 16,
        end_point_batch_row_limit: 64,
        end_point_stream_batch_row_limit: 4096,
        end_point_enable_batch_if_possible: true,
        end_point_request_max_handle_duration: ReadableDuration::secs(12),
        end_point_max_concurrency: 10,
        snap_max_write_bytes_per_sec: ReadableSize::mb(10),
        snap_max_total_size: ReadableSize::gb(10),
        stats_concurrency: 10,
        heavy_load_threshold: 1000,
        heavy_load_wait_duration: ReadableDuration::millis(2),
        enable_request_batch: false,
        request_batch_enable_cross_command: false,
        request_batch_wait_duration: ReadableDuration::millis(10),
    };
    value.readpool = ReadPoolConfig {
        unified: UnifiedReadPoolConfig {
            min_thread_count: 5,
            max_thread_count: 10,
            stack_size: ReadableSize::mb(20),
            max_tasks_per_worker: 2200,
        },
        storage: StorageReadPoolConfig {
            use_unified_pool: Some(true),
            high_concurrency: 1,
            normal_concurrency: 3,
            low_concurrency: 7,
            max_tasks_per_worker_high: 1000,
            max_tasks_per_worker_normal: 1500,
            max_tasks_per_worker_low: 2500,
            stack_size: ReadableSize::mb(20),
        },
        coprocessor: CoprReadPoolConfig {
            use_unified_pool: Some(false),
            high_concurrency: 2,
            normal_concurrency: 4,
            low_concurrency: 6,
            max_tasks_per_worker_high: 2000,
            max_tasks_per_worker_normal: 1000,
            max_tasks_per_worker_low: 3000,
            stack_size: ReadableSize::mb(12),
        },
    };
    value.metric = MetricConfig {
        interval: ReadableDuration::secs(12),
        address: "example.com:443".to_owned(),
        job: "tikv_1".to_owned(),
    };
    value.raft_store = RaftstoreConfig {
        sync_log: false,
        prevote: false,
        raftdb_path: "/var".to_owned(),
        capacity: ReadableSize(123),
        raft_base_tick_interval: ReadableDuration::secs(12),
        raft_heartbeat_ticks: 1,
        raft_election_timeout_ticks: 12,
        raft_min_election_timeout_ticks: 14,
        raft_max_election_timeout_ticks: 20,
        raft_max_size_per_msg: ReadableSize::mb(12),
        raft_max_inflight_msgs: 123,
        raft_entry_max_size: ReadableSize::mb(12),
        raft_log_gc_tick_interval: ReadableDuration::secs(12),
        raft_log_gc_threshold: 12,
        raft_log_gc_count_limit: 12,
        raft_log_gc_size_limit: ReadableSize::kb(1),
        raft_entry_cache_life_time: ReadableDuration::secs(12),
        raft_reject_transfer_leader_duration: ReadableDuration::secs(3),
        split_region_check_tick_interval: ReadableDuration::secs(12),
        region_split_check_diff: ReadableSize::mb(6),
        region_compact_check_interval: ReadableDuration::secs(12),
        clean_stale_peer_delay: ReadableDuration::secs(13),
        region_compact_check_step: 1_234,
        region_compact_min_tombstones: 999,
        region_compact_tombstones_percent: 33,
        pd_heartbeat_tick_interval: ReadableDuration::minutes(12),
        pd_store_heartbeat_tick_interval: ReadableDuration::secs(12),
        notify_capacity: 12_345,
        snap_mgr_gc_tick_interval: ReadableDuration::minutes(12),
        snap_gc_timeout: ReadableDuration::hours(12),
        messages_per_tick: 12_345,
        max_peer_down_duration: ReadableDuration::minutes(12),
        max_leader_missing_duration: ReadableDuration::hours(12),
        abnormal_leader_missing_duration: ReadableDuration::hours(6),
        peer_stale_state_check_interval: ReadableDuration::hours(2),
        leader_transfer_max_log_lag: 123,
        snap_apply_batch_size: ReadableSize::mb(12),
        lock_cf_compact_interval: ReadableDuration::minutes(12),
        lock_cf_compact_bytes_threshold: ReadableSize::mb(123),
        consistency_check_interval: ReadableDuration::secs(12),
        report_region_flow_interval: ReadableDuration::minutes(12),
        raft_store_max_leader_lease: ReadableDuration::secs(12),
        right_derive_when_split: false,
        allow_remove_leader: true,
        merge_max_log_gap: 3,
        merge_check_tick_interval: ReadableDuration::secs(11),
        use_delete_range: true,
        cleanup_import_sst_interval: ReadableDuration::minutes(12),
        region_max_size: ReadableSize(0),
        region_split_size: ReadableSize(0),
        local_read_batch_size: 33,
        apply_max_batch_size: 22,
        apply_pool_size: 4,
        store_max_batch_size: 21,
        store_pool_size: 3,
        future_poll_size: 2,
        hibernate_regions: false,
<<<<<<< HEAD
        commit_algorithm: CommitAlgorithm::IntegrityOverLabel,
        replicate_label: "test-key".to_owned(),
=======
        early_apply: false,
        quorum_algorithm: QuorumAlgorithm::IntegrationOnHalfFail,
>>>>>>> a45cbffc
    };
    value.pd = PdConfig::new(vec!["example.com:443".to_owned()]);
    let titan_cf_config = TitanCfConfig {
        min_blob_size: ReadableSize(2018),
        blob_file_compression: CompressionType::Zstd,
        blob_cache_size: ReadableSize::gb(12),
        min_gc_batch_size: ReadableSize::kb(12),
        max_gc_batch_size: ReadableSize::mb(12),
        discardable_ratio: 0.00156,
        sample_ratio: 0.982,
        merge_small_file_threshold: ReadableSize::kb(21),
        blob_run_mode: BlobRunMode::Fallback,
        level_merge: true,
        range_merge: true,
        max_sorted_runs: 100,
        gc_merge_rewrite: true,
    };
    let titan_db_config = TitanDBConfig {
        enabled: true,
        dirname: "bar".to_owned(),
        disable_gc: false,
        max_background_gc: 9,
        purge_obsolete_files_period: ReadableDuration::secs(1),
    };
    value.rocksdb = DbConfig {
        wal_recovery_mode: DBRecoveryMode::AbsoluteConsistency,
        wal_dir: "/var".to_owned(),
        wal_ttl_seconds: 1,
        wal_size_limit: ReadableSize::kb(1),
        max_total_wal_size: ReadableSize::gb(1),
        max_background_jobs: 12,
        max_manifest_file_size: ReadableSize::mb(12),
        create_if_missing: false,
        max_open_files: 12_345,
        enable_statistics: false,
        stats_dump_period: ReadableDuration::minutes(12),
        compaction_readahead_size: ReadableSize::kb(1),
        info_log_max_size: ReadableSize::kb(1),
        info_log_roll_time: ReadableDuration::secs(12),
        info_log_keep_log_file_num: 1000,
        info_log_dir: "/var".to_owned(),
        rate_bytes_per_sec: ReadableSize::kb(1),
        rate_limiter_mode: DBRateLimiterMode::AllIo,
        auto_tuned: true,
        bytes_per_sync: ReadableSize::mb(1),
        wal_bytes_per_sync: ReadableSize::kb(32),
        max_sub_compactions: 12,
        writable_file_max_buffer_size: ReadableSize::mb(12),
        use_direct_io_for_flush_and_compaction: true,
        enable_pipelined_write: false,
        enable_multi_batch_write: false,
        enable_unordered_write: true,
        defaultcf: DefaultCfConfig {
            block_size: ReadableSize::kb(12),
            block_cache_size: ReadableSize::gb(12),
            disable_block_cache: false,
            cache_index_and_filter_blocks: false,
            pin_l0_filter_and_index_blocks: false,
            use_bloom_filter: false,
            optimize_filters_for_hits: false,
            whole_key_filtering: true,
            bloom_filter_bits_per_key: 123,
            block_based_bloom_filter: true,
            read_amp_bytes_per_bit: 0,
            compression_per_level: [
                DBCompressionType::No,
                DBCompressionType::No,
                DBCompressionType::Zstd,
                DBCompressionType::Zstd,
                DBCompressionType::No,
                DBCompressionType::Zstd,
                DBCompressionType::Lz4,
            ],
            write_buffer_size: ReadableSize::mb(1),
            max_write_buffer_number: 12,
            min_write_buffer_number_to_merge: 12,
            max_bytes_for_level_base: ReadableSize::kb(12),
            target_file_size_base: ReadableSize::kb(123),
            level0_file_num_compaction_trigger: 123,
            level0_slowdown_writes_trigger: 123,
            level0_stop_writes_trigger: 123,
            max_compaction_bytes: ReadableSize::gb(1),
            compaction_pri: CompactionPriority::MinOverlappingRatio,
            dynamic_level_bytes: true,
            num_levels: 4,
            max_bytes_for_level_multiplier: 8,
            compaction_style: DBCompactionStyle::Universal,
            disable_auto_compactions: true,
            soft_pending_compaction_bytes_limit: ReadableSize::gb(12),
            hard_pending_compaction_bytes_limit: ReadableSize::gb(12),
            force_consistency_checks: false,
            titan: titan_cf_config.clone(),
            prop_size_index_distance: 4000000,
            prop_keys_index_distance: 40000,
            enable_doubly_skiplist: false,
        },
        writecf: WriteCfConfig {
            block_size: ReadableSize::kb(12),
            block_cache_size: ReadableSize::gb(12),
            disable_block_cache: false,
            cache_index_and_filter_blocks: false,
            pin_l0_filter_and_index_blocks: false,
            use_bloom_filter: false,
            optimize_filters_for_hits: true,
            whole_key_filtering: true,
            bloom_filter_bits_per_key: 123,
            block_based_bloom_filter: true,
            read_amp_bytes_per_bit: 0,
            compression_per_level: [
                DBCompressionType::No,
                DBCompressionType::No,
                DBCompressionType::Zstd,
                DBCompressionType::Zstd,
                DBCompressionType::No,
                DBCompressionType::Zstd,
                DBCompressionType::Lz4,
            ],
            write_buffer_size: ReadableSize::mb(1),
            max_write_buffer_number: 12,
            min_write_buffer_number_to_merge: 12,
            max_bytes_for_level_base: ReadableSize::kb(12),
            target_file_size_base: ReadableSize::kb(123),
            level0_file_num_compaction_trigger: 123,
            level0_slowdown_writes_trigger: 123,
            level0_stop_writes_trigger: 123,
            max_compaction_bytes: ReadableSize::gb(1),
            compaction_pri: CompactionPriority::MinOverlappingRatio,
            dynamic_level_bytes: true,
            num_levels: 4,
            max_bytes_for_level_multiplier: 8,
            compaction_style: DBCompactionStyle::Universal,
            disable_auto_compactions: true,
            soft_pending_compaction_bytes_limit: ReadableSize::gb(12),
            hard_pending_compaction_bytes_limit: ReadableSize::gb(12),
            force_consistency_checks: false,
            titan: TitanCfConfig {
                min_blob_size: ReadableSize(1024), // default value
                blob_file_compression: CompressionType::Lz4,
                blob_cache_size: ReadableSize::mb(0),
                min_gc_batch_size: ReadableSize::mb(16),
                max_gc_batch_size: ReadableSize::mb(64),
                discardable_ratio: 0.5,
                sample_ratio: 0.1,
                merge_small_file_threshold: ReadableSize::mb(8),
                blob_run_mode: BlobRunMode::ReadOnly,
                level_merge: false,
                range_merge: true,
                max_sorted_runs: 20,
                gc_merge_rewrite: false,
            },
            prop_size_index_distance: 4000000,
            prop_keys_index_distance: 40000,
            enable_doubly_skiplist: true,
        },
        lockcf: LockCfConfig {
            block_size: ReadableSize::kb(12),
            block_cache_size: ReadableSize::gb(12),
            disable_block_cache: false,
            cache_index_and_filter_blocks: false,
            pin_l0_filter_and_index_blocks: false,
            use_bloom_filter: false,
            optimize_filters_for_hits: true,
            whole_key_filtering: true,
            bloom_filter_bits_per_key: 123,
            block_based_bloom_filter: true,
            read_amp_bytes_per_bit: 0,
            compression_per_level: [
                DBCompressionType::No,
                DBCompressionType::No,
                DBCompressionType::Zstd,
                DBCompressionType::Zstd,
                DBCompressionType::No,
                DBCompressionType::Zstd,
                DBCompressionType::Lz4,
            ],
            write_buffer_size: ReadableSize::mb(1),
            max_write_buffer_number: 12,
            min_write_buffer_number_to_merge: 12,
            max_bytes_for_level_base: ReadableSize::kb(12),
            target_file_size_base: ReadableSize::kb(123),
            level0_file_num_compaction_trigger: 123,
            level0_slowdown_writes_trigger: 123,
            level0_stop_writes_trigger: 123,
            max_compaction_bytes: ReadableSize::gb(1),
            compaction_pri: CompactionPriority::MinOverlappingRatio,
            dynamic_level_bytes: true,
            num_levels: 4,
            max_bytes_for_level_multiplier: 8,
            compaction_style: DBCompactionStyle::Universal,
            disable_auto_compactions: true,
            soft_pending_compaction_bytes_limit: ReadableSize::gb(12),
            hard_pending_compaction_bytes_limit: ReadableSize::gb(12),
            force_consistency_checks: false,
            titan: TitanCfConfig {
                min_blob_size: ReadableSize(1024), // default value
                blob_file_compression: CompressionType::Lz4,
                blob_cache_size: ReadableSize::mb(0),
                min_gc_batch_size: ReadableSize::mb(16),
                max_gc_batch_size: ReadableSize::mb(64),
                discardable_ratio: 0.5,
                sample_ratio: 0.1,
                merge_small_file_threshold: ReadableSize::mb(8),
                blob_run_mode: BlobRunMode::ReadOnly, // default value
                level_merge: false,
                range_merge: true,
                max_sorted_runs: 20,
                gc_merge_rewrite: false,
            },
            prop_size_index_distance: 4000000,
            prop_keys_index_distance: 40000,
            enable_doubly_skiplist: true,
        },
        raftcf: RaftCfConfig {
            block_size: ReadableSize::kb(12),
            block_cache_size: ReadableSize::gb(12),
            disable_block_cache: false,
            cache_index_and_filter_blocks: false,
            pin_l0_filter_and_index_blocks: false,
            use_bloom_filter: false,
            optimize_filters_for_hits: false,
            whole_key_filtering: true,
            bloom_filter_bits_per_key: 123,
            block_based_bloom_filter: true,
            read_amp_bytes_per_bit: 0,
            compression_per_level: [
                DBCompressionType::No,
                DBCompressionType::No,
                DBCompressionType::Zstd,
                DBCompressionType::Zstd,
                DBCompressionType::No,
                DBCompressionType::Zstd,
                DBCompressionType::Lz4,
            ],
            write_buffer_size: ReadableSize::mb(1),
            max_write_buffer_number: 12,
            min_write_buffer_number_to_merge: 12,
            max_bytes_for_level_base: ReadableSize::kb(12),
            target_file_size_base: ReadableSize::kb(123),
            level0_file_num_compaction_trigger: 123,
            level0_slowdown_writes_trigger: 123,
            level0_stop_writes_trigger: 123,
            max_compaction_bytes: ReadableSize::gb(1),
            compaction_pri: CompactionPriority::MinOverlappingRatio,
            dynamic_level_bytes: true,
            num_levels: 4,
            max_bytes_for_level_multiplier: 8,
            compaction_style: DBCompactionStyle::Universal,
            disable_auto_compactions: true,
            soft_pending_compaction_bytes_limit: ReadableSize::gb(12),
            hard_pending_compaction_bytes_limit: ReadableSize::gb(12),
            force_consistency_checks: false,
            titan: TitanCfConfig {
                min_blob_size: ReadableSize(1024), // default value
                blob_file_compression: CompressionType::Lz4,
                blob_cache_size: ReadableSize::mb(0),
                min_gc_batch_size: ReadableSize::mb(16),
                max_gc_batch_size: ReadableSize::mb(64),
                discardable_ratio: 0.5,
                sample_ratio: 0.1,
                merge_small_file_threshold: ReadableSize::mb(8),
                blob_run_mode: BlobRunMode::ReadOnly, // default value
                level_merge: false,
                range_merge: true,
                max_sorted_runs: 20,
                gc_merge_rewrite: false,
            },
            prop_size_index_distance: 4000000,
            prop_keys_index_distance: 40000,
            enable_doubly_skiplist: true,
        },
        titan: titan_db_config.clone(),
    };
    value.raftdb = RaftDbConfig {
        wal_recovery_mode: DBRecoveryMode::SkipAnyCorruptedRecords,
        wal_dir: "/var".to_owned(),
        wal_ttl_seconds: 1,
        wal_size_limit: ReadableSize::kb(12),
        max_total_wal_size: ReadableSize::gb(1),
        max_background_jobs: 12,
        max_manifest_file_size: ReadableSize::mb(12),
        create_if_missing: false,
        max_open_files: 12_345,
        enable_statistics: false,
        stats_dump_period: ReadableDuration::minutes(12),
        compaction_readahead_size: ReadableSize::kb(1),
        info_log_max_size: ReadableSize::kb(1),
        info_log_roll_time: ReadableDuration::secs(1),
        info_log_keep_log_file_num: 1000,
        info_log_dir: "/var".to_owned(),
        max_sub_compactions: 12,
        writable_file_max_buffer_size: ReadableSize::mb(12),
        use_direct_io_for_flush_and_compaction: true,
        enable_pipelined_write: false,
        enable_unordered_write: false,
        allow_concurrent_memtable_write: true,
        bytes_per_sync: ReadableSize::mb(1),
        wal_bytes_per_sync: ReadableSize::kb(32),
        defaultcf: RaftDefaultCfConfig {
            block_size: ReadableSize::kb(12),
            block_cache_size: ReadableSize::gb(12),
            disable_block_cache: false,
            cache_index_and_filter_blocks: false,
            pin_l0_filter_and_index_blocks: false,
            use_bloom_filter: false,
            optimize_filters_for_hits: false,
            whole_key_filtering: true,
            bloom_filter_bits_per_key: 123,
            block_based_bloom_filter: true,
            read_amp_bytes_per_bit: 0,
            compression_per_level: [
                DBCompressionType::No,
                DBCompressionType::No,
                DBCompressionType::Zstd,
                DBCompressionType::Zstd,
                DBCompressionType::No,
                DBCompressionType::Zstd,
                DBCompressionType::Lz4,
            ],
            write_buffer_size: ReadableSize::mb(1),
            max_write_buffer_number: 12,
            min_write_buffer_number_to_merge: 12,
            max_bytes_for_level_base: ReadableSize::kb(12),
            target_file_size_base: ReadableSize::kb(123),
            level0_file_num_compaction_trigger: 123,
            level0_slowdown_writes_trigger: 123,
            level0_stop_writes_trigger: 123,
            max_compaction_bytes: ReadableSize::gb(1),
            compaction_pri: CompactionPriority::MinOverlappingRatio,
            dynamic_level_bytes: true,
            num_levels: 4,
            max_bytes_for_level_multiplier: 8,
            compaction_style: DBCompactionStyle::Universal,
            disable_auto_compactions: true,
            soft_pending_compaction_bytes_limit: ReadableSize::gb(12),
            hard_pending_compaction_bytes_limit: ReadableSize::gb(12),
            force_consistency_checks: false,
            titan: titan_cf_config,
            prop_size_index_distance: 4000000,
            prop_keys_index_distance: 40000,
            enable_doubly_skiplist: true,
        },
        titan: titan_db_config,
    };
    value.storage = StorageConfig {
        data_dir: "/var".to_owned(),
        gc_ratio_threshold: 1.2,
        max_key_size: 8192,
        scheduler_concurrency: 123,
        scheduler_worker_pool_size: 1,
        scheduler_pending_write_threshold: ReadableSize::kb(123),
        reserve_space: ReadableSize::gb(2),
        block_cache: BlockCacheConfig {
            shared: true,
            capacity: Some(ReadableSize::gb(40)),
            num_shard_bits: 10,
            strict_capacity_limit: true,
            high_pri_pool_ratio: 0.8,
            memory_allocator: Some(String::from("nodump")),
        },
    };
    value.coprocessor = CopConfig {
        split_region_on_table: false,
        batch_split_limit: 1,
        region_max_size: ReadableSize::mb(12),
        region_split_size: ReadableSize::mb(12),
        region_max_keys: 100000,
        region_split_keys: 100000,
    };
    let mut cert_allowed_cn = HashSet::default();
    cert_allowed_cn.insert("example.tikv.com".to_owned());
    value.security = SecurityConfig {
        ca_path: "invalid path".to_owned(),
        cert_path: "invalid path".to_owned(),
        key_path: "invalid path".to_owned(),
        override_ssl_target: "".to_owned(),
        cipher_file: "invalid path".to_owned(),
        cert_allowed_cn,
    };
    value.import = ImportConfig {
        num_threads: 123,
        stream_channel_window: 123,
    };
    value.panic_when_unexpected_key_or_data = true;
    value.gc = GcConfig {
        ratio_threshold: 1.2,
        batch_keys: 256,
        max_write_bytes_per_sec: ReadableSize::mb(10),
    };
    value.pessimistic_txn = PessimisticTxnConfig {
        enabled: false,
        wait_for_lock_timeout: ReadableDuration::millis(10),
        wake_up_delay_duration: ReadableDuration::millis(100),
        pipelined: true,
    };

    let custom = read_file_in_project_dir("integrations/config/test-custom.toml");
    let load = toml::from_str(&custom).unwrap();
    if value != load {
        diff_config(&value, &load);
    }
    let dump = toml::to_string_pretty(&load).unwrap();
    let load_from_dump = toml::from_str(&dump).unwrap();
    if load != load_from_dump {
        diff_config(&load, &load_from_dump);
    }
}

fn diff_config(lhs: &TiKvConfig, rhs: &TiKvConfig) {
    let lhs_str = format!("{:?}", lhs);
    let rhs_str = format!("{:?}", rhs);

    fn find_index(l: impl Iterator<Item = (u8, u8)>) -> usize {
        let mut it = l
            .enumerate()
            .take_while(|(_, (l, r))| l == r)
            .filter(|(_, (l, _))| *l == b' ');
        let mut last = None;
        let mut second = None;
        while let Some(a) = it.next() {
            second = last;
            last = Some(a);
        }
        second.map_or(0, |(i, _)| i)
    };
    let cpl = find_index(lhs_str.bytes().zip(rhs_str.bytes()));
    let csl = find_index(lhs_str.bytes().rev().zip(rhs_str.bytes().rev()));
    if cpl + csl > lhs_str.len() || cpl + csl > rhs_str.len() {
        assert_eq!(lhs, rhs);
    }
    let lhs_diff = String::from_utf8_lossy(&lhs_str.as_bytes()[cpl..lhs_str.len() - csl]);
    let rhs_diff = String::from_utf8_lossy(&rhs_str.as_bytes()[cpl..rhs_str.len() - csl]);
    panic!(
        "config not matched:\nlhs: ...{}...,\nrhs: ...{}...",
        lhs_diff, rhs_diff
    );
}

#[test]
fn test_serde_default_config() {
    let cfg: TiKvConfig = toml::from_str("").unwrap();
    assert_eq!(cfg, TiKvConfig::default());

    let content = read_file_in_project_dir("integrations/config/test-default.toml");
    let cfg: TiKvConfig = toml::from_str(&content).unwrap();
    assert_eq!(cfg, TiKvConfig::default());
}

#[test]
fn test_readpool_default_config() {
    let content = r#"
        [readpool.unified]
        max-thread-count = 1
    "#;
    let cfg: TiKvConfig = toml::from_str(content).unwrap();
    let mut expected = TiKvConfig::default();
    expected.readpool.unified.max_thread_count = 1;
    assert_eq!(cfg, expected);
}

#[test]
fn test_do_not_use_unified_readpool_with_legacy_config() {
    let content = r#"
        [readpool.storage]
        normal-concurrency = 1

        [readpool.coprocessor]
        normal-concurrency = 1
    "#;
    let cfg: TiKvConfig = toml::from_str(content).unwrap();
    assert!(!cfg.readpool.is_unified_pool_enabled());
}

#[test]
fn test_block_cache_backward_compatible() {
    let content = read_file_in_project_dir("integrations/config/test-cache-compatible.toml");
    let mut cfg: TiKvConfig = toml::from_str(&content).unwrap();
    assert!(cfg.storage.block_cache.shared);
    assert!(cfg.storage.block_cache.capacity.is_none());
    cfg.compatible_adjust();
    assert!(cfg.storage.block_cache.capacity.is_some());
    assert_eq!(
        cfg.storage.block_cache.capacity.unwrap().0,
        cfg.rocksdb.defaultcf.block_cache_size.0
            + cfg.rocksdb.writecf.block_cache_size.0
            + cfg.rocksdb.lockcf.block_cache_size.0
            + cfg.raftdb.defaultcf.block_cache_size.0
    );
}<|MERGE_RESOLUTION|>--- conflicted
+++ resolved
@@ -181,13 +181,9 @@
         store_pool_size: 3,
         future_poll_size: 2,
         hibernate_regions: false,
-<<<<<<< HEAD
         commit_algorithm: CommitAlgorithm::IntegrityOverLabel,
         replicate_label: "test-key".to_owned(),
-=======
         early_apply: false,
-        quorum_algorithm: QuorumAlgorithm::IntegrationOnHalfFail,
->>>>>>> a45cbffc
     };
     value.pd = PdConfig::new(vec!["example.com:443".to_owned()]);
     let titan_cf_config = TitanCfConfig {
