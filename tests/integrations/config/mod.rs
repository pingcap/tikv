// Copyright 2017 TiKV Project Authors. Licensed under Apache-2.0.

use std::fs::File;
use std::io::Read;
use std::path::PathBuf;

use slog::Level;

use encryption::{EncryptionConfig, MasterKeyConfig};
use engine::rocks::{
    CompactionPriority, DBCompactionStyle, DBCompressionType, DBRateLimiterMode, DBRecoveryMode,
};
use engine_rocks::config::{BlobRunMode, CompressionType, PerfLevel};
use kvproto::encryptionpb::EncryptionMethod;
use pd_client::Config as PdConfig;
use raftstore::coprocessor::Config as CopConfig;
use raftstore::store::Config as RaftstoreConfig;
use tikv::config::*;
use tikv::import::Config as ImportConfig;
use tikv::server::config::GrpcCompressionType;
use tikv::server::gc_worker::GcConfig;
use tikv::server::lock_manager::Config as PessimisticTxnConfig;
use tikv::server::Config as ServerConfig;
use tikv::storage::config::{BlockCacheConfig, Config as StorageConfig};
use tikv_util::collections::HashSet;
use tikv_util::config::{ReadableDuration, ReadableSize};
use tikv_util::security::SecurityConfig;

mod dynamic;
mod test_config_client;

#[test]
fn test_toml_serde() {
    let value = TiKvConfig::default();
    let dump = toml::to_string_pretty(&value).unwrap();
    let load = toml::from_str(&dump).unwrap();
    assert_eq!(value, load);
}

// Read a file in project directory. It is similar to `include_str!`,
// but `include_str!` a large string literal increases compile time.
// See more: https://github.com/rust-lang/rust/issues/39352
fn read_file_in_project_dir(path: &str) -> String {
    let mut p = PathBuf::from(env!("CARGO_MANIFEST_DIR"));
    p.push(path);
    let mut f = File::open(p).unwrap();
    let mut buffer = String::new();
    f.read_to_string(&mut buffer).unwrap();
    buffer
}

#[test]
fn test_serde_custom_tikv_config() {
    let mut value = TiKvConfig::default();
    value.log_level = Level::Debug;
    value.log_file = "foo".to_owned();
    value.slow_log_file = "slow_foo".to_owned();
    value.slow_log_threshold = ReadableDuration::secs(1);
    value.server = ServerConfig {
        cluster_id: 0, // KEEP IT ZERO, it is skipped by serde.
        addr: "example.com:443".to_owned(),
        labels: map! { "a".to_owned() => "b".to_owned() },
        advertise_addr: "example.com:443".to_owned(),
        status_addr: "example.com:443".to_owned(),
        status_thread_pool_size: 1,
        concurrent_send_snap_limit: 4,
        concurrent_recv_snap_limit: 4,
        grpc_compression_type: GrpcCompressionType::Gzip,
        grpc_concurrency: 123,
        grpc_concurrent_stream: 1_234,
        grpc_memory_pool_quota: ReadableSize(123_456),
        grpc_raft_conn_num: 123,
        grpc_stream_initial_window_size: ReadableSize(12_345),
        grpc_keepalive_time: ReadableDuration::secs(3),
        grpc_keepalive_timeout: ReadableDuration::secs(60),
        end_point_concurrency: None,
        end_point_max_tasks: None,
        end_point_stack_size: None,
        end_point_recursion_limit: 100,
        end_point_stream_channel_size: 16,
        end_point_batch_row_limit: 64,
        end_point_stream_batch_row_limit: 4096,
        end_point_enable_batch_if_possible: true,
        end_point_request_max_handle_duration: ReadableDuration::secs(12),
        end_point_max_concurrency: 10,
        snap_max_write_bytes_per_sec: ReadableSize::mb(10),
        snap_max_total_size: ReadableSize::gb(10),
        stats_concurrency: 10,
        heavy_load_threshold: 1000,
        heavy_load_wait_duration: ReadableDuration::millis(2),
        enable_request_batch: false,
        request_batch_enable_cross_command: false,
        request_batch_wait_duration: ReadableDuration::millis(10),
    };
    value.readpool = ReadPoolConfig {
        unified: UnifiedReadPoolConfig {
            min_thread_count: 5,
            max_thread_count: 10,
            stack_size: ReadableSize::mb(20),
            max_tasks_per_worker: 2200,
        },
        storage: StorageReadPoolConfig {
            use_unified_pool: Some(true),
            high_concurrency: 1,
            normal_concurrency: 3,
            low_concurrency: 7,
            max_tasks_per_worker_high: 1000,
            max_tasks_per_worker_normal: 1500,
            max_tasks_per_worker_low: 2500,
            stack_size: ReadableSize::mb(20),
        },
        coprocessor: CoprReadPoolConfig {
            use_unified_pool: Some(false),
            high_concurrency: 2,
            normal_concurrency: 4,
            low_concurrency: 6,
            max_tasks_per_worker_high: 2000,
            max_tasks_per_worker_normal: 1000,
            max_tasks_per_worker_low: 3000,
            stack_size: ReadableSize::mb(12),
        },
    };
    value.metric = MetricConfig {
        interval: ReadableDuration::secs(12),
        address: "example.com:443".to_owned(),
        job: "tikv_1".to_owned(),
    };
    value.raft_store = RaftstoreConfig {
        sync_log: false,
        prevote: false,
        raftdb_path: "/var".to_owned(),
        capacity: ReadableSize(123),
        raft_base_tick_interval: ReadableDuration::secs(12),
        raft_heartbeat_ticks: 1,
        raft_election_timeout_ticks: 12,
        raft_min_election_timeout_ticks: 14,
        raft_max_election_timeout_ticks: 20,
        raft_max_size_per_msg: ReadableSize::mb(12),
        raft_max_inflight_msgs: 123,
        raft_entry_max_size: ReadableSize::mb(12),
        raft_log_gc_tick_interval: ReadableDuration::secs(12),
        raft_log_gc_threshold: 12,
        raft_log_gc_count_limit: 12,
        raft_log_gc_size_limit: ReadableSize::kb(1),
        raft_entry_cache_life_time: ReadableDuration::secs(12),
        raft_reject_transfer_leader_duration: ReadableDuration::secs(3),
        split_region_check_tick_interval: ReadableDuration::secs(12),
        region_split_check_diff: ReadableSize::mb(6),
        region_compact_check_interval: ReadableDuration::secs(12),
        clean_stale_peer_delay: ReadableDuration::secs(13),
        region_compact_check_step: 1_234,
        region_compact_min_tombstones: 999,
        region_compact_tombstones_percent: 33,
        pd_heartbeat_tick_interval: ReadableDuration::minutes(12),
        pd_store_heartbeat_tick_interval: ReadableDuration::secs(12),
        notify_capacity: 12_345,
        snap_mgr_gc_tick_interval: ReadableDuration::minutes(12),
        snap_gc_timeout: ReadableDuration::hours(12),
        messages_per_tick: 12_345,
        max_peer_down_duration: ReadableDuration::minutes(12),
        max_leader_missing_duration: ReadableDuration::hours(12),
        abnormal_leader_missing_duration: ReadableDuration::hours(6),
        peer_stale_state_check_interval: ReadableDuration::hours(2),
        leader_transfer_max_log_lag: 123,
        snap_apply_batch_size: ReadableSize::mb(12),
        lock_cf_compact_interval: ReadableDuration::minutes(12),
        lock_cf_compact_bytes_threshold: ReadableSize::mb(123),
        consistency_check_interval: ReadableDuration::secs(12),
        report_region_flow_interval: ReadableDuration::minutes(12),
        raft_store_max_leader_lease: ReadableDuration::secs(12),
        right_derive_when_split: false,
        allow_remove_leader: true,
        merge_max_log_gap: 3,
        merge_check_tick_interval: ReadableDuration::secs(11),
        use_delete_range: true,
        cleanup_import_sst_interval: ReadableDuration::minutes(12),
        region_max_size: ReadableSize(0),
        region_split_size: ReadableSize(0),
        local_read_batch_size: 33,
        apply_max_batch_size: 22,
        apply_pool_size: 4,
        store_max_batch_size: 21,
        store_pool_size: 3,
        future_poll_size: 2,
        hibernate_regions: false,
        early_apply: false,
<<<<<<< HEAD
        quorum_algorithm: QuorumAlgorithm::IntegrationOnHalfFail,
        perf_level: PerfLevel::EnableTime,
=======
>>>>>>> d2c269b8
    };
    value.pd = PdConfig::new(vec!["example.com:443".to_owned()]);
    let titan_cf_config = TitanCfConfig {
        min_blob_size: ReadableSize(2018),
        blob_file_compression: CompressionType::Zstd,
        blob_cache_size: ReadableSize::gb(12),
        min_gc_batch_size: ReadableSize::kb(12),
        max_gc_batch_size: ReadableSize::mb(12),
        discardable_ratio: 0.00156,
        sample_ratio: 0.982,
        merge_small_file_threshold: ReadableSize::kb(21),
        blob_run_mode: BlobRunMode::Fallback,
        level_merge: true,
        range_merge: true,
        max_sorted_runs: 100,
        gc_merge_rewrite: true,
    };
    let titan_db_config = TitanDBConfig {
        enabled: true,
        dirname: "bar".to_owned(),
        disable_gc: false,
        max_background_gc: 9,
        purge_obsolete_files_period: ReadableDuration::secs(1),
    };
    value.rocksdb = DbConfig {
        wal_recovery_mode: DBRecoveryMode::AbsoluteConsistency,
        wal_dir: "/var".to_owned(),
        wal_ttl_seconds: 1,
        wal_size_limit: ReadableSize::kb(1),
        max_total_wal_size: ReadableSize::gb(1),
        max_background_jobs: 12,
        max_manifest_file_size: ReadableSize::mb(12),
        create_if_missing: false,
        max_open_files: 12_345,
        enable_statistics: false,
        stats_dump_period: ReadableDuration::minutes(12),
        compaction_readahead_size: ReadableSize::kb(1),
        info_log_max_size: ReadableSize::kb(1),
        info_log_roll_time: ReadableDuration::secs(12),
        info_log_keep_log_file_num: 1000,
        info_log_dir: "/var".to_owned(),
        rate_bytes_per_sec: ReadableSize::kb(1),
        rate_limiter_mode: DBRateLimiterMode::AllIo,
        auto_tuned: true,
        bytes_per_sync: ReadableSize::mb(1),
        wal_bytes_per_sync: ReadableSize::kb(32),
        max_sub_compactions: 12,
        writable_file_max_buffer_size: ReadableSize::mb(12),
        use_direct_io_for_flush_and_compaction: true,
        enable_pipelined_write: false,
        enable_multi_batch_write: false,
        enable_unordered_write: true,
        defaultcf: DefaultCfConfig {
            block_size: ReadableSize::kb(12),
            block_cache_size: ReadableSize::gb(12),
            disable_block_cache: false,
            cache_index_and_filter_blocks: false,
            pin_l0_filter_and_index_blocks: false,
            use_bloom_filter: false,
            optimize_filters_for_hits: false,
            whole_key_filtering: true,
            bloom_filter_bits_per_key: 123,
            block_based_bloom_filter: true,
            read_amp_bytes_per_bit: 0,
            compression_per_level: [
                DBCompressionType::No,
                DBCompressionType::No,
                DBCompressionType::Zstd,
                DBCompressionType::Zstd,
                DBCompressionType::No,
                DBCompressionType::Zstd,
                DBCompressionType::Lz4,
            ],
            write_buffer_size: ReadableSize::mb(1),
            max_write_buffer_number: 12,
            min_write_buffer_number_to_merge: 12,
            max_bytes_for_level_base: ReadableSize::kb(12),
            target_file_size_base: ReadableSize::kb(123),
            level0_file_num_compaction_trigger: 123,
            level0_slowdown_writes_trigger: 123,
            level0_stop_writes_trigger: 123,
            max_compaction_bytes: ReadableSize::gb(1),
            compaction_pri: CompactionPriority::MinOverlappingRatio,
            dynamic_level_bytes: true,
            num_levels: 4,
            max_bytes_for_level_multiplier: 8,
            compaction_style: DBCompactionStyle::Universal,
            disable_auto_compactions: true,
            soft_pending_compaction_bytes_limit: ReadableSize::gb(12),
            hard_pending_compaction_bytes_limit: ReadableSize::gb(12),
            force_consistency_checks: false,
            titan: titan_cf_config.clone(),
            prop_size_index_distance: 4000000,
            prop_keys_index_distance: 40000,
            enable_doubly_skiplist: false,
        },
        writecf: WriteCfConfig {
            block_size: ReadableSize::kb(12),
            block_cache_size: ReadableSize::gb(12),
            disable_block_cache: false,
            cache_index_and_filter_blocks: false,
            pin_l0_filter_and_index_blocks: false,
            use_bloom_filter: false,
            optimize_filters_for_hits: true,
            whole_key_filtering: true,
            bloom_filter_bits_per_key: 123,
            block_based_bloom_filter: true,
            read_amp_bytes_per_bit: 0,
            compression_per_level: [
                DBCompressionType::No,
                DBCompressionType::No,
                DBCompressionType::Zstd,
                DBCompressionType::Zstd,
                DBCompressionType::No,
                DBCompressionType::Zstd,
                DBCompressionType::Lz4,
            ],
            write_buffer_size: ReadableSize::mb(1),
            max_write_buffer_number: 12,
            min_write_buffer_number_to_merge: 12,
            max_bytes_for_level_base: ReadableSize::kb(12),
            target_file_size_base: ReadableSize::kb(123),
            level0_file_num_compaction_trigger: 123,
            level0_slowdown_writes_trigger: 123,
            level0_stop_writes_trigger: 123,
            max_compaction_bytes: ReadableSize::gb(1),
            compaction_pri: CompactionPriority::MinOverlappingRatio,
            dynamic_level_bytes: true,
            num_levels: 4,
            max_bytes_for_level_multiplier: 8,
            compaction_style: DBCompactionStyle::Universal,
            disable_auto_compactions: true,
            soft_pending_compaction_bytes_limit: ReadableSize::gb(12),
            hard_pending_compaction_bytes_limit: ReadableSize::gb(12),
            force_consistency_checks: false,
            titan: TitanCfConfig {
                min_blob_size: ReadableSize(1024), // default value
                blob_file_compression: CompressionType::Lz4,
                blob_cache_size: ReadableSize::mb(0),
                min_gc_batch_size: ReadableSize::mb(16),
                max_gc_batch_size: ReadableSize::mb(64),
                discardable_ratio: 0.5,
                sample_ratio: 0.1,
                merge_small_file_threshold: ReadableSize::mb(8),
                blob_run_mode: BlobRunMode::ReadOnly,
                level_merge: false,
                range_merge: true,
                max_sorted_runs: 20,
                gc_merge_rewrite: false,
            },
            prop_size_index_distance: 4000000,
            prop_keys_index_distance: 40000,
            enable_doubly_skiplist: true,
        },
        lockcf: LockCfConfig {
            block_size: ReadableSize::kb(12),
            block_cache_size: ReadableSize::gb(12),
            disable_block_cache: false,
            cache_index_and_filter_blocks: false,
            pin_l0_filter_and_index_blocks: false,
            use_bloom_filter: false,
            optimize_filters_for_hits: true,
            whole_key_filtering: true,
            bloom_filter_bits_per_key: 123,
            block_based_bloom_filter: true,
            read_amp_bytes_per_bit: 0,
            compression_per_level: [
                DBCompressionType::No,
                DBCompressionType::No,
                DBCompressionType::Zstd,
                DBCompressionType::Zstd,
                DBCompressionType::No,
                DBCompressionType::Zstd,
                DBCompressionType::Lz4,
            ],
            write_buffer_size: ReadableSize::mb(1),
            max_write_buffer_number: 12,
            min_write_buffer_number_to_merge: 12,
            max_bytes_for_level_base: ReadableSize::kb(12),
            target_file_size_base: ReadableSize::kb(123),
            level0_file_num_compaction_trigger: 123,
            level0_slowdown_writes_trigger: 123,
            level0_stop_writes_trigger: 123,
            max_compaction_bytes: ReadableSize::gb(1),
            compaction_pri: CompactionPriority::MinOverlappingRatio,
            dynamic_level_bytes: true,
            num_levels: 4,
            max_bytes_for_level_multiplier: 8,
            compaction_style: DBCompactionStyle::Universal,
            disable_auto_compactions: true,
            soft_pending_compaction_bytes_limit: ReadableSize::gb(12),
            hard_pending_compaction_bytes_limit: ReadableSize::gb(12),
            force_consistency_checks: false,
            titan: TitanCfConfig {
                min_blob_size: ReadableSize(1024), // default value
                blob_file_compression: CompressionType::Lz4,
                blob_cache_size: ReadableSize::mb(0),
                min_gc_batch_size: ReadableSize::mb(16),
                max_gc_batch_size: ReadableSize::mb(64),
                discardable_ratio: 0.5,
                sample_ratio: 0.1,
                merge_small_file_threshold: ReadableSize::mb(8),
                blob_run_mode: BlobRunMode::ReadOnly, // default value
                level_merge: false,
                range_merge: true,
                max_sorted_runs: 20,
                gc_merge_rewrite: false,
            },
            prop_size_index_distance: 4000000,
            prop_keys_index_distance: 40000,
            enable_doubly_skiplist: true,
        },
        raftcf: RaftCfConfig {
            block_size: ReadableSize::kb(12),
            block_cache_size: ReadableSize::gb(12),
            disable_block_cache: false,
            cache_index_and_filter_blocks: false,
            pin_l0_filter_and_index_blocks: false,
            use_bloom_filter: false,
            optimize_filters_for_hits: false,
            whole_key_filtering: true,
            bloom_filter_bits_per_key: 123,
            block_based_bloom_filter: true,
            read_amp_bytes_per_bit: 0,
            compression_per_level: [
                DBCompressionType::No,
                DBCompressionType::No,
                DBCompressionType::Zstd,
                DBCompressionType::Zstd,
                DBCompressionType::No,
                DBCompressionType::Zstd,
                DBCompressionType::Lz4,
            ],
            write_buffer_size: ReadableSize::mb(1),
            max_write_buffer_number: 12,
            min_write_buffer_number_to_merge: 12,
            max_bytes_for_level_base: ReadableSize::kb(12),
            target_file_size_base: ReadableSize::kb(123),
            level0_file_num_compaction_trigger: 123,
            level0_slowdown_writes_trigger: 123,
            level0_stop_writes_trigger: 123,
            max_compaction_bytes: ReadableSize::gb(1),
            compaction_pri: CompactionPriority::MinOverlappingRatio,
            dynamic_level_bytes: true,
            num_levels: 4,
            max_bytes_for_level_multiplier: 8,
            compaction_style: DBCompactionStyle::Universal,
            disable_auto_compactions: true,
            soft_pending_compaction_bytes_limit: ReadableSize::gb(12),
            hard_pending_compaction_bytes_limit: ReadableSize::gb(12),
            force_consistency_checks: false,
            titan: TitanCfConfig {
                min_blob_size: ReadableSize(1024), // default value
                blob_file_compression: CompressionType::Lz4,
                blob_cache_size: ReadableSize::mb(0),
                min_gc_batch_size: ReadableSize::mb(16),
                max_gc_batch_size: ReadableSize::mb(64),
                discardable_ratio: 0.5,
                sample_ratio: 0.1,
                merge_small_file_threshold: ReadableSize::mb(8),
                blob_run_mode: BlobRunMode::ReadOnly, // default value
                level_merge: false,
                range_merge: true,
                max_sorted_runs: 20,
                gc_merge_rewrite: false,
            },
            prop_size_index_distance: 4000000,
            prop_keys_index_distance: 40000,
            enable_doubly_skiplist: true,
        },
        titan: titan_db_config.clone(),
    };
    value.raftdb = RaftDbConfig {
        wal_recovery_mode: DBRecoveryMode::SkipAnyCorruptedRecords,
        wal_dir: "/var".to_owned(),
        wal_ttl_seconds: 1,
        wal_size_limit: ReadableSize::kb(12),
        max_total_wal_size: ReadableSize::gb(1),
        max_background_jobs: 12,
        max_manifest_file_size: ReadableSize::mb(12),
        create_if_missing: false,
        max_open_files: 12_345,
        enable_statistics: false,
        stats_dump_period: ReadableDuration::minutes(12),
        compaction_readahead_size: ReadableSize::kb(1),
        info_log_max_size: ReadableSize::kb(1),
        info_log_roll_time: ReadableDuration::secs(1),
        info_log_keep_log_file_num: 1000,
        info_log_dir: "/var".to_owned(),
        max_sub_compactions: 12,
        writable_file_max_buffer_size: ReadableSize::mb(12),
        use_direct_io_for_flush_and_compaction: true,
        enable_pipelined_write: false,
        enable_unordered_write: false,
        allow_concurrent_memtable_write: true,
        bytes_per_sync: ReadableSize::mb(1),
        wal_bytes_per_sync: ReadableSize::kb(32),
        defaultcf: RaftDefaultCfConfig {
            block_size: ReadableSize::kb(12),
            block_cache_size: ReadableSize::gb(12),
            disable_block_cache: false,
            cache_index_and_filter_blocks: false,
            pin_l0_filter_and_index_blocks: false,
            use_bloom_filter: false,
            optimize_filters_for_hits: false,
            whole_key_filtering: true,
            bloom_filter_bits_per_key: 123,
            block_based_bloom_filter: true,
            read_amp_bytes_per_bit: 0,
            compression_per_level: [
                DBCompressionType::No,
                DBCompressionType::No,
                DBCompressionType::Zstd,
                DBCompressionType::Zstd,
                DBCompressionType::No,
                DBCompressionType::Zstd,
                DBCompressionType::Lz4,
            ],
            write_buffer_size: ReadableSize::mb(1),
            max_write_buffer_number: 12,
            min_write_buffer_number_to_merge: 12,
            max_bytes_for_level_base: ReadableSize::kb(12),
            target_file_size_base: ReadableSize::kb(123),
            level0_file_num_compaction_trigger: 123,
            level0_slowdown_writes_trigger: 123,
            level0_stop_writes_trigger: 123,
            max_compaction_bytes: ReadableSize::gb(1),
            compaction_pri: CompactionPriority::MinOverlappingRatio,
            dynamic_level_bytes: true,
            num_levels: 4,
            max_bytes_for_level_multiplier: 8,
            compaction_style: DBCompactionStyle::Universal,
            disable_auto_compactions: true,
            soft_pending_compaction_bytes_limit: ReadableSize::gb(12),
            hard_pending_compaction_bytes_limit: ReadableSize::gb(12),
            force_consistency_checks: false,
            titan: titan_cf_config,
            prop_size_index_distance: 4000000,
            prop_keys_index_distance: 40000,
            enable_doubly_skiplist: true,
        },
        titan: titan_db_config,
    };
    value.storage = StorageConfig {
        data_dir: "/var".to_owned(),
        gc_ratio_threshold: 1.2,
        max_key_size: 8192,
        scheduler_concurrency: 123,
        scheduler_worker_pool_size: 1,
        scheduler_pending_write_threshold: ReadableSize::kb(123),
        reserve_space: ReadableSize::gb(2),
        block_cache: BlockCacheConfig {
            shared: true,
            capacity: Some(ReadableSize::gb(40)),
            num_shard_bits: 10,
            strict_capacity_limit: true,
            high_pri_pool_ratio: 0.8,
            memory_allocator: Some(String::from("nodump")),
        },
    };
    value.coprocessor = CopConfig {
        split_region_on_table: false,
        batch_split_limit: 1,
        region_max_size: ReadableSize::mb(12),
        region_split_size: ReadableSize::mb(12),
        region_max_keys: 100000,
        region_split_keys: 100000,
    };
    let mut cert_allowed_cn = HashSet::default();
    cert_allowed_cn.insert("example.tikv.com".to_owned());
    value.security = SecurityConfig {
        ca_path: "invalid path".to_owned(),
        cert_path: "invalid path".to_owned(),
        key_path: "invalid path".to_owned(),
        override_ssl_target: "".to_owned(),
        cert_allowed_cn,
    };
    value.encryption = EncryptionConfig {
        method: EncryptionMethod::Aes128Ctr,
        data_key_rotation_period: ReadableDuration::days(14),
        master_key: MasterKeyConfig::File {
            method: EncryptionMethod::Aes256Ctr,
            path: "/master/key/path".to_owned(),
        },
        previous_master_key: MasterKeyConfig::Plaintext,
    };
    value.import = ImportConfig {
        num_threads: 123,
        stream_channel_window: 123,
    };
    value.panic_when_unexpected_key_or_data = true;
    value.gc = GcConfig {
        ratio_threshold: 1.2,
        batch_keys: 256,
        max_write_bytes_per_sec: ReadableSize::mb(10),
    };
    value.pessimistic_txn = PessimisticTxnConfig {
        enabled: false,
        wait_for_lock_timeout: ReadableDuration::millis(10),
        wake_up_delay_duration: ReadableDuration::millis(100),
        pipelined: true,
    };

    let custom = read_file_in_project_dir("integrations/config/test-custom.toml");
    let load = toml::from_str(&custom).unwrap();
    if value != load {
        diff_config(&value, &load);
    }
    let dump = toml::to_string_pretty(&load).unwrap();
    let load_from_dump = toml::from_str(&dump).unwrap();
    if load != load_from_dump {
        diff_config(&load, &load_from_dump);
    }
}

fn diff_config(lhs: &TiKvConfig, rhs: &TiKvConfig) {
    let lhs_str = format!("{:?}", lhs);
    let rhs_str = format!("{:?}", rhs);

    fn find_index(l: impl Iterator<Item = (u8, u8)>) -> usize {
        let mut it = l
            .enumerate()
            .take_while(|(_, (l, r))| l == r)
            .filter(|(_, (l, _))| *l == b' ');
        let mut last = None;
        let mut second = None;
        while let Some(a) = it.next() {
            second = last;
            last = Some(a);
        }
        second.map_or(0, |(i, _)| i)
    };
    let cpl = find_index(lhs_str.bytes().zip(rhs_str.bytes()));
    let csl = find_index(lhs_str.bytes().rev().zip(rhs_str.bytes().rev()));
    if cpl + csl > lhs_str.len() || cpl + csl > rhs_str.len() {
        assert_eq!(lhs, rhs);
    }
    let lhs_diff = String::from_utf8_lossy(&lhs_str.as_bytes()[cpl..lhs_str.len() - csl]);
    let rhs_diff = String::from_utf8_lossy(&rhs_str.as_bytes()[cpl..rhs_str.len() - csl]);
    panic!(
        "config not matched:\nlhs: ...{}...,\nrhs: ...{}...",
        lhs_diff, rhs_diff
    );
}

#[test]
fn test_serde_default_config() {
    let cfg: TiKvConfig = toml::from_str("").unwrap();
    assert_eq!(cfg, TiKvConfig::default());

    let content = read_file_in_project_dir("integrations/config/test-default.toml");
    let cfg: TiKvConfig = toml::from_str(&content).unwrap();
    assert_eq!(cfg, TiKvConfig::default());
}

#[test]
fn test_readpool_default_config() {
    let content = r#"
        [readpool.unified]
        max-thread-count = 1
    "#;
    let cfg: TiKvConfig = toml::from_str(content).unwrap();
    let mut expected = TiKvConfig::default();
    expected.readpool.unified.max_thread_count = 1;
    assert_eq!(cfg, expected);
}

#[test]
fn test_do_not_use_unified_readpool_with_legacy_config() {
    let content = r#"
        [readpool.storage]
        normal-concurrency = 1

        [readpool.coprocessor]
        normal-concurrency = 1
    "#;
    let cfg: TiKvConfig = toml::from_str(content).unwrap();
    assert!(!cfg.readpool.is_unified_pool_enabled());
}

#[test]
fn test_block_cache_backward_compatible() {
    let content = read_file_in_project_dir("integrations/config/test-cache-compatible.toml");
    let mut cfg: TiKvConfig = toml::from_str(&content).unwrap();
    assert!(cfg.storage.block_cache.shared);
    assert!(cfg.storage.block_cache.capacity.is_none());
    cfg.compatible_adjust();
    assert!(cfg.storage.block_cache.capacity.is_some());
    assert_eq!(
        cfg.storage.block_cache.capacity.unwrap().0,
        cfg.rocksdb.defaultcf.block_cache_size.0
            + cfg.rocksdb.writecf.block_cache_size.0
            + cfg.rocksdb.lockcf.block_cache_size.0
            + cfg.raftdb.defaultcf.block_cache_size.0
    );
}<|MERGE_RESOLUTION|>--- conflicted
+++ resolved
@@ -184,11 +184,7 @@
         future_poll_size: 2,
         hibernate_regions: false,
         early_apply: false,
-<<<<<<< HEAD
-        quorum_algorithm: QuorumAlgorithm::IntegrationOnHalfFail,
         perf_level: PerfLevel::EnableTime,
-=======
->>>>>>> d2c269b8
     };
     value.pd = PdConfig::new(vec!["example.com:443".to_owned()]);
     let titan_cf_config = TitanCfConfig {
