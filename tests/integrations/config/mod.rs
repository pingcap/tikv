// Copyright 2017 TiKV Project Authors. Licensed under Apache-2.0.

use std::fs::File;
use std::io::Read;
use std::path::PathBuf;

use slog::Level;

use engine::rocks::util::config::{BlobRunMode, CompressionType};
use engine::rocks::{
    CompactionPriority, DBCompactionStyle, DBCompressionType, DBRateLimiterMode, DBRecoveryMode,
};
use tikv::config::*;
use tikv::import::Config as ImportConfig;
use tikv::pd::Config as PdConfig;
use tikv::raftengine::Config as RaftEngineCfg;
use tikv::raftstore::coprocessor::Config as CopConfig;
use tikv::raftstore::store::Config as RaftstoreConfig;
use tikv::server::config::GrpcCompressionType;
use tikv::server::Config as ServerConfig;
use tikv::storage::{BlockCacheConfig, Config as StorageConfig};
use tikv_util::config::{ReadableDuration, ReadableSize};
use tikv_util::security::SecurityConfig;

#[test]
fn test_toml_serde() {
    let value = TiKvConfig::default();
    let dump = toml::to_string_pretty(&value).unwrap();
    let load = toml::from_str(&dump).unwrap();
    assert_eq!(value, load);
}

// Read a file in project directory. It is similar to `include_str!`,
// but `include_str!` a large string literal increases compile time.
// See more: https://github.com/rust-lang/rust/issues/39352
fn read_file_in_project_dir(path: &str) -> String {
    let mut p = PathBuf::from(env!("CARGO_MANIFEST_DIR"));
    p.push(path);
    let mut f = File::open(p).unwrap();
    let mut buffer = String::new();
    f.read_to_string(&mut buffer).unwrap();
    buffer
}

#[test]
fn test_serde_custom_tikv_config() {
    let mut value = TiKvConfig::default();
    value.log_level = Level::Debug;
    value.log_file = "foo".to_owned();
    value.server = ServerConfig {
        cluster_id: 0, // KEEP IT ZERO, it is skipped by serde.
        addr: "example.com:443".to_owned(),
        labels: map! { "a".to_owned() => "b".to_owned() },
        advertise_addr: "example.com:443".to_owned(),
        status_addr: "example.com:443".to_owned(),
        status_thread_pool_size: 1,
        concurrent_send_snap_limit: 4,
        concurrent_recv_snap_limit: 4,
        grpc_compression_type: GrpcCompressionType::Gzip,
        grpc_concurrency: 123,
        grpc_concurrent_stream: 1_234,
        grpc_raft_conn_num: 123,
        grpc_stream_initial_window_size: ReadableSize(12_345),
        grpc_keepalive_time: ReadableDuration::secs(3),
        grpc_keepalive_timeout: ReadableDuration::secs(60),
        end_point_concurrency: None,
        end_point_max_tasks: None,
        end_point_stack_size: None,
        end_point_recursion_limit: 100,
        end_point_stream_channel_size: 16,
        end_point_batch_row_limit: 64,
        end_point_stream_batch_row_limit: 4096,
        end_point_enable_batch_if_possible: true,
        end_point_request_max_handle_duration: ReadableDuration::secs(12),
        snap_max_write_bytes_per_sec: ReadableSize::mb(10),
        snap_max_total_size: ReadableSize::gb(10),
        stats_concurrency: 10,
        heavy_load_threshold: 1000,
        heavy_load_wait_duration: ReadableDuration::millis(2),
    };
    value.readpool = ReadPoolConfig {
        storage: StorageReadPoolConfig {
            high_concurrency: 1,
            normal_concurrency: 3,
            low_concurrency: 7,
            max_tasks_per_worker_high: 1000,
            max_tasks_per_worker_normal: 1500,
            max_tasks_per_worker_low: 2500,
            stack_size: ReadableSize::mb(20),
        },
        coprocessor: CoprocessorReadPoolConfig {
            high_concurrency: 2,
            normal_concurrency: 4,
            low_concurrency: 6,
            max_tasks_per_worker_high: 2000,
            max_tasks_per_worker_normal: 1000,
            max_tasks_per_worker_low: 3000,
            stack_size: ReadableSize::mb(12),
        },
    };
    value.metric = MetricConfig {
        interval: ReadableDuration::secs(12),
        address: "example.com:443".to_owned(),
        job: "tikv_1".to_owned(),
    };
    value.raft_store = RaftstoreConfig {
        sync_log: false,
        prevote: false,
        raftdb_path: "/var".to_owned(),
        capacity: ReadableSize(123),
        raft_base_tick_interval: ReadableDuration::secs(12),
        raft_heartbeat_ticks: 1,
        raft_election_timeout_ticks: 12,
        raft_min_election_timeout_ticks: 14,
        raft_max_election_timeout_ticks: 20,
        raft_max_size_per_msg: ReadableSize::mb(12),
        raft_max_inflight_msgs: 123,
        raft_entry_max_size: ReadableSize::mb(12),
        raft_log_gc_tick_interval: ReadableDuration::secs(12),
        raft_log_gc_threshold: 12,
        raft_log_gc_expired_files_tick_interval: ReadableDuration::secs(59),
        raft_entry_cache_life_time: ReadableDuration::secs(12),
        raft_reject_transfer_leader_duration: ReadableDuration::secs(3),
        split_region_check_tick_interval: ReadableDuration::secs(12),
        region_split_check_diff: ReadableSize::mb(6),
        region_compact_check_interval: ReadableDuration::secs(12),
        clean_stale_peer_delay: ReadableDuration::secs(13),
        region_compact_check_step: 1_234,
        region_compact_min_tombstones: 999,
        region_compact_tombstones_percent: 33,
        pd_heartbeat_tick_interval: ReadableDuration::minutes(12),
        pd_store_heartbeat_tick_interval: ReadableDuration::secs(12),
        notify_capacity: 12_345,
        snap_mgr_gc_tick_interval: ReadableDuration::minutes(12),
        snap_gc_timeout: ReadableDuration::hours(12),
        messages_per_tick: 12_345,
        max_peer_down_duration: ReadableDuration::minutes(12),
        max_leader_missing_duration: ReadableDuration::hours(12),
        abnormal_leader_missing_duration: ReadableDuration::hours(6),
        peer_stale_state_check_interval: ReadableDuration::hours(2),
        leader_transfer_max_log_lag: 123,
        snap_apply_batch_size: ReadableSize::mb(12),
        lock_cf_compact_interval: ReadableDuration::minutes(12),
        lock_cf_compact_bytes_threshold: ReadableSize::mb(123),
        consistency_check_interval: ReadableDuration::secs(12),
        report_region_flow_interval: ReadableDuration::minutes(12),
        raft_store_max_leader_lease: ReadableDuration::secs(12),
        right_derive_when_split: false,
        allow_remove_leader: true,
        merge_max_log_gap: 3,
        merge_check_tick_interval: ReadableDuration::secs(11),
        use_delete_range: true,
        cleanup_import_sst_interval: ReadableDuration::minutes(12),
        region_max_size: ReadableSize(0),
        region_split_size: ReadableSize(0),
        local_read_batch_size: 33,
        apply_max_batch_size: 22,
        apply_pool_size: 4,
        store_max_batch_size: 21,
        store_pool_size: 3,
        future_poll_size: 2,
        hibernate_regions: true,
    };
    value.pd = PdConfig::new(vec!["example.com:443".to_owned()]);
    value.rocksdb = DbConfig {
        wal_recovery_mode: DBRecoveryMode::AbsoluteConsistency,
        wal_dir: "/var".to_owned(),
        wal_ttl_seconds: 1,
        wal_size_limit: ReadableSize::kb(1),
        max_total_wal_size: ReadableSize::gb(1),
        max_background_jobs: 12,
        max_manifest_file_size: ReadableSize::mb(12),
        create_if_missing: false,
        max_open_files: 12_345,
        enable_statistics: false,
        stats_dump_period: ReadableDuration::minutes(12),
        compaction_readahead_size: ReadableSize::kb(1),
        info_log_max_size: ReadableSize::kb(1),
        info_log_roll_time: ReadableDuration::secs(12),
        info_log_keep_log_file_num: 1000,
        info_log_dir: "/var".to_owned(),
        rate_bytes_per_sec: ReadableSize::kb(1),
        rate_limiter_mode: DBRateLimiterMode::AllIo,
        auto_tuned: true,
        bytes_per_sync: ReadableSize::mb(1),
        wal_bytes_per_sync: ReadableSize::kb(32),
        max_sub_compactions: 12,
        writable_file_max_buffer_size: ReadableSize::mb(12),
        use_direct_io_for_flush_and_compaction: true,
        enable_pipelined_write: false,
        defaultcf: DefaultCfConfig {
            block_size: ReadableSize::kb(12),
            block_cache_size: ReadableSize::gb(12),
            disable_block_cache: false,
            cache_index_and_filter_blocks: false,
            pin_l0_filter_and_index_blocks: false,
            use_bloom_filter: false,
            optimize_filters_for_hits: false,
            whole_key_filtering: true,
            bloom_filter_bits_per_key: 123,
            block_based_bloom_filter: true,
            read_amp_bytes_per_bit: 0,
            compression_per_level: [
                DBCompressionType::No,
                DBCompressionType::No,
                DBCompressionType::Zstd,
                DBCompressionType::Zstd,
                DBCompressionType::No,
                DBCompressionType::Zstd,
                DBCompressionType::Lz4,
            ],
            write_buffer_size: ReadableSize::mb(1),
            max_write_buffer_number: 12,
            min_write_buffer_number_to_merge: 12,
            max_bytes_for_level_base: ReadableSize::kb(12),
            target_file_size_base: ReadableSize::kb(123),
            level0_file_num_compaction_trigger: 123,
            level0_slowdown_writes_trigger: 123,
            level0_stop_writes_trigger: 123,
            max_compaction_bytes: ReadableSize::gb(1),
            compaction_pri: CompactionPriority::MinOverlappingRatio,
            dynamic_level_bytes: true,
            num_levels: 4,
            max_bytes_for_level_multiplier: 8,
            compaction_style: DBCompactionStyle::Universal,
            disable_auto_compactions: true,
            soft_pending_compaction_bytes_limit: ReadableSize::gb(12),
            hard_pending_compaction_bytes_limit: ReadableSize::gb(12),
            titan: TitanCfConfig {
                min_blob_size: 2018,
                blob_file_compression: CompressionType::Zstd,
                blob_cache_size: ReadableSize::gb(12),
                min_gc_batch_size: ReadableSize::kb(12),
                max_gc_batch_size: ReadableSize::mb(12),
                discardable_ratio: 0.00156,
                sample_ratio: 0.982,
                merge_small_file_threshold: ReadableSize::kb(21),
                blob_run_mode: BlobRunMode::ReadOnly,
            },
            prop_size_index_distance: 4000000,
            prop_keys_index_distance: 40000,
        },
        writecf: WriteCfConfig {
            block_size: ReadableSize::kb(12),
            block_cache_size: ReadableSize::gb(12),
            disable_block_cache: false,
            cache_index_and_filter_blocks: false,
            pin_l0_filter_and_index_blocks: false,
            use_bloom_filter: false,
            optimize_filters_for_hits: true,
            whole_key_filtering: true,
            bloom_filter_bits_per_key: 123,
            block_based_bloom_filter: true,
            read_amp_bytes_per_bit: 0,
            compression_per_level: [
                DBCompressionType::No,
                DBCompressionType::No,
                DBCompressionType::Zstd,
                DBCompressionType::Zstd,
                DBCompressionType::No,
                DBCompressionType::Zstd,
                DBCompressionType::Lz4,
            ],
            write_buffer_size: ReadableSize::mb(1),
            max_write_buffer_number: 12,
            min_write_buffer_number_to_merge: 12,
            max_bytes_for_level_base: ReadableSize::kb(12),
            target_file_size_base: ReadableSize::kb(123),
            level0_file_num_compaction_trigger: 123,
            level0_slowdown_writes_trigger: 123,
            level0_stop_writes_trigger: 123,
            max_compaction_bytes: ReadableSize::gb(1),
            compaction_pri: CompactionPriority::MinOverlappingRatio,
            dynamic_level_bytes: true,
            num_levels: 4,
            max_bytes_for_level_multiplier: 8,
            compaction_style: DBCompactionStyle::Universal,
            disable_auto_compactions: true,
            soft_pending_compaction_bytes_limit: ReadableSize::gb(12),
            hard_pending_compaction_bytes_limit: ReadableSize::gb(12),
            titan: TitanCfConfig {
                min_blob_size: ReadableSize::gb(4).0 as u64, // disable titan default
                blob_file_compression: CompressionType::Lz4,
                blob_cache_size: ReadableSize::mb(0),
                min_gc_batch_size: ReadableSize::mb(16),
                max_gc_batch_size: ReadableSize::mb(64),
                discardable_ratio: 0.5,
                sample_ratio: 0.1,
                merge_small_file_threshold: ReadableSize::mb(8),
                blob_run_mode: BlobRunMode::Normal,
            },
            prop_size_index_distance: 4000000,
            prop_keys_index_distance: 40000,
        },
        lockcf: LockCfConfig {
            block_size: ReadableSize::kb(12),
            block_cache_size: ReadableSize::gb(12),
            disable_block_cache: false,
            cache_index_and_filter_blocks: false,
            pin_l0_filter_and_index_blocks: false,
            use_bloom_filter: false,
            optimize_filters_for_hits: true,
            whole_key_filtering: true,
            bloom_filter_bits_per_key: 123,
            block_based_bloom_filter: true,
            read_amp_bytes_per_bit: 0,
            compression_per_level: [
                DBCompressionType::No,
                DBCompressionType::No,
                DBCompressionType::Zstd,
                DBCompressionType::Zstd,
                DBCompressionType::No,
                DBCompressionType::Zstd,
                DBCompressionType::Lz4,
            ],
            write_buffer_size: ReadableSize::mb(1),
            max_write_buffer_number: 12,
            min_write_buffer_number_to_merge: 12,
            max_bytes_for_level_base: ReadableSize::kb(12),
            target_file_size_base: ReadableSize::kb(123),
            level0_file_num_compaction_trigger: 123,
            level0_slowdown_writes_trigger: 123,
            level0_stop_writes_trigger: 123,
            max_compaction_bytes: ReadableSize::gb(1),
            compaction_pri: CompactionPriority::MinOverlappingRatio,
            dynamic_level_bytes: true,
            num_levels: 4,
            max_bytes_for_level_multiplier: 8,
            compaction_style: DBCompactionStyle::Universal,
            disable_auto_compactions: true,
            soft_pending_compaction_bytes_limit: ReadableSize::gb(12),
            hard_pending_compaction_bytes_limit: ReadableSize::gb(12),
            titan: TitanCfConfig {
                min_blob_size: ReadableSize::gb(4).0 as u64, // disable titan default
                blob_file_compression: CompressionType::Lz4,
                blob_cache_size: ReadableSize::mb(0),
                min_gc_batch_size: ReadableSize::mb(16),
                max_gc_batch_size: ReadableSize::mb(64),
                discardable_ratio: 0.5,
                sample_ratio: 0.1,
                merge_small_file_threshold: ReadableSize::mb(8),
                blob_run_mode: BlobRunMode::Normal,
            },
            prop_size_index_distance: 4000000,
            prop_keys_index_distance: 40000,
        },
        raftcf: RaftCfConfig {
            block_size: ReadableSize::kb(12),
            block_cache_size: ReadableSize::gb(12),
            disable_block_cache: false,
            cache_index_and_filter_blocks: false,
            pin_l0_filter_and_index_blocks: false,
            use_bloom_filter: false,
            optimize_filters_for_hits: false,
            whole_key_filtering: true,
            bloom_filter_bits_per_key: 123,
            block_based_bloom_filter: true,
            read_amp_bytes_per_bit: 0,
            compression_per_level: [
                DBCompressionType::No,
                DBCompressionType::No,
                DBCompressionType::Zstd,
                DBCompressionType::Zstd,
                DBCompressionType::No,
                DBCompressionType::Zstd,
                DBCompressionType::Lz4,
            ],
            write_buffer_size: ReadableSize::mb(1),
            max_write_buffer_number: 12,
            min_write_buffer_number_to_merge: 12,
            max_bytes_for_level_base: ReadableSize::kb(12),
            target_file_size_base: ReadableSize::kb(123),
            level0_file_num_compaction_trigger: 123,
            level0_slowdown_writes_trigger: 123,
            level0_stop_writes_trigger: 123,
            max_compaction_bytes: ReadableSize::gb(1),
            compaction_pri: CompactionPriority::MinOverlappingRatio,
            dynamic_level_bytes: true,
            num_levels: 4,
            max_bytes_for_level_multiplier: 8,
            compaction_style: DBCompactionStyle::Universal,
            disable_auto_compactions: true,
            soft_pending_compaction_bytes_limit: ReadableSize::gb(12),
            hard_pending_compaction_bytes_limit: ReadableSize::gb(12),
            titan: TitanCfConfig {
                min_blob_size: ReadableSize::gb(4).0 as u64, // disable titan default
                blob_file_compression: CompressionType::Lz4,
                blob_cache_size: ReadableSize::mb(0),
                min_gc_batch_size: ReadableSize::mb(16),
                max_gc_batch_size: ReadableSize::mb(64),
                discardable_ratio: 0.5,
                sample_ratio: 0.1,
                merge_small_file_threshold: ReadableSize::mb(8),
                blob_run_mode: BlobRunMode::Normal,
            },
            prop_size_index_distance: 4000000,
            prop_keys_index_distance: 40000,
        },
        titan: TitanDBConfig {
            enabled: true,
            dirname: "bar".to_owned(),
            disable_gc: false,
            max_background_gc: 9,
        },
    };
<<<<<<< HEAD
    value.raftdb = RaftEngineCfg {
        dir: "/var".to_owned(),
        recovery_mode: 0,
        bytes_per_sync: ReadableSize::kb(255),
        target_file_size: ReadableSize::mb(127),
        cache_size_limit: ReadableSize::gb(3),
        total_size_limit: ReadableSize::gb(5),
        compact_threshold: 0,
        region_size: ReadableSize::mb(0),
=======
    value.raftdb = RaftDbConfig {
        wal_recovery_mode: DBRecoveryMode::SkipAnyCorruptedRecords,
        wal_dir: "/var".to_owned(),
        wal_ttl_seconds: 1,
        wal_size_limit: ReadableSize::kb(12),
        max_total_wal_size: ReadableSize::gb(1),
        max_background_jobs: 12,
        max_manifest_file_size: ReadableSize::mb(12),
        create_if_missing: false,
        max_open_files: 12_345,
        enable_statistics: false,
        stats_dump_period: ReadableDuration::minutes(12),
        compaction_readahead_size: ReadableSize::kb(1),
        info_log_max_size: ReadableSize::kb(1),
        info_log_roll_time: ReadableDuration::secs(1),
        info_log_keep_log_file_num: 1000,
        info_log_dir: "/var".to_owned(),
        max_sub_compactions: 12,
        writable_file_max_buffer_size: ReadableSize::mb(12),
        use_direct_io_for_flush_and_compaction: true,
        enable_pipelined_write: false,
        allow_concurrent_memtable_write: true,
        bytes_per_sync: ReadableSize::mb(1),
        wal_bytes_per_sync: ReadableSize::kb(32),
        defaultcf: RaftDefaultCfConfig {
            block_size: ReadableSize::kb(12),
            block_cache_size: ReadableSize::gb(12),
            disable_block_cache: false,
            cache_index_and_filter_blocks: false,
            pin_l0_filter_and_index_blocks: false,
            use_bloom_filter: false,
            optimize_filters_for_hits: false,
            whole_key_filtering: true,
            bloom_filter_bits_per_key: 123,
            block_based_bloom_filter: true,
            read_amp_bytes_per_bit: 0,
            compression_per_level: [
                DBCompressionType::No,
                DBCompressionType::No,
                DBCompressionType::Zstd,
                DBCompressionType::Zstd,
                DBCompressionType::No,
                DBCompressionType::Zstd,
                DBCompressionType::Lz4,
            ],
            write_buffer_size: ReadableSize::mb(1),
            max_write_buffer_number: 12,
            min_write_buffer_number_to_merge: 12,
            max_bytes_for_level_base: ReadableSize::kb(12),
            target_file_size_base: ReadableSize::kb(123),
            level0_file_num_compaction_trigger: 123,
            level0_slowdown_writes_trigger: 123,
            level0_stop_writes_trigger: 123,
            max_compaction_bytes: ReadableSize::gb(1),
            compaction_pri: CompactionPriority::MinOverlappingRatio,
            dynamic_level_bytes: true,
            num_levels: 4,
            max_bytes_for_level_multiplier: 8,
            compaction_style: DBCompactionStyle::Universal,
            disable_auto_compactions: true,
            soft_pending_compaction_bytes_limit: ReadableSize::gb(12),
            hard_pending_compaction_bytes_limit: ReadableSize::gb(12),
            titan: TitanCfConfig::default(),
            prop_size_index_distance: 4000000,
            prop_keys_index_distance: 40000,
        },
>>>>>>> eff99489
    };
    value.storage = StorageConfig {
        data_dir: "/var".to_owned(),
        gc_ratio_threshold: 1.2,
        max_key_size: 8192,
        scheduler_notify_capacity: 123,
        scheduler_concurrency: 123,
        scheduler_worker_pool_size: 1,
        scheduler_pending_write_threshold: ReadableSize::kb(123),
        block_cache: BlockCacheConfig {
            shared: true,
            capacity: Some(ReadableSize::gb(40)),
            num_shard_bits: 10,
            strict_capacity_limit: true,
            high_pri_pool_ratio: 0.8,
        },
    };
    value.coprocessor = CopConfig {
        split_region_on_table: true,
        batch_split_limit: 1,
        region_max_size: ReadableSize::mb(12),
        region_split_size: ReadableSize::mb(12),
        region_max_keys: 100000,
        region_split_keys: 100000,
    };
    value.security = SecurityConfig {
        ca_path: "invalid path".to_owned(),
        cert_path: "invalid path".to_owned(),
        key_path: "invalid path".to_owned(),
        override_ssl_target: "".to_owned(),
        cipher_file: "invalid path".to_owned(),
    };
    value.import = ImportConfig {
        import_dir: "/abc".to_owned(),
        num_threads: 123,
        num_import_jobs: 123,
        num_import_sst_jobs: 123,
        max_prepare_duration: ReadableDuration::minutes(12),
        region_split_size: ReadableSize::mb(123),
        stream_channel_window: 123,
        max_open_engines: 2,
        upload_speed_limit: ReadableSize::mb(456),
        min_available_ratio: 0.05,
    };
    value.panic_when_unexpected_key_or_data = true;

    let custom = read_file_in_project_dir("tests/integrations/config/test-custom.toml");
    let load = toml::from_str(&custom).unwrap();
    assert_eq!(value, load);
    let dump = toml::to_string_pretty(&load).unwrap();
    let load_from_dump = toml::from_str(&dump).unwrap();
    assert_eq!(load, load_from_dump);
}

#[test]
fn test_serde_default_config() {
    let cfg: TiKvConfig = toml::from_str("").unwrap();
    assert_eq!(cfg, TiKvConfig::default());

    let content = read_file_in_project_dir("tests/integrations/config/test-default.toml");
    let cfg: TiKvConfig = toml::from_str(&content).unwrap();
    assert_eq!(cfg, TiKvConfig::default());
}

#[test]
fn test_readpool_default_config() {
    let content = r#"
        [readpool.storage]
        high-concurrency = 1
    "#;
    let cfg: TiKvConfig = toml::from_str(content).unwrap();
    let mut expected = TiKvConfig::default();
    expected.readpool.storage.high_concurrency = 1;
    assert_eq!(cfg, expected);
}

#[test]
fn test_block_cache_backward_compatible() {
    let content = read_file_in_project_dir("tests/integrations/config/test-cache-compatible.toml");
    let mut cfg: TiKvConfig = toml::from_str(&content).unwrap();
    assert!(cfg.storage.block_cache.shared);
    assert!(cfg.storage.block_cache.capacity.is_none());
    cfg.compatible_adjust();
    assert!(cfg.storage.block_cache.capacity.is_some());
    assert_eq!(
        cfg.storage.block_cache.capacity.unwrap().0,
        cfg.rocksdb.defaultcf.block_cache_size.0
            + cfg.rocksdb.writecf.block_cache_size.0
            + cfg.rocksdb.lockcf.block_cache_size.0
            + cfg.raftdb.defaultcf.block_cache_size.0
    );
}<|MERGE_RESOLUTION|>--- conflicted
+++ resolved
@@ -10,10 +10,10 @@
 use engine::rocks::{
     CompactionPriority, DBCompactionStyle, DBCompressionType, DBRateLimiterMode, DBRecoveryMode,
 };
+use raftengine::Config as RaftEngineCfg;
 use tikv::config::*;
 use tikv::import::Config as ImportConfig;
 use tikv::pd::Config as PdConfig;
-use tikv::raftengine::Config as RaftEngineCfg;
 use tikv::raftstore::coprocessor::Config as CopConfig;
 use tikv::raftstore::store::Config as RaftstoreConfig;
 use tikv::server::config::GrpcCompressionType;
@@ -403,7 +403,6 @@
             max_background_gc: 9,
         },
     };
-<<<<<<< HEAD
     value.raftdb = RaftEngineCfg {
         dir: "/var".to_owned(),
         recovery_mode: 0,
@@ -413,74 +412,6 @@
         total_size_limit: ReadableSize::gb(5),
         compact_threshold: 0,
         region_size: ReadableSize::mb(0),
-=======
-    value.raftdb = RaftDbConfig {
-        wal_recovery_mode: DBRecoveryMode::SkipAnyCorruptedRecords,
-        wal_dir: "/var".to_owned(),
-        wal_ttl_seconds: 1,
-        wal_size_limit: ReadableSize::kb(12),
-        max_total_wal_size: ReadableSize::gb(1),
-        max_background_jobs: 12,
-        max_manifest_file_size: ReadableSize::mb(12),
-        create_if_missing: false,
-        max_open_files: 12_345,
-        enable_statistics: false,
-        stats_dump_period: ReadableDuration::minutes(12),
-        compaction_readahead_size: ReadableSize::kb(1),
-        info_log_max_size: ReadableSize::kb(1),
-        info_log_roll_time: ReadableDuration::secs(1),
-        info_log_keep_log_file_num: 1000,
-        info_log_dir: "/var".to_owned(),
-        max_sub_compactions: 12,
-        writable_file_max_buffer_size: ReadableSize::mb(12),
-        use_direct_io_for_flush_and_compaction: true,
-        enable_pipelined_write: false,
-        allow_concurrent_memtable_write: true,
-        bytes_per_sync: ReadableSize::mb(1),
-        wal_bytes_per_sync: ReadableSize::kb(32),
-        defaultcf: RaftDefaultCfConfig {
-            block_size: ReadableSize::kb(12),
-            block_cache_size: ReadableSize::gb(12),
-            disable_block_cache: false,
-            cache_index_and_filter_blocks: false,
-            pin_l0_filter_and_index_blocks: false,
-            use_bloom_filter: false,
-            optimize_filters_for_hits: false,
-            whole_key_filtering: true,
-            bloom_filter_bits_per_key: 123,
-            block_based_bloom_filter: true,
-            read_amp_bytes_per_bit: 0,
-            compression_per_level: [
-                DBCompressionType::No,
-                DBCompressionType::No,
-                DBCompressionType::Zstd,
-                DBCompressionType::Zstd,
-                DBCompressionType::No,
-                DBCompressionType::Zstd,
-                DBCompressionType::Lz4,
-            ],
-            write_buffer_size: ReadableSize::mb(1),
-            max_write_buffer_number: 12,
-            min_write_buffer_number_to_merge: 12,
-            max_bytes_for_level_base: ReadableSize::kb(12),
-            target_file_size_base: ReadableSize::kb(123),
-            level0_file_num_compaction_trigger: 123,
-            level0_slowdown_writes_trigger: 123,
-            level0_stop_writes_trigger: 123,
-            max_compaction_bytes: ReadableSize::gb(1),
-            compaction_pri: CompactionPriority::MinOverlappingRatio,
-            dynamic_level_bytes: true,
-            num_levels: 4,
-            max_bytes_for_level_multiplier: 8,
-            compaction_style: DBCompactionStyle::Universal,
-            disable_auto_compactions: true,
-            soft_pending_compaction_bytes_limit: ReadableSize::gb(12),
-            hard_pending_compaction_bytes_limit: ReadableSize::gb(12),
-            titan: TitanCfConfig::default(),
-            prop_size_index_distance: 4000000,
-            prop_keys_index_distance: 40000,
-        },
->>>>>>> eff99489
     };
     value.storage = StorageConfig {
         data_dir: "/var".to_owned(),
