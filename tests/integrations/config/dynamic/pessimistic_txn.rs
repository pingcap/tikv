use std::sync::{mpsc, Arc};
use std::time::Duration;

use pd_client::PdClient;
use tikv::config::*;
use tikv::server::lock_manager::*;
use tikv::server::resolve::{Callback, StoreAddrResolver};
use tikv::server::{Error, Result};
use tikv_util::config::ReadableDuration;
use tikv_util::security::SecurityManager;

#[test]
fn test_config_validate() {
    let cfg = Config::default();
    cfg.validate().unwrap();

    let mut invalid_cfg = Config::default();
    invalid_cfg.wait_for_lock_timeout = ReadableDuration::millis(0);
    assert!(invalid_cfg.validate().is_err());
}

struct MockPdClient;
impl PdClient for MockPdClient {}

#[derive(Clone)]
struct MockResolver;
impl StoreAddrResolver for MockResolver {
    fn resolve(&self, _store_id: u64, _cb: Callback) -> Result<()> {
        Err(Error::Other(box_err!("unimplemented")))
    }
}

fn setup(
    cfg: TiKvConfig,
) -> (
    ConfigController,
    WaiterMgrScheduler,
    DetectorScheduler,
    LockManager,
) {
    let mut lock_mgr = LockManager::new();
    let pd_client = Arc::new(MockPdClient);
    let security_mgr = Arc::new(SecurityManager::new(&cfg.security).unwrap());
    lock_mgr
        .start(
            1,
            pd_client,
            MockResolver,
            security_mgr,
            &cfg.pessimistic_txn,
        )
        .unwrap();

    let mgr = lock_mgr.config_manager();
    let (w, d) = (
        mgr.waiter_mgr_scheduler.clone(),
        mgr.detector_scheduler.clone(),
    );
    let mut cfg_controller = ConfigController::new(cfg);
    cfg_controller.register(Module::PessimisticTxn, Box::new(mgr));

    (cfg_controller, w, d, lock_mgr)
}

fn validate_waiter<F>(router: &WaiterMgrScheduler, f: F)
where
    F: FnOnce(ReadableDuration, ReadableDuration) + Send + 'static,
{
    let (tx, rx) = mpsc::channel();
    router.validate(Box::new(move |v1, v2| {
        f(v1, v2);
        tx.send(()).unwrap();
    }));
    rx.recv_timeout(Duration::from_secs(3)).unwrap();
}

fn validate_dead_lock<F>(router: &DetectorScheduler, f: F)
where
    F: FnOnce(u64) + Send + 'static,
{
    let (tx, rx) = mpsc::channel();
    router.validate(Box::new(move |v| {
        f(v);
        tx.send(()).unwrap();
    }));
    rx.recv_timeout(Duration::from_secs(3)).unwrap();
}

#[test]
fn test_lock_manager_cfg_update() {
    const DEFAULT_TIMEOUT: u64 = 3000;
    const DEFAULT_DELAY: u64 = 100;
<<<<<<< HEAD
    let (mut cfg, _dir) = TiKvConfig::with_tmp().unwrap();
    cfg.pessimistic_txn.wait_for_lock_timeout = DEFAULT_TIMEOUT;
    cfg.pessimistic_txn.wake_up_delay_duration = DEFAULT_DELAY;
=======
    let mut cfg = TiKvConfig::default();
    cfg.pessimistic_txn.wait_for_lock_timeout = ReadableDuration::millis(DEFAULT_TIMEOUT);
    cfg.pessimistic_txn.wake_up_delay_duration = ReadableDuration::millis(DEFAULT_DELAY);
>>>>>>> e8197dc5
    cfg.validate().unwrap();
    let (mut cfg_controller, waiter, deadlock, mut lock_mgr) = setup(cfg);

    // update of other module's config should not effect lock manager config
<<<<<<< HEAD
    cfg_controller
        .update_config("raftstore.raft-log-gc-threshold", "2000")
        .unwrap();
    validate_waiter(&waiter, move |timeout: u64, delay: u64| {
        assert_eq!(timeout, DEFAULT_TIMEOUT);
        assert_eq!(delay, DEFAULT_DELAY);
    });
=======
    let mut incoming = cfg.clone();
    incoming.raft_store.raft_log_gc_threshold = 2000;
    let rollback = cfg_controller.update_or_rollback(incoming).unwrap();
    assert_eq!(rollback.right(), Some(true));
    validate_waiter(
        &waiter,
        move |timeout: ReadableDuration, delay: ReadableDuration| {
            assert_eq!(timeout.as_millis(), DEFAULT_TIMEOUT);
            assert_eq!(delay.as_millis(), DEFAULT_DELAY);
        },
    );
>>>>>>> e8197dc5
    validate_dead_lock(&deadlock, move |ttl: u64| {
        assert_eq!(ttl, DEFAULT_TIMEOUT);
    });

    // only update wake_up_delay_duration
<<<<<<< HEAD
    cfg_controller
        .update_config("pessimistic-txn.wake-up-delay-duration", "500")
        .unwrap();
    validate_waiter(&waiter, move |timeout: u64, delay: u64| {
        assert_eq!(timeout, DEFAULT_TIMEOUT);
        assert_eq!(delay, 500);
    });
=======
    let mut incoming = cfg.clone();
    incoming.pessimistic_txn.wake_up_delay_duration = ReadableDuration::millis(500);
    let rollback = cfg_controller.update_or_rollback(incoming).unwrap();
    assert_eq!(rollback.right(), Some(true));
    validate_waiter(
        &waiter,
        move |timeout: ReadableDuration, delay: ReadableDuration| {
            assert_eq!(timeout.as_millis(), DEFAULT_TIMEOUT);
            assert_eq!(delay.as_millis(), 500);
        },
    );
>>>>>>> e8197dc5
    validate_dead_lock(&deadlock, move |ttl: u64| {
        // dead lock ttl should not change
        assert_eq!(ttl, DEFAULT_TIMEOUT);
    });

    // only update wait_for_lock_timeout
<<<<<<< HEAD
    cfg_controller
        .update_config("pessimistic-txn.wait-for-lock-timeout", "4000")
        .unwrap();
    validate_waiter(&waiter, move |timeout: u64, delay: u64| {
        assert_eq!(timeout, 4000);
        // wake_up_delay_duration should be the same as last update
        assert_eq!(delay, 500);
    });
=======
    let mut incoming = cfg.clone();
    incoming.pessimistic_txn.wait_for_lock_timeout = ReadableDuration::millis(4000);
    // keep wake_up_delay_duration the same as last update
    incoming.pessimistic_txn.wake_up_delay_duration = ReadableDuration::millis(500);
    let rollback = cfg_controller.update_or_rollback(incoming).unwrap();
    assert_eq!(rollback.right(), Some(true));
    validate_waiter(
        &waiter,
        move |timeout: ReadableDuration, delay: ReadableDuration| {
            assert_eq!(timeout.as_millis(), 4000);
            // wake_up_delay_duration should be the same as last update
            assert_eq!(delay.as_millis(), 500);
        },
    );
>>>>>>> e8197dc5
    validate_dead_lock(&deadlock, move |ttl: u64| {
        assert_eq!(ttl, 4000);
    });

    // update both config
<<<<<<< HEAD
    let mut m = std::collections::HashMap::new();
    m.insert(
        "pessimistic-txn.wait-for-lock-timeout".to_owned(),
        "4321".to_owned(),
    );
    m.insert(
        "pessimistic-txn.wake-up-delay-duration".to_owned(),
        "123".to_owned(),
    );
    cfg_controller.update(m).unwrap();
    validate_waiter(&waiter, move |timeout: u64, delay: u64| {
        assert_eq!(timeout, 4321);
        assert_eq!(delay, 123);
    });
=======
    let mut incoming = cfg;
    incoming.pessimistic_txn.wait_for_lock_timeout = ReadableDuration::millis(4321);
    incoming.pessimistic_txn.wake_up_delay_duration = ReadableDuration::millis(123);
    let rollback = cfg_controller.update_or_rollback(incoming).unwrap();
    assert_eq!(rollback.right(), Some(true));
    validate_waiter(
        &waiter,
        move |timeout: ReadableDuration, delay: ReadableDuration| {
            assert_eq!(timeout.as_millis(), 4321);
            assert_eq!(delay.as_millis(), 123);
        },
    );
>>>>>>> e8197dc5
    validate_dead_lock(&deadlock, move |ttl: u64| {
        assert_eq!(ttl, 4321);
    });

    lock_mgr.stop();
}<|MERGE_RESOLUTION|>--- conflicted
+++ resolved
@@ -90,32 +90,16 @@
 fn test_lock_manager_cfg_update() {
     const DEFAULT_TIMEOUT: u64 = 3000;
     const DEFAULT_DELAY: u64 = 100;
-<<<<<<< HEAD
     let (mut cfg, _dir) = TiKvConfig::with_tmp().unwrap();
-    cfg.pessimistic_txn.wait_for_lock_timeout = DEFAULT_TIMEOUT;
-    cfg.pessimistic_txn.wake_up_delay_duration = DEFAULT_DELAY;
-=======
-    let mut cfg = TiKvConfig::default();
     cfg.pessimistic_txn.wait_for_lock_timeout = ReadableDuration::millis(DEFAULT_TIMEOUT);
     cfg.pessimistic_txn.wake_up_delay_duration = ReadableDuration::millis(DEFAULT_DELAY);
->>>>>>> e8197dc5
     cfg.validate().unwrap();
     let (mut cfg_controller, waiter, deadlock, mut lock_mgr) = setup(cfg);
 
     // update of other module's config should not effect lock manager config
-<<<<<<< HEAD
     cfg_controller
         .update_config("raftstore.raft-log-gc-threshold", "2000")
         .unwrap();
-    validate_waiter(&waiter, move |timeout: u64, delay: u64| {
-        assert_eq!(timeout, DEFAULT_TIMEOUT);
-        assert_eq!(delay, DEFAULT_DELAY);
-    });
-=======
-    let mut incoming = cfg.clone();
-    incoming.raft_store.raft_log_gc_threshold = 2000;
-    let rollback = cfg_controller.update_or_rollback(incoming).unwrap();
-    assert_eq!(rollback.right(), Some(true));
     validate_waiter(
         &waiter,
         move |timeout: ReadableDuration, delay: ReadableDuration| {
@@ -123,25 +107,14 @@
             assert_eq!(delay.as_millis(), DEFAULT_DELAY);
         },
     );
->>>>>>> e8197dc5
     validate_dead_lock(&deadlock, move |ttl: u64| {
         assert_eq!(ttl, DEFAULT_TIMEOUT);
     });
 
     // only update wake_up_delay_duration
-<<<<<<< HEAD
     cfg_controller
-        .update_config("pessimistic-txn.wake-up-delay-duration", "500")
+        .update_config("pessimistic-txn.wake-up-delay-duration", "500ms")
         .unwrap();
-    validate_waiter(&waiter, move |timeout: u64, delay: u64| {
-        assert_eq!(timeout, DEFAULT_TIMEOUT);
-        assert_eq!(delay, 500);
-    });
-=======
-    let mut incoming = cfg.clone();
-    incoming.pessimistic_txn.wake_up_delay_duration = ReadableDuration::millis(500);
-    let rollback = cfg_controller.update_or_rollback(incoming).unwrap();
-    assert_eq!(rollback.right(), Some(true));
     validate_waiter(
         &waiter,
         move |timeout: ReadableDuration, delay: ReadableDuration| {
@@ -149,29 +122,15 @@
             assert_eq!(delay.as_millis(), 500);
         },
     );
->>>>>>> e8197dc5
     validate_dead_lock(&deadlock, move |ttl: u64| {
         // dead lock ttl should not change
         assert_eq!(ttl, DEFAULT_TIMEOUT);
     });
 
     // only update wait_for_lock_timeout
-<<<<<<< HEAD
     cfg_controller
-        .update_config("pessimistic-txn.wait-for-lock-timeout", "4000")
+        .update_config("pessimistic-txn.wait-for-lock-timeout", "4000ms")
         .unwrap();
-    validate_waiter(&waiter, move |timeout: u64, delay: u64| {
-        assert_eq!(timeout, 4000);
-        // wake_up_delay_duration should be the same as last update
-        assert_eq!(delay, 500);
-    });
-=======
-    let mut incoming = cfg.clone();
-    incoming.pessimistic_txn.wait_for_lock_timeout = ReadableDuration::millis(4000);
-    // keep wake_up_delay_duration the same as last update
-    incoming.pessimistic_txn.wake_up_delay_duration = ReadableDuration::millis(500);
-    let rollback = cfg_controller.update_or_rollback(incoming).unwrap();
-    assert_eq!(rollback.right(), Some(true));
     validate_waiter(
         &waiter,
         move |timeout: ReadableDuration, delay: ReadableDuration| {
@@ -180,33 +139,21 @@
             assert_eq!(delay.as_millis(), 500);
         },
     );
->>>>>>> e8197dc5
     validate_dead_lock(&deadlock, move |ttl: u64| {
         assert_eq!(ttl, 4000);
     });
 
     // update both config
-<<<<<<< HEAD
     let mut m = std::collections::HashMap::new();
     m.insert(
         "pessimistic-txn.wait-for-lock-timeout".to_owned(),
-        "4321".to_owned(),
+        "4321ms".to_owned(),
     );
     m.insert(
         "pessimistic-txn.wake-up-delay-duration".to_owned(),
-        "123".to_owned(),
+        "123ms".to_owned(),
     );
     cfg_controller.update(m).unwrap();
-    validate_waiter(&waiter, move |timeout: u64, delay: u64| {
-        assert_eq!(timeout, 4321);
-        assert_eq!(delay, 123);
-    });
-=======
-    let mut incoming = cfg;
-    incoming.pessimistic_txn.wait_for_lock_timeout = ReadableDuration::millis(4321);
-    incoming.pessimistic_txn.wake_up_delay_duration = ReadableDuration::millis(123);
-    let rollback = cfg_controller.update_or_rollback(incoming).unwrap();
-    assert_eq!(rollback.right(), Some(true));
     validate_waiter(
         &waiter,
         move |timeout: ReadableDuration, delay: ReadableDuration| {
@@ -214,7 +161,6 @@
             assert_eq!(delay.as_millis(), 123);
         },
     );
->>>>>>> e8197dc5
     validate_dead_lock(&deadlock, move |ttl: u64| {
         assert_eq!(ttl, 4321);
     });
