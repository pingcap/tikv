--- conflicted
+++ resolved
@@ -470,7 +470,9 @@
 ca-path = "invalid path"
 cert-path = "invalid path"
 key-path = "invalid path"
-<<<<<<< HEAD
+cert-allowed-cn = [
+    "example.tikv.com",
+]
 
 [encryption]
 data-encryption-method = "aes128-ctr"
@@ -482,12 +484,6 @@
 
 [encryption.previous-master-key]
 type = "plaintext"
-=======
-cipher-file = "invalid path"
-cert-allowed-cn = [
-    "example.tikv.com",
-]
->>>>>>> da060c02
 
 [import]
 num-threads = 123
