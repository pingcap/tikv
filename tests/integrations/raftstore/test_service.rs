// Copyright 2017 TiKV Project Authors. Licensed under Apache-2.0.

use std::path::Path;
use std::sync::*;

use futures::{future, Future, Stream};
use grpcio::{ChannelBuilder, Environment, Error, RpcStatusCode};
use kvproto::coprocessor::*;
use kvproto::debugpb::DebugClient;
use kvproto::kvrpcpb::*;
use kvproto::raft_serverpb::*;
use kvproto::tikvpb::TikvClient;
use kvproto::{debugpb, metapb, raft_serverpb};
use raft::eraftpb;

use engine::rocks::Writable;
use engine_rocks::Compat;
use engine_traits::Peekable;
use engine_traits::{SyncMutable, CF_DEFAULT, CF_LOCK, CF_RAFT, CF_WRITE};
use raftstore::coprocessor::CoprocessorHost;
use raftstore::store::fsm::store::StoreMeta;
use raftstore::store::{AutoSplitController, SnapManager};
use tempfile::Builder;
use test_raftstore::*;
use tikv::coprocessor::REQ_TYPE_DAG;
use tikv::import::SSTImporter;
use tikv::storage::mvcc::{Lock, LockType, TimeStamp};
use tikv_util::worker::{FutureWorker, Worker};
use tikv_util::HandyRwLock;
use txn_types::Key;

fn must_new_cluster() -> (Cluster<ServerCluster>, metapb::Peer, Context) {
    let count = 1;
    let mut cluster = new_server_cluster(0, count);
    cluster.run();

    let region_id = 1;
    let leader = cluster.leader_of_region(region_id).unwrap();
    let epoch = cluster.get_region_epoch(region_id);
    let mut ctx = Context::default();
    ctx.set_region_id(region_id);
    ctx.set_peer(leader.clone());
    ctx.set_region_epoch(epoch);

    (cluster, leader, ctx)
}

fn must_new_cluster_and_kv_client() -> (Cluster<ServerCluster>, TikvClient, Context) {
    let (cluster, leader, ctx) = must_new_cluster();

    let env = Arc::new(Environment::new(1));
    let channel =
        ChannelBuilder::new(env).connect(cluster.sim.rl().get_addr(leader.get_store_id()));
    let client = TikvClient::new(channel);

    (cluster, client, ctx)
}

#[test]
fn test_rawkv() {
    let (_cluster, client, ctx) = must_new_cluster_and_kv_client();
    let (k, v) = (b"key".to_vec(), b"value".to_vec());

    // Raw put
    let mut put_req = RawPutRequest::default();
    put_req.set_context(ctx.clone());
    put_req.key = k.clone();
    put_req.value = v.clone();
    let put_resp = client.raw_put(&put_req).unwrap();
    assert!(!put_resp.has_region_error());
    assert!(put_resp.error.is_empty());

    // Raw get
    let mut get_req = RawGetRequest::default();
    get_req.set_context(ctx.clone());
    get_req.key = k.clone();
    let get_resp = client.raw_get(&get_req).unwrap();
    assert!(!get_resp.has_region_error());
    assert!(get_resp.error.is_empty());
    assert_eq!(get_resp.value, v);

    // Raw scan
    let mut scan_req = RawScanRequest::default();
    scan_req.set_context(ctx.clone());
    scan_req.start_key = k.clone();
    scan_req.limit = 1;
    let scan_resp = client.raw_scan(&scan_req).unwrap();
    assert!(!scan_resp.has_region_error());
    assert_eq!(scan_resp.kvs.len(), 1);
    for kv in scan_resp.kvs.into_iter() {
        assert!(!kv.has_error());
        assert_eq!(kv.key, k);
        assert_eq!(kv.value, v);
    }

    // Raw delete
    let mut delete_req = RawDeleteRequest::default();
    delete_req.set_context(ctx);
    delete_req.key = k;
    let delete_resp = client.raw_delete(&delete_req).unwrap();
    assert!(!delete_resp.has_region_error());
    assert!(delete_resp.error.is_empty());
}

fn must_kv_prewrite(client: &TikvClient, ctx: Context, muts: Vec<Mutation>, pk: Vec<u8>, ts: u64) {
    let mut prewrite_req = PrewriteRequest::default();
    prewrite_req.set_context(ctx);
    prewrite_req.set_mutations(muts.into_iter().collect());
    prewrite_req.primary_lock = pk;
    prewrite_req.start_version = ts;
    prewrite_req.lock_ttl = prewrite_req.start_version + 1;
    let prewrite_resp = client.kv_prewrite(&prewrite_req).unwrap();
    assert!(
        !prewrite_resp.has_region_error(),
        "{:?}",
        prewrite_resp.get_region_error()
    );
    assert!(
        prewrite_resp.errors.is_empty(),
        "{:?}",
        prewrite_resp.get_errors()
    );
}

fn must_kv_commit(
    client: &TikvClient,
    ctx: Context,
    keys: Vec<Vec<u8>>,
    start_ts: u64,
    commit_ts: u64,
    expect_commit_ts: u64,
) {
    let mut commit_req = CommitRequest::default();
    commit_req.set_context(ctx);
    commit_req.start_version = start_ts;
    commit_req.set_keys(keys.into_iter().collect());
    commit_req.commit_version = commit_ts;
    let commit_resp = client.kv_commit(&commit_req).unwrap();
    assert!(
        !commit_resp.has_region_error(),
        "{:?}",
        commit_resp.get_region_error()
    );
    assert!(!commit_resp.has_error(), "{:?}", commit_resp.get_error());
    assert_eq!(commit_resp.get_commit_version(), expect_commit_ts);
}

fn must_physical_scan_lock(
    client: &TikvClient,
    ctx: Context,
    max_ts: u64,
    start_key: &[u8],
    limit: usize,
) -> Vec<LockInfo> {
    let mut req = PhysicalScanLockRequest::default();
    req.set_context(ctx);
    req.set_max_ts(max_ts);
    req.set_start_key(start_key.to_owned());
    req.set_limit(limit as _);
    let mut resp = client.physical_scan_lock(&req).unwrap();
    resp.take_locks().into()
}

#[test]
fn test_mvcc_basic() {
    let (_cluster, client, ctx) = must_new_cluster_and_kv_client();
    let (k, v) = (b"key".to_vec(), b"value".to_vec());

    let mut ts = 0;

    // Prewrite
    ts += 1;
    let prewrite_start_version = ts;
    let mut mutation = Mutation::default();
    mutation.set_op(Op::Put);
    mutation.set_key(k.clone());
    mutation.set_value(v.clone());
    must_kv_prewrite(
        &client,
        ctx.clone(),
        vec![mutation],
        k.clone(),
        prewrite_start_version,
    );

    // Commit
    ts += 1;
    let commit_version = ts;
    must_kv_commit(
        &client,
        ctx.clone(),
        vec![k.clone()],
        prewrite_start_version,
        commit_version,
        commit_version,
    );

    // Get
    ts += 1;
    let get_version = ts;
    let mut get_req = GetRequest::default();
    get_req.set_context(ctx.clone());
    get_req.key = k.clone();
    get_req.version = get_version;
    let get_resp = client.kv_get(&get_req).unwrap();
    assert!(!get_resp.has_region_error());
    assert!(!get_resp.has_error());
    assert_eq!(get_resp.value, v);

    // Scan
    ts += 1;
    let scan_version = ts;
    let mut scan_req = ScanRequest::default();
    scan_req.set_context(ctx.clone());
    scan_req.start_key = k.clone();
    scan_req.limit = 1;
    scan_req.version = scan_version;
    let scan_resp = client.kv_scan(&scan_req).unwrap();
    assert!(!scan_resp.has_region_error());
    assert_eq!(scan_resp.pairs.len(), 1);
    for kv in scan_resp.pairs.into_iter() {
        assert!(!kv.has_error());
        assert_eq!(kv.key, k);
        assert_eq!(kv.value, v);
    }

    // Batch get
    ts += 1;
    let batch_get_version = ts;
    let mut batch_get_req = BatchGetRequest::default();
    batch_get_req.set_context(ctx);
    batch_get_req.set_keys(vec![k.clone()].into_iter().collect());
    batch_get_req.version = batch_get_version;
    let batch_get_resp = client.kv_batch_get(&batch_get_req).unwrap();
    assert_eq!(batch_get_resp.pairs.len(), 1);
    for kv in batch_get_resp.pairs.into_iter() {
        assert!(!kv.has_error());
        assert_eq!(kv.key, k);
        assert_eq!(kv.value, v);
    }
}

#[test]
fn test_mvcc_rollback_and_cleanup() {
    let (_cluster, client, ctx) = must_new_cluster_and_kv_client();
    let (k, v) = (b"key".to_vec(), b"value".to_vec());

    let mut ts = 0;

    // Prewrite
    ts += 1;
    let prewrite_start_version = ts;
    let mut mutation = Mutation::default();
    mutation.set_op(Op::Put);
    mutation.set_key(k.clone());
    mutation.set_value(v);
    must_kv_prewrite(
        &client,
        ctx.clone(),
        vec![mutation],
        k.clone(),
        prewrite_start_version,
    );

    // Commit
    ts += 1;
    let commit_version = ts;
    must_kv_commit(
        &client,
        ctx.clone(),
        vec![k.clone()],
        prewrite_start_version,
        commit_version,
        commit_version,
    );

    // Prewrite puts some locks.
    ts += 1;
    let prewrite_start_version2 = ts;
    let (k2, v2) = (b"key2".to_vec(), b"value2".to_vec());
    let mut mut_pri = Mutation::default();
    mut_pri.set_op(Op::Put);
    mut_pri.set_key(k2.clone());
    mut_pri.set_value(v2);
    let mut mut_sec = Mutation::default();
    mut_sec.set_op(Op::Put);
    mut_sec.set_key(k.clone());
    mut_sec.set_value(b"foo".to_vec());
    must_kv_prewrite(
        &client,
        ctx.clone(),
        vec![mut_pri, mut_sec],
        k2.clone(),
        prewrite_start_version2,
    );

    // Scan lock, expects locks
    ts += 1;
    let scan_lock_max_version = ts;
    let mut scan_lock_req = ScanLockRequest::default();
    scan_lock_req.set_context(ctx.clone());
    scan_lock_req.max_version = scan_lock_max_version;
    let scan_lock_resp = client.kv_scan_lock(&scan_lock_req).unwrap();
    assert!(!scan_lock_resp.has_region_error());
    assert_eq!(scan_lock_resp.locks.len(), 2);
    for (lock, key) in scan_lock_resp
        .locks
        .into_iter()
        .zip(vec![k.clone(), k2.clone()])
    {
        assert_eq!(lock.primary_lock, k2);
        assert_eq!(lock.key, key);
        assert_eq!(lock.lock_version, prewrite_start_version2);
    }

    // Rollback
    let rollback_start_version = prewrite_start_version2;
    let mut rollback_req = BatchRollbackRequest::default();
    rollback_req.set_context(ctx.clone());
    rollback_req.start_version = rollback_start_version;
    rollback_req.set_keys(vec![k2.clone()].into_iter().collect());
    let rollback_resp = client.kv_batch_rollback(&rollback_req.clone()).unwrap();
    assert!(!rollback_resp.has_region_error());
    assert!(!rollback_resp.has_error());
    rollback_req.set_keys(vec![k].into_iter().collect());
    let rollback_resp2 = client.kv_batch_rollback(&rollback_req).unwrap();
    assert!(!rollback_resp2.has_region_error());
    assert!(!rollback_resp2.has_error());

    // Cleanup
    let cleanup_start_version = prewrite_start_version2;
    let mut cleanup_req = CleanupRequest::default();
    cleanup_req.set_context(ctx.clone());
    cleanup_req.start_version = cleanup_start_version;
    cleanup_req.set_key(k2);
    let cleanup_resp = client.kv_cleanup(&cleanup_req).unwrap();
    assert!(!cleanup_resp.has_region_error());
    assert!(!cleanup_resp.has_error());

    // There should be no locks
    ts += 1;
    let scan_lock_max_version2 = ts;
    let mut scan_lock_req = ScanLockRequest::default();
    scan_lock_req.set_context(ctx);
    scan_lock_req.max_version = scan_lock_max_version2;
    let scan_lock_resp = client.kv_scan_lock(&scan_lock_req).unwrap();
    assert!(!scan_lock_resp.has_region_error());
    assert_eq!(scan_lock_resp.locks.len(), 0);
}

#[test]
fn test_mvcc_resolve_lock_gc_and_delete() {
    use kvproto::kvrpcpb::*;

    let (_cluster, client, ctx) = must_new_cluster_and_kv_client();
    let (k, v) = (b"key".to_vec(), b"value".to_vec());

    let mut ts = 0;

    // Prewrite
    ts += 1;
    let prewrite_start_version = ts;
    let mut mutation = Mutation::default();
    mutation.set_op(Op::Put);
    mutation.set_key(k.clone());
    mutation.set_value(v);
    must_kv_prewrite(
        &client,
        ctx.clone(),
        vec![mutation],
        k.clone(),
        prewrite_start_version,
    );

    // Commit
    ts += 1;
    let commit_version = ts;
    must_kv_commit(
        &client,
        ctx.clone(),
        vec![k.clone()],
        prewrite_start_version,
        commit_version,
        commit_version,
    );

    // Prewrite puts some locks.
    ts += 1;
    let prewrite_start_version2 = ts;
    let (k2, v2) = (b"key2".to_vec(), b"value2".to_vec());
    let new_v = b"new value".to_vec();
    let mut mut_pri = Mutation::default();
    mut_pri.set_op(Op::Put);
    mut_pri.set_key(k.clone());
    mut_pri.set_value(new_v.clone());
    let mut mut_sec = Mutation::default();
    mut_sec.set_op(Op::Put);
    mut_sec.set_key(k2);
    mut_sec.set_value(v2);
    must_kv_prewrite(
        &client,
        ctx.clone(),
        vec![mut_pri, mut_sec],
        k.clone(),
        prewrite_start_version2,
    );

    // Resolve lock
    ts += 1;
    let resolve_lock_commit_version = ts;
    let mut resolve_lock_req = ResolveLockRequest::default();
    let mut temp_txninfo = TxnInfo::default();
    temp_txninfo.txn = prewrite_start_version2;
    temp_txninfo.status = resolve_lock_commit_version;
    let vec_txninfo = vec![temp_txninfo];
    resolve_lock_req.set_context(ctx.clone());
    resolve_lock_req.set_txn_infos(vec_txninfo.into());
    let resolve_lock_resp = client.kv_resolve_lock(&resolve_lock_req).unwrap();
    assert!(!resolve_lock_resp.has_region_error());
    assert!(!resolve_lock_resp.has_error());

    // Get `k` at the latest ts.
    ts += 1;
    let get_version1 = ts;
    let mut get_req1 = GetRequest::default();
    get_req1.set_context(ctx.clone());
    get_req1.key = k.clone();
    get_req1.version = get_version1;
    let get_resp1 = client.kv_get(&get_req1).unwrap();
    assert!(!get_resp1.has_region_error());
    assert!(!get_resp1.has_error());
    assert_eq!(get_resp1.value, new_v);

    // GC `k` at the latest ts.
    ts += 1;
    let gc_safe_ponit = ts;
    let mut gc_req = GcRequest::default();
    gc_req.set_context(ctx.clone());
    gc_req.safe_point = gc_safe_ponit;
    let gc_resp = client.kv_gc(&gc_req).unwrap();
    assert!(!gc_resp.has_region_error());
    assert!(!gc_resp.has_error());

    // the `k` at the old ts should be none.
    let get_version2 = commit_version + 1;
    let mut get_req2 = GetRequest::default();
    get_req2.set_context(ctx.clone());
    get_req2.key = k.clone();
    get_req2.version = get_version2;
    let get_resp2 = client.kv_get(&get_req2).unwrap();
    assert!(!get_resp2.has_region_error());
    assert!(!get_resp2.has_error());
    assert_eq!(get_resp2.value, b"".to_vec());

    // Transaction debugger commands
    // MvccGetByKey
    let mut mvcc_get_by_key_req = MvccGetByKeyRequest::default();
    mvcc_get_by_key_req.set_context(ctx.clone());
    mvcc_get_by_key_req.key = k.clone();
    let mvcc_get_by_key_resp = client.mvcc_get_by_key(&mvcc_get_by_key_req).unwrap();
    assert!(!mvcc_get_by_key_resp.has_region_error());
    assert!(mvcc_get_by_key_resp.error.is_empty());
    assert!(mvcc_get_by_key_resp.has_info());
    // MvccGetByStartTs
    let mut mvcc_get_by_start_ts_req = MvccGetByStartTsRequest::default();
    mvcc_get_by_start_ts_req.set_context(ctx.clone());
    mvcc_get_by_start_ts_req.start_ts = prewrite_start_version2;
    let mvcc_get_by_start_ts_resp = client
        .mvcc_get_by_start_ts(&mvcc_get_by_start_ts_req)
        .unwrap();
    assert!(!mvcc_get_by_start_ts_resp.has_region_error());
    assert!(mvcc_get_by_start_ts_resp.error.is_empty());
    assert!(mvcc_get_by_start_ts_resp.has_info());
    assert_eq!(mvcc_get_by_start_ts_resp.key, k);

    // Delete range
    let mut del_req = DeleteRangeRequest::default();
    del_req.set_context(ctx);
    del_req.start_key = b"a".to_vec();
    del_req.end_key = b"z".to_vec();
    let del_resp = client.kv_delete_range(&del_req).unwrap();
    assert!(!del_resp.has_region_error());
    assert!(del_resp.error.is_empty());
}

// raft related RPC is tested as parts of test_snapshot.rs, so skip here.

#[test]
fn test_coprocessor() {
    let (_cluster, client, _) = must_new_cluster_and_kv_client();
    // SQL push down commands
    let mut req = Request::default();
    req.set_tp(REQ_TYPE_DAG);
    client.coprocessor(&req).unwrap();
}

#[test]
fn test_physical_scan_lock() {
    let (_cluster, client, ctx) = must_new_cluster_and_kv_client();

    // Generate kvs like k10, v10, ts=10; k11, v11, ts=11; ...
    let kv: Vec<_> = (10..20)
        .map(|i| (i, vec![b'k', i as u8], vec![b'v', i as u8]))
        .collect();

    for (ts, k, v) in &kv {
        let mut mutation = Mutation::default();
        mutation.set_op(Op::Put);
        mutation.set_key(k.clone());
        mutation.set_value(v.clone());
        must_kv_prewrite(&client, ctx.clone(), vec![mutation], k.clone(), *ts);
    }

    let all_locks: Vec<_> = kv
        .into_iter()
        .map(|(ts, k, _)| {
            // Create a LockInfo that matches the prewrite request in `must_kv_prewrite`.
            let mut lock_info = LockInfo::default();
            lock_info.set_primary_lock(k.clone());
            lock_info.set_lock_version(ts);
            lock_info.set_key(k);
            lock_info.set_lock_ttl(ts + 1);
            lock_info.set_lock_type(Op::Put);
            lock_info
        })
        .collect();

    let check_result = |got_locks: &[_], expected_locks: &[_]| {
        for i in 0..std::cmp::max(got_locks.len(), expected_locks.len()) {
            assert_eq!(got_locks[i], expected_locks[i], "lock {} mismatch", i);
        }
    };

    check_result(
        &must_physical_scan_lock(&client, ctx.clone(), 30, b"", 100),
        &all_locks,
    );
    check_result(
        &must_physical_scan_lock(&client, ctx.clone(), 15, b"", 100),
        &all_locks[0..=5],
    );
    check_result(
        &must_physical_scan_lock(&client, ctx.clone(), 10, b"", 100),
        &all_locks[0..1],
    );
    check_result(
        &must_physical_scan_lock(&client, ctx.clone(), 9, b"", 100),
        &[],
    );
    check_result(
        &must_physical_scan_lock(&client, ctx, 30, &[b'k', 13], 5),
        &all_locks[3..8],
    );
}

#[test]
fn test_split_region() {
    let (mut cluster, client, ctx) = must_new_cluster_and_kv_client();

    // Split region commands
    let key = b"b";
    let mut req = SplitRegionRequest::default();
    req.set_context(ctx);
    req.set_split_key(key.to_vec());
    let resp = client.split_region(&req).unwrap();
    assert_eq!(
        Key::from_encoded(resp.get_left().get_end_key().to_vec())
            .into_raw()
            .unwrap()
            .as_slice(),
        key
    );
    assert_eq!(
        resp.get_left().get_end_key(),
        resp.get_right().get_start_key()
    );

    // Batch split region
    let region_id = resp.get_right().get_id();
    let leader = cluster.leader_of_region(region_id).unwrap();
    let mut ctx = Context::default();
    ctx.set_region_id(region_id);
    ctx.set_peer(leader);
    ctx.set_region_epoch(resp.get_right().get_region_epoch().to_owned());
    let mut req = SplitRegionRequest::default();
    req.set_context(ctx);
    let split_keys = vec![b"e".to_vec(), b"c".to_vec(), b"d".to_vec()];
    req.set_split_keys(split_keys.into());
    let resp = client.split_region(&req).unwrap();
    let result_split_keys: Vec<_> = resp
        .get_regions()
        .iter()
        .map(|x| {
            Key::from_encoded(x.get_start_key().to_vec())
                .into_raw()
                .unwrap()
        })
        .collect();
    assert_eq!(
        result_split_keys,
        vec![b"b".to_vec(), b"c".to_vec(), b"d".to_vec(), b"e".to_vec()]
    );
}

#[test]
fn test_read_index() {
    let (_cluster, client, ctx) = must_new_cluster_and_kv_client();

    // Read index
    let mut req = ReadIndexRequest::default();
    req.set_context(ctx.clone());
    let mut resp = client.read_index(&req).unwrap();
    let last_index = resp.get_read_index();
    assert_eq!(last_index > 0, true);

    // Raw put
    let (k, v) = (b"key".to_vec(), b"value".to_vec());
    let mut put_req = RawPutRequest::default();
    put_req.set_context(ctx);
    put_req.key = k;
    put_req.value = v;
    let put_resp = client.raw_put(&put_req).unwrap();
    assert!(!put_resp.has_region_error());
    assert!(put_resp.error.is_empty());

    // Read index again
    resp = client.read_index(&req).unwrap();
    assert_eq!(last_index + 1, resp.get_read_index());
}

fn must_new_cluster_and_debug_client() -> (Cluster<ServerCluster>, DebugClient, u64) {
    let (cluster, leader, _) = must_new_cluster();

    let env = Arc::new(Environment::new(1));
    let channel =
        ChannelBuilder::new(env).connect(cluster.sim.rl().get_addr(leader.get_store_id()));
    let client = DebugClient::new(channel);

    (cluster, client, leader.get_store_id())
}

#[test]
fn test_debug_get() {
    let (cluster, debug_client, store_id) = must_new_cluster_and_debug_client();
    let (k, v) = (b"key", b"value");

    // Put some data.
    let engine = cluster.get_engine(store_id);
    let key = keys::data_key(k);
    engine.put(&key, v).unwrap();
    assert_eq!(engine.get(&key).unwrap().unwrap(), v);

    // Debug get
    let mut req = debugpb::GetRequest::default();
    req.set_cf(CF_DEFAULT.to_owned());
    req.set_db(debugpb::Db::Kv);
    req.set_key(key);
    let mut resp = debug_client.get(&req.clone()).unwrap();
    assert_eq!(resp.take_value(), v);

    req.set_key(b"foo".to_vec());
    match debug_client.get(&req).unwrap_err() {
        Error::RpcFailure(status) => {
            assert_eq!(status.status, RpcStatusCode::NOT_FOUND);
        }
        _ => panic!("expect NotFound"),
    }
}

#[test]
fn test_debug_raft_log() {
    let (cluster, debug_client, store_id) = must_new_cluster_and_debug_client();

    // Put some data.
    let engine = cluster.get_raft_engine(store_id);
    let (region_id, log_index) = (200, 200);
    let key = keys::raft_log_key(region_id, log_index);
    let mut entry = eraftpb::Entry::default();
    entry.set_term(1);
    entry.set_index(1);
    entry.set_entry_type(eraftpb::EntryType::EntryNormal);
    entry.set_data(vec![42]);
    engine.c().put_msg(&key, &entry).unwrap();
    assert_eq!(
        engine.c().get_msg::<eraftpb::Entry>(&key).unwrap().unwrap(),
        entry
    );

    // Debug raft_log
    let mut req = debugpb::RaftLogRequest::default();
    req.set_region_id(region_id);
    req.set_log_index(log_index);
    let resp = debug_client.raft_log(&req).unwrap();
    assert_ne!(resp.get_entry(), &eraftpb::Entry::default());

    let mut req = debugpb::RaftLogRequest::default();
    req.set_region_id(region_id + 1);
    req.set_log_index(region_id + 1);
    match debug_client.raft_log(&req).unwrap_err() {
        Error::RpcFailure(status) => {
            assert_eq!(status.status, RpcStatusCode::NOT_FOUND);
        }
        _ => panic!("expect NotFound"),
    }
}

#[test]
fn test_debug_region_info() {
    let (cluster, debug_client, store_id) = must_new_cluster_and_debug_client();

    let raft_engine = cluster.get_raft_engine(store_id);
    let kv_engine = cluster.get_engine(store_id);

    let region_id = 100;
    let raft_state_key = keys::raft_state_key(region_id);
    let mut raft_state = raft_serverpb::RaftLocalState::default();
    raft_state.set_last_index(42);
    raft_engine
        .c()
        .put_msg(&raft_state_key, &raft_state)
        .unwrap();
    assert_eq!(
        raft_engine
            .c()
            .get_msg::<raft_serverpb::RaftLocalState>(&raft_state_key)
            .unwrap()
            .unwrap(),
        raft_state
    );

    let apply_state_key = keys::apply_state_key(region_id);
    let mut apply_state = raft_serverpb::RaftApplyState::default();
    apply_state.set_applied_index(42);
    kv_engine
        .c()
        .put_msg_cf(CF_RAFT, &apply_state_key, &apply_state)
        .unwrap();
    assert_eq!(
        kv_engine
            .c()
            .get_msg_cf::<raft_serverpb::RaftApplyState>(CF_RAFT, &apply_state_key)
            .unwrap()
            .unwrap(),
        apply_state
    );

    let region_state_key = keys::region_state_key(region_id);
    let mut region_state = raft_serverpb::RegionLocalState::default();
    region_state.set_state(raft_serverpb::PeerState::Tombstone);
    kv_engine
        .c()
        .put_msg_cf(CF_RAFT, &region_state_key, &region_state)
        .unwrap();
    assert_eq!(
        kv_engine
            .c()
            .get_msg_cf::<raft_serverpb::RegionLocalState>(CF_RAFT, &region_state_key)
            .unwrap()
            .unwrap(),
        region_state
    );

    // Debug region_info
    let mut req = debugpb::RegionInfoRequest::default();
    req.set_region_id(region_id);
    let mut resp = debug_client.region_info(&req.clone()).unwrap();
    assert_eq!(resp.take_raft_local_state(), raft_state);
    assert_eq!(resp.take_raft_apply_state(), apply_state);
    assert_eq!(resp.take_region_local_state(), region_state);

    req.set_region_id(region_id + 1);
    match debug_client.region_info(&req).unwrap_err() {
        Error::RpcFailure(status) => {
            assert_eq!(status.status, RpcStatusCode::NOT_FOUND);
        }
        _ => panic!("expect NotFound"),
    }
}

#[test]
fn test_debug_region_size() {
    let (cluster, debug_client, store_id) = must_new_cluster_and_debug_client();
    let engine = cluster.get_engine(store_id);

    // Put some data.
    let region_id = 100;
    let region_state_key = keys::region_state_key(region_id);
    let mut region = metapb::Region::default();
    region.set_id(region_id);
    region.set_start_key(b"a".to_vec());
    region.set_end_key(b"z".to_vec());
    let mut state = RegionLocalState::default();
    state.set_region(region);
    engine
        .c()
        .put_msg_cf(CF_RAFT, &region_state_key, &state)
        .unwrap();

    let cfs = vec![CF_DEFAULT, CF_LOCK, CF_WRITE];
    // At lease 8 bytes for the WRITE cf.
    let (k, v) = (keys::data_key(b"kkkk_kkkk"), b"v");
    for cf in &cfs {
        let cf_handle = engine.cf_handle(cf).unwrap();
        engine.put_cf(cf_handle, k.as_slice(), v).unwrap();
    }

    let mut req = debugpb::RegionSizeRequest::default();
    req.set_region_id(region_id);
    req.set_cfs(cfs.iter().map(|s| (*s).to_string()).collect());
    let entries: Vec<_> = debug_client
        .region_size(&req)
        .unwrap()
        .take_entries()
        .into();
    assert_eq!(entries.len(), 3);
    for e in entries {
        cfs.iter().find(|&&c| c == e.cf).unwrap();
        assert!(e.size > 0);
    }

    req.set_region_id(region_id + 1);
    match debug_client.region_size(&req).unwrap_err() {
        Error::RpcFailure(status) => {
            assert_eq!(status.status, RpcStatusCode::NOT_FOUND);
        }
        _ => panic!("expect NotFound"),
    }
}

#[test]
#[cfg(feature = "failpoints")]
fn test_debug_fail_point() {
    let (_cluster, debug_client, _) = must_new_cluster_and_debug_client();

    let (fp, act) = ("raft_between_save", "off");

    let mut inject_req = debugpb::InjectFailPointRequest::default();
    inject_req.set_name(fp.to_owned());
    inject_req.set_actions(act.to_owned());
    debug_client.inject_fail_point(&inject_req).unwrap();

    let resp = debug_client
        .list_fail_points(&debugpb::ListFailPointsRequest::default())
        .unwrap();
    let entries = resp.get_entries();
    assert_eq!(entries.len(), 1);
    for e in entries {
        assert_eq!(e.get_name(), fp);
        assert_eq!(e.get_actions(), act);
    }

    let mut recover_req = debugpb::RecoverFailPointRequest::default();
    recover_req.set_name(fp.to_owned());
    debug_client.recover_fail_point(&recover_req).unwrap();

    let resp = debug_client
        .list_fail_points(&debugpb::ListFailPointsRequest::default())
        .unwrap();
    let entries = resp.get_entries();
    assert_eq!(entries.len(), 0);
}

#[test]
fn test_debug_scan_mvcc() {
    let (cluster, debug_client, store_id) = must_new_cluster_and_debug_client();
    let engine = cluster.get_engine(store_id);

    // Put some data.
    let keys = [
        keys::data_key(b"meta_lock_1"),
        keys::data_key(b"meta_lock_2"),
    ];
    for k in &keys {
        let v = Lock::new(
            LockType::Put,
            b"pk".to_vec(),
            1.into(),
            10,
            None,
            TimeStamp::zero(),
            0,
            TimeStamp::zero(),
        )
        .to_bytes();
        let cf_handle = engine.cf_handle(CF_LOCK).unwrap();
        engine.put_cf(cf_handle, k.as_slice(), &v).unwrap();
    }

    let mut req = debugpb::ScanMvccRequest::default();
    req.set_from_key(keys::data_key(b"m"));
    req.set_to_key(keys::data_key(b"n"));
    req.set_limit(1);

    let receiver = debug_client.scan_mvcc(&req).unwrap();
    let future = receiver.fold(Vec::new(), |mut keys, mut resp| {
        let key = resp.take_key();
        keys.push(key);
        future::ok::<_, Error>(keys)
    });
    let keys = future.wait().unwrap();
    assert_eq!(keys.len(), 1);
    assert_eq!(keys[0], keys::data_key(b"meta_lock_1"));
}

#[test]
fn test_double_run_node() {
    let count = 1;
    let mut cluster = new_node_cluster(0, count);
    cluster.run();
    let id = *cluster.engines.keys().next().unwrap();
    let engines = cluster.engines.values().next().unwrap().clone();
    let router = cluster.sim.rl().get_router(id).unwrap();
    let mut sim = cluster.sim.wl();
    let node = sim.get_node(id).unwrap();
    let pd_worker = FutureWorker::new("test-pd-worker");
    let simulate_trans = SimulateTransport::new(ChannelTransport::new());
    let tmp = Builder::new().prefix("test_cluster").tempdir().unwrap();
    let snap_mgr = SnapManager::new(tmp.path().to_str().unwrap(), None);
    let coprocessor_host = CoprocessorHost::new(router);
    let importer = {
        let dir = Path::new(engines.kv.path()).join("import-sst");
        Arc::new(SSTImporter::new(dir, None).unwrap())
    };

    let store_meta = Arc::new(Mutex::new(StoreMeta::new(20)));
    let e = node
        .start(
            engines,
            simulate_trans,
            snap_mgr,
            pd_worker,
            store_meta,
            coprocessor_host,
            importer,
            Worker::new("split"),
<<<<<<< HEAD
            AutoSplitController::default(),
            Box::new(config_client),
=======
>>>>>>> 6b60d57b
        )
        .unwrap_err();
    assert!(format!("{:?}", e).contains("already started"), "{:?}", e);
    drop(sim);
    cluster.shutdown();
}

fn kv_pessimistic_lock(
    client: &TikvClient,
    ctx: Context,
    keys: Vec<Vec<u8>>,
    ts: u64,
    for_update_ts: u64,
    return_values: bool,
) -> PessimisticLockResponse {
    let mut req = PessimisticLockRequest::default();
    req.set_context(ctx);
    let primary = keys[0].clone();
    let mut mutations = vec![];
    for key in keys {
        let mut mutation = Mutation::default();
        mutation.set_op(Op::PessimisticLock);
        mutation.set_key(key);
        mutations.push(mutation);
    }
    req.set_mutations(mutations.into());
    req.primary_lock = primary;
    req.start_version = ts;
    req.for_update_ts = for_update_ts;
    req.lock_ttl = 20;
    req.is_first_lock = false;
    req.return_values = return_values;
    client.kv_pessimistic_lock(&req).unwrap()
}

fn must_kv_pessimistic_rollback(client: &TikvClient, ctx: Context, key: Vec<u8>, ts: u64) {
    let mut req = PessimisticRollbackRequest::default();
    req.set_context(ctx);
    req.set_keys(vec![key].into_iter().collect());
    req.start_version = ts;
    req.for_update_ts = ts;
    let resp = client.kv_pessimistic_rollback(&req).unwrap();
    assert!(!resp.has_region_error(), "{:?}", resp.get_region_error());
    assert!(resp.errors.is_empty(), "{:?}", resp.get_errors());
}

#[test]
fn test_pessimistic_lock() {
    let (_cluster, client, ctx) = must_new_cluster_and_kv_client();
    let (k, v) = (b"key".to_vec(), b"value".to_vec());

    // Prewrite
    let mut mutation = Mutation::default();
    mutation.set_op(Op::Put);
    mutation.set_key(k.clone());
    mutation.set_value(v.clone());
    must_kv_prewrite(&client, ctx.clone(), vec![mutation], k.clone(), 10);

    // KeyIsLocked
    for &return_values in &[false, true] {
        let resp =
            kv_pessimistic_lock(&client, ctx.clone(), vec![k.clone()], 20, 20, return_values);
        assert!(!resp.has_region_error(), "{:?}", resp.get_region_error());
        assert_eq!(resp.errors.len(), 1);
        assert!(resp.errors[0].has_locked());
        assert!(resp.values.is_empty());
    }

    must_kv_commit(&client, ctx.clone(), vec![k.clone()], 10, 30, 30);

    // WriteConflict
    for &return_values in &[false, true] {
        let resp =
            kv_pessimistic_lock(&client, ctx.clone(), vec![k.clone()], 20, 20, return_values);
        assert!(!resp.has_region_error(), "{:?}", resp.get_region_error());
        assert_eq!(resp.errors.len(), 1);
        assert!(resp.errors[0].has_conflict());
        assert!(resp.values.is_empty());
    }

    // Return multiple values
    for &return_values in &[false, true] {
        let resp = kv_pessimistic_lock(
            &client,
            ctx.clone(),
            vec![k.clone(), b"nonexsit".to_vec()],
            40,
            40,
            true,
        );
        assert!(!resp.has_region_error(), "{:?}", resp.get_region_error());
        assert!(resp.errors.is_empty());
        if return_values {
            assert_eq!(resp.get_values().to_vec(), vec![v.clone(), vec![]]);
        }
        must_kv_pessimistic_rollback(&client, ctx.clone(), k.clone(), 40);
    }
}<|MERGE_RESOLUTION|>--- conflicted
+++ resolved
@@ -933,11 +933,7 @@
             coprocessor_host,
             importer,
             Worker::new("split"),
-<<<<<<< HEAD
             AutoSplitController::default(),
-            Box::new(config_client),
-=======
->>>>>>> 6b60d57b
         )
         .unwrap_err();
     assert!(format!("{:?}", e).contains("already started"), "{:?}", e);
