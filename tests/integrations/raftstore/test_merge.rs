// Copyright 2017 TiKV Project Authors. Licensed under Apache-2.0.

use std::iter::*;
use std::sync::*;
use std::thread;
use std::time::*;

use kvproto::raft_cmdpb::CmdType;
use kvproto::raft_serverpb::{PeerState, RegionLocalState};
use raft::eraftpb::MessageType;

use engine_rocks::Compat;
use engine_traits::Peekable;
use engine_traits::{CF_RAFT, CF_WRITE};
use pd_client::PdClient;
use raftstore::store::*;
use test_raftstore::*;
use tikv_util::config::*;
use tikv_util::HandyRwLock;

/// Test if merge is working as expected in a general condition.
#[test]
fn test_node_base_merge() {
    let mut cluster = new_node_cluster(0, 3);
    configure_for_merge(&mut cluster);

    cluster.run();

    cluster.must_put(b"k1", b"v1");
    cluster.must_put(b"k3", b"v3");
    for i in 0..3 {
        must_get_equal(&cluster.get_engine(i + 1), b"k1", b"v1");
        must_get_equal(&cluster.get_engine(i + 1), b"k3", b"v3");
    }

    let pd_client = Arc::clone(&cluster.pd_client);
    let region = pd_client.get_region(b"k1").unwrap();
    cluster.must_split(&region, b"k2");
    let left = pd_client.get_region(b"k1").unwrap();
    let right = pd_client.get_region(b"k2").unwrap();
    assert_eq!(region.get_id(), right.get_id());
    assert_eq!(left.get_end_key(), right.get_start_key());
    assert_eq!(right.get_start_key(), b"k2");
    let get = new_request(
        right.get_id(),
        right.get_region_epoch().clone(),
        vec![new_get_cmd(b"k1")],
        false,
    );
    debug!("requesting {:?}", get);
    let resp = cluster
        .call_command_on_leader(get, Duration::from_secs(5))
        .unwrap();
    assert!(resp.get_header().has_error(), "{:?}", resp);
    assert!(
        resp.get_header().get_error().has_key_not_in_region(),
        "{:?}",
        resp
    );

    pd_client.must_merge(left.get_id(), right.get_id());

    let region = pd_client.get_region(b"k1").unwrap();
    assert_eq!(region.get_id(), right.get_id());
    assert_eq!(region.get_start_key(), left.get_start_key());
    assert_eq!(region.get_end_key(), right.get_end_key());
    let origin_epoch = left.get_region_epoch();
    let new_epoch = region.get_region_epoch();
    // PrepareMerge + CommitMerge, so it should be 2.
    assert_eq!(new_epoch.get_version(), origin_epoch.get_version() + 2);
    assert_eq!(new_epoch.get_conf_ver(), origin_epoch.get_conf_ver());
    let get = new_request(
        region.get_id(),
        new_epoch.to_owned(),
        vec![new_get_cmd(b"k1")],
        false,
    );
    debug!("requesting {:?}", get);
    let resp = cluster
        .call_command_on_leader(get, Duration::from_secs(5))
        .unwrap();
    assert!(!resp.get_header().has_error(), "{:?}", resp);
    assert_eq!(resp.get_responses()[0].get_get().get_value(), b"v1");

    let version = left.get_region_epoch().get_version();
    let conf_ver = left.get_region_epoch().get_conf_ver();
    'outer: for i in 1..4 {
        let state_key = keys::region_state_key(left.get_id());
        let mut state = RegionLocalState::default();
        for _ in 0..3 {
            state = cluster
                .get_engine(i)
                .c()
                .get_msg_cf(CF_RAFT, &state_key)
                .unwrap()
                .unwrap();
            if state.get_state() == PeerState::Tombstone {
                let epoch = state.get_region().get_region_epoch();
                assert_eq!(epoch.get_version(), version + 1);
                assert_eq!(epoch.get_conf_ver(), conf_ver + 1);
                continue 'outer;
            }
            thread::sleep(Duration::from_millis(500));
        }
        panic!("store {} is still not merged: {:?}", i, state);
    }

    cluster.must_put(b"k4", b"v4");
}

#[test]
fn test_node_merge_with_slow_learner() {
    let mut cluster = new_node_cluster(0, 2);
    configure_for_merge(&mut cluster);
    cluster.cfg.raft_store.raft_log_gc_threshold = 40;
    cluster.cfg.raft_store.raft_log_gc_count_limit = 40;
    cluster.cfg.raft_store.merge_max_log_gap = 15;
    cluster.pd_client.disable_default_operator();

    // Create a cluster with peer 1 as leader and peer 2 as learner.
    let r1 = cluster.run_conf_change();
    let pd_client = Arc::clone(&cluster.pd_client);
    pd_client.must_add_peer(r1, new_learner_peer(2, 2));

    // Split the region.
    let pd_client = Arc::clone(&cluster.pd_client);
    let region = pd_client.get_region(b"k1").unwrap();
    cluster.must_split(&region, b"k2");
    let left = pd_client.get_region(b"k1").unwrap();
    let right = pd_client.get_region(b"k2").unwrap();
    assert_eq!(region.get_id(), right.get_id());
    assert_eq!(left.get_end_key(), right.get_start_key());
    assert_eq!(right.get_start_key(), b"k2");

    // Make sure the leader has received the learner's last index.
    cluster.must_put(b"k1", b"v1");
    cluster.must_put(b"k3", b"v3");
    must_get_equal(&cluster.get_engine(2), b"k1", b"v1");
    must_get_equal(&cluster.get_engine(2), b"k3", b"v3");

    cluster.add_send_filter(IsolationFilterFactory::new(2));
    (0..20).for_each(|i| cluster.must_put(b"k1", format!("v{}", i).as_bytes()));

    // Merge 2 regions under isolation should fail.
    let merge = new_prepare_merge(right.clone());
    let req = new_admin_request(left.get_id(), left.get_region_epoch(), merge);
    let resp = cluster
        .call_command_on_leader(req, Duration::from_secs(3))
        .unwrap();
    assert!(resp
        .get_header()
        .get_error()
        .get_message()
        .contains("log gap"));

    cluster.clear_send_filters();
    cluster.must_put(b"k11", b"v100");
    must_get_equal(&cluster.get_engine(1), b"k11", b"v100");
    must_get_equal(&cluster.get_engine(2), b"k11", b"v100");

    pd_client.must_merge(left.get_id(), right.get_id());

    // Test slow learner will be cleaned up when merge can't be continued.
    let region = pd_client.get_region(b"k1").unwrap();
    cluster.must_split(&region, b"k5");
    cluster.must_put(b"k4", b"v4");
    cluster.must_put(b"k5", b"v5");
    must_get_equal(&cluster.get_engine(2), b"k4", b"v4");
    must_get_equal(&cluster.get_engine(2), b"k5", b"v5");
    let left = pd_client.get_region(b"k1").unwrap();
    let right = pd_client.get_region(b"k5").unwrap();
    cluster.add_send_filter(IsolationFilterFactory::new(2));
    pd_client.must_merge(left.get_id(), right.get_id());
    let state1 = cluster.truncated_state(right.get_id(), 1);
    (0..50).for_each(|i| cluster.must_put(b"k2", format!("v{}", i).as_bytes()));

    // wait to trigger compact raft log
    let timer = Instant::now();
    loop {
        let state2 = cluster.truncated_state(right.get_id(), 1);
        if state1.get_index() != state2.get_index() {
            break;
        }
        if timer.elapsed() > Duration::from_secs(3) {
            panic!("log compaction not finish after 3 seconds.");
        }
        sleep_ms(10);
    }
    cluster.clear_send_filters();
    cluster.must_put(b"k6", b"v6");
    must_get_equal(&cluster.get_engine(2), b"k6", b"v6");
}

/// Test whether merge will be aborted if prerequisites is not met.
// FIXME(nrc) failing on CI only
#[cfg(feature = "protobuf-codec")]
#[test]
fn test_node_merge_prerequisites_check() {
    let mut cluster = new_node_cluster(0, 3);
    configure_for_merge(&mut cluster);
    let pd_client = Arc::clone(&cluster.pd_client);

    cluster.run();

    cluster.must_put(b"k1", b"v1");
    cluster.must_put(b"k3", b"v3");

    let region = pd_client.get_region(b"k1").unwrap();
    cluster.must_split(&region, b"k2");
    let left = pd_client.get_region(b"k1").unwrap();
    let right = pd_client.get_region(b"k2").unwrap();
    let left_on_store1 = find_peer(&left, 1).unwrap().to_owned();
    cluster.must_transfer_leader(left.get_id(), left_on_store1);
    let right_on_store1 = find_peer(&right, 1).unwrap().to_owned();
    cluster.must_transfer_leader(right.get_id(), right_on_store1);
    cluster.add_send_filter(CloneFilterFactory(RegionPacketFilter::new(
        left.get_id(),
        3,
    )));
    cluster.must_split(&left, b"k11");
    let res = cluster.try_merge(left.get_id(), right.get_id());
    // log gap contains admin entries.
    assert!(res.get_header().has_error(), "{:?}", res);
    cluster.clear_send_filters();
    cluster.must_put(b"k22", b"v22");
    must_get_equal(&cluster.get_engine(3), b"k22", b"v22");

    cluster.add_send_filter(CloneFilterFactory(RegionPacketFilter::new(
        right.get_id(),
        3,
    )));
    // It doesn't matter if the index and term is correct.
    let compact_log = new_compact_log_request(100, 10);
    let req = new_admin_request(right.get_id(), right.get_region_epoch(), compact_log);
    debug!("requesting {:?}", req);
    let res = cluster
        .call_command_on_leader(req, Duration::from_secs(3))
        .unwrap();
    assert!(res.get_header().has_error(), "{:?}", res);
    let res = cluster.try_merge(right.get_id(), left.get_id());
    // log gap contains admin entries.
    assert!(res.get_header().has_error(), "{:?}", res);
    cluster.clear_send_filters();
    cluster.must_put(b"k23", b"v23");
    must_get_equal(&cluster.get_engine(3), b"k23", b"v23");

    cluster.add_send_filter(CloneFilterFactory(RegionPacketFilter::new(
        right.get_id(),
        3,
    )));
    let mut large_bytes = vec![b'k', b'3'];
    // 3M
    large_bytes.extend(repeat(b'0').take(1024 * 1024 * 3));
    cluster.must_put(&large_bytes, &large_bytes);
    cluster.must_put(&large_bytes, &large_bytes);
    // So log gap now contains 12M data, which exceeds the default max entry size.
    let res = cluster.try_merge(right.get_id(), left.get_id());
    // log gap contains admin entries.
    assert!(res.get_header().has_error(), "{:?}", res);
    cluster.clear_send_filters();
    cluster.must_put(b"k24", b"v24");
    must_get_equal(&cluster.get_engine(3), b"k24", b"v24");
}

/// Test if stale peer will be handled properly after merge.
#[test]
fn test_node_check_merged_message() {
    let mut cluster = new_node_cluster(0, 4);
    configure_for_merge(&mut cluster);
    let pd_client = Arc::clone(&cluster.pd_client);
    pd_client.disable_default_operator();

    cluster.run_conf_change();

    cluster.must_put(b"k1", b"v1");
    cluster.must_put(b"k3", b"v3");

    // test if orphan merging peer will be gc
    let mut region = pd_client.get_region(b"k2").unwrap();
    pd_client.must_add_peer(region.get_id(), new_peer(2, 2));
    cluster.must_split(&region, b"k2");
    let mut left = pd_client.get_region(b"k1").unwrap();
    pd_client.must_add_peer(left.get_id(), new_peer(3, 3));
    let mut right = pd_client.get_region(b"k2").unwrap();
    cluster.add_send_filter(CloneFilterFactory(RegionPacketFilter::new(
        right.get_id(),
        3,
    )));
    pd_client.must_add_peer(right.get_id(), new_peer(3, 10));
    let left_on_store1 = find_peer(&left, 1).unwrap().to_owned();
    cluster.must_transfer_leader(left.get_id(), left_on_store1);
    pd_client.must_merge(left.get_id(), right.get_id());
    region = pd_client.get_region(b"k2").unwrap();
    must_get_none(&cluster.get_engine(3), b"k3");
    must_get_equal(&cluster.get_engine(3), b"k1", b"v1");
    let region_on_store3 = find_peer(&region, 3).unwrap().to_owned();
    pd_client.must_remove_peer(region.get_id(), region_on_store3);
    must_get_none(&cluster.get_engine(3), b"k1");
    cluster.clear_send_filters();
    pd_client.must_add_peer(region.get_id(), new_peer(3, 11));

    // test if stale peer before conf removal is destroyed automatically
    region = pd_client.get_region(b"k1").unwrap();
    cluster.must_split(&region, b"k2");
    left = pd_client.get_region(b"k1").unwrap();
    right = pd_client.get_region(b"k2").unwrap();
    pd_client.must_add_peer(left.get_id(), new_peer(4, 4));
    must_get_equal(&cluster.get_engine(4), b"k1", b"v1");
    cluster.add_send_filter(IsolationFilterFactory::new(4));
    pd_client.must_remove_peer(left.get_id(), new_peer(4, 4));
    pd_client.must_merge(left.get_id(), right.get_id());
    cluster.clear_send_filters();
    must_get_none(&cluster.get_engine(4), b"k1");

    // test gc work under complicated situation.
    cluster.must_put(b"k5", b"v5");
    region = pd_client.get_region(b"k2").unwrap();
    cluster.must_split(&region, b"k2");
    region = pd_client.get_region(b"k4").unwrap();
    cluster.must_split(&region, b"k4");
    left = pd_client.get_region(b"k1").unwrap();
    let middle = pd_client.get_region(b"k3").unwrap();
    let middle_on_store1 = find_peer(&middle, 1).unwrap().to_owned();
    cluster.must_transfer_leader(middle.get_id(), middle_on_store1);
    right = pd_client.get_region(b"k5").unwrap();
    let left_on_store3 = find_peer(&left, 3).unwrap().to_owned();
    pd_client.must_remove_peer(left.get_id(), left_on_store3);
    must_get_none(&cluster.get_engine(3), b"k1");
    cluster.add_send_filter(IsolationFilterFactory::new(3));
    left = pd_client.get_region(b"k1").unwrap();
    pd_client.must_add_peer(left.get_id(), new_peer(3, 5));
    left = pd_client.get_region(b"k1").unwrap();
    pd_client.must_merge(middle.get_id(), left.get_id());
    pd_client.must_merge(right.get_id(), left.get_id());
    cluster.must_delete(b"k3");
    cluster.must_delete(b"k5");
    cluster.must_put(b"k4", b"v4");
    cluster.clear_send_filters();
    let engine3 = cluster.get_engine(3);
    must_get_equal(&engine3, b"k1", b"v1");
    must_get_equal(&engine3, b"k4", b"v4");
    must_get_none(&engine3, b"k3");
    must_get_none(&engine3, b"v5");
}

#[test]
fn test_node_merge_slow_split_right() {
    test_node_merge_slow_split(true);
}

#[test]
fn test_node_merge_slow_split_left() {
    test_node_merge_slow_split(false);
}

// Test if a merge handled properly when there is a unfinished slow split before merge.
fn test_node_merge_slow_split(is_right_derive: bool) {
    let mut cluster = new_node_cluster(0, 3);
    configure_for_merge(&mut cluster);
    let pd_client = Arc::clone(&cluster.pd_client);
    pd_client.disable_default_operator();
    cluster.cfg.raft_store.right_derive_when_split = is_right_derive;

    cluster.run();

    cluster.must_put(b"k1", b"v1");
    cluster.must_put(b"k3", b"v3");

    let region = pd_client.get_region(b"k1").unwrap();
    cluster.must_split(&region, b"k2");
    let left = pd_client.get_region(b"k1").unwrap();
    let right = pd_client.get_region(b"k3").unwrap();

    let target_leader = right
        .get_peers()
        .iter()
        .find(|p| p.get_store_id() == 1)
        .unwrap()
        .clone();
    cluster.must_transfer_leader(right.get_id(), target_leader);
    let target_leader = left
        .get_peers()
        .iter()
        .find(|p| p.get_store_id() == 2)
        .unwrap()
        .clone();
    cluster.must_transfer_leader(left.get_id(), target_leader);
    must_get_equal(&cluster.get_engine(1), b"k3", b"v3");

    // So cluster becomes:
    //  left region: 1         2(leader) I 3
    // right region: 1(leader) 2         I 3
    // I means isolation.(here just means 3 can not receive append log)
    cluster.add_send_filter(CloneFilterFactory(
        RegionPacketFilter::new(left.get_id(), 3)
            .direction(Direction::Recv)
            .msg_type(MessageType::MsgAppend),
    ));
    cluster.add_send_filter(CloneFilterFactory(
        RegionPacketFilter::new(right.get_id(), 3)
            .direction(Direction::Recv)
            .msg_type(MessageType::MsgAppend),
    ));
    cluster.must_split(&right, b"k3");

    // left region and right region on store 3 fall behind
    // so after split, the new generated region is not on store 3 now
    let right1 = pd_client.get_region(b"k2").unwrap();
    let right2 = pd_client.get_region(b"k3").unwrap();
    assert_ne!(right1.get_id(), right2.get_id());
    pd_client.must_merge(left.get_id(), right1.get_id());
    // after merge, the left region still exists on store 3

    cluster.must_put(b"k0", b"v0");
    cluster.clear_send_filters();
    must_get_equal(&cluster.get_engine(3), b"k0", b"v0");
}

/// Test various cases that a store is isolated during merge.
#[test]
fn test_node_merge_dist_isolation() {
    let mut cluster = new_node_cluster(0, 3);
    configure_for_merge(&mut cluster);
    let pd_client = Arc::clone(&cluster.pd_client);
    pd_client.disable_default_operator();

    cluster.run();

    cluster.must_put(b"k1", b"v1");
    cluster.must_put(b"k3", b"v3");

    let region = pd_client.get_region(b"k1").unwrap();
    cluster.must_split(&region, b"k2");
    let left = pd_client.get_region(b"k1").unwrap();
    let right = pd_client.get_region(b"k3").unwrap();

    cluster.must_transfer_leader(right.get_id(), new_peer(1, 1));
    let target_leader = left
        .get_peers()
        .iter()
        .find(|p| p.get_store_id() == 3)
        .unwrap()
        .clone();
    cluster.must_transfer_leader(left.get_id(), target_leader);
    must_get_equal(&cluster.get_engine(1), b"k3", b"v3");

    // So cluster becomes:
    //  left region: 1         I 2 3(leader)
    // right region: 1(leader) I 2 3
    // I means isolation.
    cluster.add_send_filter(IsolationFilterFactory::new(1));
    pd_client.must_merge(left.get_id(), right.get_id());
    cluster.must_put(b"k4", b"v4");
    cluster.clear_send_filters();
    must_get_equal(&cluster.get_engine(1), b"k4", b"v4");

    let region = pd_client.get_region(b"k1").unwrap();
    cluster.must_split(&region, b"k2");
    let left = pd_client.get_region(b"k1").unwrap();
    let right = pd_client.get_region(b"k3").unwrap();

    cluster.must_put(b"k11", b"v11");
    pd_client.must_remove_peer(right.get_id(), new_peer(3, 3));
    cluster.must_put(b"k33", b"v33");

    cluster.add_send_filter(CloneFilterFactory(
        RegionPacketFilter::new(right.get_id(), 3).direction(Direction::Recv),
    ));
    pd_client.must_add_peer(right.get_id(), new_peer(3, 4));
    let right = pd_client.get_region(b"k3").unwrap();
    // So cluster becomes:
    //  left region: 1         2   3(leader)
    // right region: 1(leader) 2  [3]
    // [x] means a replica exists logically but is not created on the store x yet.
    let res = cluster.try_merge(region.get_id(), right.get_id());
    // Leader can't find replica 3 of right region, so it fails.
    assert!(res.get_header().has_error(), "{:?}", res);

    let target_leader = left
        .get_peers()
        .iter()
        .find(|p| p.get_store_id() == 2)
        .unwrap()
        .clone();
    cluster.must_transfer_leader(left.get_id(), target_leader);
    pd_client.must_merge(left.get_id(), right.get_id());
    cluster.must_put(b"k4", b"v4");

    cluster.clear_send_filters();
    must_get_equal(&cluster.get_engine(3), b"k4", b"v4");
}

/// Similar to `test_node_merge_dist_isolation`, but make the isolated store
/// way behind others so others have to send it a snapshot.
#[test]
fn test_node_merge_brain_split() {
    let mut cluster = new_node_cluster(0, 3);
    configure_for_merge(&mut cluster);
    cluster.cfg.raft_store.raft_log_gc_threshold = 12;
    cluster.cfg.raft_store.raft_log_gc_count_limit = 12;

    cluster.run();
    cluster.must_put(b"k1", b"v1");
    cluster.must_put(b"k3", b"v3");

    let pd_client = Arc::clone(&cluster.pd_client);
    let region = pd_client.get_region(b"k1").unwrap();

    cluster.must_split(&region, b"k2");
    let left = pd_client.get_region(b"k1").unwrap();
    let right = pd_client.get_region(b"k3").unwrap();

    // The split regions' leaders could be at store 3, so transfer them to peer 1.
    let left_peer_1 = find_peer(&left, 1).cloned().unwrap();
    cluster.must_transfer_leader(left.get_id(), left_peer_1);
    let right_peer_1 = find_peer(&right, 1).cloned().unwrap();
    cluster.must_transfer_leader(right.get_id(), right_peer_1);

    cluster.must_put(b"k11", b"v11");
    cluster.must_put(b"k21", b"v21");
    // Make sure peers on store 3 have replicated latest update, which means
    // they have already reported their progresses to leader.
    must_get_equal(&cluster.get_engine(3), b"k11", b"v11");
    must_get_equal(&cluster.get_engine(3), b"k21", b"v21");

    cluster.add_send_filter(IsolationFilterFactory::new(3));
    // So cluster becomes:
    //  left region: 1(leader) 2 I 3
    // right region: 1(leader) 2 I 3
    // I means isolation.
    pd_client.must_merge(left.get_id(), right.get_id());

    for i in 0..100 {
        cluster.must_put(format!("k4{}", i).as_bytes(), b"v4");
    }
    must_get_equal(&cluster.get_engine(2), b"k40", b"v4");
    must_get_equal(&cluster.get_engine(1), b"k40", b"v4");

    cluster.clear_send_filters();

    // Wait until store 3 get data after merging
    must_get_equal(&cluster.get_engine(3), b"k40", b"v4");
    let right_peer_3 = find_peer(&right, 3).cloned().unwrap();
    cluster.must_transfer_leader(right.get_id(), right_peer_3);
    cluster.must_put(b"k40", b"v5");

    // Make sure the two regions are already merged on store 3.
    let state_key = keys::region_state_key(left.get_id());
    let state: RegionLocalState = cluster
        .get_engine(3)
        .c()
        .get_msg_cf(CF_RAFT, &state_key)
        .unwrap()
        .unwrap();
    assert_eq!(state.get_state(), PeerState::Tombstone);
    must_get_equal(&cluster.get_engine(3), b"k40", b"v5");
    for i in 1..100 {
        must_get_equal(&cluster.get_engine(3), format!("k4{}", i).as_bytes(), b"v4");
    }

    let region = pd_client.get_region(b"k1").unwrap();
    cluster.must_split(&region, b"k2");
    let region = pd_client.get_region(b"k2").unwrap();
    cluster.must_split(&region, b"k3");
    let middle = pd_client.get_region(b"k2").unwrap();
    let peer_on_store1 = find_peer(&middle, 1).unwrap().to_owned();
    cluster.must_transfer_leader(middle.get_id(), peer_on_store1);
    cluster.must_put(b"k22", b"v22");
    cluster.must_put(b"k33", b"v33");
    must_get_equal(&cluster.get_engine(3), b"k33", b"v33");
    let left = pd_client.get_region(b"k1").unwrap();
    pd_client.disable_default_operator();
    let peer_on_left = find_peer(&left, 3).unwrap().to_owned();
    pd_client.must_remove_peer(left.get_id(), peer_on_left);
    let right = pd_client.get_region(b"k3").unwrap();
    let peer_on_right = find_peer(&right, 3).unwrap().to_owned();
    pd_client.must_remove_peer(right.get_id(), peer_on_right);
    must_get_none(&cluster.get_engine(3), b"k11");
    must_get_equal(&cluster.get_engine(3), b"k22", b"v22");
    must_get_none(&cluster.get_engine(3), b"k33");
    cluster.add_send_filter(IsolationFilterFactory::new(3));
    pd_client.must_add_peer(left.get_id(), new_peer(3, 11));
    pd_client.must_merge(middle.get_id(), left.get_id());
    pd_client.must_remove_peer(left.get_id(), new_peer(3, 11));
    pd_client.must_merge(right.get_id(), left.get_id());
    pd_client.must_add_peer(left.get_id(), new_peer(3, 12));
    let region = pd_client.get_region(b"k1").unwrap();
    // So cluster becomes
    // store   3: k2 [middle] k3
    // store 1/2: [  new_left ] k4 [left]
    cluster.must_split(&region, b"k4");
    cluster.must_put(b"k12", b"v12");
    cluster.clear_send_filters();
    must_get_equal(&cluster.get_engine(3), b"k12", b"v12");
}

/// Test whether approximate size and keys are updated after merge
#[test]
fn test_merge_approximate_size_and_keys() {
    let mut cluster = new_node_cluster(0, 3);
    cluster.cfg.raft_store.split_region_check_tick_interval = ReadableDuration::millis(20);
    cluster.run();

    let mut range = 1..;
    let middle_key = put_cf_till_size(&mut cluster, CF_WRITE, 100, &mut range);
    let max_key = put_cf_till_size(&mut cluster, CF_WRITE, 100, &mut range);

    let pd_client = Arc::clone(&cluster.pd_client);
    let region = pd_client.get_region(b"").unwrap();

    cluster.must_split(&region, &middle_key);
    // make sure split check is invoked so size and keys are updated.
    thread::sleep(Duration::from_millis(100));

    let left = pd_client.get_region(b"").unwrap();
    let right = pd_client.get_region(&max_key).unwrap();
    assert_ne!(left, right);

    // make sure all peer's approximate size is not None.
    cluster.must_transfer_leader(right.get_id(), right.get_peers()[0].clone());
    thread::sleep(Duration::from_millis(100));
    cluster.must_transfer_leader(right.get_id(), right.get_peers()[1].clone());
    thread::sleep(Duration::from_millis(100));
    cluster.must_transfer_leader(right.get_id(), right.get_peers()[2].clone());
    thread::sleep(Duration::from_millis(100));

    let size = pd_client
        .get_region_approximate_size(right.get_id())
        .unwrap();
    assert_ne!(size, 0);
    let keys = pd_client
        .get_region_approximate_keys(right.get_id())
        .unwrap();
    assert_ne!(keys, 0);

    pd_client.must_merge(left.get_id(), right.get_id());
    // make sure split check is invoked so size and keys are updated.
    thread::sleep(Duration::from_millis(100));

    let region = pd_client.get_region(b"").unwrap();
    // size and keys should be updated.
    assert_ne!(
        pd_client
            .get_region_approximate_size(region.get_id())
            .unwrap(),
        size
    );
    assert_ne!(
        pd_client
            .get_region_approximate_keys(region.get_id())
            .unwrap(),
        keys
    );

    // after merge and then transfer leader, if not update new leader's approximate size, it maybe be stale.
    cluster.must_transfer_leader(region.get_id(), region.get_peers()[0].clone());
    // make sure split check is invoked
    thread::sleep(Duration::from_millis(100));
    assert_ne!(
        pd_client
            .get_region_approximate_size(region.get_id())
            .unwrap(),
        size
    );
    assert_ne!(
        pd_client
            .get_region_approximate_keys(region.get_id())
            .unwrap(),
        keys
    );
}

#[test]
fn test_node_merge_update_region() {
    let mut cluster = new_node_cluster(0, 3);
    configure_for_merge(&mut cluster);
    // Election timeout and max leader lease is 1s.
    configure_for_lease_read(&mut cluster, Some(100), Some(10));

    cluster.run();

    cluster.must_put(b"k1", b"v1");
    cluster.must_put(b"k3", b"v3");

    let pd_client = Arc::clone(&cluster.pd_client);
    let region = pd_client.get_region(b"k1").unwrap();
    cluster.must_split(&region, b"k2");
    let left = pd_client.get_region(b"k1").unwrap();
    let right = pd_client.get_region(b"k2").unwrap();

    // Make sure the leader is in lease.
    cluster.must_put(b"k1", b"v2");

    // "k3" is not in the range of left.
    let get = new_request(
        left.get_id(),
        left.get_region_epoch().clone(),
        vec![new_get_cmd(b"k3")],
        false,
    );
    debug!("requesting key not in range {:?}", get);
    let resp = cluster
        .call_command_on_leader(get, Duration::from_secs(5))
        .unwrap();
    assert!(resp.get_header().has_error(), "{:?}", resp);
    assert!(
        resp.get_header().get_error().has_key_not_in_region(),
        "{:?}",
        resp
    );

    // Merge right to left.
    pd_client.must_merge(right.get_id(), left.get_id());

    let origin_leader = cluster.leader_of_region(left.get_id()).unwrap();
    let new_leader = left
        .get_peers()
        .iter()
        .cloned()
        .find(|p| p.get_id() != origin_leader.get_id())
        .unwrap();

    // Make sure merge is done in the new_leader.
    // There is only one region in the cluster, "k0" must belongs to it.
    cluster.must_put(b"k0", b"v0");
    must_get_equal(&cluster.get_engine(new_leader.get_store_id()), b"k0", b"v0");

    // Transfer leadership to the new_leader.
    cluster.must_transfer_leader(left.get_id(), new_leader);

    // Make sure the leader is in lease.
    cluster.must_put(b"k0", b"v1");

    let new_region = pd_client.get_region(b"k2").unwrap();
    let get = new_request(
        new_region.get_id(),
        new_region.get_region_epoch().clone(),
        vec![new_get_cmd(b"k3")],
        false,
    );
    debug!("requesting {:?}", get);
    let resp = cluster
        .call_command_on_leader(get, Duration::from_secs(5))
        .unwrap();
    assert!(!resp.get_header().has_error(), "{:?}", resp);
    assert_eq!(resp.get_responses().len(), 1);
    assert_eq!(resp.get_responses()[0].get_cmd_type(), CmdType::Get);
    assert_eq!(resp.get_responses()[0].get_get().get_value(), b"v3");
}

/// Test if merge is working properly when merge entries is empty but commit index is not updated.
#[test]
fn test_node_merge_catch_up_logs_empty_entries() {
    let mut cluster = new_node_cluster(0, 3);
    configure_for_merge(&mut cluster);
    cluster.run();

    cluster.must_put(b"k1", b"v1");
    cluster.must_put(b"k3", b"v3");

    let pd_client = Arc::clone(&cluster.pd_client);
    let region = pd_client.get_region(b"k1").unwrap();
    let peer_on_store1 = find_peer(&region, 1).unwrap().to_owned();
    cluster.must_transfer_leader(region.get_id(), peer_on_store1);
    cluster.must_split(&region, b"k2");
    let left = pd_client.get_region(b"k1").unwrap();
    let right = pd_client.get_region(b"k2").unwrap();

    // make sure the peer of left region on engine 3 has caught up logs.
    cluster.must_put(b"k0", b"v0");
    must_get_equal(&cluster.get_engine(3), b"k0", b"v0");

    // first MsgAppend will append log, second MsgAppend will set commit index,
    // So only allowing first MsgAppend to make source peer have uncommitted entries.
    cluster.add_send_filter(CloneFilterFactory(
        RegionPacketFilter::new(left.get_id(), 3)
            .direction(Direction::Recv)
            .msg_type(MessageType::MsgAppend)
            .allow(1),
    ));
    // make the source peer have no way to know the uncommitted entries can be applied from heartbeat.
    cluster.add_send_filter(CloneFilterFactory(
        RegionPacketFilter::new(left.get_id(), 3)
            .msg_type(MessageType::MsgHeartbeat)
            .direction(Direction::Recv),
    ));
    // make the source peer have no way to know the uncommitted entries can be applied from target region.
    cluster.add_send_filter(CloneFilterFactory(
        RegionPacketFilter::new(right.get_id(), 3)
            .msg_type(MessageType::MsgAppend)
            .direction(Direction::Recv),
    ));
    pd_client.must_merge(left.get_id(), right.get_id());
    cluster.must_region_not_exist(left.get_id(), 2);
    cluster.shutdown();
    cluster.clear_send_filters();

    // as expected, merge process will forward the commit index
    // and the source peer will be destroyed.
    cluster.start().unwrap();
    cluster.must_region_not_exist(left.get_id(), 3);
}

#[test]
fn test_merge_with_slow_promote() {
    let mut cluster = new_node_cluster(0, 3);
    configure_for_merge(&mut cluster);
    let pd_client = Arc::clone(&cluster.pd_client);
    pd_client.disable_default_operator();

    let r1 = cluster.run_conf_change();
    pd_client.must_add_peer(r1, new_peer(2, 2));

    let region = pd_client.get_region(b"k1").unwrap();
    cluster.must_split(&region, b"k2");

    let left = pd_client.get_region(b"k1").unwrap();
    let right = pd_client.get_region(b"k2").unwrap();

    pd_client.must_add_peer(left.get_id(), new_peer(3, left.get_id() + 3));
    pd_client.must_add_peer(right.get_id(), new_learner_peer(3, right.get_id() + 3));

    cluster.must_put(b"k1", b"v1");
    cluster.must_put(b"k3", b"v3");
    must_get_equal(&cluster.get_engine(3), b"k1", b"v1");
    must_get_equal(&cluster.get_engine(3), b"k3", b"v3");

    let delay_filter =
        Box::new(RegionPacketFilter::new(right.get_id(), 3).direction(Direction::Recv));
    cluster.sim.wl().add_send_filter(3, delay_filter);

    pd_client.must_add_peer(right.get_id(), new_peer(3, right.get_id() + 3));
    pd_client.must_merge(right.get_id(), left.get_id());
    cluster.sim.wl().clear_send_filters(3);
    cluster.must_transfer_leader(left.get_id(), new_peer(3, left.get_id() + 3));
}

#[test]
fn test_request_snapshot_after_propose_merge() {
    let mut cluster = new_node_cluster(0, 3);
    configure_for_merge(&mut cluster);
    let pd_client = Arc::clone(&cluster.pd_client);
    pd_client.disable_default_operator();

    cluster.run();

    let region = pd_client.get_region(b"k1").unwrap();
    cluster.must_split(&region, b"k2");

    cluster.must_put(b"k1", b"v1");
    cluster.must_put(b"k3", b"v3");

    let region = pd_client.get_region(b"k3").unwrap();
    let target_region = pd_client.get_region(b"k1").unwrap();

    // Make sure peer 1 is the leader.
    cluster.must_transfer_leader(region.get_id(), new_peer(1, 1));

    // Drop append messages, so prepare merge can not be committed.
    cluster.add_send_filter(CloneFilterFactory(DropMessageFilter::new(
        MessageType::MsgAppend,
    )));
    let prepare_merge = new_prepare_merge(target_region);
    let mut req = new_admin_request(region.get_id(), region.get_region_epoch(), prepare_merge);
    req.mut_header().set_peer(new_peer(1, 1));
    cluster
        .sim
        .rl()
        .async_command_on_node(1, req, Callback::None)
        .unwrap();
    sleep_ms(200);

    // Install snapshot filter before requesting snapshot.
    let (tx, rx) = mpsc::channel();
    let notifier = Mutex::new(Some(tx));
    cluster.sim.wl().add_recv_filter(
        2,
        Box::new(RecvSnapshotFilter {
            notifier,
            region_id: region.get_id(),
        }),
    );
    cluster.must_request_snapshot(2, region.get_id());
    // Leader should reject request snapshot if there is any proposed merge.
    rx.recv_timeout(Duration::from_millis(500)).unwrap_err();
}

/// Test whether a isolated store recover properly if there is no target peer
/// on this store before isolated.
/// A (-∞, k2), B [k2, +∞) on store 1,2,4
/// store 4 is isolated
/// B merge to A (target peer A is not created on store 4. It‘s just exist logically)
/// A split => C (-∞, k3), A [k3, +∞)
/// Then network recovery
#[test]
fn test_merge_isolated_store_with_no_target_peer() {
    let mut cluster = new_node_cluster(0, 4);
    configure_for_merge(&mut cluster);
    cluster.cfg.raft_store.right_derive_when_split = true;
    let pd_client = Arc::clone(&cluster.pd_client);
    pd_client.disable_default_operator();

    let r1 = cluster.run_conf_change();
    pd_client.must_add_peer(r1, new_peer(2, 2));
    pd_client.must_add_peer(r1, new_peer(3, 3));

    for i in 0..10 {
        cluster.must_put(format!("k{}", i).as_bytes(), b"v1");
    }

    let region = pd_client.get_region(b"k1").unwrap();
    // (-∞, k2), [k2, +∞)
    cluster.must_split(&region, b"k2");

    let left = pd_client.get_region(b"k1").unwrap();
    let right = pd_client.get_region(b"k2").unwrap();

    let left_on_store1 = find_peer(&left, 1).unwrap().to_owned();
    cluster.must_transfer_leader(left.get_id(), left_on_store1);
    let right_on_store1 = find_peer(&right, 1).unwrap().to_owned();
    cluster.must_transfer_leader(right.get_id(), right_on_store1);

    pd_client.must_add_peer(right.get_id(), new_peer(4, 4));
    let right_on_store3 = find_peer(&right, 3).unwrap().to_owned();
    pd_client.must_remove_peer(right.get_id(), right_on_store3);

    cluster.must_put(b"k22", b"v22");
    must_get_equal(&cluster.get_engine(4), b"k22", b"v22");

    cluster.add_send_filter(IsolationFilterFactory::new(4));

    pd_client.must_add_peer(left.get_id(), new_peer(4, 5));
    let left_on_store3 = find_peer(&left, 3).unwrap().to_owned();
    pd_client.must_remove_peer(left.get_id(), left_on_store3);

    pd_client.must_merge(right.get_id(), left.get_id());

    let new_left = pd_client.get_region(b"k1").unwrap();
    // (-∞, k3), [k3, +∞)
    cluster.must_split(&new_left, b"k3");
    // Now new_left region range is [k3, +∞)
    cluster.must_put(b"k345", b"v345");
    cluster.clear_send_filters();

    must_get_equal(&cluster.get_engine(4), b"k345", b"v345");
}

/// Test whether a isolated peer can recover when two other regions merge to its region
#[test]
fn test_merge_cascade_merge_isolated() {
    let mut cluster = new_node_cluster(0, 3);
    configure_for_merge(&mut cluster);
    let pd_client = Arc::clone(&cluster.pd_client);
    pd_client.disable_default_operator();

    cluster.run();

    let mut region = pd_client.get_region(b"k1").unwrap();
    cluster.must_split(&region, b"k2");
    region = pd_client.get_region(b"k2").unwrap();
    cluster.must_split(&region, b"k3");

    cluster.must_put(b"k1", b"v1");
    cluster.must_put(b"k2", b"v2");
    cluster.must_put(b"k3", b"v3");

    must_get_equal(&cluster.get_engine(3), b"k1", b"v1");
    must_get_equal(&cluster.get_engine(3), b"k2", b"v2");
    must_get_equal(&cluster.get_engine(3), b"k3", b"v3");

    let r1 = pd_client.get_region(b"k1").unwrap();
    let r2 = pd_client.get_region(b"k2").unwrap();
    let r3 = pd_client.get_region(b"k3").unwrap();

    let r1_on_store1 = find_peer(&r1, 1).unwrap().to_owned();
    cluster.must_transfer_leader(r1.get_id(), r1_on_store1);
    let r2_on_store2 = find_peer(&r2, 2).unwrap().to_owned();
    cluster.must_transfer_leader(r2.get_id(), r2_on_store2);
    let r3_on_store1 = find_peer(&r3, 1).unwrap().to_owned();
    cluster.must_transfer_leader(r3.get_id(), r3_on_store1);

    cluster.add_send_filter(IsolationFilterFactory::new(3));

    // r1, r3 both merge to r2
    pd_client.must_merge(r1.get_id(), r2.get_id());
    pd_client.must_merge(r3.get_id(), r2.get_id());

    cluster.must_put(b"k4", b"v4");

    cluster.clear_send_filters();

    must_get_equal(&cluster.get_engine(3), b"k4", b"v4");
}

// Test if a learner can be destroyed properly when it's isloated and removed by conf change
// before its region merge to another region
#[test]
fn test_merge_isloated_not_in_merge_learner() {
    let mut cluster = new_node_cluster(0, 3);
    configure_for_merge(&mut cluster);
    let pd_client = Arc::clone(&cluster.pd_client);
    pd_client.disable_default_operator();

    cluster.run_conf_change();

    let region = pd_client.get_region(b"k1").unwrap();
    cluster.must_split(&region, b"k2");

    let left = pd_client.get_region(b"k1").unwrap();
    let right = pd_client.get_region(b"k2").unwrap();
    let left_on_store1 = find_peer(&left, 1).unwrap().to_owned();
    let right_on_store1 = find_peer(&right, 1).unwrap().to_owned();

    pd_client.must_add_peer(left.get_id(), new_learner_peer(2, 2));
    // Ensure this learner exists
    cluster.must_put(b"k1", b"v1");
    must_get_equal(&cluster.get_engine(2), b"k1", b"v1");

    cluster.stop_node(2);

    pd_client.must_remove_peer(left.get_id(), new_learner_peer(2, 2));

    pd_client.must_add_peer(left.get_id(), new_peer(3, 3));
    pd_client.must_remove_peer(left.get_id(), left_on_store1);

    pd_client.must_add_peer(right.get_id(), new_peer(3, 4));
    pd_client.must_remove_peer(right.get_id(), right_on_store1);

    pd_client.must_merge(left.get_id(), right.get_id());
    // Add a new learner on store 2 to trigger peer 2 send check-stale-peer msg to other peers
    pd_client.must_add_peer(right.get_id(), new_learner_peer(2, 5));

    cluster.must_put(b"k123", b"v123");

    cluster.run_node(2).unwrap();
    // We can see if the old peer 2 is destroyed
    must_get_equal(&cluster.get_engine(2), b"k123", b"v123");
}

// Test if a learner can be destroyed properly when it's isloated and removed by conf change
// before another region merge to its region
#[test]
fn test_merge_isloated_stale_learner() {
    let mut cluster = new_node_cluster(0, 3);
    configure_for_merge(&mut cluster);
    cluster.cfg.raft_store.right_derive_when_split = true;
    // Do not rely on pd to remove stale peer
    cluster.cfg.raft_store.max_leader_missing_duration = ReadableDuration::hours(2);
    cluster.cfg.raft_store.abnormal_leader_missing_duration = ReadableDuration::minutes(10);
    cluster.cfg.raft_store.peer_stale_state_check_interval = ReadableDuration::minutes(5);
    let pd_client = Arc::clone(&cluster.pd_client);
    pd_client.disable_default_operator();

    cluster.run_conf_change();

    let mut region = pd_client.get_region(b"k1").unwrap();
    cluster.must_split(&region, b"k2");

    let left = pd_client.get_region(b"k1").unwrap();
    let right = pd_client.get_region(b"k2").unwrap();

    pd_client.must_add_peer(left.get_id(), new_learner_peer(2, 2));
    // Ensure this learner exists
    cluster.must_put(b"k1", b"v1");
    must_get_equal(&cluster.get_engine(2), b"k1", b"v1");

    cluster.stop_node(2);

    pd_client.must_remove_peer(left.get_id(), new_learner_peer(2, 2));

    pd_client.must_merge(right.get_id(), left.get_id());

    region = pd_client.get_region(b"k1").unwrap();
    cluster.must_split(&region, b"k2");

    let new_left = pd_client.get_region(b"k1").unwrap();
    assert_ne!(left.get_id(), new_left.get_id());
    // Add a new learner on store 2 to trigger peer 2 send check-stale-peer msg to other peers
    pd_client.must_add_peer(new_left.get_id(), new_learner_peer(2, 5));
    cluster.must_put(b"k123", b"v123");

    cluster.run_node(2).unwrap();
    // We can see if the old peer 2 is destroyed
    must_get_equal(&cluster.get_engine(2), b"k123", b"v123");
}

<<<<<<< HEAD
/// Test if a learner can be destroyed properly in such conditions as follows
/// 1. A peer is isolated
/// 2. Be the last removed peer in its peer list
/// 3. Then its region merges to another region.
/// 4. Isolation disappears
#[test]
fn test_merge_isloated_not_in_merge_learner_2() {
    let mut cluster = new_node_cluster(0, 3);
    configure_for_merge(&mut cluster);
    let pd_client = Arc::clone(&cluster.pd_client);
    pd_client.disable_default_operator();

    cluster.run_conf_change();

    let region = pd_client.get_region(b"k1").unwrap();
=======
// In the previous implementation, the source peer will propose rollback merge
// after the local target peer's epoch is larger than recorded previously.
// But it's wrong. This test constructs a case that writing data to the source region
// after merging. This operation can succeed in the previous implementation which
// causes data loss.
// In the current implementation, the rollback merge proposal can be proposed only when
// the number of peers who want to rollback merge is greater than the majority of all
// peers. If so, this merge is impossible to succeed.
// PS: A peer who wants to rollback merge means its local target peer's epoch is larger
// than recorded.
#[test]
fn test_node_merge_write_data_to_source_region_after_merging() {
    let mut cluster = new_node_cluster(0, 3);
    cluster.cfg.raft_store.merge_check_tick_interval = ReadableDuration::millis(100);
    // For snapshot after merging
    cluster.cfg.raft_store.merge_max_log_gap = 10;
    cluster.cfg.raft_store.raft_log_gc_count_limit = 12;
    cluster.cfg.raft_store.apply_max_batch_size = 1;
    cluster.cfg.raft_store.apply_pool_size = 2;
    let pd_client = Arc::clone(&cluster.pd_client);
    pd_client.disable_default_operator();

    cluster.run();

    cluster.must_put(b"k1", b"v1");
    cluster.must_put(b"k2", b"v2");

    let mut region = pd_client.get_region(b"k1").unwrap();
>>>>>>> 5dfed758
    cluster.must_split(&region, b"k2");

    let left = pd_client.get_region(b"k1").unwrap();
    let right = pd_client.get_region(b"k2").unwrap();
<<<<<<< HEAD
    let left_on_store1 = find_peer(&left, 1).unwrap().to_owned();
    let right_on_store1 = find_peer(&right, 1).unwrap().to_owned();

    pd_client.must_add_peer(left.get_id(), new_learner_peer(2, 2));
    // Ensure this learner exists
    cluster.must_put(b"k1", b"v1");
    must_get_equal(&cluster.get_engine(2), b"k1", b"v1");

    cluster.stop_node(2);

    pd_client.must_add_peer(left.get_id(), new_peer(3, 3));
    pd_client.must_remove_peer(left.get_id(), left_on_store1);

    pd_client.must_add_peer(right.get_id(), new_peer(3, 4));
    pd_client.must_remove_peer(right.get_id(), right_on_store1);
    // The peer list of peer 2 is (1001, 1), (2, 2)
    pd_client.must_remove_peer(left.get_id(), new_learner_peer(2, 2));

    pd_client.must_merge(left.get_id(), right.get_id());

    cluster.run_node(2).unwrap();
    // When the abnormal leader missing duration has passed, the check-stale-peer msg will be sent to peer 1001.
    // After that, a new peer list will be returned (2, 2) (3, 3).
    // Then peer 2 sends the check-stale-peer msg to peer 3 and it will get a tombstone response.
    // Finally peer 2 will be destroyed.
    must_get_none(&cluster.get_engine(2), b"k1");
=======

    let right_peer_2 = find_peer(&right, 2).cloned().unwrap();
    assert_eq!(right_peer_2.get_id(), 2);
    let on_handle_apply_2_fp = "on_handle_apply_2";
    fail::cfg(on_handle_apply_2_fp, "pause").unwrap();

    let right_peer_1 = find_peer(&right, 1).cloned().unwrap();
    cluster.must_transfer_leader(right.get_id(), right_peer_1);

    let left_peer_3 = find_peer(&left, 3).cloned().unwrap();
    cluster.must_transfer_leader(left.get_id(), left_peer_3.clone());

    let schedule_merge_fp = "on_schedule_merge";
    fail::cfg(schedule_merge_fp, "return()").unwrap();

    cluster.try_merge(left.get_id(), right.get_id());

    cluster.add_send_filter(IsolationFilterFactory::new(3));

    fail::remove(schedule_merge_fp);

    pd_client.check_merged_timeout(left.get_id(), Duration::from_secs(5));

    region = pd_client.get_region(b"k1").unwrap();
    cluster.must_split(&region, b"k2");
    let state1 = cluster.apply_state(region.get_id(), 1);
    for i in 0..15 {
        cluster.must_put(format!("k2{}", i).as_bytes(), b"v2");
    }
    // Wait for log compaction
    for _ in 0..50 {
        let state2 = cluster.apply_state(region.get_id(), 1);
        if state2.get_truncated_state().get_index() >= state1.get_applied_index() {
            break;
        }
        sleep_ms(10);
    }
    // Ignore this msg to make left region exist.
    let on_need_gc_merge_fp = "on_need_gc_merge";
    fail::cfg(on_need_gc_merge_fp, "return").unwrap();

    cluster.clear_send_filters();
    // On store 3, now the right region is updated by snapshot not applying logs
    // so the left region still exist.
    // Wait for left region to rollback merge (in previous wrong implementation)
    sleep_ms(200);
    // Write data to left region
    let mut new_left = left.clone();
    let mut epoch = new_left.take_region_epoch();
    // prepareMerge => conf_ver + 1, version + 1
    // rollbackMerge => version + 1
    epoch.set_conf_ver(epoch.get_conf_ver() + 1);
    epoch.set_version(epoch.get_version() + 2);
    let mut req = new_request(
        new_left.get_id(),
        epoch,
        vec![new_put_cf_cmd("default", b"k11", b"v11")],
        false,
    );
    req.mut_header().set_peer(left_peer_3);
    if let Ok(()) = cluster
        .sim
        .rl()
        .async_command_on_node(3, req, Callback::None)
    {
        sleep_ms(200);
        // The write must not succeed
        must_get_none(&cluster.get_engine(2), b"k11");
        must_get_none(&cluster.get_engine(3), b"k11");
    }

    fail::remove(on_handle_apply_2_fp);
>>>>>>> 5dfed758
}<|MERGE_RESOLUTION|>--- conflicted
+++ resolved
@@ -1084,23 +1084,6 @@
     must_get_equal(&cluster.get_engine(2), b"k123", b"v123");
 }
 
-<<<<<<< HEAD
-/// Test if a learner can be destroyed properly in such conditions as follows
-/// 1. A peer is isolated
-/// 2. Be the last removed peer in its peer list
-/// 3. Then its region merges to another region.
-/// 4. Isolation disappears
-#[test]
-fn test_merge_isloated_not_in_merge_learner_2() {
-    let mut cluster = new_node_cluster(0, 3);
-    configure_for_merge(&mut cluster);
-    let pd_client = Arc::clone(&cluster.pd_client);
-    pd_client.disable_default_operator();
-
-    cluster.run_conf_change();
-
-    let region = pd_client.get_region(b"k1").unwrap();
-=======
 // In the previous implementation, the source peer will propose rollback merge
 // after the local target peer's epoch is larger than recorded previously.
 // But it's wrong. This test constructs a case that writing data to the source region
@@ -1129,39 +1112,10 @@
     cluster.must_put(b"k2", b"v2");
 
     let mut region = pd_client.get_region(b"k1").unwrap();
->>>>>>> 5dfed758
     cluster.must_split(&region, b"k2");
 
     let left = pd_client.get_region(b"k1").unwrap();
     let right = pd_client.get_region(b"k2").unwrap();
-<<<<<<< HEAD
-    let left_on_store1 = find_peer(&left, 1).unwrap().to_owned();
-    let right_on_store1 = find_peer(&right, 1).unwrap().to_owned();
-
-    pd_client.must_add_peer(left.get_id(), new_learner_peer(2, 2));
-    // Ensure this learner exists
-    cluster.must_put(b"k1", b"v1");
-    must_get_equal(&cluster.get_engine(2), b"k1", b"v1");
-
-    cluster.stop_node(2);
-
-    pd_client.must_add_peer(left.get_id(), new_peer(3, 3));
-    pd_client.must_remove_peer(left.get_id(), left_on_store1);
-
-    pd_client.must_add_peer(right.get_id(), new_peer(3, 4));
-    pd_client.must_remove_peer(right.get_id(), right_on_store1);
-    // The peer list of peer 2 is (1001, 1), (2, 2)
-    pd_client.must_remove_peer(left.get_id(), new_learner_peer(2, 2));
-
-    pd_client.must_merge(left.get_id(), right.get_id());
-
-    cluster.run_node(2).unwrap();
-    // When the abnormal leader missing duration has passed, the check-stale-peer msg will be sent to peer 1001.
-    // After that, a new peer list will be returned (2, 2) (3, 3).
-    // Then peer 2 sends the check-stale-peer msg to peer 3 and it will get a tombstone response.
-    // Finally peer 2 will be destroyed.
-    must_get_none(&cluster.get_engine(2), b"k1");
-=======
 
     let right_peer_2 = find_peer(&right, 2).cloned().unwrap();
     assert_eq!(right_peer_2.get_id(), 2);
@@ -1234,5 +1188,51 @@
     }
 
     fail::remove(on_handle_apply_2_fp);
->>>>>>> 5dfed758
+}
+
+/// Test if a learner can be destroyed properly in such conditions as follows
+/// 1. A peer is isolated
+/// 2. Be the last removed peer in its peer list
+/// 3. Then its region merges to another region.
+/// 4. Isolation disappears
+#[test]
+fn test_merge_isloated_not_in_merge_learner_2() {
+    let mut cluster = new_node_cluster(0, 3);
+    configure_for_merge(&mut cluster);
+    let pd_client = Arc::clone(&cluster.pd_client);
+    pd_client.disable_default_operator();
+
+    cluster.run_conf_change();
+
+    let region = pd_client.get_region(b"k1").unwrap();
+    cluster.must_split(&region, b"k2");
+
+    let left = pd_client.get_region(b"k1").unwrap();
+    let right = pd_client.get_region(b"k2").unwrap();
+    let left_on_store1 = find_peer(&left, 1).unwrap().to_owned();
+    let right_on_store1 = find_peer(&right, 1).unwrap().to_owned();
+
+    pd_client.must_add_peer(left.get_id(), new_learner_peer(2, 2));
+    // Ensure this learner exists
+    cluster.must_put(b"k1", b"v1");
+    must_get_equal(&cluster.get_engine(2), b"k1", b"v1");
+
+    cluster.stop_node(2);
+
+    pd_client.must_add_peer(left.get_id(), new_peer(3, 3));
+    pd_client.must_remove_peer(left.get_id(), left_on_store1);
+
+    pd_client.must_add_peer(right.get_id(), new_peer(3, 4));
+    pd_client.must_remove_peer(right.get_id(), right_on_store1);
+    // The peer list of peer 2 is (1001, 1), (2, 2)
+    pd_client.must_remove_peer(left.get_id(), new_learner_peer(2, 2));
+
+    pd_client.must_merge(left.get_id(), right.get_id());
+
+    cluster.run_node(2).unwrap();
+    // When the abnormal leader missing duration has passed, the check-stale-peer msg will be sent to peer 1001.
+    // After that, a new peer list will be returned (2, 2) (3, 3).
+    // Then peer 2 sends the check-stale-peer msg to peer 3 and it will get a tombstone response.
+    // Finally peer 2 will be destroyed.
+    must_get_none(&cluster.get_engine(2), b"k1");
 }