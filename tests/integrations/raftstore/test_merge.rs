// Copyright 2017 TiKV Project Authors. Licensed under Apache-2.0.

use std::iter::*;
use std::sync::*;
use std::thread;
use std::time::*;

use kvproto::raft_cmdpb::CmdType;
use kvproto::raft_serverpb::{PeerState, RegionLocalState};
use raft::eraftpb::MessageType;

use engine_rocks::Compat;
use engine_traits::Peekable;
use engine_traits::{CF_RAFT, CF_WRITE};
use pd_client::PdClient;
use raftstore::store::*;
use test_raftstore::*;
use tikv_util::config::*;
use tikv_util::HandyRwLock;

/// Test if merge is working as expected in a general condition.
#[test]
fn test_node_base_merge() {
    let mut cluster = new_node_cluster(0, 3);
    configure_for_merge(&mut cluster);

    cluster.run();

    cluster.must_put(b"k1", b"v1");
    cluster.must_put(b"k3", b"v3");
    for i in 0..3 {
        must_get_equal(&cluster.get_engine(i + 1), b"k1", b"v1");
        must_get_equal(&cluster.get_engine(i + 1), b"k3", b"v3");
    }

    let pd_client = Arc::clone(&cluster.pd_client);
    let region = pd_client.get_region(b"k1").unwrap();
    cluster.must_split(&region, b"k2");
    let left = pd_client.get_region(b"k1").unwrap();
    let right = pd_client.get_region(b"k2").unwrap();
    assert_eq!(region.get_id(), right.get_id());
    assert_eq!(left.get_end_key(), right.get_start_key());
    assert_eq!(right.get_start_key(), b"k2");
    let get = new_request(
        right.get_id(),
        right.get_region_epoch().clone(),
        vec![new_get_cmd(b"k1")],
        false,
    );
    debug!("requesting {:?}", get);
    let resp = cluster
        .call_command_on_leader(get, Duration::from_secs(5))
        .unwrap();
    assert!(resp.get_header().has_error(), "{:?}", resp);
    assert!(
        resp.get_header().get_error().has_key_not_in_region(),
        "{:?}",
        resp
    );

    pd_client.must_merge(left.get_id(), right.get_id());

    let region = pd_client.get_region(b"k1").unwrap();
    assert_eq!(region.get_id(), right.get_id());
    assert_eq!(region.get_start_key(), left.get_start_key());
    assert_eq!(region.get_end_key(), right.get_end_key());
    let origin_epoch = left.get_region_epoch();
    let new_epoch = region.get_region_epoch();
    // PrepareMerge + CommitMerge, so it should be 2.
    assert_eq!(new_epoch.get_version(), origin_epoch.get_version() + 2);
    assert_eq!(new_epoch.get_conf_ver(), origin_epoch.get_conf_ver());
    let get = new_request(
        region.get_id(),
        new_epoch.to_owned(),
        vec![new_get_cmd(b"k1")],
        false,
    );
    debug!("requesting {:?}", get);
    let resp = cluster
        .call_command_on_leader(get, Duration::from_secs(5))
        .unwrap();
    assert!(!resp.get_header().has_error(), "{:?}", resp);
    assert_eq!(resp.get_responses()[0].get_get().get_value(), b"v1");

    let version = left.get_region_epoch().get_version();
    let conf_ver = left.get_region_epoch().get_conf_ver();
    'outer: for i in 1..4 {
        let state_key = keys::region_state_key(left.get_id());
        let mut state = RegionLocalState::default();
        for _ in 0..3 {
            state = cluster
                .get_engine(i)
                .c()
                .get_msg_cf(CF_RAFT, &state_key)
                .unwrap()
                .unwrap();
            if state.get_state() == PeerState::Tombstone {
                let epoch = state.get_region().get_region_epoch();
                assert_eq!(epoch.get_version(), version + 1);
                assert_eq!(epoch.get_conf_ver(), conf_ver + 1);
                continue 'outer;
            }
            thread::sleep(Duration::from_millis(500));
        }
        panic!("store {} is still not merged: {:?}", i, state);
    }

    cluster.must_put(b"k4", b"v4");
}

#[test]
fn test_node_merge_with_slow_learner() {
    let mut cluster = new_node_cluster(0, 2);
    configure_for_merge(&mut cluster);
    cluster.cfg.raft_store.raft_log_gc_threshold = 40;
    cluster.cfg.raft_store.raft_log_gc_count_limit = 40;
    cluster.cfg.raft_store.merge_max_log_gap = 15;
    cluster.pd_client.disable_default_operator();

    // Create a cluster with peer 1 as leader and peer 2 as learner.
    let r1 = cluster.run_conf_change();
    let pd_client = Arc::clone(&cluster.pd_client);
    pd_client.must_add_peer(r1, new_learner_peer(2, 2));

    // Split the region.
    let pd_client = Arc::clone(&cluster.pd_client);
    let region = pd_client.get_region(b"k1").unwrap();
    cluster.must_split(&region, b"k2");
    let left = pd_client.get_region(b"k1").unwrap();
    let right = pd_client.get_region(b"k2").unwrap();
    assert_eq!(region.get_id(), right.get_id());
    assert_eq!(left.get_end_key(), right.get_start_key());
    assert_eq!(right.get_start_key(), b"k2");

    // Make sure the leader has received the learner's last index.
    cluster.must_put(b"k1", b"v1");
    cluster.must_put(b"k3", b"v3");
    must_get_equal(&cluster.get_engine(2), b"k1", b"v1");
    must_get_equal(&cluster.get_engine(2), b"k3", b"v3");

    cluster.add_send_filter(IsolationFilterFactory::new(2));
    (0..20).for_each(|i| cluster.must_put(b"k1", format!("v{}", i).as_bytes()));

    // Merge 2 regions under isolation should fail.
    let merge = new_prepare_merge(right.clone());
    let req = new_admin_request(left.get_id(), left.get_region_epoch(), merge);
    let resp = cluster
        .call_command_on_leader(req, Duration::from_secs(3))
        .unwrap();
    assert!(resp
        .get_header()
        .get_error()
        .get_message()
        .contains("log gap"));

    cluster.clear_send_filters();
    cluster.must_put(b"k11", b"v100");
    must_get_equal(&cluster.get_engine(1), b"k11", b"v100");
    must_get_equal(&cluster.get_engine(2), b"k11", b"v100");

    pd_client.must_merge(left.get_id(), right.get_id());

    // Test slow learner will be cleaned up when merge can't be continued.
    let region = pd_client.get_region(b"k1").unwrap();
    cluster.must_split(&region, b"k5");
    cluster.must_put(b"k4", b"v4");
    cluster.must_put(b"k5", b"v5");
    must_get_equal(&cluster.get_engine(2), b"k4", b"v4");
    must_get_equal(&cluster.get_engine(2), b"k5", b"v5");
    let left = pd_client.get_region(b"k1").unwrap();
    let right = pd_client.get_region(b"k5").unwrap();
    cluster.add_send_filter(IsolationFilterFactory::new(2));
    pd_client.must_merge(left.get_id(), right.get_id());
    let state1 = cluster.truncated_state(right.get_id(), 1);
    (0..50).for_each(|i| cluster.must_put(b"k2", format!("v{}", i).as_bytes()));

    // wait to trigger compact raft log
    let timer = Instant::now();
    loop {
        let state2 = cluster.truncated_state(right.get_id(), 1);
        if state1.get_index() != state2.get_index() {
            break;
        }
        if timer.elapsed() > Duration::from_secs(3) {
            panic!("log compaction not finish after 3 seconds.");
        }
        sleep_ms(10);
    }
    cluster.clear_send_filters();
    cluster.must_put(b"k6", b"v6");
    must_get_equal(&cluster.get_engine(2), b"k6", b"v6");
}

/// Test whether merge will be aborted if prerequisites is not met.
// FIXME(nrc) failing on CI only
#[cfg(feature = "protobuf-codec")]
#[test]
fn test_node_merge_prerequisites_check() {
    let mut cluster = new_node_cluster(0, 3);
    configure_for_merge(&mut cluster);
    let pd_client = Arc::clone(&cluster.pd_client);

    cluster.run();

    cluster.must_put(b"k1", b"v1");
    cluster.must_put(b"k3", b"v3");

    let region = pd_client.get_region(b"k1").unwrap();
    cluster.must_split(&region, b"k2");
    let left = pd_client.get_region(b"k1").unwrap();
    let right = pd_client.get_region(b"k2").unwrap();
    let left_on_store1 = find_peer(&left, 1).unwrap().to_owned();
    cluster.must_transfer_leader(left.get_id(), left_on_store1);
    let right_on_store1 = find_peer(&right, 1).unwrap().to_owned();
    cluster.must_transfer_leader(right.get_id(), right_on_store1);
    cluster.add_send_filter(CloneFilterFactory(RegionPacketFilter::new(
        left.get_id(),
        3,
    )));
    cluster.must_split(&left, b"k11");
    let res = cluster.try_merge(left.get_id(), right.get_id());
    // log gap contains admin entries.
    assert!(res.get_header().has_error(), "{:?}", res);
    cluster.clear_send_filters();
    cluster.must_put(b"k22", b"v22");
    must_get_equal(&cluster.get_engine(3), b"k22", b"v22");

    cluster.add_send_filter(CloneFilterFactory(RegionPacketFilter::new(
        right.get_id(),
        3,
    )));
    // It doesn't matter if the index and term is correct.
    let compact_log = new_compact_log_request(100, 10);
    let req = new_admin_request(right.get_id(), right.get_region_epoch(), compact_log);
    debug!("requesting {:?}", req);
    let res = cluster
        .call_command_on_leader(req, Duration::from_secs(3))
        .unwrap();
    assert!(res.get_header().has_error(), "{:?}", res);
    let res = cluster.try_merge(right.get_id(), left.get_id());
    // log gap contains admin entries.
    assert!(res.get_header().has_error(), "{:?}", res);
    cluster.clear_send_filters();
    cluster.must_put(b"k23", b"v23");
    must_get_equal(&cluster.get_engine(3), b"k23", b"v23");

    cluster.add_send_filter(CloneFilterFactory(RegionPacketFilter::new(
        right.get_id(),
        3,
    )));
    let mut large_bytes = vec![b'k', b'3'];
    // 3M
    large_bytes.extend(repeat(b'0').take(1024 * 1024 * 3));
    cluster.must_put(&large_bytes, &large_bytes);
    cluster.must_put(&large_bytes, &large_bytes);
    // So log gap now contains 12M data, which exceeds the default max entry size.
    let res = cluster.try_merge(right.get_id(), left.get_id());
    // log gap contains admin entries.
    assert!(res.get_header().has_error(), "{:?}", res);
    cluster.clear_send_filters();
    cluster.must_put(b"k24", b"v24");
    must_get_equal(&cluster.get_engine(3), b"k24", b"v24");
}

/// Test if stale peer will be handled properly after merge.
#[test]
fn test_node_check_merged_message() {
    let mut cluster = new_node_cluster(0, 4);
    configure_for_merge(&mut cluster);
    let pd_client = Arc::clone(&cluster.pd_client);
    pd_client.disable_default_operator();

    cluster.run_conf_change();

    cluster.must_put(b"k1", b"v1");
    cluster.must_put(b"k3", b"v3");

    // test if orphan merging peer will be gc
    let mut region = pd_client.get_region(b"k2").unwrap();
    pd_client.must_add_peer(region.get_id(), new_peer(2, 2));
    cluster.must_split(&region, b"k2");
    let mut left = pd_client.get_region(b"k1").unwrap();
    pd_client.must_add_peer(left.get_id(), new_peer(3, 3));
    let mut right = pd_client.get_region(b"k2").unwrap();
    cluster.add_send_filter(CloneFilterFactory(RegionPacketFilter::new(
        right.get_id(),
        3,
    )));
    pd_client.must_add_peer(right.get_id(), new_peer(3, 10));
    let left_on_store1 = find_peer(&left, 1).unwrap().to_owned();
    cluster.must_transfer_leader(left.get_id(), left_on_store1);
    pd_client.must_merge(left.get_id(), right.get_id());
    region = pd_client.get_region(b"k2").unwrap();
    must_get_none(&cluster.get_engine(3), b"k3");
    must_get_equal(&cluster.get_engine(3), b"k1", b"v1");
    let region_on_store3 = find_peer(&region, 3).unwrap().to_owned();
    pd_client.must_remove_peer(region.get_id(), region_on_store3);
    must_get_none(&cluster.get_engine(3), b"k1");
    cluster.clear_send_filters();
    pd_client.must_add_peer(region.get_id(), new_peer(3, 11));

    // test if stale peer before conf removal is destroyed automatically
    region = pd_client.get_region(b"k1").unwrap();
    cluster.must_split(&region, b"k2");
    left = pd_client.get_region(b"k1").unwrap();
    right = pd_client.get_region(b"k2").unwrap();
    pd_client.must_add_peer(left.get_id(), new_peer(4, 4));
    must_get_equal(&cluster.get_engine(4), b"k1", b"v1");
    cluster.add_send_filter(IsolationFilterFactory::new(4));
    pd_client.must_remove_peer(left.get_id(), new_peer(4, 4));
    pd_client.must_merge(left.get_id(), right.get_id());
    cluster.clear_send_filters();
    must_get_none(&cluster.get_engine(4), b"k1");

    // test gc work under complicated situation.
    cluster.must_put(b"k5", b"v5");
    region = pd_client.get_region(b"k2").unwrap();
    cluster.must_split(&region, b"k2");
    region = pd_client.get_region(b"k4").unwrap();
    cluster.must_split(&region, b"k4");
    left = pd_client.get_region(b"k1").unwrap();
    let middle = pd_client.get_region(b"k3").unwrap();
    let middle_on_store1 = find_peer(&middle, 1).unwrap().to_owned();
    cluster.must_transfer_leader(middle.get_id(), middle_on_store1);
    right = pd_client.get_region(b"k5").unwrap();
    let left_on_store3 = find_peer(&left, 3).unwrap().to_owned();
    pd_client.must_remove_peer(left.get_id(), left_on_store3);
    must_get_none(&cluster.get_engine(3), b"k1");
    cluster.add_send_filter(IsolationFilterFactory::new(3));
    left = pd_client.get_region(b"k1").unwrap();
    pd_client.must_add_peer(left.get_id(), new_peer(3, 5));
    left = pd_client.get_region(b"k1").unwrap();
    pd_client.must_merge(middle.get_id(), left.get_id());
    pd_client.must_merge(right.get_id(), left.get_id());
    cluster.must_delete(b"k3");
    cluster.must_delete(b"k5");
    cluster.must_put(b"k4", b"v4");
    cluster.clear_send_filters();
    let engine3 = cluster.get_engine(3);
    must_get_equal(&engine3, b"k1", b"v1");
    must_get_equal(&engine3, b"k4", b"v4");
    must_get_none(&engine3, b"k3");
    must_get_none(&engine3, b"v5");
}

#[test]
fn test_node_merge_slow_split_right() {
    test_node_merge_slow_split(true);
}

#[test]
fn test_node_merge_slow_split_left() {
    test_node_merge_slow_split(false);
}

// Test if a merge handled properly when there is a unfinished slow split before merge.
fn test_node_merge_slow_split(is_right_derive: bool) {
    let mut cluster = new_node_cluster(0, 3);
    configure_for_merge(&mut cluster);
    let pd_client = Arc::clone(&cluster.pd_client);
    pd_client.disable_default_operator();
    cluster.cfg.raft_store.right_derive_when_split = is_right_derive;

    cluster.run();

    cluster.must_put(b"k1", b"v1");
    cluster.must_put(b"k3", b"v3");

    let region = pd_client.get_region(b"k1").unwrap();
    cluster.must_split(&region, b"k2");
    let left = pd_client.get_region(b"k1").unwrap();
    let right = pd_client.get_region(b"k3").unwrap();

    let target_leader = right
        .get_peers()
        .iter()
        .find(|p| p.get_store_id() == 1)
        .unwrap()
        .clone();
    cluster.must_transfer_leader(right.get_id(), target_leader);
    let target_leader = left
        .get_peers()
        .iter()
        .find(|p| p.get_store_id() == 2)
        .unwrap()
        .clone();
    cluster.must_transfer_leader(left.get_id(), target_leader);
    must_get_equal(&cluster.get_engine(1), b"k3", b"v3");

    // So cluster becomes:
    //  left region: 1         2(leader) I 3
    // right region: 1(leader) 2         I 3
    // I means isolation.(here just means 3 can not receive append log)
    cluster.add_send_filter(CloneFilterFactory(
        RegionPacketFilter::new(left.get_id(), 3)
            .direction(Direction::Recv)
            .msg_type(MessageType::MsgAppend),
    ));
    cluster.add_send_filter(CloneFilterFactory(
        RegionPacketFilter::new(right.get_id(), 3)
            .direction(Direction::Recv)
            .msg_type(MessageType::MsgAppend),
    ));
    cluster.must_split(&right, b"k3");

    // left region and right region on store 3 fall behind
    // so after split, the new generated region is not on store 3 now
    let right1 = pd_client.get_region(b"k2").unwrap();
    let right2 = pd_client.get_region(b"k3").unwrap();
    assert_ne!(right1.get_id(), right2.get_id());
    pd_client.must_merge(left.get_id(), right1.get_id());
    // after merge, the left region still exists on store 3

    cluster.must_put(b"k0", b"v0");
    cluster.clear_send_filters();
    must_get_equal(&cluster.get_engine(3), b"k0", b"v0");
}

/// Test various cases that a store is isolated during merge.
#[test]
fn test_node_merge_dist_isolation() {
    let mut cluster = new_node_cluster(0, 3);
    configure_for_merge(&mut cluster);
    let pd_client = Arc::clone(&cluster.pd_client);
    pd_client.disable_default_operator();

    cluster.run();

    cluster.must_put(b"k1", b"v1");
    cluster.must_put(b"k3", b"v3");

    let region = pd_client.get_region(b"k1").unwrap();
    cluster.must_split(&region, b"k2");
    let left = pd_client.get_region(b"k1").unwrap();
    let right = pd_client.get_region(b"k3").unwrap();

    cluster.must_transfer_leader(right.get_id(), new_peer(1, 1));
    let target_leader = left
        .get_peers()
        .iter()
        .find(|p| p.get_store_id() == 3)
        .unwrap()
        .clone();
    cluster.must_transfer_leader(left.get_id(), target_leader);
    must_get_equal(&cluster.get_engine(1), b"k3", b"v3");

    // So cluster becomes:
    //  left region: 1         I 2 3(leader)
    // right region: 1(leader) I 2 3
    // I means isolation.
    cluster.add_send_filter(IsolationFilterFactory::new(1));
    pd_client.must_merge(left.get_id(), right.get_id());
    cluster.must_put(b"k4", b"v4");
    cluster.clear_send_filters();
    must_get_equal(&cluster.get_engine(1), b"k4", b"v4");

    let region = pd_client.get_region(b"k1").unwrap();
    cluster.must_split(&region, b"k2");
    let left = pd_client.get_region(b"k1").unwrap();
    let right = pd_client.get_region(b"k3").unwrap();

    cluster.must_put(b"k11", b"v11");
    pd_client.must_remove_peer(right.get_id(), new_peer(3, 3));
    cluster.must_put(b"k33", b"v33");

    cluster.add_send_filter(CloneFilterFactory(
        RegionPacketFilter::new(right.get_id(), 3).direction(Direction::Recv),
    ));
    pd_client.must_add_peer(right.get_id(), new_peer(3, 4));
    let right = pd_client.get_region(b"k3").unwrap();
    // So cluster becomes:
    //  left region: 1         2   3(leader)
    // right region: 1(leader) 2  [3]
    // [x] means a replica exists logically but is not created on the store x yet.
    let res = cluster.try_merge(region.get_id(), right.get_id());
    // Leader can't find replica 3 of right region, so it fails.
    assert!(res.get_header().has_error(), "{:?}", res);

    let target_leader = left
        .get_peers()
        .iter()
        .find(|p| p.get_store_id() == 2)
        .unwrap()
        .clone();
    cluster.must_transfer_leader(left.get_id(), target_leader);
    pd_client.must_merge(left.get_id(), right.get_id());
    cluster.must_put(b"k4", b"v4");

    cluster.clear_send_filters();
    must_get_equal(&cluster.get_engine(3), b"k4", b"v4");
}

/// Similar to `test_node_merge_dist_isolation`, but make the isolated store
/// way behind others so others have to send it a snapshot.
#[test]
fn test_node_merge_brain_split() {
    let mut cluster = new_node_cluster(0, 3);
    configure_for_merge(&mut cluster);
    cluster.cfg.raft_store.raft_log_gc_threshold = 12;
    cluster.cfg.raft_store.raft_log_gc_count_limit = 12;

    cluster.run();
    cluster.must_put(b"k1", b"v1");
    cluster.must_put(b"k3", b"v3");

    let pd_client = Arc::clone(&cluster.pd_client);
    let region = pd_client.get_region(b"k1").unwrap();

    cluster.must_split(&region, b"k2");
    let left = pd_client.get_region(b"k1").unwrap();
    let right = pd_client.get_region(b"k3").unwrap();

    // The split regions' leaders could be at store 3, so transfer them to peer 1.
    let left_peer_1 = find_peer(&left, 1).cloned().unwrap();
    cluster.must_transfer_leader(left.get_id(), left_peer_1);
    let right_peer_1 = find_peer(&right, 1).cloned().unwrap();
    cluster.must_transfer_leader(right.get_id(), right_peer_1);

    cluster.must_put(b"k11", b"v11");
    cluster.must_put(b"k21", b"v21");
    // Make sure peers on store 3 have replicated latest update, which means
    // they have already reported their progresses to leader.
    must_get_equal(&cluster.get_engine(3), b"k11", b"v11");
    must_get_equal(&cluster.get_engine(3), b"k21", b"v21");

    cluster.add_send_filter(IsolationFilterFactory::new(3));
    // So cluster becomes:
    //  left region: 1(leader) 2 I 3
    // right region: 1(leader) 2 I 3
    // I means isolation.
    pd_client.must_merge(left.get_id(), right.get_id());

    for i in 0..100 {
        cluster.must_put(format!("k4{}", i).as_bytes(), b"v4");
    }
    must_get_equal(&cluster.get_engine(2), b"k40", b"v4");
    must_get_equal(&cluster.get_engine(1), b"k40", b"v4");

    cluster.clear_send_filters();

    // Wait until store 3 get data after merging
    must_get_equal(&cluster.get_engine(3), b"k40", b"v4");
    let right_peer_3 = find_peer(&right, 3).cloned().unwrap();
    cluster.must_transfer_leader(right.get_id(), right_peer_3);
    cluster.must_put(b"k40", b"v5");

    // Make sure the two regions are already merged on store 3.
    let state_key = keys::region_state_key(left.get_id());
    let state: RegionLocalState = cluster
        .get_engine(3)
        .c()
        .get_msg_cf(CF_RAFT, &state_key)
        .unwrap()
        .unwrap();
    assert_eq!(state.get_state(), PeerState::Tombstone);
    must_get_equal(&cluster.get_engine(3), b"k40", b"v5");
    for i in 1..100 {
        must_get_equal(&cluster.get_engine(3), format!("k4{}", i).as_bytes(), b"v4");
    }

    let region = pd_client.get_region(b"k1").unwrap();
    cluster.must_split(&region, b"k2");
    let region = pd_client.get_region(b"k2").unwrap();
    cluster.must_split(&region, b"k3");
    let middle = pd_client.get_region(b"k2").unwrap();
    let peer_on_store1 = find_peer(&middle, 1).unwrap().to_owned();
    cluster.must_transfer_leader(middle.get_id(), peer_on_store1);
    cluster.must_put(b"k22", b"v22");
    cluster.must_put(b"k33", b"v33");
    must_get_equal(&cluster.get_engine(3), b"k33", b"v33");
    let left = pd_client.get_region(b"k1").unwrap();
    pd_client.disable_default_operator();
    let peer_on_left = find_peer(&left, 3).unwrap().to_owned();
    pd_client.must_remove_peer(left.get_id(), peer_on_left);
    let right = pd_client.get_region(b"k3").unwrap();
    let peer_on_right = find_peer(&right, 3).unwrap().to_owned();
    pd_client.must_remove_peer(right.get_id(), peer_on_right);
    must_get_none(&cluster.get_engine(3), b"k11");
    must_get_equal(&cluster.get_engine(3), b"k22", b"v22");
    must_get_none(&cluster.get_engine(3), b"k33");
    cluster.add_send_filter(IsolationFilterFactory::new(3));
    pd_client.must_add_peer(left.get_id(), new_peer(3, 11));
    pd_client.must_merge(middle.get_id(), left.get_id());
    pd_client.must_remove_peer(left.get_id(), new_peer(3, 11));
    pd_client.must_merge(right.get_id(), left.get_id());
    pd_client.must_add_peer(left.get_id(), new_peer(3, 12));
    let region = pd_client.get_region(b"k1").unwrap();
    // So cluster becomes
    // store   3: k2 [middle] k3
    // store 1/2: [  new_left ] k4 [left]
    cluster.must_split(&region, b"k4");
    cluster.must_put(b"k12", b"v12");
    cluster.clear_send_filters();
    must_get_equal(&cluster.get_engine(3), b"k12", b"v12");
}

/// Test whether approximate size and keys are updated after merge
#[test]
fn test_merge_approximate_size_and_keys() {
    let mut cluster = new_node_cluster(0, 3);
    cluster.cfg.raft_store.split_region_check_tick_interval = ReadableDuration::millis(20);
    cluster.run();

    let mut range = 1..;
    let middle_key = put_cf_till_size(&mut cluster, CF_WRITE, 100, &mut range);
    let max_key = put_cf_till_size(&mut cluster, CF_WRITE, 100, &mut range);

    let pd_client = Arc::clone(&cluster.pd_client);
    let region = pd_client.get_region(b"").unwrap();

    cluster.must_split(&region, &middle_key);
    // make sure split check is invoked so size and keys are updated.
    thread::sleep(Duration::from_millis(100));

    let left = pd_client.get_region(b"").unwrap();
    let right = pd_client.get_region(&max_key).unwrap();
    assert_ne!(left, right);

    // make sure all peer's approximate size is not None.
    cluster.must_transfer_leader(right.get_id(), right.get_peers()[0].clone());
    thread::sleep(Duration::from_millis(100));
    cluster.must_transfer_leader(right.get_id(), right.get_peers()[1].clone());
    thread::sleep(Duration::from_millis(100));
    cluster.must_transfer_leader(right.get_id(), right.get_peers()[2].clone());
    thread::sleep(Duration::from_millis(100));

    let size = pd_client
        .get_region_approximate_size(right.get_id())
        .unwrap();
    assert_ne!(size, 0);
    let keys = pd_client
        .get_region_approximate_keys(right.get_id())
        .unwrap();
    assert_ne!(keys, 0);

    pd_client.must_merge(left.get_id(), right.get_id());
    // make sure split check is invoked so size and keys are updated.
    thread::sleep(Duration::from_millis(100));

    let region = pd_client.get_region(b"").unwrap();
    // size and keys should be updated.
    assert_ne!(
        pd_client
            .get_region_approximate_size(region.get_id())
            .unwrap(),
        size
    );
    assert_ne!(
        pd_client
            .get_region_approximate_keys(region.get_id())
            .unwrap(),
        keys
    );

    // after merge and then transfer leader, if not update new leader's approximate size, it maybe be stale.
    cluster.must_transfer_leader(region.get_id(), region.get_peers()[0].clone());
    // make sure split check is invoked
    thread::sleep(Duration::from_millis(100));
    assert_ne!(
        pd_client
            .get_region_approximate_size(region.get_id())
            .unwrap(),
        size
    );
    assert_ne!(
        pd_client
            .get_region_approximate_keys(region.get_id())
            .unwrap(),
        keys
    );
}

#[test]
fn test_node_merge_update_region() {
    let mut cluster = new_node_cluster(0, 3);
    configure_for_merge(&mut cluster);
    // Election timeout and max leader lease is 1s.
    configure_for_lease_read(&mut cluster, Some(100), Some(10));

    cluster.run();

    cluster.must_put(b"k1", b"v1");
    cluster.must_put(b"k3", b"v3");

    let pd_client = Arc::clone(&cluster.pd_client);
    let region = pd_client.get_region(b"k1").unwrap();
    cluster.must_split(&region, b"k2");
    let left = pd_client.get_region(b"k1").unwrap();
    let right = pd_client.get_region(b"k2").unwrap();

    // Make sure the leader is in lease.
    cluster.must_put(b"k1", b"v2");

    // "k3" is not in the range of left.
    let get = new_request(
        left.get_id(),
        left.get_region_epoch().clone(),
        vec![new_get_cmd(b"k3")],
        false,
    );
    debug!("requesting key not in range {:?}", get);
    let resp = cluster
        .call_command_on_leader(get, Duration::from_secs(5))
        .unwrap();
    assert!(resp.get_header().has_error(), "{:?}", resp);
    assert!(
        resp.get_header().get_error().has_key_not_in_region(),
        "{:?}",
        resp
    );

    // Merge right to left.
    pd_client.must_merge(right.get_id(), left.get_id());

    let origin_leader = cluster.leader_of_region(left.get_id()).unwrap();
    let new_leader = left
        .get_peers()
        .iter()
        .cloned()
        .find(|p| p.get_id() != origin_leader.get_id())
        .unwrap();

    // Make sure merge is done in the new_leader.
    // There is only one region in the cluster, "k0" must belongs to it.
    cluster.must_put(b"k0", b"v0");
    must_get_equal(&cluster.get_engine(new_leader.get_store_id()), b"k0", b"v0");

    // Transfer leadership to the new_leader.
    cluster.must_transfer_leader(left.get_id(), new_leader);

    // Make sure the leader is in lease.
    cluster.must_put(b"k0", b"v1");

    let new_region = pd_client.get_region(b"k2").unwrap();
    let get = new_request(
        new_region.get_id(),
        new_region.get_region_epoch().clone(),
        vec![new_get_cmd(b"k3")],
        false,
    );
    debug!("requesting {:?}", get);
    let resp = cluster
        .call_command_on_leader(get, Duration::from_secs(5))
        .unwrap();
    assert!(!resp.get_header().has_error(), "{:?}", resp);
    assert_eq!(resp.get_responses().len(), 1);
    assert_eq!(resp.get_responses()[0].get_cmd_type(), CmdType::Get);
    assert_eq!(resp.get_responses()[0].get_get().get_value(), b"v3");
}

/// Test if merge is working properly when merge entries is empty but commit index is not updated.
#[test]
fn test_node_merge_catch_up_logs_empty_entries() {
    let mut cluster = new_node_cluster(0, 3);
    configure_for_merge(&mut cluster);
    cluster.run();

    cluster.must_put(b"k1", b"v1");
    cluster.must_put(b"k3", b"v3");

    let pd_client = Arc::clone(&cluster.pd_client);
    let region = pd_client.get_region(b"k1").unwrap();
    let peer_on_store1 = find_peer(&region, 1).unwrap().to_owned();
    cluster.must_transfer_leader(region.get_id(), peer_on_store1);
    cluster.must_split(&region, b"k2");
    let left = pd_client.get_region(b"k1").unwrap();
    let right = pd_client.get_region(b"k2").unwrap();

    // make sure the peer of left region on engine 3 has caught up logs.
    cluster.must_put(b"k0", b"v0");
    must_get_equal(&cluster.get_engine(3), b"k0", b"v0");

    // first MsgAppend will append log, second MsgAppend will set commit index,
    // So only allowing first MsgAppend to make source peer have uncommitted entries.
    cluster.add_send_filter(CloneFilterFactory(
        RegionPacketFilter::new(left.get_id(), 3)
            .direction(Direction::Recv)
            .msg_type(MessageType::MsgAppend)
            .allow(1),
    ));
    // make the source peer have no way to know the uncommitted entries can be applied from heartbeat.
    cluster.add_send_filter(CloneFilterFactory(
        RegionPacketFilter::new(left.get_id(), 3)
            .msg_type(MessageType::MsgHeartbeat)
            .direction(Direction::Recv),
    ));
    // make the source peer have no way to know the uncommitted entries can be applied from target region.
    cluster.add_send_filter(CloneFilterFactory(
        RegionPacketFilter::new(right.get_id(), 3)
            .msg_type(MessageType::MsgAppend)
            .direction(Direction::Recv),
    ));
    pd_client.must_merge(left.get_id(), right.get_id());
    cluster.must_region_not_exist(left.get_id(), 2);
    cluster.shutdown();
    cluster.clear_send_filters();

    // as expected, merge process will forward the commit index
    // and the source peer will be destroyed.
    cluster.start().unwrap();
    cluster.must_region_not_exist(left.get_id(), 3);
}

#[test]
fn test_merge_with_slow_promote() {
    let mut cluster = new_node_cluster(0, 3);
    configure_for_merge(&mut cluster);
    let pd_client = Arc::clone(&cluster.pd_client);
    pd_client.disable_default_operator();

    let r1 = cluster.run_conf_change();
    pd_client.must_add_peer(r1, new_peer(2, 2));

    let region = pd_client.get_region(b"k1").unwrap();
    cluster.must_split(&region, b"k2");

    let left = pd_client.get_region(b"k1").unwrap();
    let right = pd_client.get_region(b"k2").unwrap();

    pd_client.must_add_peer(left.get_id(), new_peer(3, left.get_id() + 3));
    pd_client.must_add_peer(right.get_id(), new_learner_peer(3, right.get_id() + 3));

    cluster.must_put(b"k1", b"v1");
    cluster.must_put(b"k3", b"v3");
    must_get_equal(&cluster.get_engine(3), b"k1", b"v1");
    must_get_equal(&cluster.get_engine(3), b"k3", b"v3");

    let delay_filter =
        Box::new(RegionPacketFilter::new(right.get_id(), 3).direction(Direction::Recv));
    cluster.sim.wl().add_send_filter(3, delay_filter);

    pd_client.must_add_peer(right.get_id(), new_peer(3, right.get_id() + 3));
    pd_client.must_merge(right.get_id(), left.get_id());
    cluster.sim.wl().clear_send_filters(3);
    cluster.must_transfer_leader(left.get_id(), new_peer(3, left.get_id() + 3));
}

#[test]
fn test_request_snapshot_after_propose_merge() {
    let mut cluster = new_node_cluster(0, 3);
    configure_for_merge(&mut cluster);
    let pd_client = Arc::clone(&cluster.pd_client);
    pd_client.disable_default_operator();

    cluster.run();

    let region = pd_client.get_region(b"k1").unwrap();
    cluster.must_split(&region, b"k2");

    cluster.must_put(b"k1", b"v1");
    cluster.must_put(b"k3", b"v3");

    let region = pd_client.get_region(b"k3").unwrap();
    let target_region = pd_client.get_region(b"k1").unwrap();

    // Make sure peer 1 is the leader.
    cluster.must_transfer_leader(region.get_id(), new_peer(1, 1));

    // Drop append messages, so prepare merge can not be committed.
    cluster.add_send_filter(CloneFilterFactory(DropMessageFilter::new(
        MessageType::MsgAppend,
    )));
    let prepare_merge = new_prepare_merge(target_region);
    let mut req = new_admin_request(region.get_id(), region.get_region_epoch(), prepare_merge);
    req.mut_header().set_peer(new_peer(1, 1));
    cluster
        .sim
        .rl()
        .async_command_on_node(1, req, Callback::None)
        .unwrap();
    sleep_ms(200);

    // Install snapshot filter before requesting snapshot.
    let (tx, rx) = mpsc::channel();
    let notifier = Mutex::new(Some(tx));
    cluster.sim.wl().add_recv_filter(
        2,
        Box::new(RecvSnapshotFilter {
            notifier,
            region_id: region.get_id(),
        }),
    );
    cluster.must_request_snapshot(2, region.get_id());
    // Leader should reject request snapshot if there is any proposed merge.
    rx.recv_timeout(Duration::from_millis(500)).unwrap_err();
}

/// Test whether a isolated store recover properly if there is no target peer
/// on this store before isolated.
/// A (-∞, k2), B [k2, +∞) on store 1,2,4
/// store 4 is isolated
/// B merge to A (target peer A is not created on store 4. It‘s just exist logically)
/// A split => C (-∞, k3), A [k3, +∞)
/// Then network recovery
#[test]
fn test_merge_isolated_store_with_no_target_peer() {
    let mut cluster = new_node_cluster(0, 4);
    configure_for_merge(&mut cluster);
    cluster.cfg.raft_store.right_derive_when_split = true;
    let pd_client = Arc::clone(&cluster.pd_client);
    pd_client.disable_default_operator();

    let r1 = cluster.run_conf_change();
    pd_client.must_add_peer(r1, new_peer(2, 2));
    pd_client.must_add_peer(r1, new_peer(3, 3));

    for i in 0..10 {
        cluster.must_put(format!("k{}", i).as_bytes(), b"v1");
    }

    let region = pd_client.get_region(b"k1").unwrap();
    // (-∞, k2), [k2, +∞)
    cluster.must_split(&region, b"k2");

    let left = pd_client.get_region(b"k1").unwrap();
    let right = pd_client.get_region(b"k2").unwrap();

    let left_on_store1 = find_peer(&left, 1).unwrap().to_owned();
    cluster.must_transfer_leader(left.get_id(), left_on_store1);
    let right_on_store1 = find_peer(&right, 1).unwrap().to_owned();
    cluster.must_transfer_leader(right.get_id(), right_on_store1);

    pd_client.must_add_peer(right.get_id(), new_peer(4, 4));
    let right_on_store3 = find_peer(&right, 3).unwrap().to_owned();
    pd_client.must_remove_peer(right.get_id(), right_on_store3);

    cluster.must_put(b"k22", b"v22");
    must_get_equal(&cluster.get_engine(4), b"k22", b"v22");

    cluster.add_send_filter(IsolationFilterFactory::new(4));

    pd_client.must_add_peer(left.get_id(), new_peer(4, 5));
    let left_on_store3 = find_peer(&left, 3).unwrap().to_owned();
    pd_client.must_remove_peer(left.get_id(), left_on_store3);

    pd_client.must_merge(right.get_id(), left.get_id());

    let new_left = pd_client.get_region(b"k1").unwrap();
    // (-∞, k3), [k3, +∞)
    cluster.must_split(&new_left, b"k3");
    // Now new_left region range is [k3, +∞)
    cluster.must_put(b"k345", b"v345");
    cluster.clear_send_filters();

    must_get_equal(&cluster.get_engine(4), b"k345", b"v345");
}

/// Test whether a isolated peer can recover when two other regions merge to its region
#[test]
fn test_merge_cascade_merge_isolated() {
    let mut cluster = new_node_cluster(0, 3);
    configure_for_merge(&mut cluster);
    let pd_client = Arc::clone(&cluster.pd_client);
    pd_client.disable_default_operator();

    cluster.run();

    let mut region = pd_client.get_region(b"k1").unwrap();
    cluster.must_split(&region, b"k2");
    region = pd_client.get_region(b"k2").unwrap();
    cluster.must_split(&region, b"k3");

    cluster.must_put(b"k1", b"v1");
    cluster.must_put(b"k2", b"v2");
    cluster.must_put(b"k3", b"v3");

    must_get_equal(&cluster.get_engine(3), b"k1", b"v1");
    must_get_equal(&cluster.get_engine(3), b"k2", b"v2");
    must_get_equal(&cluster.get_engine(3), b"k3", b"v3");

    let r1 = pd_client.get_region(b"k1").unwrap();
    let r2 = pd_client.get_region(b"k2").unwrap();
    let r3 = pd_client.get_region(b"k3").unwrap();

    let r1_on_store1 = find_peer(&r1, 1).unwrap().to_owned();
    cluster.must_transfer_leader(r1.get_id(), r1_on_store1);
    let r2_on_store2 = find_peer(&r2, 2).unwrap().to_owned();
    cluster.must_transfer_leader(r2.get_id(), r2_on_store2);
    let r3_on_store1 = find_peer(&r3, 1).unwrap().to_owned();
    cluster.must_transfer_leader(r3.get_id(), r3_on_store1);

    cluster.add_send_filter(IsolationFilterFactory::new(3));

    // r1, r3 both merge to r2
    pd_client.must_merge(r1.get_id(), r2.get_id());
    pd_client.must_merge(r3.get_id(), r2.get_id());

    cluster.must_put(b"k4", b"v4");

    cluster.clear_send_filters();

    must_get_equal(&cluster.get_engine(3), b"k4", b"v4");
}

// Test if a learner can be destroyed properly when it's isloated and removed by conf change
// before its region merge to another region
#[test]
fn test_merge_isloated_not_in_merge_learner() {
    let mut cluster = new_node_cluster(0, 3);
    configure_for_merge(&mut cluster);
    let pd_client = Arc::clone(&cluster.pd_client);
    pd_client.disable_default_operator();

    cluster.run_conf_change();

    let region = pd_client.get_region(b"k1").unwrap();
    cluster.must_split(&region, b"k2");

    let left = pd_client.get_region(b"k1").unwrap();
    let right = pd_client.get_region(b"k2").unwrap();
    let left_on_store1 = find_peer(&left, 1).unwrap().to_owned();
    let right_on_store1 = find_peer(&right, 1).unwrap().to_owned();

    pd_client.must_add_peer(left.get_id(), new_learner_peer(2, 2));
    // Ensure this learner exists
    cluster.must_put(b"k1", b"v1");
    must_get_equal(&cluster.get_engine(2), b"k1", b"v1");

    cluster.stop_node(2);

    pd_client.must_remove_peer(left.get_id(), new_learner_peer(2, 2));

    pd_client.must_add_peer(left.get_id(), new_peer(3, 3));
    pd_client.must_remove_peer(left.get_id(), left_on_store1);

    pd_client.must_add_peer(right.get_id(), new_peer(3, 4));
    pd_client.must_remove_peer(right.get_id(), right_on_store1);

    pd_client.must_merge(left.get_id(), right.get_id());
    // Add a new learner on store 2 to trigger peer 2 send wake-up msg to other peers
    pd_client.must_add_peer(right.get_id(), new_learner_peer(2, 5));

    cluster.must_put(b"k123", b"v123");

    cluster.run_node(2).unwrap();
    // We can see if the old peer 2 is destroyed
    must_get_equal(&cluster.get_engine(2), b"k123", b"v123");
}

<<<<<<< HEAD
// In the previous implementation, the source peer will propose rollback merge
// after the local target peer's epoch is larger than recorded previously.
// But it's wrong. This test constructs a case that writing data to the source region
// after merging. This operation can succeed in the previous implementation which
// causes data loss.
// In the current implementation, the rollback merge proposal can be proposed only when
// the number of peers who want to rollback merge is greater than the majority of all
// peers. If so, this merge is impossible to succeed.
// PS: A peer who wants to rollback merge means its local target peer's epoch is larger
// than recorded.
#[test]
fn test_node_merge_write_data_to_source_region_after_merging() {
    let mut cluster = new_node_cluster(0, 3);
    cluster.cfg.raft_store.merge_check_tick_interval = ReadableDuration::millis(100);
    // for snapshot after merging
    cluster.cfg.raft_store.merge_max_log_gap = 10;
    cluster.cfg.raft_store.raft_log_gc_count_limit = 12;
    //cluster.cfg.raft_store.snap_mgr_gc_tick_interval = ReadableDuration::millis(50);
    cluster.cfg.raft_store.apply_max_batch_size = 1;
    cluster.cfg.raft_store.apply_pool_size = 2;
    let pd_client = Arc::clone(&cluster.pd_client);
    pd_client.disable_default_operator();

    cluster.run();

    cluster.must_put(b"k1", b"v1");
    cluster.must_put(b"k2", b"v2");
=======
// Test if a learner can be destroyed properly when it's isloated and removed by conf change
// before another region merge to its region
#[test]
fn test_merge_isloated_stale_learner() {
    let mut cluster = new_node_cluster(0, 3);
    configure_for_merge(&mut cluster);
    cluster.cfg.raft_store.right_derive_when_split = true;
    // Do not rely on pd to remove stale peer
    cluster.cfg.raft_store.max_leader_missing_duration = ReadableDuration::hours(2);
    cluster.cfg.raft_store.abnormal_leader_missing_duration = ReadableDuration::minutes(10);
    cluster.cfg.raft_store.peer_stale_state_check_interval = ReadableDuration::minutes(5);
    let pd_client = Arc::clone(&cluster.pd_client);
    pd_client.disable_default_operator();

    cluster.run_conf_change();
>>>>>>> 4b4537d0

    let mut region = pd_client.get_region(b"k1").unwrap();
    cluster.must_split(&region, b"k2");

    let left = pd_client.get_region(b"k1").unwrap();
    let right = pd_client.get_region(b"k2").unwrap();

<<<<<<< HEAD
    let right_peer_2 = find_peer(&right, 2).cloned().unwrap();
    assert_eq!(right_peer_2.get_id(), 2);
    let on_handle_apply_2_fp = "on_handle_apply_2";
    fail::cfg(on_handle_apply_2_fp, "pause").unwrap();

    let right_peer_1 = find_peer(&right, 1).cloned().unwrap();
    cluster.must_transfer_leader(right.get_id(), right_peer_1);

    let left_peer_3 = find_peer(&left, 3).cloned().unwrap();
    cluster.must_transfer_leader(left.get_id(), left_peer_3.clone());

    let schedule_merge_fp = "on_schedule_merge";
    fail::cfg(schedule_merge_fp, "return()").unwrap();

    cluster.try_merge(left.get_id(), right.get_id());

    cluster.add_send_filter(IsolationFilterFactory::new(3));

    fail::remove(schedule_merge_fp);

    pd_client.check_merged_timeout(left.get_id(), Duration::from_secs(5));

    region = pd_client.get_region(b"k1").unwrap();
    cluster.must_split(&region, b"k2");
    let state1 = cluster.apply_state(region.get_id(), 1);
    for i in 0..15 {
        cluster.must_put(format!("k2{}", i).as_bytes(), b"v2");
    }
    // Wait for log compaction
    for _ in 0..50 {
        let state2 = cluster.apply_state(region.get_id(), 1);
        if state2.get_truncated_state().get_index() >= state1.get_applied_index() {
            break;
        }
        sleep_ms(10);
    }
    // Ignore this msg to make left region exist.
    let on_need_gc_merge_fp = "on_need_gc_merge";
    fail::cfg(on_need_gc_merge_fp, "return").unwrap();

    cluster.clear_send_filters();
    // On store 3, now the right region is updated by snapshot not applying logs
    // so the left region still exist.
    // Wait for left region to rollback merge (in previous wrong implementation)
    sleep_ms(200);
    // Write data to left region
    let mut new_left = left.clone();
    let mut epoch = new_left.take_region_epoch();
    // prepareMerge => conf_ver + 1, version + 1
    // rollbackMerge => version + 1
    epoch.set_conf_ver(epoch.get_conf_ver() + 1);
    epoch.set_version(epoch.get_version() + 2);
    let mut req = new_request(
        new_left.get_id(),
        epoch,
        vec![new_put_cf_cmd("default", b"k11", b"v11")],
        false,
    );
    req.mut_header().set_peer(left_peer_3);
    if let Ok(()) = cluster
        .sim
        .rl()
        .async_command_on_node(3, req, Callback::None)
    {
        sleep_ms(200);
        // The write must not succeed
        must_get_none(&cluster.get_engine(2), b"k11");
        must_get_none(&cluster.get_engine(3), b"k11");
    }

    fail::remove(on_handle_apply_2_fp);
=======
    pd_client.must_add_peer(left.get_id(), new_learner_peer(2, 2));
    // Ensure this learner exists
    cluster.must_put(b"k1", b"v1");
    must_get_equal(&cluster.get_engine(2), b"k1", b"v1");

    cluster.stop_node(2);

    pd_client.must_remove_peer(left.get_id(), new_learner_peer(2, 2));

    pd_client.must_merge(right.get_id(), left.get_id());

    region = pd_client.get_region(b"k1").unwrap();
    cluster.must_split(&region, b"k2");

    let new_left = pd_client.get_region(b"k1").unwrap();
    assert_ne!(left.get_id(), new_left.get_id());
    // Add a new learner on store 2 to trigger peer 2 send wake-up msg to other peers
    pd_client.must_add_peer(new_left.get_id(), new_learner_peer(2, 5));
    cluster.must_put(b"k123", b"v123");

    cluster.run_node(2).unwrap();
    // We can see if the old peer 2 is destroyed
    must_get_equal(&cluster.get_engine(2), b"k123", b"v123");
>>>>>>> 4b4537d0
}<|MERGE_RESOLUTION|>--- conflicted
+++ resolved
@@ -1037,7 +1037,53 @@
     must_get_equal(&cluster.get_engine(2), b"k123", b"v123");
 }
 
-<<<<<<< HEAD
+// Test if a learner can be destroyed properly when it's isloated and removed by conf change
+// before another region merge to its region
+#[test]
+fn test_merge_isloated_stale_learner() {
+    let mut cluster = new_node_cluster(0, 3);
+    configure_for_merge(&mut cluster);
+    cluster.cfg.raft_store.right_derive_when_split = true;
+    // Do not rely on pd to remove stale peer
+    cluster.cfg.raft_store.max_leader_missing_duration = ReadableDuration::hours(2);
+    cluster.cfg.raft_store.abnormal_leader_missing_duration = ReadableDuration::minutes(10);
+    cluster.cfg.raft_store.peer_stale_state_check_interval = ReadableDuration::minutes(5);
+    let pd_client = Arc::clone(&cluster.pd_client);
+    pd_client.disable_default_operator();
+
+    cluster.run_conf_change();
+
+    let mut region = pd_client.get_region(b"k1").unwrap();
+    cluster.must_split(&region, b"k2");
+
+    let left = pd_client.get_region(b"k1").unwrap();
+    let right = pd_client.get_region(b"k2").unwrap();
+
+    pd_client.must_add_peer(left.get_id(), new_learner_peer(2, 2));
+    // Ensure this learner exists
+    cluster.must_put(b"k1", b"v1");
+    must_get_equal(&cluster.get_engine(2), b"k1", b"v1");
+
+    cluster.stop_node(2);
+
+    pd_client.must_remove_peer(left.get_id(), new_learner_peer(2, 2));
+
+    pd_client.must_merge(right.get_id(), left.get_id());
+
+    region = pd_client.get_region(b"k1").unwrap();
+    cluster.must_split(&region, b"k2");
+
+    let new_left = pd_client.get_region(b"k1").unwrap();
+    assert_ne!(left.get_id(), new_left.get_id());
+    // Add a new learner on store 2 to trigger peer 2 send wake-up msg to other peers
+    pd_client.must_add_peer(new_left.get_id(), new_learner_peer(2, 5));
+    cluster.must_put(b"k123", b"v123");
+
+    cluster.run_node(2).unwrap();
+    // We can see if the old peer 2 is destroyed
+    must_get_equal(&cluster.get_engine(2), b"k123", b"v123");
+}
+
 // In the previous implementation, the source peer will propose rollback merge
 // after the local target peer's epoch is larger than recorded previously.
 // But it's wrong. This test constructs a case that writing data to the source region
@@ -1065,23 +1111,6 @@
 
     cluster.must_put(b"k1", b"v1");
     cluster.must_put(b"k2", b"v2");
-=======
-// Test if a learner can be destroyed properly when it's isloated and removed by conf change
-// before another region merge to its region
-#[test]
-fn test_merge_isloated_stale_learner() {
-    let mut cluster = new_node_cluster(0, 3);
-    configure_for_merge(&mut cluster);
-    cluster.cfg.raft_store.right_derive_when_split = true;
-    // Do not rely on pd to remove stale peer
-    cluster.cfg.raft_store.max_leader_missing_duration = ReadableDuration::hours(2);
-    cluster.cfg.raft_store.abnormal_leader_missing_duration = ReadableDuration::minutes(10);
-    cluster.cfg.raft_store.peer_stale_state_check_interval = ReadableDuration::minutes(5);
-    let pd_client = Arc::clone(&cluster.pd_client);
-    pd_client.disable_default_operator();
-
-    cluster.run_conf_change();
->>>>>>> 4b4537d0
 
     let mut region = pd_client.get_region(b"k1").unwrap();
     cluster.must_split(&region, b"k2");
@@ -1089,7 +1118,6 @@
     let left = pd_client.get_region(b"k1").unwrap();
     let right = pd_client.get_region(b"k2").unwrap();
 
-<<<<<<< HEAD
     let right_peer_2 = find_peer(&right, 2).cloned().unwrap();
     assert_eq!(right_peer_2.get_id(), 2);
     let on_handle_apply_2_fp = "on_handle_apply_2";
@@ -1161,29 +1189,4 @@
     }
 
     fail::remove(on_handle_apply_2_fp);
-=======
-    pd_client.must_add_peer(left.get_id(), new_learner_peer(2, 2));
-    // Ensure this learner exists
-    cluster.must_put(b"k1", b"v1");
-    must_get_equal(&cluster.get_engine(2), b"k1", b"v1");
-
-    cluster.stop_node(2);
-
-    pd_client.must_remove_peer(left.get_id(), new_learner_peer(2, 2));
-
-    pd_client.must_merge(right.get_id(), left.get_id());
-
-    region = pd_client.get_region(b"k1").unwrap();
-    cluster.must_split(&region, b"k2");
-
-    let new_left = pd_client.get_region(b"k1").unwrap();
-    assert_ne!(left.get_id(), new_left.get_id());
-    // Add a new learner on store 2 to trigger peer 2 send wake-up msg to other peers
-    pd_client.must_add_peer(new_left.get_id(), new_learner_peer(2, 5));
-    cluster.must_put(b"k123", b"v123");
-
-    cluster.run_node(2).unwrap();
-    // We can see if the old peer 2 is destroyed
-    must_get_equal(&cluster.get_engine(2), b"k123", b"v123");
->>>>>>> 4b4537d0
 }