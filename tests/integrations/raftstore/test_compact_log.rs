// Copyright 2016 TiKV Project Authors. Licensed under Apache-2.0.

use kvproto::raft_serverpb::{RaftApplyState, RaftTruncatedState};

use engine::*;
use test_raftstore::*;
use tikv::raftstore::store::*;
use tikv_util::collections::HashMap;
use tikv_util::config::*;

<<<<<<< HEAD
fn get_msg_or_default<M: protobuf::Message + Default>(engine: &DB, key: &[u8]) -> M {
    engine.get_msg(key).unwrap().unwrap_or_default()
=======
fn get_raft_msg_or_default<M: protobuf::Message + Default>(engines: &Engines, key: &[u8]) -> M {
    engines
        .kv
        .get_msg_cf(CF_RAFT, key)
        .unwrap()
        .unwrap_or_default()
>>>>>>> 22efcdd6
}

fn test_compact_log<T: Simulator>(cluster: &mut Cluster<T>) {
    cluster.run();

    let mut before_states = HashMap::default();

    for (&id, engines) in &cluster.engines {
        let mut state: RaftApplyState =
<<<<<<< HEAD
            get_msg_or_default(&engines.raft, &keys::apply_state_key(1));
=======
            get_raft_msg_or_default(&engines, &keys::apply_state_key(1));
>>>>>>> 22efcdd6
        before_states.insert(id, state.take_truncated_state());
    }

    for i in 1..1000 {
        let (k, v) = (format!("key{}", i), format!("value{}", i));
        let key = k.as_bytes();
        let value = v.as_bytes();
        cluster.must_put(key, value);

        if i > 100 && check_compacted(&cluster.engines, &before_states, 1) {
            return;
        }
    }

    panic!("after inserting 1000 entries, compaction is still not finished.");
}

fn check_compacted(
    all_engines: &HashMap<u64, Engines>,
    before_states: &HashMap<u64, RaftTruncatedState>,
    compact_count: u64,
) -> bool {
    // Every peer must have compacted logs, so the truncate log state index/term must > than before.
    let mut compacted_idx = HashMap::default();

    for (&id, engines) in all_engines {
        let mut state: RaftApplyState =
<<<<<<< HEAD
            get_msg_or_default(&engines.raft, &keys::apply_state_key(1));
=======
            get_raft_msg_or_default(&engines, &keys::apply_state_key(1));
>>>>>>> 22efcdd6
        let after_state = state.take_truncated_state();

        let before_state = &before_states[&id];
        let idx = after_state.get_index();
        let term = after_state.get_term();
        if idx == before_state.get_index() || term == before_state.get_term() {
            return false;
        }
        if idx - before_state.get_index() < compact_count {
            return false;
        }
        assert!(term > before_state.get_term());
        compacted_idx.insert(id, idx);
    }

    // wait for actual deletion.
    sleep_ms(100);

    for (id, engines) in all_engines {
        for i in 0..compacted_idx[id] {
            let key = keys::raft_log_key(1, i);
            if engines.raft.get(&key).unwrap().is_none() {
                break;
            }
            assert!(engines.raft.get(&key).unwrap().is_none());
        }
    }
    true
}

fn test_compact_count_limit<T: Simulator>(cluster: &mut Cluster<T>) {
    cluster.cfg.raft_store.raft_log_gc_count_limit = 100;
    cluster.cfg.raft_store.raft_log_gc_threshold = 500;
    cluster.cfg.raft_store.raft_log_gc_size_limit = ReadableSize::mb(20);
    cluster.run();

    cluster.must_put(b"k1", b"v1");

    let mut before_states = HashMap::default();

    for (&id, engines) in &cluster.engines {
        must_get_equal(&engines.kv, b"k1", b"v1");
        let mut state: RaftApplyState =
<<<<<<< HEAD
            get_msg_or_default(&engines.raft, &keys::apply_state_key(1));
=======
            get_raft_msg_or_default(&engines, &keys::apply_state_key(1));
>>>>>>> 22efcdd6
        let state = state.take_truncated_state();
        // compact should not start
        assert_eq!(RAFT_INIT_LOG_INDEX, state.get_index());
        assert_eq!(RAFT_INIT_LOG_TERM, state.get_term());
        before_states.insert(id, state);
    }

    for i in 1..60 {
        let k = i.to_string().into_bytes();
        let v = k.clone();
        cluster.must_put(&k, &v);
    }

    // wait log gc.
    sleep_ms(500);

    // limit has not reached, should not gc.
    for (&id, engines) in &cluster.engines {
        let mut state: RaftApplyState =
<<<<<<< HEAD
            get_msg_or_default(&engines.raft, &keys::apply_state_key(1));
=======
            get_raft_msg_or_default(&engines, &keys::apply_state_key(1));
>>>>>>> 22efcdd6
        let after_state = state.take_truncated_state();

        let before_state = &before_states[&id];
        let idx = after_state.get_index();
        assert_eq!(idx, before_state.get_index());
    }

    for i in 60..200 {
        let k = i.to_string().into_bytes();
        let v = k.clone();
        cluster.must_put(&k, &v);
        let v2 = cluster.get(&k);
        assert_eq!(v2, Some(v));

        if i > 100 && check_compacted(&cluster.engines, &before_states, 1) {
            return;
        }
    }
    panic!("cluster is not compacted after inserting 200 entries.");
}

fn test_compact_many_times<T: Simulator>(cluster: &mut Cluster<T>) {
    let gc_limit: u64 = 100;
    cluster.cfg.raft_store.raft_log_gc_count_limit = gc_limit;
    cluster.cfg.raft_store.raft_log_gc_threshold = 500;
    cluster.cfg.raft_store.raft_log_gc_tick_interval = ReadableDuration::millis(100);
    cluster.run();

    cluster.must_put(b"k1", b"v1");

    let mut before_states = HashMap::default();

    for (&id, engines) in &cluster.engines {
        must_get_equal(&engines.kv, b"k1", b"v1");
        let mut state: RaftApplyState =
<<<<<<< HEAD
            get_msg_or_default(&engines.raft, &keys::apply_state_key(1));
=======
            get_raft_msg_or_default(&engines, &keys::apply_state_key(1));
>>>>>>> 22efcdd6
        let state = state.take_truncated_state();
        // compact should not start
        assert_eq!(RAFT_INIT_LOG_INDEX, state.get_index());
        assert_eq!(RAFT_INIT_LOG_TERM, state.get_term());
        before_states.insert(id, state);
    }

    for i in 1..500 {
        let k = i.to_string().into_bytes();
        let v = k.clone();
        cluster.must_put(&k, &v);
        let v2 = cluster.get(&k);
        assert_eq!(v2, Some(v));

        if i >= 200 && check_compacted(&cluster.engines, &before_states, gc_limit * 2) {
            return;
        }
    }

    panic!("compact is expected to be executed multiple times");
}

#[test]
fn test_node_compact_log() {
    let count = 5;
    let mut cluster = new_node_cluster(0, count);
    test_compact_log(&mut cluster);
}

#[test]
fn test_node_compact_count_limit() {
    let count = 5;
    let mut cluster = new_node_cluster(0, count);
    test_compact_count_limit(&mut cluster);
}

#[test]
fn test_node_compact_many_times() {
    let count = 5;
    let mut cluster = new_node_cluster(0, count);
    test_compact_many_times(&mut cluster);
}

fn test_compact_size_limit<T: Simulator>(cluster: &mut Cluster<T>) {
    cluster.cfg.raft_store.raft_log_gc_count_limit = 100000;
    cluster.cfg.raft_store.raft_log_gc_size_limit = ReadableSize::mb(2);
    cluster.run();
    cluster.stop_node(1);

    cluster.must_put(b"k1", b"v1");

    let mut before_states = HashMap::default();

    for (&id, engines) in &cluster.engines {
        if id == 1 {
            continue;
        }
        must_get_equal(&engines.kv, b"k1", b"v1");
        let mut state: RaftApplyState =
<<<<<<< HEAD
            get_msg_or_default(&engines.raft, &keys::apply_state_key(1));
=======
            get_raft_msg_or_default(&engines, &keys::apply_state_key(1));
>>>>>>> 22efcdd6
        let state = state.take_truncated_state();
        // compact should not start
        assert_eq!(RAFT_INIT_LOG_INDEX, state.get_index());
        assert_eq!(RAFT_INIT_LOG_TERM, state.get_term());
        before_states.insert(id, state);
    }

    for i in 1..600 {
        let k = i.to_string().into_bytes();
        let v = k.clone();
        cluster.must_put(&k, &v);
        let v2 = cluster.get(&k);
        assert_eq!(v2, Some(v));
    }

    // wait log gc.
    sleep_ms(500);

    // limit has not reached, should not gc.
    for (&id, engines) in &cluster.engines {
        if id == 1 {
            continue;
        }
        let mut state: RaftApplyState =
<<<<<<< HEAD
            get_msg_or_default(&engines.raft, &keys::apply_state_key(1));
=======
            get_raft_msg_or_default(&engines, &keys::apply_state_key(1));
>>>>>>> 22efcdd6
        let after_state = state.take_truncated_state();

        let before_state = &before_states[&id];
        let idx = after_state.get_index();
        assert_eq!(idx, before_state.get_index());
    }

    // 600 * 10240 > 2 * 1024 * 1024
    for _ in 600..1200 {
        let k = vec![0; 1024 * 5];
        let v = k.clone();
        cluster.must_put(&k, &v);
        let v2 = cluster.get(&k);
        assert_eq!(v2, Some(v));
    }

    sleep_ms(500);

    // Size exceed max limit, every peer must have compacted logs,
    // so the truncate log state index/term must > than before.
    for (&id, engines) in &cluster.engines {
        if id == 1 {
            continue;
        }
        let mut state: RaftApplyState =
<<<<<<< HEAD
            get_msg_or_default(&engines.raft, &keys::apply_state_key(1));
=======
            get_raft_msg_or_default(&engines, &keys::apply_state_key(1));
>>>>>>> 22efcdd6
        let after_state = state.take_truncated_state();

        let before_state = &before_states[&id];
        let idx = after_state.get_index();
        assert!(idx > before_state.get_index());

        for i in 0..idx {
            let key = keys::raft_log_key(1, i);
            assert!(engines.raft.get(&key).unwrap().is_none());
        }
    }
}

#[test]
fn test_node_compact_size_limit() {
    let count = 5;
    let mut cluster = new_node_cluster(0, count);
    test_compact_size_limit(&mut cluster);
}<|MERGE_RESOLUTION|>--- conflicted
+++ resolved
@@ -8,17 +8,8 @@
 use tikv_util::collections::HashMap;
 use tikv_util::config::*;
 
-<<<<<<< HEAD
-fn get_msg_or_default<M: protobuf::Message + Default>(engine: &DB, key: &[u8]) -> M {
-    engine.get_msg(key).unwrap().unwrap_or_default()
-=======
 fn get_raft_msg_or_default<M: protobuf::Message + Default>(engines: &Engines, key: &[u8]) -> M {
-    engines
-        .kv
-        .get_msg_cf(CF_RAFT, key)
-        .unwrap()
-        .unwrap_or_default()
->>>>>>> 22efcdd6
+    engines.raft.get_msg(key).unwrap().unwrap_or_default()
 }
 
 fn test_compact_log<T: Simulator>(cluster: &mut Cluster<T>) {
@@ -28,11 +19,7 @@
 
     for (&id, engines) in &cluster.engines {
         let mut state: RaftApplyState =
-<<<<<<< HEAD
-            get_msg_or_default(&engines.raft, &keys::apply_state_key(1));
-=======
-            get_raft_msg_or_default(&engines, &keys::apply_state_key(1));
->>>>>>> 22efcdd6
+            get_raft_msg_or_default(&engines, &keys::apply_state_key(1));
         before_states.insert(id, state.take_truncated_state());
     }
 
@@ -60,11 +47,7 @@
 
     for (&id, engines) in all_engines {
         let mut state: RaftApplyState =
-<<<<<<< HEAD
-            get_msg_or_default(&engines.raft, &keys::apply_state_key(1));
-=======
-            get_raft_msg_or_default(&engines, &keys::apply_state_key(1));
->>>>>>> 22efcdd6
+            get_raft_msg_or_default(&engines, &keys::apply_state_key(1));
         let after_state = state.take_truncated_state();
 
         let before_state = &before_states[&id];
@@ -108,11 +91,7 @@
     for (&id, engines) in &cluster.engines {
         must_get_equal(&engines.kv, b"k1", b"v1");
         let mut state: RaftApplyState =
-<<<<<<< HEAD
-            get_msg_or_default(&engines.raft, &keys::apply_state_key(1));
-=======
-            get_raft_msg_or_default(&engines, &keys::apply_state_key(1));
->>>>>>> 22efcdd6
+            get_raft_msg_or_default(&engines, &keys::apply_state_key(1));
         let state = state.take_truncated_state();
         // compact should not start
         assert_eq!(RAFT_INIT_LOG_INDEX, state.get_index());
@@ -132,11 +111,7 @@
     // limit has not reached, should not gc.
     for (&id, engines) in &cluster.engines {
         let mut state: RaftApplyState =
-<<<<<<< HEAD
-            get_msg_or_default(&engines.raft, &keys::apply_state_key(1));
-=======
-            get_raft_msg_or_default(&engines, &keys::apply_state_key(1));
->>>>>>> 22efcdd6
+            get_raft_msg_or_default(&engines, &keys::apply_state_key(1));
         let after_state = state.take_truncated_state();
 
         let before_state = &before_states[&id];
@@ -172,11 +147,7 @@
     for (&id, engines) in &cluster.engines {
         must_get_equal(&engines.kv, b"k1", b"v1");
         let mut state: RaftApplyState =
-<<<<<<< HEAD
-            get_msg_or_default(&engines.raft, &keys::apply_state_key(1));
-=======
-            get_raft_msg_or_default(&engines, &keys::apply_state_key(1));
->>>>>>> 22efcdd6
+            get_raft_msg_or_default(&engines, &keys::apply_state_key(1));
         let state = state.take_truncated_state();
         // compact should not start
         assert_eq!(RAFT_INIT_LOG_INDEX, state.get_index());
@@ -236,11 +207,7 @@
         }
         must_get_equal(&engines.kv, b"k1", b"v1");
         let mut state: RaftApplyState =
-<<<<<<< HEAD
-            get_msg_or_default(&engines.raft, &keys::apply_state_key(1));
-=======
-            get_raft_msg_or_default(&engines, &keys::apply_state_key(1));
->>>>>>> 22efcdd6
+            get_raft_msg_or_default(&engines, &keys::apply_state_key(1));
         let state = state.take_truncated_state();
         // compact should not start
         assert_eq!(RAFT_INIT_LOG_INDEX, state.get_index());
@@ -265,11 +232,7 @@
             continue;
         }
         let mut state: RaftApplyState =
-<<<<<<< HEAD
-            get_msg_or_default(&engines.raft, &keys::apply_state_key(1));
-=======
-            get_raft_msg_or_default(&engines, &keys::apply_state_key(1));
->>>>>>> 22efcdd6
+            get_raft_msg_or_default(&engines, &keys::apply_state_key(1));
         let after_state = state.take_truncated_state();
 
         let before_state = &before_states[&id];
@@ -295,11 +258,7 @@
             continue;
         }
         let mut state: RaftApplyState =
-<<<<<<< HEAD
-            get_msg_or_default(&engines.raft, &keys::apply_state_key(1));
-=======
-            get_raft_msg_or_default(&engines, &keys::apply_state_key(1));
->>>>>>> 22efcdd6
+            get_raft_msg_or_default(&engines, &keys::apply_state_key(1));
         let after_state = state.take_truncated_state();
 
         let before_state = &before_states[&id];
