--- conflicted
+++ resolved
@@ -60,22 +60,15 @@
         assert_eq!(v, Some(value.to_vec()));
     }
 
-<<<<<<< HEAD
     // delete_range request with notify_only set should not actually delete data.
-    cluster.must_notify_delete_range_cf(cf, b"key1", b"key9999");
+    cluster.must_notify_delete_range_cf(cf, b"", b"");
 
     for i in 1..1000 {
-        let key = format!("key{}", i).into_bytes();
+        let key = format!("key{:08}", i).into_bytes();
         let value = format!("value{}", i).into_bytes();
         assert_eq!(cluster.get_cf(cf, &key).unwrap(), value);
     }
 
-    cluster.must_delete_range_cf(cf, b"key1", b"key9999");
-
-    for i in 1..1000 {
-        let key = format!("key{}", i).into_bytes();
-        assert!(cluster.get_cf(cf, &key).is_none());
-=======
     // Empty keys means the whole range.
     cluster.must_delete_range_cf(cf, b"", b"");
 
@@ -83,7 +76,6 @@
         let k = format!("key{:08}", i);
         let key = k.as_bytes();
         assert!(cluster.get_cf(cf, key).is_none());
->>>>>>> bd197bb5
     }
 }
 
