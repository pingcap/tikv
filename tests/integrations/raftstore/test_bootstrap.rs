// Copyright 2017 PingCAP, Inc.
//
// Licensed under the Apache License, Version 2.0 (the "License");
// you may not use this file except in compliance with the License.
// You may obtain a copy of the License at
//
//     http://www.apache.org/licenses/LICENSE-2.0
//
// Unless required by applicable law or agreed to in writing, software
// distributed under the License is distributed on an "AS IS" BASIS,
// See the License for the specific language governing permissions and
// limitations under the License.

use std::path::Path;
use std::sync::Arc;

use tempdir::TempDir;

use kvproto::metapb;
use kvproto::raft_serverpb::RegionLocalState;

use test_raftstore::*;
use tikv::import::SSTImporter;
use tikv::raftstore::coprocessor::CoprocessorHost;
use tikv::raftstore::store::{bootstrap_store, fsm, keys, Engines, Peekable, SnapManager};
use tikv::server::Node;
use tikv::storage::{ALL_CFS, CF_RAFT};
use tikv::util::rocksdb_util;
use tikv::util::worker::{FutureWorker, Worker};

fn test_bootstrap_idempotent<T: Simulator>(cluster: &mut Cluster<T>) {
    // assume that there is a node  bootstrap the cluster and add region in pd successfully
    cluster.add_first_region().unwrap();
    // now  at same time start the another node, and will recive cluster is not bootstrap
    // it will try to bootstrap with a new region, but will failed
    // the region number still 1
    cluster.start();
    cluster.check_regions_number(1);
    cluster.shutdown();
    sleep_ms(500);
    cluster.start();
    cluster.check_regions_number(1);
}

#[test]
fn test_node_bootstrap_with_prepared_data() {
    // create a node
    let pd_client = Arc::new(TestPdClient::new(0, false));
    let cfg = new_tikv_config(0);

    let (_, system) = fsm::create_raft_batch_system(&cfg.raft_store);
    let simulate_trans = SimulateTransport::new(ChannelTransport::new());
    let tmp_path = TempDir::new("test_cluster").unwrap();
    let engine = Arc::new(
<<<<<<< HEAD
        rocksdb::new_engine(tmp_path.path().to_str().unwrap(), None, ALL_CFS, None).unwrap(),
    );
    let tmp_path_raft = tmp_path.path().join(Path::new("raft"));
    let raft_engine =
        Arc::new(rocksdb::new_engine(tmp_path_raft.to_str().unwrap(), None, &[], None).unwrap());
=======
        rocksdb_util::new_engine(tmp_path.path().to_str().unwrap(), ALL_CFS, None).unwrap(),
    );
    let tmp_path_raft = tmp_path.path().join(Path::new("raft"));
    let raft_engine =
        Arc::new(rocksdb_util::new_engine(tmp_path_raft.to_str().unwrap(), &[], None).unwrap());
>>>>>>> 709f409d
    let engines = Engines::new(Arc::clone(&engine), Arc::clone(&raft_engine));
    let tmp_mgr = TempDir::new("test_cluster").unwrap();

    let mut node = Node::new(system, &cfg.server, &cfg.raft_store, Arc::clone(&pd_client));
    let snap_mgr = SnapManager::new(tmp_mgr.path().to_str().unwrap(), Some(node.get_sendch()));
    let pd_worker = FutureWorker::new("test-pd-worker");
    let local_reader = Worker::new("test-local-reader");

    // assume there is a node has bootstrapped the cluster and add region in pd successfully
    bootstrap_with_first_region(Arc::clone(&pd_client)).unwrap();

    // now anthoer node at same time begin bootstrap node, but panic after prepared bootstrap
    // now rocksDB must have some prepare data
    bootstrap_store(&engines, 0, 1).unwrap();
    let region = node.prepare_bootstrap_cluster(&engines, 1).unwrap();
    assert!(engine
        .get_msg::<metapb::Region>(keys::PREPARE_BOOTSTRAP_KEY)
        .unwrap()
        .is_some());
    let region_state_key = keys::region_state_key(region.get_id());
    assert!(engine
        .get_msg_cf::<RegionLocalState>(CF_RAFT, &region_state_key)
        .unwrap()
        .is_some());

    // Create coprocessor.
    let coprocessor_host = CoprocessorHost::new(cfg.coprocessor, node.get_sendch());

    let importer = {
        let dir = tmp_path.path().join("import-sst");
        Arc::new(SSTImporter::new(dir).unwrap())
    };

    // try to restart this node, will clear the prepare data
    node.start(
        engines,
        simulate_trans,
        snap_mgr,
        pd_worker,
        local_reader,
        coprocessor_host,
        importer,
    )
    .unwrap();
    assert!(Arc::clone(&engine)
        .get_msg::<metapb::Region>(keys::PREPARE_BOOTSTRAP_KEY)
        .unwrap()
        .is_none());
    assert!(engine
        .get_msg_cf::<RegionLocalState>(CF_RAFT, &region_state_key)
        .unwrap()
        .is_none());
    assert_eq!(pd_client.get_regions_number() as u32, 1);
    node.stop().unwrap();
}

#[test]
fn test_node_bootstrap_idempotent() {
    let mut cluster = new_node_cluster(0, 3);
    test_bootstrap_idempotent(&mut cluster);
}<|MERGE_RESOLUTION|>--- conflicted
+++ resolved
@@ -52,19 +52,12 @@
     let simulate_trans = SimulateTransport::new(ChannelTransport::new());
     let tmp_path = TempDir::new("test_cluster").unwrap();
     let engine = Arc::new(
-<<<<<<< HEAD
-        rocksdb::new_engine(tmp_path.path().to_str().unwrap(), None, ALL_CFS, None).unwrap(),
+        rocksdb_util::new_engine(tmp_path.path().to_str().unwrap(), None, ALL_CFS, None).unwrap(),
     );
     let tmp_path_raft = tmp_path.path().join(Path::new("raft"));
-    let raft_engine =
-        Arc::new(rocksdb::new_engine(tmp_path_raft.to_str().unwrap(), None, &[], None).unwrap());
-=======
-        rocksdb_util::new_engine(tmp_path.path().to_str().unwrap(), ALL_CFS, None).unwrap(),
+    let raft_engine = Arc::new(
+        rocksdb_util::new_engine(tmp_path_raft.to_str().unwrap(), None, &[], None).unwrap(),
     );
-    let tmp_path_raft = tmp_path.path().join(Path::new("raft"));
-    let raft_engine =
-        Arc::new(rocksdb_util::new_engine(tmp_path_raft.to_str().unwrap(), &[], None).unwrap());
->>>>>>> 709f409d
     let engines = Engines::new(Arc::clone(&engine), Arc::clone(&raft_engine));
     let tmp_mgr = TempDir::new("test_cluster").unwrap();
 
