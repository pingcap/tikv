// Copyright 2017 TiKV Project Authors. Licensed under Apache-2.0.

use std::path::Path;
use std::sync::{Arc, Mutex};

use tempdir::TempDir;

use kvproto::metapb;
use kvproto::raft_serverpb::RegionLocalState;

use engine::rocks;
use engine::Engines;
use engine::*;
use test_raftstore::*;
use tikv::import::SSTImporter;
use tikv::raftstore::coprocessor::CoprocessorHost;
use tikv::raftstore::store::fsm::store::StoreMeta;
use tikv::raftstore::store::{bootstrap_store, fsm, keys, SnapManager};
use tikv::server::Node;
use tikv_util::worker::FutureWorker;

fn test_bootstrap_idempotent<T: Simulator>(cluster: &mut Cluster<T>) {
    // assume that there is a node  bootstrap the cluster and add region in pd successfully
    cluster.add_first_region().unwrap();
    // now  at same time start the another node, and will recive cluster is not bootstrap
    // it will try to bootstrap with a new region, but will failed
    // the region number still 1
    cluster.start().unwrap();
    cluster.check_regions_number(1);
    cluster.shutdown();
    sleep_ms(500);
    cluster.start().unwrap();
    cluster.check_regions_number(1);
}

#[test]
fn test_node_bootstrap_with_prepared_data() {
    // create a node
    let pd_client = Arc::new(TestPdClient::new(0, false));
    let cfg = new_tikv_config(0);

    let (_, system) = fsm::create_raft_batch_system(&cfg.raft_store);
    let simulate_trans = SimulateTransport::new(ChannelTransport::new());
    let tmp_path = TempDir::new("test_cluster").unwrap();
    let kv_engine = Arc::new(
        rocks::util::new_engine(tmp_path.path().to_str().unwrap(), None, ALL_CFS, None).unwrap(),
    );
    let tmp_path_raft = tmp_path.path().join(Path::new("raft"));
    let raft_engine = Arc::new(
        rocks::util::new_engine(tmp_path_raft.to_str().unwrap(), None, &[], None).unwrap(),
    );
<<<<<<< HEAD
    let engines = Engines::new(Arc::clone(&kv_engine), Arc::clone(&raft_engine));
=======
    let shared_block_cache = false;
    let engines = Engines::new(
        Arc::clone(&engine),
        Arc::clone(&raft_engine),
        shared_block_cache,
    );
>>>>>>> 6132a4ee
    let tmp_mgr = TempDir::new("test_cluster").unwrap();

    let mut node = Node::new(system, &cfg.server, &cfg.raft_store, Arc::clone(&pd_client));
    let snap_mgr = SnapManager::new(tmp_mgr.path().to_str().unwrap(), Some(node.get_router()));
    let pd_worker = FutureWorker::new("test-pd-worker");

    // assume there is a node has bootstrapped the cluster and add region in pd successfully
    bootstrap_with_first_region(Arc::clone(&pd_client)).unwrap();

    // now anthoer node at same time begin bootstrap node, but panic after prepared bootstrap
    // now rocksDB must have some prepare data
    bootstrap_store(&engines, 0, 1).unwrap();
    let region = node.prepare_bootstrap_cluster(&engines, 1).unwrap();
    assert!(raft_engine
        .get_msg::<metapb::Region>(keys::PREPARE_BOOTSTRAP_KEY)
        .unwrap()
        .is_some());
    let region_state_key = keys::region_state_key(region.get_id());
    assert!(raft_engine
        .get_msg::<RegionLocalState>(&region_state_key)
        .unwrap()
        .is_some());

    // Create coprocessor.
    let coprocessor_host = CoprocessorHost::new(cfg.coprocessor, node.get_router());

    let importer = {
        let dir = tmp_path.path().join("import-sst");
        Arc::new(SSTImporter::new(dir).unwrap())
    };

    // try to restart this node, will clear the prepare data
    node.start(
        engines,
        simulate_trans,
        snap_mgr,
        pd_worker,
        Arc::new(Mutex::new(StoreMeta::new(0))),
        coprocessor_host,
        importer,
    )
    .unwrap();
    assert!(Arc::clone(&raft_engine)
        .get_msg::<metapb::Region>(keys::PREPARE_BOOTSTRAP_KEY)
        .unwrap()
        .is_none());
    assert!(raft_engine
        .get_msg::<RegionLocalState>(&region_state_key)
        .unwrap()
        .is_none());
    assert_eq!(pd_client.get_regions_number() as u32, 1);
    node.stop();
}

#[test]
fn test_node_bootstrap_idempotent() {
    let mut cluster = new_node_cluster(0, 3);
    test_bootstrap_idempotent(&mut cluster);
}<|MERGE_RESOLUTION|>--- conflicted
+++ resolved
@@ -49,16 +49,12 @@
     let raft_engine = Arc::new(
         rocks::util::new_engine(tmp_path_raft.to_str().unwrap(), None, &[], None).unwrap(),
     );
-<<<<<<< HEAD
-    let engines = Engines::new(Arc::clone(&kv_engine), Arc::clone(&raft_engine));
-=======
     let shared_block_cache = false;
     let engines = Engines::new(
-        Arc::clone(&engine),
+        Arc::clone(&kv_engine),
         Arc::clone(&raft_engine),
         shared_block_cache,
     );
->>>>>>> 6132a4ee
     let tmp_mgr = TempDir::new("test_cluster").unwrap();
 
     let mut node = Node::new(system, &cfg.server, &cfg.raft_store, Arc::clone(&pd_client));
