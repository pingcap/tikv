// Copyright 2017 TiKV Project Authors. Licensed under Apache-2.0.

use std::path::Path;
<<<<<<< HEAD
use std::ptr;
=======
>>>>>>> 96a33548
use std::sync::{Arc, Mutex};

use tempdir::TempDir;

use kvproto::metapb;
use kvproto::raft_serverpb::RegionLocalState;

use engine::rocks;
use engine::Engines;
use engine::*;
use std::sync::atomic::AtomicPtr;
use test_raftstore::*;
use tikv::import::SSTImporter;
use tikv::raftstore::coprocessor::CoprocessorHost;
use tikv::raftstore::store::fsm::store::StoreMeta;
use tikv::raftstore::store::{bootstrap_store, fsm, keys, SnapManager};
use tikv::server::Node;
use tikv_util::worker::FutureWorker;

fn test_bootstrap_idempotent<T: Simulator>(cluster: &mut Cluster<T>) {
    // assume that there is a node  bootstrap the cluster and add region in pd successfully
    cluster.add_first_region().unwrap();
    // now  at same time start the another node, and will recive cluster is not bootstrap
    // it will try to bootstrap with a new region, but will failed
    // the region number still 1
    cluster.start().unwrap();
    cluster.check_regions_number(1);
    cluster.shutdown();
    sleep_ms(500);
    cluster.start().unwrap();
    cluster.check_regions_number(1);
}

#[test]
fn test_node_bootstrap_with_prepared_data() {
    // create a node
    let pd_client = Arc::new(TestPdClient::new(0, false));
    let cfg = new_tikv_config(0);

    let (_, system) = fsm::create_raft_batch_system(&cfg.raft_store);
    let simulate_trans = SimulateTransport::new(ChannelTransport::new());
    let tmp_path = TempDir::new("test_cluster").unwrap();
    let engine = Arc::new(
        rocks::util::new_engine(tmp_path.path().to_str().unwrap(), None, ALL_CFS, None).unwrap(),
    );
    let tmp_path_raft = tmp_path.path().join(Path::new("raft"));
    let raft_engine = Arc::new(
        rocks::util::new_engine(tmp_path_raft.to_str().unwrap(), None, &[], None).unwrap(),
    );
    let shared_block_cache = false;
    let engines = Engines::new(
        Arc::clone(&engine),
        Arc::clone(&raft_engine),
        shared_block_cache,
    );
    let tmp_mgr = TempDir::new("test_cluster").unwrap();

    let mut node = Node::new(system, &cfg.server, &cfg.raft_store, Arc::clone(&pd_client));
    let snap_mgr = SnapManager::new(tmp_mgr.path().to_str().unwrap(), Some(node.get_router()));
    let pd_worker = FutureWorker::new("test-pd-worker");

    // assume there is a node has bootstrapped the cluster and add region in pd successfully
    bootstrap_with_first_region(Arc::clone(&pd_client)).unwrap();

    // now anthoer node at same time begin bootstrap node, but panic after prepared bootstrap
    // now rocksDB must have some prepare data
    bootstrap_store(&engines, 0, 1).unwrap();
    let region = node.prepare_bootstrap_cluster(&engines, 1).unwrap();
    assert!(engine
        .get_msg::<metapb::Region>(keys::PREPARE_BOOTSTRAP_KEY)
        .unwrap()
        .is_some());
    let region_state_key = keys::region_state_key(region.get_id());
    assert!(engine
        .get_msg_cf::<RegionLocalState>(CF_RAFT, &region_state_key)
        .unwrap()
        .is_some());

    // Create coprocessor.
    let coprocessor_host = CoprocessorHost::new(cfg.coprocessor, node.get_router());

    let importer = {
        let dir = tmp_path.path().join("import-sst");
        Arc::new(SSTImporter::new(dir).unwrap())
    };
    let engine_snapshot = Arc::new(AtomicPtr::new(ptr::null_mut()));

    // try to restart this node, will clear the prepare data
    node.start(
        engines,
        engine_snapshot,
        simulate_trans,
        snap_mgr,
        pd_worker,
        Arc::new(Mutex::new(StoreMeta::new(0))),
        coprocessor_host,
        importer,
    )
    .unwrap();
    assert!(Arc::clone(&engine)
        .get_msg::<metapb::Region>(keys::PREPARE_BOOTSTRAP_KEY)
        .unwrap()
        .is_none());
    assert!(engine
        .get_msg_cf::<RegionLocalState>(CF_RAFT, &region_state_key)
        .unwrap()
        .is_none());
    assert_eq!(pd_client.get_regions_number() as u32, 1);
    node.stop();
}

#[test]
fn test_node_bootstrap_idempotent() {
    let mut cluster = new_node_cluster(0, 3);
    test_bootstrap_idempotent(&mut cluster);
}<|MERGE_RESOLUTION|>--- conflicted
+++ resolved
@@ -1,10 +1,7 @@
 // Copyright 2017 TiKV Project Authors. Licensed under Apache-2.0.
 
 use std::path::Path;
-<<<<<<< HEAD
 use std::ptr;
-=======
->>>>>>> 96a33548
 use std::sync::{Arc, Mutex};
 
 use tempdir::TempDir;
