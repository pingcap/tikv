// Copyright 2016 TiKV Project Authors. Licensed under Apache-2.0.

use std::i64;
use std::thread;

use kvproto::coprocessor::Response;
use kvproto::kvrpcpb::Context;
use protobuf::Message;
use tipb::{Chunk, Expr, ExprType, ScalarFuncSig};

use test_coprocessor::*;
use test_storage::*;
use tidb_query::batch::runner::BATCH_MAX_SIZE;
use tidb_query::codec::{datum, Datum};
use tidb_query::expr::EvalContext;
use tikv::server::Config;
use tikv::storage::TestEngineBuilder;
use tikv_util::codec::number::*;

const FLAG_IGNORE_TRUNCATE: u64 = 1;
const FLAG_TRUNCATE_AS_WARNING: u64 = 1 << 1;

fn check_chunk_datum_count(chunks: &[Chunk], datum_limit: usize) {
    let mut iter = chunks.iter();
    let res = iter.any(|x| datum::decode(&mut x.get_rows_data()).unwrap().len() != datum_limit);
    if res {
        assert!(iter.next().is_none());
    }
}

#[test]
fn test_select() {
    let data = vec![
        (1, Some("name:0"), 2),
        (2, Some("name:4"), 3),
        (4, Some("name:3"), 1),
        (5, Some("name:1"), 4),
    ];

    let product = ProductTable::new();
    let (_, endpoint) = init_with_data(&product, &data);
    // for dag selection
    let req = DAGSelect::from(&product).build();
    let mut resp = handle_select(&endpoint, req);
    let spliter = DAGChunkSpliter::new(resp.take_chunks().into(), 3);
    for (row, (id, name, cnt)) in spliter.zip(data) {
        let name_datum = name.map(|s| s.as_bytes()).into();
        let expected_encoded = datum::encode_value(
            &mut EvalContext::default(),
            &[Datum::I64(id), name_datum, cnt.into()],
        )
        .unwrap();
        let result_encoded = datum::encode_value(&mut EvalContext::default(), &row).unwrap();
        assert_eq!(result_encoded, &*expected_encoded);
    }
}

#[test]
fn test_batch_row_limit() {
    let data = vec![
        (1, Some("name:0"), 2),
        (2, Some("name:4"), 3),
        (4, Some("name:3"), 1),
        (5, Some("name:1"), 4),
    ];
    let batch_row_limit = 3;
    let chunk_datum_limit = batch_row_limit * 3; // we have 3 fields.
    let product = ProductTable::new();
    let (_, endpoint) = {
        let engine = TestEngineBuilder::new().build().unwrap();
        let mut cfg = Config::default();
        cfg.end_point_batch_row_limit = batch_row_limit;
        init_data_with_details(Context::default(), engine, &product, &data, true, &cfg)
    };

    // for dag selection
    let req = DAGSelect::from(&product).build();
    let mut resp = handle_select(&endpoint, req);
    check_chunk_datum_count(resp.get_chunks(), chunk_datum_limit);
    let spliter = DAGChunkSpliter::new(resp.take_chunks().into(), 3);
    for (row, (id, name, cnt)) in spliter.zip(data) {
        let name_datum = name.map(|s| s.as_bytes()).into();
        let expected_encoded = datum::encode_value(
            &mut EvalContext::default(),
            &[Datum::I64(id), name_datum, cnt.into()],
        )
        .unwrap();
        let result_encoded = datum::encode_value(&mut EvalContext::default(), &row).unwrap();
        assert_eq!(result_encoded, &*expected_encoded);
    }
}

#[test]
fn test_stream_batch_row_limit() {
    let mut data = vec![];
    const RECORD_LEN_EXPECTED: i64 = 8192;

    for i in 0..RECORD_LEN_EXPECTED {
        data.push((i, Some(format!("name:{}", i)), i));
    }

    let product = ProductTable::new();
    let stream_row_limit = 128;
    let (_, endpoint) = {
        let engine = TestEngineBuilder::new().build().unwrap();
        let mut cfg = Config::default();
        cfg.end_point_stream_batch_row_limit = stream_row_limit;
        init_data_with_details(Context::default(), engine, &product, &data, true, &cfg)
    };

    let req = DAGSelect::from(&product).build();
    assert_eq!(req.get_ranges().len(), 1);

    let check_range = move |_: &Response| {};

    let resps = handle_streaming_select(&endpoint, req, check_range);
    let length = resps.len();

    let mut record_len = 0;
    for (i, resp) in resps.into_iter().enumerate() {
        let cnt = resp.get_output_counts();
        let current_length = cnt[0];
        record_len += current_length;
        if i != length - 1 {
            assert!(
                [stream_row_limit as i64].as_ref() <= cnt
                    && [(stream_row_limit + BATCH_MAX_SIZE) as i64].as_ref() >= cnt
            );
        } else {
            assert_eq!(record_len, RECORD_LEN_EXPECTED);
        }

        let mut chunk = Chunk::default();
        chunk.merge_from_bytes(resp.get_data()).unwrap();

        let chunks = vec![chunk];
        let chunk_data_limit = stream_row_limit * 3; // we have 3 fields.
        check_chunk_datum_count(&chunks, chunk_data_limit);

        let spliter = DAGChunkSpliter::new(chunks, 3);
<<<<<<< HEAD
        let cur_data = &data[(record_len - current_length) as usize..record_len as usize];
        for (ref row, &(id, ref name, cnt)) in spliter.zip(cur_data) {
            let name_datum = name.as_ref().map(|s| s.as_bytes()).into();
            let expected_encoded =
                datum::encode_value(&[Datum::I64(id), name_datum, (cnt).into()]).unwrap();
            let result_encoded = datum::encode_value(&row).unwrap();
=======
        let j = cmp::min((i + 1) * stream_row_limit, data.len());
        let cur_data = &data[i * stream_row_limit..j];
        for (row, &(id, name, cnt)) in spliter.zip(cur_data) {
            let name_datum = name.map(|s| s.as_bytes()).into();
            let expected_encoded = datum::encode_value(
                &mut EvalContext::default(),
                &[Datum::I64(id), name_datum, cnt.into()],
            )
            .unwrap();
            let result_encoded = datum::encode_value(&mut EvalContext::default(), &row).unwrap();
>>>>>>> 4ff5c85b
            assert_eq!(result_encoded, &*expected_encoded);
        }
    }
}

#[test]
fn test_select_after_lease() {
    let data = vec![
        (1, Some("name:0"), 2),
        (2, Some("name:4"), 3),
        (4, Some("name:3"), 1),
        (5, Some("name:1"), 4),
    ];

    let product = ProductTable::new();
    let (cluster, raft_engine, ctx) = new_raft_engine(1, "");
    let (_, endpoint) =
        init_data_with_engine_and_commit(ctx.clone(), raft_engine, &product, &data, true);

    // Sleep until the leader lease is expired.
    thread::sleep(cluster.cfg.raft_store.raft_store_max_leader_lease.0);
    let req = DAGSelect::from(&product).build_with(ctx.clone(), &[0]);
    let mut resp = handle_select(&endpoint, req);
    let spliter = DAGChunkSpliter::new(resp.take_chunks().into(), 3);
    for (row, (id, name, cnt)) in spliter.zip(data) {
        let name_datum = name.map(|s| s.as_bytes()).into();
        let expected_encoded = datum::encode_value(
            &mut EvalContext::default(),
            &[Datum::I64(id), name_datum, cnt.into()],
        )
        .unwrap();
        let result_encoded = datum::encode_value(&mut EvalContext::default(), &row).unwrap();
        assert_eq!(result_encoded, &*expected_encoded);
    }
}

#[test]
fn test_scan_detail() {
    let data = vec![
        (1, Some("name:0"), 2),
        (2, Some("name:4"), 3),
        (4, Some("name:3"), 1),
        (5, Some("name:1"), 4),
    ];

    let product = ProductTable::new();
    let (_, endpoint) = {
        let engine = TestEngineBuilder::new().build().unwrap();
        let mut cfg = Config::default();
        cfg.end_point_batch_row_limit = 50;
        init_data_with_details(Context::default(), engine, &product, &data, true, &cfg)
    };

    let reqs = vec![
        DAGSelect::from(&product).build(),
        DAGSelect::from_index(&product, &product["name"]).build(),
    ];

    for mut req in reqs {
        req.mut_context().set_scan_detail(true);
        req.mut_context().set_handle_time(true);

        let resp = handle_request(&endpoint, req);
        assert!(resp.get_exec_details().has_handle_time());

        let scan_detail = resp.get_exec_details().get_scan_detail();
        // Values would occur in data cf are inlined in write cf.
        assert_eq!(scan_detail.get_write().get_total(), 5);
        assert_eq!(scan_detail.get_write().get_processed(), 4);
        assert_eq!(scan_detail.get_lock().get_total(), 1);
    }
}

#[test]
fn test_group_by() {
    let data = vec![
        (1, Some("name:0"), 2),
        (2, Some("name:2"), 3),
        (4, Some("name:0"), 1),
        (5, Some("name:1"), 4),
    ];

    let product = ProductTable::new();
    let (_, endpoint) = init_with_data(&product, &data);
    // for dag
    let req = DAGSelect::from(&product)
        .group_by(&[&product["name"]])
        .build();
    let mut resp = handle_select(&endpoint, req);
    // should only have name:0, name:2 and name:1
    let mut row_count = 0;
    let spliter = DAGChunkSpliter::new(resp.take_chunks().into(), 1);
    for (row, name) in spliter.zip(&[b"name:0", b"name:2", b"name:1"]) {
        let expected_encoded =
            datum::encode_value(&mut EvalContext::default(), &[Datum::Bytes(name.to_vec())])
                .unwrap();
        let result_encoded = datum::encode_value(&mut EvalContext::default(), &row).unwrap();
        assert_eq!(result_encoded, &*expected_encoded);
        row_count += 1;
    }
    assert_eq!(row_count, 3);
}

#[test]
fn test_aggr_count() {
    let data = vec![
        (1, Some("name:0"), 2),
        (2, Some("name:3"), 3),
        (4, Some("name:0"), 1),
        (5, Some("name:5"), 4),
        (6, Some("name:5"), 4),
        (7, None, 4),
    ];

    let product = ProductTable::new();
    let (_, endpoint) = init_with_data(&product, &data);
    let exp = vec![
        (Datum::Bytes(b"name:0".to_vec()), 2),
        (Datum::Bytes(b"name:3".to_vec()), 1),
        (Datum::Bytes(b"name:5".to_vec()), 2),
        (Datum::Null, 1),
    ];

    // for dag
    let req = DAGSelect::from(&product)
        .count()
        .group_by(&[&product["name"]])
        .build();
    let mut resp = handle_select(&endpoint, req);
    let mut row_count = 0;
    let exp_len = exp.len();
    let spliter = DAGChunkSpliter::new(resp.take_chunks().into(), 2);
    for (row, (name, cnt)) in spliter.zip(exp) {
        let expected_datum = vec![Datum::U64(cnt), name];
        let expected_encoded =
            datum::encode_value(&mut EvalContext::default(), &expected_datum).unwrap();
        let result_encoded = datum::encode_value(&mut EvalContext::default(), &row).unwrap();
        assert_eq!(&*result_encoded, &*expected_encoded);
        row_count += 1;
    }
    assert_eq!(row_count, exp_len);

    let exp = vec![
        (vec![Datum::Bytes(b"name:0".to_vec()), Datum::I64(2)], 1),
        (vec![Datum::Bytes(b"name:3".to_vec()), Datum::I64(3)], 1),
        (vec![Datum::Bytes(b"name:0".to_vec()), Datum::I64(1)], 1),
        (vec![Datum::Bytes(b"name:5".to_vec()), Datum::I64(4)], 2),
        (vec![Datum::Null, Datum::I64(4)], 1),
    ];

    // for dag
    let req = DAGSelect::from(&product)
        .count()
        .group_by(&[&product["name"], &product["count"]])
        .build();
    let mut resp = handle_select(&endpoint, req);
    let mut row_count = 0;
    let exp_len = exp.len();
    let spliter = DAGChunkSpliter::new(resp.take_chunks().into(), 3);
    for (row, (gk_data, cnt)) in spliter.zip(exp) {
        let mut expected_datum = vec![Datum::U64(cnt)];
        expected_datum.extend_from_slice(gk_data.as_slice());
        let expected_encoded =
            datum::encode_value(&mut EvalContext::default(), &expected_datum).unwrap();
        let result_encoded = datum::encode_value(&mut EvalContext::default(), &row).unwrap();
        assert_eq!(&*result_encoded, &*expected_encoded);
        row_count += 1;
    }
    assert_eq!(row_count, exp_len);
}

#[test]
fn test_aggr_first() {
    let data = vec![
        (1, Some("name:0"), 2),
        (2, Some("name:3"), 3),
        (3, Some("name:5"), 3),
        (4, Some("name:0"), 1),
        (5, Some("name:5"), 4),
        (6, Some("name:5"), 4),
        (7, None, 4),
        (8, None, 5),
        (9, Some("name:5"), 5),
        (10, None, 6),
    ];

    let product = ProductTable::new();
    let (_, endpoint) = init_with_data(&product, &data);

    let exp = vec![
        (Datum::Bytes(b"name:0".to_vec()), 1),
        (Datum::Bytes(b"name:3".to_vec()), 2),
        (Datum::Bytes(b"name:5".to_vec()), 3),
        (Datum::Null, 7),
    ];

    // for dag
    let req = DAGSelect::from(&product)
        .first(&product["id"])
        .group_by(&[&product["name"]])
        .build();
    let mut resp = handle_select(&endpoint, req);
    let mut row_count = 0;
    let exp_len = exp.len();
    let spliter = DAGChunkSpliter::new(resp.take_chunks().into(), 2);
    for (row, (name, id)) in spliter.zip(exp) {
        let expected_datum = vec![Datum::I64(id), name];
        let expected_encoded =
            datum::encode_value(&mut EvalContext::default(), &expected_datum).unwrap();
        let result_encoded = datum::encode_value(&mut EvalContext::default(), &row).unwrap();
        assert_eq!(&*result_encoded, &*expected_encoded);
        row_count += 1;
    }
    assert_eq!(row_count, exp_len);

    let exp = vec![
        (2, Datum::Bytes(b"name:0".to_vec())),
        (3, Datum::Bytes(b"name:3".to_vec())),
        (1, Datum::Bytes(b"name:0".to_vec())),
        (4, Datum::Bytes(b"name:5".to_vec())),
        (5, Datum::Null),
        (6, Datum::Null),
    ];

    // for dag
    let req = DAGSelect::from(&product)
        .first(&product["name"])
        .group_by(&[&product["count"]])
        .build();
    let mut resp = handle_select(&endpoint, req);
    let mut row_count = 0;
    let exp_len = exp.len();
    let spliter = DAGChunkSpliter::new(resp.take_chunks().into(), 2);
    for (row, (count, name)) in spliter.zip(exp) {
        let expected_datum = vec![name, Datum::I64(count)];
        let expected_encoded =
            datum::encode_value(&mut EvalContext::default(), &expected_datum).unwrap();
        let result_encoded = datum::encode_value(&mut EvalContext::default(), &row).unwrap();
        assert_eq!(&*result_encoded, &*expected_encoded);
        row_count += 1;
    }
    assert_eq!(row_count, exp_len);
}

#[test]
fn test_aggr_avg() {
    let data = vec![
        (1, Some("name:0"), 2),
        (2, Some("name:3"), 3),
        (4, Some("name:0"), 1),
        (5, Some("name:5"), 4),
        (6, Some("name:5"), 4),
        (7, None, 4),
    ];

    let product = ProductTable::new();
    let (mut store, endpoint) = init_with_data(&product, &data);

    store.begin();
    store
        .insert_into(&product)
        .set(&product["id"], Datum::I64(8))
        .set(&product["name"], Datum::Bytes(b"name:4".to_vec()))
        .set(&product["count"], Datum::Null)
        .execute();
    store.commit();

    let exp = vec![
        (Datum::Bytes(b"name:0".to_vec()), (Datum::Dec(3.into()), 2)),
        (Datum::Bytes(b"name:3".to_vec()), (Datum::Dec(3.into()), 1)),
        (Datum::Bytes(b"name:5".to_vec()), (Datum::Dec(8.into()), 2)),
        (Datum::Null, (Datum::Dec(4.into()), 1)),
        (Datum::Bytes(b"name:4".to_vec()), (Datum::Null, 0)),
    ];
    // for dag
    let req = DAGSelect::from(&product)
        .avg(&product["count"])
        .group_by(&[&product["name"]])
        .build();
    let mut resp = handle_select(&endpoint, req);
    let mut row_count = 0;
    let exp_len = exp.len();
    let spliter = DAGChunkSpliter::new(resp.take_chunks().into(), 3);
    for (row, (name, (sum, cnt))) in spliter.zip(exp) {
        let expected_datum = vec![Datum::U64(cnt), sum, name];
        let expected_encoded =
            datum::encode_value(&mut EvalContext::default(), &expected_datum).unwrap();
        let result_encoded = datum::encode_value(&mut EvalContext::default(), &row).unwrap();
        assert_eq!(&*result_encoded, &*expected_encoded);
        row_count += 1;
    }
    assert_eq!(row_count, exp_len);
}

#[test]
fn test_aggr_sum() {
    let data = vec![
        (1, Some("name:0"), 2),
        (2, Some("name:3"), 3),
        (4, Some("name:0"), 1),
        (5, Some("name:5"), 4),
        (6, Some("name:5"), 4),
        (7, None, 4),
    ];

    let product = ProductTable::new();
    let (_, endpoint) = init_with_data(&product, &data);

    let exp = vec![
        (Datum::Bytes(b"name:0".to_vec()), 3),
        (Datum::Bytes(b"name:3".to_vec()), 3),
        (Datum::Bytes(b"name:5".to_vec()), 8),
        (Datum::Null, 4),
    ];
    // for dag
    let req = DAGSelect::from(&product)
        .sum(&product["count"])
        .group_by(&[&product["name"]])
        .build();
    let mut resp = handle_select(&endpoint, req);
    let mut row_count = 0;
    let exp_len = exp.len();
    let spliter = DAGChunkSpliter::new(resp.take_chunks().into(), 2);
    for (row, (name, cnt)) in spliter.zip(exp) {
        let expected_datum = vec![Datum::Dec(cnt.into()), name];
        let expected_encoded =
            datum::encode_value(&mut EvalContext::default(), &expected_datum).unwrap();
        let result_encoded = datum::encode_value(&mut EvalContext::default(), &row).unwrap();
        assert_eq!(&*result_encoded, &*expected_encoded);
        row_count += 1;
    }
    assert_eq!(row_count, exp_len);
}

#[test]
fn test_aggr_extre() {
    let data = vec![
        (1, Some("name:0"), 2),
        (2, Some("name:3"), 3),
        (4, Some("name:0"), 1),
        (5, Some("name:5"), 4),
        (6, Some("name:5"), 5),
        (7, None, 4),
    ];

    let product = ProductTable::new();
    let (mut store, endpoint) = init_with_data(&product, &data);

    store.begin();
    for &(id, name) in &[(8, b"name:5"), (9, b"name:6")] {
        store
            .insert_into(&product)
            .set(&product["id"], Datum::I64(id))
            .set(&product["name"], Datum::Bytes(name.to_vec()))
            .set(&product["count"], Datum::Null)
            .execute();
    }
    store.commit();

    let exp = vec![
        (
            Datum::Bytes(b"name:0".to_vec()),
            Datum::I64(2),
            Datum::I64(1),
        ),
        (
            Datum::Bytes(b"name:3".to_vec()),
            Datum::I64(3),
            Datum::I64(3),
        ),
        (
            Datum::Bytes(b"name:5".to_vec()),
            Datum::I64(5),
            Datum::I64(4),
        ),
        (Datum::Null, Datum::I64(4), Datum::I64(4)),
        (Datum::Bytes(b"name:6".to_vec()), Datum::Null, Datum::Null),
    ];

    // for dag
    let req = DAGSelect::from(&product)
        .max(&product["count"])
        .min(&product["count"])
        .group_by(&[&product["name"]])
        .build();
    let mut resp = handle_select(&endpoint, req);
    let mut row_count = 0;
    let exp_len = exp.len();
    let spliter = DAGChunkSpliter::new(resp.take_chunks().into(), 3);
    for (row, (name, max, min)) in spliter.zip(exp) {
        let expected_datum = vec![max, min, name];
        let expected_encoded =
            datum::encode_value(&mut EvalContext::default(), &expected_datum).unwrap();
        let result_encoded = datum::encode_value(&mut EvalContext::default(), &row).unwrap();
        assert_eq!(result_encoded, &*expected_encoded);
        row_count += 1;
    }
    assert_eq!(row_count, exp_len);
}

#[test]
fn test_aggr_bit_ops() {
    let data = vec![
        (1, Some("name:0"), 2),
        (2, Some("name:3"), 3),
        (4, Some("name:0"), 1),
        (5, Some("name:5"), 4),
        (6, Some("name:5"), 5),
        (7, None, 4),
    ];

    let product = ProductTable::new();
    let (mut store, endpoint) = init_with_data(&product, &data);

    store.begin();
    for &(id, name) in &[(8, b"name:5"), (9, b"name:6")] {
        store
            .insert_into(&product)
            .set(&product["id"], Datum::I64(id))
            .set(&product["name"], Datum::Bytes(name.to_vec()))
            .set(&product["count"], Datum::Null)
            .execute();
    }
    store.commit();

    let exp = vec![
        (
            Datum::Bytes(b"name:0".to_vec()),
            Datum::U64(0),
            Datum::U64(3),
            Datum::U64(3),
        ),
        (
            Datum::Bytes(b"name:3".to_vec()),
            Datum::U64(3),
            Datum::U64(3),
            Datum::U64(3),
        ),
        (
            Datum::Bytes(b"name:5".to_vec()),
            Datum::U64(4),
            Datum::U64(5),
            Datum::U64(1),
        ),
        (Datum::Null, Datum::U64(4), Datum::U64(4), Datum::U64(4)),
        (
            Datum::Bytes(b"name:6".to_vec()),
            Datum::U64(18446744073709551615),
            Datum::U64(0),
            Datum::U64(0),
        ),
    ];

    // for dag
    let req = DAGSelect::from(&product)
        .bit_and(&product["count"])
        .bit_or(&product["count"])
        .bit_xor(&product["count"])
        .group_by(&[&product["name"]])
        .build();
    let mut resp = handle_select(&endpoint, req);
    let mut row_count = 0;
    let exp_len = exp.len();
    let spliter = DAGChunkSpliter::new(resp.take_chunks().into(), 4);
    for (row, (name, bitand, bitor, bitxor)) in spliter.zip(exp) {
        let expected_datum = vec![bitand, bitor, bitxor, name];
        let expected_encoded =
            datum::encode_value(&mut EvalContext::default(), &expected_datum).unwrap();
        let result_encoded = datum::encode_value(&mut EvalContext::default(), &row).unwrap();
        assert_eq!(result_encoded, &*expected_encoded);
        row_count += 1;
    }
    assert_eq!(row_count, exp_len);
}

#[test]
fn test_order_by_column() {
    let data = vec![
        (1, Some("name:0"), 2),
        (2, Some("name:3"), 3),
        (4, Some("name:0"), 1),
        (5, Some("name:6"), 4),
        (6, Some("name:5"), 4),
        (7, Some("name:4"), 4),
        (8, None, 4),
    ];

    let exp = vec![
        (8, None, 4),
        (7, Some("name:4"), 4),
        (6, Some("name:5"), 4),
        (5, Some("name:6"), 4),
        (2, Some("name:3"), 3),
    ];

    let product = ProductTable::new();
    let (_, endpoint) = init_with_data(&product, &data);
    // for dag
    let req = DAGSelect::from(&product)
        .order_by(&product["count"], true)
        .order_by(&product["name"], false)
        .limit(5)
        .build();
    let mut resp = handle_select(&endpoint, req);
    let mut row_count = 0;
    let spliter = DAGChunkSpliter::new(resp.take_chunks().into(), 3);
    for (row, (id, name, cnt)) in spliter.zip(exp) {
        let name_datum = name.map(|s| s.as_bytes()).into();
        let expected_encoded = datum::encode_value(
            &mut EvalContext::default(),
            &[i64::from(id).into(), name_datum, i64::from(cnt).into()],
        )
        .unwrap();
        let result_encoded = datum::encode_value(&mut EvalContext::default(), &row).unwrap();
        assert_eq!(&*result_encoded, &*expected_encoded);
        row_count += 1;
    }
    assert_eq!(row_count, 5);
}

#[test]
fn test_order_by_pk_with_select_from_index() {
    let mut data = vec![
        (8, Some("name:0"), 2),
        (7, Some("name:3"), 3),
        (6, Some("name:0"), 1),
        (5, Some("name:6"), 4),
        (4, Some("name:5"), 4),
        (3, Some("name:4"), 4),
        (2, None, 4),
    ];

    let product = ProductTable::new();
    let (_, endpoint) = init_with_data(&product, &data);
    let expect: Vec<_> = data.drain(..5).collect();
    // for dag
    let req = DAGSelect::from_index(&product, &product["name"])
        .order_by(&product["id"], true)
        .limit(5)
        .build();
    let mut resp = handle_select(&endpoint, req);
    let mut row_count = 0;
    let spliter = DAGChunkSpliter::new(resp.take_chunks().into(), 3);
    for (row, (id, name, cnt)) in spliter.zip(expect) {
        let name_datum = name.map(|s| s.as_bytes()).into();
        let expected_encoded = datum::encode_value(
            &mut EvalContext::default(),
            &[name_datum, (cnt as i64).into(), (id as i64).into()],
        )
        .unwrap();
        let result_encoded = datum::encode_value(&mut EvalContext::default(), &row).unwrap();
        assert_eq!(&*result_encoded, &*expected_encoded);
        row_count += 1;
    }
    assert_eq!(row_count, 5);
}

#[test]
fn test_limit() {
    let mut data = vec![
        (1, Some("name:0"), 2),
        (2, Some("name:3"), 3),
        (4, Some("name:0"), 1),
        (5, Some("name:5"), 4),
        (6, Some("name:5"), 4),
        (7, None, 4),
    ];

    let product = ProductTable::new();
    let (_, endpoint) = init_with_data(&product, &data);
    let expect: Vec<_> = data.drain(..5).collect();
    // for dag
    let req = DAGSelect::from(&product).limit(5).build();
    let mut resp = handle_select(&endpoint, req);
    let mut row_count = 0;
    let spliter = DAGChunkSpliter::new(resp.take_chunks().into(), 3);
    for (row, (id, name, cnt)) in spliter.zip(expect) {
        let name_datum = name.map(|s| s.as_bytes()).into();
        let expected_encoded = datum::encode_value(
            &mut EvalContext::default(),
            &[id.into(), name_datum, cnt.into()],
        )
        .unwrap();
        let result_encoded = datum::encode_value(&mut EvalContext::default(), &row).unwrap();
        assert_eq!(&*result_encoded, &*expected_encoded);
        row_count += 1;
    }
    assert_eq!(row_count, 5);
}

#[test]
fn test_reverse() {
    let mut data = vec![
        (1, Some("name:0"), 2),
        (2, Some("name:3"), 3),
        (4, Some("name:0"), 1),
        (5, Some("name:5"), 4),
        (6, Some("name:5"), 4),
        (7, None, 4),
    ];

    let product = ProductTable::new();
    let (_, endpoint) = init_with_data(&product, &data);
    data.reverse();
    let expect: Vec<_> = data.drain(..5).collect();
    // for dag
    let req = DAGSelect::from(&product)
        .limit(5)
        .order_by(&product["id"], true)
        .build();
    let mut resp = handle_select(&endpoint, req);
    let mut row_count = 0;
    let spliter = DAGChunkSpliter::new(resp.take_chunks().into(), 3);
    for (row, (id, name, cnt)) in spliter.zip(expect) {
        let name_datum = name.map(|s| s.as_bytes()).into();
        let expected_encoded = datum::encode_value(
            &mut EvalContext::default(),
            &[id.into(), name_datum, cnt.into()],
        )
        .unwrap();
        let result_encoded = datum::encode_value(&mut EvalContext::default(), &row).unwrap();
        assert_eq!(&*result_encoded, &*expected_encoded);
        row_count += 1;
    }
    assert_eq!(row_count, 5);
}

#[test]
fn test_index() {
    let data = vec![
        (1, Some("name:0"), 2),
        (2, Some("name:3"), 3),
        (4, Some("name:0"), 1),
        (5, Some("name:5"), 4),
        (6, Some("name:5"), 4),
        (7, None, 4),
    ];

    let product = ProductTable::new();
    let (_, endpoint) = init_with_data(&product, &data);
    // for dag
    let req = DAGSelect::from_index(&product, &product["id"]).build();
    let mut resp = handle_select(&endpoint, req);
    let mut row_count = 0;
    let spliter = DAGChunkSpliter::new(resp.take_chunks().into(), 1);
    for (row, (id, _, _)) in spliter.zip(data) {
        let expected_encoded =
            datum::encode_value(&mut EvalContext::default(), &[id.into()]).unwrap();
        let result_encoded = datum::encode_value(&mut EvalContext::default(), &row).unwrap();
        assert_eq!(&*result_encoded, &*expected_encoded);
        row_count += 1;
    }
    assert_eq!(row_count, 6);
}

#[test]
fn test_index_reverse_limit() {
    let mut data = vec![
        (1, Some("name:0"), 2),
        (2, Some("name:3"), 3),
        (4, Some("name:0"), 1),
        (5, Some("name:5"), 4),
        (6, Some("name:5"), 4),
        (7, None, 4),
    ];

    let product = ProductTable::new();
    let (_, endpoint) = init_with_data(&product, &data);
    data.reverse();
    let expect: Vec<_> = data.drain(..5).collect();
    // for dag
    let req = DAGSelect::from_index(&product, &product["id"])
        .limit(5)
        .order_by(&product["id"], true)
        .build();

    let mut resp = handle_select(&endpoint, req);
    let mut row_count = 0;
    let spliter = DAGChunkSpliter::new(resp.take_chunks().into(), 1);
    for (row, (id, _, _)) in spliter.zip(expect) {
        let expected_encoded =
            datum::encode_value(&mut EvalContext::default(), &[id.into()]).unwrap();
        let result_encoded = datum::encode_value(&mut EvalContext::default(), &row).unwrap();
        assert_eq!(&*result_encoded, &*expected_encoded);
        row_count += 1;
    }
    assert_eq!(row_count, 5);
}

#[test]
fn test_limit_oom() {
    let data = vec![
        (1, Some("name:0"), 2),
        (2, Some("name:3"), 3),
        (4, Some("name:0"), 1),
        (5, Some("name:5"), 4),
        (6, Some("name:5"), 4),
        (7, None, 4),
    ];

    let product = ProductTable::new();
    let (_, endpoint) = init_with_data(&product, &data);
    // for dag
    let req = DAGSelect::from_index(&product, &product["id"])
        .limit(100000000)
        .build();
    let mut resp = handle_select(&endpoint, req);
    let mut row_count = 0;
    let spliter = DAGChunkSpliter::new(resp.take_chunks().into(), 1);
    for (row, (id, _, _)) in spliter.zip(data) {
        let expected_encoded =
            datum::encode_value(&mut EvalContext::default(), &[id.into()]).unwrap();
        let result_encoded = datum::encode_value(&mut EvalContext::default(), &row).unwrap();
        assert_eq!(&*result_encoded, &*expected_encoded);
        row_count += 1;
    }
    assert_eq!(row_count, 6);
}

#[test]
fn test_del_select() {
    let mut data = vec![
        (1, Some("name:0"), 2),
        (2, Some("name:3"), 3),
        (4, Some("name:0"), 1),
        (5, Some("name:5"), 4),
        (6, Some("name:5"), 4),
        (7, None, 4),
    ];

    let product = ProductTable::new();
    let (mut store, endpoint) = init_with_data(&product, &data);

    store.begin();
    let (id, name, cnt) = data.remove(3);
    let name_datum = name.map(|s| s.as_bytes()).into();
    store
        .delete_from(&product)
        .execute(id, vec![id.into(), name_datum, cnt.into()]);
    store.commit();

    // for dag
    let req = DAGSelect::from_index(&product, &product["id"]).build();
    let mut resp = handle_select(&endpoint, req);
    let spliter = DAGChunkSpliter::new(resp.take_chunks().into(), 1);
    let mut row_count = 0;
    for _ in spliter {
        row_count += 1;
    }
    assert_eq!(row_count, 5);
}

#[test]
fn test_index_group_by() {
    let data = vec![
        (1, Some("name:0"), 2),
        (2, Some("name:2"), 3),
        (4, Some("name:0"), 1),
        (5, Some("name:1"), 4),
    ];

    let product = ProductTable::new();
    let (_, endpoint) = init_with_data(&product, &data);
    // for dag
    let req = DAGSelect::from_index(&product, &product["name"])
        .group_by(&[&product["name"]])
        .build();
    let mut resp = handle_select(&endpoint, req);
    // should only have name:0, name:2 and name:1
    let mut row_count = 0;
    let spliter = DAGChunkSpliter::new(resp.take_chunks().into(), 1);
    for (row, name) in spliter.zip(&[b"name:0", b"name:1", b"name:2"]) {
        let expected_encoded =
            datum::encode_value(&mut EvalContext::default(), &[Datum::Bytes(name.to_vec())])
                .unwrap();
        let result_encoded = datum::encode_value(&mut EvalContext::default(), &row).unwrap();
        assert_eq!(&*result_encoded, &*expected_encoded);
        row_count += 1;
    }
    assert_eq!(row_count, 3);
}

#[test]
fn test_index_aggr_count() {
    let data = vec![
        (1, Some("name:0"), 2),
        (2, Some("name:3"), 3),
        (4, Some("name:0"), 1),
        (5, Some("name:5"), 4),
        (6, Some("name:5"), 4),
        (7, None, 4),
    ];

    let product = ProductTable::new();
    let (_, endpoint) = init_with_data(&product, &data);
    // for dag
    let req = DAGSelect::from_index(&product, &product["name"])
        .count()
        .build();
    let mut resp = handle_select(&endpoint, req);
    let mut spliter = DAGChunkSpliter::new(resp.take_chunks().into(), 1);
    let expected_encoded = datum::encode_value(
        &mut EvalContext::default(),
        &[Datum::U64(data.len() as u64)],
    )
    .unwrap();
    let ret_data = spliter.next();
    assert_eq!(ret_data.is_some(), true);
    let result_encoded =
        datum::encode_value(&mut EvalContext::default(), &ret_data.unwrap()).unwrap();
    assert_eq!(&*result_encoded, &*expected_encoded);
    assert_eq!(spliter.next().is_none(), true);

    let exp = vec![
        (Datum::Null, 1),
        (Datum::Bytes(b"name:0".to_vec()), 2),
        (Datum::Bytes(b"name:3".to_vec()), 1),
        (Datum::Bytes(b"name:5".to_vec()), 2),
    ];
    // for dag
    let req = DAGSelect::from_index(&product, &product["name"])
        .count()
        .group_by(&[&product["name"]])
        .build();
    resp = handle_select(&endpoint, req);
    let mut row_count = 0;
    let exp_len = exp.len();
    let spliter = DAGChunkSpliter::new(resp.take_chunks().into(), 2);
    for (row, (name, cnt)) in spliter.zip(exp) {
        let expected_datum = vec![Datum::U64(cnt), name];
        let expected_encoded =
            datum::encode_value(&mut EvalContext::default(), &expected_datum).unwrap();
        let result_encoded = datum::encode_value(&mut EvalContext::default(), &row).unwrap();
        assert_eq!(&*result_encoded, &*expected_encoded);
        row_count += 1;
    }
    assert_eq!(row_count, exp_len);

    let exp = vec![
        (vec![Datum::Null, Datum::I64(4)], 1),
        (vec![Datum::Bytes(b"name:0".to_vec()), Datum::I64(1)], 1),
        (vec![Datum::Bytes(b"name:0".to_vec()), Datum::I64(2)], 1),
        (vec![Datum::Bytes(b"name:3".to_vec()), Datum::I64(3)], 1),
        (vec![Datum::Bytes(b"name:5".to_vec()), Datum::I64(4)], 2),
    ];
    let req = DAGSelect::from_index(&product, &product["name"])
        .count()
        .group_by(&[&product["name"], &product["count"]])
        .build();
    resp = handle_select(&endpoint, req);
    let mut row_count = 0;
    let exp_len = exp.len();
    let spliter = DAGChunkSpliter::new(resp.take_chunks().into(), 3);
    for (row, (gk_data, cnt)) in spliter.zip(exp) {
        let mut expected_datum = vec![Datum::U64(cnt)];
        expected_datum.extend_from_slice(gk_data.as_slice());
        let expected_encoded =
            datum::encode_value(&mut EvalContext::default(), &expected_datum).unwrap();
        let result_encoded = datum::encode_value(&mut EvalContext::default(), &row).unwrap();
        assert_eq!(&*result_encoded, &*expected_encoded);
        row_count += 1;
    }
    assert_eq!(row_count, exp_len);
}

#[test]
fn test_index_aggr_first() {
    let data = vec![
        (1, Some("name:0"), 2),
        (2, Some("name:3"), 3),
        (4, Some("name:0"), 1),
        (5, Some("name:5"), 4),
        (6, Some("name:5"), 4),
        (7, None, 4),
    ];

    let product = ProductTable::new();
    let (_, endpoint) = init_with_data(&product, &data);

    let exp = vec![
        (Datum::Null, 7),
        (Datum::Bytes(b"name:0".to_vec()), 4),
        (Datum::Bytes(b"name:3".to_vec()), 2),
        (Datum::Bytes(b"name:5".to_vec()), 5),
    ];
    // for dag
    let req = DAGSelect::from_index(&product, &product["name"])
        .first(&product["id"])
        .group_by(&[&product["name"]])
        .build();
    let mut resp = handle_select(&endpoint, req);
    let mut row_count = 0;
    let exp_len = exp.len();
    let spliter = DAGChunkSpliter::new(resp.take_chunks().into(), 2);
    for (row, (name, id)) in spliter.zip(exp) {
        let expected_datum = vec![Datum::I64(id), name];
        let expected_encoded =
            datum::encode_value(&mut EvalContext::default(), &expected_datum).unwrap();
        let result_encoded = datum::encode_value(&mut EvalContext::default(), &row).unwrap();
        assert_eq!(&*result_encoded, &*expected_encoded);
        row_count += 1;
    }
    assert_eq!(row_count, exp_len);
}

#[test]
fn test_index_aggr_avg() {
    let data = vec![
        (1, Some("name:0"), 2),
        (2, Some("name:3"), 3),
        (4, Some("name:0"), 1),
        (5, Some("name:5"), 4),
        (6, Some("name:5"), 4),
        (7, None, 4),
    ];

    let product = ProductTable::new();
    let (mut store, endpoint) = init_with_data(&product, &data);

    store.begin();
    store
        .insert_into(&product)
        .set(&product["id"], Datum::I64(8))
        .set(&product["name"], Datum::Bytes(b"name:4".to_vec()))
        .set(&product["count"], Datum::Null)
        .execute();
    store.commit();

    let exp = vec![
        (Datum::Null, (Datum::Dec(4.into()), 1)),
        (Datum::Bytes(b"name:0".to_vec()), (Datum::Dec(3.into()), 2)),
        (Datum::Bytes(b"name:3".to_vec()), (Datum::Dec(3.into()), 1)),
        (Datum::Bytes(b"name:4".to_vec()), (Datum::Null, 0)),
        (Datum::Bytes(b"name:5".to_vec()), (Datum::Dec(8.into()), 2)),
    ];
    // for dag
    let req = DAGSelect::from_index(&product, &product["name"])
        .avg(&product["count"])
        .group_by(&[&product["name"]])
        .build();
    let mut resp = handle_select(&endpoint, req);
    let mut row_count = 0;
    let exp_len = exp.len();
    let spliter = DAGChunkSpliter::new(resp.take_chunks().into(), 3);
    for (row, (name, (sum, cnt))) in spliter.zip(exp) {
        let expected_datum = vec![Datum::U64(cnt), sum, name];
        let expected_encoded =
            datum::encode_value(&mut EvalContext::default(), &expected_datum).unwrap();
        let result_encoded = datum::encode_value(&mut EvalContext::default(), &row).unwrap();
        assert_eq!(&*result_encoded, &*expected_encoded);
        row_count += 1;
    }
    assert_eq!(row_count, exp_len);
}

#[test]
fn test_index_aggr_sum() {
    let data = vec![
        (1, Some("name:0"), 2),
        (2, Some("name:3"), 3),
        (4, Some("name:0"), 1),
        (5, Some("name:5"), 4),
        (6, Some("name:5"), 4),
        (7, None, 4),
    ];

    let product = ProductTable::new();
    let (_, endpoint) = init_with_data(&product, &data);

    let exp = vec![
        (Datum::Null, 4),
        (Datum::Bytes(b"name:0".to_vec()), 3),
        (Datum::Bytes(b"name:3".to_vec()), 3),
        (Datum::Bytes(b"name:5".to_vec()), 8),
    ];
    // for dag
    let req = DAGSelect::from_index(&product, &product["name"])
        .sum(&product["count"])
        .group_by(&[&product["name"]])
        .build();
    let mut resp = handle_select(&endpoint, req);
    let mut row_count = 0;
    let exp_len = exp.len();
    let spliter = DAGChunkSpliter::new(resp.take_chunks().into(), 2);
    for (row, (name, cnt)) in spliter.zip(exp) {
        let expected_datum = vec![Datum::Dec(cnt.into()), name];
        let expected_encoded =
            datum::encode_value(&mut EvalContext::default(), &expected_datum).unwrap();
        let result_encoded = datum::encode_value(&mut EvalContext::default(), &row).unwrap();
        assert_eq!(&*result_encoded, &*expected_encoded);
        row_count += 1;
    }
    assert_eq!(row_count, exp_len);
}

#[test]
fn test_index_aggr_extre() {
    let data = vec![
        (1, Some("name:0"), 2),
        (2, Some("name:3"), 3),
        (4, Some("name:0"), 1),
        (5, Some("name:5"), 4),
        (6, Some("name:5"), 5),
        (7, None, 4),
    ];

    let product = ProductTable::new();
    let (mut store, endpoint) = init_with_data(&product, &data);

    store.begin();
    for &(id, name) in &[(8, b"name:5"), (9, b"name:6")] {
        store
            .insert_into(&product)
            .set(&product["id"], Datum::I64(id))
            .set(&product["name"], Datum::Bytes(name.to_vec()))
            .set(&product["count"], Datum::Null)
            .execute();
    }
    store.commit();

    let exp = vec![
        (Datum::Null, Datum::I64(4), Datum::I64(4)),
        (
            Datum::Bytes(b"name:0".to_vec()),
            Datum::I64(2),
            Datum::I64(1),
        ),
        (
            Datum::Bytes(b"name:3".to_vec()),
            Datum::I64(3),
            Datum::I64(3),
        ),
        (
            Datum::Bytes(b"name:5".to_vec()),
            Datum::I64(5),
            Datum::I64(4),
        ),
        (Datum::Bytes(b"name:6".to_vec()), Datum::Null, Datum::Null),
    ];
    // for dag
    let req = DAGSelect::from_index(&product, &product["name"])
        .max(&product["count"])
        .min(&product["count"])
        .group_by(&[&product["name"]])
        .build();
    let mut resp = handle_select(&endpoint, req);
    let mut row_count = 0;
    let exp_len = exp.len();
    let spliter = DAGChunkSpliter::new(resp.take_chunks().into(), 3);
    for (row, (name, max, min)) in spliter.zip(exp) {
        let expected_datum = vec![max, min, name];
        let expected_encoded =
            datum::encode_value(&mut EvalContext::default(), &expected_datum).unwrap();
        let result_encoded = datum::encode_value(&mut EvalContext::default(), &row).unwrap();
        assert_eq!(&*result_encoded, &*expected_encoded);
        row_count += 1;
    }
    assert_eq!(row_count, exp_len);
}

#[test]
fn test_where() {
    use tidb_query_datatype::{FieldTypeAccessor, FieldTypeTp};

    let data = vec![
        (1, Some("name:0"), 2),
        (2, Some("name:4"), 3),
        (4, Some("name:3"), 1),
        (5, Some("name:1"), 4),
    ];

    let product = ProductTable::new();
    let (_, endpoint) = init_with_data(&product, &data);
    let cols = product.columns_info();
    let cond = {
        let mut col = Expr::default();
        col.set_tp(ExprType::ColumnRef);
        let count_offset = offset_for_column(&cols, product["count"].id);
        col.mut_val().encode_i64(count_offset).unwrap();
        col.mut_field_type()
            .as_mut_accessor()
            .set_tp(FieldTypeTp::LongLong);

        let mut value = Expr::default();
        value.set_tp(ExprType::String);
        value.set_val(String::from("2").into_bytes());
        value
            .mut_field_type()
            .as_mut_accessor()
            .set_tp(FieldTypeTp::VarString);

        let mut right = Expr::default();
        right.set_tp(ExprType::ScalarFunc);
        right.set_sig(ScalarFuncSig::CastStringAsInt);
        right
            .mut_field_type()
            .as_mut_accessor()
            .set_tp(FieldTypeTp::LongLong);
        right.mut_children().push(value);

        let mut cond = Expr::default();
        cond.set_tp(ExprType::ScalarFunc);
        cond.set_sig(ScalarFuncSig::LtInt);
        cond.mut_field_type()
            .as_mut_accessor()
            .set_tp(FieldTypeTp::LongLong);
        cond.mut_children().push(col);
        cond.mut_children().push(right);
        cond
    };

    let req = DAGSelect::from(&product).where_expr(cond).build();
    let mut resp = handle_select(&endpoint, req);
    let mut spliter = DAGChunkSpliter::new(resp.take_chunks().into(), 3);
    let row = spliter.next().unwrap();
    let (id, name, cnt) = data[2];
    let name_datum = name.map(|s| s.as_bytes()).into();
    let expected_encoded = datum::encode_value(
        &mut EvalContext::default(),
        &[Datum::I64(id), name_datum, cnt.into()],
    )
    .unwrap();
    let result_encoded = datum::encode_value(&mut EvalContext::default(), &row).unwrap();
    assert_eq!(&*result_encoded, &*expected_encoded);
    assert_eq!(spliter.next().is_none(), true);
}

#[test]
fn test_handle_truncate() {
    let data = vec![
        (1, Some("name:0"), 2),
        (2, Some("name:4"), 3),
        (4, Some("name:3"), 1),
        (5, Some("name:1"), 4),
    ];

    let product = ProductTable::new();
    let (_, endpoint) = init_with_data(&product, &data);
    let cols = product.columns_info();
    let cases = vec![
        {
            // count > "2x"
            let mut col = Expr::default();
            col.set_tp(ExprType::ColumnRef);
            let count_offset = offset_for_column(&cols, product["count"].id);
            col.mut_val().encode_i64(count_offset).unwrap();

            // "2x" will be truncated.
            let mut value = Expr::default();
            value.set_tp(ExprType::String);
            value.set_val(String::from("2x").into_bytes());

            let mut right = Expr::default();
            right.set_tp(ExprType::ScalarFunc);
            right.set_sig(ScalarFuncSig::CastStringAsInt);
            right.mut_children().push(value);

            let mut cond = Expr::default();
            cond.set_tp(ExprType::ScalarFunc);
            cond.set_sig(ScalarFuncSig::LtInt);
            cond.mut_children().push(col);
            cond.mut_children().push(right);
            cond
        },
        {
            // id
            let mut col_id = Expr::default();
            col_id.set_tp(ExprType::ColumnRef);
            let id_offset = offset_for_column(&cols, product["id"].id);
            col_id.mut_val().encode_i64(id_offset).unwrap();

            // "3x" will be truncated.
            let mut value = Expr::default();
            value.set_tp(ExprType::String);
            value.set_val(String::from("3x").into_bytes());

            let mut int_3 = Expr::default();
            int_3.set_tp(ExprType::ScalarFunc);
            int_3.set_sig(ScalarFuncSig::CastStringAsInt);
            int_3.mut_children().push(value);

            // count
            let mut col_count = Expr::default();
            col_count.set_tp(ExprType::ColumnRef);
            let count_offset = offset_for_column(&cols, product["count"].id);
            col_count.mut_val().encode_i64(count_offset).unwrap();

            // "3x" + count
            let mut plus = Expr::default();
            plus.set_tp(ExprType::ScalarFunc);
            plus.set_sig(ScalarFuncSig::PlusInt);
            plus.mut_children().push(int_3);
            plus.mut_children().push(col_count);

            // id = "3x" + count
            let mut cond = Expr::default();
            cond.set_tp(ExprType::ScalarFunc);
            cond.set_sig(ScalarFuncSig::EqInt);
            cond.mut_children().push(col_id);
            cond.mut_children().push(plus);
            cond
        },
    ];

    for cond in cases {
        // Ignore truncate error.
        let req = DAGSelect::from(&product)
            .where_expr(cond.clone())
            .build_with(Context::default(), &[FLAG_IGNORE_TRUNCATE]);
        let resp = handle_select(&endpoint, req);
        assert!(!resp.has_error());
        assert!(resp.get_warnings().is_empty());

        // truncate as warning
        let req = DAGSelect::from(&product)
            .where_expr(cond.clone())
            .build_with(Context::default(), &[FLAG_TRUNCATE_AS_WARNING]);
        let mut resp = handle_select(&endpoint, req);
        assert!(!resp.has_error());
        assert!(!resp.get_warnings().is_empty());
        // check data
        let mut spliter = DAGChunkSpliter::new(resp.take_chunks().into(), 3);
        let row = spliter.next().unwrap();
        let (id, name, cnt) = data[2];
        let name_datum = name.map(|s| s.as_bytes()).into();
        let expected_encoded = datum::encode_value(
            &mut EvalContext::default(),
            &[Datum::I64(id), name_datum, cnt.into()],
        )
        .unwrap();
        let result_encoded = datum::encode_value(&mut EvalContext::default(), &row).unwrap();
        assert_eq!(&*result_encoded, &*expected_encoded);
        assert_eq!(spliter.next().is_none(), true);

        // Do NOT ignore truncate error.
        let req = DAGSelect::from(&product).where_expr(cond.clone()).build();
        let resp = handle_select(&endpoint, req);
        assert!(resp.has_error());
        assert!(resp.get_warnings().is_empty());
    }
}

#[test]
fn test_default_val() {
    let mut data = vec![
        (1, Some("name:0"), 2),
        (2, Some("name:3"), 3),
        (4, Some("name:0"), 1),
        (5, Some("name:5"), 4),
        (6, Some("name:5"), 4),
        (7, None, 4),
    ];

    let product = ProductTable::new();
    let added = ColumnBuilder::new()
        .col_type(TYPE_LONG)
        .default(Datum::I64(3))
        .build();
    let mut tbl = TableBuilder::new()
        .add_col("id", product["id"].clone())
        .add_col("name", product["name"].clone())
        .add_col("count", product["count"].clone())
        .add_col("added", added)
        .build();
    tbl.id = product.id;

    let (_, endpoint) = init_with_data(&product, &data);
    let expect: Vec<_> = data.drain(..5).collect();
    let req = DAGSelect::from(&tbl).limit(5).build();
    let mut resp = handle_select(&endpoint, req);
    let mut row_count = 0;
    let spliter = DAGChunkSpliter::new(resp.take_chunks().into(), 4);
    for (row, (id, name, cnt)) in spliter.zip(expect) {
        let name_datum = name.map(|s| s.as_bytes()).into();
        let expected_encoded = datum::encode_value(
            &mut EvalContext::default(),
            &[id.into(), name_datum, cnt.into(), Datum::I64(3)],
        )
        .unwrap();
        let result_encoded = datum::encode_value(&mut EvalContext::default(), &row).unwrap();
        assert_eq!(&*result_encoded, &*expected_encoded);
        row_count += 1;
    }
    assert_eq!(row_count, 5);
}

#[test]
fn test_output_offsets() {
    let data = vec![
        (1, Some("name:0"), 2),
        (2, Some("name:4"), 3),
        (4, Some("name:3"), 1),
        (5, Some("name:1"), 4),
    ];

    let product = ProductTable::new();
    let (_, endpoint) = init_with_data(&product, &data);

    let req = DAGSelect::from(&product)
        .output_offsets(Some(vec![1]))
        .build();
    let mut resp = handle_select(&endpoint, req);
    let spliter = DAGChunkSpliter::new(resp.take_chunks().into(), 1);
    for (row, (_, name, _)) in spliter.zip(data) {
        let name_datum = name.map(|s| s.as_bytes()).into();
        let expected_encoded =
            datum::encode_value(&mut EvalContext::default(), &[name_datum]).unwrap();
        let result_encoded = datum::encode_value(&mut EvalContext::default(), &row).unwrap();
        assert_eq!(&*result_encoded, &*expected_encoded);
    }
}

#[test]
fn test_key_is_locked_for_primary() {
    let data = vec![
        (1, Some("name:0"), 2),
        (2, Some("name:4"), 3),
        (4, Some("name:3"), 1),
        (5, Some("name:1"), 4),
    ];

    let product = ProductTable::new();
    let (_, endpoint) = init_data_with_commit(&product, &data, false);

    let req = DAGSelect::from(&product).build();
    let resp = handle_request(&endpoint, req);
    assert!(resp.get_data().is_empty(), "{:?}", resp);
    assert!(resp.has_locked(), "{:?}", resp);
}

#[test]
fn test_key_is_locked_for_index() {
    let data = vec![
        (1, Some("name:0"), 2),
        (2, Some("name:4"), 3),
        (4, Some("name:3"), 1),
        (5, Some("name:1"), 4),
    ];

    let product = ProductTable::new();
    let (_, endpoint) = init_data_with_commit(&product, &data, false);

    let req = DAGSelect::from_index(&product, &product["name"]).build();
    let resp = handle_request(&endpoint, req);
    assert!(resp.get_data().is_empty(), "{:?}", resp);
    assert!(resp.has_locked(), "{:?}", resp);
}

#[test]
fn test_output_counts() {
    let data = vec![
        (1, Some("name:0"), 2),
        (2, Some("name:4"), 3),
        (4, Some("name:3"), 1),
        (5, Some("name:1"), 4),
    ];

    let product = ProductTable::new();
    let (_, endpoint) = init_with_data(&product, &data);

    let req = DAGSelect::from(&product).build();
    let resp = handle_select(&endpoint, req);
    assert_eq!(resp.get_output_counts(), [data.len() as i64]);
}

#[test]
fn test_exec_details() {
    let data = vec![
        (1, Some("name:0"), 2),
        (2, Some("name:4"), 3),
        (4, Some("name:3"), 1),
        (5, Some("name:1"), 4),
    ];

    let product = ProductTable::new();
    let (_, endpoint) = init_with_data(&product, &data);

    // get none
    let req = DAGSelect::from(&product).build();
    let resp = handle_request(&endpoint, req);
    assert!(resp.has_exec_details());
    let exec_details = resp.get_exec_details();
    assert!(!exec_details.has_handle_time());
    assert!(!exec_details.has_scan_detail());

    let flags = &[0];

    // get handle_time
    let mut ctx = Context::default();
    ctx.set_handle_time(true);
    let req = DAGSelect::from(&product).build_with(ctx, flags);
    let resp = handle_request(&endpoint, req);
    assert!(resp.has_exec_details());
    let exec_details = resp.get_exec_details();
    assert!(exec_details.has_handle_time());
    assert!(!exec_details.has_scan_detail());

    // get scan detail
    let mut ctx = Context::default();
    ctx.set_scan_detail(true);
    let req = DAGSelect::from(&product).build_with(ctx, flags);
    let resp = handle_request(&endpoint, req);
    assert!(resp.has_exec_details());
    let exec_details = resp.get_exec_details();
    assert!(!exec_details.has_handle_time());
    assert!(exec_details.has_scan_detail());

    // get both
    let mut ctx = Context::default();
    ctx.set_scan_detail(true);
    ctx.set_handle_time(true);
    let req = DAGSelect::from(&product).build_with(ctx, flags);
    let resp = handle_request(&endpoint, req);
    assert!(resp.has_exec_details());
    let exec_details = resp.get_exec_details();
    assert!(exec_details.has_handle_time());
    assert!(exec_details.has_scan_detail());
}

#[test]
fn test_invalid_range() {
    let data = vec![
        (1, Some("name:0"), 2),
        (2, Some("name:4"), 3),
        (4, Some("name:3"), 1),
        (5, Some("name:1"), 4),
    ];

    let product = ProductTable::new();
    let (_, endpoint) = init_with_data(&product, &data);

    let mut select = DAGSelect::from(&product);
    select.key_range.set_start(b"xxx".to_vec());
    select.key_range.set_end(b"zzz".to_vec());
    let req = select.build();
    let resp = handle_request(&endpoint, req);
    assert!(!resp.get_other_error().is_empty());
}

#[test]
fn test_snapshot_failed() {
    let product = ProductTable::new();
    let (_cluster, raft_engine, ctx) = new_raft_engine(1, "");

    let (_, endpoint) =
        init_data_with_engine_and_commit(ctx.clone(), raft_engine, &product, &[], true);

    // Use an invalid context to make errors.
    let req = DAGSelect::from(&product).build_with(Context::default(), &[0]);
    let resp = handle_request(&endpoint, req);

    assert!(resp.get_region_error().has_store_not_match());
}<|MERGE_RESOLUTION|>--- conflicted
+++ resolved
@@ -1,5 +1,6 @@
 // Copyright 2016 TiKV Project Authors. Licensed under Apache-2.0.
 
+use std::cmp;
 use std::i64;
 use std::thread;
 
@@ -10,7 +11,6 @@
 
 use test_coprocessor::*;
 use test_storage::*;
-use tidb_query::batch::runner::BATCH_MAX_SIZE;
 use tidb_query::codec::{datum, Datum};
 use tidb_query::expr::EvalContext;
 use tikv::server::Config;
@@ -92,15 +92,16 @@
 
 #[test]
 fn test_stream_batch_row_limit() {
-    let mut data = vec![];
-    const RECORD_LEN_EXPECTED: i64 = 8192;
-
-    for i in 0..RECORD_LEN_EXPECTED {
-        data.push((i, Some(format!("name:{}", i)), i));
-    }
-
-    let product = ProductTable::new();
-    let stream_row_limit = 128;
+    let data = vec![
+        (1, Some("name:0"), 2),
+        (2, Some("name:4"), 3),
+        (4, Some("name:3"), 1),
+        (5, Some("name:1"), 4),
+        (8, Some("name:2"), 4),
+    ];
+
+    let product = ProductTable::new();
+    let stream_row_limit = 2;
     let (_, endpoint) = {
         let engine = TestEngineBuilder::new().build().unwrap();
         let mut cfg = Config::default();
@@ -111,41 +112,37 @@
     let req = DAGSelect::from(&product).build();
     assert_eq!(req.get_ranges().len(), 1);
 
-    let check_range = move |_: &Response| {};
+    // only ignore first 7 bytes of the row id
+    let ignored_suffix_len = tidb_query::codec::table::RECORD_ROW_KEY_LEN - 1;
+    let mut expected_ranges_last_bytes: Vec<(&[u8], &[u8])> = vec![
+        (b"\x00", b"\x02\x00"),
+        (b"\x02\x00", b"\x05\x00"),
+        (b"\x05\x00", b"\xFF"),
+    ];
+    let check_range = move |resp: &Response| {
+        let (start_last_bytes, end_last_bytes) = expected_ranges_last_bytes.remove(0);
+        let start = resp.get_range().get_start();
+        let end = resp.get_range().get_end();
+        assert_eq!(&start[ignored_suffix_len..], start_last_bytes);
+        assert_eq!(&end[ignored_suffix_len..], end_last_bytes);
+    };
 
     let resps = handle_streaming_select(&endpoint, req, check_range);
-    let length = resps.len();
-
-    let mut record_len = 0;
+    assert_eq!(resps.len(), 3);
+    let expected_output_counts = vec![vec![2 as i64], vec![2 as i64], vec![1 as i64]];
     for (i, resp) in resps.into_iter().enumerate() {
-        let cnt = resp.get_output_counts();
-        let current_length = cnt[0];
-        record_len += current_length;
-        if i != length - 1 {
-            assert!(
-                [stream_row_limit as i64].as_ref() <= cnt
-                    && [(stream_row_limit + BATCH_MAX_SIZE) as i64].as_ref() >= cnt
-            );
-        } else {
-            assert_eq!(record_len, RECORD_LEN_EXPECTED);
-        }
-
         let mut chunk = Chunk::default();
         chunk.merge_from_bytes(resp.get_data()).unwrap();
+        assert_eq!(
+            resp.get_output_counts(),
+            expected_output_counts[i].as_slice()
+        );
 
         let chunks = vec![chunk];
         let chunk_data_limit = stream_row_limit * 3; // we have 3 fields.
         check_chunk_datum_count(&chunks, chunk_data_limit);
 
         let spliter = DAGChunkSpliter::new(chunks, 3);
-<<<<<<< HEAD
-        let cur_data = &data[(record_len - current_length) as usize..record_len as usize];
-        for (ref row, &(id, ref name, cnt)) in spliter.zip(cur_data) {
-            let name_datum = name.as_ref().map(|s| s.as_bytes()).into();
-            let expected_encoded =
-                datum::encode_value(&[Datum::I64(id), name_datum, (cnt).into()]).unwrap();
-            let result_encoded = datum::encode_value(&row).unwrap();
-=======
         let j = cmp::min((i + 1) * stream_row_limit, data.len());
         let cur_data = &data[i * stream_row_limit..j];
         for (row, &(id, name, cnt)) in spliter.zip(cur_data) {
@@ -156,7 +153,6 @@
             )
             .unwrap();
             let result_encoded = datum::encode_value(&mut EvalContext::default(), &row).unwrap();
->>>>>>> 4ff5c85b
             assert_eq!(result_encoded, &*expected_encoded);
         }
     }
