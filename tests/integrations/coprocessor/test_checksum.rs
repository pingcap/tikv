--- conflicted
+++ resolved
@@ -67,13 +67,8 @@
 }
 
 fn reversed_checksum_crc64_xor<E: Engine>(store: &Store<E>, range: KeyRange) -> u64 {
-<<<<<<< HEAD
-    let ctx = Context::new();
+    let ctx = Context::default();
     let store = SnapshotStore::new(
-=======
-    let ctx = Context::default();
-    let snap = SnapshotStore::new(
->>>>>>> f786a68f
         store.get_engine().snapshot(&ctx).unwrap(),
         u64::MAX,
         IsolationLevel::SI,
