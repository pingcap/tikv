--- conflicted
+++ resolved
@@ -81,11 +81,7 @@
 crossbeam = "0.7.2"
 configuration = { path = "../components/configuration" }
 engine = { path = "../components/engine" }
-<<<<<<< HEAD
-txn_types = { path = "../components/txn_types" }
 cdc = { path = "../components/cdc" }
-=======
->>>>>>> e71c034f
 futures = "0.1"
 futures-cpupool = "0.1"
 futures03 = { package = "futures", version = "0.3", features = ["executor"] }
