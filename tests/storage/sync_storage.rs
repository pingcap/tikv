// Copyright 2016 PingCAP, Inc.
//
// Licensed under the Apache License, Version 2.0 (the "License");
// you may not use this file except in compliance with the License.
// You may obtain a copy of the License at
//
//     http://www.apache.org/licenses/LICENSE-2.0
//
// Unless required by applicable law or agreed to in writing, software
// distributed under the License is distributed on an "AS IS" BASIS,
// See the License for the specific language governing permissions and
// limitations under the License.

use std::sync::Arc;
use std::sync::atomic::{AtomicUsize, Ordering};
use futures::Future;

use tikv::util::collections::HashMap;
use tikv::storage::{self, Engine, Key, KvPair, Mutation, Options, Result, Storage, Value};
use tikv::storage::config::Config;
use tikv::server::readpool::ReadPool;
use kvproto::kvrpcpb::{Context, LockInfo};

/// `SyncStorage` wraps `Storage` with sync API, usually used for testing.
pub struct SyncStorage {
    store: Storage,
    cnt: Arc<AtomicUsize>,
}

impl SyncStorage {
    pub fn new(config: &Config, read_pool: ReadPool<storage::ReadPoolContext>) -> SyncStorage {
        let storage = Storage::new(config, read_pool).unwrap();
        let mut s = SyncStorage {
            store: storage,
            cnt: Arc::new(AtomicUsize::new(0)),
        };
        s.start(config);
        s
    }

    pub fn from_engine(
        engine: Box<Engine>,
        config: &Config,
        read_pool: ReadPool<storage::ReadPoolContext>,
    ) -> SyncStorage {
        let mut s = SyncStorage::prepare(engine, config, read_pool);
        s.start(config);
        s
    }

    pub fn prepare(
        engine: Box<Engine>,
        config: &Config,
        read_pool: ReadPool<storage::ReadPoolContext>,
    ) -> SyncStorage {
        let storage = Storage::from_engine(engine, config, read_pool).unwrap();
        SyncStorage {
            store: storage,
            cnt: Arc::new(AtomicUsize::new(0)),
        }
    }

    pub fn start(&mut self, config: &Config) {
        self.store.start(config).unwrap();
    }

    pub fn get_storage(&self) -> Storage {
        self.store.clone()
    }

    pub fn get_engine(&self) -> Box<Engine> {
        self.store.get_engine()
    }

    pub fn get(&self, ctx: Context, key: &Key, start_ts: u64) -> Result<Option<Value>> {
        self.store.async_get(ctx, key.to_owned(), start_ts).wait()
    }

    #[allow(dead_code)]
    pub fn batch_get(
        &self,
        ctx: Context,
        keys: &[Key],
        start_ts: u64,
    ) -> Result<Vec<Result<KvPair>>> {
        self.store
            .async_batch_get(ctx, keys.to_owned(), start_ts)
            .wait()
    }

    pub fn scan(
        &self,
        ctx: Context,
        key: Key,
        limit: usize,
        key_only: bool,
        start_ts: u64,
    ) -> Result<Vec<Result<KvPair>>> {
        self.store
            .async_scan(ctx, key, limit, start_ts, Options::new(0, false, key_only))
            .wait()
    }

    pub fn prewrite(
        &self,
        ctx: Context,
        mutations: Vec<Mutation>,
        primary: Vec<u8>,
        start_ts: u64,
    ) -> Result<Vec<Result<()>>> {
        wait_op!(|cb| self.store.async_prewrite(
            ctx,
            mutations,
            primary,
            start_ts,
            Options::default(),
            cb
        )).unwrap()
    }

    pub fn commit(
        &self,
        ctx: Context,
        keys: Vec<Key>,
        start_ts: u64,
        commit_ts: u64,
    ) -> Result<()> {
        wait_op!(|cb| self.store.async_commit(ctx, keys, start_ts, commit_ts, cb)).unwrap()
    }

    pub fn cleanup(&self, ctx: Context, key: Key, start_ts: u64) -> Result<()> {
        wait_op!(|cb| self.store.async_cleanup(ctx, key, start_ts, cb)).unwrap()
    }

    pub fn rollback(&self, ctx: Context, keys: Vec<Key>, start_ts: u64) -> Result<()> {
        wait_op!(|cb| self.store.async_rollback(ctx, keys, start_ts, cb)).unwrap()
    }

    pub fn scan_lock(
        &self,
        ctx: Context,
        max_ts: u64,
        start_key: Vec<u8>,
        limit: usize,
    ) -> Result<Vec<LockInfo>> {
        wait_op!(|cb| self.store
            .async_scan_lock(ctx, max_ts, start_key, limit, cb))
            .unwrap()
    }

    pub fn resolve_lock(&self, ctx: Context, start_ts: u64, commit_ts: Option<u64>) -> Result<()> {
        let mut txn_status = HashMap::default();
        txn_status.insert(start_ts, commit_ts.unwrap_or(0));
        wait_op!(|cb| self.store.async_resolve_lock(ctx, txn_status, cb)).unwrap()
    }

    pub fn resolve_lock_batch(&self, ctx: Context, txns: Vec<(u64, u64)>) -> Result<()> {
        let txn_status: HashMap<u64, u64> = txns.into_iter().collect();
        wait_op!(|cb| self.store.async_resolve_lock(ctx, txn_status, cb)).unwrap()
    }

    pub fn gc(&self, ctx: Context, safe_point: u64) -> Result<()> {
        wait_op!(|cb| self.store.async_gc(ctx, safe_point, cb)).unwrap()
    }

    pub fn raw_get(&self, ctx: Context, cf: String, key: Vec<u8>) -> Result<Option<Vec<u8>>> {
        self.store.async_raw_get(ctx, cf, key).wait()
    }

    pub fn raw_put(&self, ctx: Context, cf: String, key: Vec<u8>, value: Vec<u8>) -> Result<()> {
        wait_op!(|cb| self.store.async_raw_put(ctx, cf, key, value, cb)).unwrap()
    }

    pub fn raw_delete(&self, ctx: Context, cf: String, key: Vec<u8>) -> Result<()> {
        wait_op!(|cb| self.store.async_raw_delete(ctx, cf, key, cb)).unwrap()
    }

    pub fn raw_scan(
        &self,
        ctx: Context,
        cf: String,
        start_key: Vec<u8>,
        limit: usize,
    ) -> Result<Vec<Result<KvPair>>> {
<<<<<<< HEAD
        self.store.async_raw_scan(ctx, cf, start_key, limit).wait()
=======
        self.store
            .async_raw_scan(ctx, start_key, limit, false)
            .wait()
>>>>>>> 9f548b68
    }
}

impl Clone for SyncStorage {
    fn clone(&self) -> SyncStorage {
        self.cnt.fetch_add(1, Ordering::SeqCst);
        SyncStorage {
            store: self.store.clone(),
            cnt: Arc::clone(&self.cnt),
        }
    }
}

impl Drop for SyncStorage {
    fn drop(&mut self) {
        if self.cnt.fetch_sub(1, Ordering::SeqCst) == 0 {
            self.store.stop().unwrap()
        }
    }
}<|MERGE_RESOLUTION|>--- conflicted
+++ resolved
@@ -182,13 +182,9 @@
         start_key: Vec<u8>,
         limit: usize,
     ) -> Result<Vec<Result<KvPair>>> {
-<<<<<<< HEAD
-        self.store.async_raw_scan(ctx, cf, start_key, limit).wait()
-=======
         self.store
-            .async_raw_scan(ctx, start_key, limit, false)
+            .async_raw_scan(ctx, cf, start_key, limit, false)
             .wait()
->>>>>>> 9f548b68
     }
 }
 
