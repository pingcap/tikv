// Copyright 2016 PingCAP, Inc.
//
// Licensed under the Apache License, Version 2.0 (the "License");
// you may not use this file except in compliance with the License.
// You may obtain a copy of the License at
//
//     http://www.apache.org/licenses/LICENSE-2.0
//
// Unless required by applicable law or agreed to in writing, software
// distributed under the License is distributed on an "AS IS" BASIS,
// See the License for the specific language governing permissions and
// limitations under the License.

use std::sync::Arc;
use std::sync::atomic::{AtomicUsize, Ordering};

use tikv::util::collections::HashMap;
use tikv::storage::{Engine, Key, KvPair, Mutation, Options, Result, Storage, Value};
use tikv::storage::config::Config;
use kvproto::kvrpcpb::{Context, LockInfo};

/// `SyncStorage` wraps `Storage` with sync API, usually used for testing.
pub struct SyncStorage {
    store: Storage,
    cnt: Arc<AtomicUsize>,
}

impl SyncStorage {
    pub fn new(config: &Config) -> SyncStorage {
        let storage = Storage::new(config).unwrap();
        let mut s = SyncStorage {
            store: storage,
            cnt: Arc::new(AtomicUsize::new(0)),
        };
        s.start(config);
        s
    }

    pub fn from_engine(engine: Box<Engine>, config: &Config) -> SyncStorage {
        let mut s = SyncStorage::prepare(engine, config);
        s.start(config);
        s
    }

    pub fn prepare(engine: Box<Engine>, config: &Config) -> SyncStorage {
        let storage = Storage::from_engine(engine, config).unwrap();
        SyncStorage {
            store: storage,
            cnt: Arc::new(AtomicUsize::new(0)),
        }
    }

    pub fn start(&mut self, config: &Config) {
        self.store.start(config).unwrap();
    }

    pub fn get_storage(&self) -> Storage {
        self.store.clone()
    }

    pub fn get_engine(&self) -> Box<Engine> {
        self.store.get_engine()
    }

    pub fn get(&self, ctx: Context, key: &Key, start_ts: u64) -> Result<Option<Value>> {
        wait_op!(|cb| self.store.async_get(ctx, key.to_owned(), start_ts, cb)).unwrap()
    }

    #[allow(dead_code)]
    pub fn batch_get(
        &self,
        ctx: Context,
        keys: &[Key],
        start_ts: u64,
    ) -> Result<Vec<Result<KvPair>>> {
        wait_op!(|cb| self.store
            .async_batch_get(ctx, keys.to_owned(), start_ts, cb))
            .unwrap()
    }

    pub fn scan(
        &self,
        ctx: Context,
        key: Key,
        limit: usize,
        key_only: bool,
        start_ts: u64,
    ) -> Result<Vec<Result<KvPair>>> {
        wait_op!(|cb| self.store.async_scan(
            ctx,
            key,
            limit,
            start_ts,
            Options::new(0, false, key_only),
            cb,
        )).unwrap()
    }

    pub fn prewrite(
        &self,
        ctx: Context,
        mutations: Vec<Mutation>,
        primary: Vec<u8>,
        start_ts: u64,
    ) -> Result<Vec<Result<()>>> {
        wait_op!(|cb| self.store.async_prewrite(
            ctx,
            mutations,
            primary,
            start_ts,
            Options::default(),
            cb
        )).unwrap()
    }

    pub fn commit(
        &self,
        ctx: Context,
        keys: Vec<Key>,
        start_ts: u64,
        commit_ts: u64,
    ) -> Result<()> {
        wait_op!(|cb| self.store.async_commit(ctx, keys, start_ts, commit_ts, cb)).unwrap()
    }

    pub fn cleanup(&self, ctx: Context, key: Key, start_ts: u64) -> Result<()> {
        wait_op!(|cb| self.store.async_cleanup(ctx, key, start_ts, cb)).unwrap()
    }

    pub fn rollback(&self, ctx: Context, keys: Vec<Key>, start_ts: u64) -> Result<()> {
        wait_op!(|cb| self.store.async_rollback(ctx, keys, start_ts, cb)).unwrap()
    }

<<<<<<< HEAD
    pub fn scan_lock(
        &self,
        ctx: Context,
        max_ts: u64,
        start_key: Key,
        limit: usize,
    ) -> Result<Vec<LockInfo>> {
        wait_op!(|cb| {
            self.store
                .async_scan_lock(ctx, max_ts, start_key, limit, cb)
                .unwrap()
        }).unwrap()
=======
    pub fn scan_lock(&self, ctx: Context, max_ts: u64) -> Result<Vec<LockInfo>> {
        wait_op!(|cb| self.store.async_scan_lock(ctx, max_ts, cb)).unwrap()
>>>>>>> b0740b9a
    }

    pub fn resolve_lock(&self, ctx: Context, start_ts: u64, commit_ts: Option<u64>) -> Result<()> {
        let mut txn_status = HashMap::default();
        txn_status.insert(start_ts, commit_ts.unwrap_or(0));
        wait_op!(|cb| self.store.async_resolve_lock(ctx, txn_status, cb)).unwrap()
    }

    pub fn resolve_lock_batch(&self, ctx: Context, txns: Vec<(u64, u64)>) -> Result<()> {
        let txn_status: HashMap<u64, u64> = txns.into_iter().collect();
        wait_op!(|cb| self.store.async_resolve_lock(ctx, txn_status, cb)).unwrap()
    }

    pub fn gc(&self, ctx: Context, safe_point: u64) -> Result<()> {
        wait_op!(|cb| self.store.async_gc(ctx, safe_point, cb)).unwrap()
    }

    pub fn raw_get(&self, ctx: Context, key: Vec<u8>) -> Result<Option<Vec<u8>>> {
        wait_op!(|cb| self.store.async_raw_get(ctx, key, cb)).unwrap()
    }

    pub fn raw_put(&self, ctx: Context, key: Vec<u8>, value: Vec<u8>) -> Result<()> {
        wait_op!(|cb| self.store.async_raw_put(ctx, key, value, cb)).unwrap()
    }

    pub fn raw_delete(&self, ctx: Context, key: Vec<u8>) -> Result<()> {
        wait_op!(|cb| self.store.async_raw_delete(ctx, key, cb)).unwrap()
    }

    pub fn raw_scan(
        &self,
        ctx: Context,
        start_key: Vec<u8>,
        limit: usize,
    ) -> Result<Vec<Result<KvPair>>> {
        wait_op!(|cb| self.store.async_raw_scan(ctx, start_key, limit, cb)).unwrap()
    }
}

impl Clone for SyncStorage {
    fn clone(&self) -> SyncStorage {
        self.cnt.fetch_add(1, Ordering::SeqCst);
        SyncStorage {
            store: self.store.clone(),
            cnt: Arc::clone(&self.cnt),
        }
    }
}

impl Drop for SyncStorage {
    fn drop(&mut self) {
        if self.cnt.fetch_sub(1, Ordering::SeqCst) == 0 {
            self.store.stop().unwrap()
        }
    }
}<|MERGE_RESOLUTION|>--- conflicted
+++ resolved
@@ -131,7 +131,6 @@
         wait_op!(|cb| self.store.async_rollback(ctx, keys, start_ts, cb)).unwrap()
     }
 
-<<<<<<< HEAD
     pub fn scan_lock(
         &self,
         ctx: Context,
@@ -142,12 +141,7 @@
         wait_op!(|cb| {
             self.store
                 .async_scan_lock(ctx, max_ts, start_key, limit, cb)
-                .unwrap()
         }).unwrap()
-=======
-    pub fn scan_lock(&self, ctx: Context, max_ts: u64) -> Result<Vec<LockInfo>> {
-        wait_op!(|cb| self.store.async_scan_lock(ctx, max_ts, cb)).unwrap()
->>>>>>> b0740b9a
     }
 
     pub fn resolve_lock(&self, ctx: Context, start_ts: u64, commit_ts: Option<u64>) -> Result<()> {
