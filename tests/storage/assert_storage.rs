// Copyright 2017 PingCAP, Inc.
//
// Licensed under the Apache License, Version 2.0 (the "License");
// you may not use this file except in compliance with the License.
// You may obtain a copy of the License at
//
//     http://www.apache.org/licenses/LICENSE-2.0
//
// Unless required by applicable law or agreed to in writing, software
// distributed under the License is distributed on an "AS IS" BASIS,
// See the License for the specific language governing permissions and
// limitations under the License.

use super::sync_storage::SyncStorage;
use super::util::new_raft_storage_with_store_count;
use kvproto::kvrpcpb::{Context, LockInfo};
use raftstore::cluster::Cluster;
use raftstore::server::{ServerCluster, SimulateEngine};
use tikv::server::readpool::{self, ReadPool};
use tikv::storage::config::Config;
use tikv::storage::engine::{self, EngineRocksdb};
use tikv::storage::mvcc::{self, MAX_TXN_WRITE_SIZE};
use tikv::storage::txn;
<<<<<<< HEAD
use tikv::storage::{self, make_key, Engine, Key, KvPair, Mutation, Value};
use tikv::util::HandyRwLock;
=======
use tikv::storage::{self, make_key, Key, KvPair, Mutation, Value};
>>>>>>> 311da1ba
use tikv::util::worker::FutureWorker;
use tikv::util::HandyRwLock;

#[derive(Clone)]
pub struct AssertionStorage<E: Engine> {
    pub store: SyncStorage<E>,
    pub ctx: Context,
}

impl Default for AssertionStorage<EngineRocksdb> {
    fn default() -> Self {
        let pd_worker = FutureWorker::new("test future worker");
        let read_pool = ReadPool::new("readpool", &readpool::Config::default_for_test(), || {
            || storage::ReadPoolContext::new(pd_worker.scheduler())
        });
        AssertionStorage {
            ctx: Context::new(),
            store: SyncStorage::new(&Config::default(), read_pool),
        }
    }
}

impl AssertionStorage<SimulateEngine> {
    pub fn new_raft_storage_with_store_count(
        count: usize,
        key: &str,
    ) -> (Cluster<ServerCluster>, Self) {
        let (cluster, store, ctx) = new_raft_storage_with_store_count(count, key);
        let storage = Self { ctx, store };
        (cluster, storage)
    }

    pub fn update_with_key_byte(&mut self, cluster: &mut Cluster<ServerCluster>, key: &[u8]) {
        // ensure the leader of range which contains current key has been elected
        cluster.must_get(key);
        let region = cluster.get_region(key);
        let leader = cluster.leader_of_region(region.get_id()).unwrap();
        if leader.get_store_id() == self.ctx.get_peer().get_store_id() {
            return;
        }
        let engine = cluster.sim.rl().storages[&leader.get_id()].clone();
        self.ctx.set_region_id(region.get_id());
        self.ctx.set_region_epoch(region.get_region_epoch().clone());
        self.ctx.set_peer(leader.clone());
        let pd_worker = FutureWorker::new("test future worker");
        let read_pool = ReadPool::new("readpool", &readpool::Config::default_for_test(), || {
            || storage::ReadPoolContext::new(pd_worker.scheduler())
        });
        self.store = SyncStorage::from_engine(engine, &Config::default(), read_pool);
    }

    pub fn delete_ok_for_cluster(
        &mut self,
        cluster: &mut Cluster<ServerCluster>,
        key: &[u8],
        start_ts: u64,
        commit_ts: u64,
    ) {
        let mutations = vec![Mutation::Delete(make_key(key))];
        let commit_keys = vec![make_key(key)];
        self.two_pc_ok_for_cluster(cluster, mutations, key, commit_keys, start_ts, commit_ts);
    }

    fn get_from_custer(
        &mut self,
        cluster: &mut Cluster<ServerCluster>,
        key: &[u8],
        ts: u64,
    ) -> Option<Value> {
        for _ in 0..3 {
            let res = self.store.get(self.ctx.clone(), &make_key(key), ts);
            if let Ok(data) = res {
                return data;
            }
            self.expect_not_leader_or_stale_command(res.unwrap_err());
            self.update_with_key_byte(cluster, key);
        }
        panic!("failed with 3 try");
    }

    pub fn get_none_from_cluster(
        &mut self,
        cluster: &mut Cluster<ServerCluster>,
        key: &[u8],
        ts: u64,
    ) {
        assert_eq!(self.get_from_custer(cluster, key, ts), None);
    }

    pub fn put_ok_for_cluster(
        &mut self,
        cluster: &mut Cluster<ServerCluster>,
        key: &[u8],
        value: &[u8],
        start_ts: u64,
        commit_ts: u64,
    ) {
        let mutations = vec![Mutation::Put((make_key(key), value.to_vec()))];
        let commit_keys = vec![make_key(key)];
        self.two_pc_ok_for_cluster(cluster, mutations, key, commit_keys, start_ts, commit_ts);
    }

    fn two_pc_ok_for_cluster(
        &mut self,
        cluster: &mut Cluster<ServerCluster>,
        prewrite_mutations: Vec<Mutation>,
        key: &[u8],
        commit_keys: Vec<Key>,
        start_ts: u64,
        commit_ts: u64,
    ) {
        let retry_time = 3;
        let mut success = false;
        for _ in 0..retry_time {
            let res = self.store.prewrite(
                self.ctx.clone(),
                prewrite_mutations.clone(),
                key.to_vec(),
                start_ts,
            );
            if res.is_ok() {
                success = true;
                break;
            }
            self.expect_not_leader_or_stale_command(res.unwrap_err());
            self.update_with_key_byte(cluster, key)
        }
        assert!(success);

        success = false;
        for _ in 0..retry_time {
            let res = self.store
                .commit(self.ctx.clone(), commit_keys.clone(), start_ts, commit_ts);
            if res.is_ok() {
                success = true;
                break;
            }
            self.expect_not_leader_or_stale_command(res.unwrap_err());
            self.update_with_key_byte(cluster, key)
        }
        assert!(success);
    }

    pub fn gc_ok_for_cluster(
        &mut self,
        cluster: &mut Cluster<ServerCluster>,
        region_key: &[u8],
        safe_point: u64,
    ) {
        for _ in 0..3 {
            let ret = self.store.gc(self.ctx.clone(), safe_point);
            if ret.is_ok() {
                return;
            }
            self.expect_not_leader_or_stale_command(ret.unwrap_err());
            self.update_with_key_byte(cluster, region_key);
        }
        panic!("failed with 3 retry!");
    }

    pub fn test_txn_store_gc3_for_cluster(
        &mut self,
        cluster: &mut Cluster<ServerCluster>,
        key_prefix: u8,
    ) {
        let key_len = 10_000;
        let key = vec![key_prefix; 1024];
        for k in 1u64..(MAX_TXN_WRITE_SIZE / key_len * 2) as u64 {
            self.put_ok_for_cluster(cluster, &key, b"", k * 10, k * 10 + 5);
        }

        self.delete_ok_for_cluster(cluster, &key, 1000, 1050);
        self.get_none_from_cluster(cluster, &key, 2000);
        self.gc_ok_for_cluster(cluster, &key, 2000);
        self.get_none_from_cluster(cluster, &key, 3000);
    }
}

impl<E: Engine> AssertionStorage<E> {
    pub fn get_none(&self, key: &[u8], ts: u64) {
        let key = make_key(key);
        assert_eq!(self.store.get(self.ctx.clone(), &key, ts).unwrap(), None);
    }

    pub fn get_err(&self, key: &[u8], ts: u64) {
        let key = make_key(key);
        assert!(self.store.get(self.ctx.clone(), &key, ts).is_err());
    }

    pub fn get_ok(&self, key: &[u8], ts: u64, expect: &[u8]) {
        let key = make_key(key);
        assert_eq!(
            self.store.get(self.ctx.clone(), &key, ts).unwrap().unwrap(),
            expect
        );
    }

    pub fn batch_get_ok(&self, keys: &[&[u8]], ts: u64, expect: Vec<&[u8]>) {
        let keys: Vec<Key> = keys.into_iter().map(|x| make_key(x)).collect();
        let result: Vec<Vec<u8>> = self
            .store
            .batch_get(self.ctx.clone(), &keys, ts)
            .unwrap()
            .into_iter()
            .map(|x| x.unwrap().1)
            .collect();
        let expect: Vec<Vec<u8>> = expect.into_iter().map(|x| x.to_vec()).collect();
        assert_eq!(result, expect);
    }

    fn expect_not_leader_or_stale_command(&self, err: storage::Error) {
        match err {
            storage::Error::Txn(txn::Error::Mvcc(mvcc::Error::Engine(engine::Error::Request(
                ref e,
            ))))
            | storage::Error::Txn(txn::Error::Engine(engine::Error::Request(ref e)))
            | storage::Error::Engine(engine::Error::Request(ref e)) => {
                assert!(
                    e.has_not_leader() | e.has_stale_command(),
                    "invalid error {:?}",
                    e
                );
            }
            _ => {
                panic!(
                    "expect not leader error or stale command, but got {:?}",
                    err
                );
            }
        }
    }

    fn expect_invalid_tso_err(&self, resp: Result<(), storage::Error>, sts: u64, cmt_ts: u64) {
        assert!(resp.is_err());
        let err = resp.unwrap_err();
        match err {
            storage::Error::Txn(txn::Error::InvalidTxnTso {
                start_ts,
                commit_ts,
            }) => {
                assert_eq!(sts, start_ts);
                assert_eq!(cmt_ts, commit_ts);
            }
            _ => {
                panic!("expect invalid tso error, but got {:?}", err);
            }
        }
    }

    pub fn put_ok(&self, key: &[u8], value: &[u8], start_ts: u64, commit_ts: u64) {
        self.store
            .prewrite(
                self.ctx.clone(),
                vec![Mutation::Put((make_key(key), value.to_vec()))],
                key.to_vec(),
                start_ts,
            )
            .unwrap();
        self.store
            .commit(self.ctx.clone(), vec![make_key(key)], start_ts, commit_ts)
            .unwrap();
    }

    pub fn delete_ok(&self, key: &[u8], start_ts: u64, commit_ts: u64) {
        self.store
            .prewrite(
                self.ctx.clone(),
                vec![Mutation::Delete(make_key(key))],
                key.to_vec(),
                start_ts,
            )
            .unwrap();
        self.store
            .commit(self.ctx.clone(), vec![make_key(key)], start_ts, commit_ts)
            .unwrap();
    }

<<<<<<< HEAD
=======
    pub fn delete_ok_for_cluster(
        &mut self,
        cluster: &mut Cluster<ServerCluster>,
        key: &[u8],
        start_ts: u64,
        commit_ts: u64,
    ) {
        let mutations = vec![Mutation::Delete(make_key(key))];
        let commit_keys = vec![make_key(key)];
        self.two_pc_ok_for_cluster(cluster, mutations, key, commit_keys, start_ts, commit_ts);
    }

    fn get_from_custer(
        &mut self,
        cluster: &mut Cluster<ServerCluster>,
        key: &[u8],
        ts: u64,
    ) -> Option<Value> {
        for _ in 0..3 {
            let res = self.store.get(self.ctx.clone(), &make_key(key), ts);
            if let Ok(data) = res {
                return data;
            }
            self.expect_not_leader_or_stale_command(res.unwrap_err());
            self.update_with_key_byte(cluster, key);
        }
        panic!("failed with 3 try");
    }

    fn two_pc_ok_for_cluster(
        &mut self,
        cluster: &mut Cluster<ServerCluster>,
        prewrite_mutations: Vec<Mutation>,
        key: &[u8],
        commit_keys: Vec<Key>,
        start_ts: u64,
        commit_ts: u64,
    ) {
        let retry_time = 3;
        let mut success = false;
        for _ in 0..retry_time {
            let res = self.store.prewrite(
                self.ctx.clone(),
                prewrite_mutations.clone(),
                key.to_vec(),
                start_ts,
            );
            if res.is_ok() {
                success = true;
                break;
            }
            self.expect_not_leader_or_stale_command(res.unwrap_err());
            self.update_with_key_byte(cluster, key)
        }
        assert!(success);

        success = false;
        for _ in 0..retry_time {
            let res = self
                .store
                .commit(self.ctx.clone(), commit_keys.clone(), start_ts, commit_ts);
            if res.is_ok() {
                success = true;
                break;
            }
            self.expect_not_leader_or_stale_command(res.unwrap_err());
            self.update_with_key_byte(cluster, key)
        }
        assert!(success);
    }

>>>>>>> 311da1ba
    pub fn scan_ok(
        &self,
        start_key: &[u8],
        limit: usize,
        ts: u64,
        expect: Vec<Option<(&[u8], &[u8])>>,
    ) {
        let key_address = make_key(start_key);
        let result = self
            .store
            .scan(self.ctx.clone(), key_address, limit, false, ts)
            .unwrap();
        let result: Vec<Option<KvPair>> = result.into_iter().map(Result::ok).collect();
        let expect: Vec<Option<KvPair>> = expect
            .into_iter()
            .map(|x| x.map(|(k, v)| (k.to_vec(), v.to_vec())))
            .collect();
        assert_eq!(result, expect);
    }

    pub fn reverse_scan_ok(
        &self,
        start_key: &[u8],
        limit: usize,
        ts: u64,
        expect: Vec<Option<(&[u8], &[u8])>>,
    ) {
        let key_address = make_key(start_key);
        let result = self
            .store
            .reverse_scan(self.ctx.clone(), key_address, limit, false, ts)
            .unwrap();
        let result: Vec<Option<KvPair>> = result.into_iter().map(Result::ok).collect();
        let expect: Vec<Option<KvPair>> = expect
            .into_iter()
            .map(|x| x.map(|(k, v)| (k.to_vec(), v.to_vec())))
            .collect();
        assert_eq!(result, expect);
    }

    pub fn scan_key_only_ok(
        &self,
        start_key: &[u8],
        limit: usize,
        ts: u64,
        expect: Vec<Option<&[u8]>>,
    ) {
        let key_address = make_key(start_key);
        let result = self
            .store
            .scan(self.ctx.clone(), key_address, limit, true, ts)
            .unwrap();
        let result: Vec<Option<KvPair>> = result.into_iter().map(Result::ok).collect();
        let expect: Vec<Option<KvPair>> = expect
            .into_iter()
            .map(|x| x.map(|k| (k.to_vec(), vec![])))
            .collect();
        assert_eq!(result, expect);
    }

    pub fn prewrite_ok(&self, mutations: Vec<Mutation>, primary: &[u8], start_ts: u64) {
        self.store
            .prewrite(self.ctx.clone(), mutations, primary.to_vec(), start_ts)
            .unwrap();
    }

    pub fn prewrite_err(&self, mutations: Vec<Mutation>, primary: &[u8], start_ts: u64) {
        self.store
            .prewrite(self.ctx.clone(), mutations, primary.to_vec(), start_ts)
            .unwrap_err();
    }

    pub fn prewrite_locked(
        &self,
        mutations: Vec<Mutation>,
        primary: &[u8],
        start_ts: u64,
        expect_locks: Vec<(&[u8], &[u8], u64)>,
    ) {
        let res = self
            .store
            .prewrite(self.ctx.clone(), mutations, primary.to_vec(), start_ts)
            .unwrap();
        let locks: Vec<(&[u8], &[u8], u64)> = res
            .iter()
            .filter_map(|x| {
                if let Err(storage::Error::Txn(txn::Error::Mvcc(mvcc::Error::KeyIsLocked {
                    ref key,
                    ref primary,
                    ts,
                    ..
                }))) = *x
                {
                    Some((key.as_ref(), primary.as_ref(), ts))
                } else {
                    None
                }
            })
            .collect();
        assert_eq!(expect_locks, locks);
    }

    pub fn prewrite_conflict(
        &self,
        mutations: Vec<Mutation>,
        cur_primary: &[u8],
        cur_start_ts: u64,
        confl_key: &[u8],
        confl_ts: u64,
    ) {
        let err = self
            .store
            .prewrite(
                self.ctx.clone(),
                mutations,
                cur_primary.to_vec(),
                cur_start_ts,
            )
            .unwrap_err();

        match err {
            storage::Error::Txn(txn::Error::Mvcc(mvcc::Error::WriteConflict {
                start_ts,
                conflict_ts,
                ref key,
                ref primary,
            })) => {
                assert_eq!(cur_start_ts, start_ts);
                assert_eq!(confl_ts, conflict_ts);
                assert_eq!(key.to_owned(), confl_key.to_owned());
                assert_eq!(primary.to_owned(), cur_primary.to_owned());
            }
            _ => {
                panic!("expect conflict error, but got {:?}", err);
            }
        }
    }

    pub fn commit_ok(&self, keys: Vec<&[u8]>, start_ts: u64, commit_ts: u64) {
        let keys: Vec<Key> = keys.iter().map(|x| make_key(x)).collect();
        self.store
            .commit(self.ctx.clone(), keys, start_ts, commit_ts)
            .unwrap();
    }

    pub fn commit_with_illegal_tso(&self, keys: Vec<&[u8]>, start_ts: u64, commit_ts: u64) {
        let keys: Vec<Key> = keys.iter().map(|x| make_key(x)).collect();
        let resp = self
            .store
            .commit(self.ctx.clone(), keys, start_ts, commit_ts);
        self.expect_invalid_tso_err(resp, start_ts, commit_ts);
    }

    pub fn cleanup_ok(&self, key: &[u8], start_ts: u64) {
        self.store
            .cleanup(self.ctx.clone(), make_key(key), start_ts)
            .unwrap();
    }

    pub fn cleanup_err(&self, key: &[u8], start_ts: u64) {
        assert!(
            self.store
                .cleanup(self.ctx.clone(), make_key(key), start_ts)
                .is_err()
        );
    }

    pub fn rollback_ok(&self, keys: Vec<&[u8]>, start_ts: u64) {
        let keys: Vec<Key> = keys.iter().map(|x| make_key(x)).collect();
        self.store
            .rollback(self.ctx.clone(), keys, start_ts)
            .unwrap();
    }

    pub fn rollback_err(&self, keys: Vec<&[u8]>, start_ts: u64) {
        let keys: Vec<Key> = keys.iter().map(|x| make_key(x)).collect();
        assert!(
            self.store
                .rollback(self.ctx.clone(), keys, start_ts)
                .is_err()
        );
    }

    pub fn scan_lock_ok(
        &self,
        max_ts: u64,
        start_key: Vec<u8>,
        limit: usize,
        expect: Vec<LockInfo>,
    ) {
        assert_eq!(
            self.store
                .scan_lock(self.ctx.clone(), max_ts, start_key, limit)
                .unwrap(),
            expect
        );
    }

    pub fn resolve_lock_ok(&self, start_ts: u64, commit_ts: Option<u64>) {
        self.store
            .resolve_lock(self.ctx.clone(), start_ts, commit_ts)
            .unwrap();
    }

    pub fn resolve_lock_batch_ok(
        &self,
        start_ts_1: u64,
        commit_ts_1: u64,
        start_ts_2: u64,
        commit_ts_2: u64,
    ) {
        self.store
            .resolve_lock_batch(
                self.ctx.clone(),
                vec![(start_ts_1, commit_ts_1), (start_ts_2, commit_ts_2)],
            )
            .unwrap();
    }

    pub fn resolve_lock_with_illegal_tso(&self, start_ts: u64, commit_ts: Option<u64>) {
        let resp = self
            .store
            .resolve_lock(self.ctx.clone(), start_ts, commit_ts);
        self.expect_invalid_tso_err(resp, start_ts, commit_ts.unwrap())
    }

    pub fn gc_ok(&self, safe_point: u64) {
        self.store.gc(self.ctx.clone(), safe_point).unwrap();
    }

    pub fn raw_get_ok(&self, cf: String, key: Vec<u8>, value: Option<Vec<u8>>) {
        assert_eq!(
            self.store.raw_get(self.ctx.clone(), cf, key).unwrap(),
            value
        );
    }

    pub fn raw_put_ok(&self, cf: String, key: Vec<u8>, value: Vec<u8>) {
        self.store
            .raw_put(self.ctx.clone(), cf, key, value)
            .unwrap();
    }

    pub fn raw_put_err(&self, cf: String, key: Vec<u8>, value: Vec<u8>) {
        self.store
            .raw_put(self.ctx.clone(), cf, key, value)
            .unwrap_err();
    }

    pub fn raw_delete_ok(&self, cf: String, key: Vec<u8>) {
        self.store.raw_delete(self.ctx.clone(), cf, key).unwrap()
    }

    pub fn raw_delete_err(&self, cf: String, key: Vec<u8>) {
        self.store
            .raw_delete(self.ctx.clone(), cf, key)
            .unwrap_err();
    }

    pub fn raw_scan_ok(
        &self,
        cf: String,
        start_key: Vec<u8>,
        limit: usize,
        expect: Vec<(&[u8], &[u8])>,
    ) {
        let result: Vec<KvPair> = self
            .store
            .raw_scan(self.ctx.clone(), cf, start_key, limit)
            .unwrap()
            .into_iter()
            .map(|x| x.unwrap())
            .collect();
        let expect: Vec<KvPair> = expect
            .into_iter()
            .map(|(k, v)| (k.to_vec(), v.to_vec()))
            .collect();
        assert_eq!(result, expect);
    }

    pub fn test_txn_store_gc(&self, key: &str) {
        let key_bytes = key.as_bytes();
        self.put_ok(key_bytes, b"v1", 5, 10);
        self.put_ok(key_bytes, b"v2", 15, 20);
        self.gc_ok(30);
        self.get_none(key_bytes, 15);
        self.get_ok(key_bytes, 25, b"v2");
    }

    pub fn test_txn_store_gc3(&self, key_prefix: u8) {
        let key_len = 10_000;
        let key = vec![key_prefix; 1024];
        for k in 1u64..(MAX_TXN_WRITE_SIZE / key_len * 2) as u64 {
            self.put_ok(&key, b"", k * 10, k * 10 + 5);
        }
        self.delete_ok(&key, 1000, 1050);
        self.get_none(&key, 2000);
        self.gc_ok(2000);
        self.get_none(&key, 3000);
    }
}<|MERGE_RESOLUTION|>--- conflicted
+++ resolved
@@ -21,12 +21,7 @@
 use tikv::storage::engine::{self, EngineRocksdb};
 use tikv::storage::mvcc::{self, MAX_TXN_WRITE_SIZE};
 use tikv::storage::txn;
-<<<<<<< HEAD
 use tikv::storage::{self, make_key, Engine, Key, KvPair, Mutation, Value};
-use tikv::util::HandyRwLock;
-=======
-use tikv::storage::{self, make_key, Key, KvPair, Mutation, Value};
->>>>>>> 311da1ba
 use tikv::util::worker::FutureWorker;
 use tikv::util::HandyRwLock;
 
@@ -158,7 +153,8 @@
 
         success = false;
         for _ in 0..retry_time {
-            let res = self.store
+            let res = self
+                .store
                 .commit(self.ctx.clone(), commit_keys.clone(), start_ts, commit_ts);
             if res.is_ok() {
                 success = true;
@@ -304,80 +300,6 @@
             .unwrap();
     }
 
-<<<<<<< HEAD
-=======
-    pub fn delete_ok_for_cluster(
-        &mut self,
-        cluster: &mut Cluster<ServerCluster>,
-        key: &[u8],
-        start_ts: u64,
-        commit_ts: u64,
-    ) {
-        let mutations = vec![Mutation::Delete(make_key(key))];
-        let commit_keys = vec![make_key(key)];
-        self.two_pc_ok_for_cluster(cluster, mutations, key, commit_keys, start_ts, commit_ts);
-    }
-
-    fn get_from_custer(
-        &mut self,
-        cluster: &mut Cluster<ServerCluster>,
-        key: &[u8],
-        ts: u64,
-    ) -> Option<Value> {
-        for _ in 0..3 {
-            let res = self.store.get(self.ctx.clone(), &make_key(key), ts);
-            if let Ok(data) = res {
-                return data;
-            }
-            self.expect_not_leader_or_stale_command(res.unwrap_err());
-            self.update_with_key_byte(cluster, key);
-        }
-        panic!("failed with 3 try");
-    }
-
-    fn two_pc_ok_for_cluster(
-        &mut self,
-        cluster: &mut Cluster<ServerCluster>,
-        prewrite_mutations: Vec<Mutation>,
-        key: &[u8],
-        commit_keys: Vec<Key>,
-        start_ts: u64,
-        commit_ts: u64,
-    ) {
-        let retry_time = 3;
-        let mut success = false;
-        for _ in 0..retry_time {
-            let res = self.store.prewrite(
-                self.ctx.clone(),
-                prewrite_mutations.clone(),
-                key.to_vec(),
-                start_ts,
-            );
-            if res.is_ok() {
-                success = true;
-                break;
-            }
-            self.expect_not_leader_or_stale_command(res.unwrap_err());
-            self.update_with_key_byte(cluster, key)
-        }
-        assert!(success);
-
-        success = false;
-        for _ in 0..retry_time {
-            let res = self
-                .store
-                .commit(self.ctx.clone(), commit_keys.clone(), start_ts, commit_ts);
-            if res.is_ok() {
-                success = true;
-                break;
-            }
-            self.expect_not_leader_or_stale_command(res.unwrap_err());
-            self.update_with_key_byte(cluster, key)
-        }
-        assert!(success);
-    }
-
->>>>>>> 311da1ba
     pub fn scan_ok(
         &self,
         start_key: &[u8],
