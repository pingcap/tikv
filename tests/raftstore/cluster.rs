--- conflicted
+++ resolved
@@ -24,11 +24,8 @@
 
 use tikv::raftstore::{Result, Error};
 use tikv::raftstore::store::*;
-<<<<<<< HEAD
+use tikv::config::TiKvConfig;
 use tikv::storage::ALL_CFS;
-=======
-use tikv::config::TiKvConfig;
->>>>>>> 2e8382ca
 use super::util::*;
 use kvproto::pdpb;
 use kvproto::raft_cmdpb::*;
@@ -53,16 +50,12 @@
     // and the node id must be the same as given argument.
     // Return the node id.
     // TODO: we will rename node name here because now we use store only.
-<<<<<<< HEAD
     fn run_node(&mut self,
                 node_id: u64,
-                cfg: ServerConfig,
+                cfg: TiKvConfig,
                 engine: Arc<DB>,
                 raft_engine: Arc<DB>)
                 -> u64;
-=======
-    fn run_node(&mut self, node_id: u64, cfg: TiKvConfig, engine: Arc<DB>) -> u64;
->>>>>>> 2e8382ca
     fn stop_node(&mut self, node_id: u64);
     fn get_node_ids(&self) -> HashSet<u64>;
     fn call_command_on_node(&self,
