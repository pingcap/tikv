// Copyright 2016 PingCAP, Inc.
//
// Licensed under the Apache License, Version 2.0 (the "License");
// you may not use this file except in compliance with the License.
// You may obtain a copy of the License at
//
//     http://www.apache.org/licenses/LICENSE-2.0
//
// Unless required by applicable law or agreed to in writing, software
// distributed under the License is distributed on an "AS IS" BASIS,
// See the License for the specific language governing permissions and
// limitations under the License.

use std::time::Duration;
use std::sync::Arc;
use std::thread;

use tikv::raftstore::store::*;
use kvproto::raftpb::ConfChangeType;
use kvproto::metapb;
use tikv::pd::PdClient;

use super::cluster::{Cluster, Simulator};
use super::node::new_node_cluster;
use super::server::new_server_cluster;
use super::util::*;
use super::pd::TestPdClient;


fn test_simple_conf_change<T: Simulator>(cluster: &mut Cluster<T>) {
    // init_log();
    let r1 = cluster.bootstrap_conf_change();
    cluster.start();

    // Now region 1 only has peer (1, 1, 1);
    let (key, value) = (b"a1", b"v1");

    cluster.must_put(key, value);
    assert_eq!(cluster.get(key), Some(value.to_vec()));

    let engine_2 = cluster.get_engine(2);
    must_get_none(&engine_2, b"a1");
    // add peer (2,2,2) to region 1.
    cluster.change_peer(r1, ConfChangeType::AddNode, new_peer(2, 2));

    let (key, value) = (b"a2", b"v2");
    cluster.must_put(key, value);
    assert_eq!(cluster.get(key), Some(value.to_vec()));

    // now peer 2 must have v1 and v2;
    must_get_equal(&engine_2, b"a1", b"v1");
    must_get_equal(&engine_2, b"a2", b"v2");

    let epoch = cluster.pd_client
<<<<<<< HEAD
        .rl()
=======
>>>>>>> a7145ffd
        .get_region_by_id(1)
        .unwrap()
        .get_region_epoch()
        .clone();

    // Conf version must change.
    assert!(epoch.get_conf_ver() > 1);

    let change_peer = new_admin_request(1,
                                        &epoch,
                                        new_change_peer_cmd(ConfChangeType::AddNode,
                                                            new_peer(2, 2)));
    let resp = cluster.call_command_on_leader(change_peer, Duration::from_secs(3)).unwrap();
    assert!(resp.get_header().has_error(),
            "we can't add same peer twice");

    // Send an invalid stale epoch
    let mut stale_epoch = metapb::RegionEpoch::new();
    stale_epoch.set_version(1);
    stale_epoch.set_conf_ver(1);
    let change_peer = new_admin_request(1,
                                        &stale_epoch,
                                        new_change_peer_cmd(ConfChangeType::AddNode,
                                                            new_peer(5, 5)));
    let resp = cluster.call_command_on_leader(change_peer, Duration::from_secs(3)).unwrap();
    assert!(resp.get_header().has_error(),
            "We can't change peer with stale epoch");

    // peer 5 must not exist
    let engine_5 = cluster.get_engine(5);
    must_get_none(&engine_5, b"a1");

    // add peer (3, 3, 3) to region 1.
    cluster.change_peer(r1, ConfChangeType::AddNode, new_peer(3, 3));
    // Remove peer (2, 2, 2) from region 1.
    cluster.change_peer(r1, ConfChangeType::RemoveNode, new_peer(2, 2));

    let (key, value) = (b"a3", b"v3");
    cluster.must_put(key, value);
    assert_eq!(cluster.get(key), Some(value.to_vec()));
    // now peer 3 must have v1, v2 and v3
    let engine_3 = cluster.get_engine(3);
    must_get_equal(&engine_3, b"a1", b"v1");
    must_get_equal(&engine_3, b"a2", b"v2");
    must_get_equal(&engine_3, b"a3", b"v3");

    // peer 2 has nothing
    must_get_none(&engine_2, b"a1");
    must_get_none(&engine_2, b"a2");

    let epoch = cluster.pd_client
<<<<<<< HEAD
        .rl()
=======
>>>>>>> a7145ffd
        .get_region_by_id(1)
        .unwrap()
        .get_region_epoch()
        .clone();
    let change_peer = new_admin_request(1,
                                        &epoch,
                                        new_change_peer_cmd(ConfChangeType::RemoveNode,
                                                            new_peer(2, 2)));
    let resp = cluster.call_command_on_leader(change_peer, Duration::from_secs(3)).unwrap();
    assert!(resp.get_header().has_error(),
            "we can't remove same peer twice");

    let change_peer = new_admin_request(1,
                                        &stale_epoch,
                                        new_change_peer_cmd(ConfChangeType::RemoveNode,
                                                            new_peer(3, 3)));
    let resp = cluster.call_command_on_leader(change_peer, Duration::from_secs(3)).unwrap();
    assert!(resp.get_header().has_error(),
            "We can't change peer with stale epoch");

    // peer 3 must exist
    must_get_equal(&engine_3, b"a3", b"v3");

    // add peer 2 then remove it again.
    cluster.change_peer(r1, ConfChangeType::AddNode, new_peer(2, 2));

    // Force update a2 to check whether peer 2 added ok and received the snapshot.
    let (key, value) = (b"a2", b"v2");
    cluster.must_put(key, value);
    assert_eq!(cluster.get(key), Some(value.to_vec()));

    let engine_2 = cluster.get_engine(2);

    must_get_equal(&engine_2, b"a1", b"v1");
    must_get_equal(&engine_2, b"a2", b"v2");
    must_get_equal(&engine_2, b"a3", b"v3");

    // Make sure peer 2 is not in probe mode.
    cluster.must_put(b"a4", b"v4");
    assert_eq!(cluster.get(b"a4"), Some(b"v4".to_vec()));
    must_get_equal(&engine_2, b"a4", b"v4");

    // Remove peer (2, 2, 2) from region 1.
    cluster.change_peer(r1, ConfChangeType::RemoveNode, new_peer(2, 2));

    // add peer (2, 2, 4) to region 1.
    cluster.change_peer(r1, ConfChangeType::AddNode, new_peer(2, 4));
    // Remove peer (3, 3, 3) from region 1.
    cluster.change_peer(r1, ConfChangeType::RemoveNode, new_peer(3, 3));

    let (key, value) = (b"a4", b"v4");
    cluster.must_put(key, value);
    assert_eq!(cluster.get(key), Some(value.to_vec()));
    // now peer 4 in store 2 must have v1, v2, v3, v4, we check v1 and v4 here.
    let engine_2 = cluster.get_engine(2);

    must_get_equal(&engine_2, b"a1", b"v1");
    must_get_equal(&engine_2, b"a4", b"v4");

    // peer 3 has nothing, we check v1 and v4 here.
    must_get_none(&engine_3, b"a1");
    must_get_none(&engine_3, b"a4");

    // TODO: add more tests.
}

fn new_conf_change_peer(store: &metapb::Store, pd_client: &Arc<TestPdClient>) -> metapb::Peer {
    let peer_id = pd_client.alloc_id().unwrap();
    new_peer(store.get_id(), peer_id)
}

fn test_pd_conf_change<T: Simulator>(cluster: &mut Cluster<T>) {
    // init_log();
    cluster.start();

    let pd_client = cluster.pd_client.clone();
    let region = &pd_client.get_region(b"").unwrap();
    let region_id = region.get_id();

    let mut stores = pd_client.get_stores().unwrap();

    // Must have only one peer
    assert_eq!(region.get_peers().len(), 1);

    let peer = &region.get_peers()[0];

    let i = stores.iter().position(|store| store.get_id() == peer.get_store_id()).unwrap();
    stores.swap(0, i);

    // Now the first store has first region. others have none.

    let (key, value) = (b"a1", b"v1");
    cluster.must_put(key, value);
    assert_eq!(cluster.get(key), Some(value.to_vec()));

    let peer2 = new_conf_change_peer(&stores[1], &pd_client);
    let engine_2 = cluster.get_engine(peer2.get_store_id());
    assert!(engine_2.get_value(&keys::data_key(b"a1")).unwrap().is_none());
    // add new peer to first region.
    cluster.change_peer(region_id, ConfChangeType::AddNode, peer2.clone());

    let (key, value) = (b"a2", b"v2");
    cluster.must_put(key, value);
    assert_eq!(cluster.get(key), Some(value.to_vec()));

    // now peer 2 must have v1 and v2;
    must_get_equal(&engine_2, b"a1", b"v1");
    must_get_equal(&engine_2, b"a2", b"v2");

    // add new peer to first region.
    let peer3 = new_conf_change_peer(&stores[2], &pd_client);
    cluster.change_peer(region_id, ConfChangeType::AddNode, peer3.clone());
    // Remove peer2 from first region.
    cluster.change_peer(region_id, ConfChangeType::RemoveNode, peer2.clone());

    let (key, value) = (b"a3", b"v3");
    cluster.must_put(key, value);
    assert_eq!(cluster.get(key), Some(value.to_vec()));
    // now peer 3 must have v1, v2 and v3
    let engine_3 = cluster.get_engine(peer3.get_store_id());
    must_get_equal(&engine_3, b"a1", b"v1");
    must_get_equal(&engine_3, b"a2", b"v2");
    must_get_equal(&engine_3, b"a3", b"v3");

    // peer 2 has nothing
    must_get_none(&engine_2, b"a1");
    must_get_none(&engine_2, b"a2");
    // add peer4 to first region 1.
    let peer4 = new_conf_change_peer(&stores[1], &pd_client);
    cluster.change_peer(region_id, ConfChangeType::AddNode, peer4.clone());
    // Remove peer3 from first region.
    cluster.change_peer(region_id, ConfChangeType::RemoveNode, peer3.clone());

    let (key, value) = (b"a4", b"v4");
    cluster.must_put(key, value);
    assert_eq!(cluster.get(key), Some(value.to_vec()));
    // now peer4 must have v1, v2, v3, v4, we check v1 and v4 here.
    let engine_2 = cluster.get_engine(peer4.get_store_id());

    must_get_equal(&engine_2, b"a1", b"v1");
    must_get_equal(&engine_2, b"a4", b"v4");

    // peer 3 has nothing, we check v1 and v4 here.
    must_get_none(&engine_3, b"a1");
    must_get_none(&engine_3, b"a4");


    // TODO: add more tests.
}

#[test]
fn test_node_simple_conf_change() {
    let count = 5;
    let mut cluster = new_node_cluster(0, count);
    test_simple_conf_change(&mut cluster);
}

#[test]
fn test_server_simple_conf_change() {
    let count = 5;
    let mut cluster = new_server_cluster(0, count);
    test_simple_conf_change(&mut cluster);
}

#[test]
fn test_node_pd_conf_change() {
    let count = 5;
    let mut cluster = new_node_cluster(0, count);
    test_pd_conf_change(&mut cluster);
}

#[test]
fn test_server_pd_conf_change() {
    let count = 5;
    let mut cluster = new_server_cluster(0, count);
    test_pd_conf_change(&mut cluster);
}

fn wait_till_reach_count(pd_client: Arc<TestPdClient>, region_id: u64, c: usize) {
    let mut replica_count = 0;
    for _ in 0..1000 {
        let region = pd_client.get_region_by_id(region_id).unwrap();
        replica_count = region.get_peers().len();
        if replica_count == c {
            return;
        }
        thread::sleep(Duration::from_millis(10));
    }
    panic!("replica count {} still not meet {} after 10 secs",
           replica_count,
           c);
}

fn test_auto_adjust_replica<T: Simulator>(cluster: &mut Cluster<T>) {
    cluster.cfg.store_cfg.replica_check_tick_interval = 200;
    cluster.start();

    let pd_client = cluster.pd_client.clone();
    let mut region = pd_client.get_region(b"").unwrap();
    let region_id = region.get_id();

    let stores = pd_client.get_stores().unwrap();

    // default replica is 5.
    wait_till_reach_count(pd_client.clone(), region_id, 5);

    let (key, value) = (b"a1", b"v1");
    cluster.must_put(key, value);
    assert_eq!(cluster.get(key), Some(value.to_vec()));

    region = pd_client.get_region_by_id(region_id).unwrap();
    let i = stores.iter()
        .position(|s| region.get_peers().iter().all(|p| s.get_id() != p.get_store_id()))
        .unwrap();

    let peer = new_conf_change_peer(&stores[i], &pd_client);
    let engine = cluster.get_engine(peer.get_store_id());
    must_get_none(&engine, b"a1");

    cluster.change_peer(region_id, ConfChangeType::AddNode, peer.clone());

    wait_till_reach_count(pd_client.clone(), region_id, 6);
    // it should remove extra replica.
    wait_till_reach_count(pd_client.clone(), region_id, 5);

    region = pd_client.get_region_by_id(region_id).unwrap();
    let peer = region.get_peers().get(1).unwrap().clone();

    cluster.change_peer(region_id, ConfChangeType::RemoveNode, peer);
    wait_till_reach_count(pd_client.clone(), region_id, 4);
    // it should add missing replica.
    wait_till_reach_count(pd_client.clone(), region_id, 5);
}

#[test]
fn test_node_auto_adjust_replica() {
    let count = 7;
    let mut cluster = new_node_cluster(0, count);
    test_auto_adjust_replica(&mut cluster);
}

#[test]
fn test_server_auto_adjust_replica() {
    let count = 7;
    let mut cluster = new_server_cluster(0, count);
    test_auto_adjust_replica(&mut cluster);
}

fn test_after_remove_itself<T: Simulator>(cluster: &mut Cluster<T>) {
    // disable auto compact log.
    cluster.cfg.store_cfg.raft_log_gc_threshold = 10000;

    let r1 = cluster.bootstrap_conf_change();
    cluster.start();

    cluster.change_peer(r1, ConfChangeType::AddNode, new_peer(2, 2));
    cluster.change_peer(r1, ConfChangeType::AddNode, new_peer(3, 3));

    // 1, stop node 2
    // 2, add data to guarantee leader has more logs
    // 3, stop node 3
    // 4, remove leader itself and force compact log
    // 5, start node 2 again, so that we can commit log and apply.
    // For this scenario, peer 1 will do remove itself and then compact log
    // in the same ready result loop.
    cluster.stop_node(2);

    cluster.must_put(b"a1", b"v1");

    let engine1 = cluster.get_engine(1);
    let engine3 = cluster.get_engine(3);
    must_get_equal(&engine1, b"a1", b"v1");
    must_get_equal(&engine3, b"a1", b"v1");

    cluster.stop_node(3);

    let epoch = cluster.pd_client
<<<<<<< HEAD
        .rl()
=======
>>>>>>> a7145ffd
        .get_region_by_id(1)
        .unwrap()
        .get_region_epoch()
        .clone();
    let mut change_peer = new_admin_request(r1,
                                            &epoch,
                                            new_change_peer_cmd(ConfChangeType::RemoveNode,
                                                                new_peer(1, 1)));
    change_peer.mut_header().set_peer(new_peer(1, 1));
    // ignore error, we just want to send this command to peer (1, 1),
    // and know that it can't be executed because we have only one peer,
    // so here will return timeout error, we should ignore it.
    let _ = cluster.call_command(change_peer, Duration::from_millis(1));

    let engine1 = cluster.get_engine(1);
    let index = engine1.get_u64(&keys::raft_applied_index_key(r1)).unwrap().unwrap();
    let mut compact_log = new_admin_request(r1, &epoch, new_compact_log_cmd(index));
    compact_log.mut_header().set_peer(new_peer(1, 1));
    // ignore error, see above comment.
    let _ = cluster.call_command(compact_log, Duration::from_millis(1));

    cluster.run_node(2);
    cluster.run_node(3);

    sleep_ms(2000);

    let detail = cluster.region_detail(r1, 2);

    cluster.pd_client.change_peer(detail.get_region().clone()).unwrap();

    cluster.reset_leader_of_region(r1);
    cluster.must_put(b"a3", b"v3");

    // TODO: add split after removing itself test later.
}

#[test]
fn test_node_after_remove_itself() {
    let count = 3;
    let mut cluster = new_node_cluster(0, count);
    test_after_remove_itself(&mut cluster);
}

#[test]
fn test_server_after_remove_itself() {
    let count = 3;
    let mut cluster = new_server_cluster(0, count);
    test_after_remove_itself(&mut cluster);
}

fn test_remove_dead_peer<T: Simulator>(cluster: &mut Cluster<T>) {
    // fasten dead peer check
    cluster.cfg.store_cfg.dead_peer_check_tick_interval = 500;

    let r1 = cluster.bootstrap_conf_change();
    cluster.start();
    cluster.change_peer(r1, ConfChangeType::AddNode, new_peer(2, 2));
    cluster.change_peer(r1, ConfChangeType::AddNode, new_peer(3, 3));

    cluster.must_put(b"k1", b"v1");

    let s1 = (1..3).collect();
    let s2 = (3..4).collect();
    cluster.partition(Arc::new(s1), Arc::new(s2));
    cluster.must_put(b"k2", b"v2");

    // node 3 will miss the conf change command and become a dead peer
    cluster.change_peer(r1, ConfChangeType::RemoveNode, new_peer(3, 3));
    cluster.must_put(b"k3", b"v3");

    // wait for dead peer check ticker
    sleep_ms(1000);

    // check dead peer (3, 3) is removed
    let peer = new_peer(3, 3);
    let find_leader = new_status_request(r1, peer, new_region_leader_cmd());
    let resp = cluster.call_command(find_leader, Duration::from_secs(3));
    assert!(resp.unwrap().get_header().get_error().has_region_not_found());
}

#[test]
fn test_server_remove_dead_peer() {
    let count = 3;
    let mut cluster = new_server_cluster(0, count);
    test_remove_dead_peer(&mut cluster);
}

#[test]
fn test_node_remove_dead_peer() {
    let count = 3;
    let mut cluster = new_node_cluster(0, count);
    test_remove_dead_peer(&mut cluster);
}<|MERGE_RESOLUTION|>--- conflicted
+++ resolved
@@ -52,10 +52,6 @@
     must_get_equal(&engine_2, b"a2", b"v2");
 
     let epoch = cluster.pd_client
-<<<<<<< HEAD
-        .rl()
-=======
->>>>>>> a7145ffd
         .get_region_by_id(1)
         .unwrap()
         .get_region_epoch()
@@ -107,10 +103,6 @@
     must_get_none(&engine_2, b"a2");
 
     let epoch = cluster.pd_client
-<<<<<<< HEAD
-        .rl()
-=======
->>>>>>> a7145ffd
         .get_region_by_id(1)
         .unwrap()
         .get_region_epoch()
@@ -388,10 +380,6 @@
     cluster.stop_node(3);
 
     let epoch = cluster.pd_client
-<<<<<<< HEAD
-        .rl()
-=======
->>>>>>> a7145ffd
         .get_region_by_id(1)
         .unwrap()
         .get_region_epoch()
