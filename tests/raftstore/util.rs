--- conflicted
+++ resolved
@@ -328,10 +328,7 @@
             let _ = tx.send(resp.response);
         }))
     };
-<<<<<<< HEAD
-    router.send_command(cmd, cb).unwrap();
-    rx.recv_timeout(timeout)
-        .map_err(|_| raftstore::Error::Timeout(format!("request timeout for {:?}", timeout)))
+    (cb, rx)
 }
 
 // Issue a read request on the specified peer.
@@ -396,7 +393,4 @@
             escape(&value)
         );
     }
-=======
-    (cb, rx)
->>>>>>> 32457231
 }