--- conflicted
+++ resolved
@@ -165,16 +165,6 @@
     req
 }
 
-<<<<<<< HEAD
-=======
-pub fn new_change_peer_cmd(change_type: ConfChangeType, peer: metapb::Peer) -> AdminRequest {
-    let mut cmd = AdminRequest::new();
-    cmd.set_cmd_type(AdminCmdType::ChangePeer);
-    cmd.mut_change_peer().set_change_type(change_type);
-    cmd.mut_change_peer().set_peer(peer);
-    cmd
-}
-
 pub fn new_transfer_leader_cmd(peer: metapb::Peer) -> AdminRequest {
     let mut cmd = AdminRequest::new();
     cmd.set_cmd_type(AdminCmdType::TransferLeader);
@@ -182,21 +172,6 @@
     cmd
 }
 
-pub fn new_split_region_cmd(split_key: Option<Vec<u8>>,
-                            new_region_id: u64,
-                            peer_ids: Vec<u64>)
-                            -> AdminRequest {
-    let mut cmd = AdminRequest::new();
-    cmd.set_cmd_type(AdminCmdType::Split);
-    if let Some(key) = split_key {
-        cmd.mut_split().set_split_key(key);
-    }
-    cmd.mut_split().set_new_region_id(new_region_id);
-    cmd.mut_split().set_new_peer_ids(peer_ids);
-    cmd
-}
-
->>>>>>> 759dae8e
 pub fn new_compact_log_cmd(index: u64) -> AdminRequest {
     let mut cmd = AdminRequest::new();
     cmd.set_cmd_type(AdminCmdType::CompactLog);
