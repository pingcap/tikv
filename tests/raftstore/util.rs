// Copyright 2016 PingCAP, Inc.
//
// Licensed under the Apache License, Version 2.0 (the "License");
// you may not use this file except in compliance with the License.
// You may obtain a copy of the License at
//
//     http://www.apache.org/licenses/LICENSE-2.0
//
// Unless required by applicable law or agreed to in writing, software
// distributed under the License is distributed on an "AS IS" BASIS,
// See the License for the specific language governing permissions and
// limitations under the License.

use std::sync::{mpsc, Arc};
use std::time::Duration;
use std::thread;
use std::path::Path;

use tempdir::TempDir;

use rocksdb::{CompactionJobInfo, DB};
use protobuf;

use kvproto::metapb::{self, RegionEpoch};
use kvproto::raft_cmdpb::{AdminCmdType, AdminRequest, CmdType, RaftCmdRequest, RaftCmdResponse,
                          Request, StatusCmdType, StatusRequest};
use kvproto::pdpb::{ChangePeer, RegionHeartbeatResponse, TransferLeader};
use raft::eraftpb::ConfChangeType;

use tikv::raftstore::store::*;
use tikv::raftstore::{Error, Result};
use tikv::server::Config as ServerConfig;
use tikv::server::readpool::Config as ReadPoolInstanceConfig;
use tikv::storage::{Config as StorageConfig, CF_DEFAULT};
use tikv::util::escape;
use tikv::util::rocksdb::{self, CompactionListener};
use tikv::util::config::*;
use tikv::config::{ReadPoolConfig, TiKvConfig};
use tikv::util::transport::SendCh;
use tikv::raftstore::store::Msg as StoreMsg;

use super::cluster::{Cluster, Simulator};

pub use tikv::raftstore::store::util::{find_learner, find_peer, find_voter};

pub const MAX_LEADER_LEASE: u64 = 250; // 250ms

pub fn must_get(engine: &Arc<DB>, cf: &str, key: &[u8], value: Option<&[u8]>) {
    for _ in 1..300 {
        let res = engine.get_value_cf(cf, &keys::data_key(key)).unwrap();
        if value.is_some() && res.is_some() {
            assert_eq!(value.unwrap(), &*res.unwrap());
            return;
        }
        if value.is_none() && res.is_none() {
            return;
        }
        thread::sleep(Duration::from_millis(20));
    }
    debug!("last try to get {}", escape(key));
    let res = engine.get_value_cf(cf, &keys::data_key(key)).unwrap();
    if value.is_none() && res.is_none()
        || value.is_some() && res.is_some() && value.unwrap() == &*res.unwrap()
    {
        return;
    }
    panic!(
        "can't get value {:?} for key {:?}",
        value.map(escape),
        escape(key)
    )
}

pub fn must_get_equal(engine: &Arc<DB>, key: &[u8], value: &[u8]) {
    must_get(engine, "default", key, Some(value));
}

pub fn must_get_none(engine: &Arc<DB>, key: &[u8]) {
    must_get(engine, "default", key, None);
}

pub fn must_get_cf_equal(engine: &Arc<DB>, cf: &str, key: &[u8], value: &[u8]) {
    must_get(engine, cf, key, Some(value));
}

pub fn must_get_cf_none(engine: &Arc<DB>, cf: &str, key: &[u8]) {
    must_get(engine, cf, key, None);
}

pub fn new_store_cfg() -> Config {
    Config {
        sync_log: false,
        raft_base_tick_interval: ReadableDuration::millis(10),
        raft_heartbeat_ticks: 2,
        raft_election_timeout_ticks: 25,
        raft_log_gc_tick_interval: ReadableDuration::millis(100),
        raft_log_gc_threshold: 1,
        // Use a value of 3 seconds as max_leader_missing_duration just for test.
        // In production environment, the value of max_leader_missing_duration
        // should be configured far beyond the election timeout.
        max_leader_missing_duration: ReadableDuration::secs(3),
        // Use a value of 2 seconds as abnormal_leader_missing_duration just for a valid config.
        abnormal_leader_missing_duration: ReadableDuration::secs(2),
        pd_heartbeat_tick_interval: ReadableDuration::millis(20),
        region_split_check_diff: ReadableSize(10000),
        report_region_flow_interval: ReadableDuration::millis(100),
        raft_store_max_leader_lease: ReadableDuration::millis(MAX_LEADER_LEASE),
        allow_remove_leader: true,
        ..Config::default()
    }
}

pub fn new_server_config(cluster_id: u64) -> ServerConfig {
    ServerConfig {
        cluster_id: cluster_id,
        addr: "127.0.0.1:0".to_owned(),
        grpc_concurrency: 1,
        // Considering connection selection algo is involved, maybe
        // use 2 or larger value here?
        grpc_raft_conn_num: 1,
        end_point_concurrency: 1,
        ..ServerConfig::default()
    }
}

pub fn new_readpool_cfg() -> ReadPoolConfig {
    ReadPoolConfig {
        storage: ReadPoolInstanceConfig::default_for_test(),
    }
}

pub fn new_tikv_config(cluster_id: u64) -> TiKvConfig {
    TiKvConfig {
        storage: StorageConfig {
            scheduler_worker_pool_size: 1,
            ..StorageConfig::default()
        },
        server: new_server_config(cluster_id),
        raft_store: new_store_cfg(),
        readpool: new_readpool_cfg(),
        ..TiKvConfig::default()
    }
}

// Create a base request.
pub fn new_base_request(region_id: u64, epoch: RegionEpoch, read_quorum: bool) -> RaftCmdRequest {
    let mut req = RaftCmdRequest::new();
    req.mut_header().set_region_id(region_id);
    req.mut_header().set_region_epoch(epoch);
    req.mut_header().set_read_quorum(read_quorum);
    req
}

pub fn new_request(
    region_id: u64,
    epoch: RegionEpoch,
    requests: Vec<Request>,
    read_quorum: bool,
) -> RaftCmdRequest {
    let mut req = new_base_request(region_id, epoch, read_quorum);
    req.set_requests(protobuf::RepeatedField::from_vec(requests));
    req
}

pub fn new_put_cmd(key: &[u8], value: &[u8]) -> Request {
    let mut cmd = Request::new();
    cmd.set_cmd_type(CmdType::Put);
    cmd.mut_put().set_key(key.to_vec());
    cmd.mut_put().set_value(value.to_vec());
    cmd
}

pub fn new_put_cf_cmd(cf: &str, key: &[u8], value: &[u8]) -> Request {
    let mut cmd = Request::new();
    cmd.set_cmd_type(CmdType::Put);
    cmd.mut_put().set_key(key.to_vec());
    cmd.mut_put().set_value(value.to_vec());
    cmd.mut_put().set_cf(cf.to_string());
    cmd
}

pub fn new_get_cmd(key: &[u8]) -> Request {
    let mut cmd = Request::new();
    cmd.set_cmd_type(CmdType::Get);
    cmd.mut_get().set_key(key.to_vec());
    cmd
}

pub fn new_delete_cmd(cf: &str, key: &[u8]) -> Request {
    let mut cmd = Request::new();
    cmd.set_cmd_type(CmdType::Delete);
    cmd.mut_delete().set_key(key.to_vec());
    cmd.mut_delete().set_cf(cf.to_string());
    cmd
}

pub fn new_delete_range_cmd(cf: &str, start: &[u8], end: &[u8]) -> Request {
    let mut cmd = Request::new();
    cmd.set_cmd_type(CmdType::DeleteRange);
    cmd.mut_delete_range().set_start_key(start.to_vec());
    cmd.mut_delete_range().set_end_key(end.to_vec());
    cmd.mut_delete_range().set_cf(cf.to_string());
    cmd
}

pub fn new_status_request(
    region_id: u64,
    peer: metapb::Peer,
    request: StatusRequest,
) -> RaftCmdRequest {
    let mut req = new_base_request(region_id, RegionEpoch::new(), false);
    req.mut_header().set_peer(peer);
    req.set_status_request(request);
    req
}

pub fn new_region_detail_cmd() -> StatusRequest {
    let mut cmd = StatusRequest::new();
    cmd.set_cmd_type(StatusCmdType::RegionDetail);
    cmd
}

pub fn new_region_leader_cmd() -> StatusRequest {
    let mut cmd = StatusRequest::new();
    cmd.set_cmd_type(StatusCmdType::RegionLeader);
    cmd
}

pub fn new_admin_request(
    region_id: u64,
    epoch: &RegionEpoch,
    request: AdminRequest,
) -> RaftCmdRequest {
    let mut req = new_base_request(region_id, epoch.clone(), false);
    req.set_admin_request(request);
    req
}

pub fn new_change_peer_request(change_type: ConfChangeType, peer: metapb::Peer) -> AdminRequest {
    let mut req = AdminRequest::new();
    req.set_cmd_type(AdminCmdType::ChangePeer);
    req.mut_change_peer().set_change_type(change_type);
    req.mut_change_peer().set_peer(peer);
    req
}

pub fn new_transfer_leader_cmd(peer: metapb::Peer) -> AdminRequest {
    let mut cmd = AdminRequest::new();
    cmd.set_cmd_type(AdminCmdType::TransferLeader);
    cmd.mut_transfer_leader().set_peer(peer);
    cmd
}

pub fn new_peer(store_id: u64, peer_id: u64) -> metapb::Peer {
    let mut peer = metapb::Peer::new();
    peer.set_store_id(store_id);
    peer.set_id(peer_id);
    peer
}

pub fn new_store(store_id: u64, addr: String) -> metapb::Store {
    let mut store = metapb::Store::new();
    store.set_id(store_id);
    store.set_address(addr);

    store
}

pub fn sleep_ms(ms: u64) {
    thread::sleep(Duration::from_millis(ms));
}

pub fn is_error_response(resp: &RaftCmdResponse) -> bool {
    resp.get_header().has_error()
}

pub fn new_pd_change_peer(
    change_type: ConfChangeType,
    peer: metapb::Peer,
) -> RegionHeartbeatResponse {
    let mut change_peer = ChangePeer::new();
    change_peer.set_change_type(change_type);
    change_peer.set_peer(peer);

    let mut resp = RegionHeartbeatResponse::new();
    resp.set_change_peer(change_peer);
    resp
}

<<<<<<< HEAD
pub fn new_pd_add_change_peer(
    region: &metapb::Region,
    peer: metapb::Peer,
) -> Option<RegionHeartbeatResponse> {
    if let Some(p) = find_voter(region, peer.get_store_id()) {
        assert_eq!(p.get_id(), peer.get_id());
        return None;
    }
    Some(new_pd_change_peer(ConfChangeType::AddNode, peer))
}

pub fn new_pd_remove_change_peer(
    region: &metapb::Region,
    peer: metapb::Peer,
) -> Option<RegionHeartbeatResponse> {
    if find_peer(region, peer.get_store_id()).is_none() {
        return None;
    }
    Some(new_pd_change_peer(ConfChangeType::RemoveNode, peer))
}

pub fn new_pd_add_learner_change_peer(
    region: &metapb::Region,
    peer: metapb::Peer,
) -> Option<RegionHeartbeatResponse> {
    if let Some(p) = find_learner(region, peer.get_store_id()) {
        assert_eq!(p.get_id(), peer.get_id());
    }
    Some(new_pd_change_peer(ConfChangeType::AddLearnerNode, peer))
}

pub fn new_pd_transfer_leader(peer: metapb::Peer) -> Option<RegionHeartbeatResponse> {
=======
pub fn new_pd_transfer_leader(peer: metapb::Peer) -> RegionHeartbeatResponse {
>>>>>>> 0c0a518a
    let mut transfer_leader = TransferLeader::new();
    transfer_leader.set_peer(peer);

    let mut resp = RegionHeartbeatResponse::new();
    resp.set_transfer_leader(transfer_leader);
    resp
}

pub fn make_cb(cmd: &RaftCmdRequest) -> (Callback, mpsc::Receiver<RaftCmdResponse>) {
    let mut is_read;
    let mut is_write;
    is_read = cmd.has_status_request();
    is_write = cmd.has_admin_request();
    for req in cmd.get_requests() {
        match req.get_cmd_type() {
            CmdType::Get | CmdType::Snap => is_read = true,
            CmdType::Put | CmdType::Delete | CmdType::DeleteRange | CmdType::IngestSST => {
                is_write = true
            }
            CmdType::Invalid | CmdType::Prewrite => panic!("Invalid RaftCmdRequest: {:?}", cmd),
        }
    }
    assert!(is_read ^ is_write, "Invalid RaftCmdRequest: {:?}", cmd);

    let (tx, rx) = mpsc::channel();
    let cb = if is_read {
        Callback::Read(Box::new(move |resp: ReadResponse| {
            // we don't care error actually.
            let _ = tx.send(resp.response);
        }))
    } else {
        Callback::Write(Box::new(move |resp: WriteResponse| {
            // we don't care error actually.
            let _ = tx.send(resp.response);
        }))
    };
    (cb, rx)
}

// Issue a read request on the specified peer.
pub fn read_on_peer<T: Simulator>(
    cluster: &mut Cluster<T>,
    peer: metapb::Peer,
    region: metapb::Region,
    key: &[u8],
    timeout: Duration,
) -> Result<Vec<u8>> {
    let mut request = new_request(
        region.get_id(),
        region.get_region_epoch().clone(),
        vec![new_get_cmd(key)],
        false,
    );
    request.mut_header().set_peer(peer);
    let mut resp = cluster.call_command(request, timeout)?;
    if resp.get_header().has_error() {
        return Err(Error::Other(box_err!(
            resp.mut_header().take_error().take_message()
        )));
    }
    assert_eq!(resp.get_responses().len(), 1);
    assert_eq!(resp.get_responses()[0].get_cmd_type(), CmdType::Get);
    assert!(resp.get_responses()[0].has_get());
    Ok(resp.mut_responses()[0].mut_get().take_value())
}

pub fn must_read_on_peer<T: Simulator>(
    cluster: &mut Cluster<T>,
    peer: metapb::Peer,
    region: metapb::Region,
    key: &[u8],
    value: &[u8],
) {
    let timeout = Duration::from_secs(1);
    match read_on_peer(cluster, peer, region, key, timeout) {
        Ok(v) => if v != value {
            panic!(
                "read key {}, expect value {}, got {}",
                escape(key),
                escape(value),
                escape(&v)
            )
        },
        Err(e) => panic!("failed to read for key {}, err {:?}", escape(key), e),
    }
}

pub fn must_error_read_on_peer<T: Simulator>(
    cluster: &mut Cluster<T>,
    peer: metapb::Peer,
    region: metapb::Region,
    key: &[u8],
    timeout: Duration,
) {
    if let Ok(value) = read_on_peer(cluster, peer, region, key, timeout) {
        panic!(
            "key {}, expect error but got {}",
            escape(key),
            escape(&value)
        );
    }
}

fn dummpy_filter(_: &CompactionJobInfo) -> bool {
    true
}

pub fn create_test_engine(
    engines: Option<Engines>,
    tx: SendCh<StoreMsg>,
    cfg: &TiKvConfig,
) -> (Engines, Option<TempDir>) {
    // Create engine
    let mut path = None;
    let engines = match engines {
        Some(e) => e,
        None => {
            path = Some(TempDir::new("test_cluster").unwrap());
            let mut kv_db_opt = cfg.rocksdb.build_opt();
            let cmpacted_handler = box move |event| {
                tx.send(StoreMsg::CompactedEvent(event)).unwrap();
            };
            kv_db_opt.add_event_listener(CompactionListener::new(
                cmpacted_handler,
                Some(dummpy_filter),
            ));
            let kv_cfs_opt = cfg.rocksdb.build_cf_opts();
            let engine = Arc::new(
                rocksdb::new_engine_opt(
                    path.as_ref().unwrap().path().to_str().unwrap(),
                    kv_db_opt,
                    kv_cfs_opt,
                ).unwrap(),
            );
            let raft_path = path.as_ref().unwrap().path().join(Path::new("raft"));
            let raft_engine = Arc::new(
                rocksdb::new_engine(raft_path.to_str().unwrap(), &[CF_DEFAULT], None).unwrap(),
            );
            Engines::new(engine, raft_engine)
        }
    };
    (engines, path)
}<|MERGE_RESOLUTION|>--- conflicted
+++ resolved
@@ -287,7 +287,6 @@
     resp
 }
 
-<<<<<<< HEAD
 pub fn new_pd_add_change_peer(
     region: &metapb::Region,
     peer: metapb::Peer,
@@ -319,10 +318,7 @@
     Some(new_pd_change_peer(ConfChangeType::AddLearnerNode, peer))
 }
 
-pub fn new_pd_transfer_leader(peer: metapb::Peer) -> Option<RegionHeartbeatResponse> {
-=======
 pub fn new_pd_transfer_leader(peer: metapb::Peer) -> RegionHeartbeatResponse {
->>>>>>> 0c0a518a
     let mut transfer_leader = TransferLeader::new();
     transfer_leader.set_peer(peer);
 
