// Copyright 2016 PingCAP, Inc.
//
// Licensed under the Apache License, Version 2.0 (the "License");
// you may not use this file except in compliance with the License.
// You may obtain a copy of the License at
//
//     http://www.apache.org/licenses/LICENSE-2.0
//
// Unless required by applicable law or agreed to in writing, software
// distributed under the License is distributed on an "AS IS" BASIS,
// See the License for the specific language governing permissions and
// limitations under the License.

use std::sync::Arc;

use super::cluster::{Cluster, Simulator};
use super::node::new_node_cluster;
use super::server::new_server_cluster;
use super::util::*;
use tikv::pd::PdClient;
use super::pd::TestPdClient;

fn check_available<T: Simulator>(cluster: &mut Cluster<T>) {
    let pd_client = cluster.pd_client.clone();
    let engine = cluster.get_engine(1);

    let stats = pd_client.get_store_stats(1).unwrap();
    assert_eq!(stats.get_region_count(), 2);

    let value = vec![0;1024];
    for i in 0..1000 {
        let last_available = stats.get_available();
        cluster.must_put(format!("k{}", i).as_bytes(), &value);
        engine.flush(true).unwrap();
        sleep_ms(20);

        let stats = pd_client.get_store_stats(1).unwrap();
        // Because the available is for disk size, even we add data
        // other process may reduce data too. so here we try to
        // check available size changed.
        if stats.get_available() != last_available {
            return;
        }
    }

    panic!("available not changed")
}

fn test_simple_store_stats<T: Simulator>(cluster: &mut Cluster<T>) {
    let pd_client = cluster.pd_client.clone();

    cluster.cfg.raft_store.pd_store_heartbeat_tick_interval = 20;
    cluster.run();

    // wait store reports stats.
    for _ in 0..100 {
        sleep_ms(20);

        if pd_client.get_store_stats(1).is_some() {
            break;
        }
    }

    let engine = cluster.get_engine(1);
    engine.flush(true).unwrap();
    let last_stats = pd_client.get_store_stats(1).unwrap();
    assert_eq!(last_stats.get_region_count(), 1);

    cluster.must_put(b"k1", b"v1");
    cluster.must_put(b"k3", b"v3");

    let region = pd_client.get_region(b"").unwrap();
    cluster.must_split(&region, b"k2");
    engine.flush(true).unwrap();

    // wait report region count after split
    for _ in 0..100 {
        sleep_ms(20);

        let stats = pd_client.get_store_stats(1).unwrap();
        if stats.get_region_count() == 2 {
            break;
        }
    }

    let stats = pd_client.get_store_stats(1).unwrap();
    assert_eq!(stats.get_region_count(), 2);

    check_available(cluster);
}

#[test]
fn test_node_simple_store_stats() {
    let mut cluster = new_node_cluster(0, 1);
    test_simple_store_stats(&mut cluster);
}

#[test]
fn test_server_simple_store_stats() {
    let mut cluster = new_server_cluster(0, 1);
    test_simple_store_stats(&mut cluster);
}

#[test]
fn test_server_store_snap_stats() {
    let mut cluster = new_server_cluster(0, 2);
    cluster.cfg.raft_store.pd_store_heartbeat_tick_interval = 600000;

    let pd_client = cluster.pd_client.clone();
    // Disable default max peer number check.
    pd_client.disable_default_rule();

    let r1 = cluster.run_conf_change();

    // make a big snapshot
    for i in 0..2 * 1024 {
        let key = format!("{:01024}", i);
        let value = format!("{:01024}", i);
        cluster.must_put(key.as_bytes(), value.as_bytes());
    }

    pd_client.must_add_peer(r1, new_peer(2, 2));

    must_detect_snap(&pd_client, &[1, 2]);

    // wait snapshot finish.
    sleep_ms(100);

    // remove the peer so we can't do any snapshot now.
    pd_client.must_remove_peer(r1, new_peer(2, 2));
    cluster.must_put(b"k2", b"v2");

    must_not_detect_snap(&pd_client);
}

fn must_detect_snap(pd_client: &Arc<TestPdClient>, nodes: &[u64]) {
    for _ in 0..200 {
        sleep_ms(10);

<<<<<<< HEAD
        for id in 1..3 {
            if let Some(stats) = pd_client.get_store_stats(id) {
=======
        for id in nodes {
            if let Some(stats) = pd_client.get_store_stats(*id) {
>>>>>>> 4badfbc7
                if stats.get_sending_snap_count() > 0 || stats.get_receiving_snap_count() > 0 {
                    return;
                }
            }
        }
    }

    panic!("must detect snapshot sending/receiving");
}

fn must_not_detect_snap(pd_client: &Arc<TestPdClient>) {
    for _ in 0..200 {
        sleep_ms(10);

        if let Some(stats) = pd_client.get_store_stats(1) {
            if stats.get_sending_snap_count() == 0 && stats.get_receiving_snap_count() == 0 {
                return;
            }
        }
    }

    panic!("must not detect snapshot sending/receiving");
}<|MERGE_RESOLUTION|>--- conflicted
+++ resolved
@@ -137,13 +137,8 @@
     for _ in 0..200 {
         sleep_ms(10);
 
-<<<<<<< HEAD
-        for id in 1..3 {
-            if let Some(stats) = pd_client.get_store_stats(id) {
-=======
         for id in nodes {
             if let Some(stats) = pd_client.get_store_stats(*id) {
->>>>>>> 4badfbc7
                 if stats.get_sending_snap_count() > 0 || stats.get_receiving_snap_count() > 0 {
                     return;
                 }
