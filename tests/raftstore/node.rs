--- conflicted
+++ resolved
@@ -156,16 +156,12 @@
 }
 
 impl Simulator for NodeCluster {
-<<<<<<< HEAD
     fn run_node(&mut self,
                 node_id: u64,
-                cfg: ServerConfig,
+                cfg: TiKvConfig,
                 engine: Arc<DB>,
                 raft_engine: Arc<DB>)
                 -> u64 {
-=======
-    fn run_node(&mut self, node_id: u64, cfg: TiKvConfig, engine: Arc<DB>) -> u64 {
->>>>>>> 2e8382ca
         assert!(node_id == 0 || !self.nodes.contains_key(&node_id));
 
         let mut event_loop = create_event_loop(&cfg.raft_store).unwrap();
