--- conflicted
+++ resolved
@@ -12,12 +12,7 @@
 // limitations under the License.
 
 use std::collections::{HashMap, HashSet};
-<<<<<<< HEAD
 use std::sync::{mpsc, Arc, Mutex, RwLock};
-use std::time::Duration;
-=======
-use std::sync::{mpsc, Arc, RwLock};
->>>>>>> 32457231
 use std::ops::Deref;
 use std::path::Path;
 
