// Copyright 2016 PingCAP, Inc.
//
// Licensed under the Apache License, Version 2.0 (the "License");
// you may not use this file except in compliance with the License.
// You may obtain a copy of the License at
//
//     http://www.apache.org/licenses/LICENSE-2.0
//
// Unless required by applicable law or agreed to in writing, software
// distributed under the License is distributed on an "AS IS" BASIS,
// See the License for the specific language governing permissions and
// limitations under the License.


use std::collections::{HashMap, HashSet};
use std::sync::{mpsc, Arc, Mutex, RwLock};
use std::sync::mpsc::Sender;
use std::time::Duration;
use std::boxed::FnBox;
use std::ops::Deref;

use tempdir::TempDir;

use super::cluster::{Cluster, Simulator};
use tikv::server::Node;
use tikv::raftstore::store::*;
use kvproto::metapb;
use kvproto::raft_cmdpb::*;
use kvproto::raft_serverpb::{self, RaftMessage};
use kvproto::eraftpb::MessageType;
use tikv::config::TiKvConfig;
use tikv::raftstore::{Error, Result};
use tikv::util::HandyRwLock;
use tikv::util::worker::FutureWorker;
use tikv::util::transport::SendCh;
use tikv::server::transport::{RaftStoreRouter, ServerRaftStoreRouter};
use tikv::raft::SnapshotStatus;
use super::pd::TestPdClient;
use super::transport_simulate::*;

pub struct ChannelTransportCore {
    snap_paths: HashMap<u64, (SnapManager, TempDir)>,
    routers: HashMap<u64, SimulateTransport<Msg, ServerRaftStoreRouter>>,
    snapshot_status_senders: HashMap<u64, Mutex<Sender<SignificantMsg>>>,
}

#[derive(Clone)]
pub struct ChannelTransport {
    core: Arc<RwLock<ChannelTransportCore>>,
}

impl ChannelTransport {
    pub fn new() -> ChannelTransport {
        ChannelTransport {
            core: Arc::new(RwLock::new(ChannelTransportCore {
                snap_paths: HashMap::new(),
                routers: HashMap::new(),
                snapshot_status_senders: HashMap::new(),
            })),
        }
    }
}

impl Deref for ChannelTransport {
    type Target = Arc<RwLock<ChannelTransportCore>>;

    fn deref(&self) -> &Self::Target {
        &self.core
    }
}

impl Channel<RaftMessage> for ChannelTransport {
    fn send(&self, msg: RaftMessage) -> Result<()> {
        let from_store = msg.get_from_peer().get_store_id();
        let to_store = msg.get_to_peer().get_store_id();
        let to_peer_id = msg.get_to_peer().get_id();
        let region_id = msg.get_region_id();
        let is_snapshot = msg.get_message().get_msg_type() == MessageType::MsgSnapshot;

        if msg.get_message().get_msg_type() == MessageType::MsgSnapshot {
            let snap = msg.get_message().get_snapshot();
            let key = SnapKey::from_snap(snap).unwrap();
            let from = match self.rl().snap_paths.get(&from_store) {
                Some(p) => {
                    p.0.register(key.clone(), SnapEntry::Sending);
                    p.0.get_snapshot_for_sending(&key).unwrap()
                }
                None => return Err(box_err!("missing temp dir for store {}", from_store)),
            };
            let to = match self.rl().snap_paths.get(&to_store) {
                Some(p) => {
                    p.0.register(key.clone(), SnapEntry::Receiving);
                    let data = msg.get_message().get_snapshot().get_data();
                    p.0.get_snapshot_for_receiving(&key, data).unwrap()
                }
                None => return Err(box_err!("missing temp dir for store {}", to_store)),
            };

            defer!({
                let core = self.rl();
                core.snap_paths[&from_store]
                    .0
                    .deregister(&key, &SnapEntry::Sending);
                core.snap_paths[&to_store]
                    .0
                    .deregister(&key, &SnapEntry::Receiving);
            });

            copy_snapshot(from, to)?;
        }

        match self.core.rl().routers.get(&to_store) {
            Some(h) => {
                h.send_raft_msg(msg)?;
                if is_snapshot {
                    // should report snapshot finish.
                    let core = self.rl();
                    core.snapshot_status_senders[&from_store]
                        .lock()
                        .unwrap()
                        .send(SignificantMsg::SnapshotStatus {
                            region_id: region_id,
                            to_peer_id: to_peer_id,
                            status: SnapshotStatus::Finish,
                        })
                        .unwrap();
                }
                Ok(())
            }
            _ => Err(box_err!("missing sender for store {}", to_store)),
        }
    }
}

type SimulateChannelTransport = SimulateTransport<RaftMessage, ChannelTransport>;

pub struct NodeCluster {
    trans: ChannelTransport,
    pd_client: Arc<TestPdClient>,
    nodes: HashMap<u64, Node<TestPdClient>>,
    simulate_trans: HashMap<u64, SimulateChannelTransport>,
}

impl NodeCluster {
    pub fn new(pd_client: Arc<TestPdClient>) -> NodeCluster {
        NodeCluster {
            trans: ChannelTransport::new(),
            pd_client: pd_client,
            nodes: HashMap::new(),
            simulate_trans: HashMap::new(),
        }
    }
}

impl NodeCluster {
    #[allow(dead_code)]
    pub fn get_node_router(&self, node_id: u64) -> SimulateTransport<Msg, ServerRaftStoreRouter> {
        self.trans.rl().routers.get(&node_id).cloned().unwrap()
    }
}

impl Simulator for NodeCluster {
    fn run_node(&mut self, node_id: u64, cfg: TiKvConfig, engines: Engines) -> u64 {
        assert!(node_id == 0 || !self.nodes.contains_key(&node_id));

        let mut event_loop = create_event_loop(&cfg.raft_store).unwrap();
        let (snap_status_sender, snap_status_receiver) = mpsc::channel();
<<<<<<< HEAD
        let pd_worker = FutureWorker::new("pd worker");
=======
        let pd_worker = FutureWorker::new("test-pd-worker");
>>>>>>> 34c4993d

        let simulate_trans = SimulateTransport::new(self.trans.clone());
        let mut node = Node::new(
            &mut event_loop,
            &cfg.server,
            &cfg.raft_store,
            self.pd_client.clone(),
        );

        let (snap_mgr, tmp) = if node_id == 0 ||
            !self.trans.rl().snap_paths.contains_key(&node_id)
        {
            let tmp = TempDir::new("test_cluster").unwrap();
            let snap_mgr = SnapManager::new(tmp.path().to_str().unwrap(), Some(node.get_sendch()));
            (snap_mgr, Some(tmp))
        } else {
            let trans = self.trans.rl();
            let &(ref snap_mgr, _) = &trans.snap_paths[&node_id];
            (snap_mgr.clone(), None)
        };

        node.start(
            event_loop,
            engines.clone(),
            simulate_trans.clone(),
            snap_mgr.clone(),
            snap_status_receiver,
            pd_worker,
        ).unwrap();
        assert!(
            engines
                .kv_engine
                .clone()
                .get_msg::<metapb::Region>(&keys::prepare_bootstrap_key())
                .unwrap()
                .is_none()
        );
        assert!(node_id == 0 || node_id == node.id());
        debug!(
            "node_id: {} tmp: {:?}",
            node_id,
            tmp.as_ref().map(|p| p.path().to_str().unwrap().to_owned())
        );
        if let Some(tmp) = tmp {
            self.trans
                .wl()
                .snap_paths
                .insert(node.id(), (snap_mgr, tmp));
        }

        let node_id = node.id();
        let router = ServerRaftStoreRouter::new(node.get_sendch());
        self.trans
            .wl()
            .routers
            .insert(node_id, SimulateTransport::new(router));
        self.trans
            .wl()
            .snapshot_status_senders
            .insert(node_id, Mutex::new(snap_status_sender));
        self.nodes.insert(node_id, node);
        self.simulate_trans.insert(node_id, simulate_trans);

        node_id
    }

    fn get_snap_dir(&self, node_id: u64) -> String {
        self.trans.wl().snap_paths[&node_id]
            .1
            .path()
            .to_str()
            .unwrap()
            .to_owned()
    }

    fn stop_node(&mut self, node_id: u64) {
        if let Some(mut node) = self.nodes.remove(&node_id) {
            node.stop().unwrap();
        }
        self.trans.wl().routers.remove(&node_id).unwrap();
    }

    fn get_node_ids(&self) -> HashSet<u64> {
        self.nodes.keys().cloned().collect()
    }

    fn call_command_on_node(
        &self,
        node_id: u64,
        request: RaftCmdRequest,
        timeout: Duration,
    ) -> Result<RaftCmdResponse> {
        if !self.trans.rl().routers.contains_key(&node_id) {
            return Err(box_err!("missing sender for store {}", node_id));
        }

        let router = self.trans.rl().routers.get(&node_id).cloned().unwrap();
        wait_op!(
            |cb: Box<FnBox(RaftCmdResponse) + 'static + Send>| {
                router.send_command(request, cb).unwrap()
            },
            timeout
        ).ok_or_else(|| {
            Error::Timeout(format!("request timeout for {:?}", timeout))
        })
    }

    fn send_raft_msg(&mut self, msg: raft_serverpb::RaftMessage) -> Result<()> {
        self.trans.send(msg)
    }

    fn add_send_filter(&mut self, node_id: u64, filter: SendFilter) {
        self.simulate_trans
            .get_mut(&node_id)
            .unwrap()
            .add_filter(filter);
    }

    fn clear_send_filters(&mut self, node_id: u64) {
        self.simulate_trans
            .get_mut(&node_id)
            .unwrap()
            .clear_filters();
    }

    fn add_recv_filter(&mut self, node_id: u64, filter: RecvFilter) {
        let mut trans = self.trans.wl();
        trans.routers.get_mut(&node_id).unwrap().add_filter(filter);
    }

    fn clear_recv_filters(&mut self, node_id: u64) {
        let mut trans = self.trans.wl();
        trans.routers.get_mut(&node_id).unwrap().clear_filters();
    }

    fn get_store_sendch(&self, node_id: u64) -> Option<SendCh<Msg>> {
        self.nodes.get(&node_id).map(|node| node.get_sendch())
    }
}

pub fn new_node_cluster(id: u64, count: usize) -> Cluster<NodeCluster> {
    let pd_client = Arc::new(TestPdClient::new(id));
    let sim = Arc::new(RwLock::new(NodeCluster::new(pd_client.clone())));
    Cluster::new(id, count, &[], sim, pd_client)
}<|MERGE_RESOLUTION|>--- conflicted
+++ resolved
@@ -165,11 +165,7 @@
 
         let mut event_loop = create_event_loop(&cfg.raft_store).unwrap();
         let (snap_status_sender, snap_status_receiver) = mpsc::channel();
-<<<<<<< HEAD
-        let pd_worker = FutureWorker::new("pd worker");
-=======
         let pd_worker = FutureWorker::new("test-pd-worker");
->>>>>>> 34c4993d
 
         let simulate_trans = SimulateTransport::new(self.trans.clone());
         let mut node = Node::new(
