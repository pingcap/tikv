// Copyright 2016 PingCAP, Inc.
//
// Licensed under the Apache License, Version 2.0 (the "License");
// you may not use this file except in compliance with the License.
// You may obtain a copy of the License at
//
//     http://www.apache.org/licenses/LICENSE-2.0
//
// Unless required by applicable law or agreed to in writing, software
// distributed under the License is distributed on an "AS IS" BASIS,
// See the License for the specific language governing permissions and
// limitations under the License.

use std::collections::{HashMap, HashSet};
use std::thread::{self, Builder};
use std::net::{SocketAddr, TcpStream};
use std::sync::{Arc, Mutex, RwLock};
use std::sync::atomic::{Ordering, AtomicUsize};
use std::time::Duration;
use std::io::ErrorKind;

use rocksdb::DB;
use tempdir::TempDir;

use super::cluster::{Simulator, Cluster};
use tikv::server::{self, Server, ServerTransport, SendCh, create_event_loop, Msg, bind};
use tikv::server::{Node, Config, create_raft_storage, PdStoreAddrResolver};
use tikv::raftstore::{Error, Result};
use tikv::raftstore::store::{self, SendCh as StoreSendCh};
use tikv::util::codec::{Error as CodecError, rpc};
use tikv::storage::Engine;
use tikv::util::{make_std_tcp_conn, HandyRwLock};
use kvproto::raft_serverpb;
use kvproto::msgpb::{Message, MessageType};
use kvproto::raft_cmdpb::*;

use super::pd::TestPdClient;
use super::util::sleep_ms;
use super::transport_simulate::{SimulateTransport, Filter};

type SimulateServerTransport = SimulateTransport<ServerTransport>;

pub struct ServerCluster {
    senders: HashMap<u64, SendCh>,
    handles: HashMap<u64, thread::JoinHandle<()>>,
    addrs: HashMap<u64, SocketAddr>,
    conns: Mutex<HashMap<SocketAddr, Vec<TcpStream>>>,
    sim_trans: HashMap<u64, Arc<RwLock<SimulateServerTransport>>>,
    store_chs: HashMap<u64, StoreSendCh>,
    pub storages: HashMap<u64, Arc<Box<Engine>>>,
    snap_paths: HashMap<u64, TempDir>,

    msg_id: AtomicUsize,
    pd_client: Arc<TestPdClient>,
}

impl ServerCluster {
    pub fn new(pd_client: Arc<TestPdClient>) -> ServerCluster {
        ServerCluster {
            senders: HashMap::new(),
            handles: HashMap::new(),
            addrs: HashMap::new(),
            sim_trans: HashMap::new(),
            conns: Mutex::new(HashMap::new()),
            msg_id: AtomicUsize::new(1),
            pd_client: pd_client,
            store_chs: HashMap::new(),
            storages: HashMap::new(),
            snap_paths: HashMap::new(),
        }
    }

    fn alloc_msg_id(&self) -> u64 {
        self.msg_id.fetch_add(1, Ordering::Relaxed) as u64
    }


    fn pool_get(&self, addr: &SocketAddr) -> Result<TcpStream> {
        {
            let mut conns = self.conns
                .lock()
                .unwrap();
            let conn = conns.get_mut(addr);
            if let Some(mut pool) = conn {
                if !pool.is_empty() {
                    return Ok(pool.pop().unwrap());
                }
            }
        }

        let conn = make_std_tcp_conn(addr).unwrap();
        Ok(conn)
    }

    fn pool_put(&self, addr: &SocketAddr, conn: TcpStream) {
        let mut conns = self.conns
            .lock()
            .unwrap();
        let p = conns.entry(*addr).or_insert_with(Vec::new);
        p.push(conn);
    }
}

impl Simulator for ServerCluster {
    #[allow(useless_format)]
    fn run_node(&mut self, node_id: u64, cfg: Config, engine: Arc<DB>) -> u64 {
        assert!(node_id == 0 || !self.handles.contains_key(&node_id));
        assert!(node_id == 0 || !self.senders.contains_key(&node_id));

        let mut cfg = cfg;
<<<<<<< HEAD
=======
        let (tmp_str, tmp) = if node_id == 0 || !self.snap_paths.contains_key(&node_id) {
            let p = TempDir::new("test_cluster").unwrap();
            (p.path().to_str().unwrap().to_owned(), Some(p))
        } else {
            let p = self.snap_paths.get(&node_id).unwrap().path().to_str().unwrap();
            (p.to_owned(), None)
        };
        let snap_mgr = store::new_snap_mgr(tmp_str);

>>>>>>> dcc17c05
        // Now we cache the store address, so here we should re-use last
        // listening address for the same store. Maybe we should enable
        // reuse_socket?
        if let Some(addr) = self.addrs.get(&node_id) {
            cfg.addr = format!("{}", addr)
        }

        let listener;
        let mut try_cnt = 0;
        loop {
            match bind(&cfg.addr) {
                Err(server::Error::Io(ref e)) if e.kind() == ErrorKind::AddrInUse &&
                                                 try_cnt < 100 => sleep_ms(10),
                Ok(l) => {
                    listener = l;
                    break;
                }
                Err(e) => panic!("unexpected error: {:?}", e),
            }
            try_cnt += 1;
        }
        let addr = listener.local_addr().unwrap();
        cfg.addr = format!("{}", addr);

        // TODO: simplify creating raft server later.
        let mut event_loop = create_event_loop(&cfg).unwrap();
        let sendch = SendCh::new(event_loop.channel());
        let resolver = PdStoreAddrResolver::new(self.pd_client.clone()).unwrap();
        let trans = Arc::new(RwLock::new(ServerTransport::new(sendch.clone())));

        let mut store_event_loop = store::create_event_loop(&cfg.store_cfg).unwrap();

        let tmp = TempDir::new("test_cluster").unwrap();
        let snap_mgr = store::new_snap_mgr(tmp.path().to_str().unwrap(),
                                           Some(StoreSendCh::new(store_event_loop.channel())));

        let simulate_trans = Arc::new(RwLock::new(SimulateTransport::new(trans.clone())));

        let mut node = Node::new(&mut store_event_loop, &cfg, self.pd_client.clone());

        node.start(store_event_loop,
                   engine.clone(),
                   simulate_trans.clone(),
                   snap_mgr.clone())
            .unwrap();
        let router = node.raft_store_router();

        assert!(node_id == 0 || node_id == node.id());
        let node_id = node.id();
        if let Some(tmp) = tmp {
            self.snap_paths.insert(node_id, tmp);
        }

        self.snap_paths.insert(node_id, tmp);

        self.store_chs.insert(node_id, node.get_sendch());
        self.sim_trans.insert(node_id, simulate_trans);
        let store = create_raft_storage(node, engine).unwrap();
        self.storages.insert(node_id, store.get_engine());

        let mut server = Server::new(&mut event_loop, listener, store, router, resolver, snap_mgr)
            .unwrap();

        let ch = server.get_sendch();

        let t = Builder::new()
            .name(thd_name!(format!("server-{}", node_id)))
            .spawn(move || {
                server.run(&mut event_loop).unwrap();
            })
            .unwrap();

        self.handles.insert(node_id, t);
        self.senders.insert(node_id, ch);
        self.addrs.insert(node_id, addr);

        node_id
    }

    fn get_snap_dir(&self, node_id: u64) -> String {
        self.snap_paths.get(&node_id).unwrap().path().to_str().unwrap().to_owned()
    }

    fn stop_node(&mut self, node_id: u64) {
        let h = self.handles.remove(&node_id).unwrap();
        let ch = self.senders.remove(&node_id).unwrap();
        let addr = self.addrs.get(&node_id).unwrap();
        let _ = self.store_chs.remove(&node_id).unwrap();
        self.conns
            .lock()
            .unwrap()
            .remove(addr);

        ch.send(Msg::Quit).unwrap();
        h.join().unwrap();
    }

    fn get_node_ids(&self) -> HashSet<u64> {
        self.senders.keys().cloned().collect()
    }

    fn call_command(&self, request: RaftCmdRequest, timeout: Duration) -> Result<RaftCmdResponse> {
        let store_id = request.get_header().get_peer().get_store_id();
        let addr = self.addrs.get(&store_id).unwrap();
        let mut conn = self.pool_get(addr).unwrap();

        let mut msg = Message::new();
        msg.set_msg_type(MessageType::Cmd);
        msg.set_cmd_req(request);

        let msg_id = self.alloc_msg_id();
        conn.set_write_timeout(Some(timeout)).unwrap();
        try!(rpc::encode_msg(&mut conn, msg_id, &msg));

        conn.set_read_timeout(Some(timeout)).unwrap();
        let mut resp_msg = Message::new();
        let get_msg_id = try!(rpc::decode_msg(&mut conn, &mut resp_msg).map_err(|e| {
            if let CodecError::Io(ref err) = e {
                // For unix, read timeout returns WouldBlock but windows returns TimedOut.
                if err.kind() == ErrorKind::WouldBlock || err.kind() == ErrorKind::TimedOut {
                    return Error::Timeout(format!("{:?}", err));
                }
            }

            Error::Codec(e)
        }));

        self.pool_put(addr, conn);

        assert_eq!(resp_msg.get_msg_type(), MessageType::CmdResp);
        assert_eq!(msg_id, get_msg_id);

        Ok(resp_msg.take_cmd_resp())
    }

    fn send_raft_msg(&self, raft_msg: raft_serverpb::RaftMessage) -> Result<()> {
        let store_id = raft_msg.get_to_peer().get_store_id();
        let addr = self.addrs.get(&store_id).unwrap();

        let mut msg = Message::new();
        msg.set_msg_type(MessageType::Raft);
        msg.set_raft(raft_msg);
        let msg_id = self.alloc_msg_id();

        let mut conn = self.pool_get(addr).unwrap();
        conn.set_write_timeout(Some(Duration::from_secs(3))).unwrap();
        try!(rpc::encode_msg(&mut conn, msg_id, &msg));

        self.pool_put(addr, conn);

        Ok(())
    }

    fn add_filter(&self, node_id: u64, filter: Box<Filter>) {
        let trans = self.sim_trans.get(&node_id).unwrap();
        trans.wl().add_filter(filter);
    }

    fn clear_filters(&self, node_id: u64) {
        let trans = self.sim_trans.get(&node_id).unwrap();
        trans.wl().clear_filters();
    }

    fn get_store_sendch(&self, node_id: u64) -> Option<StoreSendCh> {
        self.store_chs.get(&node_id).cloned()
    }
}

pub fn new_server_cluster(id: u64, count: usize) -> Cluster<ServerCluster> {
    let pd_client = Arc::new(TestPdClient::new(id));
    let sim = Arc::new(RwLock::new(ServerCluster::new(pd_client.clone())));
    Cluster::new(id, count, sim, pd_client)
}<|MERGE_RESOLUTION|>--- conflicted
+++ resolved
@@ -108,8 +108,7 @@
         assert!(node_id == 0 || !self.senders.contains_key(&node_id));
 
         let mut cfg = cfg;
-<<<<<<< HEAD
-=======
+
         let (tmp_str, tmp) = if node_id == 0 || !self.snap_paths.contains_key(&node_id) {
             let p = TempDir::new("test_cluster").unwrap();
             (p.path().to_str().unwrap().to_owned(), Some(p))
@@ -117,9 +116,7 @@
             let p = self.snap_paths.get(&node_id).unwrap().path().to_str().unwrap();
             (p.to_owned(), None)
         };
-        let snap_mgr = store::new_snap_mgr(tmp_str);
-
->>>>>>> dcc17c05
+
         // Now we cache the store address, so here we should re-use last
         // listening address for the same store. Maybe we should enable
         // reuse_socket?
@@ -151,14 +148,9 @@
         let trans = Arc::new(RwLock::new(ServerTransport::new(sendch.clone())));
 
         let mut store_event_loop = store::create_event_loop(&cfg.store_cfg).unwrap();
-
-        let tmp = TempDir::new("test_cluster").unwrap();
-        let snap_mgr = store::new_snap_mgr(tmp.path().to_str().unwrap(),
-                                           Some(StoreSendCh::new(store_event_loop.channel())));
-
         let simulate_trans = Arc::new(RwLock::new(SimulateTransport::new(trans.clone())));
-
         let mut node = Node::new(&mut store_event_loop, &cfg, self.pd_client.clone());
+        let snap_mgr = store::new_snap_mgr(tmp_str, Some(node.get_sendch()));
 
         node.start(store_event_loop,
                    engine.clone(),
@@ -172,8 +164,6 @@
         if let Some(tmp) = tmp {
             self.snap_paths.insert(node_id, tmp);
         }
-
-        self.snap_paths.insert(node_id, tmp);
 
         self.store_chs.insert(node_id, node.get_sendch());
         self.sim_trans.insert(node_id, simulate_trans);
