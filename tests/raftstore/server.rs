// Copyright 2016 PingCAP, Inc.
//
// Licensed under the Apache License, Version 2.0 (the "License");
// you may not use this file except in compliance with the License.
// You may obtain a copy of the License at
//
//     http://www.apache.org/licenses/LICENSE-2.0
//
// Unless required by applicable law or agreed to in writing, software
// distributed under the License is distributed on an "AS IS" BASIS,
// See the License for the specific language governing permissions and
// limitations under the License.

use std::collections::{HashMap, HashSet};
use std::thread::{self, Builder};
use std::net::SocketAddr;
use std::sync::{Arc, RwLock};
use std::time::Duration;
use std::boxed::FnBox;
use std::net::TcpListener;
use std::io::ErrorKind;

use grpc::Environment;
use rocksdb::DB;
use tempdir::TempDir;

use super::cluster::{Simulator, Cluster};
use tikv::server::{ServerChannel, Server, ServerTransport, create_event_loop, Msg};
use tikv::server::{Node, Config, create_raft_storage, PdStoreAddrResolver, RaftClient};
use tikv::server::transport::ServerRaftStoreRouter;
use tikv::server::transport::RaftStoreRouter;
use tikv::raftstore::{Error, Result, store};
use tikv::raftstore::store::{Msg as StoreMsg, SnapManager};
use tikv::util::transport::SendCh;
use tikv::storage::{Engine, CfName, ALL_CFS};
use kvproto::raft_serverpb::{self, RaftMessage};
use kvproto::raft_cmdpb::*;

use super::pd::TestPdClient;
use super::transport_simulate::*;

type SimulateServerTransport = SimulateTransport<RaftMessage, ServerTransport>;

pub struct ServerCluster {
    routers: HashMap<u64, SimulateTransport<StoreMsg, ServerRaftStoreRouter>>,
    senders: HashMap<u64, SendCh<Msg>>,
    handles: HashMap<u64, (Node<TestPdClient>, thread::JoinHandle<()>)>,
    addrs: HashMap<u64, SocketAddr>,
    sim_trans: HashMap<u64, SimulateServerTransport>,
    store_chs: HashMap<u64, SendCh<StoreMsg>>,
    pub storages: HashMap<u64, Box<Engine>>,
    snap_paths: HashMap<u64, TempDir>,
    pd_client: Arc<TestPdClient>,
    raft_client: RaftClient,
}

impl ServerCluster {
    pub fn new(pd_client: Arc<TestPdClient>) -> ServerCluster {
        ServerCluster {
            routers: HashMap::new(),
            senders: HashMap::new(),
            handles: HashMap::new(),
            addrs: HashMap::new(),
            sim_trans: HashMap::new(),
            pd_client: pd_client,
            store_chs: HashMap::new(),
            storages: HashMap::new(),
            snap_paths: HashMap::new(),
<<<<<<< HEAD
            raft_client: RaftClient::new(Arc::new(Environment::new(1)), 1),
=======
            raft_client: RaftClient::new(Arc::new(Environment::new(1)), Config::new()),
>>>>>>> 0766f6b4
        }
    }
}

impl Simulator for ServerCluster {
    #[allow(useless_format)]
    fn run_node(&mut self, node_id: u64, cfg: Config, engine: Arc<DB>) -> u64 {
        assert!(node_id == 0 || !self.handles.contains_key(&node_id));
        assert!(node_id == 0 || !self.senders.contains_key(&node_id));

        let mut cfg = cfg;

        let (tmp_str, tmp) = if node_id == 0 || !self.snap_paths.contains_key(&node_id) {
            let p = TempDir::new("test_cluster").unwrap();
            (p.path().to_str().unwrap().to_owned(), Some(p))
        } else {
            let p = self.snap_paths[&node_id].path().to_str().unwrap();
            (p.to_owned(), None)
        };

        // Now we cache the store address, so here we should re-use last
        // listening address for the same store. Maybe we should enable
        // reuse_socket?
        if let Some(addr) = self.addrs.get(&node_id) {
            cfg.addr = format!("{}", addr)
        }

        let listener;
        let mut try_cnt = 0;
        loop {
            match TcpListener::bind(&cfg.addr) {
                Err(ref e) if e.kind() == ErrorKind::AddrInUse && try_cnt < 100 => {
                    thread::sleep(Duration::from_millis(10))
                }
                Ok(l) => {
                    listener = l;
                    break;
                }
                Err(e) => panic!("unexpected error: {:?}", e),
            }
            try_cnt += 1;
        }
        let addr = listener.local_addr().unwrap();
        cfg.addr = format!("{}", addr);
        drop(listener);

        // TODO: simplify creating raft server later.
        let mut event_loop = create_event_loop(&cfg).unwrap();
        let sendch = SendCh::new(event_loop.channel(), "cluster-simulator");
        let resolver = PdStoreAddrResolver::new(self.pd_client.clone()).unwrap();
        let trans = ServerTransport::new(sendch.clone());

        let mut store_event_loop = store::create_event_loop(&cfg.raft_store).unwrap();
        let simulate_trans = SimulateTransport::new(trans.clone());
        let mut node = Node::new(&mut store_event_loop, &cfg, self.pd_client.clone());
        let snap_mgr = SnapManager::new(tmp_str,
                                        Some(node.get_sendch()),
                                        cfg.raft_store.use_sst_file_snapshot);

        node.start(store_event_loop,
                   engine.clone(),
                   simulate_trans.clone(),
                   snap_mgr.clone())
            .unwrap();
        let router = ServerRaftStoreRouter::new(node.get_sendch(), node.id());
        let sim_router = SimulateTransport::new(router);

        assert!(node_id == 0 || node_id == node.id());
        let node_id = node.id();
        if let Some(tmp) = tmp {
            self.snap_paths.insert(node_id, tmp);
        }

        self.store_chs.insert(node_id, node.get_sendch());
        self.sim_trans.insert(node_id, simulate_trans);

        let mut store = create_raft_storage(sim_router.clone(), engine, &cfg).unwrap();
        store.start(&cfg.storage).unwrap();
        self.storages.insert(node_id, store.get_engine());

        let server_chan = ServerChannel {
            raft_router: sim_router.clone(),
            snapshot_status_sender: node.get_snapshot_status_sender(),
        };
        let mut server = Server::new(&mut event_loop,
                                     &cfg,
                                     store,
                                     server_chan,
                                     resolver,
                                     snap_mgr)
            .unwrap();

        let ch = server.get_sendch();
        let addr = server.listening_addr();

        let t = Builder::new()
            .name(thd_name!(format!("server-{}", node_id)))
            .spawn(move || {
                server.run(&mut event_loop).unwrap();
            })
            .unwrap();

        self.handles.insert(node_id, (node, t));
        self.senders.insert(node_id, ch);
        self.routers.insert(node_id, sim_router);
        self.addrs.insert(node_id, addr);

        node_id
    }

    fn get_snap_dir(&self, node_id: u64) -> String {
        self.snap_paths[&node_id].path().to_str().unwrap().to_owned()
    }

    fn stop_node(&mut self, node_id: u64) {
        let (mut node, h) = self.handles.remove(&node_id).unwrap();
        let ch = self.senders.remove(&node_id).unwrap();
        let _ = self.store_chs.remove(&node_id).unwrap();

        ch.try_send(Msg::Quit).unwrap();
        node.stop().unwrap();
        h.join().unwrap();
    }

    fn get_node_ids(&self) -> HashSet<u64> {
        self.senders.keys().cloned().collect()
    }

    fn call_command_on_node(&self,
                            node_id: u64,
                            request: RaftCmdRequest,
                            timeout: Duration)
                            -> Result<RaftCmdResponse> {
        if !self.routers.contains_key(&node_id) {
            return Err(box_err!("missing sender for store {}", node_id));
        }

        let router = self.routers.get(&node_id).cloned().unwrap();
        wait_op!(|cb: Box<FnBox(RaftCmdResponse) + 'static + Send>| {
                     router.send_command(request, cb).unwrap()
                 },
                 timeout)
            .ok_or_else(|| Error::Timeout(format!("request timeout for {:?}", timeout)))
    }

    fn send_raft_msg(&mut self, raft_msg: raft_serverpb::RaftMessage) -> Result<()> {
        let store_id = raft_msg.get_to_peer().get_store_id();
        let addr = self.addrs[&store_id];
        self.raft_client.send(addr, raft_msg).unwrap();
        Ok(())
    }

    fn add_send_filter(&mut self, node_id: u64, filter: SendFilter) {
        self.sim_trans.get_mut(&node_id).unwrap().add_filter(filter);
    }

    fn clear_send_filters(&mut self, node_id: u64) {
        self.sim_trans.get_mut(&node_id).unwrap().clear_filters();
    }

    fn add_recv_filter(&mut self, node_id: u64, filter: RecvFilter) {
        self.routers.get_mut(&node_id).unwrap().add_filter(filter);
    }

    fn clear_recv_filters(&mut self, node_id: u64) {
        self.routers.get_mut(&node_id).unwrap().clear_filters();
    }

    fn get_store_sendch(&self, node_id: u64) -> Option<SendCh<StoreMsg>> {
        self.store_chs.get(&node_id).cloned()
    }
}

pub fn new_server_cluster(id: u64, count: usize) -> Cluster<ServerCluster> {
    new_server_cluster_with_cfs(id, count, ALL_CFS)
}

pub fn new_server_cluster_with_cfs(id: u64,
                                   count: usize,
                                   cfs: &[CfName])
                                   -> Cluster<ServerCluster> {
    let pd_client = Arc::new(TestPdClient::new(id));
    let sim = Arc::new(RwLock::new(ServerCluster::new(pd_client.clone())));
    Cluster::new(id, count, cfs, sim, pd_client)
}<|MERGE_RESOLUTION|>--- conflicted
+++ resolved
@@ -66,11 +66,7 @@
             store_chs: HashMap::new(),
             storages: HashMap::new(),
             snap_paths: HashMap::new(),
-<<<<<<< HEAD
-            raft_client: RaftClient::new(Arc::new(Environment::new(1)), 1),
-=======
             raft_client: RaftClient::new(Arc::new(Environment::new(1)), Config::new()),
->>>>>>> 0766f6b4
         }
     }
 }
