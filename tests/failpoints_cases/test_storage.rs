--- conflicted
+++ resolved
@@ -115,44 +115,6 @@
     cluster.must_transfer_leader(region0.get_id(), peers[0].clone());
     fail::remove(snapshot_fp);
 
-<<<<<<< HEAD
-    // the snapshot request may meet read index, scheduler will retry the request.
-    let ok = prewrite_rx.recv_timeout(Duration::from_secs(5)).unwrap();
-    if ok {
-        let region1 = cluster.get_region(b"");
-        cluster.must_transfer_leader(region1.get_id(), peers[1].clone());
-
-        let engine1 = cluster.sim.rl().storages[&peers[1].get_id()].clone();
-        let pd_worker = FutureWorker::new("test future worker");
-        let read_pool = ReadPool::new(
-            "readpool",
-            &readpool::Config::default().with_concurrency_for_test(),
-            || || storage::ReadPoolContext::new(pd_worker.scheduler()),
-        );
-        let mut storage1 = Storage::from_engine(engine1, &config, read_pool).unwrap();
-        storage1.start(&config).unwrap();
-        let mut ctx1 = Context::new();
-        ctx1.set_region_id(region1.get_id());
-        ctx1.set_region_epoch(region1.get_region_epoch().clone());
-        ctx1.set_peer(peers[1].clone());
-
-        let (commit_tx, commit_rx) = channel();
-        storage1
-            .async_commit(
-                ctx1,
-                vec![make_key(b"k")],
-                10,
-                11,
-                box move |res: storage::Result<_>| {
-                    commit_tx.send(res).unwrap();
-                },
-            )
-            .unwrap();
-        // wait for the commit result.
-        let res = commit_rx.recv_timeout(Duration::from_secs(5)).unwrap();
-        if res.as_ref().is_err() {
-            panic!("expect Ok(_), but got {:?}", res);
-=======
     match prewrite_rx.recv_timeout(Duration::from_secs(5)).unwrap() {
         Err(storage::Error::Txn(txn::Error::Engine(engine::Error::Request(ref e))))
         | Err(storage::Error::Engine(engine::Error::Request(ref e))) => {
@@ -160,7 +122,6 @@
         }
         res => {
             panic!("expect stale command, but got {:?}", res);
->>>>>>> 7a202630
         }
     }
 }