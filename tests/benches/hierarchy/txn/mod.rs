--- conflicted
+++ resolved
@@ -38,11 +38,8 @@
             0,
             0,
             TimeStamp::default(),
-<<<<<<< HEAD
+            TimeStamp::default(),
             false,
-=======
-            TimeStamp::default(),
->>>>>>> eefee83f
         )
         .unwrap();
     }
@@ -79,11 +76,8 @@
                     0,
                     0,
                     TimeStamp::default(),
-<<<<<<< HEAD
+                    TimeStamp::default(),
                     false,
-=======
-                    TimeStamp::default(),
->>>>>>> eefee83f
                 )
                 .unwrap();
                 let write_data = WriteData::from_modifies(txn.into_modifies());
