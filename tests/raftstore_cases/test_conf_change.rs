// Copyright 2016 PingCAP, Inc.
//
// Licensed under the Apache License, Version 2.0 (the "License");
// you may not use this file except in compliance with the License.
// You may obtain a copy of the License at
//
//     http://www.apache.org/licenses/LICENSE-2.0
//
// Unless required by applicable law or agreed to in writing, software
// distributed under the License is distributed on an "AS IS" BASIS,
// See the License for the specific language governing permissions and
// limitations under the License.

use std::time::Duration;
use std::sync::Arc;
use std::thread;

use tikv::raftstore::store::*;
use tikv::storage::CF_RAFT;
use raft::eraftpb::ConfChangeType;
use kvproto::raft_cmdpb::RaftResponseHeader;
use kvproto::raft_serverpb::*;
use kvproto::metapb;
use tikv::pd::PdClient;

use futures::Future;

use super::cluster::{Cluster, Simulator};
use super::transport_simulate::*;
use super::node::new_node_cluster;
use super::server::new_server_cluster;
use super::util::*;
use super::pd::TestPdClient;

fn test_simple_conf_change<T: Simulator>(cluster: &mut Cluster<T>) {
    let pd_client = Arc::clone(&cluster.pd_client);
    // Disable default max peer count check.
    pd_client.disable_default_operator();

    let r1 = cluster.run_conf_change();

    // Now region 1 only has peer (1, 1);
    let (key, value) = (b"k1", b"v1");

    cluster.must_put(key, value);
    assert_eq!(cluster.get(key), Some(value.to_vec()));

    let engine_2 = cluster.get_engine(2);
    must_get_none(&engine_2, b"k1");
    // add peer (2,2) to region 1.
    pd_client.must_add_peer(r1, new_peer(2, 2));

    let (key, value) = (b"k2", b"v2");
    cluster.must_put(key, value);
    assert_eq!(cluster.get(key), Some(value.to_vec()));

    // now peer 2 must have v1 and v2;
    must_get_equal(&engine_2, b"k1", b"v1");
    must_get_equal(&engine_2, b"k2", b"v2");

    let epoch = cluster.pd_client.get_region_epoch(r1);

    // Conf version must change.
    assert!(epoch.get_conf_ver() > 1);

    // peer 5 must not exist
    let engine_5 = cluster.get_engine(5);
    must_get_none(&engine_5, b"k1");

    // add peer (3, 3) to region 1.
    pd_client.must_add_peer(r1, new_peer(3, 3));
    // Remove peer (2, 2) from region 1.
    pd_client.must_remove_peer(r1, new_peer(2, 2));

    let (key, value) = (b"k3", b"v3");
    cluster.must_put(key, value);
    assert_eq!(cluster.get(key), Some(value.to_vec()));
    // now peer 3 must have v1, v2 and v3
    let engine_3 = cluster.get_engine(3);
    must_get_equal(&engine_3, b"k1", b"v1");
    must_get_equal(&engine_3, b"k2", b"v2");
    must_get_equal(&engine_3, b"k3", b"v3");

    // peer 2 has nothing
    must_get_none(&engine_2, b"k1");
    must_get_none(&engine_2, b"k2");

    // peer 3 must exist
    must_get_equal(&engine_3, b"k3", b"v3");

    // add peer 2 then remove it again.
    pd_client.must_add_peer(r1, new_peer(2, 2));

    // Force update a2 to check whether peer 2 added ok and received the snapshot.
    let (key, value) = (b"k2", b"v2");
    cluster.must_put(key, value);
    assert_eq!(cluster.get(key), Some(value.to_vec()));

    let engine_2 = cluster.get_engine(2);

    must_get_equal(&engine_2, b"k1", b"v1");
    must_get_equal(&engine_2, b"k2", b"v2");
    must_get_equal(&engine_2, b"k3", b"v3");

    // Make sure peer 2 is not in probe mode.
    cluster.must_put(b"k4", b"v4");
    assert_eq!(cluster.get(b"k4"), Some(b"v4".to_vec()));
    must_get_equal(&engine_2, b"k4", b"v4");

    let conf_change = new_change_peer_request(ConfChangeType::AddNode, new_peer(2, 2));
    let epoch = cluster.pd_client.get_region_epoch(r1);
    let admin_req = new_admin_request(r1, &epoch, conf_change);
    let resp = cluster
        .call_command_on_leader(admin_req, Duration::from_secs(3))
        .unwrap();
    let exec_res = resp.get_header()
        .get_error()
        .get_message()
        .contains("duplicated");
    assert!(
        exec_res,
        "add duplicated peer should failed, but got {:?}",
        resp
    );

    // Remove peer (2, 2) from region 1.
    pd_client.must_remove_peer(r1, new_peer(2, 2));

    // add peer (2, 4) to region 1.
    pd_client.must_add_peer(r1, new_peer(2, 4));

    // Remove peer (3, 3) from region 1.
    pd_client.must_remove_peer(r1, new_peer(3, 3));

    let (key, value) = (b"k4", b"v4");
    cluster.must_put(key, value);
    assert_eq!(cluster.get(key), Some(value.to_vec()));
    // now peer 4 in store 2 must have v1, v2, v3, v4, we check v1 and v4 here.
    let engine_2 = cluster.get_engine(2);

    must_get_equal(&engine_2, b"k1", b"v1");
    must_get_equal(&engine_2, b"k4", b"v4");

    // peer 3 has nothing, we check v1 and v4 here.
    must_get_none(&engine_3, b"k1");
    must_get_none(&engine_3, b"k4");

    // TODO: add more tests.
}

fn new_conf_change_peer(store: &metapb::Store, pd_client: &Arc<TestPdClient>) -> metapb::Peer {
    let peer_id = pd_client.alloc_id().unwrap();
    new_peer(store.get_id(), peer_id)
}

fn test_pd_conf_change<T: Simulator>(cluster: &mut Cluster<T>) {
    let pd_client = Arc::clone(&cluster.pd_client);
    // Disable default max peer count check.
    pd_client.disable_default_operator();

    cluster.start();

    let region = &pd_client.get_region(b"").unwrap();
    let region_id = region.get_id();

    let mut stores = pd_client.get_stores().unwrap();

    // Must have only one peer
    assert_eq!(region.get_peers().len(), 1);

    let peer = &region.get_peers()[0];

    let i = stores
        .iter()
        .position(|store| store.get_id() == peer.get_store_id())
        .unwrap();
    stores.swap(0, i);

    // Now the first store has first region. others have none.

    let (key, value) = (b"k1", b"v1");
    cluster.must_put(key, value);
    assert_eq!(cluster.get(key), Some(value.to_vec()));

    let peer2 = new_conf_change_peer(&stores[1], &pd_client);
    let engine_2 = cluster.get_engine(peer2.get_store_id());
    assert!(
        engine_2
            .get_value(&keys::data_key(b"k1"))
            .unwrap()
            .is_none()
    );
    // add new peer to first region.
    pd_client.must_add_peer(region_id, peer2.clone());

    let (key, value) = (b"k2", b"v2");
    cluster.must_put(key, value);
    assert_eq!(cluster.get(key), Some(value.to_vec()));

    // now peer 2 must have v1 and v2;
    must_get_equal(&engine_2, b"k1", b"v1");
    must_get_equal(&engine_2, b"k2", b"v2");

    // add new peer to first region.
    let peer3 = new_conf_change_peer(&stores[2], &pd_client);
    pd_client.must_add_peer(region_id, peer3.clone());

    // Remove peer2 from first region.
    pd_client.must_remove_peer(region_id, peer2.clone());

    let (key, value) = (b"k3", b"v3");
    cluster.must_put(key, value);
    assert_eq!(cluster.get(key), Some(value.to_vec()));
    // now peer 3 must have v1, v2 and v3
    let engine_3 = cluster.get_engine(peer3.get_store_id());
    must_get_equal(&engine_3, b"k1", b"v1");
    must_get_equal(&engine_3, b"k2", b"v2");
    must_get_equal(&engine_3, b"k3", b"v3");

    // peer 2 has nothing
    must_get_none(&engine_2, b"k1");
    must_get_none(&engine_2, b"k2");
    // add peer4 to first region 1.
    let peer4 = new_conf_change_peer(&stores[1], &pd_client);
    pd_client.must_add_peer(region_id, peer4.clone());
    // Remove peer3 from first region.
    pd_client.must_remove_peer(region_id, peer3.clone());

    let (key, value) = (b"k4", b"v4");
    cluster.must_put(key, value);
    assert_eq!(cluster.get(key), Some(value.to_vec()));
    // now peer4 must have v1, v2, v3, v4, we check v1 and v4 here.
    let engine_2 = cluster.get_engine(peer4.get_store_id());

    must_get_equal(&engine_2, b"k1", b"v1");
    must_get_equal(&engine_2, b"k4", b"v4");

    // peer 3 has nothing, we check v1 and v4 here.
    must_get_none(&engine_3, b"k1");
    must_get_none(&engine_3, b"k4");

    // TODO: add more tests.
}

#[test]
fn test_node_simple_conf_change() {
    let count = 5;
    let mut cluster = new_node_cluster(0, count);
    test_simple_conf_change(&mut cluster);
}

#[test]
fn test_server_simple_conf_change() {
    let count = 5;
    let mut cluster = new_server_cluster(0, count);
    test_simple_conf_change(&mut cluster);
}

#[test]
fn test_node_pd_conf_change() {
    let count = 5;
    let mut cluster = new_node_cluster(0, count);
    test_pd_conf_change(&mut cluster);
}

#[test]
fn test_server_pd_conf_change() {
    let count = 5;
    let mut cluster = new_server_cluster(0, count);
    test_pd_conf_change(&mut cluster);
}

fn wait_till_reach_count(pd_client: Arc<TestPdClient>, region_id: u64, c: usize) {
    let mut replica_count = 0;
    for _ in 0..1000 {
        let region = match pd_client.get_region_by_id(region_id).wait().unwrap() {
            Some(r) => r,
            None => continue,
        };
        replica_count = region.get_peers().len();
        if replica_count == c {
            return;
        }
        thread::sleep(Duration::from_millis(10));
    }
    panic!(
        "replica count {} still not meet {} after 10 secs",
        replica_count, c
    );
}

fn test_auto_adjust_replica<T: Simulator>(cluster: &mut Cluster<T>) {
    cluster.start();

    let pd_client = Arc::clone(&cluster.pd_client);
    let mut region = pd_client.get_region(b"").unwrap();
    let region_id = region.get_id();

    let stores = pd_client.get_stores().unwrap();

    // default replica is 5.
    wait_till_reach_count(Arc::clone(&pd_client), region_id, 5);

    let (key, value) = (b"k1", b"v1");
    cluster.must_put(key, value);
    assert_eq!(cluster.get(key), Some(value.to_vec()));

    region = pd_client
        .get_region_by_id(region_id)
        .wait()
        .unwrap()
        .unwrap();
    let i = stores
        .iter()
        .position(|s| {
            region
                .get_peers()
                .iter()
                .all(|p| s.get_id() != p.get_store_id())
        })
        .unwrap();

    let peer = new_conf_change_peer(&stores[i], &pd_client);
    let engine = cluster.get_engine(peer.get_store_id());
    must_get_none(&engine, b"k1");

    pd_client.must_add_peer(region_id, peer.clone());

    wait_till_reach_count(Arc::clone(&pd_client), region_id, 6);

    // it should remove extra replica.
    pd_client.enable_default_operator();
    wait_till_reach_count(Arc::clone(&pd_client), region_id, 5);

    region = pd_client
        .get_region_by_id(region_id)
        .wait()
        .unwrap()
        .unwrap();
    let peer = region.get_peers().get(1).unwrap().clone();
    pd_client.must_remove_peer(region_id, peer);
    wait_till_reach_count(Arc::clone(&pd_client), region_id, 4);

    // it should add missing replica.
    pd_client.enable_default_operator();
    wait_till_reach_count(Arc::clone(&pd_client), region_id, 5);
}

#[test]
fn test_node_auto_adjust_replica() {
    let count = 7;
    let mut cluster = new_node_cluster(0, count);
    test_auto_adjust_replica(&mut cluster);
}

#[test]
fn test_server_auto_adjust_replica() {
    let count = 7;
    let mut cluster = new_server_cluster(0, count);
    test_auto_adjust_replica(&mut cluster);
}

fn test_after_remove_itself<T: Simulator>(cluster: &mut Cluster<T>) {
    let pd_client = Arc::clone(&cluster.pd_client);
    // Disable default max peer count check.
    pd_client.disable_default_operator();

    // disable auto compact log.
    cluster.cfg.raft_store.raft_log_gc_threshold = 10000;

    let r1 = cluster.run_conf_change();

    pd_client.must_add_peer(r1, new_peer(2, 2));
    pd_client.must_add_peer(r1, new_peer(3, 3));

    // 1, stop node 2
    // 2, add data to guarantee leader has more logs
    // 3, stop node 3
    // 4, remove leader itself and force compact log
    // 5, start node 2 again, so that we can commit log and apply.
    // For this scenario, peer 1 will do remove itself and then compact log
    // in the same ready result loop.
    cluster.stop_node(2);

    cluster.must_put(b"k1", b"v1");

    let engine1 = cluster.get_engine(1);
    let engine3 = cluster.get_engine(3);
    must_get_equal(&engine1, b"k1", b"v1");
    must_get_equal(&engine3, b"k1", b"v1");

    cluster.stop_node(3);

    pd_client.remove_peer(1, new_peer(1, 1));

    let epoch = cluster
        .pd_client
        .get_region_by_id(1)
        .wait()
        .unwrap()
        .unwrap()
        .take_region_epoch();

    let put = new_put_cmd(b"test_key", b"test_val");
    let mut req = new_request(1, epoch, vec![put], true);
    req.mut_header().set_peer(new_peer(1, 1));
    // ignore error, we just want to send this command to peer (1, 1),

    // and the command can't be executed because we have only one peer,
    // so here will return timeout error, we should ignore it.
    let _ = cluster.call_command(req, Duration::from_millis(1));

    cluster.run_node(2);
    cluster.run_node(3);

    for _ in 0..250 {
        let region: RegionLocalState = engine1
            .get_msg_cf(CF_RAFT, &keys::region_state_key(r1))
            .unwrap()
            .unwrap();
        if region.get_state() == PeerState::Tombstone {
            return;
        }
        sleep_ms(20);
    }
    let region: RegionLocalState = engine1
        .get_msg_cf(CF_RAFT, &keys::region_state_key(r1))
        .unwrap()
        .unwrap();
    assert_eq!(region.get_state(), PeerState::Tombstone);

    // TODO: add split after removing itself test later.
}

#[test]
fn test_node_after_remove_itself() {
    let count = 3;
    let mut cluster = new_node_cluster(0, count);
    test_after_remove_itself(&mut cluster);
}

#[test]
fn test_server_after_remove_itself() {
    let count = 3;
    let mut cluster = new_server_cluster(0, count);
    test_after_remove_itself(&mut cluster);
}

fn test_split_brain<T: Simulator>(cluster: &mut Cluster<T>) {
    let pd_client = Arc::clone(&cluster.pd_client);
    // Disable default max peer number check.
    pd_client.disable_default_operator();

    let r1 = cluster.run_conf_change();

    pd_client.must_add_peer(r1, new_peer(2, 2));
    pd_client.must_add_peer(r1, new_peer(3, 3));

    // leader isolation
    cluster.must_transfer_leader(r1, new_peer(2, 2));
    cluster.add_send_filter(IsolationFilterFactory::new(1));

    // refresh region info, maybe no need
    cluster.must_put(b"k1", b"v1");

    // add [4,5,6] and remove [2,3]
    pd_client.must_add_peer(r1, new_peer(4, 4));
    pd_client.must_add_peer(r1, new_peer(5, 5));
    pd_client.must_add_peer(r1, new_peer(6, 6));
    pd_client.must_remove_peer(r1, new_peer(2, 2));
    pd_client.must_remove_peer(r1, new_peer(3, 3));

    cluster.must_put(b"k2", b"v2");
    must_get_equal(&cluster.get_engine(6), b"k2", b"v2");
    let region_detail = cluster.region_detail(r1, 1);
    let region_peers = region_detail.get_region().get_peers();
    assert_eq!(region_peers.len(), 3);
    for peer in region_peers {
        assert!(peer.get_id() < 4);
    }
    assert!(region_detail.get_leader().get_id() < 4);

    // when network recovers, 1 will send request vote to [2,3]
    cluster.clear_send_filters();
    cluster.partition(vec![1, 2, 3], vec![4, 5, 6]);

    // refresh region info, maybe no need
    cluster.must_put(b"k3", b"v3");

    // check whether a new cluster [1,2,3] is formed
    // if so, both [1,2,3] and [4,5,6] think they serve for region r1
    // result in split brain
    let header0 = find_leader_response_header(cluster, r1, new_peer(2, 2));
    assert!(header0.get_error().has_region_not_found());

    // at least wait for a round of election timeout and check again
    let term = find_leader_response_header(cluster, r1, new_peer(1, 1)).get_current_term();
    let mut current_term = term;
    while current_term < term + 2 {
        sleep_ms(10);
        let header2 = find_leader_response_header(cluster, r1, new_peer(1, 1));
        current_term = header2.get_current_term();
    }

    let header1 = find_leader_response_header(cluster, r1, new_peer(2, 2));
    assert!(header1.get_error().has_region_not_found());
}

fn find_leader_response_header<T: Simulator>(
    cluster: &mut Cluster<T>,
    region_id: u64,
    peer: metapb::Peer,
) -> RaftResponseHeader {
    let find_leader = new_status_request(region_id, peer, new_region_leader_cmd());
    let resp = cluster.call_command(find_leader, Duration::from_secs(5));
    resp.unwrap().take_header()
}

#[test]
fn test_server_split_brain() {
    let count = 6;
    let mut cluster = new_server_cluster(0, count);
    test_split_brain(&mut cluster);
}

#[test]
fn test_node_split_brain() {
    let count = 6;
    let mut cluster = new_node_cluster(0, count);
    test_split_brain(&mut cluster);
}

/// A helper function for testing the conf change is safe.
fn test_conf_change_safe<T: Simulator>(cluster: &mut Cluster<T>) {
    let pd_client = Arc::clone(&cluster.pd_client);
    // Disable default max peer count check.
    pd_client.disable_default_operator();

    let region_id = cluster.run_conf_change();

    // Test adding nodes.

    // Ensure it works to add one node to a cluster that has only one node.
    pd_client.must_add_peer(region_id, new_peer(2, 2));
    pd_client.must_add_peer(region_id, new_peer(3, 3));

    // Isolate the leader.
    cluster.must_transfer_leader(region_id, new_peer(1, 1));
    cluster.add_send_filter(IsolationFilterFactory::new(1));

    // Ensure new leader is elected and it works.
    cluster.must_put(b"k1", b"v1");

    // Ensure the conf change is safe:
    // The "AddNode" request will be rejected
    // if there are only 2 healthy nodes in a cluster of 3 nodes.
    pd_client.add_peer(region_id, new_peer(4, 4));
    // Put a new kv to ensure the previous "AddNode" is handled.
    cluster.must_put(b"k2", b"v2");
    pd_client.must_none_peer(region_id, new_peer(4, 4));

    // Recover the isolated peer.
    cluster.clear_send_filters();

    // Then new node could be added.
    pd_client.must_add_peer(region_id, new_peer(4, 4));

    // Test removing nodes.

    // Ensure nodes could be removed.
    pd_client.must_remove_peer(region_id, new_peer(4, 4));

    // Isolate the leader.
    cluster.must_transfer_leader(region_id, new_peer(1, 1));
    cluster.add_send_filter(IsolationFilterFactory::new(1));

    // Ensure new leader is elected and it works.
    cluster.must_put(b"k3", b"v3");

    // Ensure the conf change is safe:
    // The "RemoveNode" request which asks to remove one healthy node will be rejected
    // if there are only 2 healthy nodes in a cluster of 3 nodes.
    pd_client.remove_peer(region_id, new_peer(2, 2));
    cluster.must_put(b"k4", b"v4");
    pd_client.must_have_peer(region_id, new_peer(2, 2));

    // In this case, it's fine to remove one unhealthy node.
    pd_client.must_remove_peer(region_id, new_peer(1, 1));

    // Ensure it works to remove one node from the cluster that has only two healthy nodes.
    pd_client.must_remove_peer(region_id, new_peer(2, 2));
}

fn test_learner_conf_change<T: Simulator>(cluster: &mut Cluster<T>) {
    let pd_client = Arc::clone(&cluster.pd_client);
    pd_client.disable_default_operator();
    let r1 = cluster.run_conf_change();
    cluster.must_put(b"k1", b"v1");
    assert_eq!(cluster.get(b"k1"), Some(b"v1".to_vec()));

    // Add voter (2, 2) to region 1.
    pd_client.must_add_peer(r1, new_peer(2, 2));

    // Add learner (4, 10) to region 1.
    let engine_4 = cluster.get_engine(4);
    pd_client.must_add_peer(r1, new_learner_peer(4, 10));
    cluster.must_put(b"k2", b"v2");
    must_get_equal(&engine_4, b"k1", b"v1");
    must_get_equal(&engine_4, b"k2", b"v2");

    // Remove learner (4, 10) from region 1.
    pd_client.must_remove_peer(r1, new_peer(4, 10));
    pd_client.must_add_peer(r1, new_learner_peer(4, 10));
    must_get_equal(&engine_4, b"k2", b"v2");

    // Promote learner (4 ,10) to voter.
    pd_client.must_add_peer(r1, new_peer(4, 10));
<<<<<<< HEAD
    cluster.stop_node(2);
=======
>>>>>>> 374d205a
    cluster.must_put(b"k3", b"v3");
    must_get_equal(&engine_4, b"k3", b"v3");

    // Add learner on store which already has peer.
    pd_client.add_peer(r1, new_learner_peer(4, 10));
    pd_client.must_add_peer(r1, new_peer(5, 100)); // For ensure the last is proposed.
    pd_client.must_have_peer(r1, new_peer(4, 10));
}

#[test]
fn test_node_conf_change_safe() {
    let count = 5;
    let mut cluster = new_node_cluster(0, count);
    test_conf_change_safe(&mut cluster);
}

#[test]
fn test_server_safe_conf_change() {
    let count = 5;
    let mut cluster = new_server_cluster(0, count);
    test_conf_change_safe(&mut cluster);
}

#[test]
fn test_conf_change_remove_leader() {
    let mut cluster = new_node_cluster(0, 3);
    cluster.cfg.raft_store.allow_remove_leader = false;
    let pd_client = Arc::clone(&cluster.pd_client);
    pd_client.disable_default_operator();
    let r1 = cluster.run_conf_change();
    pd_client.must_add_peer(r1, new_peer(2, 2));
    pd_client.must_add_peer(r1, new_peer(3, 3));

    // Transfer leader to the first peer.
    cluster.must_transfer_leader(r1, new_peer(1, 1));

    // Try to remove leader, which should be ignored.
    let epoch = cluster.get_region_epoch(r1);
    let req = new_admin_request(
        r1,
        &epoch,
        new_change_peer_request(ConfChangeType::RemoveNode, new_peer(1, 1)),
    );
    let res = cluster
        .call_command_on_leader(req, Duration::from_secs(5))
        .unwrap();
    assert!(
        res.get_header()
            .get_error()
            .get_message()
            .contains("ignore remove leader"),
        "{:?}",
        res
    );
}

#[test]
fn test_node_learner_conf_change() {
    let count = 5;
    let mut cluster = new_node_cluster(0, count);
    test_learner_conf_change(&mut cluster);
}<|MERGE_RESOLUTION|>--- conflicted
+++ resolved
@@ -615,10 +615,6 @@
 
     // Promote learner (4 ,10) to voter.
     pd_client.must_add_peer(r1, new_peer(4, 10));
-<<<<<<< HEAD
-    cluster.stop_node(2);
-=======
->>>>>>> 374d205a
     cluster.must_put(b"k3", b"v3");
     must_get_equal(&engine_4, b"k3", b"v3");
 
