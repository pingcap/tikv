// Copyright 2016 PingCAP, Inc.
//
// Licensed under the Apache License, Version 2.0 (the "License");
// you may not use this file except in compliance with the License.
// You may obtain a copy of the License at
//
//     http://www.apache.org/licenses/LICENSE-2.0
//
// Unless required by applicable law or agreed to in writing, software
// distributed under the License is distributed on an "AS IS" BASIS,
// See the License for the specific language governing permissions and
// limitations under the License.

use std::fs;
use std::time::{Duration, Instant};
use std::sync::{Arc, Mutex, RwLock};
use std::sync::mpsc::{self, Sender};
use std::sync::atomic::{AtomicBool, Ordering};

use tikv::raftstore::Result;
use tikv::raftstore::store::Msg;
use tikv::util::HandyRwLock;
use tikv::util::config::*;
use raft::eraftpb::{Message, MessageType};
use kvproto::raft_serverpb::RaftMessage;

use super::transport_simulate::*;
use super::cluster::{Cluster, Simulator};
use super::node::new_node_cluster;
use super::server::new_server_cluster;
use super::util::*;

fn configure_for_snapshot<T: Simulator>(cluster: &mut Cluster<T>) {
    // truncate the log quickly so that we can force sending snapshot.
    cluster.cfg.raft_store.raft_log_gc_tick_interval = ReadableDuration::millis(20);
    cluster.cfg.raft_store.raft_log_gc_count_limit = 2;
    cluster.cfg.raft_store.merge_max_log_gap = 1;
    cluster.cfg.raft_store.snap_mgr_gc_tick_interval = ReadableDuration::millis(50);
}

fn test_huge_snapshot<T: Simulator>(cluster: &mut Cluster<T>) {
    cluster.cfg.raft_store.raft_log_gc_count_limit = 1000;
    cluster.cfg.raft_store.raft_log_gc_tick_interval = ReadableDuration::millis(10);
    cluster.cfg.raft_store.snap_apply_batch_size = ReadableSize(500);
    let pd_client = Arc::clone(&cluster.pd_client);
    // Disable default max peer count check.
    pd_client.disable_default_rule();

    let r1 = cluster.run_conf_change();

    // at least 4m data
    for i in 0..2 * 1024 {
        let key = format!("{:01024}", i);
        let value = format!("{:01024}", i);
        cluster.must_put(key.as_bytes(), value.as_bytes());
    }

    let engine_2 = cluster.get_engine(2);
    must_get_none(&engine_2, &format!("{:01024}", 0).into_bytes());
    // add peer (2,2) to region 1.
    pd_client.must_add_peer(r1, new_peer(2, 2));

    let (key, value) = (b"k2", b"v2");
    cluster.must_put(key, value);
    assert_eq!(cluster.get(key), Some(value.to_vec()));
    must_get_equal(&engine_2, key, value);

    // now snapshot must be applied on peer 2;
    let key = format!("{:01024}", 0);
    let value = format!("{:01024}", 0);
    must_get_equal(&engine_2, key.as_bytes(), value.as_bytes());
    let stale = Arc::new(AtomicBool::new(false));
    cluster.sim.wl().add_recv_filter(
        3,
        box LeadingDuplicatedSnapshotFilter::new(Arc::clone(&stale)),
    );
    pd_client.must_add_peer(r1, new_peer(3, 3));
    let mut i = 2 * 1024;
    loop {
        i += 1;
        let key = format!("{:01024}", i);
        let value = format!("{:01024}", i);
        cluster.must_put(key.as_bytes(), value.as_bytes());
        if stale.load(Ordering::Relaxed) {
            break;
        }
        if i > 10 * 1024 {
            panic!("snapshot should be sent twice after {} kvs", i);
        }
    }
    cluster.must_put(b"k3", b"v3");
    let engine_3 = cluster.get_engine(3);
    must_get_equal(&engine_3, b"k3", b"v3");

    // TODO: add more tests.
}

#[test]
fn test_node_huge_snapshot() {
    let count = 5;
    let mut cluster = new_node_cluster(0, count);
    test_huge_snapshot(&mut cluster);
}

#[test]
fn test_server_huge_snapshot() {
    let count = 5;
    let mut cluster = new_server_cluster(0, count);
    test_huge_snapshot(&mut cluster);
}

fn test_snap_gc<T: Simulator>(cluster: &mut Cluster<T>) {
<<<<<<< HEAD
    // truncate the log quickly so that we can force sending snapshot.
    cluster.cfg.raft_store.raft_log_gc_tick_interval = ReadableDuration::millis(20);
    cluster.cfg.raft_store.raft_log_gc_count_limit = 2;
    cluster.cfg.raft_store.max_merge_log_gap = 1;
    cluster.cfg.raft_store.snap_mgr_gc_tick_interval = ReadableDuration::millis(50);
=======
    configure_for_snapshot(cluster);
>>>>>>> 6f99309f
    cluster.cfg.raft_store.snap_gc_timeout = ReadableDuration::millis(2);

    let pd_client = Arc::clone(&cluster.pd_client);
    // Disable default max peer count check.
    pd_client.disable_default_rule();
    let r1 = cluster.run_conf_change();
    cluster.must_put(b"k1", b"v1");
    pd_client.must_add_peer(r1, new_peer(2, 2));
    must_get_equal(&cluster.get_engine(2), b"k1", b"v1");

    let (tx, rx) = mpsc::channel();
    // drop all the snapshot so we can detect stale snapfile.
    cluster
        .sim
        .wl()
        .add_recv_filter(3, box DropSnapshotFilter::new(tx));
    pd_client.must_add_peer(r1, new_peer(3, 3));

    let first_snap_idx = rx.recv_timeout(Duration::from_secs(3)).unwrap();

    cluster.must_put(b"k2", b"v2");

    // node 1 and node 2 must have k2, but node 3 must not.
    for i in 1..3 {
        let engine = cluster.get_engine(i);
        must_get_equal(&engine, b"k2", b"v2");
    }

    let engine3 = cluster.get_engine(3);
    must_get_none(&engine3, b"k2");

    for _ in 0..30 {
        // write many logs to force log GC for region 1 and region 2.
        // and trigger snapshot more than one time.
        cluster.must_put(b"k1", b"v1");
        cluster.must_put(b"k2", b"v2");
    }

    let mut now = Instant::now();
    loop {
        let snap_index = rx.recv_timeout(Duration::from_secs(3)).unwrap();
        if snap_index != first_snap_idx {
            break;
        }
        if now.elapsed() >= Duration::from_secs(5) {
            panic!("can't get any snap after {}", first_snap_idx);
        }
    }

    let snap_dir = cluster.get_snap_dir(3);
    // it must have more than 2 snaps.
    let snapfiles: Vec<_> = fs::read_dir(snap_dir)
        .unwrap()
        .map(|p| p.unwrap().path())
        .collect();
    assert!(snapfiles.len() >= 2);

    cluster.sim.wl().clear_recv_filters(3);
    debug!("filters cleared.");

    // node 3 must have k1, k2.
    must_get_equal(&engine3, b"k1", b"v1");
    must_get_equal(&engine3, b"k2", b"v2");

    now = Instant::now();
    loop {
        let mut snap_files = vec![];
        for i in 1..4 {
            let snap_dir = cluster.get_snap_dir(i);
            // snapfiles should be gc.
            snap_files.extend(fs::read_dir(snap_dir).unwrap().map(|p| p.unwrap().path()));
        }
        if snap_files.is_empty() {
            return;
        }
        if now.elapsed() > Duration::from_secs(10) {
            panic!("snap files is still not empty: {:?}", snap_files);
        }
        // trigger log compaction.
        cluster.must_put(b"k2", b"v2");
        sleep_ms(20);
    }
}

#[test]
fn test_node_snap_gc() {
    let mut cluster = new_node_cluster(0, 3);
    test_snap_gc(&mut cluster);
}

#[test]
fn test_server_snap_gc() {
    let mut cluster = new_server_cluster(0, 3);
    test_snap_gc(&mut cluster);
}

/// A helper function for testing the handling of snapshot is correct
/// when there are multiple snapshots which have overlapped region ranges
/// arrive at the same raftstore.
fn test_concurrent_snap<T: Simulator>(cluster: &mut Cluster<T>) {
    // Disable raft log gc in this test case.
    cluster.cfg.raft_store.raft_log_gc_tick_interval = ReadableDuration::secs(60);

    let pd_client = Arc::clone(&cluster.pd_client);
    // Disable default max peer count check.
    pd_client.disable_default_rule();

    let r1 = cluster.run_conf_change();
    cluster.must_put(b"k1", b"v1");
    pd_client.must_add_peer(r1, new_peer(2, 2));
    // Force peer 2 to be followers all the way.
    cluster.add_send_filter(CloneFilterFactory(
        RegionPacketFilter::new(r1, 2)
            .msg_type(MessageType::MsgRequestVote)
            .direction(Direction::Send),
    ));
    cluster.must_transfer_leader(r1, new_peer(1, 1));
    cluster.must_put(b"k3", b"v3");
    // Pile up snapshots of overlapped region ranges and deliver them all at once.
    let (tx, rx) = mpsc::channel();
    cluster
        .sim
        .wl()
        .add_recv_filter(3, box CollectSnapshotFilter::new(tx));
    pd_client.must_add_peer(r1, new_peer(3, 3));
    let region = cluster.get_region(b"k1");
    // Ensure the snapshot of range ("", "") is sent and piled in filter.
    if let Err(e) = rx.recv_timeout(Duration::from_secs(1)) {
        panic!("the snapshot is not sent before split, e: {:?}", e);
    }
    // Split the region range and then there should be another snapshot for the split ranges.
    cluster.must_split(&region, b"k2");
    must_get_equal(&cluster.get_engine(3), b"k3", b"v3");
    // Ensure the regions work after split.
    cluster.must_put(b"k11", b"v11");
    must_get_equal(&cluster.get_engine(3), b"k11", b"v11");
    cluster.must_put(b"k4", b"v4");
    must_get_equal(&cluster.get_engine(3), b"k4", b"v4");
}

#[test]
fn test_node_concurrent_snap() {
    let mut cluster = new_node_cluster(0, 3);
    test_concurrent_snap(&mut cluster);
}

#[test]
fn test_server_concurrent_snap() {
    let mut cluster = new_server_cluster(0, 3);
    test_concurrent_snap(&mut cluster);
}

fn test_cf_snapshot<T: Simulator>(cluster: &mut Cluster<T>) {
<<<<<<< HEAD
    // truncate the log quickly so that we can force sending snapshot.
    cluster.cfg.raft_store.raft_log_gc_tick_interval = ReadableDuration::millis(20);
    cluster.cfg.raft_store.raft_log_gc_count_limit = 2;
    cluster.cfg.raft_store.max_merge_log_gap = 1;
    cluster.cfg.raft_store.snap_mgr_gc_tick_interval = ReadableDuration::millis(50);
=======
    configure_for_snapshot(cluster);
>>>>>>> 6f99309f

    cluster.run();
    let cf = "lock";
    cluster.must_put_cf(cf, b"k1", b"v1");
    cluster.must_put_cf(cf, b"k2", b"v2");
    let engine1 = cluster.get_engine(1);
    must_get_cf_equal(&engine1, cf, b"k1", b"v1");
    must_get_cf_equal(&engine1, cf, b"k2", b"v2");

    // Isolate node 1.
    cluster.add_send_filter(IsolationFilterFactory::new(1));

    // Write some data to trigger snapshot.
    for i in 100..110 {
        let key = format!("k{}", i);
        let value = format!("v{}", i);
        cluster.must_put_cf(cf, key.as_bytes(), value.as_bytes());
    }

    cluster.must_delete_cf(cf, b"k2");

    // Add node 1 back.
    cluster.clear_send_filters();

    // Now snapshot must be applied on node 1.
    must_get_cf_equal(&engine1, cf, b"k1", b"v1");
    must_get_cf_none(&engine1, cf, b"k2");

    // test if node can be safely restarted without losing any data.
    cluster.stop_node(1);
    cluster.run_node(1);

    cluster.must_put_cf(cf, b"k3", b"v3");
    must_get_cf_equal(&engine1, cf, b"k3", b"v3");
}

#[test]
fn test_node_cf_snapshot() {
    let mut cluster = new_node_cluster(0, 3);
    test_cf_snapshot(&mut cluster);
}

#[test]
fn test_server_snapshot() {
    let mut cluster = new_server_cluster(0, 3);
    test_cf_snapshot(&mut cluster);
}

// replace content of all the snapshots with the first snapshot it received.
struct StaleSnap {
    first_snap: RwLock<Option<Message>>,
    sent: Mutex<Sender<()>>,
}

impl Filter<RaftMessage> for Arc<StaleSnap> {
    fn before(&self, msgs: &mut Vec<RaftMessage>) -> Result<()> {
        let mut res = Vec::with_capacity(msgs.len());
        for mut m in msgs.drain(..) {
            if m.get_message().get_msg_type() == MessageType::MsgSnapshot
                && m.get_to_peer().get_store_id() == 3
            {
                if self.first_snap.rl().is_none() {
                    *self.first_snap.wl() = Some(m.take_message());
                    continue;
                } else {
                    let from = m.get_message().get_from();
                    let to = m.get_message().get_to();
                    m.set_message(self.first_snap.rl().as_ref().unwrap().clone());
                    m.mut_message().set_from(from);
                    m.mut_message().set_to(to);
                    let _ = self.sent.lock().unwrap().send(());
                }
            }
            res.push(m);
        }
        *msgs = res;
        check_messages(msgs)
    }
}

#[test]
fn test_node_stale_snap() {
    let mut cluster = new_node_cluster(0, 3);
    // disable compact log to make snapshot only be sent when peer is first added.
    cluster.cfg.raft_store.raft_log_gc_threshold = 1000;
    cluster.cfg.raft_store.raft_log_gc_count_limit = 1000;

    let pd_client = Arc::clone(&cluster.pd_client);
    // Disable default max peer count check.
    pd_client.disable_default_rule();

    let r1 = cluster.run_conf_change();
    // add peer (2,2) to region 1.
    pd_client.must_add_peer(r1, new_peer(2, 2));
    cluster.must_put(b"k1", b"v1");
    must_get_equal(&cluster.get_engine(2), b"k1", b"v1");

    let (tx, rx) = mpsc::channel();
    let filter = StaleSnap {
        first_snap: RwLock::default(),
        sent: Mutex::new(tx),
    };
    cluster.add_send_filter(CloneFilterFactory(Arc::new(filter)));
    pd_client.must_add_peer(r1, new_peer(3, 3));
    cluster.must_put(b"k2", b"v2");
    must_get_equal(&cluster.get_engine(3), b"k2", b"v2");
    pd_client.must_remove_peer(r1, new_peer(3, 3));
    must_get_none(&cluster.get_engine(3), b"k2");
    pd_client.must_add_peer(r1, new_peer(3, 4));

    cluster.must_put(b"k3", b"v3");
    must_get_equal(&cluster.get_engine(2), b"k3", b"v3");
    rx.recv().unwrap();
    sleep_ms(2000);
    must_get_none(&cluster.get_engine(3), b"k3");
    cluster.clear_send_filters();
    must_get_equal(&cluster.get_engine(3), b"k3", b"v3");
}

/// Pause Snap and wait till first append message arrives.
pub struct SnapshotAppendFilter {
    stale: AtomicBool,
    pending_msg: Mutex<Vec<Msg>>,
    notifier: Mutex<Sender<()>>,
}

impl SnapshotAppendFilter {
    pub fn new(notifier: Sender<()>) -> SnapshotAppendFilter {
        SnapshotAppendFilter {
            stale: AtomicBool::new(false),
            pending_msg: Mutex::new(vec![]),
            notifier: Mutex::new(notifier),
        }
    }
}

impl Filter<Msg> for SnapshotAppendFilter {
    fn before(&self, msgs: &mut Vec<Msg>) -> Result<()> {
        if self.stale.load(Ordering::Relaxed) {
            return Ok(());
        }
        let mut to_send = vec![];
        let mut pending_msg = self.pending_msg.lock().unwrap();
        let mut stale = false;
        for m in msgs.drain(..) {
            let mut should_collect = false;
            if let Msg::RaftMessage(ref msg) = m {
                should_collect =
                    !stale && msg.get_message().get_msg_type() == MessageType::MsgSnapshot;
                stale = !pending_msg.is_empty()
                    && msg.get_message().get_msg_type() == MessageType::MsgAppend;
            }
            if should_collect {
                pending_msg.push(m);
                self.notifier.lock().unwrap().send(()).unwrap();
            } else {
                if stale {
                    to_send.extend(pending_msg.drain(..));
                }
                to_send.push(m);
            }
        }
        self.stale.store(stale, Ordering::SeqCst);
        msgs.extend(to_send);
        Ok(())
    }
}

fn test_snapshot_with_append<T: Simulator>(cluster: &mut Cluster<T>) {
<<<<<<< HEAD
    // truncate the log quickly so that we can force sending snapshot.
    cluster.cfg.raft_store.raft_log_gc_tick_interval = ReadableDuration::millis(20);
    cluster.cfg.raft_store.raft_log_gc_count_limit = 2;
    cluster.cfg.raft_store.max_merge_log_gap = 1;
    cluster.cfg.raft_store.snap_mgr_gc_tick_interval = ReadableDuration::millis(50);
=======
    configure_for_snapshot(cluster);
>>>>>>> 6f99309f

    let pd_client = Arc::clone(&cluster.pd_client);
    // Disable default max peer count check.
    pd_client.disable_default_rule();
    cluster.run();

    pd_client.must_remove_peer(1, new_peer(4, 4));

    let (tx, rx) = mpsc::channel();
    cluster
        .sim
        .wl()
        .add_recv_filter(4, box SnapshotAppendFilter::new(tx));
    pd_client.add_peer(1, new_peer(4, 5));
    rx.recv_timeout(Duration::from_secs(3)).unwrap();
    cluster.must_put(b"k1", b"v1");
    cluster.must_put(b"k2", b"v2");
    let engine4 = cluster.get_engine(4);
    must_get_equal(&engine4, b"k1", b"v1");
    must_get_equal(&engine4, b"k2", b"v2");
}

#[test]
fn test_node_snapshot_with_append() {
    let mut cluster = new_node_cluster(0, 4);
    test_snapshot_with_append(&mut cluster);
}

#[test]
fn test_server_snapshot_with_append() {
    let mut cluster = new_server_cluster(0, 4);
    test_snapshot_with_append(&mut cluster);
}<|MERGE_RESOLUTION|>--- conflicted
+++ resolved
@@ -110,15 +110,7 @@
 }
 
 fn test_snap_gc<T: Simulator>(cluster: &mut Cluster<T>) {
-<<<<<<< HEAD
-    // truncate the log quickly so that we can force sending snapshot.
-    cluster.cfg.raft_store.raft_log_gc_tick_interval = ReadableDuration::millis(20);
-    cluster.cfg.raft_store.raft_log_gc_count_limit = 2;
-    cluster.cfg.raft_store.max_merge_log_gap = 1;
-    cluster.cfg.raft_store.snap_mgr_gc_tick_interval = ReadableDuration::millis(50);
-=======
     configure_for_snapshot(cluster);
->>>>>>> 6f99309f
     cluster.cfg.raft_store.snap_gc_timeout = ReadableDuration::millis(2);
 
     let pd_client = Arc::clone(&cluster.pd_client);
@@ -272,15 +264,7 @@
 }
 
 fn test_cf_snapshot<T: Simulator>(cluster: &mut Cluster<T>) {
-<<<<<<< HEAD
-    // truncate the log quickly so that we can force sending snapshot.
-    cluster.cfg.raft_store.raft_log_gc_tick_interval = ReadableDuration::millis(20);
-    cluster.cfg.raft_store.raft_log_gc_count_limit = 2;
-    cluster.cfg.raft_store.max_merge_log_gap = 1;
-    cluster.cfg.raft_store.snap_mgr_gc_tick_interval = ReadableDuration::millis(50);
-=======
     configure_for_snapshot(cluster);
->>>>>>> 6f99309f
 
     cluster.run();
     let cf = "lock";
@@ -450,15 +434,7 @@
 }
 
 fn test_snapshot_with_append<T: Simulator>(cluster: &mut Cluster<T>) {
-<<<<<<< HEAD
-    // truncate the log quickly so that we can force sending snapshot.
-    cluster.cfg.raft_store.raft_log_gc_tick_interval = ReadableDuration::millis(20);
-    cluster.cfg.raft_store.raft_log_gc_count_limit = 2;
-    cluster.cfg.raft_store.max_merge_log_gap = 1;
-    cluster.cfg.raft_store.snap_mgr_gc_tick_interval = ReadableDuration::millis(50);
-=======
     configure_for_snapshot(cluster);
->>>>>>> 6f99309f
 
     let pd_client = Arc::clone(&cluster.pd_client);
     // Disable default max peer count check.
