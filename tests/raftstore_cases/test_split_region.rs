--- conflicted
+++ resolved
@@ -431,11 +431,7 @@
     // truncate the log quickly so that we can force sending snapshot.
     cluster.cfg.raft_store.raft_log_gc_tick_interval = ReadableDuration::millis(20);
     cluster.cfg.raft_store.raft_log_gc_count_limit = 5;
-<<<<<<< HEAD
-    cluster.cfg.raft_store.max_merge_log_gap = 1;
-=======
     cluster.cfg.raft_store.merge_max_log_gap = 1;
->>>>>>> 6f99309f
     cluster.cfg.raft_store.raft_log_gc_threshold = 5;
 
     // We use three nodes([1, 2, 3]) for this test.
