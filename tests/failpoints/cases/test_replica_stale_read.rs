// Copyright 2021 TiKV Project Authors. Licensed under Apache-2.0.

use futures::executor::block_on;
use grpcio::{ChannelBuilder, Environment};
use kvproto::kvrpcpb::{Context, GetResponse, Mutation, Op};
use kvproto::metapb::Peer;
use kvproto::tikvpb::TikvClient;
use pd_client::PdClient;
use raft::eraftpb::MessageType;
use std::sync::Arc;
use test_raftstore::*;
use tikv_util::HandyRwLock;

// A helpful wrapper to make the test logic clear
struct PeerClient {
    cli: TikvClient,
    ctx: Context,
}

impl PeerClient {
    fn new(cluster: &Cluster<ServerCluster>, region_id: u64, peer: Peer) -> PeerClient {
        let cli = {
            let env = Arc::new(Environment::new(1));
            let channel =
                ChannelBuilder::new(env).connect(&cluster.sim.rl().get_addr(peer.get_store_id()));
            TikvClient::new(channel)
        };
        let ctx = {
            let epoch = cluster.get_region_epoch(region_id);
            let mut ctx = Context::default();
            ctx.set_region_id(region_id);
            ctx.set_peer(peer);
            ctx.set_region_epoch(epoch);
            ctx
        };
        PeerClient { cli, ctx }
    }

    fn kv_read(&self, key: Vec<u8>, ts: u64) -> GetResponse {
        kv_read(&self.cli, self.ctx.clone(), key, ts)
    }

    fn must_kv_read_equal(&self, key: Vec<u8>, val: Vec<u8>, ts: u64) {
        must_kv_read_equal(&self.cli, self.ctx.clone(), key, val, ts)
    }

    fn must_kv_write(&self, pd_client: &TestPdClient, kvs: Vec<Mutation>, pk: Vec<u8>) -> u64 {
        must_kv_write(pd_client, &self.cli, self.ctx.clone(), kvs, pk)
    }

    fn must_kv_prewrite(&self, muts: Vec<Mutation>, pk: Vec<u8>, ts: u64) {
        must_kv_prewrite(&self.cli, self.ctx.clone(), muts, pk, ts)
    }

    fn must_kv_commit(&self, keys: Vec<Vec<u8>>, start_ts: u64, commit_ts: u64) {
        must_kv_commit(
            &self.cli,
            self.ctx.clone(),
            keys,
            start_ts,
            commit_ts,
            commit_ts,
        )
    }
}

fn prepare_for_stale_read(leader: Peer) -> (Cluster<ServerCluster>, Arc<TestPdClient>, PeerClient) {
    prepare_for_stale_read_before_run(leader, None)
}

fn prepare_for_stale_read_before_run(
    leader: Peer,
    before_run: Option<Box<dyn Fn(&mut Cluster<ServerCluster>)>>,
) -> (Cluster<ServerCluster>, Arc<TestPdClient>, PeerClient) {
    let mut cluster = new_server_cluster(0, 3);
    let pd_client = Arc::clone(&cluster.pd_client);
    pd_client.disable_default_operator();

    if let Some(f) = before_run {
<<<<<<< HEAD
        f(&mut cluster)
    }
=======
        f(&mut cluster);
    };
>>>>>>> c43876a4
    cluster.run();
    cluster.sim.wl().start_resolved_ts_worker();

    cluster.must_transfer_leader(1, leader.clone());
    let leader_client = PeerClient::new(&cluster, 1, leader);

    // There should be no read index message while handling stale read request
    let on_step_read_index_msg = "on_step_read_index_msg";
    fail::cfg(on_step_read_index_msg, "panic").unwrap();

    (cluster, pd_client, leader_client)
}

fn get_tso(pd_client: &TestPdClient) -> u64 {
    block_on(pd_client.get_tso()).unwrap().into_inner()
}

// Testing how data replication could effect stale read service
#[test]
fn test_stale_read_basic_flow_replicate() {
    let (mut cluster, pd_client, mut leader_client) = prepare_for_stale_read(new_peer(1, 1));
    let mut follower_client2 = PeerClient::new(&cluster, 1, new_peer(2, 2));
    // Set the `stale_read` flag
    leader_client.ctx.set_stale_read(true);
    follower_client2.ctx.set_stale_read(true);

    let commit_ts1 = leader_client.must_kv_write(
        &pd_client,
        vec![new_mutation(Op::Put, &b"key1"[..], &b"value1"[..])],
        b"key1".to_vec(),
    );

    // Can read `value1` with the newest ts
    follower_client2.must_kv_read_equal(b"key1".to_vec(), b"value1".to_vec(), get_tso(&pd_client));

    // Stop replicate data to follower 2
    cluster.add_send_filter(CloneFilterFactory(
        RegionPacketFilter::new(1, 2)
            .direction(Direction::Recv)
            .msg_type(MessageType::MsgAppend),
    ));

    // Update `key1`
    let commit_ts2 = leader_client.must_kv_write(
        &pd_client,
        vec![new_mutation(Op::Put, &b"key1"[..], &b"value2"[..])],
        b"key1".to_vec(),
    );

    // Follower 2 can still read `value1`, but can not read `value2` due
    // to it don't have enough data
    follower_client2.must_kv_read_equal(b"key1".to_vec(), b"value1".to_vec(), commit_ts1);
    let resp1 = follower_client2.kv_read(b"key1".to_vec(), commit_ts2);
    assert!(resp1.get_region_error().has_data_is_not_ready());

    // Leader have up to date data so it can read `value2`
    leader_client.must_kv_read_equal(b"key1".to_vec(), b"value2".to_vec(), get_tso(&pd_client));

    // clear the `MsgAppend` filter
    cluster.clear_send_filters();

    // Now we can read `value2` with the newest ts
    follower_client2.must_kv_read_equal(b"key1".to_vec(), b"value2".to_vec(), get_tso(&pd_client));
}

// Testing how mvcc locks could effect stale read service
#[test]
fn test_stale_read_basic_flow_lock() {
    let (cluster, pd_client, leader_client) = prepare_for_stale_read(new_peer(1, 1));
    let mut follower_client2 = PeerClient::new(&cluster, 1, new_peer(2, 2));
    follower_client2.ctx.set_stale_read(true);

    // Write `(key1, value1)`
    let commit_ts1 = leader_client.must_kv_write(
        &pd_client,
        vec![new_mutation(Op::Put, &b"key1"[..], &b"value1"[..])],
        b"key1".to_vec(),
    );

    // Prewrite on `key2` but not commit yet
    let k2_prewrite_ts = get_tso(&pd_client);
    leader_client.must_kv_prewrite(
        vec![new_mutation(Op::Put, &b"key2"[..], &b"value1"[..])],
        b"key2".to_vec(),
        k2_prewrite_ts,
    );
    // Update `key1`
    let commit_ts2 = leader_client.must_kv_write(
        &pd_client,
        vec![new_mutation(Op::Put, &b"key1"[..], &b"value2"[..])],
        b"key1".to_vec(),
    );

    // Assert `(key1, value2)` can't be readed with `commit_ts2` due to it's larger than the `start_ts` of `key2`.
    let resp = follower_client2.kv_read(b"key1".to_vec(), commit_ts2);
    assert!(resp.get_region_error().has_data_is_not_ready());
    // Still can read `(key1, value1)` since `commit_ts1` is less than the `key2` lock's `start_ts`
    follower_client2.must_kv_read_equal(b"key1".to_vec(), b"value1".to_vec(), commit_ts1);

    // Prewrite on `key3` but not commit yet
    let k3_prewrite_ts = get_tso(&pd_client);
    leader_client.must_kv_prewrite(
        vec![new_mutation(Op::Put, &b"key3"[..], &b"value1"[..])],
        b"key3".to_vec(),
        k3_prewrite_ts,
    );
    // Commit on `key2`
    let k2_commit_ts = get_tso(&pd_client);
    leader_client.must_kv_commit(vec![b"key2".to_vec()], k2_prewrite_ts, k2_commit_ts);

    // Although there is still lock on the region, but the min lock is refreshed
    // to the `key3`'s lock, now we can read `(key1, value2)` but not `(key2, value1)`
    follower_client2.must_kv_read_equal(b"key1".to_vec(), b"value2".to_vec(), commit_ts2);
    let resp = follower_client2.kv_read(b"key2".to_vec(), k2_commit_ts);
    assert!(resp.get_region_error().has_data_is_not_ready());

    // Commit on `key3`
    let k3_commit_ts = get_tso(&pd_client);
    leader_client.must_kv_commit(vec![b"key3".to_vec()], k3_prewrite_ts, k3_commit_ts);

    // Now there is not lock on the region, we can read any
    // up to date data
    follower_client2.must_kv_read_equal(b"key2".to_vec(), b"value1".to_vec(), get_tso(&pd_client));
    follower_client2.must_kv_read_equal(b"key3".to_vec(), b"value1".to_vec(), get_tso(&pd_client));
}

// Testing that even leader's `apply_index` updated before sync the `(apply_index, safe_ts)`
// item to other replica, the `apply_index` in the `(apply_index, safe_ts)` item should not
// be updated
#[test]
fn test_update_apply_index_before_sync_read_state() {
    let (mut cluster, pd_client, leader_client) = prepare_for_stale_read(new_peer(1, 1));
    let mut follower_client2 = PeerClient::new(&cluster, 1, new_peer(2, 2));
    follower_client2.ctx.set_stale_read(true);

    // Stop node 3 to ensure data must replicated to follower 2 before write return
    cluster.stop_node(3);

    // Stop sync `(apply_index, safe_ts)` item to the replica
    let before_sync_replica_read_state = "before_sync_replica_read_state";
    fail::cfg(before_sync_replica_read_state, "return()").unwrap();

    // Write `(key1, value1)`
    let commit_ts1 = leader_client.must_kv_write(
        &pd_client,
        vec![new_mutation(Op::Put, &b"key1"[..], &b"value1"[..])],
        b"key1".to_vec(),
    );
    // Leave a lock on `key2` so the item's `safe_ts` won't be updated
    leader_client.must_kv_prewrite(
        vec![new_mutation(Op::Put, &b"key2"[..], &b"value2"[..])],
        b"key2".to_vec(),
        get_tso(&pd_client),
    );

    cluster.run_node(3).unwrap();
    // Stop replicate data to follower 2
    cluster.add_send_filter(CloneFilterFactory(
        RegionPacketFilter::new(1, 2)
            .direction(Direction::Recv)
            .msg_type(MessageType::MsgAppend),
    ));

    // Write `(key3, value3)` to update the leader `apply_index`
    leader_client.must_kv_write(
        &pd_client,
        vec![new_mutation(Op::Put, &b"key3"[..], &b"value3"[..])],
        b"key3".to_vec(),
    );

    // Sync `(apply_index, safe_ts)` item to the replica
    fail::remove(before_sync_replica_read_state);
    follower_client2.must_kv_read_equal(b"key1".to_vec(), b"value1".to_vec(), commit_ts1);
}

// Testing that if `resolved_ts` updated before `apply_index` update, the `safe_ts`
// won't be updated, hence the leader won't broadcast a wrong `(apply_index, safe_ts)`
// item to other replicas
#[test]
fn test_update_resoved_ts_before_apply_index() {
    let (mut cluster, pd_client, mut leader_client) = prepare_for_stale_read(new_peer(1, 1));
    let mut follower_client2 = PeerClient::new(&cluster, 1, new_peer(2, 2));
    leader_client.ctx.set_stale_read(true);
    follower_client2.ctx.set_stale_read(true);

    // Write `(key1, value1)`
    let commit_ts1 = leader_client.must_kv_write(
        &pd_client,
        vec![new_mutation(Op::Put, &b"key1"[..], &b"value1"[..])],
        b"key1".to_vec(),
    );
    follower_client2.must_kv_read_equal(b"key1".to_vec(), b"value1".to_vec(), commit_ts1);

    // Return before handling `apply_res`, to stop the leader updating the apply index
    let on_apply_res_fp = "on_apply_res";
    fail::cfg(on_apply_res_fp, "return()").unwrap();
    // Stop replicate data to follower 2
    cluster.add_send_filter(CloneFilterFactory(
        RegionPacketFilter::new(1, 2)
            .direction(Direction::Recv)
            .msg_type(MessageType::MsgAppend),
    ));

    // Write `(key1, value2)`
    let commit_ts2 = leader_client.must_kv_write(
        &pd_client,
        vec![new_mutation(Op::Put, &b"key1"[..], &b"value2"[..])],
        b"key1".to_vec(),
    );

    // Wait `resolved_ts` be updated
    sleep_ms(100);

    // The leader can't handle stale read with `commit_ts2` because its `safe_ts`
    // can't update due to its `apply_index` not update
    let resp = leader_client.kv_read(b"key1".to_vec(), commit_ts2);
    assert!(resp.get_region_error().has_data_is_not_ready(),);
    // The follower can't handle stale read with `commit_ts2` because it don't
    // have enough data
    let resp = follower_client2.kv_read(b"key1".to_vec(), commit_ts2);
    assert!(resp.get_region_error().has_data_is_not_ready());

    fail::remove(on_apply_res_fp);
    cluster.clear_send_filters();

    leader_client.must_kv_read_equal(b"key1".to_vec(), b"value2".to_vec(), commit_ts2);
    follower_client2.must_kv_read_equal(b"key1".to_vec(), b"value2".to_vec(), commit_ts2);
}

// Testing that the new elected leader should initialize the `resolver` correctly
#[test]
fn test_new_leader_init_resolver() {
    let (mut cluster, pd_client, mut peer_client1) = prepare_for_stale_read(new_peer(1, 1));
    let mut peer_client2 = PeerClient::new(&cluster, 1, new_peer(2, 2));
    peer_client1.ctx.set_stale_read(true);
    peer_client2.ctx.set_stale_read(true);

    // Write `(key1, value1)`
    let commit_ts1 = peer_client1.must_kv_write(
        &pd_client,
        vec![new_mutation(Op::Put, &b"key1"[..], &b"value1"[..])],
        b"key1".to_vec(),
    );

    // There are no lock in the region, the `safe_ts` should keep updating by the new leader,
    // so we can read `key1` with the newest ts
    cluster.must_transfer_leader(1, new_peer(2, 2));
    peer_client1.must_kv_read_equal(b"key1".to_vec(), b"value1".to_vec(), get_tso(&pd_client));

    // Prewrite on `key2` but not commit yet
    peer_client2.must_kv_prewrite(
        vec![new_mutation(Op::Put, &b"key2"[..], &b"value1"[..])],
        b"key2".to_vec(),
        get_tso(&pd_client),
    );

    // There are locks in the region, the `safe_ts` can't be updated, so we can't read
    // `key1` with the newest ts
    cluster.must_transfer_leader(1, new_peer(1, 1));
    let resp = peer_client2.kv_read(b"key1".to_vec(), get_tso(&pd_client));
    assert!(resp.get_region_error().has_data_is_not_ready());
    // But we can read `key1` with `commit_ts1`
    peer_client2.must_kv_read_equal(b"key1".to_vec(), b"value1".to_vec(), commit_ts1);
}

<<<<<<< HEAD
// Testing that after region merged the region's `safe_ts` should reset to
// min(`target_safe_ts`, `source_safe_ts`)
#[test]
fn test_stale_read_while_region_merge() {
    let mut cluster = new_server_cluster(0, 3);
    configure_for_merge(&mut cluster);
    let pd_client = Arc::clone(&cluster.pd_client);
    pd_client.disable_default_operator();

    cluster.run();
    cluster.sim.wl().start_resolved_ts_worker();

    // There should be no read index message while handling stale read request
    let on_step_read_index_msg = "on_step_read_index_msg";
    fail::cfg(on_step_read_index_msg, "panic").unwrap();

    cluster.must_split(&cluster.get_region(&[]), b"key3");
    let source = pd_client.get_region(b"key1").unwrap();
    let target = pd_client.get_region(b"key5").unwrap();

    cluster.must_transfer_leader(target.get_id(), new_peer(1, 1));
    let target_leader = PeerClient::new(&cluster, target.get_id(), new_peer(1, 1));
    // Write `(key5, value1)`
    target_leader.must_kv_write(
        &pd_client,
        vec![new_mutation(Op::Put, &b"key5"[..], &b"value1"[..])],
        b"key5".to_vec(),
    );

    let source_leader = cluster.leader_of_region(source.get_id()).unwrap();
    let source_leader = PeerClient::new(&cluster, source.get_id(), source_leader);
    // Prewrite on `key1` but not commit yet
    let k1_prewrite_ts = block_on(pd_client.get_tso()).unwrap().into_inner();
    source_leader.must_kv_prewrite(
        vec![new_mutation(Op::Put, &b"key1"[..], &b"value1"[..])],
        b"key1".to_vec(),
        k1_prewrite_ts,
    );

    // Write `(key5, value2)`
    let k5_commit_ts = target_leader.must_kv_write(
        &pd_client,
        vec![new_mutation(Op::Put, &b"key5"[..], &b"value2"[..])],
        b"key5".to_vec(),
    );

    // Merge source region into target region, the lock on source region should also merge
    // into the target region and cause the target region's `safe_ts` decrease
    pd_client.must_merge(source.get_id(), target.get_id());

    let mut follower_client2 = PeerClient::new(&cluster, target.get_id(), new_peer(2, 2));
    follower_client2.ctx.set_stale_read(true);
    // Can't read `key5` with `k5_commit_ts` because `k1_prewrite_ts` is smaller than `k5_commit_ts`
    let resp = follower_client2.kv_read(b"key5".to_vec(), k5_commit_ts);
    assert!(resp.get_region_error().has_data_is_not_ready());
    // We can read `(key5, value1)` with `k1_prewrite_ts`
    follower_client2.must_kv_read_equal(b"key5".to_vec(), b"value1".to_vec(), k1_prewrite_ts);

    let target_leader = PeerClient::new(&cluster, target.get_id(), new_peer(1, 1));
    // Commit on `key1`
    target_leader.must_kv_commit(
        vec![b"key1".to_vec()],
        k1_prewrite_ts,
        block_on(pd_client.get_tso()).unwrap().into_inner(),
    );
    // We can read `(key5, value2)` now
    follower_client2.must_kv_read_equal(
        b"key5".to_vec(),
        b"value2".to_vec(),
        block_on(pd_client.get_tso()).unwrap().into_inner(),
    );
}

// Testing that during the merge, the leader of the source region won't not update the
// `safe_ts` since it can't know when the merge is completed and whether there are new
// kv write into its key range
#[test]
fn test_read_source_region_after_target_region_merged() {
    let (mut cluster, pd_client, leader_client) =
        prepare_for_stale_read_before_run(new_peer(1, 1), Some(Box::new(configure_for_merge)));

    // Write on source region
    let k1_commit_ts1 = leader_client.must_kv_write(
=======
// Testing that while applying snapshot the follower should reset its `safe_ts` to 0 and
// reject incoming stale read request, then resume the `safe_ts` after applying snapshot
#[test]
fn test_stale_read_while_applying_snapshot() {
    let (mut cluster, pd_client, leader_client) =
        prepare_for_stale_read_before_run(new_peer(1, 1), Some(Box::new(configure_for_snapshot)));
    let mut follower_client2 = PeerClient::new(&cluster, 1, new_peer(2, 2));
    follower_client2.ctx.set_stale_read(true);

    let k1_commit_ts = leader_client.must_kv_write(
>>>>>>> c43876a4
        &pd_client,
        vec![new_mutation(Op::Put, &b"key1"[..], &b"value1"[..])],
        b"key1".to_vec(),
    );
<<<<<<< HEAD

    cluster.must_split(&cluster.get_region(&[]), b"key3");
    let source = pd_client.get_region(b"key1").unwrap();
    let target = pd_client.get_region(b"key5").unwrap();
    // Transfer the target region leader to store 1 and the source region leader to store 2
    cluster.must_transfer_leader(target.get_id(), new_peer(1, 1));
    cluster.must_transfer_leader(source.get_id(), find_peer(&source, 2).unwrap().clone());
    // Get the source region follower on store 3
    let mut source_follower_client3 = PeerClient::new(
        &cluster,
        source.get_id(),
        find_peer(&source, 3).unwrap().clone(),
    );
    source_follower_client3.ctx.set_stale_read(true);
    source_follower_client3.must_kv_read_equal(b"key1".to_vec(), b"value1".to_vec(), k1_commit_ts1);

    // Pause on source region `prepare_merge` on store 2 and store 3
    let apply_before_prepare_merge_2_3 = "apply_before_prepare_merge_2_3";
    fail::cfg(apply_before_prepare_merge_2_3, "pause").unwrap();

    // Merge source region into target region
    pd_client.must_merge(source.get_id(), target.get_id());

    // Leave a lock on the original source region key range through the target region leader
    let target_leader = PeerClient::new(&cluster, target.get_id(), new_peer(1, 1));
    let k1_prewrite_ts2 = block_on(pd_client.get_tso()).unwrap().into_inner();
    target_leader.must_kv_prewrite(
        vec![new_mutation(Op::Put, &b"key1"[..], &b"value2"[..])],
        b"key1".to_vec(),
        k1_prewrite_ts2,
    );

    // Wait for the source region leader to update `safe_ts` (if it can)
    sleep_ms(50);

    // We still can read `key1` with `k1_commit_ts1` through source region
    source_follower_client3.must_kv_read_equal(b"key1".to_vec(), b"value1".to_vec(), k1_commit_ts1);
    // But can't read `key2` with `k1_prewrite_ts2` because the source leader can't update
    // `safe_ts` after source region is merged into target region even though the source leader
    // didn't know the merge is complement
    let resp = source_follower_client3.kv_read(b"key1".to_vec(), k1_prewrite_ts2);
    assert!(resp.get_region_error().has_data_is_not_ready());

    fail::remove(apply_before_prepare_merge_2_3);
}

// Testing that altough the source region's `safe_ts` wont't be updated during merge, after merge
// rollbacked it should resume updating
#[test]
fn test_stale_read_after_rollback_merge() {
    let (mut cluster, pd_client, leader_client) =
        prepare_for_stale_read_before_run(new_peer(1, 1), Some(Box::new(configure_for_merge)));

    // Write on source region
    leader_client.must_kv_write(
        &pd_client,
        vec![new_mutation(Op::Put, &b"key1"[..], &b"value1"[..])],
        b"key1".to_vec(),
    );

    cluster.must_split(&cluster.get_region(&[]), b"key3");
    let source = pd_client.get_region(b"key1").unwrap();
    let target = pd_client.get_region(b"key5").unwrap();

    // Trigger merge rollback
    let on_schedule_merge = "on_schedule_merge";
    fail::cfg(on_schedule_merge, "return()").unwrap();
    cluster.must_try_merge(source.get_id(), target.get_id());
    // Change the epoch of target region and the merge will fail
    pd_client.must_remove_peer(target.get_id(), new_peer(3, 3));
    fail::remove(on_schedule_merge);

    // Make sure the rollback is done, it is okey to use raw kv here
    cluster.must_put(b"key2", b"value2");

    let mut source_client3 = PeerClient::new(
        &cluster,
        source.get_id(),
        find_peer(&source, 3).unwrap().clone(),
    );
    source_client3.ctx.set_stale_read(true);
    // the `safe_ts` should resume updating after merge rollback so we can read `key1` with the newest ts
    source_client3.must_kv_read_equal(
        b"key1".to_vec(),
        b"value1".to_vec(),
        block_on(pd_client.get_tso()).unwrap().into_inner(),
    );
=======
    follower_client2.must_kv_read_equal(b"key1".to_vec(), b"value1".to_vec(), k1_commit_ts);

    // Stop replicate data to follower 2
    cluster.add_send_filter(CloneFilterFactory(
        RegionPacketFilter::new(1, 2)
            .direction(Direction::Recv)
            .msg_type(MessageType::MsgAppend),
    ));

    // Prewrite on `key3` but not commit yet
    let k2_prewrite_ts = get_tso(&pd_client);
    leader_client.must_kv_prewrite(
        vec![new_mutation(Op::Put, &b"key2"[..], &b"value1"[..])],
        b"key2".to_vec(),
        k2_prewrite_ts,
    );

    // Compact logs to force requesting snapshot after clearing send filters.
    let gc_limit = cluster.cfg.raft_store.raft_log_gc_count_limit;
    let state = cluster.truncated_state(1, 1);
    for i in 1..gc_limit * 10 {
        let (k, v) = (
            format!("k{}", i).into_bytes(),
            format!("v{}", i).into_bytes(),
        );
        leader_client.must_kv_write(&pd_client, vec![new_mutation(Op::Put, &k, &v)], k);
    }
    cluster.wait_log_truncated(1, 1, state.get_index() + 5 * gc_limit);

    // Pasuse before applying snapshot is finish
    let raft_before_applying_snap_finished = "raft_before_applying_snap_finished";
    fail::cfg(raft_before_applying_snap_finished, "pause").unwrap();
    cluster.clear_send_filters();

    // Wait follower 2 start applying snapshot
    cluster.wait_log_truncated(1, 2, state.get_index() + 5 * gc_limit);
    sleep_ms(100);

    // We can't read while applying snapshot and the `safe_ts` should reset to 0
    let resp = follower_client2.kv_read(b"key1".to_vec(), k1_commit_ts);
    assert!(resp.get_region_error().has_data_is_not_ready());
    assert_eq!(
        0,
        resp.get_region_error()
            .get_data_is_not_ready()
            .get_safe_ts()
    );

    // Resume applying snapshot
    fail::remove(raft_before_applying_snap_finished);

    // We can read `key1` after applied snapshot
    follower_client2.must_kv_read_equal(b"key1".to_vec(), b"value1".to_vec(), k1_commit_ts);
    // There is still lock on the region, we can't read `key1` with the newest ts
    let resp = follower_client2.kv_read(b"key1".to_vec(), get_tso(&pd_client));
    assert!(resp.get_region_error().has_data_is_not_ready());

    // Commit `key2`
    leader_client.must_kv_commit(vec![b"key2".to_vec()], k2_prewrite_ts, get_tso(&pd_client));
    // We can read `key1` with the newest ts now
    follower_client2.must_kv_read_equal(b"key2".to_vec(), b"value1".to_vec(), get_tso(&pd_client));
>>>>>>> c43876a4
}<|MERGE_RESOLUTION|>--- conflicted
+++ resolved
@@ -77,13 +77,8 @@
     pd_client.disable_default_operator();
 
     if let Some(f) = before_run {
-<<<<<<< HEAD
-        f(&mut cluster)
-    }
-=======
         f(&mut cluster);
     };
->>>>>>> c43876a4
     cluster.run();
     cluster.sim.wl().start_resolved_ts_worker();
 
@@ -349,7 +344,83 @@
     peer_client2.must_kv_read_equal(b"key1".to_vec(), b"value1".to_vec(), commit_ts1);
 }
 
-<<<<<<< HEAD
+// Testing that while applying snapshot the follower should reset its `safe_ts` to 0 and
+// reject incoming stale read request, then resume the `safe_ts` after applying snapshot
+#[test]
+fn test_stale_read_while_applying_snapshot() {
+    let (mut cluster, pd_client, leader_client) =
+        prepare_for_stale_read_before_run(new_peer(1, 1), Some(Box::new(configure_for_snapshot)));
+    let mut follower_client2 = PeerClient::new(&cluster, 1, new_peer(2, 2));
+    follower_client2.ctx.set_stale_read(true);
+
+    let k1_commit_ts = leader_client.must_kv_write(
+        &pd_client,
+        vec![new_mutation(Op::Put, &b"key1"[..], &b"value1"[..])],
+        b"key1".to_vec(),
+    );
+    follower_client2.must_kv_read_equal(b"key1".to_vec(), b"value1".to_vec(), k1_commit_ts);
+
+    // Stop replicate data to follower 2
+    cluster.add_send_filter(CloneFilterFactory(
+        RegionPacketFilter::new(1, 2)
+            .direction(Direction::Recv)
+            .msg_type(MessageType::MsgAppend),
+    ));
+
+    // Prewrite on `key3` but not commit yet
+    let k2_prewrite_ts = get_tso(&pd_client);
+    leader_client.must_kv_prewrite(
+        vec![new_mutation(Op::Put, &b"key2"[..], &b"value1"[..])],
+        b"key2".to_vec(),
+        k2_prewrite_ts,
+    );
+
+    // Compact logs to force requesting snapshot after clearing send filters.
+    let gc_limit = cluster.cfg.raft_store.raft_log_gc_count_limit;
+    let state = cluster.truncated_state(1, 1);
+    for i in 1..gc_limit * 10 {
+        let (k, v) = (
+            format!("k{}", i).into_bytes(),
+            format!("v{}", i).into_bytes(),
+        );
+        leader_client.must_kv_write(&pd_client, vec![new_mutation(Op::Put, &k, &v)], k);
+    }
+    cluster.wait_log_truncated(1, 1, state.get_index() + 5 * gc_limit);
+
+    // Pasuse before applying snapshot is finish
+    let raft_before_applying_snap_finished = "raft_before_applying_snap_finished";
+    fail::cfg(raft_before_applying_snap_finished, "pause").unwrap();
+    cluster.clear_send_filters();
+
+    // Wait follower 2 start applying snapshot
+    cluster.wait_log_truncated(1, 2, state.get_index() + 5 * gc_limit);
+    sleep_ms(100);
+
+    // We can't read while applying snapshot and the `safe_ts` should reset to 0
+    let resp = follower_client2.kv_read(b"key1".to_vec(), k1_commit_ts);
+    assert!(resp.get_region_error().has_data_is_not_ready());
+    assert_eq!(
+        0,
+        resp.get_region_error()
+            .get_data_is_not_ready()
+            .get_safe_ts()
+    );
+
+    // Resume applying snapshot
+    fail::remove(raft_before_applying_snap_finished);
+
+    // We can read `key1` after applied snapshot
+    follower_client2.must_kv_read_equal(b"key1".to_vec(), b"value1".to_vec(), k1_commit_ts);
+    // There is still lock on the region, we can't read `key1` with the newest ts
+    let resp = follower_client2.kv_read(b"key1".to_vec(), get_tso(&pd_client));
+    assert!(resp.get_region_error().has_data_is_not_ready());
+
+    // Commit `key2`
+    leader_client.must_kv_commit(vec![b"key2".to_vec()], k2_prewrite_ts, get_tso(&pd_client));
+    // We can read `key1` with the newest ts now
+    follower_client2.must_kv_read_equal(b"key2".to_vec(), b"value1".to_vec(), get_tso(&pd_client));
+}
+
 // Testing that after region merged the region's `safe_ts` should reset to
 // min(`target_safe_ts`, `source_safe_ts`)
 #[test]
@@ -433,23 +504,10 @@
 
     // Write on source region
     let k1_commit_ts1 = leader_client.must_kv_write(
-=======
-// Testing that while applying snapshot the follower should reset its `safe_ts` to 0 and
-// reject incoming stale read request, then resume the `safe_ts` after applying snapshot
-#[test]
-fn test_stale_read_while_applying_snapshot() {
-    let (mut cluster, pd_client, leader_client) =
-        prepare_for_stale_read_before_run(new_peer(1, 1), Some(Box::new(configure_for_snapshot)));
-    let mut follower_client2 = PeerClient::new(&cluster, 1, new_peer(2, 2));
-    follower_client2.ctx.set_stale_read(true);
-
-    let k1_commit_ts = leader_client.must_kv_write(
->>>>>>> c43876a4
-        &pd_client,
-        vec![new_mutation(Op::Put, &b"key1"[..], &b"value1"[..])],
-        b"key1".to_vec(),
-    );
-<<<<<<< HEAD
+        &pd_client,
+        vec![new_mutation(Op::Put, &b"key1"[..], &b"value1"[..])],
+        b"key1".to_vec(),
+    );
 
     cluster.must_split(&cluster.get_region(&[]), b"key3");
     let source = pd_client.get_region(b"key1").unwrap();
@@ -537,67 +595,4 @@
         b"value1".to_vec(),
         block_on(pd_client.get_tso()).unwrap().into_inner(),
     );
-=======
-    follower_client2.must_kv_read_equal(b"key1".to_vec(), b"value1".to_vec(), k1_commit_ts);
-
-    // Stop replicate data to follower 2
-    cluster.add_send_filter(CloneFilterFactory(
-        RegionPacketFilter::new(1, 2)
-            .direction(Direction::Recv)
-            .msg_type(MessageType::MsgAppend),
-    ));
-
-    // Prewrite on `key3` but not commit yet
-    let k2_prewrite_ts = get_tso(&pd_client);
-    leader_client.must_kv_prewrite(
-        vec![new_mutation(Op::Put, &b"key2"[..], &b"value1"[..])],
-        b"key2".to_vec(),
-        k2_prewrite_ts,
-    );
-
-    // Compact logs to force requesting snapshot after clearing send filters.
-    let gc_limit = cluster.cfg.raft_store.raft_log_gc_count_limit;
-    let state = cluster.truncated_state(1, 1);
-    for i in 1..gc_limit * 10 {
-        let (k, v) = (
-            format!("k{}", i).into_bytes(),
-            format!("v{}", i).into_bytes(),
-        );
-        leader_client.must_kv_write(&pd_client, vec![new_mutation(Op::Put, &k, &v)], k);
-    }
-    cluster.wait_log_truncated(1, 1, state.get_index() + 5 * gc_limit);
-
-    // Pasuse before applying snapshot is finish
-    let raft_before_applying_snap_finished = "raft_before_applying_snap_finished";
-    fail::cfg(raft_before_applying_snap_finished, "pause").unwrap();
-    cluster.clear_send_filters();
-
-    // Wait follower 2 start applying snapshot
-    cluster.wait_log_truncated(1, 2, state.get_index() + 5 * gc_limit);
-    sleep_ms(100);
-
-    // We can't read while applying snapshot and the `safe_ts` should reset to 0
-    let resp = follower_client2.kv_read(b"key1".to_vec(), k1_commit_ts);
-    assert!(resp.get_region_error().has_data_is_not_ready());
-    assert_eq!(
-        0,
-        resp.get_region_error()
-            .get_data_is_not_ready()
-            .get_safe_ts()
-    );
-
-    // Resume applying snapshot
-    fail::remove(raft_before_applying_snap_finished);
-
-    // We can read `key1` after applied snapshot
-    follower_client2.must_kv_read_equal(b"key1".to_vec(), b"value1".to_vec(), k1_commit_ts);
-    // There is still lock on the region, we can't read `key1` with the newest ts
-    let resp = follower_client2.kv_read(b"key1".to_vec(), get_tso(&pd_client));
-    assert!(resp.get_region_error().has_data_is_not_ready());
-
-    // Commit `key2`
-    leader_client.must_kv_commit(vec![b"key2".to_vec()], k2_prewrite_ts, get_tso(&pd_client));
-    // We can read `key1` with the newest ts now
-    follower_client2.must_kv_read_equal(b"key2".to_vec(), b"value1".to_vec(), get_tso(&pd_client));
->>>>>>> c43876a4
 }