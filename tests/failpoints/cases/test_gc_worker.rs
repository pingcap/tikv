use std::sync::mpsc::channel;
use std::thread;
use std::time::Duration;

use kvproto::kvrpcpb::Context;
use test_storage::new_raft_engine;
use tikv::server::gc_worker::{GcWorker, GC_MAX_EXECUTING_TASKS};
use tikv::storage;

#[test]
fn test_gcworker_busy() {
    let _guard = crate::setup();
    let snapshot_fp = "raftkv_async_snapshot";
    let (_cluster, engine, ctx) = new_raft_engine(3, "");
    let mut gc_worker = GcWorker::new(engine, None, None, None, Default::default());
    gc_worker.start().unwrap();

    fail::cfg(snapshot_fp, "pause").unwrap();
    let (tx1, rx1) = channel();
<<<<<<< HEAD
    // Schedule `GC_MAX_EXECUTING_TASKS` GC requests.
    for _i in 0..GC_MAX_EXECUTING_TASKS {
=======
    // Schedule `GC_MAX_EXECUTING_TASKS - 1` GC requests.
    for _i in 1..GC_MAX_EXECUTING_TASKS {
>>>>>>> 29bf2ac8
        let tx1 = tx1.clone();
        gc_worker
            .async_gc(
                ctx.clone(),
                1.into(),
                Box::new(move |res: storage::Result<()>| {
                    assert!(res.is_ok());
                    tx1.send(1).unwrap();
                }),
            )
            .unwrap();
    }
    // Sleep to make sure the failpoint is triggered.
    thread::sleep(Duration::from_millis(2000));
    // Schedule one more request. So that there is a request being processed and
    // `GC_MAX_EXECUTING_TASKS` requests in queue.
    gc_worker
        .async_gc(
            ctx.clone(),
            1.into(),
            Box::new(move |res: storage::Result<()>| {
                assert!(res.is_ok());
                tx1.send(1).unwrap();
            }),
        )
        .unwrap();

    // Old GC commands are blocked, the new one will get GcWorkerTooBusy error.
    let (tx2, rx2) = channel();
    gc_worker
        .async_gc(
            Context::default(),
            1.into(),
            Box::new(move |res: storage::Result<()>| {
                match res {
                    Err(storage::Error(box storage::ErrorInner::GcWorkerTooBusy)) => {}
                    res => panic!("expect too busy, got {:?}", res),
                }
                tx2.send(1).unwrap();
            }),
        )
        .unwrap();

    rx2.recv().unwrap();
    fail::remove(snapshot_fp);
    for _ in 0..=GC_MAX_EXECUTING_TASKS {
        rx1.recv().unwrap();
    }
}<|MERGE_RESOLUTION|>--- conflicted
+++ resolved
@@ -17,13 +17,8 @@
 
     fail::cfg(snapshot_fp, "pause").unwrap();
     let (tx1, rx1) = channel();
-<<<<<<< HEAD
-    // Schedule `GC_MAX_EXECUTING_TASKS` GC requests.
-    for _i in 0..GC_MAX_EXECUTING_TASKS {
-=======
     // Schedule `GC_MAX_EXECUTING_TASKS - 1` GC requests.
     for _i in 1..GC_MAX_EXECUTING_TASKS {
->>>>>>> 29bf2ac8
         let tx1 = tx1.clone();
         gc_worker
             .async_gc(
