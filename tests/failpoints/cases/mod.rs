// Copyright 2017 PingCAP, Inc.
//
// Licensed under the Apache License, Version 2.0 (the "License");
// you may not use this file except in compliance with the License.
// You may obtain a copy of the License at
//
//     http://www.apache.org/licenses/LICENSE-2.0
//
// Unless required by applicable law or agreed to in writing, software
// distributed under the License is distributed on an "AS IS" BASIS,
// See the License for the specific language governing permissions and
// limitations under the License.

mod test_bootstrap;
mod test_conf_change;
mod test_coprocessor;
mod test_merge;
mod test_pending_peers;
mod test_snap;
mod test_split_region;
mod test_stale_peer;
mod test_stale_read;
mod test_storage;
<<<<<<< HEAD
mod test_upgrade;
=======
// TODO: enable these tests.
// mod test_upgrade;
>>>>>>> 93919cba
<|MERGE_RESOLUTION|>--- conflicted
+++ resolved
@@ -21,9 +21,4 @@
 mod test_stale_peer;
 mod test_stale_read;
 mod test_storage;
-<<<<<<< HEAD
-mod test_upgrade;
-=======
-// TODO: enable these tests.
-// mod test_upgrade;
->>>>>>> 93919cba
+mod test_upgrade;