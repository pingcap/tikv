// Copyright 2017 TiKV Project Authors. Licensed under Apache-2.0.

use std::sync::atomic::AtomicBool;
use std::sync::*;
use std::thread;
use std::time::*;

use fail;

use kvproto::metapb::Region;
use kvproto::raft_serverpb::{PeerState, RegionLocalState};
use raft::eraftpb::MessageType;

use engine::*;
use pd_client::PdClient;
use raftstore::store::*;
use test_raftstore::*;
use tikv_util::config::*;
use tikv_util::HandyRwLock;

/// Test if merge is rollback as expected.
#[test]
fn test_node_merge_rollback() {
    let _guard = crate::setup();
    let mut cluster = new_node_cluster(0, 3);
    configure_for_merge(&mut cluster);
    let pd_client = Arc::clone(&cluster.pd_client);
    pd_client.disable_default_operator();

    cluster.run_conf_change();

    let region = pd_client.get_region(b"k1").unwrap();
    cluster.must_split(&region, b"k2");
    let left = pd_client.get_region(b"k1").unwrap();
    let right = pd_client.get_region(b"k2").unwrap();

    pd_client.must_add_peer(left.get_id(), new_peer(2, 2));
    pd_client.must_add_peer(right.get_id(), new_peer(2, 4));

    cluster.must_put(b"k1", b"v1");
    cluster.must_put(b"k3", b"v3");

    let region = pd_client.get_region(b"k1").unwrap();
    let target_region = pd_client.get_region(b"k3").unwrap();

    let schedule_merge_fp = "on_schedule_merge";
    fail::cfg(schedule_merge_fp, "return()").unwrap();

    // The call is finished when prepare_merge is applied.
    cluster.try_merge(region.get_id(), target_region.get_id());

    // Add a peer to trigger rollback.
    pd_client.must_add_peer(right.get_id(), new_peer(3, 5));
    cluster.must_put(b"k4", b"v4");
    must_get_equal(&cluster.get_engine(3), b"k4", b"v4");

    let mut region = pd_client.get_region(b"k1").unwrap();
    // After split and prepare_merge, version becomes 1 + 2 = 3;
    assert_eq!(region.get_region_epoch().get_version(), 3);
    // After ConfChange and prepare_merge, conf version becomes 1 + 2 = 3;
    assert_eq!(region.get_region_epoch().get_conf_ver(), 3);
    fail::remove(schedule_merge_fp);
    // Wait till rollback.
    cluster.must_put(b"k11", b"v11");

    // After rollback, version becomes 3 + 1 = 4;
    region.mut_region_epoch().set_version(4);
    for i in 1..3 {
        must_get_equal(&cluster.get_engine(i), b"k11", b"v11");
        let state_key = keys::region_state_key(region.get_id());
        let state: RegionLocalState = cluster
            .get_engine(i)
            .get_msg_cf(CF_RAFT, &state_key)
            .unwrap()
            .unwrap();
        assert_eq!(state.get_state(), PeerState::Normal);
        assert_eq!(*state.get_region(), region);
    }

    pd_client.must_remove_peer(right.get_id(), new_peer(3, 5));
    fail::cfg(schedule_merge_fp, "return()").unwrap();

    let target_region = pd_client.get_region(b"k1").unwrap();
    cluster.try_merge(region.get_id(), target_region.get_id());
    let mut region = pd_client.get_region(b"k1").unwrap();

    // Split to trigger rollback.
    cluster.must_split(&right, b"k3");
    fail::remove(schedule_merge_fp);
    // Wait till rollback.
    cluster.must_put(b"k12", b"v12");

    // After premerge and rollback, version becomes 4 + 2 = 6;
    region.mut_region_epoch().set_version(4);
    for i in 1..3 {
        must_get_equal(&cluster.get_engine(i), b"k12", b"v12");
        let state_key = keys::region_state_key(region.get_id());
        let state: RegionLocalState = cluster
            .get_engine(i)
            .get_msg_cf(CF_RAFT, &state_key)
            .unwrap()
            .unwrap();
        assert_eq!(state.get_state(), PeerState::Normal);
        assert_eq!(*state.get_region(), region);
    }
}

/// Test if merge is still working when restart a cluster during merge.
#[test]
fn test_node_merge_restart() {
    let _guard = crate::setup();
    let mut cluster = new_node_cluster(0, 3);
    configure_for_merge(&mut cluster);
    cluster.run();

    let pd_client = Arc::clone(&cluster.pd_client);
    let region = pd_client.get_region(b"k1").unwrap();
    cluster.must_split(&region, b"k2");
    let left = pd_client.get_region(b"k1").unwrap();
    let right = pd_client.get_region(b"k2").unwrap();

    cluster.must_put(b"k1", b"v1");
    cluster.must_put(b"k3", b"v3");

    let schedule_merge_fp = "on_schedule_merge";
    fail::cfg(schedule_merge_fp, "return()").unwrap();

    cluster.try_merge(left.get_id(), right.get_id());
    let leader = cluster.leader_of_region(left.get_id()).unwrap();

    cluster.shutdown();
    let engine = cluster.get_engine(leader.get_store_id());
    let state_key = keys::region_state_key(left.get_id());
    let state: RegionLocalState = engine.get_msg_cf(CF_RAFT, &state_key).unwrap().unwrap();
    assert_eq!(state.get_state(), PeerState::Merging, "{:?}", state);
    let state_key = keys::region_state_key(right.get_id());
    let state: RegionLocalState = engine.get_msg_cf(CF_RAFT, &state_key).unwrap().unwrap();
    assert_eq!(state.get_state(), PeerState::Normal, "{:?}", state);
    fail::remove(schedule_merge_fp);
    cluster.start().unwrap();

    // Wait till merge is finished.
    pd_client.check_merged_timeout(left.get_id(), Duration::from_secs(5));

    cluster.must_put(b"k4", b"v4");

    for i in 1..4 {
        must_get_equal(&cluster.get_engine(i), b"k4", b"v4");
        let state_key = keys::region_state_key(left.get_id());
        let state: RegionLocalState = cluster
            .get_engine(i)
            .get_msg_cf(CF_RAFT, &state_key)
            .unwrap()
            .unwrap();
        assert_eq!(state.get_state(), PeerState::Tombstone, "{:?}", state);
        let state_key = keys::region_state_key(right.get_id());
        let state: RegionLocalState = cluster
            .get_engine(i)
            .get_msg_cf(CF_RAFT, &state_key)
            .unwrap()
            .unwrap();
        assert_eq!(state.get_state(), PeerState::Normal, "{:?}", state);
        assert!(state.get_region().get_start_key().is_empty());
        assert!(state.get_region().get_end_key().is_empty());
    }

    // Now test if cluster works fine when it crash after merge is applied
    // but before notifying raftstore thread.
    let region = pd_client.get_region(b"k1").unwrap();
    let peer_on_store1 = find_peer(&region, 1).unwrap().to_owned();
    cluster.must_transfer_leader(region.get_id(), peer_on_store1);
    cluster.must_split(&region, b"k2");
    let left = pd_client.get_region(b"k1").unwrap();
    let right = pd_client.get_region(b"k2").unwrap();
    let peer_on_store1 = find_peer(&left, 1).unwrap().to_owned();
    cluster.must_transfer_leader(left.get_id(), peer_on_store1);
    cluster.must_put(b"k11", b"v11");
    must_get_equal(&cluster.get_engine(3), b"k11", b"v11");
    let skip_destroy_fp = "raft_store_skip_destroy_peer";
    fail::cfg(skip_destroy_fp, "return()").unwrap();
    cluster.add_send_filter(IsolationFilterFactory::new(3));
    pd_client.must_merge(left.get_id(), right.get_id());
    let peer = find_peer(&right, 3).unwrap().to_owned();
    pd_client.must_remove_peer(right.get_id(), peer);
    cluster.shutdown();
    fail::remove(skip_destroy_fp);
    cluster.clear_send_filters();
    cluster.start().unwrap();
    must_get_none(&cluster.get_engine(3), b"k1");
    must_get_none(&cluster.get_engine(3), b"k3");
}

/// Test if merge is still working when restart a cluster during catching up logs for merge.
#[test]
fn test_node_merge_catch_up_logs_restart() {
    let _guard = crate::setup();
    let mut cluster = new_node_cluster(0, 3);
    configure_for_merge(&mut cluster);
    cluster.run();

    cluster.must_put(b"k1", b"v1");
    cluster.must_put(b"k3", b"v3");

    let pd_client = Arc::clone(&cluster.pd_client);
    let region = pd_client.get_region(b"k1").unwrap();
    let peer_on_store1 = find_peer(&region, 1).unwrap().to_owned();
    cluster.must_transfer_leader(region.get_id(), peer_on_store1);
    cluster.must_split(&region, b"k2");
    let left = pd_client.get_region(b"k1").unwrap();
    let right = pd_client.get_region(b"k2").unwrap();

    // make sure the peer of left region on engine 3 has caught up logs.
    cluster.must_put(b"k0", b"v0");
    must_get_equal(&cluster.get_engine(3), b"k0", b"v0");

    cluster.add_send_filter(CloneFilterFactory(
        RegionPacketFilter::new(left.get_id(), 3)
            .direction(Direction::Recv)
            .msg_type(MessageType::MsgAppend),
    ));
    cluster.must_put(b"k11", b"v11");
    must_get_none(&cluster.get_engine(3), b"k11");

    // after source peer is applied but before set it to tombstone
    fail::cfg("after_handle_catch_up_logs_for_merge_1003", "return()").unwrap();
    pd_client.must_merge(left.get_id(), right.get_id());
    thread::sleep(Duration::from_millis(100));
    cluster.shutdown();

    fail::remove("after_handle_catch_up_logs_for_merge_1003");
    cluster.start().unwrap();
    must_get_equal(&cluster.get_engine(3), b"k11", b"v11");
}

/// Test if leader election is working properly when catching up logs for merge.
#[test]
fn test_node_merge_catch_up_logs_leader_election() {
    let _guard = crate::setup();
    let mut cluster = new_node_cluster(0, 3);
    configure_for_merge(&mut cluster);
    cluster.cfg.raft_store.raft_base_tick_interval = ReadableDuration::millis(10);
    cluster.cfg.raft_store.raft_election_timeout_ticks = 25;
    cluster.cfg.raft_store.raft_log_gc_threshold = 12;
    cluster.cfg.raft_store.raft_log_gc_count_limit = 12;
    cluster.cfg.raft_store.raft_log_gc_tick_interval = ReadableDuration::millis(100);
    cluster.run();

    cluster.must_put(b"k1", b"v1");
    cluster.must_put(b"k3", b"v3");

    let pd_client = Arc::clone(&cluster.pd_client);
    let region = pd_client.get_region(b"k1").unwrap();
    let peer_on_store1 = find_peer(&region, 1).unwrap().to_owned();
    cluster.must_transfer_leader(region.get_id(), peer_on_store1);
    cluster.must_split(&region, b"k2");
    let left = pd_client.get_region(b"k1").unwrap();
    let right = pd_client.get_region(b"k2").unwrap();

    let state1 = cluster.truncated_state(1000, 1);
    // let the entries committed but not applied
    fail::cfg("on_handle_apply_1003", "pause").unwrap();
    for i in 2..20 {
        cluster.must_put(format!("k1{}", i).as_bytes(), b"v");
    }

    // wait to trigger compact raft log
    for _ in 0..50 {
        let state2 = cluster.truncated_state(1000, 1);
        if state1.get_index() != state2.get_index() {
            break;
        }
        sleep_ms(10);
    }

    cluster.add_send_filter(CloneFilterFactory(
        RegionPacketFilter::new(left.get_id(), 3)
            .direction(Direction::Recv)
            .msg_type(MessageType::MsgAppend),
    ));
    cluster.must_put(b"k11", b"v11");
    must_get_none(&cluster.get_engine(3), b"k11");

    // let peer not destroyed before election timeout
    fail::cfg("before_peer_destroy_1003", "pause").unwrap();
    fail::remove("on_handle_apply_1003");
    pd_client.must_merge(left.get_id(), right.get_id());

    // wait election timeout
    thread::sleep(Duration::from_millis(500));
    fail::remove("before_peer_destroy_1003");

    must_get_equal(&cluster.get_engine(3), b"k11", b"v11");
}

// Test if merge is working properly if no need to catch up logs,
// also there may be a propose of compact log after prepare merge is proposed.
#[test]
fn test_node_merge_catch_up_logs_no_need() {
    let _guard = crate::setup();
    let mut cluster = new_node_cluster(0, 3);
    configure_for_merge(&mut cluster);
    cluster.cfg.raft_store.raft_base_tick_interval = ReadableDuration::millis(10);
    cluster.cfg.raft_store.raft_election_timeout_ticks = 25;
    cluster.cfg.raft_store.raft_log_gc_threshold = 12;
    cluster.cfg.raft_store.raft_log_gc_count_limit = 12;
    cluster.cfg.raft_store.raft_log_gc_tick_interval = ReadableDuration::millis(100);
    cluster.run();

    cluster.must_put(b"k1", b"v1");
    cluster.must_put(b"k3", b"v3");

    let pd_client = Arc::clone(&cluster.pd_client);
    let region = pd_client.get_region(b"k1").unwrap();
    let peer_on_store1 = find_peer(&region, 1).unwrap().to_owned();
    cluster.must_transfer_leader(region.get_id(), peer_on_store1);
    cluster.must_split(&region, b"k2");
    let left = pd_client.get_region(b"k1").unwrap();
    let right = pd_client.get_region(b"k2").unwrap();

    // put some keys to trigger compact raft log
    for i in 2..20 {
        cluster.must_put(format!("k1{}", i).as_bytes(), b"v");
    }

    // let the peer of left region on store 3 falls behind.
    cluster.add_send_filter(CloneFilterFactory(
        RegionPacketFilter::new(left.get_id(), 3)
            .direction(Direction::Recv)
            .msg_type(MessageType::MsgAppend),
    ));

    // make sure the peer is isolated.
    cluster.must_put(b"k11", b"v11");
    must_get_none(&cluster.get_engine(3), b"k11");

    // propose merge but not let apply index make progress.
    fail::cfg("apply_after_prepare_merge", "pause").unwrap();
    pd_client.merge_region(left.get_id(), right.get_id());
    must_get_none(&cluster.get_engine(3), b"k11");

    // wait to trigger compact raft log
    thread::sleep(Duration::from_millis(100));

    // let source region not merged
    fail::cfg("before_handle_catch_up_logs_for_merge", "pause").unwrap();
    fail::cfg("after_handle_catch_up_logs_for_merge", "pause").unwrap();
    // due to `before_handle_catch_up_logs_for_merge` failpoint, we already pass `apply_index < catch_up_logs.merge.get_commit()`
    // so now can let apply index make progress.
    fail::remove("apply_after_prepare_merge");

    // make sure all the logs are committed, including the compact command
    cluster.clear_send_filters();
    thread::sleep(Duration::from_millis(50));

    // let merge process continue
    fail::remove("before_handle_catch_up_logs_for_merge");
    fail::remove("after_handle_catch_up_logs_for_merge");
    thread::sleep(Duration::from_millis(50));

    // the source region should be merged and the peer should be destroyed.
    assert!(pd_client.check_merged(left.get_id()));
    must_get_equal(&cluster.get_engine(3), b"k11", b"v11");
    cluster.must_region_not_exist(left.get_id(), 3);
}

/// Test if merging state will be removed after accepting a snapshot.
#[test]
fn test_node_merge_recover_snapshot() {
    let _guard = crate::setup();
    let mut cluster = new_node_cluster(0, 3);
    configure_for_merge(&mut cluster);
    cluster.cfg.raft_store.raft_log_gc_threshold = 12;
    cluster.cfg.raft_store.raft_log_gc_count_limit = 12;
    let pd_client = Arc::clone(&cluster.pd_client);
    pd_client.disable_default_operator();

    cluster.run();

    let region = pd_client.get_region(b"k1").unwrap();
    cluster.must_split(&region, b"k2");
    let left = pd_client.get_region(b"k1").unwrap();

    cluster.must_put(b"k1", b"v1");
    cluster.must_put(b"k3", b"v3");

    let region = pd_client.get_region(b"k3").unwrap();
    let target_region = pd_client.get_region(b"k1").unwrap();

    let schedule_merge_fp = "on_schedule_merge";
    fail::cfg(schedule_merge_fp, "return()").unwrap();

    cluster.try_merge(region.get_id(), target_region.get_id());

    // Remove a peer to trigger rollback.
    pd_client.must_remove_peer(left.get_id(), left.get_peers()[0].to_owned());
    must_get_none(&cluster.get_engine(3), b"k4");

    let step_store_3_region_1 = "step_message_3_1";
    fail::cfg(step_store_3_region_1, "return()").unwrap();
    fail::remove(schedule_merge_fp);

    for i in 0..100 {
        cluster.must_put(format!("k4{}", i).as_bytes(), b"v4");
    }
    fail::remove(step_store_3_region_1);
    must_get_equal(&cluster.get_engine(3), b"k40", b"v4");
    cluster.must_transfer_leader(1, new_peer(3, 3));
    cluster.must_put(b"k40", b"v5");
}

// Test if a merge handled properly when there are two different snapshots of one region arrive
// in one raftstore tick.
#[test]
fn test_node_merge_multiple_snapshots_together() {
    test_node_merge_multiple_snapshots(true)
}

// Test if a merge handled properly when there are two different snapshots of one region arrive
// in different raftstore tick.
#[test]
fn test_node_merge_multiple_snapshots_not_together() {
    test_node_merge_multiple_snapshots(false)
}

fn test_node_merge_multiple_snapshots(together: bool) {
    let _guard = crate::setup();
    let mut cluster = new_node_cluster(0, 3);
    configure_for_merge(&mut cluster);
    let pd_client = Arc::clone(&cluster.pd_client);
    pd_client.disable_default_operator();
    // make it gc quickly to trigger snapshot easily
    cluster.cfg.raft_store.raft_log_gc_tick_interval = ReadableDuration::millis(20);
    cluster.cfg.raft_store.raft_base_tick_interval = ReadableDuration::millis(10);
    cluster.cfg.raft_store.raft_log_gc_count_limit = 10;
    cluster.cfg.raft_store.merge_max_log_gap = 9;
    cluster.run();

    cluster.must_put(b"k1", b"v1");
    cluster.must_put(b"k3", b"v3");

    let region = pd_client.get_region(b"k1").unwrap();
    cluster.must_split(&region, b"k2");
    let left = pd_client.get_region(b"k1").unwrap();
    let right = pd_client.get_region(b"k3").unwrap();

    let target_leader = right
        .get_peers()
        .iter()
        .find(|p| p.get_store_id() == 1)
        .unwrap()
        .clone();
    cluster.must_transfer_leader(right.get_id(), target_leader);
    let target_leader = left
        .get_peers()
        .iter()
        .find(|p| p.get_store_id() == 2)
        .unwrap()
        .clone();
    cluster.must_transfer_leader(left.get_id(), target_leader);
    must_get_equal(&cluster.get_engine(1), b"k3", b"v3");

    // So cluster becomes:
    //  left region: 1         2(leader) I 3
    // right region: 1(leader) 2         I 3
    // I means isolation.(here just means 3 can not receive append log)
    cluster.add_send_filter(CloneFilterFactory(
        RegionPacketFilter::new(right.get_id(), 3)
            .direction(Direction::Recv)
            .msg_type(MessageType::MsgAppend),
    ));
    cluster.add_send_filter(CloneFilterFactory(
        RegionPacketFilter::new(left.get_id(), 3)
            .direction(Direction::Recv)
            .msg_type(MessageType::MsgAppend),
    ));

    // Add a collect snapshot filter, it will delay snapshots until have collected multiple snapshots from different peers
    cluster.sim.wl().add_recv_filter(
        3,
        Box::new(LeadingDuplicatedSnapshotFilter::new(
            Arc::new(AtomicBool::new(false)),
            together,
        )),
    );
    // Write some data to trigger a snapshot of right region.
    for i in 200..210 {
        let key = format!("k{}", i);
        let value = format!("v{}", i);
        cluster.must_put(key.as_bytes(), value.as_bytes());
    }
    // Wait for snapshot to generate and send
    thread::sleep(Duration::from_millis(100));

    // Merge left and right region, due to isolation, the regions on store 3 are not merged yet.
    pd_client.must_merge(left.get_id(), right.get_id());
    thread::sleep(Duration::from_millis(200));

    // Let peer of right region on store 3 to make append response to trigger a new snapshot
    // one is snapshot before merge, the other is snapshot after merge.
    // Here blocks raftstore for a while to make it not to apply snapshot and receive new log now.
    fail::cfg("on_raft_ready", "sleep(100)").unwrap();
    cluster.clear_send_filters();
    thread::sleep(Duration::from_millis(200));
    // Filter message again to make sure peer on store 3 can not catch up CommitMerge log
    cluster.add_send_filter(CloneFilterFactory(
        RegionPacketFilter::new(left.get_id(), 3)
            .direction(Direction::Recv)
            .msg_type(MessageType::MsgAppend),
    ));
    cluster.add_send_filter(CloneFilterFactory(
        RegionPacketFilter::new(right.get_id(), 3)
            .direction(Direction::Recv)
            .msg_type(MessageType::MsgAppend),
    ));
    // Cause filter is added again, no need to block raftstore anymore
    fail::cfg("on_raft_ready", "off").unwrap();

    // Wait some time to let already merged peer on store 1 or store 2 to notify
    // the peer of left region on store 3 is stale.
    thread::sleep(Duration::from_millis(300));

    cluster.must_put(b"k9", b"v9");
    // let follower can reach the new log, then commit merge
    cluster.clear_send_filters();
    must_get_equal(&cluster.get_engine(3), b"k9", b"v9");
}

fn prepare_request_snapshot_cluster() -> (Cluster<NodeCluster>, Region, Region) {
    let mut cluster = new_node_cluster(0, 3);
    configure_for_merge(&mut cluster);
    let pd_client = Arc::clone(&cluster.pd_client);
    pd_client.disable_default_operator();

    cluster.run();

    let region = pd_client.get_region(b"k1").unwrap();
    cluster.must_split(&region, b"k2");

    cluster.must_put(b"k1", b"v1");
    cluster.must_put(b"k3", b"v3");

    let region = pd_client.get_region(b"k3").unwrap();
    let target_region = pd_client.get_region(b"k1").unwrap();

    // Make sure peer 1 is the leader.
    cluster.must_transfer_leader(region.get_id(), new_peer(1, 1));

    (cluster, region, target_region)
}

// Test if request snapshot is rejected during merging.
#[test]
fn test_node_merge_reject_request_snapshot() {
    let _guard = crate::setup();
    let (mut cluster, region, target_region) = prepare_request_snapshot_cluster();

    let apply_prepare_merge_fp = "apply_before_prepare_merge";
    fail::cfg(apply_prepare_merge_fp, "pause").unwrap();
    let prepare_merge = new_prepare_merge(target_region);
    let mut req = new_admin_request(region.get_id(), region.get_region_epoch(), prepare_merge);
    req.mut_header().set_peer(new_peer(1, 1));
    cluster
        .sim
        .rl()
        .async_command_on_node(1, req, Callback::None)
        .unwrap();
    sleep_ms(200);

    // Install snapshot filter before requesting snapshot.
    let (tx, rx) = mpsc::channel();
    let notifier = Mutex::new(Some(tx));
    cluster.sim.wl().add_recv_filter(
        2,
        Box::new(RecvSnapshotFilter {
            notifier,
            region_id: region.get_id(),
        }),
    );
    cluster.must_request_snapshot(2, region.get_id());
    // Leader should reject request snapshot while merging.
    rx.recv_timeout(Duration::from_millis(500)).unwrap_err();

    // Transfer leader to peer 3, new leader should reject request snapshot too.
    cluster.must_transfer_leader(region.get_id(), new_peer(3, 3));
    rx.recv_timeout(Duration::from_millis(500)).unwrap_err();
    fail::remove(apply_prepare_merge_fp);
}

// Test if merge is rejected during requesting snapshot.
#[test]
fn test_node_request_snapshot_reject_merge() {
    let _guard = crate::setup();
    let (cluster, region, target_region) = prepare_request_snapshot_cluster();

    // Pause generating snapshot.
    let region_gen_snap_fp = "region_gen_snap";
    fail::cfg(region_gen_snap_fp, "pause").unwrap();

    // Install snapshot filter before requesting snapshot.
    let (tx, rx) = mpsc::channel();
    let notifier = Mutex::new(Some(tx));
    cluster.sim.wl().add_recv_filter(
        2,
        Box::new(RecvSnapshotFilter {
            notifier,
            region_id: region.get_id(),
        }),
    );
    cluster.must_request_snapshot(2, region.get_id());
    // Leader can not generate a snapshot.
    rx.recv_timeout(Duration::from_millis(500)).unwrap_err();

    let prepare_merge = new_prepare_merge(target_region.clone());
    let mut req = new_admin_request(region.get_id(), region.get_region_epoch(), prepare_merge);
    req.mut_header().set_peer(new_peer(1, 1));
    cluster
        .sim
        .rl()
        .async_command_on_node(1, req, Callback::None)
        .unwrap();
    sleep_ms(200);

    // Merge will never happen.
    let target = cluster.get_region(target_region.get_start_key());
    assert_eq!(target, target_region);
    fail::remove(region_gen_snap_fp);
    // Drop cluster to ensure notifier will not send any message after rx is dropped.
    drop(cluster);
}

// Test if compact log is ignored after premerge was applied and restart
// I.e. is_merging flag should be set after restart
#[test]
fn test_node_merge_restart_after_apply_premerge_before_apply_compact_log() {
    let _guard = crate::setup();
    let mut cluster = new_node_cluster(0, 3);
    configure_for_merge(&mut cluster);
    cluster.cfg.raft_store.merge_max_log_gap = 10;
    cluster.cfg.raft_store.raft_log_gc_count_limit = 11;
    // Rely on this config to trigger a compact log
    cluster.cfg.raft_store.raft_log_gc_size_limit = ReadableSize(1);
    cluster.cfg.raft_store.raft_log_gc_tick_interval = ReadableDuration::millis(10);

    let pd_client = Arc::clone(&cluster.pd_client);
    pd_client.disable_default_operator();

    cluster.run();
    // Prevent gc_log_tick to propose a compact log
    let raft_gc_log_tick_fp = "on_raft_gc_log_tick";
    fail::cfg(raft_gc_log_tick_fp, "return()").unwrap();
    cluster.must_put(b"k1", b"v1");
    cluster.must_put(b"k3", b"v3");

    let region = pd_client.get_region(b"k1").unwrap();
    cluster.must_split(&region, b"k2");

    let left = pd_client.get_region(b"k1").unwrap();
    let right = pd_client.get_region(b"k2").unwrap();
    let left_peer_1 = find_peer(&left, 1).cloned().unwrap();
    cluster.must_transfer_leader(left.get_id(), left_peer_1);

    // Make log gap between store 1 and store 3, for min_index in preMerge
    cluster.add_send_filter(IsolationFilterFactory::new(3));
    for i in 0..6 {
        cluster.must_put(format!("k1{}", i).as_bytes(), b"v1");
    }
    // Prevent on_apply_res to update merge_state in Peer
    // If not, almost everything cannot propose including compact log
    let on_apply_res_fp = "on_apply_res";
    fail::cfg(on_apply_res_fp, "return()").unwrap();

    cluster.try_merge(left.get_id(), right.get_id());

    cluster.clear_send_filters();
    // Prevent apply fsm to apply compact log
    let handle_apply_fp = "on_handle_apply";
    fail::cfg(handle_apply_fp, "return()").unwrap();

    let state1 = cluster.truncated_state(left.get_id(), 1);
    fail::remove(raft_gc_log_tick_fp);

    // Wait for compact log to be proposed and committed maybe
    sleep_ms(30);

    cluster.shutdown();

    fail::remove(handle_apply_fp);
    fail::remove(on_apply_res_fp);
    // Prevent sched_merge_tick to propose CommitMerge
    let schedule_merge_fp = "on_schedule_merge";
    fail::cfg(schedule_merge_fp, "return()").unwrap();

    cluster.start().unwrap();

    // Wait for compact log to apply
    for _ in 0..50 {
        let state2 = cluster.truncated_state(left.get_id(), 1);
        if state1.get_index() != state2.get_index() {
            break;
        }
        sleep_ms(10);
    }
    // Now schedule merge
    fail::remove(schedule_merge_fp);

    pd_client.check_merged_timeout(left.get_id(), Duration::from_secs(5));

    cluster.must_put(b"k123", b"v2");
    must_get_equal(&cluster.get_engine(3), b"k123", b"v2");
}

<<<<<<< HEAD
=======
/// Tests whether stale merge is rollback properly if it merge to the same target region again later.
#[test]
fn test_node_failed_merge_before_succeed_merge() {
    let _guard = crate::setup();
    let mut cluster = new_node_cluster(0, 3);
    configure_for_merge(&mut cluster);
    cluster.cfg.raft_store.merge_max_log_gap = 30;
    cluster.cfg.raft_store.store_max_batch_size = 1;
    cluster.cfg.raft_store.store_pool_size = 2;
    let pd_client = Arc::clone(&cluster.pd_client);
    pd_client.disable_default_operator();

    cluster.run();

    for i in 0..10 {
        cluster.must_put(format!("k{}", i).as_bytes(), b"v1");
    }
    let region = pd_client.get_region(b"k1").unwrap();
    cluster.must_split(&region, b"k5");

    let left = pd_client.get_region(b"k1").unwrap();
    let mut right = pd_client.get_region(b"k5").unwrap();
    let left_peer_1 = find_peer(&left, 1).cloned().unwrap();
    cluster.must_transfer_leader(left.get_id(), left_peer_1);

    let left_peer_3 = find_peer(&left, 3).cloned().unwrap();
    assert_eq!(left_peer_3.get_id(), 1003);

    // Prevent sched_merge_tick to propose CommitMerge
    let schedule_merge_fp = "on_schedule_merge";
    fail::cfg(schedule_merge_fp, "return()").unwrap();

    // To minimize peers log gap for merging
    cluster.must_put(b"k11", b"v2");
    must_get_equal(&cluster.get_engine(2), b"k11", b"v2");
    must_get_equal(&cluster.get_engine(3), b"k11", b"v2");
    // Make peer 1003 can't receive PrepareMerge and RollbackMerge log
    cluster.add_send_filter(IsolationFilterFactory::new(3));

    cluster.try_merge(left.get_id(), right.get_id());

    // Change right region's epoch to make this merge failed
    cluster.must_split(&right, b"k8");
    fail::remove(schedule_merge_fp);
    // Wait for left region to rollback merge
    cluster.must_put(b"k12", b"v2");
    // Prevent the `PrepareMerge` and `RollbackMerge` log sending to apply fsm after
    // cleaning send filter. Since this method is just to check `RollbackMerge`,
    // the `PrepareMerge` may escape, but it makes the best effort.
    let before_send_rollback_merge_1003_fp = "before_send_rollback_merge_1003";
    fail::cfg(before_send_rollback_merge_1003_fp, "return").unwrap();
    cluster.clear_send_filters();

    right = pd_client.get_region(b"k5").unwrap();
    let right_peer_1 = find_peer(&right, 1).cloned().unwrap();
    cluster.must_transfer_leader(right.get_id(), right_peer_1);
    // Add some data for checking data integrity check at a later time
    for i in 0..5 {
        cluster.must_put(format!("k2{}", i).as_bytes(), b"v3");
    }
    // Do a really succeed merge
    pd_client.must_merge(left.get_id(), right.get_id());
    // Wait right region to send CatchUpLogs to left region.
    sleep_ms(100);
    // After executing CatchUpLogs in source peer fsm, the committed log will send
    // to apply fsm in the end of this batch. So even the first `on_ready_prepare_merge`
    // is executed after CatchUplogs, the latter committed logs is still sent to apply fsm
    // if CatchUpLogs and `on_ready_prepare_merge` is in different batch.
    //
    // In this case, the data is complete because the wrong up-to-date msg from the
    // first `on_ready_prepare_merge` is sent after all committed log.
    // Sleep a while to wait apply fsm to send `on_ready_prepare_merge` to peer fsm.
    let after_send_to_apply_1003_fp = "after_send_to_apply_1003";
    fail::cfg(after_send_to_apply_1003_fp, "sleep(300)").unwrap();

    fail::remove(before_send_rollback_merge_1003_fp);
    // Wait `after_send_to_apply_1003` timeout
    sleep_ms(300);
    fail::remove(after_send_to_apply_1003_fp);
    // Check the data integrity
    for i in 0..5 {
        must_get_equal(&cluster.get_engine(3), format!("k2{}", i).as_bytes(), b"v3");
    }
}

/// Tests whether the source peer is destroyed correctly when transferring leader during committing merge.
///
/// In the previous merge flow, target peer deletes meta of source peer without marking it as pending remove.
/// If source peer becomes leader at the same time, it will panic due to corrupted meta.
#[test]
fn test_node_merge_transfer_leader() {
    let _guard = crate::setup();
    let mut cluster = new_node_cluster(0, 3);
    configure_for_merge(&mut cluster);
    cluster.cfg.raft_store.store_max_batch_size = 1;
    cluster.cfg.raft_store.store_pool_size = 2;
    let pd_client = Arc::clone(&cluster.pd_client);
    pd_client.disable_default_operator();

    cluster.run();

    let region = pd_client.get_region(b"k1").unwrap();
    cluster.must_split(&region, b"k2");

    cluster.must_put(b"k1", b"v1");
    cluster.must_put(b"k3", b"v3");

    let left = pd_client.get_region(b"k1").unwrap();
    let right = pd_client.get_region(b"k2").unwrap();

    let left_peer_1 = find_peer(&left, 1).unwrap().to_owned();
    cluster.must_transfer_leader(left.get_id(), left_peer_1.clone());

    let schedule_merge_fp = "on_schedule_merge";
    fail::cfg(schedule_merge_fp, "return()").unwrap();

    cluster.try_merge(left.get_id(), right.get_id());

    let left_peer_3 = find_peer(&left, 3).unwrap().to_owned();
    assert_eq!(left_peer_3.get_id(), 1003);
    // Prevent peer 1003 to handle ready when it's leader
    let before_handle_raft_ready_1003 = "before_handle_raft_ready_1003";
    fail::cfg(before_handle_raft_ready_1003, "pause").unwrap();

    let epoch = cluster.get_region_epoch(left.get_id());
    let mut transfer_leader_req =
        new_admin_request(left.get_id(), &epoch, new_transfer_leader_cmd(left_peer_3));
    transfer_leader_req.mut_header().set_peer(left_peer_1);
    cluster
        .sim
        .rl()
        .async_command_on_node(1, transfer_leader_req, Callback::None)
        .unwrap();
    fail::remove(schedule_merge_fp);

    pd_client.check_merged_timeout(left.get_id(), Duration::from_secs(5));

    fail::remove(before_handle_raft_ready_1003);
    sleep_ms(100);
    cluster.must_put(b"k4", b"v4");
    must_get_equal(&cluster.get_engine(3), b"k4", b"v4");
}

>>>>>>> 1118a0dc
#[test]
fn test_merge_cascade_merge_with_apply_yield() {
    let _guard = crate::setup();
    let mut cluster = new_node_cluster(0, 3);
    configure_for_merge(&mut cluster);
    let pd_client = Arc::clone(&cluster.pd_client);
    pd_client.disable_default_operator();

    cluster.run();

    let region = pd_client.get_region(b"k1").unwrap();
    cluster.must_split(&region, b"k5");
    let region = pd_client.get_region(b"k5").unwrap();
    cluster.must_split(&region, b"k9");

    for i in 0..10 {
        cluster.must_put(format!("k{}", i).as_bytes(), b"v1");
    }

    let r1 = pd_client.get_region(b"k1").unwrap();
    let r2 = pd_client.get_region(b"k5").unwrap();
    let r3 = pd_client.get_region(b"k9").unwrap();

    pd_client.must_merge(r2.get_id(), r1.get_id());
    assert_eq!(r1.get_id(), 1000);
    let apply_yield_1000_fp = "apply_yield_1000";
    fail::cfg(apply_yield_1000_fp, "80%3*return()").unwrap();

    for i in 0..10 {
        cluster.must_put(format!("k{}", i).as_bytes(), b"v2");
    }

    pd_client.must_merge(r3.get_id(), r1.get_id());

    for i in 0..10 {
        cluster.must_put(format!("k{}", i).as_bytes(), b"v3");
    }
}<|MERGE_RESOLUTION|>--- conflicted
+++ resolved
@@ -709,8 +709,6 @@
     must_get_equal(&cluster.get_engine(3), b"k123", b"v2");
 }
 
-<<<<<<< HEAD
-=======
 /// Tests whether stale merge is rollback properly if it merge to the same target region again later.
 #[test]
 fn test_node_failed_merge_before_succeed_merge() {
@@ -854,7 +852,6 @@
     must_get_equal(&cluster.get_engine(3), b"k4", b"v4");
 }
 
->>>>>>> 1118a0dc
 #[test]
 fn test_merge_cascade_merge_with_apply_yield() {
     let _guard = crate::setup();
