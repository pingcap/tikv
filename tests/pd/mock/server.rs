// Copyright 2017 PingCAP, Inc.
//
// Licensed under the Apache License, Version 2.0 (the "License");
// you may not use this file except in compliance with the License.
// You may obtain a copy of the License at
//
//     http://www.apache.org/licenses/LICENSE-2.0
//
// Unless required by applicable law or agreed to in writing, software
// distributed under the License is distributed on an "AS IS" BASIS,
// See the License for the specific language governing permissions and
// limitations under the License.

use std::sync::Arc;
use std::thread;
use std::time::Duration;

use futures::{Future, Sink, Stream};
use grpc::{
    DuplexSink, EnvBuilder, RequestStream, RpcContext, RpcStatus, RpcStatusCode,
    Server as GrpcServer, ServerBuilder, UnarySink, WriteFlags,
};
use tikv::pd::Error as PdError;
use tikv::util::security::*;

use kvproto::pdpb::*;
use kvproto::pdpb_grpc::{self, Pd};

use super::mocker::*;

pub struct Server<C: PdMocker> {
    server: Option<GrpcServer>,
    mocker: PdMock<C>,
}

impl Server<Service> {
    pub fn new(eps_count: usize) -> Server<Service> {
        let mgr = SecurityManager::new(&SecurityConfig::default()).unwrap();
        let eps = vec![("127.0.0.1".to_owned(), 0); eps_count];
        let case = Option::None::<Arc<Service>>;
        Self::with_configuration(&mgr, eps, case)
    }
}

impl<C: PdMocker + Send + Sync + 'static> Server<C> {
    pub fn with_case(eps_count: usize, case: Arc<C>) -> Server<C> {
        let mgr = SecurityManager::new(&SecurityConfig::default()).unwrap();
        let eps = vec![("127.0.0.1".to_owned(), 0); eps_count];
        Server::with_configuration(&mgr, eps, Some(case))
    }

    pub fn with_configuration(
        mgr: &SecurityManager,
        eps: Vec<(String, u16)>,
        case: Option<Arc<C>>,
    ) -> Server<C> {
        let handler = Arc::new(Service::new());
        let default_handler = Arc::clone(&handler);
        let mocker = PdMock {
            default_handler,
            case: case.clone(),
        };
        let mut server = Server {
            server: None,
            mocker,
        };
        server.start(mgr, eps);
        server
    }

    pub fn start(&mut self, mgr: &SecurityManager, eps: Vec<(String, u16)>) {
        let service = pdpb_grpc::create_pd(self.mocker.clone());
        let env = Arc::new(
            EnvBuilder::new()
                .cq_count(1)
                .name_prefix(thd_name!("mock-server"))
                .build(),
        );
        let mut sb = ServerBuilder::new(env).register_service(service);
        for (host, port) in eps {
            sb = mgr.bind(sb, &host, port);
        }

        let mut server = sb.build().unwrap();
        {
            let addrs: Vec<String> = server
                .bind_addrs()
                .iter()
                .map(|addr| format!("{}:{}", addr.0, addr.1))
                .collect();
            self.mocker.default_handler.set_endpoints(addrs.clone());
            if let Some(case) = self.mocker.case.as_ref() {
                case.set_endpoints(addrs);
            }
        }

        server.start();
        self.server = Some(server);
        // Ensure that server is ready.
        thread::sleep(Duration::from_secs(1));
    }

    pub fn stop(&mut self) {
        self.server.take();
    }

    pub fn bind_addrs(&self) -> Vec<(String, u16)> {
        self.server.as_ref().unwrap().bind_addrs().to_vec()
    }
}

fn hijack_unary<F, R, C: PdMocker>(mock: &PdMock<C>, ctx: RpcContext, sink: UnarySink<R>, f: F)
where
    R: Send + 'static,
    F: Fn(&PdMocker) -> Option<Result<R>>,
{
    let resp = mock
        .case
        .as_ref()
        .and_then(|case| f(case.as_ref()))
        .or_else(|| f(mock.default_handler.as_ref()));

    match resp {
        Some(Ok(resp)) => ctx.spawn(
            sink.success(resp)
                .map_err(move |err| error!("failed to reply: {:?}", err)),
        ),
        Some(Err(err)) => {
            let status = RpcStatus::new(RpcStatusCode::Unknown, Some(format!("{:?}", err)));
            ctx.spawn(
                sink.fail(status)
                    .map_err(move |err| error!("failed to reply: {:?}", err)),
            );
        }
        _ => {
            let status = RpcStatus::new(
                RpcStatusCode::Unimplemented,
                Some("Unimplemented".to_owned()),
            );
            ctx.spawn(
                sink.fail(status)
                    .map_err(move |err| error!("failed to reply: {:?}", err)),
            );
        }
    }
}

#[derive(Debug)]
struct PdMock<C: PdMocker> {
    default_handler: Arc<Service>,
    case: Option<Arc<C>>,
}

impl<C: PdMocker> Clone for PdMock<C> {
    fn clone(&self) -> Self {
        PdMock {
            default_handler: Arc::clone(&self.default_handler),
            case: self.case.clone(),
        }
    }
}

impl<C: PdMocker + Send + Sync + 'static> Pd for PdMock<C> {
    fn get_members(
        &self,
        ctx: RpcContext,
        req: GetMembersRequest,
        sink: UnarySink<GetMembersResponse>,
    ) {
        hijack_unary(self, ctx, sink, |c| c.get_members(&req))
    }

    fn tso(&self, _: RpcContext, _: RequestStream<TsoRequest>, _: DuplexSink<TsoResponse>) {
        unimplemented!()
    }

    fn bootstrap(
        &self,
        ctx: RpcContext,
        req: BootstrapRequest,
        sink: UnarySink<BootstrapResponse>,
    ) {
        hijack_unary(self, ctx, sink, |c| c.bootstrap(&req))
    }

    fn is_bootstrapped(
        &self,
        ctx: RpcContext,
        req: IsBootstrappedRequest,
        sink: UnarySink<IsBootstrappedResponse>,
    ) {
        hijack_unary(self, ctx, sink, |c| c.is_bootstrapped(&req))
    }

    fn alloc_id(&self, ctx: RpcContext, req: AllocIDRequest, sink: UnarySink<AllocIDResponse>) {
        hijack_unary(self, ctx, sink, |c| c.alloc_id(&req))
    }

    fn get_store(&self, ctx: RpcContext, req: GetStoreRequest, sink: UnarySink<GetStoreResponse>) {
        hijack_unary(self, ctx, sink, |c| c.get_store(&req))
    }

    fn put_store(&self, ctx: RpcContext, req: PutStoreRequest, sink: UnarySink<PutStoreResponse>) {
        hijack_unary(self, ctx, sink, |c| c.put_store(&req))
    }

    fn get_all_stores(
        &self,
        ctx: RpcContext,
        req: GetAllStoresRequest,
        sink: UnarySink<GetAllStoresResponse>,
    ) {
        hijack_unary(self, ctx, sink, |c| c.get_all_stores(&req))
    }

    fn store_heartbeat(
        &self,
        ctx: RpcContext,
        req: StoreHeartbeatRequest,
        sink: UnarySink<StoreHeartbeatResponse>,
    ) {
        hijack_unary(self, ctx, sink, |c| c.store_heartbeat(&req))
    }

    fn region_heartbeat(
        &self,
        ctx: RpcContext,
        stream: RequestStream<RegionHeartbeatRequest>,
        sink: DuplexSink<RegionHeartbeatResponse>,
    ) {
        let mock = self.clone();
        let f = sink
            .sink_map_err(PdError::from)
            .send_all(
                stream
                    .map_err(PdError::from)
                    .and_then(move |req| {
                        let resp = mock
                            .case
                            .as_ref()
                            .and_then(|case| case.region_heartbeat(&req))
                            .or_else(|| mock.default_handler.region_heartbeat(&req));
                        match resp {
                            None => Ok(None),
                            Some(Ok(resp)) => Ok(Some((resp, WriteFlags::default()))),
                            Some(Err(e)) => Err(box_err!("{:?}", e)),
                        }
                    })
                    .filter_map(|o| o),
            )
            .map(|_| ())
            .map_err(|e| error!("failed to handle heartbeat: {:?}", e));
        ctx.spawn(f)
    }

    fn get_region(
        &self,
        ctx: RpcContext,
        req: GetRegionRequest,
        sink: UnarySink<GetRegionResponse>,
    ) {
        hijack_unary(self, ctx, sink, |c| c.get_region(&req))
    }

    fn get_region_by_id(
        &self,
        ctx: RpcContext,
        req: GetRegionByIDRequest,
        sink: UnarySink<GetRegionResponse>,
    ) {
        hijack_unary(self, ctx, sink, |c| c.get_region_by_id(&req))
    }

    fn ask_split(&self, ctx: RpcContext, req: AskSplitRequest, sink: UnarySink<AskSplitResponse>) {
        hijack_unary(self, ctx, sink, |c| c.ask_split(&req))
    }

    fn report_split(
        &self,
        ctx: RpcContext,
        req: ReportSplitRequest,
        sink: UnarySink<ReportSplitResponse>,
    ) {
        hijack_unary(self, ctx, sink, |c| c.report_split(&req))
    }

    fn get_cluster_config(
        &self,
        ctx: RpcContext,
        req: GetClusterConfigRequest,
        sink: UnarySink<GetClusterConfigResponse>,
    ) {
        hijack_unary(self, ctx, sink, |c| c.get_cluster_config(&req))
    }

    fn put_cluster_config(
        &self,
        ctx: RpcContext,
        req: PutClusterConfigRequest,
        sink: UnarySink<PutClusterConfigResponse>,
    ) {
        hijack_unary(self, ctx, sink, |c| c.put_cluster_config(&req))
    }

    fn scatter_region(
        &self,
        ctx: RpcContext,
        req: ScatterRegionRequest,
        sink: UnarySink<ScatterRegionResponse>,
    ) {
        hijack_unary(self, ctx, sink, |c| c.scatter_region(&req))
    }

    fn get_gc_safe_point(
<<<<<<< HEAD
       &self,
       _ctx: RpcContext,
       _req: GetGCSafePointRequest,
       _sink: UnarySink<GetGCSafePointResponse>,
=======
        &self,
        _ctx: RpcContext,
        _req: GetGCSafePointRequest,
        _sink: UnarySink<GetGCSafePointResponse>,
>>>>>>> 3137a631
    ) {
        unimplemented!()
    }

    fn update_gc_safe_point(
        &self,
        _ctx: RpcContext,
        _req: UpdateGCSafePointRequest,
        _sink: UnarySink<UpdateGCSafePointResponse>,
    ) {
        unimplemented!()
    }
}<|MERGE_RESOLUTION|>--- conflicted
+++ resolved
@@ -312,17 +312,10 @@
     }
 
     fn get_gc_safe_point(
-<<<<<<< HEAD
-       &self,
-       _ctx: RpcContext,
-       _req: GetGCSafePointRequest,
-       _sink: UnarySink<GetGCSafePointResponse>,
-=======
         &self,
         _ctx: RpcContext,
         _req: GetGCSafePointRequest,
         _sink: UnarySink<GetGCSafePointResponse>,
->>>>>>> 3137a631
     ) {
         unimplemented!()
     }
