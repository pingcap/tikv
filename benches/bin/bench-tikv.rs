// Copyright 2016 PingCAP, Inc.
//
// Licensed under the Apache License, Version 2.0 (the "License");
// you may not use this file except in compliance with the License.
// You may obtain a copy of the License at
//
//     http://www.apache.org/licenses/LICENSE-2.0
//
// Unless required by applicable law or agreed to in writing, software
// distributed under the License is distributed on an "AS IS" BASIS,
// See the License for the specific language governing permissions and
// limitations under the License.

#![allow(stable_features)]
#![feature(mpsc_recv_timeout)]
#![feature(plugin)]
#![feature(test)]
#![feature(fnbox)]
#![feature(box_syntax)]
#![feature(integer_atomics)]
#![cfg_attr(feature = "dev", plugin(clippy))]
#![cfg_attr(not(feature = "dev"), allow(unknown_lints))]
#![feature(btree_range, collections_bound)]
#![allow(new_without_default)]
#![allow(needless_pass_by_value)]
#![allow(unreadable_literal)]

#[macro_use]
extern crate log;
extern crate protobuf;
#[macro_use]
extern crate tikv;
extern crate rand;
extern crate rocksdb;
extern crate tempdir;
extern crate test;
extern crate kvproto;
extern crate futures;
extern crate grpcio as grpc;

#[allow(dead_code)]
#[path = "../../tests/util/mod.rs"]
mod test_util;
#[allow(dead_code)]
#[path = "../../tests/raftstore/util.rs"]
mod util;
#[allow(dead_code)]
#[path = "../../tests/raftstore/cluster.rs"]
mod cluster;
#[path = "../../tests/raftstore/node.rs"]
mod node;
#[path = "../../tests/raftstore/server.rs"]
mod server;
#[allow(dead_code)]
#[path = "../../tests/raftstore/pd.rs"]
mod pd;
#[allow(dead_code)]
#[path = "../../tests/raftstore/transport_simulate.rs"]
mod transport_simulate;

use test::BenchSamples;

/// shortcut to bench a function.
macro_rules! bench {
    ($($stmt:stmt);+) => ({
        use test::bench;
        bench::benchmark(|b| {
            b.iter(|| {
                $($stmt);+
            })
        }
    )});
}

/// Same as print, but will flush automatically.
macro_rules! printf {
    ($($arg:tt)*) => ({
        use std::io::{self, Write};
        print!($($arg)*);
        io::stdout().flush().unwrap();
    });
}

<<<<<<< HEAD
=======
#[allow(dead_code)]
>>>>>>> 0bb78caa
mod utils;

mod raftstore;
mod mvcc;
mod mvcctxn;

fn print_result(smp: BenchSamples) {
    println!("{}", test::fmt_bench_samples(&smp));
}

use std::env;

fn main() {
    if let Err(e) = tikv::util::config::check_max_open_fds(4096) {
        panic!(
            "To run bench, please make sure the maximum number of open file descriptors not \
             less than 4096: {:?}",
            e
        );
    }
    // TODO allow user to specify flag to just bench some cases.


    let mut args: Vec<_> = env::args().skip(1).collect();

<<<<<<< HEAD
    let available_options = vec![
        "raftstore",
        "tombstone-scan",
        "mvcctxn",
        "concurrent-batch-mvcctxn",
    ];
=======
    let available_options = vec!["raftstore", "tombstone-scan"];
>>>>>>> 0bb78caa

    if args.is_empty() {
        args = available_options.iter().map(|&s| String::from(s)).collect();
    }

    if args[0] == "-h" || args[0] == "--help" {
        eprintln!(
            "Usage: bench-tikv [item1] [item2] [item3] ...\n\
             where item1, item2, item3, ... are bench items.\n\n\
             Available options are:"
        );
        for item in available_options {
            eprintln!("    {}", item);
        }

        eprintln!(
            "\nRun with no args to do all benches.\n\
             Run with -h or --help to show this help."
        );
    } else {
        for item in args {
            match item.as_ref() {
                "raftstore" => raftstore::bench_raftstore(),
                "tombstone-scan" => mvcc::bench_engine(),
<<<<<<< HEAD
                "mvcctxn" => mvcctxn::bench_mvcctxn(),
                "concurrent-batch-mvcctxn" => mvcctxn::bench_concurrent_batch(),
=======
>>>>>>> 0bb78caa
                _ => eprintln!("*** Unknown bench item {}", item),
            }
        }
    }
}<|MERGE_RESOLUTION|>--- conflicted
+++ resolved
@@ -81,10 +81,7 @@
     });
 }
 
-<<<<<<< HEAD
-=======
 #[allow(dead_code)]
->>>>>>> 0bb78caa
 mod utils;
 
 mod raftstore;
@@ -110,16 +107,12 @@
 
     let mut args: Vec<_> = env::args().skip(1).collect();
 
-<<<<<<< HEAD
     let available_options = vec![
         "raftstore",
         "tombstone-scan",
         "mvcctxn",
         "concurrent-batch-mvcctxn",
     ];
-=======
-    let available_options = vec!["raftstore", "tombstone-scan"];
->>>>>>> 0bb78caa
 
     if args.is_empty() {
         args = available_options.iter().map(|&s| String::from(s)).collect();
@@ -144,11 +137,8 @@
             match item.as_ref() {
                 "raftstore" => raftstore::bench_raftstore(),
                 "tombstone-scan" => mvcc::bench_engine(),
-<<<<<<< HEAD
                 "mvcctxn" => mvcctxn::bench_mvcctxn(),
                 "concurrent-batch-mvcctxn" => mvcctxn::bench_concurrent_batch(),
-=======
->>>>>>> 0bb78caa
                 _ => eprintln!("*** Unknown bench item {}", item),
             }
         }
