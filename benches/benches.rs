// Copyright 2016 PingCAP, Inc.
//
// Licensed under the Apache License, Version 2.0 (the "License");
// you may not use this file except in compliance with the License.
// You may obtain a copy of the License at
//
//     http://www.apache.org/licenses/LICENSE-2.0
//
// Unless required by applicable law or agreed to in writing, software
// distributed under the License is distributed on an "AS IS" BASIS,
// See the License for the specific language governing permissions and
// limitations under the License.

#![feature(test)]

extern crate arrow;
extern crate byteorder;
extern crate crossbeam_channel;
extern crate kvproto;
extern crate log;
extern crate mio;
extern crate num_traits;
extern crate protobuf;
extern crate raft;
extern crate rand;
extern crate rocksdb;
extern crate tempdir;
extern crate test;
extern crate tipb;

<<<<<<< HEAD
extern crate test_coprocessor;
=======
extern crate cop_datatype;
>>>>>>> be3bae00
extern crate test_storage;
extern crate test_util;
extern crate tikv;

mod channel;
mod coprocessor;
mod raftkv;
mod serialization;
mod storage;
mod writebatch;

use test::Bencher;

use test_util::KvGenerator;

#[bench]
fn _bench_check_requirement(_: &mut test::Bencher) {
    tikv::util::config::check_max_open_fds(4096).unwrap();
}

#[bench]
fn bench_kv_iter(b: &mut Bencher) {
    let mut g = KvGenerator::new(100, 1000);
    b.iter(|| g.next());
}<|MERGE_RESOLUTION|>--- conflicted
+++ resolved
@@ -28,11 +28,8 @@
 extern crate test;
 extern crate tipb;
 
-<<<<<<< HEAD
+extern crate cop_datatype;
 extern crate test_coprocessor;
-=======
-extern crate cop_datatype;
->>>>>>> be3bae00
 extern crate test_storage;
 extern crate test_util;
 extern crate tikv;
