--- conflicted
+++ resolved
@@ -4,14 +4,11 @@
 publish = false
 edition = "2018"
 
-<<<<<<< HEAD
-=======
 [features]
 default = ["protobuf-codec"]
 protobuf-codec = ["tidb_query/protobuf-codec"]
 prost-codec = ["tidb_query/prost-codec"]
 
->>>>>>> 0247486b
 [lib]
 path = "mod.rs"
 
