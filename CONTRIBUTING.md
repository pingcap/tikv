--- conflicted
+++ resolved
@@ -23,29 +23,17 @@
 Define a local working directory:
 
 ```sh
-<<<<<<< HEAD
 $ WORKING_DIR=/.../src/github.com/pingcap
-=======
-# Define a local working directory:
-$ working_dir=/.../src/github.com/pingcap
->>>>>>> 6881bd1e
 $ user={your github profile name}
 ```
 
 Create your clone:
 
 ```sh
-<<<<<<< HEAD
 $ mkdir -p $WORKING_DIR
 $ cd $WORKING_DIR
 $ git clone https://github.com/$user/tikv.git
 $ cd $WORKING_DIR/tikv
-=======
-$ mkdir -p $working_dir
-$ cd $working_dir
-$ git clone https://github.com/$user/tikv.git
-$ cd $working_dir/tikv
->>>>>>> 6881bd1e
 ```
 
 View the remote info:
@@ -54,15 +42,11 @@
 $ git remote -v
 origin	https://github.com/$user/tikv.git (fetch)
 origin	https://github.com/$user/tikv.git (push)
-<<<<<<< HEAD
 ```
 
 Add remote upstream and set `set-url` info:
 
 ```sh
-=======
-
->>>>>>> 6881bd1e
 $ git remote add upstream https://github.com/pingcap/tikv.git
 $ git remote -v
 origin	https://github.com/$user/tikv.git (fetch)
@@ -84,11 +68,7 @@
 Get your local master up to date:
 
 ```sh
-<<<<<<< HEAD
 cd $WORKING_DIR/tikv
-=======
-cd $working_dir/tikv
->>>>>>> 6881bd1e
 git fetch upstream
 git checkout master
 git rebase upstream/master
@@ -106,15 +86,6 @@
 
 You can now edit the code on the `myfeature` branch.
 
-<<<<<<< HEAD
-=======
-#### Run stand-alone mode
-
-```sh
-$ make build
-```
-
->>>>>>> 6881bd1e
 #### Run Test
 
 When you're ready to test out your changes, use the `dev` task. It will format your codebase, build with clippy enabled, and run tests. This should run without failure before you create a PR.
@@ -128,16 +99,10 @@
 
 ### Step 5: Keep your branch in sync
 
-<<<<<<< HEAD
 While on your `myfeature` branch:
 
 ```sh
 cd $WORKING_DIR/tikv
-=======
-```sh
-# While on your myfeature branch.
-cd $working_dir/tikv
->>>>>>> 6881bd1e
 git fetch upstream
 git rebase upstream/master
 ```
@@ -170,11 +135,8 @@
 Commit changes made in response to review comments to the same branch on your fork.
 
 Very small PRs are easy to review. Very large PRs are very difficult to review.
-<<<<<<< HEAD
 
 If you notice your feature is fixing multiple things, or the feature can be broken now, please try to split it into multiple PRs
-=======
->>>>>>> 6881bd1e
 
 Thanks for your contributions!
 
