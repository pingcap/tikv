// Copyright 2017 PingCAP, Inc.
//
// Licensed under the Apache License, Version 2.0 (the "License");
// you may not use this file except in compliance with the License.
// You may obtain a copy of the License at
//
//     http://www.apache.org/licenses/LICENSE-2.0
//
// Unless required by applicable law or agreed to in writing, software
// distributed under the License is distributed on an "AS IS" BASIS,
// See the License for the specific language governing permissions and
// limitations under the License.

use super::Result;
<<<<<<< HEAD
use std::{str, f64};
use std::cmp::{Ord, Ordering, PartialEq, PartialOrd};
=======
use std::{self, str, f64};
>>>>>>> cfc5459a
use std::collections::BTreeMap;
use serde_json;
use std::io::{Read, Write};
use std::fmt;
use util::codec::Error;
use std::str::FromStr;
use util::codec::number::{NumberDecoder, NumberEncoder};
use byteorder::{ReadBytesExt, WriteBytesExt};
use serde::ser::{Serialize, Serializer, SerializeTuple, SerializeMap};
use serde::de::{self, Deserialize, Deserializer, Visitor, SeqAccess, MapAccess};

const TYPE_CODE_OBJECT: u8 = 0x01;
const TYPE_CODE_ARRAY: u8 = 0x03;
const TYPE_CODE_LITERAL: u8 = 0x04;
const TYPE_CODE_I64: u8 = 0x09;
const TYPE_CODE_DOUBLE: u8 = 0x0b;
const TYPE_CODE_STRING: u8 = 0x0c;

#[allow(dead_code)]
const PRECEDENCE_BLOB: i32 = -1;
#[allow(dead_code)]
const PRECEDENCE_BIT: i32 = -2;
#[allow(dead_code)]
const PRECEDENCE_OPAQUE: i32 = -3;
#[allow(dead_code)]
const PRECEDENCE_DATETIME: i32 = -4;
#[allow(dead_code)]
const PRECEDENCE_TIME: i32 = -5;
#[allow(dead_code)]
const PRECEDENCE_DATE: i32 = -6;
const PRECEDENCE_BOOLEAN: i32 = -7;
const PRECEDENCE_ARRAY: i32 = -8;
const PRECEDENCE_OBJECT: i32 = -9;
const PRECEDENCE_STRING: i32 = -10;
const PRECEDENCE_NUMBER: i32 = -11;
const PRECEDENCE_NULL: i32 = -12;

const JSON_LITERAL_NIL: u8 = 0x00;
const JSON_LITERAL_TRUE: u8 = 0x01;
const JSON_LITERAL_FALSE: u8 = 0x02;

const LENGTH_TYPE: usize = 1;
const LENGTH_LITERAL: usize = 1;
const LENGTH_U16: usize = 2;
const LENGTH_U32: usize = 4;
const LENGTH_I64: usize = 8;
const LENGTH_KEY_ENTRY: usize = LENGTH_U32 + LENGTH_U16;
const LENGTH_VALUE_ENTRY: usize = LENGTH_TYPE + LENGTH_U32;

const ERR_CONVERT_FAILED: &str = "Can not covert from ";

// Json implement type json used in tikv, it specifies the following
// implementations:
// 1. Serialize `json` values into binary representation, and reading values
//  back from the binary representation.
// 2. Serialize `json` values into readable string representation, and reading
// values back from string representation.
// The binary Json format from MySQL 5.7 is in the following link:
// https://github.com/mysql/mysql-server/blob/5.7/sql/json_binary.h#L52
// The only difference is that we use large `object` or large `array` for
// the small corresponding ones. That means in our implementation there
// is no difference between small `object` and big `object`, so does `array`.
#[derive(Clone, Debug)]
pub enum Json {
    Object(BTreeMap<String, Json>),
    Array(Vec<Json>),
    Literal(u8),
    I64(i64),
    Double(f64),
    String(String),
}

#[allow(dead_code)]
impl Json {
    fn get_type_code(&self) -> u8 {
        match *self {
            Json::Object(_) => TYPE_CODE_OBJECT,
            Json::Array(_) => TYPE_CODE_ARRAY,
            Json::Literal(_) => TYPE_CODE_LITERAL,
            Json::I64(_) => TYPE_CODE_I64,
            Json::Double(_) => TYPE_CODE_DOUBLE,
            Json::String(_) => TYPE_CODE_STRING,
        }
    }

    fn binary_len(&self) -> usize {
        LENGTH_TYPE +
        match *self {
            Json::Object(ref d) => get_obj_binary_len(d),
            Json::Array(ref d) => get_array_binary_len(d),
            Json::Literal(_) => LENGTH_LITERAL,
            Json::I64(_) | Json::Double(_) => LENGTH_I64,
            Json::String(ref d) => get_str_binary_len(d),
        }
    }

    fn get_precedence(&self) -> i32 {
        match *self {
            Json::Object(_) => PRECEDENCE_OBJECT,
            Json::Array(_) => PRECEDENCE_ARRAY,
            Json::Literal(d) => {
                if d == JSON_LITERAL_NIL {
                    PRECEDENCE_NULL
                } else {
                    PRECEDENCE_BOOLEAN
                }
            }
            Json::I64(_) | Json::Double(_) => PRECEDENCE_NUMBER,
            Json::String(_) => PRECEDENCE_STRING,
        }
    }

    pub fn to_string(&self) -> String {
        serde_json::to_string(self).unwrap()
    }

    fn as_literal(&self) -> Result<u8> {
        if let Json::Literal(d) = *self {
            Ok(d)
        } else {
            Err(invalid_type!("{} from {} to literal",
                              ERR_CONVERT_FAILED,
                              self.get_type_code()))
        }
    }

    fn as_f64(&self) -> Result<f64> {
        match *self {
            Json::Double(d) => Ok(d),
            Json::I64(d) => Ok(d as f64),
            Json::Literal(d) if d != JSON_LITERAL_NIL => Ok(d as f64),
            _ => {
                Err(invalid_type!("{} from {} to f64",
                                  ERR_CONVERT_FAILED,
                                  self.get_type_code()))
            }
        }
    }

    fn as_str(&self) -> Result<&str> {
        if let Json::String(ref s) = *self {
            return Ok(s);
        }
        Err(invalid_type!("{} from {} to string",
                          ERR_CONVERT_FAILED,
                          self.get_type_code()))
    }

    fn as_array(&self) -> Result<&[Json]> {
        if let Json::Array(ref s) = *self {
            return Ok(s);
        }
        Err(invalid_type!("{} from {} to array",
                          ERR_CONVERT_FAILED,
                          self.get_type_code()))
    }
}

impl FromStr for Json {
    type Err = Error;
    fn from_str(s: &str) -> std::result::Result<Self, Self::Err> {
        match serde_json::from_str(s) {
            Ok(value) => Ok(value),
            Err(e) => Err(invalid_type!("Illegal Json text:{:?}", e)),
        }
    }
}

#[allow(dead_code)]
fn get_obj_binary_len(data: &BTreeMap<String, Json>) -> usize {
    let element_count = data.len();
    let key_entries_len = element_count * LENGTH_KEY_ENTRY;
    let value_entries_len = element_count * LENGTH_VALUE_ENTRY;
    let mut keys_len = 0;
    let mut values_len = 0;
    for (k, v) in data {
        keys_len += k.len();
        if v.get_type_code() != TYPE_CODE_LITERAL {
            values_len += v.binary_len() - LENGTH_TYPE;
        }
    }
    // object: element-count size key-entry* value-entry* key* value*
    LENGTH_U32 + LENGTH_U32 + key_entries_len + value_entries_len + keys_len + values_len
}

#[allow(dead_code)]
fn get_array_binary_len(data: &[Json]) -> usize {
    let element_count = data.len();
    let value_entries_len = element_count * LENGTH_VALUE_ENTRY;
    let mut values_len = 0;
    for v in data {
        if v.get_type_code() != TYPE_CODE_LITERAL {
            values_len += v.binary_len() - LENGTH_TYPE;
        }
    }
    // array ::= element-count size value-entry* value*
    LENGTH_U32 + LENGTH_U32 + value_entries_len + values_len
}

#[allow(dead_code)]
fn get_str_binary_len(data: &str) -> usize {
    let len = data.as_bytes().len();
    get_var_u64_blen(len as u64) + len
}

#[allow(dead_code)]
fn get_var_u64_blen(mut v: u64) -> usize {
    let mut len = 1;
    while v >= 0x80 {
        v >>= 7;
        len += 1;
    }
    len
}

impl Serialize for Json {
    fn serialize<S>(&self, serializer: S) -> std::result::Result<S::Ok, S::Error>
        where S: Serializer
    {
        match *self {
            Json::Literal(l) => {
                match l {
                    JSON_LITERAL_NIL => serializer.serialize_none(),
                    JSON_LITERAL_TRUE => serializer.serialize_bool(true),
                    _ => serializer.serialize_bool(false),
                }
            }
            Json::String(ref s) => serializer.serialize_str(s),
            Json::Object(ref obj) => {
                let mut map = try!(serializer.serialize_map(Some(obj.len())));
                for (k, v) in obj {
                    try!(map.serialize_entry(k, v));
                }
                map.end()
            }
            Json::Array(ref array) => {
                let mut tup = try!(serializer.serialize_tuple(array.len()));
                for item in array {
                    try!(tup.serialize_element(item));
                }
                tup.end()
            }
            Json::Double(d) => serializer.serialize_f64(d),
            Json::I64(d) => serializer.serialize_i64(d),
        }
    }
}

impl PartialEq for Json {
    fn eq(&self, right: &Json) -> bool {
        self.cmp(right) == Ordering::Equal
    }
}

impl PartialOrd for Json {
    fn partial_cmp(&self, right: &Json) -> Option<Ordering> {
        let precedence_diff = self.get_precedence() - right.get_precedence();
        if precedence_diff == 0 {
            return match self.get_type_code() {
                TYPE_CODE_LITERAL => {
                    let left_data = self.as_literal().unwrap();
                    let right_data = right.as_literal().unwrap();
                    right_data.partial_cmp(&left_data)
                }
                TYPE_CODE_DOUBLE | TYPE_CODE_I64 => {
                    let left_data = self.as_f64().unwrap();
                    let right_data = right.as_f64().unwrap();
                    if (left_data - right_data).abs() < f64::EPSILON {
                        Some(Ordering::Equal)
                    } else {
                        left_data.partial_cmp(&right_data)
                    }
                }
                TYPE_CODE_STRING => {
                    let left_data = self.as_str().unwrap();
                    let right_data = right.as_str().unwrap();
                    left_data.partial_cmp(right_data)
                }
                TYPE_CODE_ARRAY => {
                    let left_data = self.as_array().unwrap();
                    let right_data = right.as_array().unwrap();
                    left_data.partial_cmp(right_data)
                }
                TYPE_CODE_OBJECT => {
                    let mut left_data = vec![];
                    let mut right_data = vec![];
                    left_data.encode_json(self).unwrap();
                    right_data.encode_json(right).unwrap();
                    left_data.partial_cmp(&right_data)
                }
                _ => Some(Ordering::Equal),
            };
        }

        let left_data = self.as_f64();
        let right_data = right.as_f64();
        // tidb treat boolean as integer, but boolean is different from integer in JSON.
        // so we need convert them to same type and then compare.
        if left_data.is_ok() && right_data.is_ok() {
            let left = left_data.unwrap();
            let right = right_data.unwrap();
            return left.partial_cmp(&right);
        }

        if precedence_diff > 0 {
            Some(Ordering::Greater)
        } else {
            Some(Ordering::Less)
        }
    }
}

impl Eq for Json {}

impl Ord for Json {
    fn cmp(&self, right: &Json) -> Ordering {
        self.partial_cmp(right).unwrap()
    }
}

struct JsonVisitor;
impl<'de> Visitor<'de> for JsonVisitor {
    type Value = Json;
    fn expecting(&self, formatter: &mut fmt::Formatter) -> fmt::Result {
        write!(formatter, "may be any string")
    }

    fn visit_unit<E>(self) -> std::result::Result<Self::Value, E>
        where E: de::Error
    {
        Ok(Json::Literal(JSON_LITERAL_NIL))
    }

    fn visit_bool<E>(self, v: bool) -> std::result::Result<Self::Value, E>
        where E: de::Error
    {
        if v {
            Ok(Json::Literal(JSON_LITERAL_TRUE))
        } else {
            Ok(Json::Literal(JSON_LITERAL_FALSE))
        }
    }

    fn visit_i64<E>(self, v: i64) -> std::result::Result<Self::Value, E>
        where E: de::Error
    {
        Ok(Json::I64(v))
    }

    fn visit_u64<E>(self, v: u64) -> std::result::Result<Self::Value, E>
        where E: de::Error
    {
        self.visit_i64(v as i64)
    }

    fn visit_f64<E>(self, v: f64) -> std::result::Result<Self::Value, E>
        where E: de::Error
    {
        Ok(Json::Double(v))
    }

    fn visit_str<E>(self, v: &str) -> std::result::Result<Self::Value, E>
        where E: de::Error
    {
        Ok(Json::String(String::from(v)))
    }

    fn visit_seq<M>(self, mut seq: M) -> std::result::Result<Self::Value, M::Error>
        where M: SeqAccess<'de>
    {
        let mut seqs = Vec::with_capacity(seq.size_hint().unwrap_or(0));
        while let Some(value) = seq.next_element()? {
            seqs.push(value);
        }
        Ok(Json::Array(seqs))
    }

    fn visit_map<M>(self, mut access: M) -> std::result::Result<Self::Value, M::Error>
        where M: MapAccess<'de>
    {
        let mut map = BTreeMap::new();

        // While there are entries remaining in the input, add them
        // into our map.
        while let Some((key, value)) = access.next_entry()? {
            map.insert(key, value);
        }
        Ok(Json::Object(map))
    }
}

impl<'de> Deserialize<'de> for Json {
    fn deserialize<D>(deserializer: D) -> std::result::Result<Self, D::Error>
        where D: Deserializer<'de>
    {
        deserializer.deserialize_any(JsonVisitor)
    }
}

#[allow(dead_code)]
pub trait JsonEncoder: NumberEncoder {
    fn encode_json(&mut self, data: &Json) -> Result<()> {
        try!(self.write_u8(data.get_type_code()));
        self.encode_json_body(data)
    }

    fn encode_json_body(&mut self, data: &Json) -> Result<()> {
        match *data {
            Json::Object(ref d) => self.encode_obj(d),
            Json::Array(ref d) => self.encode_array(d),
            Json::Literal(d) => self.encode_literal(d),
            Json::I64(d) => self.encode_json_i64(d),
            Json::Double(d) => self.encode_json_f64(d),
            Json::String(ref d) => self.encode_str(d),
        }
    }

    fn encode_obj(&mut self, data: &BTreeMap<String, Json>) -> Result<()> {
        // object: element-count size key-entry* value-entry* key* value*
        // element-count ::= uint32 number of members in object or number of elements in array
        let element_count = data.len();
        let element_count_len = LENGTH_U32;
        // size ::= uint32 number of bytes in the binary representation of the object or array
        let size_len = LENGTH_U32;
        // key-entry ::= key-offset(uint32) key-length(uint16)
        let key_entries_len = LENGTH_KEY_ENTRY * element_count;
        // value-entry ::= type(byte) offset-or-inlined-value(uint32)
        let value_entries_len = LENGTH_VALUE_ENTRY * element_count;
        let mut key_entries = Vec::with_capacity(key_entries_len);
        let mut encode_keys = Vec::new();
        let mut key_offset = element_count_len + size_len + key_entries_len + value_entries_len;
        for key in data.keys() {
            let encode_key = key.as_bytes();
            let key_len = try!(encode_keys.write(encode_key));
            try!(key_entries.encode_u32_le(key_offset as u32));
            try!(key_entries.encode_u16_le(key_len as u16));
            key_offset += key_len;
        }

        let mut value_offset = key_offset as u32;
        let mut value_entries = Vec::with_capacity(value_entries_len);
        let mut encode_values = vec![];
        for value in data.values() {
            try!(value_entries.encode_json_item(value, &mut value_offset, &mut encode_values));
        }
        let size = value_offset;
        try!(self.encode_u32_le(element_count as u32));
        try!(self.encode_u32_le(size as u32));
        try!(self.write_all(key_entries.as_mut()));
        try!(self.write_all(value_entries.as_mut()));
        try!(self.write_all(encode_keys.as_mut()));
        try!(self.write_all(encode_values.as_mut()));
        Ok(())
    }

    fn encode_array(&mut self, data: &[Json]) -> Result<()> {
        // array ::= element-count size value-entry* value*
        let element_count = data.len();
        let count_len = LENGTH_U32;
        let size_len = LENGTH_U32;
        let value_entries_len = LENGTH_VALUE_ENTRY * element_count;
        let mut value_offset = (count_len + size_len + value_entries_len) as u32;
        let mut value_entries = Vec::with_capacity(value_entries_len);
        let mut encode_values = vec![];
        for value in data {
            try!(value_entries.encode_json_item(value, &mut value_offset, &mut encode_values));
        }
        let total_size = count_len + size_len + value_entries_len + encode_values.len();
        try!(self.encode_u32_le(element_count as u32));
        try!(self.encode_u32_le(total_size as u32));
        try!(self.write_all(value_entries.as_mut()));
        try!(self.write_all(encode_values.as_mut()));
        Ok(())
    }

    fn encode_literal(&mut self, data: u8) -> Result<()> {
        try!(self.write_u8(data));
        Ok(())
    }

    fn encode_json_i64(&mut self, data: i64) -> Result<()> {
        self.encode_i64_le(data)
    }

    fn encode_json_f64(&mut self, data: f64) -> Result<()> {
        self.encode_f64_le(data)
    }

    fn encode_str(&mut self, data: &str) -> Result<()> {
        let bytes = data.as_bytes();
        let bytes_len = bytes.len() as u64;
        try!(self.encode_var_u64(bytes_len));
        try!(self.write_all(bytes));
        Ok(())
    }

    fn encode_json_item(&mut self,
                        data: &Json,
                        offset: &mut u32,
                        data_buf: &mut Vec<u8>)
                        -> Result<()> {
        let code = data.get_type_code();
        try!(self.write_u8(code));
        match *data {
            // If the data has length in (0, 4], it could be inline here.
            // And padding 0x00 to 4 bytes if needed.
            Json::Literal(ref v) => {
                try!(self.write_u8(*v));
                let left = LENGTH_U32 - LENGTH_LITERAL;
                for _ in 0..left {
                    try!(self.write_u8(JSON_LITERAL_NIL));
                }
            }
            _ => {
                try!(self.encode_u32_le(*offset));
                let start_len = data_buf.len();
                try!(data_buf.encode_json_body(data));
                *offset += (data_buf.len() - start_len) as u32;
            }
        };
        Ok(())
    }
}
impl<T: Write> JsonEncoder for T {}

#[allow(dead_code)]
pub trait JsonDecoder: NumberDecoder {
    fn decode_json(&mut self) -> Result<Json> {
        let code = try!(self.read_u8());
        self.decode_json_body(code)
    }

    fn decode_json_body(&mut self, code_type: u8) -> Result<Json> {
        match code_type {
            TYPE_CODE_OBJECT => self.decode_json_obj(),
            TYPE_CODE_ARRAY => self.decode_json_array(),
            TYPE_CODE_LITERAL => self.decode_json_literal(),
            TYPE_CODE_I64 => self.decode_json_i64(),
            TYPE_CODE_DOUBLE => self.decode_json_double(),
            TYPE_CODE_STRING => self.decode_json_str(),
            _ => Err(invalid_type!("unsupported type {:?}", code_type)),
        }
    }

    fn decode_json_obj(&mut self) -> Result<Json> {
        // count size key_entries value_entries keys values
        let element_count = try!(self.decode_u32_le()) as usize;
        let total_size = try!(self.decode_u32_le()) as usize;
        let left_size = total_size - LENGTH_U32 - LENGTH_U32;
        let mut data = vec![0;left_size];
        try!(self.read_exact(&mut data));
        let mut obj = BTreeMap::new();
        if element_count == 0 {
            return Ok(Json::Object(obj));
        }
        // key_entries
        let key_entries_len = LENGTH_KEY_ENTRY * element_count;
        let mut key_entries_data = &data[0..key_entries_len];

        // value-entry ::= type(byte) offset-or-inlined-value(uint32)
        let value_entries_len = LENGTH_VALUE_ENTRY * element_count;
        let mut value_entries_data = &data[key_entries_len..(key_entries_len + value_entries_len)];
        let mut key_offset = key_entries_len + value_entries_len;
        for _ in 0..element_count {
            let key_real_offset = try!(key_entries_data.decode_u32_le());
            let key_len = try!(key_entries_data.decode_u16_le());
            let key_data = &data[key_offset..(key_offset + key_len as usize)];
            let key = String::from(str::from_utf8(key_data).unwrap());
            let value =
                try!(value_entries_data.decode_json_item(&data[key_offset..], key_real_offset));
            obj.insert(key, value);
            key_offset += key_len as usize;
        }
        Ok(Json::Object(obj))
    }

    fn decode_json_array(&mut self) -> Result<Json> {
        // count size value_entries values
        let element_count = try!(self.decode_u32_le()) as usize;
        let total_size = try!(self.decode_u32_le());
        // already removed count and size
        let left_size = total_size as usize - LENGTH_U32 - LENGTH_U32;
        let mut data = vec![0;left_size];
        try!(self.read_exact(&mut data));
        let value_entries_len = LENGTH_VALUE_ENTRY * element_count;
        let mut value_entries_data = &data[0..value_entries_len];
        let values_data = &data[value_entries_len..];
        let mut array_data = Vec::with_capacity(element_count);
        let data_start_offset = (LENGTH_U32 + LENGTH_U32 + value_entries_len) as u32;
        for _ in 0..element_count {
            let value = try!(value_entries_data.decode_json_item(values_data, data_start_offset));
            array_data.push(value);
        }
        Ok(Json::Array(array_data))
    }

    fn decode_json_str(&mut self) -> Result<Json> {
        let length = try!(self.decode_var_u64());
        let mut encode_value = vec![0;length as usize];
        try!(self.read_exact(&mut encode_value));
        let value = try!(String::from_utf8(encode_value));
        Ok(Json::String(value))
    }

    fn decode_json_literal(&mut self) -> Result<Json> {
        let l = try!(self.read_u8());
        Ok(Json::Literal(l))
    }

    fn decode_json_double(&mut self) -> Result<Json> {
        let value = try!(self.decode_f64_le());
        Ok(Json::Double(value))
    }

    fn decode_json_i64(&mut self) -> Result<Json> {
        let value = try!(self.decode_i64_le());
        Ok(Json::I64(value))
    }

    fn decode_json_item(&mut self, values_data: &[u8], data_start_position: u32) -> Result<Json> {
        let mut entry = vec![0;LENGTH_VALUE_ENTRY];
        try!(self.read_exact(&mut entry));
        let mut entry = entry.as_slice();
        let code = try!(entry.read_u8());
        match code {
            TYPE_CODE_LITERAL => entry.decode_json_body(code),
            _ => {
                let real_offset = entry.decode_u32_le().unwrap();
                let offset_in_values = real_offset - data_start_position;
                let mut value = &values_data[offset_in_values as usize..];
                value.decode_json_body(code)
            }
        }
    }
}

impl<T: Read> JsonDecoder for T {}

#[cfg(test)]
mod test {
    use super::*;

    #[test]
    fn test_json_serialize() {
        let jstr1 =
            r#"{"aaaaaaaaaaa": [1, "2", {"aa": "bb"}, 4.0], "bbbbbbbbbb": true, "ccccccccc": "d"}"#;
        let j1: Json = jstr1.parse().unwrap();
        let jstr2 = r#"[{"a": 1, "b": true}, 3, 3.5, "hello, world", null, true]"#;
        let j2: Json = jstr2.parse().unwrap();

        let json_nil = Json::Literal(0x00);
        let json_bool = Json::Literal(0x01);
        let json_double = Json::Double(3.24);
        let json_str = Json::String(String::from("hello, 世界"));
        let test_cases = vec![json_nil, json_bool, json_double, json_str, j1, j2];
        for json in test_cases {
            let mut data = vec![];
            data.encode_json(&json).unwrap();
            // let data = json.serialize();
            let output = data.as_slice().decode_json().unwrap();
            let input_str = json.to_string();
            let output_str = output.to_string();
            assert_eq!(input_str, output_str);
        }
    }


    #[test]
    fn test_from_str_for_object() {
        let jstr1 = r#"{"a": [1, "2", {"aa": "bb"}, 4.0, null], "c": null,"b": true}"#;
        let j1: Json = jstr1.parse().unwrap();
        let jstr2 = j1.to_string();
        let expect_str = r#"{"a":[1,"2",{"aa":"bb"},4.0,null],"b":true,"c":null}"#;
        assert_eq!(jstr2, expect_str);
    }

    #[test]
    fn test_from_str() {
        let legal_cases = vec!{
            (r#"{"key":"value"}"#, TYPE_CODE_OBJECT),
            (r#"["d1","d2"]"#, TYPE_CODE_ARRAY),
            (r#"3"#, TYPE_CODE_I64),
            (r#"3.0"#, TYPE_CODE_DOUBLE),
            (r#"null"#, TYPE_CODE_LITERAL),
            (r#"true"#, TYPE_CODE_LITERAL),
            (r#"false"#, TYPE_CODE_LITERAL),
        };

        for (json_str, code) in legal_cases {
            let json: Json = json_str.parse().unwrap();
            assert_eq!(json.get_type_code(), code);
        }

        let illegal_cases = vec!["[pxx,apaa]", "hpeheh", ""];
        for json_str in illegal_cases {
            let resp = Json::from_str(json_str);
            assert!(resp.is_err());
        }
    }

    #[test]
    fn test_cmp_json() {
        let json_null = Json::from_str("null").unwrap();
        let json_bool_true = Json::from_str("true").unwrap();
        let json_bool_false = Json::from_str("false").unwrap();
        let json_integer_big = Json::from_str("5").unwrap();
        let json_integer_small = Json::from_str("3").unwrap();
        let json_str_big = Json::from_str(r#""hello, world""#).unwrap();
        let json_str_small = Json::from_str(r#""hello""#).unwrap();
        let json_array_big = Json::from_str(r#"["a", "c"]"#).unwrap();
        let json_array_small = Json::from_str(r#"["a", "b"]"#).unwrap();
        let json_object = Json::from_str(r#"{"a": "b"}"#).unwrap();
        let test_cases = vec![
            (&json_null, &json_integer_small),
            (&json_integer_small, &json_integer_big),
            (&json_integer_big, &json_str_small),
            (&json_str_small, &json_str_big),
            (&json_str_big, &json_object),
            (&json_object, &json_array_small),
            (&json_array_small, &json_array_big),
            (&json_array_big, &json_bool_false),
            (&json_bool_false, &json_bool_true),
        ];

        for (left, right) in test_cases {
            println!("left:{:?},right:{:?}", *left, *right);
            assert!(*left < *right);
        }
    }
}<|MERGE_RESOLUTION|>--- conflicted
+++ resolved
@@ -12,12 +12,8 @@
 // limitations under the License.
 
 use super::Result;
-<<<<<<< HEAD
-use std::{str, f64};
-use std::cmp::{Ord, Ordering, PartialEq, PartialOrd};
-=======
+use std::cmp::{Ordering, Ord, PartialEq, PartialOrd};
 use std::{self, str, f64};
->>>>>>> cfc5459a
 use std::collections::BTreeMap;
 use serde_json;
 use std::io::{Read, Write};
