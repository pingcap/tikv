// Copyright 2016 PingCAP, Inc.
//
// Licensed under the Apache License, Version 2.0 (the "License");
// you may not use this file except in compliance with the License.
// You may obtain a copy of the License at
//
//     http://www.apache.org/licenses/LICENSE-2.0
//
// Unless required by applicable law or agreed to in writing, software
// distributed under the License is distributed on an "AS IS" BASIS,
// See the License for the specific language governing permissions and
// limitations under the License.

use std::collections::hash_map::Entry;
use std::collections::vec_deque::{Iter, VecDeque};
use std::fs::File;
use std::net::{SocketAddr, ToSocketAddrs};
use std::ops::Deref;
use std::ops::DerefMut;
use std::path::{Path, PathBuf};
use std::sync::atomic::{AtomicBool, Ordering};
use std::sync::{RwLock, RwLockReadGuard, RwLockWriteGuard};
use std::{io, u64};
use std::{slice, thread};

use protobuf::Message;
use rand::{self, ThreadRng};

#[macro_use]
pub mod macros;
pub mod codec;
pub mod collections;
pub mod config;
pub mod file;
pub mod future;
pub mod futurepool;
pub mod io_limiter;
pub mod jemalloc;
pub mod logger;
pub mod metrics;
pub mod mpsc;
pub mod rocksdb;
pub mod security;
pub mod sys;
pub mod threadpool;
pub mod time;
pub mod timer;
pub mod transport;
pub mod worker;

pub use self::rocksdb::properties;
pub use self::rocksdb::stats as rocksdb_stats;

static PANIC_MARK: AtomicBool = AtomicBool::new(false);

pub fn set_panic_mark() {
    PANIC_MARK.store(true, Ordering::SeqCst);
}

pub fn panic_mark_is_on() -> bool {
    PANIC_MARK.load(Ordering::SeqCst)
}

pub const PANIC_MARK_FILE: &str = "panic_mark_file";

pub fn panic_mark_file_path<P: AsRef<Path>>(data_dir: P) -> PathBuf {
    data_dir.as_ref().join(PANIC_MARK_FILE)
}

pub fn create_panic_mark_file<P: AsRef<Path>>(data_dir: P) {
    let file = panic_mark_file_path(data_dir);
    File::create(&file).unwrap();
}

pub fn panic_mark_file_exists<P: AsRef<Path>>(data_dir: P) -> bool {
    let path = panic_mark_file_path(data_dir);
    file::file_exists(path)
}

pub const NO_LIMIT: u64 = u64::MAX;

pub trait AssertSend: Send {}

pub trait AssertSync: Sync {}

pub fn limit_size<T: Message + Clone>(entries: &mut Vec<T>, max: u64) {
    if max == NO_LIMIT || entries.len() <= 1 {
        return;
    }

    let mut size = 0;
    let limit = entries
        .iter()
        .take_while(|&e| {
            if size == 0 {
                size += u64::from(Message::compute_size(e));
                true
            } else {
                size += u64::from(Message::compute_size(e));
                size <= max
            }
        })
        .count();

    entries.truncate(limit);
}

/// Take slices in the range.
///
/// ### Panic
///
/// if [low, high) is out of bound.
pub fn slices_in_range<T>(entry: &VecDeque<T>, low: usize, high: usize) -> (&[T], &[T]) {
    let (first, second) = entry.as_slices();
    if low >= first.len() {
        (&second[low - first.len()..high - first.len()], &[])
    } else if high <= first.len() {
        (&first[low..high], &[])
    } else {
        (&first[low..], &second[..high - first.len()])
    }
}

pub struct DefaultRng {
    rng: ThreadRng,
}

impl DefaultRng {
    fn new() -> DefaultRng {
        DefaultRng {
            rng: rand::thread_rng(),
        }
    }
}

impl Default for DefaultRng {
    fn default() -> DefaultRng {
        DefaultRng::new()
    }
}

impl Deref for DefaultRng {
    type Target = ThreadRng;

    fn deref(&self) -> &ThreadRng {
        &self.rng
    }
}

impl DerefMut for DefaultRng {
    fn deref_mut(&mut self) -> &mut ThreadRng {
        &mut self.rng
    }
}

/// A handy shortcut to replace `RwLock` write/read().unwrap() pattern to
/// shortcut wl and rl.
pub trait HandyRwLock<T> {
    fn wl(&self) -> RwLockWriteGuard<T>;
    fn rl(&self) -> RwLockReadGuard<T>;
}

impl<T> HandyRwLock<T> for RwLock<T> {
    fn wl(&self) -> RwLockWriteGuard<T> {
        self.write().unwrap()
    }

    fn rl(&self) -> RwLockReadGuard<T> {
        self.read().unwrap()
    }
}

/// A helper function to parse SocketAddr for mio.
/// In mio example, it uses "127.0.0.1:80".parse() to get the SocketAddr,
/// but it is just ok for "ip:port", not "host:port".
pub fn to_socket_addr<A: ToSocketAddrs>(addr: A) -> io::Result<SocketAddr> {
    let addrs = addr.to_socket_addrs()?;
    Ok(addrs.collect::<Vec<SocketAddr>>()[0])
}

/// A function to escape a byte array to a readable ascii string.
/// escape rules follow golang/protobuf.
/// <https://github.com/golang/protobuf/blob/master/proto/text.go#L578>
///
/// # Examples
///
/// ```
/// use tikv::util::escape;
///
/// assert_eq!(r"ab", escape(b"ab"));
/// assert_eq!(r"a\\023", escape(b"a\\023"));
/// assert_eq!(r"a\000", escape(b"a\0"));
/// assert_eq!("a\\r\\n\\t '\\\"\\\\", escape(b"a\r\n\t '\"\\"));
/// assert_eq!(r"\342\235\244\360\237\220\267", escape("❤🐷".as_bytes()));
/// ```
pub fn escape(data: &[u8]) -> String {
    let mut escaped = Vec::with_capacity(data.len() * 4);
    for &c in data {
        match c {
            b'\n' => escaped.extend_from_slice(br"\n"),
            b'\r' => escaped.extend_from_slice(br"\r"),
            b'\t' => escaped.extend_from_slice(br"\t"),
            b'"' => escaped.extend_from_slice(b"\\\""),
            b'\\' => escaped.extend_from_slice(br"\\"),
            _ => {
                if c >= 0x20 && c < 0x7f {
                    // c is printable
                    escaped.push(c);
                } else {
                    escaped.push(b'\\');
                    escaped.push(b'0' + (c >> 6));
                    escaped.push(b'0' + ((c >> 3) & 7));
                    escaped.push(b'0' + (c & 7));
                }
            }
        }
    }
    escaped.shrink_to_fit();
    unsafe { String::from_utf8_unchecked(escaped) }
}

/// A function to unescape an escaped string to a byte array.
///
/// # Panic
///
/// If s is not a properly encoded string.
pub fn unescape(s: &str) -> Vec<u8> {
    let mut buf = Vec::with_capacity(s.len());
    let mut bytes = s.bytes();
    while let Some(b) = bytes.next() {
        if b != b'\\' {
            buf.push(b);
            continue;
        }
        match bytes.next().unwrap() {
            b'"' => buf.push(b'"'),
            b'\'' => buf.push(b'\''),
            b'\\' => buf.push(b'\\'),
            b'n' => buf.push(b'\n'),
            b't' => buf.push(b'\t'),
            b'r' => buf.push(b'\r'),
            b'x' => {
                macro_rules! next_hex {
                    () => {
                        bytes.next().map(char::from).unwrap().to_digit(16).unwrap()
                    };
                }
                // Can coerce as u8 since the range of possible values is constrained to
                // between 00 and FF.
                buf.push(((next_hex!() << 4) + next_hex!()) as u8);
            }
            b => {
                let b1 = b - b'0';
                let b2 = bytes.next().unwrap() - b'0';
                let b3 = bytes.next().unwrap() - b'0';
                buf.push((b1 << 6) + (b2 << 3) + b3);
            }
        }
    }
    buf.shrink_to_fit();
    buf
}

/// Converts a borrow to a slice.
pub fn as_slice<T>(t: &T) -> &[T] {
    unsafe {
        let ptr = t as *const T;
        slice::from_raw_parts(ptr, 1)
    }
}

/// A helper trait for `Entry` to accept a failable closure.
pub trait TryInsertWith<'a, V, E> {
    fn or_try_insert_with<F: FnOnce() -> Result<V, E>>(self, default: F) -> Result<&'a mut V, E>;
}

impl<'a, T: 'a, V: 'a, E> TryInsertWith<'a, V, E> for Entry<'a, T, V> {
    fn or_try_insert_with<F: FnOnce() -> Result<V, E>>(self, default: F) -> Result<&'a mut V, E> {
        match self {
            Entry::Occupied(e) => Ok(e.into_mut()),
            Entry::Vacant(e) => {
                let v = default()?;
                Ok(e.insert(v))
            }
        }
    }
}

pub fn get_tag_from_thread_name() -> Option<String> {
    thread::current()
        .name()
        .and_then(|name| name.split("::").skip(1).last())
        .map(From::from)
}

/// Invokes the wrapped closure when dropped.
pub struct DeferContext<T: FnOnce()> {
    t: Option<T>,
}

impl<T: FnOnce()> DeferContext<T> {
    pub fn new(t: T) -> DeferContext<T> {
        DeferContext { t: Some(t) }
    }
}

impl<T: FnOnce()> Drop for DeferContext<T> {
    fn drop(&mut self) {
        self.t.take().unwrap()()
    }
}

/// Represents a value of one of two possible types (a more generic Result.)
#[derive(Debug, Clone)]
pub enum Either<L, R> {
    Left(L),
    Right(R),
}

impl<L, R> Either<L, R> {
    #[inline]
    pub fn as_ref(&self) -> Either<&L, &R> {
        match *self {
            Either::Left(ref l) => Either::Left(l),
            Either::Right(ref r) => Either::Right(r),
        }
    }

    #[inline]
    pub fn as_mut(&mut self) -> Either<&mut L, &mut R> {
        match *self {
            Either::Left(ref mut l) => Either::Left(l),
            Either::Right(ref mut r) => Either::Right(r),
        }
    }

    #[inline]
    pub fn left(self) -> Option<L> {
        match self {
            Either::Left(l) => Some(l),
            _ => None,
        }
    }

    #[inline]
    pub fn right(self) -> Option<R> {
        match self {
            Either::Right(r) => Some(r),
            _ => None,
        }
    }
}

/// A simple ring queue with fixed capacity.
pub struct RingQueue<T> {
    buf: VecDeque<T>,
    cap: usize,
}

impl<T> RingQueue<T> {
    #[inline]
    fn len(&self) -> usize {
        self.buf.len()
    }

    pub fn with_capacity(cap: usize) -> RingQueue<T> {
        RingQueue {
            buf: VecDeque::with_capacity(cap),
            cap,
        }
    }

    pub fn push(&mut self, t: T) {
        if self.len() == self.cap {
            self.buf.pop_front();
        }
        self.buf.push_back(t);
    }

    pub fn iter(&self) -> Iter<T> {
        self.buf.iter()
    }

    pub fn swap_remove_front<F>(&mut self, f: F) -> Option<T>
    where
        F: FnMut(&T) -> bool,
    {
        if let Some(pos) = self.buf.iter().position(f) {
            self.buf.swap_remove_front(pos)
        } else {
            None
        }
    }
}

/// Returns a Vec of cf which is in `a' but not in `b'.
pub fn cfs_diff<'a>(a: &[&'a str], b: &[&str]) -> Vec<&'a str> {
    a.iter()
        .filter(|x| b.iter().find(|y| y == x).is_none())
        .map(|x| *x)
        .collect()
}

#[inline]
pub fn is_even(n: usize) -> bool {
    n & 1 == 0
}

pub struct MustConsumeVec<T> {
    tag: &'static str,
    v: Vec<T>,
}

impl<T> MustConsumeVec<T> {
    #[inline]
    pub fn new(tag: &'static str) -> MustConsumeVec<T> {
        MustConsumeVec::with_capacity(tag, 0)
    }

    #[inline]
    pub fn with_capacity(tag: &'static str, cap: usize) -> MustConsumeVec<T> {
        MustConsumeVec {
            tag,
            v: Vec::with_capacity(cap),
        }
    }
}

impl<T> Deref for MustConsumeVec<T> {
    type Target = Vec<T>;

    fn deref(&self) -> &Vec<T> {
        &self.v
    }
}

impl<T> DerefMut for MustConsumeVec<T> {
    fn deref_mut(&mut self) -> &mut Vec<T> {
        &mut self.v
    }
}

impl<T> Drop for MustConsumeVec<T> {
    fn drop(&mut self) {
        if !self.is_empty() {
            panic!("resource leak detected: {}.", self.tag);
        }
    }
}

/// Exit the whole process when panic.
<<<<<<< HEAD
pub fn set_exit_hook(panic_abort: bool, data_dir: &str) {
=======
pub fn set_panic_hook(panic_abort: bool, data_dir: &str) {
    extern crate log;

>>>>>>> 1f43235e
    use std::panic;
    use std::process;

    // HACK! New a backtrace ahead for caching necessary elf sections of this
    // tikv-server, in case it can not open more files during panicking
    // which leads to no stack info (0x5648bdfe4ff2 - <no info>).
    //
    // Crate backtrace caches debug info in a static variable `STATE`,
    // and the `STATE` lives forever once it has been created.
    // See more: https://github.com/alexcrichton/backtrace-rs/blob/\
    //           597ad44b131132f17ed76bf94ac489274dd16c7f/\
    //           src/symbolize/libbacktrace.rs#L126-L159
    // Caching is slow, spawn it in another thread to speed up.
    thread::Builder::new()
        .name(thd_name!("backtrace-loader"))
        .spawn(::backtrace::Backtrace::new)
        .unwrap();

    let data_dir = data_dir.to_string();
    let orig_hook = panic::take_hook();
    panic::set_hook(box move |info: &panic::PanicInfo| {
        use slog::Drain;
        if ::slog_global::borrow_global().is_enabled(::slog::Level::Error) {
            let msg = match info.payload().downcast_ref::<&'static str>() {
                Some(s) => *s,
                None => match info.payload().downcast_ref::<String>() {
                    Some(s) => &s[..],
                    None => "Box<Any>",
                },
            };
            let thread = thread::current();
            let name = thread.name().unwrap_or("<unnamed>");
            let loc = info
                .location()
                .map(|l| format!("{}:{}", l.file(), l.line()));
            let bt = ::backtrace::Backtrace::new();
            error!(
                "thread '{}' panicked '{}' at {:?}\n{:?}",
                name,
                msg,
                loc.unwrap_or_else(|| "<unknown>".to_owned()),
                bt
            );
        } else {
            orig_hook(info);
        }

<<<<<<< HEAD
        // To collect remaining logs, drop the guard before exit.
        ::slog_global::clear_global();
=======
        // HACK! To collect remaining logs and avoid no global logger,
        // replace the old logger with a terminal logger.
        if let Some(level) = log::max_log_level().to_log_level() {
            info!("logger switched, outputs further logs to stderr");
            let drainer = logger::term_drainer();
            if let Ok(g) = logger::init_log(
                drainer,
                logger::convert_log_level_to_slog_level(level),
                false, // Use sync logger to avoid an unnecessary log thread.
                false, // It is initialized already.
            ) {
                g.cancel_reset();
            }
        }
>>>>>>> 1f43235e

        // If PANIC_MARK is true, create panic mark file.
        if panic_mark_is_on() {
            create_panic_mark_file(data_dir.clone());
        }

        if panic_abort {
            process::abort();
        } else {
            process::exit(1);
        }
    })
}

#[cfg(test)]
mod tests {
    use super::*;
    use protobuf::Message;
    use raft::eraftpb::Entry;
    use std::net::{AddrParseError, SocketAddr};
    use std::rc::Rc;
    use std::sync::atomic::{AtomicBool, Ordering};
    use std::*;

    use tempdir::TempDir;

    #[test]
    fn test_panic_mark_file_path() {
        let dir = TempDir::new("test_panic_mark_file_path").unwrap();
        let panic_mark_file = panic_mark_file_path(dir.path());
        assert_eq!(panic_mark_file, dir.path().join(PANIC_MARK_FILE))
    }

    #[test]
    fn test_panic_mark_file_exists() {
        let dir = TempDir::new("test_panic_mark_file_exists").unwrap();
        create_panic_mark_file(dir.path());
        assert!(panic_mark_file_exists(dir.path()));
    }

    #[test]
    fn test_to_socket_addr() {
        let tbls = vec![
            ("", false),
            ("127.0.0.1", false),
            ("localhost", false),
            ("127.0.0.1:80", true),
            ("localhost:80", true),
        ];

        for (addr, ok) in tbls {
            assert_eq!(to_socket_addr(addr).is_ok(), ok);
        }

        let tbls = vec![("localhost:80", false), ("127.0.0.1:80", true)];

        for (addr, ok) in tbls {
            let ret: Result<SocketAddr, AddrParseError> = addr.parse();
            assert_eq!(ret.is_ok(), ok);
        }
    }

    #[test]
    fn test_fixed_ring_queue() {
        let mut queue = RingQueue::with_capacity(10);
        for num in 0..20 {
            queue.push(num);
            assert_eq!(queue.len(), cmp::min(num + 1, 10));
        }
        assert_eq!(None, queue.swap_remove_front(|i| *i == 20));
        for i in 0..6 {
            assert_eq!(Some(12 + i), queue.swap_remove_front(|e| *e == 12 + i));
            assert_eq!(queue.len(), 9 - i);
        }

        let left: Vec<_> = queue.iter().cloned().collect();
        assert_eq!(vec![10, 11, 18, 19], left);
        for _ in 0..4 {
            queue.swap_remove_front(|_| true).unwrap();
        }
        assert_eq!(None, queue.swap_remove_front(|_| true));
    }

    #[test]
    fn test_defer() {
        let should_panic = Rc::new(AtomicBool::new(true));
        let sp = Rc::clone(&should_panic);
        defer!(assert!(!sp.load(Ordering::SeqCst)));
        should_panic.store(false, Ordering::SeqCst);
    }

    #[test]
    fn test_rwlock_deadlock() {
        // If the test runs over 60s, then there is a deadlock.
        let mu = RwLock::new(Some(1));
        {
            let _clone = foo(&mu.rl());
            let mut data = mu.wl();
            assert!(data.is_some());
            *data = None;
        }

        {
            match foo(&mu.rl()) {
                Some(_) | None => {
                    let res = mu.try_write();
                    assert!(res.is_err());
                }
            }
        }

        #[cfg_attr(feature = "cargo-clippy", allow(clone_on_copy))]
        fn foo(a: &Option<usize>) -> Option<usize> {
            a.clone()
        }
    }

    #[test]
    fn test_limit_size() {
        let mut e = Entry::new();
        e.set_data(b"0123456789".to_vec());
        let size = u64::from(e.compute_size());

        let tbls = vec![
            (vec![], NO_LIMIT, 0),
            (vec![], size, 0),
            (vec![e.clone(); 10], 0, 1),
            (vec![e.clone(); 10], NO_LIMIT, 10),
            (vec![e.clone(); 10], size, 1),
            (vec![e.clone(); 10], size + 1, 1),
            (vec![e.clone(); 10], 2 * size, 2),
            (vec![e.clone(); 10], 10 * size - 1, 9),
            (vec![e.clone(); 10], 10 * size, 10),
            (vec![e.clone(); 10], 10 * size + 1, 10),
        ];

        for (mut entries, max, len) in tbls {
            limit_size(&mut entries, max);
            assert_eq!(entries.len(), len);
        }
    }

    #[test]
    fn test_slices_vec_deque() {
        for first in 0..10 {
            let mut v = VecDeque::with_capacity(10);
            for i in 0..first {
                v.push_back(i);
            }
            for i in first..10 {
                v.push_back(i - first);
            }
            v.drain(..first);
            for i in 0..first {
                v.push_back(10 + i - first);
            }
            for len in 0..10 {
                for low in 0..len + 1 {
                    for high in low..len + 1 {
                        let (p1, p2) = super::slices_in_range(&v, low, high);
                        let mut res = vec![];
                        res.extend_from_slice(p1);
                        res.extend_from_slice(p2);
                        let exp: Vec<_> = (low..high).collect();
                        assert_eq!(
                            res, exp,
                            "[{}, {}) in {:?} with first: {}",
                            low, high, v, first
                        );
                    }
                }
            }
        }
    }

    #[test]
    fn test_cfs_diff() {
        let a = vec!["1", "2", "3"];
        let a_diff_a = cfs_diff(&a, &a);
        assert!(a_diff_a.is_empty());
        let b = vec!["4"];
        assert_eq!(a, cfs_diff(&a, &b));
        let c = vec!["4", "5", "3", "6"];
        assert_eq!(vec!["1", "2"], cfs_diff(&a, &c));
        assert_eq!(vec!["4", "5", "6"], cfs_diff(&c, &a));
        let d = vec!["1", "2", "3", "4"];
        let a_diff_d = cfs_diff(&a, &d);
        assert!(a_diff_d.is_empty());
        assert_eq!(vec!["4"], cfs_diff(&d, &a));
    }

    #[test]
    fn test_must_consume_vec() {
        let mut v = MustConsumeVec::new("test");
        v.push(2);
        v.push(3);
        assert_eq!(v.len(), 2);
        v.drain(..);
    }

    #[test]
    fn test_resource_leak() {
        let res = ::panic_hook::recover_safe(|| {
            let mut v = MustConsumeVec::new("test");
            v.push(2);
        });
        res.unwrap_err();
    }

    #[test]
    fn test_unescape() {
        // No escapes
        assert_eq!(unescape(r"ab"), b"ab");
        // Escaped backslash
        assert_eq!(unescape(r"a\\023"), b"a\\023");
        // Escaped three digit octal
        assert_eq!(unescape(r"a\000"), b"a\0");
        assert_eq!(
            unescape(r"\342\235\244\360\237\220\267"),
            "❤🐷".as_bytes()
        );
        // Whitespace
        assert_eq!(unescape("a\\r\\n\\t '\\\"\\\\"), b"a\r\n\t '\"\\");
        // Hex Octals
        assert_eq!(unescape(r"abc\x64\x65\x66ghi"), b"abcdefghi");
        assert_eq!(unescape(r"JKL\x4d\x4E\x4fPQR"), b"JKLMNOPQR");
    }
}<|MERGE_RESOLUTION|>--- conflicted
+++ resolved
@@ -449,13 +449,7 @@
 }
 
 /// Exit the whole process when panic.
-<<<<<<< HEAD
-pub fn set_exit_hook(panic_abort: bool, data_dir: &str) {
-=======
 pub fn set_panic_hook(panic_abort: bool, data_dir: &str) {
-    extern crate log;
-
->>>>>>> 1f43235e
     use std::panic;
     use std::process;
 
@@ -503,25 +497,8 @@
             orig_hook(info);
         }
 
-<<<<<<< HEAD
         // To collect remaining logs, drop the guard before exit.
         ::slog_global::clear_global();
-=======
-        // HACK! To collect remaining logs and avoid no global logger,
-        // replace the old logger with a terminal logger.
-        if let Some(level) = log::max_log_level().to_log_level() {
-            info!("logger switched, outputs further logs to stderr");
-            let drainer = logger::term_drainer();
-            if let Ok(g) = logger::init_log(
-                drainer,
-                logger::convert_log_level_to_slog_level(level),
-                false, // Use sync logger to avoid an unnecessary log thread.
-                false, // It is initialized already.
-            ) {
-                g.cancel_reset();
-            }
-        }
->>>>>>> 1f43235e
 
         // If PANIC_MARK is true, create panic mark file.
         if panic_mark_is_on() {
