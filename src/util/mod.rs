--- conflicted
+++ resolved
@@ -449,12 +449,6 @@
 }
 
 impl<T> MustConsumeVec<T> {
-<<<<<<< HEAD
-    pub fn new(tag: &'static str) -> MustConsumeVec<T> {
-        MustConsumeVec {
-            tag: tag,
-            v: vec![],
-=======
     #[inline]
     pub fn new(tag: &'static str) -> MustConsumeVec<T> {
         MustConsumeVec::with_capacity(tag, 0)
@@ -465,7 +459,6 @@
         MustConsumeVec {
             tag: tag,
             v: Vec::with_capacity(cap),
->>>>>>> 8d936f1d
         }
     }
 }
@@ -669,11 +662,7 @@
 
     #[test]
     fn test_resource_leak() {
-<<<<<<< HEAD
-        let res = panic::catch_unwind(|| {
-=======
         let res = recover_safe!(|| {
->>>>>>> 8d936f1d
             let mut v = MustConsumeVec::new("test");
             v.push(2);
         });
