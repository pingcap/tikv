// Copyright 2016 PingCAP, Inc.
//
// Licensed under the Apache License, Version 2.0 (the "License");
// you may not use this file except in compliance with the License.
// You may obtain a copy of the License at
//
//     http://www.apache.org/licenses/LICENSE-2.0
//
// Unless required by applicable law or agreed to in writing, software
// distributed under the License is distributed on an "AS IS" BASIS,
// See the License for the specific language governing permissions and
// limitations under the License.

use std::ops::Deref;
use std::ops::DerefMut;
use std::io;
use std::{slice, thread};
use std::net::{ToSocketAddrs, TcpStream, SocketAddr};
use std::time::{Duration, Instant};
use time::{self, Timespec};
use std::collections::hash_map::Entry;
use std::sync::{RwLock, RwLockReadGuard, RwLockWriteGuard};
use std::collections::vec_deque::{Iter, VecDeque};
use std::u64;

use prometheus;
use rand::{self, ThreadRng};
use protobuf::Message;

#[macro_use]
pub mod macros;
pub mod logger;
pub mod panic_hook;
pub mod worker;
pub mod codec;
pub mod xeval;
pub mod rocksdb;
pub mod config;
pub mod buf;
pub mod sockopt;
pub mod transport;
pub mod time_monitor;
pub mod file;
pub mod file_log;
pub mod clocktime;
pub mod metrics;
pub mod threadpool;
pub mod collections;

#[cfg(target_os="linux")]
mod thread_metrics;

pub const NO_LIMIT: u64 = u64::MAX;

pub fn get_limit_at_size<'a, T, I>(entries: I, max: u64) -> usize
    where T: Message + Clone,
          I: IntoIterator<Item = &'a T>
{
    let mut iter = entries.into_iter();
    // If max is NO_LIMIT, we can return directly.
    if max == NO_LIMIT {
        return iter.count();
    }

    let mut size = match iter.next() {
        None => return 0,
        Some(e) => Message::compute_size(e) as u64,
    };
    let mut limit = 1;
    for e in iter {
        size += Message::compute_size(e) as u64;
        if size > max {
            break;
        }
        limit += 1;
    }
    limit
}

pub fn limit_size<T: Message + Clone>(entries: &mut Vec<T>, max: u64) {
    let limit = get_limit_at_size(entries.as_slice(), max);
    entries.truncate(limit);
}

pub struct DefaultRng {
    rng: ThreadRng,
}

impl DefaultRng {
    fn new() -> DefaultRng {
        DefaultRng { rng: rand::thread_rng() }
    }
}

impl Default for DefaultRng {
    fn default() -> DefaultRng {
        DefaultRng::new()
    }
}

impl Deref for DefaultRng {
    type Target = ThreadRng;

    fn deref(&self) -> &ThreadRng {
        &self.rng
    }
}

impl DerefMut for DefaultRng {
    fn deref_mut(&mut self) -> &mut ThreadRng {
        &mut self.rng
    }
}

/// A handy shortcut to replace `RwLock` write/read().unwrap() pattern to
/// shortcut wl and rl.
pub trait HandyRwLock<T> {
    fn wl(&self) -> RwLockWriteGuard<T>;
    fn rl(&self) -> RwLockReadGuard<T>;
}

impl<T> HandyRwLock<T> for RwLock<T> {
    fn wl(&self) -> RwLockWriteGuard<T> {
        self.write().unwrap()
    }

    fn rl(&self) -> RwLockReadGuard<T> {
        self.read().unwrap()
    }
}


pub fn make_std_tcp_conn<A: ToSocketAddrs>(addr: A) -> io::Result<TcpStream> {
    let stream = try!(TcpStream::connect(addr));
    try!(stream.set_nodelay(true));
    Ok(stream)
}

// A helper function to parse SocketAddr for mio.
// In mio example, it uses "127.0.0.1:80".parse() to get the SocketAddr,
// but it is just ok for "ip:port", not "host:port".
pub fn to_socket_addr<A: ToSocketAddrs>(addr: A) -> io::Result<SocketAddr> {
    let addrs = try!(addr.to_socket_addrs());
    Ok(addrs.collect::<Vec<SocketAddr>>()[0])
}

/// A function to escape a byte array to a readable ascii string.
/// escape rules follow golang/protobuf.
/// https://github.com/golang/protobuf/blob/master/proto/text.go#L578
///
/// # Examples
///
/// ```
/// use tikv::util::escape;
///
/// assert_eq!(r"ab", escape(b"ab"));
/// assert_eq!(r"a\\023", escape(b"a\\023"));
/// assert_eq!(r"a\000", escape(b"a\0"));
/// assert_eq!("a\\r\\n\\t '\\\"\\\\", escape(b"a\r\n\t '\"\\"));
/// assert_eq!(r"\342\235\244\360\237\220\267", escape("❤🐷".as_bytes()));
/// ```
pub fn escape(data: &[u8]) -> String {
    let mut escaped = Vec::with_capacity(data.len() * 4);
    for &c in data {
        match c {
            b'\n' => escaped.extend_from_slice(br"\n"),
            b'\r' => escaped.extend_from_slice(br"\r"),
            b'\t' => escaped.extend_from_slice(br"\t"),
            b'"' => escaped.extend_from_slice(b"\\\""),
            b'\\' => escaped.extend_from_slice(br"\\"),
            _ => {
                if c >= 0x20 && c < 0x7f {
                    // c is printable
                    escaped.push(c);
                } else {
                    escaped.push(b'\\');
                    escaped.push(b'0' + (c >> 6));
                    escaped.push(b'0' + ((c >> 3) & 7));
                    escaped.push(b'0' + (c & 7));
                }
            }
        }
    }
    escaped.shrink_to_fit();
    unsafe { String::from_utf8_unchecked(escaped) }
}

/// A function to unescape an escaped string to a byte array.
///
/// # Panic
///
/// If s is not a properly encoded string.
///
/// # Examples
///
/// ```
/// use tikv::util::unescape;
///
/// assert_eq!(unescape(r"ab"), b"ab");
/// assert_eq!(unescape(r"a\\023"), b"a\\023");
/// assert_eq!(unescape(r"a\000"), b"a\0");
/// assert_eq!(unescape("a\\r\\n\\t '\\\"\\\\"), b"a\r\n\t '\"\\");
/// assert_eq!(unescape(r"\342\235\244\360\237\220\267"), "❤🐷".as_bytes());
/// ```
///
pub fn unescape(s: &str) -> Vec<u8> {
    let mut buf = Vec::with_capacity(s.len());
    let mut bytes = s.bytes();
    loop {
        let b = match bytes.next() {
            None => break,
            Some(t) => t,
        };
        if b != b'\\' {
            buf.push(b);
            continue;
        }
        match bytes.next().unwrap() {
            b'"' => buf.push(b'"'),
            b'\'' => buf.push(b'\''),
            b'\\' => buf.push(b'\\'),
            b'n' => buf.push(b'\n'),
            b't' => buf.push(b'\t'),
            b'r' => buf.push(b'\r'),
            b => {
                let b1 = b - b'0';
                let b2 = bytes.next().unwrap() - b'0';
                let b3 = bytes.next().unwrap() - b'0';
                buf.push((b1 << 6) + (b2 << 3) + b3);
            }
        }
    }
    buf.shrink_to_fit();
    buf
}

/// Convert a borrow to a slice.
pub fn as_slice<T>(t: &T) -> &[T] {
    unsafe {
        let ptr = t as *const T;
        slice::from_raw_parts(ptr, 1)
    }
}

pub struct SlowTimer {
    slow_time: Duration,
    t: Instant,
}

impl SlowTimer {
    pub fn new() -> SlowTimer {
        SlowTimer::default()
    }

    pub fn from(slow_time: Duration) -> SlowTimer {
        SlowTimer {
            slow_time: slow_time,
            t: Instant::now(),
        }
    }

    pub fn from_secs(secs: u64) -> SlowTimer {
        SlowTimer::from(Duration::from_secs(secs))
    }

    pub fn from_millis(millis: u64) -> SlowTimer {
        SlowTimer::from(Duration::from_millis(millis))
    }

    pub fn elapsed(&self) -> Duration {
        self.t.elapsed()
    }

    pub fn is_slow(&self) -> bool {
        self.elapsed() >= self.slow_time
    }
}

const DEFAULT_SLOW_SECS: u64 = 1;

impl Default for SlowTimer {
    fn default() -> SlowTimer {
        SlowTimer::from_secs(DEFAULT_SLOW_SECS)
    }
}

/// `TryInsertWith` is a helper trait for `Entry` to accept a failable closure.
pub trait TryInsertWith<'a, V, E> {
    fn or_try_insert_with<F: FnOnce() -> Result<V, E>>(self, default: F) -> Result<&'a mut V, E>;
}

impl<'a, T: 'a, V: 'a, E> TryInsertWith<'a, V, E> for Entry<'a, T, V> {
    fn or_try_insert_with<F: FnOnce() -> Result<V, E>>(self, default: F) -> Result<&'a mut V, E> {
        match self {
            Entry::Occupied(e) => Ok(e.into_mut()),
            Entry::Vacant(e) => {
                let v = try!(default());
                Ok(e.insert(v))
            }
        }
    }
}

/// Convert Duration to milliseconds.
#[inline]
pub fn duration_to_ms(d: Duration) -> u64 {
    let nanos = d.subsec_nanos() as u64;
    // Most of case, we can't have so large Duration, so here just panic if overflow now.
    d.as_secs() * 1_000 + (nanos / 1_000_000)
}

/// Convert Duration to seconds.
#[inline]
pub fn duration_to_sec(d: Duration) -> f64 {
    let nanos = d.subsec_nanos() as f64;
    // Most of case, we can't have so large Duration, so here just panic if overflow now.
    d.as_secs() as f64 + (nanos / 1_000_000_000.0)
}

/// Convert Duration to nanoseconds.
#[inline]
pub fn duration_to_nanos(d: Duration) -> u64 {
    let nanos = d.subsec_nanos() as u64;
    // Most of case, we can't have so large Duration, so here just panic if overflow now.
    d.as_secs() * 1_000_000_000 + nanos
}

// Returns the formatted string for a specified time in local timezone.
pub fn strftimespec(t: Timespec) -> String {
    let tm = time::at(t);
    let mut s = time::strftime("%Y/%m/%d %H:%M:%S", &tm).unwrap();
    s += &format!(".{:03}", t.nsec / 1_000_000);
    s
}

pub fn get_tag_from_thread_name() -> Option<String> {
    thread::current().name().and_then(|name| name.split("::").skip(1).last()).map(From::from)
}

/// `DeferContext` will invoke the wrapped closure when dropped.
pub struct DeferContext<T: FnOnce()> {
    t: Option<T>,
}

impl<T: FnOnce()> DeferContext<T> {
    pub fn new(t: T) -> DeferContext<T> {
        DeferContext { t: Some(t) }
    }
}

impl<T: FnOnce()> Drop for DeferContext<T> {
    fn drop(&mut self) {
        self.t.take().unwrap()()
    }
}

/// Represents a value of one of two possible types (a more generic Result.)
#[derive(Debug, Clone)]
pub enum Either<L, R> {
    Left(L),
    Right(R),
}

impl<L, R> Either<L, R> {
    #[inline]
    pub fn as_ref(&self) -> Either<&L, &R> {
        match *self {
            Either::Left(ref l) => Either::Left(l),
            Either::Right(ref r) => Either::Right(r),
        }
    }

    #[inline]
    pub fn left(self) -> Option<L> {
        match self {
            Either::Left(l) => Some(l),
            _ => None,
        }
    }

    #[inline]
    pub fn right(self) -> Option<R> {
        match self {
            Either::Right(r) => Some(r),
            _ => None,
        }
    }
}

/// `build_info` returns a tuple of Strings that contains build utc time and commit hash.
pub fn build_info() -> (String, String, String) {
    let raw = include_str!(concat!(env!("OUT_DIR"), "/build-info.txt"));
    let mut parts = raw.split('\n');

    (parts.next().unwrap_or("None").to_owned(),
     parts.next().unwrap_or("None").to_owned(),
     parts.next().unwrap_or("None").to_owned())
}

/// `print_tikv_info` prints the tikv version information to the standard output.
pub fn print_tikv_info() {
    let (hash, date, rustc) = build_info();
    info!("Welcome to TiKV.");
    info!("Version:");
    info!("Git Commit Hash: {}", hash);
    info!("UTC Build Time:  {}", date);
    info!("Rustc Version:   {}", rustc);
}

/// `run_prometheus` runs a background prometheus client.
pub fn run_prometheus(interval: Duration,
                      address: &str,
                      job: &str)
                      -> Option<thread::JoinHandle<()>> {
    if interval == Duration::from_secs(0) {
        return None;
    }

    let job = job.to_owned();
    let address = address.to_owned();
    let handler = thread::Builder::new()
        .name("promepusher".to_owned())
        .spawn(move || {
            loop {
                let metric_familys = prometheus::gather();

                let res = prometheus::push_metrics(&job,
                                                   prometheus::hostname_grouping_key(),
                                                   &address,
                                                   metric_familys);
                if let Err(e) = res {
                    error!("fail to push metrics: {}", e);
                }

                thread::sleep(interval);
            }
        })
        .unwrap();

    Some(handler)
}

#[cfg(target_os="linux")]
pub use self::thread_metrics::monitor_threads;

#[cfg(not(target_os="linux"))]
pub fn monitor_threads<S: Into<String>>(_: S) -> io::Result<()> {
    Ok(())
}

/// A simple ring queue with fixed capacity.
pub struct RingQueue<T> {
    buf: VecDeque<T>,
    cap: usize,
}

impl<T> RingQueue<T> {
    #[inline]
    fn len(&self) -> usize {
        self.buf.len()
    }

    pub fn with_capacity(cap: usize) -> RingQueue<T> {
        RingQueue {
            buf: VecDeque::with_capacity(cap),
            cap: cap,
        }
    }

    pub fn push(&mut self, t: T) {
        if self.len() == self.cap {
            self.buf.pop_front();
        }
        self.buf.push_back(t);
    }

    pub fn iter(&self) -> Iter<T> {
        self.buf.iter()
    }

    pub fn swap_remove_front(&mut self, pos: usize) -> Option<T> {
        self.buf.swap_remove_front(pos)
    }
}

// `cfs_diff' Returns a Vec of cf which is in `a' but not in `b'.
pub fn cfs_diff<'a>(a: &[&'a str], b: &[&str]) -> Vec<&'a str> {
    a.iter().filter(|x| b.iter().find(|y| y == x).is_none()).map(|x| *x).collect()
}

#[cfg(test)]
mod tests {
    use std::net::{SocketAddr, AddrParseError};
    use std::time::Duration;
    use std::rc::Rc;
    use std::{f64, cmp};
    use std::sync::atomic::{AtomicBool, Ordering};
    use time;
    use kvproto::eraftpb::Entry;
    use protobuf::Message;
    use super::*;

    #[test]
    fn test_to_socket_addr() {
        let tbls = vec![
            ("", false),
            ("127.0.0.1", false),
            ("localhost", false),
            ("127.0.0.1:80", true),
            ("localhost:80", true),
        ];

        for (addr, ok) in tbls {
            assert_eq!(to_socket_addr(addr).is_ok(), ok);
        }

        let tbls = vec![
            ("localhost:80", false),
            ("127.0.0.1:80", true),
        ];

        for (addr, ok) in tbls {
            let ret: Result<SocketAddr, AddrParseError> = addr.parse();
            assert_eq!(ret.is_ok(), ok);
        }
    }

    #[test]
    fn test_fixed_ring_queue() {
        let mut queue = RingQueue::with_capacity(10);
        for num in 0..20 {
            queue.push(num);
            assert_eq!(queue.len(), cmp::min(num + 1, 10));
        }
        assert_eq!(None, queue.swap_remove_front(10));
        for i in 0..6 {
            assert_eq!(Some(12 + i), queue.swap_remove_front(2));
            assert_eq!(queue.len(), 9 - i);
        }
        let left: Vec<_> = queue.iter().cloned().collect();
        assert_eq!(vec![10, 11, 18, 19], left);
        for _ in 0..4 {
            queue.swap_remove_front(0).unwrap();
        }
        assert_eq!(None, queue.swap_remove_front(0));
    }

    #[test]
    fn test_duration_to() {
        let tbl = vec![0, 100, 1_000, 5_000, 9999, 1_000_000, 1_000_000_000];
        for ms in tbl {
            let d = Duration::from_millis(ms);
            assert_eq!(ms, duration_to_ms(d));
            let exp_sec = ms as f64 / 1000.0;
            let act_sec = duration_to_sec(d);
            assert!((act_sec - exp_sec).abs() < f64::EPSILON);
            assert_eq!(ms * 1_000_000, duration_to_nanos(d));
        }
    }

    #[test]
    fn test_strftimespec() {
        let s = "2016/08/30 15:40:07".to_owned();
        let mut tm = time::strptime(&s, "%Y/%m/%d %H:%M:%S").unwrap();
        // `tm` is of UTC timezone. Set the timezone of `tm` to be local timezone,
        // so that we get a `tm` of local timezone.
        let ltm = tm.to_local();
        tm.tm_utcoff = ltm.tm_utcoff;
        assert_eq!(strftimespec(tm.to_timespec()), s + ".000");
    }

    #[test]
    fn test_defer() {
        let should_panic = Rc::new(AtomicBool::new(true));
        let sp = should_panic.clone();
        defer!(assert!(!sp.load(Ordering::SeqCst)));
        should_panic.store(false, Ordering::SeqCst);
    }

    #[test]
    fn test_rwlock_deadlock() {
        // If the test runs over 60s, then there is a deadlock.
        let mu = RwLock::new(Some(1));
        {
            let _clone = foo(&mu.rl());
            let mut data = mu.wl();
            assert!(data.is_some());
            *data = None;
        }

        {
            match foo(&mu.rl()) {
                Some(_) | None => {
                    let res = mu.try_write();
                    assert!(res.is_err());
                }
            }
        }

        #[allow(clone_on_copy)]
        fn foo(a: &Option<usize>) -> Option<usize> {
            a.clone()
        }
    }

    #[test]
<<<<<<< HEAD
    fn test_cfs_diff() {
        let a = vec!["1", "2", "3"];
        let a_diff_a = cfs_diff(&a, &a);
        assert!(a_diff_a.is_empty());
        let b = vec!["4"];
        assert_eq!(a, cfs_diff(&a, &b));
        let c = vec!["4", "5", "3", "6"];
        assert_eq!(vec!["1", "2"], cfs_diff(&a, &c));
        assert_eq!(vec!["4", "5", "6"], cfs_diff(&c, &a));
        let d = vec!["1", "2", "3", "4"];
        let a_diff_d = cfs_diff(&a, &d);
        assert!(a_diff_d.is_empty());
        assert_eq!(vec!["4"], cfs_diff(&d, &a));
=======
    fn test_limit_size() {
        let mut e = Entry::new();
        e.set_data(b"0123456789".to_vec());
        let size = e.compute_size() as u64;

        let tbls = vec![
            (vec![], NO_LIMIT, 0),
            (vec![], size, 0),
            (vec![e.clone(); 10], 0, 1),
            (vec![e.clone(); 10], NO_LIMIT, 10),
            (vec![e.clone(); 10], size, 1),
            (vec![e.clone(); 10], size + 1, 1),
            (vec![e.clone(); 10], 2 * size , 2),
            (vec![e.clone(); 10], 10 * size - 1, 9),
            (vec![e.clone(); 10], 10 * size, 10),
            (vec![e.clone(); 10], 10 * size + 1, 10),
        ];

        for (mut entries, max, len) in tbls {
            limit_size(&mut entries, max);
            assert_eq!(entries.len(), len);
        }
>>>>>>> 0953fb2c
    }
}<|MERGE_RESOLUTION|>--- conflicted
+++ resolved
@@ -604,7 +604,31 @@
     }
 
     #[test]
-<<<<<<< HEAD
+    fn test_limit_size() {
+        let mut e = Entry::new();
+        e.set_data(b"0123456789".to_vec());
+        let size = e.compute_size() as u64;
+
+        let tbls = vec![
+            (vec![], NO_LIMIT, 0),
+            (vec![], size, 0),
+            (vec![e.clone(); 10], 0, 1),
+            (vec![e.clone(); 10], NO_LIMIT, 10),
+            (vec![e.clone(); 10], size, 1),
+            (vec![e.clone(); 10], size + 1, 1),
+            (vec![e.clone(); 10], 2 * size , 2),
+            (vec![e.clone(); 10], 10 * size - 1, 9),
+            (vec![e.clone(); 10], 10 * size, 10),
+            (vec![e.clone(); 10], 10 * size + 1, 10),
+        ];
+
+        for (mut entries, max, len) in tbls {
+            limit_size(&mut entries, max);
+            assert_eq!(entries.len(), len);
+        }
+    }
+
+    #[test]
     fn test_cfs_diff() {
         let a = vec!["1", "2", "3"];
         let a_diff_a = cfs_diff(&a, &a);
@@ -618,29 +642,5 @@
         let a_diff_d = cfs_diff(&a, &d);
         assert!(a_diff_d.is_empty());
         assert_eq!(vec!["4"], cfs_diff(&d, &a));
-=======
-    fn test_limit_size() {
-        let mut e = Entry::new();
-        e.set_data(b"0123456789".to_vec());
-        let size = e.compute_size() as u64;
-
-        let tbls = vec![
-            (vec![], NO_LIMIT, 0),
-            (vec![], size, 0),
-            (vec![e.clone(); 10], 0, 1),
-            (vec![e.clone(); 10], NO_LIMIT, 10),
-            (vec![e.clone(); 10], size, 1),
-            (vec![e.clone(); 10], size + 1, 1),
-            (vec![e.clone(); 10], 2 * size , 2),
-            (vec![e.clone(); 10], 10 * size - 1, 9),
-            (vec![e.clone(); 10], 10 * size, 10),
-            (vec![e.clone(); 10], 10 * size + 1, 10),
-        ];
-
-        for (mut entries, max, len) in tbls {
-            limit_size(&mut entries, max);
-            assert_eq!(entries.len(), len);
-        }
->>>>>>> 0953fb2c
     }
 }