--- conflicted
+++ resolved
@@ -165,11 +165,7 @@
         }
     }
 
-<<<<<<< HEAD
-    pub fn spawn<F, R>(&self, future_factory: R) -> cpupool::CpuFuture<F::Item, F::Error>
-=======
-    pub fn spawn<F>(&self, f: F) -> CpuFuture<F::Item, F::Error>
->>>>>>> c408f313
+    pub fn spawn<F, R>(&self, future_factory: R) -> CpuFuture<F::Item, F::Error>
     where
         R: FnOnce(ContextDelegators<T>) -> F + Send + 'static,
         F: Future + Send + 'static,
