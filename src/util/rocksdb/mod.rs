// Copyright 2016 PingCAP, Inc.
//
// Licensed under the Apache License, Version 2.0 (the "License");
// you may not use this file except in compliance with the License.
// You may obtain a copy of the License at
//
//     http://www.apache.org/licenses/LICENSE-2.0
//
// Unless required by applicable law or agreed to in writing, software
// distributed under the License is distributed on an "AS IS" BASIS,
// See the License for the specific language governing permissions and
// limitations under the License.

pub mod properties;
pub mod event_listener;
pub mod engine_metrics;
pub mod metrics_flusher;

pub use self::event_listener::{CompactedEvent, CompactionListener, EventListener};
pub use self::metrics_flusher::MetricsFlusher;

use std::fs::{self, File};
use std::path::Path;
use std::sync::Arc;
use std::str::FromStr;

use storage::{ALL_CFS, CF_DEFAULT};
use rocksdb::{ColumnFamilyOptions, CompactOptions, DBCompressionType, DBOptions, Range,
              SliceTransform, DB};
use rocksdb::rocksdb::supported_compression;
use rocksdb::set_external_sst_file_global_seq_no;
use util::rocksdb::engine_metrics::{ROCKSDB_COMPRESSION_RATIO_AT_LEVEL,
                                    ROCKSDB_CUR_SIZE_ALL_MEM_TABLES, ROCKSDB_TOTAL_SST_FILES_SIZE};
use util::rocksdb;
use util::file::{copy_and_sync, calc_crc32};

pub use rocksdb::CFHandle;

use super::cfs_diff;

// Zlib and bzip2 are too slow.
const COMPRESSION_PRIORITY: [DBCompressionType; 3] = [
    DBCompressionType::Lz4,
    DBCompressionType::Snappy,
    DBCompressionType::Zstd,
];

pub fn get_fastest_supported_compression_type() -> DBCompressionType {
    let all_supported_compression = supported_compression();
    *COMPRESSION_PRIORITY
        .into_iter()
        .find(|c| all_supported_compression.contains(c))
        .unwrap_or(&DBCompressionType::No)
}

pub fn get_cf_handle<'a>(db: &'a DB, cf: &str) -> Result<&'a CFHandle, String> {
    db.cf_handle(cf)
        .ok_or_else(|| format!("cf {} not found.", cf))
}

pub fn open_opt(
    opts: DBOptions,
    path: &str,
    cfs: Vec<&str>,
    cfs_opts: Vec<ColumnFamilyOptions>,
) -> Result<DB, String> {
    DB::open_cf(opts, path, cfs.into_iter().zip(cfs_opts).collect())
}

pub struct CFOptions<'a> {
    cf: &'a str,
    options: ColumnFamilyOptions,
}

impl<'a> CFOptions<'a> {
    pub fn new(cf: &'a str, options: ColumnFamilyOptions) -> CFOptions<'a> {
        CFOptions {
            cf: cf,
            options: options,
        }
    }
}

pub fn new_engine(path: &str, cfs: &[&str], opts: Option<Vec<CFOptions>>) -> Result<DB, String> {
    let mut db_opts = DBOptions::new();
    db_opts.enable_statistics(true);
    let cf_opts = match opts {
        Some(opts_vec) => opts_vec,
        None => {
            let mut default_cfs_opts = Vec::with_capacity(cfs.len());
            for cf in cfs {
                default_cfs_opts.push(CFOptions::new(*cf, ColumnFamilyOptions::new()));
            }
            default_cfs_opts
        }
    };
    new_engine_opt(path, db_opts, cf_opts)
}

fn check_and_open(
    path: &str,
    mut db_opt: DBOptions,
    cfs_opts: Vec<CFOptions>,
) -> Result<DB, String> {
    // If db not exist, create it.
    if !db_exist(path) {
        db_opt.create_if_missing(true);

        let mut cfs_v = vec![];
        let mut cf_opts_v = vec![];
        if let Some(x) = cfs_opts.iter().find(|x| x.cf == CF_DEFAULT) {
            cfs_v.push(x.cf);
            cf_opts_v.push(x.options.clone());
        }
        let mut db = DB::open_cf(db_opt, path, cfs_v.into_iter().zip(cf_opts_v).collect())?;
        for x in cfs_opts {
            if x.cf == CF_DEFAULT {
                continue;
            }
            db.create_cf((x.cf, x.options))?;
        }

        return Ok(db);
    }

    db_opt.create_if_missing(false);

    // List all column families in current db.
    let cfs_list = DB::list_column_families(&db_opt, path)?;
    let existed: Vec<&str> = cfs_list.iter().map(|v| v.as_str()).collect();
    let needed: Vec<&str> = cfs_opts.iter().map(|x| x.cf).collect();

    // If all column families are exist, just open db.
    if existed == needed {
        let mut cfs_v = vec![];
        let mut cfs_opts_v = vec![];
        for x in cfs_opts {
            cfs_v.push(x.cf);
            cfs_opts_v.push(x.options);
        }

        return DB::open_cf(db_opt, path, cfs_v.into_iter().zip(cfs_opts_v).collect());
    }

    // Open db.
    let mut cfs_v: Vec<&str> = Vec::new();
    let mut cfs_opts_v: Vec<ColumnFamilyOptions> = Vec::new();
    for cf in &existed {
        cfs_v.push(cf);
        match cfs_opts.iter().find(|x| x.cf == *cf) {
            Some(x) => {
                cfs_opts_v.push(x.options.clone());
            }
            None => {
                cfs_opts_v.push(ColumnFamilyOptions::new());
            }
        }
    }
    let cfds = cfs_v.into_iter().zip(cfs_opts_v).collect();
    let mut db = DB::open_cf(db_opt, path, cfds).unwrap();

    // Drop discarded column families.
    //    for cf in existed.iter().filter(|x| needed.iter().find(|y| y == x).is_none()) {
    for cf in cfs_diff(&existed, &needed) {
        // Never drop default column families.
        if cf != CF_DEFAULT {
            db.drop_cf(cf)?;
        }
    }

    // Create needed column families not existed yet.
    for cf in cfs_diff(&needed, &existed) {
        db.create_cf((
            cf,
            cfs_opts
                .iter()
                .find(|x| x.cf == cf)
                .unwrap()
                .options
                .clone(),
        ))?;
    }
    Ok(db)
}

pub fn new_engine_opt(path: &str, opts: DBOptions, cfs_opts: Vec<CFOptions>) -> Result<DB, String> {
    check_and_open(path, opts, cfs_opts)
}

pub fn db_exist(path: &str) -> bool {
    let path = Path::new(path);
    if !path.exists() || !path.is_dir() {
        return false;
    }

    // If path is not an empty directory, we say db exists. If path is not an empty directory
    // but db has not been created, DB::list_column_families will failed and we can cleanup
    // the directory by this indication.
    fs::read_dir(&path).unwrap().next().is_some()
}

pub fn get_engine_used_size(engine: Arc<DB>) -> u64 {
    let mut used_size: u64 = 0;
    for cf in ALL_CFS {
        let handle = rocksdb::get_cf_handle(&engine, cf).unwrap();
        let cf_used_size = engine
            .get_property_int_cf(handle, ROCKSDB_TOTAL_SST_FILES_SIZE)
            .expect("rocksdb is too old, missing total-sst-files-size property");

        used_size += cf_used_size;

        // For memtable
        if let Some(mem_table) = engine.get_property_int_cf(handle, ROCKSDB_CUR_SIZE_ALL_MEM_TABLES)
        {
            used_size += mem_table;
        }
    }
    used_size
}

pub fn get_engine_compression_ratio_at_level(
    engine: &DB,
    handle: &CFHandle,
    level: usize,
) -> Option<f64> {
    let prop = format!("{}{}", ROCKSDB_COMPRESSION_RATIO_AT_LEVEL, level);
    if let Some(v) = engine.get_property_value_cf(handle, &prop) {
        if let Ok(f) = f64::from_str(&v) {
            // RocksDB returns -1.0 if the level is empty.
            if f >= 0.0 {
                return Some(f);
            }
        }
    }
    None
}

pub struct FixedSuffixSliceTransform {
    pub suffix_len: usize,
}

impl FixedSuffixSliceTransform {
    pub fn new(suffix_len: usize) -> FixedSuffixSliceTransform {
        FixedSuffixSliceTransform {
            suffix_len: suffix_len,
        }
    }
}

impl SliceTransform for FixedSuffixSliceTransform {
    fn transform<'a>(&mut self, key: &'a [u8]) -> &'a [u8] {
        let mid = key.len() - self.suffix_len;
        let (left, _) = key.split_at(mid);
        left
    }

    fn in_domain(&mut self, key: &[u8]) -> bool {
        key.len() >= self.suffix_len
    }

    fn in_range(&mut self, _: &[u8]) -> bool {
        true
    }
}

pub struct FixedPrefixSliceTransform {
    pub prefix_len: usize,
}

impl FixedPrefixSliceTransform {
    pub fn new(prefix_len: usize) -> FixedPrefixSliceTransform {
        FixedPrefixSliceTransform {
            prefix_len: prefix_len,
        }
    }
}

impl SliceTransform for FixedPrefixSliceTransform {
    fn transform<'a>(&mut self, key: &'a [u8]) -> &'a [u8] {
        &key[..self.prefix_len]
    }

    fn in_domain(&mut self, key: &[u8]) -> bool {
        key.len() >= self.prefix_len
    }

    fn in_range(&mut self, _: &[u8]) -> bool {
        true
    }
}

pub struct NoopSliceTransform;

impl SliceTransform for NoopSliceTransform {
    fn transform<'a>(&mut self, key: &'a [u8]) -> &'a [u8] {
        key
    }

    fn in_domain(&mut self, _: &[u8]) -> bool {
        true
    }

    fn in_range(&mut self, _: &[u8]) -> bool {
        true
    }
}

pub fn roughly_cleanup_ranges(db: &DB, ranges: &[(Vec<u8>, Vec<u8>)]) -> Result<(), String> {
    let mut delete_ranges = Vec::new();
    for &(ref start, ref end) in ranges {
        if start == end {
            continue;
        }
        assert!(start < end);
        delete_ranges.push(Range::new(start, end));
    }
    if delete_ranges.is_empty() {
        return Ok(());
    }

    for cf in db.cf_names() {
        let handle = get_cf_handle(db, cf)?;
<<<<<<< HEAD
        if cf == CF_LOCK {
            // Todo: use delete_files_in_range after rocksdb support [start, end) semantics.
            let mut iter_opt = ReadOptions::new();
            iter_opt.fill_cache(false);
            iter_opt.set_iterate_upper_bound(end_key);
            let mut iter = db.iter_cf_opt(handle, iter_opt);
            iter.seek(start_key.into());
            let wb = WriteBatch::new();
            while iter.valid() {
                wb.delete_cf(handle, iter.key())?;
                iter.next();
            }
            if wb.count() > 0 {
                db.write(wb)?;
            }
        } else {
            db.delete_files_in_range_cf(handle, start_key, end_key, false)?;
        }
=======
        db.delete_files_in_ranges_cf(handle, &delete_ranges, /* include_end */ false)?;
>>>>>>> 051d88c0
    }

    Ok(())
}

/// Compact the cf in the specified range by manual or not.
pub fn compact_range(
    db: &DB,
    handle: &CFHandle,
    start_key: Option<&[u8]>,
    end_key: Option<&[u8]>,
    exclusive_manual: bool,
) {
    let mut compact_opts = CompactOptions::new();
    // `exclusive_manual == false` means manual compaction can
    // concurrently run with other background compactions.
    compact_opts.set_exclusive_manual_compaction(exclusive_manual);
    db.compact_range_cf_opt(handle, &compact_opts, start_key, end_key);
}

/// Prepare the SST file for ingestion.
/// The purpose is to make the ingestion retryable when using the `move_files` option.
/// Things we need to consider here:
/// 1. We need to access the original file on retry, so we should make a clone
///    before ingestion.
/// 2. `RocksDB` will modified the global seqno of the ingested file, so we need
///    to modified the global seqno back to 0 so that we can pass the checksum
///    validation.
/// 3. If the file has been ingested to `RocksDB`, we should not modified the
///    global seqno directly, because that may corrupt RocksDB's data.
#[cfg(target_os = "linux")]
pub fn prepare_sst_for_ingestion<P: AsRef<Path>, Q: AsRef<Path>>(
    path: P,
    clone: Q,
) -> Result<(), String> {
    use std::os::linux::fs::MetadataExt;

    let path = path.as_ref().to_str().unwrap();
    let clone = clone.as_ref().to_str().unwrap();

    if Path::new(clone).exists() {
        fs::remove_file(clone).map_err(|e| format!("remove {}: {:?}", clone, e))?;
    }

    let meta = fs::metadata(path).map_err(|e| format!("read metadata from {}: {:?}", path, e))?;

    if meta.st_nlink() == 1 {
        // RocksDB must not have this file, we can make a hard link.
        fs::hard_link(path, clone)
            .map_err(|e| format!("link from {} to {}: {:?}", path, clone, e))?;
    } else {
        // RocksDB may have this file, we should make a copy.
        copy_and_sync(path, clone)
            .map_err(|e| format!("copy from {} to {}: {:?}", path, clone, e))?;
    }

    Ok(())
}

#[cfg(not(target_os = "linux"))]
pub fn prepare_sst_for_ingestion<P: AsRef<Path>, Q: AsRef<Path>>(
    path: P,
    clone: Q,
) -> Result<(), String> {
    let path = path.as_ref().to_str().unwrap();
    let clone = clone.as_ref().to_str().unwrap();
    if !Path::new(clone).exists() {
        copy_and_sync(path, clone)
            .map_err(|e| format!("copy from {} to {}: {:?}", path, clone, e))?;
    }
    Ok(())
}

pub fn validate_sst_for_ingestion<P: AsRef<Path>>(
    db: &DB,
    cf: &str,
    path: P,
    expected_size: u64,
    expected_checksum: u32,
) -> Result<(), String> {
    let path = path.as_ref().to_str().unwrap();
    let f = File::open(path).map_err(|e| format!("open {}: {:?}", path, e))?;

    let meta = f.metadata()
        .map_err(|e| format!("read metadata from {}: {:?}", path, e))?;
    if meta.len() != expected_size {
        return Err(format!(
            "invalid size {} for {}, expected {}",
            meta.len(),
            path,
            expected_size
        ));
    }

    let checksum = calc_crc32(path).map_err(|e| format!("calc crc32 for {}: {:?}", path, e))?;
    if checksum == expected_checksum {
        return Ok(());
    }

    // RocksDB may have modified the global seqno.
    let cf_handle = get_cf_handle(db, cf)?;
    set_external_sst_file_global_seq_no(db, cf_handle, path, 0)?;
    f.sync_all().map_err(|e| format!("sync {}: {:?}", path, e))?;

    let checksum = calc_crc32(path).map_err(|e| format!("calc crc32 for {}: {:?}", path, e))?;
    if checksum != expected_checksum {
        return Err(format!(
            "invalid checksum {} for {}, expected {}",
            checksum, path, expected_checksum
        ));
    }

    Ok(())
}

#[cfg(test)]
mod tests {
    use super::*;
    use rocksdb::{ColumnFamilyOptions, DBOptions, EnvOptions, IngestExternalFileOptions,
                  SstFileWriter, Writable, DB};
    use tempdir::TempDir;
    use storage::CF_DEFAULT;

    #[test]
    fn test_check_and_open() {
        let path = TempDir::new("_util_rocksdb_test_check_column_families").expect("");
        let path_str = path.path().to_str().unwrap();

        // create db when db not exist
        let cfs_opts = vec![CFOptions::new(CF_DEFAULT, ColumnFamilyOptions::new())];
        check_and_open(path_str, DBOptions::new(), cfs_opts).unwrap();
        column_families_must_eq(path_str, vec![CF_DEFAULT]);

        // add cf1.
        let cfs_opts = vec![
            CFOptions::new(CF_DEFAULT, ColumnFamilyOptions::new()),
            CFOptions::new("cf1", ColumnFamilyOptions::new()),
        ];
        check_and_open(path_str, DBOptions::new(), cfs_opts).unwrap();
        column_families_must_eq(path_str, vec![CF_DEFAULT, "cf1"]);

        // drop cf1.
        let cfs_opts = vec![CFOptions::new(CF_DEFAULT, ColumnFamilyOptions::new())];
        check_and_open(path_str, DBOptions::new(), cfs_opts).unwrap();
        column_families_must_eq(path_str, vec![CF_DEFAULT]);

        // never drop default cf
        let cfs_opts = vec![];
        check_and_open(path_str, DBOptions::new(), cfs_opts).unwrap();
        column_families_must_eq(path_str, vec![CF_DEFAULT]);
    }

    fn column_families_must_eq(path: &str, excepted: Vec<&str>) {
        let opts = DBOptions::new();
        let cfs_list = DB::list_column_families(&opts, path).unwrap();

        let mut cfs_existed: Vec<&str> = cfs_list.iter().map(|v| v.as_str()).collect();
        let mut cfs_excepted: Vec<&str> = excepted.iter().map(|v| *v).collect();
        cfs_existed.sort();
        cfs_excepted.sort();
        assert_eq!(cfs_existed, cfs_excepted);
    }

    #[test]
    fn test_compression_ratio() {
        let path = TempDir::new("_util_rocksdb_test_compression_ratio").expect("");
        let path_str = path.path().to_str().unwrap();

        let opts = DBOptions::new();
        let cf_opts = CFOptions::new(CF_DEFAULT, ColumnFamilyOptions::new());
        let db = check_and_open(path_str, opts, vec![cf_opts]).unwrap();
        let cf = db.cf_handle(CF_DEFAULT).unwrap();

        assert!(get_engine_compression_ratio_at_level(&db, cf, 0).is_none());
        db.put_cf(cf, b"a", b"a").unwrap();
        db.flush_cf(cf, true).unwrap();
        assert!(get_engine_compression_ratio_at_level(&db, cf, 0).is_some());
    }

    #[cfg(target_os = "linux")]
    fn check_hard_link<P: AsRef<Path>>(path: P, nlink: u64) {
        use std::os::linux::fs::MetadataExt;
        assert_eq!(fs::metadata(path).unwrap().st_nlink(), nlink);
    }

    #[cfg(not(target_os = "linux"))]
    fn check_hard_link<P: AsRef<Path>>(_: P, _: u64) {
        // Just do nothing
    }

    fn gen_sst_with_kvs(db: &DB, cf: &CFHandle, path: &str, kvs: &[(&str, &str)]) {
        let opts = db.get_options_cf(cf).clone();
        let mut writer = SstFileWriter::new(EnvOptions::new(), opts);
        writer.open(path).unwrap();
        for &(k, v) in kvs {
            writer.put(k.as_bytes(), v.as_bytes()).unwrap();
        }
        writer.finish().unwrap();
    }

    fn check_db_with_kvs(db: &DB, cf: &CFHandle, kvs: &[(&str, &str)]) {
        for &(k, v) in kvs {
            assert_eq!(db.get_cf(cf, k.as_bytes()).unwrap().unwrap(), v.as_bytes());
        }
    }

    #[test]
    fn test_prepare_sst_for_ingestion() {
        let path = TempDir::new("_util_rocksdb_test_prepare_sst_for_ingestion").expect("");
        let path_str = path.path().to_str().unwrap();

        let sst_dir = TempDir::new("_util_rocksdb_test_prepare_sst_for_ingestion_sst").expect("");
        let sst_path = sst_dir.path().join("abc.sst");
        let sst_clone = sst_dir.path().join("abc.sst.clone");

        let kvs = [("k1", "v1"), ("k2", "v2"), ("k3", "v3")];

        let cf_name = "default";
        let db = new_engine(path_str, &[cf_name], None).unwrap();
        let cf = db.cf_handle(cf_name).unwrap();
        let mut ingest_opts = IngestExternalFileOptions::new();
        ingest_opts.move_files(true);

        gen_sst_with_kvs(&db, cf, sst_path.to_str().unwrap(), &kvs);
        let size = fs::metadata(&sst_path).unwrap().len();
        let checksum = calc_crc32(&sst_path).unwrap();

        // The first ingestion will hard link sst_path to sst_clone.
        check_hard_link(&sst_path, 1);
        prepare_sst_for_ingestion(&sst_path, &sst_clone).unwrap();
        validate_sst_for_ingestion(&db, cf_name, &sst_clone, size, checksum).unwrap();
        check_hard_link(&sst_path, 2);
        check_hard_link(&sst_clone, 2);
        // If we prepare again, it will use hard link too.
        prepare_sst_for_ingestion(&sst_path, &sst_clone).unwrap();
        validate_sst_for_ingestion(&db, cf_name, &sst_clone, size, checksum).unwrap();
        check_hard_link(&sst_path, 2);
        check_hard_link(&sst_clone, 2);
        db.ingest_external_file_cf(cf, &ingest_opts, &[sst_clone.to_str().unwrap()])
            .unwrap();
        check_db_with_kvs(&db, cf, &kvs);
        assert!(!sst_clone.exists());

        // The second ingestion will copy sst_path to sst_clone.
        check_hard_link(&sst_path, 2);
        prepare_sst_for_ingestion(&sst_path, &sst_clone).unwrap();
        validate_sst_for_ingestion(&db, cf_name, &sst_clone, size, checksum).unwrap();
        check_hard_link(&sst_path, 2);
        check_hard_link(&sst_clone, 1);
        db.ingest_external_file_cf(cf, &ingest_opts, &[sst_clone.to_str().unwrap()])
            .unwrap();
        check_db_with_kvs(&db, cf, &kvs);
        assert!(!sst_clone.exists());
    }
}<|MERGE_RESOLUTION|>--- conflicted
+++ resolved
@@ -320,28 +320,7 @@
 
     for cf in db.cf_names() {
         let handle = get_cf_handle(db, cf)?;
-<<<<<<< HEAD
-        if cf == CF_LOCK {
-            // Todo: use delete_files_in_range after rocksdb support [start, end) semantics.
-            let mut iter_opt = ReadOptions::new();
-            iter_opt.fill_cache(false);
-            iter_opt.set_iterate_upper_bound(end_key);
-            let mut iter = db.iter_cf_opt(handle, iter_opt);
-            iter.seek(start_key.into());
-            let wb = WriteBatch::new();
-            while iter.valid() {
-                wb.delete_cf(handle, iter.key())?;
-                iter.next();
-            }
-            if wb.count() > 0 {
-                db.write(wb)?;
-            }
-        } else {
-            db.delete_files_in_range_cf(handle, start_key, end_key, false)?;
-        }
-=======
         db.delete_files_in_ranges_cf(handle, &delete_ranges, /* include_end */ false)?;
->>>>>>> 051d88c0
     }
 
     Ok(())
