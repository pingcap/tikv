--- conflicted
+++ resolved
@@ -497,20 +497,16 @@
     format!("{}", absolute_path.display())
 }
 
-<<<<<<< HEAD
+fn get_store_labels(matches: &Matches, config: &toml::Value) -> HashMap<String, String> {
+    let labels = get_flag_string(matches, "labels")
+        .unwrap_or_else(|| get_toml_string(config, "server.labels", Some("".to_owned())));
+    util::config::parse_store_labels(&labels).unwrap()
+}
+
 fn start_server<T, S>(mut server: Server<T, S>,
                       mut el: EventLoop<Server<T, S>>,
                       engine: Arc<DB>,
                       backup_path: &str)
-=======
-fn get_store_labels(matches: &Matches, config: &toml::Value) -> HashMap<String, String> {
-    let labels = get_flag_string(matches, "labels")
-        .unwrap_or_else(|| get_toml_string(config, "server.labels", Some("".to_owned())));
-    util::config::parse_store_labels(&labels).unwrap()
-}
-
-fn start_server<T, S>(mut server: Server<T, S>, mut el: EventLoop<Server<T, S>>, engine: Arc<DB>)
->>>>>>> b729c493
     where T: RaftStoreRouter,
           S: StoreAddrResolver + Send + 'static
 {
