// Copyright 2016 PingCAP, Inc.
//
// Licensed under the Apache License, Version 2.0 (the "License");
// you may not use this file except in compliance with the License.
// You may obtain a copy of the License at
//
//     http://www.apache.org/licenses/LICENSE-2.0
//
// Unless required by applicable law or agreed to in writing, software
// distributed under the License is distributed on an "AS IS" BASIS,
// See the License for the specific language governing permissions and
// limitations under the License.

#![feature(plugin)]
#![feature(slice_patterns)]
#![cfg_attr(feature = "dev", plugin(clippy))]
#![cfg_attr(not(feature = "dev"), allow(unknown_lints))]
#![allow(needless_pass_by_value)]
#![allow(unreadable_literal)]
// TODO: remove this once rust-lang/rust#43268 is resolved.
#![allow(logic_bug)]

#[macro_use]
extern crate clap;
extern crate fs2;
#[cfg(feature = "mem-profiling")]
extern crate jemallocator;
extern crate libc;
#[macro_use]
extern crate log;
#[cfg(unix)]
extern crate nix;
extern crate prometheus;
extern crate rocksdb;
extern crate serde_json;
#[cfg(unix)]
extern crate signal;
extern crate tikv;
extern crate toml;

mod signal_handler;
#[cfg(unix)]
mod profiling;

use std::error::Error;
use std::process;
use std::fs::File;
use std::usize;
use std::path::Path;
use std::sync::{mpsc, Arc};
use std::sync::atomic::{AtomicBool, Ordering, ATOMIC_BOOL_INIT};
use std::io::Read;
use std::env;
use std::time::Duration;

use clap::{App, Arg, ArgMatches};
use fs2::FileExt;

use tikv::config::{MetricConfig, TiKvConfig};
use tikv::util::{self, panic_hook, rocksdb as rocksdb_util};
use tikv::util::collections::HashMap;
use tikv::util::logger::{self, StderrLogger};
use tikv::util::file_log::RotatingFileLogger;
use tikv::util::security::SecurityManager;
use tikv::util::transport::SendCh;
use tikv::util::worker::FutureWorker;
use tikv::storage::DEFAULT_ROCKSDB_SUB_DIR;
use tikv::server::{create_raft_storage, Node, Server, DEFAULT_CLUSTER_ID};
use tikv::server::transport::ServerRaftStoreRouter;
use tikv::server::resolve;
use tikv::raftstore::store::{self, Engines, SnapManagerBuilder};
use tikv::raftstore::coprocessor::CoprocessorHost;
use tikv::pd::{PdClient, RpcClient};
use tikv::util::time::Monitor;
use tikv::util::rocksdb::metrics_flusher::{MetricsFlusher, DEFAULT_FLUSHER_INTERVAL};

const RESERVED_OPEN_FDS: u64 = 1000;

// A workaround for checking if log is initialized.
static LOG_INITIALIZED: AtomicBool = ATOMIC_BOOL_INIT;

macro_rules! fatal {
    ($lvl:expr, $($arg:tt)+) => ({
        if LOG_INITIALIZED.load(Ordering::SeqCst) {
            error!($lvl, $($arg)+);
        } else {
            eprintln!($lvl, $($arg)+);
        }
        process::exit(1)
    })
}

fn init_log(config: &TiKvConfig) {
    if config.log_file.is_empty() {
        logger::init_log(StderrLogger, config.log_level).unwrap_or_else(|e| {
            fatal!("failed to initial log: {:?}", e);
        });
    } else {
        let w = RotatingFileLogger::new(&config.log_file).unwrap_or_else(|e| {
            fatal!(
                "failed to initial log with file {:?}: {:?}",
                config.log_file,
                e
            );
        });
        logger::init_log(w, config.log_level).unwrap_or_else(|e| {
            fatal!("failed to initial log: {:?}", e);
        });
    }
    LOG_INITIALIZED.store(true, Ordering::SeqCst);
}

fn initial_metric(cfg: &MetricConfig, node_id: Option<u64>) {
    if cfg.interval.as_secs() == 0 || cfg.address.is_empty() {
        return;
    }

    let mut push_job = cfg.job.clone();
    if let Some(id) = node_id {
        push_job.push_str(&format!("_{}", id));
    }

    info!("start prometheus client");

    util::monitor_threads("tikv")
        .unwrap_or_else(|e| fatal!("failed to start monitor thread: {:?}", e));

    util::run_prometheus(cfg.interval.0, &cfg.address, &push_job);
}

fn check_system_config(config: &TiKvConfig) {
    if let Err(e) = util::config::check_max_open_fds(
        RESERVED_OPEN_FDS + (config.rocksdb.max_open_files + config.raftdb.max_open_files) as u64,
    ) {
        fatal!("{:?}", e);
    }

    for e in util::config::check_kernel() {
        warn!("{:?}", e);
    }

    if cfg!(unix) && env::var("TZ").is_err() {
        env::set_var("TZ", ":/etc/localtime");
        warn!("environment variable `TZ` is missing, use `/etc/localtime`");
    }
}

fn run_raft_server(pd_client: RpcClient, cfg: &TiKvConfig, security_mgr: Arc<SecurityManager>) {
    let store_path = Path::new(&cfg.storage.data_dir);
    let lock_path = store_path.join(Path::new("LOCK"));
    let db_path = store_path.join(Path::new(DEFAULT_ROCKSDB_SUB_DIR));
    let snap_path = store_path.join(Path::new("snap"));
    let raft_db_path = Path::new(&cfg.raft_store.raftdb_path);

    let f = File::create(lock_path.as_path())
        .unwrap_or_else(|e| fatal!("failed to create lock at {}: {:?}", lock_path.display(), e));
    if f.try_lock_exclusive().is_err() {
        fatal!(
            "lock {:?} failed, maybe another instance is using this directory.",
            store_path
        );
    }

    // Initialize raftstore channels.
    let mut event_loop = store::create_event_loop(&cfg.raft_store)
        .unwrap_or_else(|e| fatal!("failed to create event loop: {:?}", e));
    let store_sendch = SendCh::new(event_loop.channel(), "raftstore");
    let (significant_msg_sender, significant_msg_receiver) = mpsc::channel();
    let raft_router = ServerRaftStoreRouter::new(store_sendch.clone(), significant_msg_sender);

    // Create kv engine, storage.
    let kv_db_opts = cfg.rocksdb.build_opt();
    let kv_cfs_opts = cfg.rocksdb.build_cf_opts();
    let kv_engine = Arc::new(
        rocksdb_util::new_engine_opt(db_path.to_str().unwrap(), kv_db_opts, kv_cfs_opts)
            .unwrap_or_else(|s| fatal!("failed to create kv engine: {:?}", s)),
    );
    let mut storage = create_raft_storage(raft_router.clone(), &cfg.storage)
        .unwrap_or_else(|e| fatal!("failed to create raft stroage: {:?}", e));

    // Create raft engine.
    let raft_db_opts = cfg.raftdb.build_opt();
    let raft_db_cf_opts = cfg.raftdb.build_cf_opts();
    let raft_engine = Arc::new(
        rocksdb_util::new_engine_opt(
            raft_db_path.to_str().unwrap(),
            raft_db_opts,
            raft_db_cf_opts,
        ).unwrap_or_else(|s| fatal!("failed to create raft engine: {:?}", s)),
    );
    let engines = Engines::new(Arc::clone(&kv_engine), Arc::clone(&raft_engine));

    // Create pd client and pd work, snapshot manager, server.
    let pd_client = Arc::new(pd_client);
    let pd_worker = FutureWorker::new("pd worker");
    let (mut worker, resolver) = resolve::new_resolver(Arc::clone(&pd_client))
        .unwrap_or_else(|e| fatal!("failed to start address resolver: {:?}", e));
<<<<<<< HEAD

    let snap_mgr = SnapManagerBuilder::default()
        .max_write_bytes_per_sec(cfg.server.snap_max_write_bytes_per_sec.0)
        .max_total_size(cfg.server.snap_max_total_size.0)
        .build(
            snap_path.as_path().to_str().unwrap().to_owned(),
            Some(store_sendch),
        );
=======
    let limiter = if cfg.server.snap_max_write_bytes_per_sec.0 > 0 {
        Some(Arc::new(IOLimiter::new(
            cfg.server.snap_max_write_bytes_per_sec.0,
        )))
    } else {
        None
    };
    let snap_mgr = SnapManager::new(
        snap_path.as_path().to_str().unwrap().to_owned(),
        Some(store_sendch),
        limiter,
    );
>>>>>>> 3ebb9cf6

    let server_cfg = Arc::new(cfg.server.clone());
    // Create server
    let mut server = Server::new(
        &server_cfg,
        &security_mgr,
        cfg.coprocessor.region_split_size.0 as usize,
        storage.clone(),
        raft_router,
        resolver,
        snap_mgr.clone(),
        pd_worker.scheduler(),
        Some(engines.clone()),
    ).unwrap_or_else(|e| fatal!("failed to create server: {:?}", e));
    let trans = server.transport();

    // Create node.
    let mut node = Node::new(&mut event_loop, &server_cfg, &cfg.raft_store, pd_client);

    // Create CoprocessorHost.
    let coprocessor_host = CoprocessorHost::new(cfg.coprocessor.clone(), node.get_sendch());

    node.start(
        event_loop,
        engines.clone(),
        trans,
        snap_mgr,
        significant_msg_receiver,
        pd_worker,
        coprocessor_host,
    ).unwrap_or_else(|e| fatal!("failed to start node: {:?}", e));
    initial_metric(&cfg.metric, Some(node.id()));

    // Start storage.
    info!("start storage");
    if let Err(e) = storage.start(&cfg.storage) {
        fatal!("failed to start storage, error: {:?}", e);
    }

    let mut metrics_flusher = MetricsFlusher::new(
        engines.clone(),
        Duration::from_millis(DEFAULT_FLUSHER_INTERVAL),
    );

    // Start metrics flusher
    if let Err(e) = metrics_flusher.start() {
        error!("failed to start metrics flusher, error: {:?}", e);
    }

    // Run server.
    server
        .start(server_cfg, security_mgr)
        .unwrap_or_else(|e| fatal!("failed to start server: {:?}", e));
    signal_handler::handle_signal(engines);

    // Stop.
    server
        .stop()
        .unwrap_or_else(|e| fatal!("failed to stop server: {:?}", e));

    metrics_flusher.stop();

    node.stop()
        .unwrap_or_else(|e| fatal!("failed to stop node: {:?}", e));
    if let Some(Err(e)) = worker.stop().map(|j| j.join()) {
        info!("ignore failure when stopping resolver: {:?}", e);
    }
}

fn overwrite_config_with_cmd_args(config: &mut TiKvConfig, matches: &ArgMatches) {
    if let Some(level) = matches.value_of("log-level") {
        config.log_level = logger::get_level_by_string(level);
    }

    if let Some(file) = matches.value_of("log-file") {
        config.log_file = file.to_owned();
    }

    if let Some(addr) = matches.value_of("addr") {
        config.server.addr = addr.to_owned();
    }

    if let Some(advertise_addr) = matches.value_of("advertise-addr") {
        config.server.advertise_addr = advertise_addr.to_owned();
    }

    if let Some(data_dir) = matches.value_of("data-dir") {
        config.storage.data_dir = data_dir.to_owned();
    }

    if let Some(endpoints) = matches.values_of("pd-endpoints") {
        config.pd.endpoints = endpoints.map(|e| e.to_owned()).collect();
    }

    if let Some(labels_vec) = matches.values_of("labels") {
        let mut labels = HashMap::default();
        labels_vec
            .map(|s| {
                let mut parts = s.split('=');
                let key = parts.next().unwrap().to_owned();
                let value = match parts.next() {
                    None => fatal!("invalid label: {:?}", s),
                    Some(v) => v.to_owned(),
                };
                if parts.next().is_some() {
                    fatal!("invalid label: {:?}", s);
                }
                labels.insert(key, value);
            })
            .count();
        config.server.labels = labels;
    }

    if let Some(capacity_str) = matches.value_of("capacity") {
        let capacity = capacity_str.parse().unwrap_or_else(|e| {
            fatal!("invalid capacity: {}", e);
        });
        config.raft_store.capacity = capacity;
    }
}

// Set gRPC event engine to epollsig.
// See more: https://github.com/grpc/grpc/blob/486761d04e03a9183d8013eddd86c3134d52d459\
//           /src/core/lib/iomgr/ev_posix.cc#L149
fn configure_grpc_poll_strategy() {
    const GRPC_POLL_STRATEGY: &str = "GRPC_POLL_STRATEGY";
    const DEFAULT_ENGINE: &str = "epollsig";
    if cfg!(target_os = "linux") && env::var(GRPC_POLL_STRATEGY).is_err() {
        // Set to epollsig if it is not specified.
        env::set_var(GRPC_POLL_STRATEGY, DEFAULT_ENGINE);
    }
}

fn main() {
    let long_version: String = {
        let (hash, branch, time, rust_ver) = util::build_info();
        format!(
            "\nRelease Version:   {}\
             \nGit Commit Hash:   {}\
             \nGit Commit Branch: {}\
             \nUTC Build Time:    {}\
             \nRust Version:      {}",
            crate_version!(),
            hash,
            branch,
            time,
            rust_ver
        )
    };
    let matches = App::new("TiKV")
        .long_version(long_version.as_ref())
        .author("PingCAP Inc. <info@pingcap.com>")
        .about("A Distributed transactional key-value database powered by Rust and Raft")
        .arg(
            Arg::with_name("config")
                .short("C")
                .long("config")
                .value_name("FILE")
                .help("Sets config file")
                .takes_value(true),
        )
        .arg(
            Arg::with_name("addr")
                .short("A")
                .long("addr")
                .takes_value(true)
                .value_name("IP:PORT")
                .help("Sets listening address"),
        )
        .arg(
            Arg::with_name("advertise-addr")
                .long("advertise-addr")
                .takes_value(true)
                .value_name("IP:PORT")
                .help("Sets advertise listening address for client communication"),
        )
        .arg(
            Arg::with_name("log-level")
                .short("L")
                .long("log-level")
                .alias("log")
                .takes_value(true)
                .value_name("LEVEL")
                .possible_values(&["trace", "debug", "info", "warn", "error", "off"])
                .help("Sets log level"),
        )
        .arg(
            Arg::with_name("log-file")
                .short("f")
                .long("log-file")
                .takes_value(true)
                .value_name("FILE")
                .help("Sets log file")
                .long_help("Sets log file. If not set, output log to stderr"),
        )
        .arg(
            Arg::with_name("data-dir")
                .long("data-dir")
                .short("s")
                .alias("store")
                .takes_value(true)
                .value_name("PATH")
                .help("Sets the path to store directory"),
        )
        .arg(
            Arg::with_name("capacity")
                .long("capacity")
                .takes_value(true)
                .value_name("CAPACITY")
                .help("Sets the store capacity")
                .long_help("Sets the store capacity. If not set, use entire partition"),
        )
        .arg(
            Arg::with_name("pd-endpoints")
                .long("pd-endpoints")
                .aliases(&["pd", "pd-endpoint"])
                .takes_value(true)
                .value_name("PD_URL")
                .multiple(true)
                .use_delimiter(true)
                .require_delimiter(true)
                .value_delimiter(",")
                .help("Sets PD endpoints")
                .long_help("Sets PD endpoints. Uses `,` to separate multiple PDs"),
        )
        .arg(
            Arg::with_name("labels")
                .long("labels")
                .alias("label")
                .takes_value(true)
                .value_name("KEY=VALUE")
                .multiple(true)
                .use_delimiter(true)
                .require_delimiter(true)
                .value_delimiter(",")
                .help("Sets server labels")
                .long_help(
                    "Sets server labels. Uses `,` to separate kv pairs, like \
                     `zone=cn,disk=ssd`",
                ),
        )
        .arg(
            Arg::with_name("print-sample-config")
                .long("print-sample-config")
                .help("Print a sample config to stdout"),
        )
        .get_matches();

    if matches.is_present("print-sample-config") {
        let config = TiKvConfig::default();
        println!("{}", toml::to_string_pretty(&config).unwrap());
        process::exit(0);
    }

    let mut config = matches
        .value_of("config")
        .map_or_else(TiKvConfig::default, |path| {
            File::open(&path)
                .map_err::<Box<Error>, _>(|e| Box::new(e))
                .and_then(|mut f| {
                    let mut s = String::new();
                    f.read_to_string(&mut s)?;
                    let c = toml::from_str(&s)?;
                    Ok(c)
                })
                .unwrap_or_else(|e| {
                    fatal!("invalid configuration file {:?}: {}", path, e);
                })
        });

    overwrite_config_with_cmd_args(&mut config, &matches);

    // Sets the global logger ASAP.
    // It is okay to use the config w/o `validata()`,
    // because `init_log()` handles various conditions.
    init_log(&config);

    // Print version information.
    util::print_tikv_info();

    panic_hook::set_exit_hook();

    config.compatible_adjust();
    if let Err(e) = config.validate() {
        fatal!("invalid configuration: {:?}", e);
    }
    info!(
        "using config: {}",
        serde_json::to_string_pretty(&config).unwrap()
    );

    // Before any startup, check system configuration.
    check_system_config(&config);

    configure_grpc_poll_strategy();

    let security_mgr = Arc::new(
        SecurityManager::new(&config.security)
            .unwrap_or_else(|e| fatal!("failed to create security manager: {:?}", e)),
    );
    let pd_client = RpcClient::new(&config.pd, Arc::clone(&security_mgr))
        .unwrap_or_else(|e| fatal!("failed to create rpc client: {:?}", e));
    let cluster_id = pd_client
        .get_cluster_id()
        .unwrap_or_else(|e| fatal!("failed to get cluster id: {:?}", e));
    if cluster_id == DEFAULT_CLUSTER_ID {
        fatal!("cluster id can't be {}", DEFAULT_CLUSTER_ID);
    }
    config.server.cluster_id = cluster_id;
    info!("connect to PD cluster {}", cluster_id);

    let _m = Monitor::default();
    run_raft_server(pd_client, &config, security_mgr);
}<|MERGE_RESOLUTION|>--- conflicted
+++ resolved
@@ -195,7 +195,6 @@
     let pd_worker = FutureWorker::new("pd worker");
     let (mut worker, resolver) = resolve::new_resolver(Arc::clone(&pd_client))
         .unwrap_or_else(|e| fatal!("failed to start address resolver: {:?}", e));
-<<<<<<< HEAD
 
     let snap_mgr = SnapManagerBuilder::default()
         .max_write_bytes_per_sec(cfg.server.snap_max_write_bytes_per_sec.0)
@@ -204,20 +203,6 @@
             snap_path.as_path().to_str().unwrap().to_owned(),
             Some(store_sendch),
         );
-=======
-    let limiter = if cfg.server.snap_max_write_bytes_per_sec.0 > 0 {
-        Some(Arc::new(IOLimiter::new(
-            cfg.server.snap_max_write_bytes_per_sec.0,
-        )))
-    } else {
-        None
-    };
-    let snap_mgr = SnapManager::new(
-        snap_path.as_path().to_str().unwrap().to_owned(),
-        Some(store_sendch),
-        limiter,
-    );
->>>>>>> 3ebb9cf6
 
     let server_cfg = Arc::new(cfg.server.clone());
     // Create server
