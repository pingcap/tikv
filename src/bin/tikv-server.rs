// Copyright 2016 PingCAP, Inc.
//
// Licensed under the Apache License, Version 2.0 (the "License");
// you may not use this file except in compliance with the License.
// You may obtain a copy of the License at
//
//     http://www.apache.org/licenses/LICENSE-2.0
//
// Unless required by applicable law or agreed to in writing, software
// distributed under the License is distributed on an "AS IS" BASIS,
// See the License for the specific language governing permissions and
// limitations under the License.

#![feature(plugin)]
#![feature(slice_patterns)]
#![cfg_attr(feature = "dev", plugin(clippy))]
#![cfg_attr(not(feature = "dev"), allow(unknown_lints))]
#![allow(needless_pass_by_value)]
#![allow(unreadable_literal)]
// TODO: remove this once rust-lang/rust#43268 is resolved.
#![allow(logic_bug)]

#[macro_use]
extern crate clap;
extern crate fs2;
#[cfg(feature = "mem-profiling")]
extern crate jemallocator;
extern crate libc;
#[macro_use]
extern crate log;
#[cfg(unix)]
extern crate nix;
extern crate prometheus;
extern crate rocksdb;
extern crate serde_json;
#[cfg(unix)]
extern crate signal;
extern crate tikv;
extern crate toml;

mod signal_handler;
#[cfg(unix)]
mod profiling;

use std::error::Error;
use std::process;
use std::fs::File;
use std::usize;
use std::path::Path;
use std::sync::{mpsc, Arc};
use std::sync::atomic::{AtomicBool, Ordering, ATOMIC_BOOL_INIT};
use std::io::Read;
use std::env;
use std::time::Duration;

use clap::{App, Arg, ArgMatches};
use fs2::FileExt;

use tikv::config::{MetricConfig, TiKvConfig};
use tikv::util::{self, panic_hook, rocksdb as rocksdb_util};
use tikv::util::collections::HashMap;
use tikv::util::logger::{self, StderrLogger};
use tikv::util::file_log::RotatingFileLogger;
use tikv::util::security::SecurityManager;
use tikv::util::transport::SendCh;
use tikv::util::worker::FutureWorker;
use tikv::util::io_limiter::IOLimiter;
use tikv::storage::DEFAULT_ROCKSDB_SUB_DIR;
use tikv::server::{create_raft_storage, Node, Server, DEFAULT_CLUSTER_ID};
use tikv::server::transport::ServerRaftStoreRouter;
use tikv::server::resolve;
use tikv::raftstore::store::{self, new_compaction_listener, Engines, SnapManager};
use tikv::raftstore::coprocessor::CoprocessorHost;
use tikv::pd::{PdClient, RpcClient};
use tikv::util::time::Monitor;
use tikv::util::rocksdb::metrics_flusher::{MetricsFlusher, DEFAULT_FLUSHER_INTERVAL};
use tikv::util::readpool;
use tikv::import::{ImportSSTService, SSTImporter};

const RESERVED_OPEN_FDS: u64 = 1000;

// A workaround for checking if log is initialized.
static LOG_INITIALIZED: AtomicBool = ATOMIC_BOOL_INIT;

macro_rules! fatal {
    ($lvl:expr, $($arg:tt)+) => ({
        if LOG_INITIALIZED.load(Ordering::SeqCst) {
            error!($lvl, $($arg)+);
        } else {
            eprintln!($lvl, $($arg)+);
        }
        process::exit(1)
    })
}

fn init_log(config: &TiKvConfig) {
    if config.log_file.is_empty() {
        logger::init_log(StderrLogger, config.log_level).unwrap_or_else(|e| {
            fatal!("failed to initial log: {:?}", e);
        });
    } else {
        let w = RotatingFileLogger::new(&config.log_file).unwrap_or_else(|e| {
            fatal!(
                "failed to initial log with file {:?}: {:?}",
                config.log_file,
                e
            );
        });
        logger::init_log(w, config.log_level).unwrap_or_else(|e| {
            fatal!("failed to initial log: {:?}", e);
        });
    }
    LOG_INITIALIZED.store(true, Ordering::SeqCst);
}

fn initial_metric(cfg: &MetricConfig, node_id: Option<u64>) {
    if cfg.interval.as_secs() == 0 || cfg.address.is_empty() {
        return;
    }

    let mut push_job = cfg.job.clone();
    if let Some(id) = node_id {
        push_job.push_str(&format!("_{}", id));
    }

    info!("start prometheus client");

    util::monitor_threads("tikv")
        .unwrap_or_else(|e| fatal!("failed to start monitor thread: {:?}", e));

    util::run_prometheus(cfg.interval.0, &cfg.address, &push_job);
}

fn check_system_config(config: &TiKvConfig) {
    if let Err(e) = util::config::check_max_open_fds(
        RESERVED_OPEN_FDS + (config.rocksdb.max_open_files + config.raftdb.max_open_files) as u64,
    ) {
        fatal!("{:?}", e);
    }

    for e in util::config::check_kernel() {
        warn!("{:?}", e);
    }

    if cfg!(unix) && env::var("TZ").is_err() {
        env::set_var("TZ", ":/etc/localtime");
        warn!("environment variable `TZ` is missing, use `/etc/localtime`");
    }
}

fn run_raft_server(pd_client: RpcClient, cfg: &TiKvConfig, security_mgr: Arc<SecurityManager>) {
    let store_path = Path::new(&cfg.storage.data_dir);
    let lock_path = store_path.join(Path::new("LOCK"));
    let db_path = store_path.join(Path::new(DEFAULT_ROCKSDB_SUB_DIR));
    let snap_path = store_path.join(Path::new("snap"));
    let raft_db_path = Path::new(&cfg.raft_store.raftdb_path);
    let import_path = store_path.join("import");

    let f = File::create(lock_path.as_path())
        .unwrap_or_else(|e| fatal!("failed to create lock at {}: {:?}", lock_path.display(), e));
    if f.try_lock_exclusive().is_err() {
        fatal!(
            "lock {:?} failed, maybe another instance is using this directory.",
            store_path
        );
    }

    // Initialize raftstore channels.
    let mut event_loop = store::create_event_loop(&cfg.raft_store)
        .unwrap_or_else(|e| fatal!("failed to create event loop: {:?}", e));
    let store_sendch = SendCh::new(event_loop.channel(), "raftstore");
    let (significant_msg_sender, significant_msg_receiver) = mpsc::channel();
    let raft_router = ServerRaftStoreRouter::new(store_sendch.clone(), significant_msg_sender);
    let compaction_listener = new_compaction_listener(store_sendch.clone());

    // Create pd client and pd work
    let pd_client = Arc::new(pd_client);
    let pd_worker = FutureWorker::new("pd worker");
    let (mut worker, resolver) = resolve::new_resolver(Arc::clone(&pd_client))
        .unwrap_or_else(|e| fatal!("failed to start address resolver: {:?}", e));

    // Create kv engine, storage.
<<<<<<< HEAD
    let read_pool = readpool::ReadPool::new(&cfg.readpool, Some(pd_worker.scheduler()));
    let kv_db_opts = cfg.rocksdb.build_opt();
=======
    let mut kv_db_opts = cfg.rocksdb.build_opt();
    kv_db_opts.add_event_listener(compaction_listener);
>>>>>>> fe8c854c
    let kv_cfs_opts = cfg.rocksdb.build_cf_opts();
    let kv_engine = Arc::new(
        rocksdb_util::new_engine_opt(db_path.to_str().unwrap(), kv_db_opts, kv_cfs_opts)
            .unwrap_or_else(|s| fatal!("failed to create kv engine: {:?}", s)),
    );
    let mut storage = create_raft_storage(raft_router.clone(), &cfg.storage, read_pool)
        .unwrap_or_else(|e| fatal!("failed to create raft stroage: {:?}", e));

    // Create raft engine.
    let raft_db_opts = cfg.raftdb.build_opt();
    let raft_db_cf_opts = cfg.raftdb.build_cf_opts();
    let raft_engine = Arc::new(
        rocksdb_util::new_engine_opt(
            raft_db_path.to_str().unwrap(),
            raft_db_opts,
            raft_db_cf_opts,
        ).unwrap_or_else(|s| fatal!("failed to create raft engine: {:?}", s)),
    );
    let engines = Engines::new(Arc::clone(&kv_engine), Arc::clone(&raft_engine));

    // Create snapshot manager, server.
    let limiter = if cfg.server.snap_max_write_bytes_per_sec.0 > 0 {
        Some(Arc::new(IOLimiter::new(
            cfg.server.snap_max_write_bytes_per_sec.0,
        )))
    } else {
        None
    };
    let snap_mgr = SnapManager::new(
        snap_path.as_path().to_str().unwrap().to_owned(),
        Some(store_sendch),
        limiter,
    );

    let importer = Arc::new(SSTImporter::new(import_path).unwrap());
    let import_service = ImportSSTService::new(cfg.import.clone(), storage.clone(), importer);

    let server_cfg = Arc::new(cfg.server.clone());
    // Create server
    let mut server = Server::new(
        &server_cfg,
        &security_mgr,
        cfg.coprocessor.region_split_size.0 as usize,
        storage.clone(),
        raft_router,
        resolver,
        snap_mgr.clone(),
        pd_worker.scheduler(),
        Some(engines.clone()),
        Some(import_service),
    ).unwrap_or_else(|e| fatal!("failed to create server: {:?}", e));
    let trans = server.transport();

    // Create node.
    let mut node = Node::new(&mut event_loop, &server_cfg, &cfg.raft_store, pd_client);

    // Create CoprocessorHost.
    let coprocessor_host = CoprocessorHost::new(cfg.coprocessor.clone(), node.get_sendch());

    node.start(
        event_loop,
        engines.clone(),
        trans,
        snap_mgr,
        significant_msg_receiver,
        pd_worker,
        coprocessor_host,
    ).unwrap_or_else(|e| fatal!("failed to start node: {:?}", e));
    initial_metric(&cfg.metric, Some(node.id()));

    // Start storage.
    info!("start storage");
    if let Err(e) = storage.start(&cfg.storage) {
        fatal!("failed to start storage, error: {:?}", e);
    }

    let mut metrics_flusher = MetricsFlusher::new(
        engines.clone(),
        Duration::from_millis(DEFAULT_FLUSHER_INTERVAL),
    );

    // Start metrics flusher
    if let Err(e) = metrics_flusher.start() {
        error!("failed to start metrics flusher, error: {:?}", e);
    }

    // Run server.
    server
        .start(server_cfg, security_mgr)
        .unwrap_or_else(|e| fatal!("failed to start server: {:?}", e));
    signal_handler::handle_signal(engines);

    // Stop.
    server
        .stop()
        .unwrap_or_else(|e| fatal!("failed to stop server: {:?}", e));

    metrics_flusher.stop();

    node.stop()
        .unwrap_or_else(|e| fatal!("failed to stop node: {:?}", e));
    if let Some(Err(e)) = worker.stop().map(|j| j.join()) {
        info!("ignore failure when stopping resolver: {:?}", e);
    }
}

fn overwrite_config_with_cmd_args(config: &mut TiKvConfig, matches: &ArgMatches) {
    if let Some(level) = matches.value_of("log-level") {
        config.log_level = logger::get_level_by_string(level);
    }

    if let Some(file) = matches.value_of("log-file") {
        config.log_file = file.to_owned();
    }

    if let Some(addr) = matches.value_of("addr") {
        config.server.addr = addr.to_owned();
    }

    if let Some(advertise_addr) = matches.value_of("advertise-addr") {
        config.server.advertise_addr = advertise_addr.to_owned();
    }

    if let Some(data_dir) = matches.value_of("data-dir") {
        config.storage.data_dir = data_dir.to_owned();
    }

    if let Some(endpoints) = matches.values_of("pd-endpoints") {
        config.pd.endpoints = endpoints.map(|e| e.to_owned()).collect();
    }

    if let Some(labels_vec) = matches.values_of("labels") {
        let mut labels = HashMap::default();
        labels_vec
            .map(|s| {
                let mut parts = s.split('=');
                let key = parts.next().unwrap().to_owned();
                let value = match parts.next() {
                    None => fatal!("invalid label: {:?}", s),
                    Some(v) => v.to_owned(),
                };
                if parts.next().is_some() {
                    fatal!("invalid label: {:?}", s);
                }
                labels.insert(key, value);
            })
            .count();
        config.server.labels = labels;
    }

    if let Some(capacity_str) = matches.value_of("capacity") {
        let capacity = capacity_str.parse().unwrap_or_else(|e| {
            fatal!("invalid capacity: {}", e);
        });
        config.raft_store.capacity = capacity;
    }
}

// Set gRPC event engine to epollsig.
// See more: https://github.com/grpc/grpc/blob/486761d04e03a9183d8013eddd86c3134d52d459\
//           /src/core/lib/iomgr/ev_posix.cc#L149
fn configure_grpc_poll_strategy() {
    const GRPC_POLL_STRATEGY: &str = "GRPC_POLL_STRATEGY";
    const DEFAULT_ENGINE: &str = "epollsig";
    if cfg!(target_os = "linux") && env::var(GRPC_POLL_STRATEGY).is_err() {
        // Set to epollsig if it is not specified.
        env::set_var(GRPC_POLL_STRATEGY, DEFAULT_ENGINE);
    }
}

fn main() {
    let long_version: String = {
        let (hash, branch, time, rust_ver) = util::build_info();
        format!(
            "\nRelease Version:   {}\
             \nGit Commit Hash:   {}\
             \nGit Commit Branch: {}\
             \nUTC Build Time:    {}\
             \nRust Version:      {}",
            crate_version!(),
            hash,
            branch,
            time,
            rust_ver
        )
    };
    let matches = App::new("TiKV")
        .long_version(long_version.as_ref())
        .author("PingCAP Inc. <info@pingcap.com>")
        .about("A Distributed transactional key-value database powered by Rust and Raft")
        .arg(
            Arg::with_name("config")
                .short("C")
                .long("config")
                .value_name("FILE")
                .help("Sets config file")
                .takes_value(true),
        )
        .arg(
            Arg::with_name("addr")
                .short("A")
                .long("addr")
                .takes_value(true)
                .value_name("IP:PORT")
                .help("Sets listening address"),
        )
        .arg(
            Arg::with_name("advertise-addr")
                .long("advertise-addr")
                .takes_value(true)
                .value_name("IP:PORT")
                .help("Sets advertise listening address for client communication"),
        )
        .arg(
            Arg::with_name("log-level")
                .short("L")
                .long("log-level")
                .alias("log")
                .takes_value(true)
                .value_name("LEVEL")
                .possible_values(&["trace", "debug", "info", "warn", "error", "off"])
                .help("Sets log level"),
        )
        .arg(
            Arg::with_name("log-file")
                .short("f")
                .long("log-file")
                .takes_value(true)
                .value_name("FILE")
                .help("Sets log file")
                .long_help("Sets log file. If not set, output log to stderr"),
        )
        .arg(
            Arg::with_name("data-dir")
                .long("data-dir")
                .short("s")
                .alias("store")
                .takes_value(true)
                .value_name("PATH")
                .help("Sets the path to store directory"),
        )
        .arg(
            Arg::with_name("capacity")
                .long("capacity")
                .takes_value(true)
                .value_name("CAPACITY")
                .help("Sets the store capacity")
                .long_help("Sets the store capacity. If not set, use entire partition"),
        )
        .arg(
            Arg::with_name("pd-endpoints")
                .long("pd-endpoints")
                .aliases(&["pd", "pd-endpoint"])
                .takes_value(true)
                .value_name("PD_URL")
                .multiple(true)
                .use_delimiter(true)
                .require_delimiter(true)
                .value_delimiter(",")
                .help("Sets PD endpoints")
                .long_help("Sets PD endpoints. Uses `,` to separate multiple PDs"),
        )
        .arg(
            Arg::with_name("labels")
                .long("labels")
                .alias("label")
                .takes_value(true)
                .value_name("KEY=VALUE")
                .multiple(true)
                .use_delimiter(true)
                .require_delimiter(true)
                .value_delimiter(",")
                .help("Sets server labels")
                .long_help(
                    "Sets server labels. Uses `,` to separate kv pairs, like \
                     `zone=cn,disk=ssd`",
                ),
        )
        .arg(
            Arg::with_name("print-sample-config")
                .long("print-sample-config")
                .help("Print a sample config to stdout"),
        )
        .get_matches();

    if matches.is_present("print-sample-config") {
        let config = TiKvConfig::default();
        println!("{}", toml::to_string_pretty(&config).unwrap());
        process::exit(0);
    }

    let mut config = matches
        .value_of("config")
        .map_or_else(TiKvConfig::default, |path| {
            File::open(&path)
                .map_err::<Box<Error>, _>(|e| Box::new(e))
                .and_then(|mut f| {
                    let mut s = String::new();
                    f.read_to_string(&mut s)?;
                    let c = toml::from_str(&s)?;
                    Ok(c)
                })
                .unwrap_or_else(|e| {
                    fatal!("invalid configuration file {:?}: {}", path, e);
                })
        });

    overwrite_config_with_cmd_args(&mut config, &matches);

    // Sets the global logger ASAP.
    // It is okay to use the config w/o `validata()`,
    // because `init_log()` handles various conditions.
    init_log(&config);

    // Print version information.
    util::print_tikv_info();

    panic_hook::set_exit_hook();

    config.compatible_adjust();
    if let Err(e) = config.validate() {
        fatal!("invalid configuration: {:?}", e);
    }
    info!(
        "using config: {}",
        serde_json::to_string_pretty(&config).unwrap()
    );

    // Before any startup, check system configuration.
    check_system_config(&config);

    configure_grpc_poll_strategy();

    let security_mgr = Arc::new(
        SecurityManager::new(&config.security)
            .unwrap_or_else(|e| fatal!("failed to create security manager: {:?}", e)),
    );
    let pd_client = RpcClient::new(&config.pd, Arc::clone(&security_mgr))
        .unwrap_or_else(|e| fatal!("failed to create rpc client: {:?}", e));
    let cluster_id = pd_client
        .get_cluster_id()
        .unwrap_or_else(|e| fatal!("failed to get cluster id: {:?}", e));
    if cluster_id == DEFAULT_CLUSTER_ID {
        fatal!("cluster id can't be {}", DEFAULT_CLUSTER_ID);
    }
    config.server.cluster_id = cluster_id;
    info!("connect to PD cluster {}", cluster_id);

    let _m = Monitor::default();
    run_raft_server(pd_client, &config, security_mgr);
}<|MERGE_RESOLUTION|>--- conflicted
+++ resolved
@@ -180,18 +180,14 @@
         .unwrap_or_else(|e| fatal!("failed to start address resolver: {:?}", e));
 
     // Create kv engine, storage.
-<<<<<<< HEAD
-    let read_pool = readpool::ReadPool::new(&cfg.readpool, Some(pd_worker.scheduler()));
-    let kv_db_opts = cfg.rocksdb.build_opt();
-=======
     let mut kv_db_opts = cfg.rocksdb.build_opt();
     kv_db_opts.add_event_listener(compaction_listener);
->>>>>>> fe8c854c
     let kv_cfs_opts = cfg.rocksdb.build_cf_opts();
     let kv_engine = Arc::new(
         rocksdb_util::new_engine_opt(db_path.to_str().unwrap(), kv_db_opts, kv_cfs_opts)
             .unwrap_or_else(|s| fatal!("failed to create kv engine: {:?}", s)),
     );
+    let read_pool = readpool::ReadPool::new(&cfg.readpool, Some(pd_worker.scheduler()));
     let mut storage = create_raft_storage(raft_router.clone(), &cfg.storage, read_pool)
         .unwrap_or_else(|e| fatal!("failed to create raft stroage: {:?}", e));
 
