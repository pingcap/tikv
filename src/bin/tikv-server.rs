--- conflicted
+++ resolved
@@ -219,12 +219,8 @@
         engines.clone(),
         trans,
         snap_mgr,
-<<<<<<< HEAD
-        snap_status_receiver,
+        significant_msg_receiver,
         pd_worker,
-=======
-        significant_msg_receiver,
->>>>>>> 6b919c3b
     ).unwrap_or_else(|e| fatal!("failed to start node: {:?}", e));
     initial_metric(&cfg.metric, Some(node.id()));
 
