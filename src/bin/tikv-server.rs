--- conflicted
+++ resolved
@@ -423,8 +423,7 @@
     opt
 }
 
-<<<<<<< HEAD
-fn get_rocksdb_raftlog_cf_option(config: &toml::Value, total_mem: u64) -> RocksdbOptions {
+fn get_rocksdb_raftlog_cf_option(config: &toml::Value) -> RocksdbOptions {
     let mut default_block_cache_size = (total_mem as f64 * DEFAULT_BLOCK_CACHE_RATIO[2]) as u64;
     if default_block_cache_size < RAFTCF_MIN_MEM {
         default_block_cache_size = RAFTCF_MIN_MEM;
@@ -432,16 +431,11 @@
     if default_block_cache_size > RAFTCF_MAX_MEM {
         default_block_cache_size = RAFTCF_MAX_MEM;
     }
-
-    get_rocksdb_cf_option(config, "raftcf", default_block_cache_size, false, false)
-=======
-fn get_rocksdb_raftlog_cf_option(config: &toml::Value) -> RocksdbOptions {
-    let mut opt = get_rocksdb_cf_option(config, "raftcf", 256 * 1024 * 1024, false, false);
+    let mut opt = get_rocksdb_cf_option(config, "raftcf", default_block_cache_size, false, false);
     opt.set_memtable_insert_hint_prefix_extractor("RaftPrefixSliceTransform",
             Box::new(rocksdb_util::FixedPrefixSliceTransform::new(region_raft_prefix_len())))
         .unwrap();
     opt
->>>>>>> eb185b3b
 }
 
 fn get_rocksdb_lock_cf_option() -> RocksdbOptions {
