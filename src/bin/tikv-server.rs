// Copyright 2016 TiKV Project Authors. Licensed under Apache-2.0.

#![feature(slice_patterns)]
#![feature(proc_macro_hygiene)]

#[macro_use(
    kv,
    slog_kv,
    slog_crit,
    slog_error,
    slog_warn,
    slog_info,
    slog_log,
    slog_record,
    slog_b,
    slog_record_static
)]
extern crate slog;
#[macro_use]
extern crate slog_global;

#[cfg(unix)]
#[macro_use]
mod util;
use crate::util::setup::*;
use crate::util::signal_handler;

use std::fs::File;
use std::path::Path;
use std::process;
use std::sync::atomic::Ordering;
use std::sync::Arc;
use std::thread::JoinHandle;
use std::time::Duration;
use std::usize;

use clap::{crate_authors, crate_version, App, Arg};
use fs2::FileExt;

use engine::rocks;
use engine::rocks::util::metrics_flusher::{MetricsFlusher, DEFAULT_FLUSHER_INTERVAL};
use engine::rocks::util::security::encrypted_env_from_cipher_file;
use engine::Engines;
use tikv::config::{check_and_persist_critical_config, TiKvConfig};
use tikv::coprocessor;
use tikv::import::{ImportSSTService, SSTImporter};
use tikv::pd::{PdClient, RpcClient};
use tikv::raftstore::coprocessor::{CoprocessorHost, RegionInfoAccessor};
use tikv::raftstore::store::fsm;
use tikv::raftstore::store::{new_compaction_listener, SnapManagerBuilder};
use tikv::server::resolve;
use tikv::server::status_server::StatusServer;
use tikv::server::transport::ServerRaftStoreRouter;
use tikv::server::{create_raft_storage, Node, Server, DEFAULT_CLUSTER_ID};
use tikv::storage::{self, AutoGCConfig, DEFAULT_ROCKSDB_SUB_DIR};
use tikv_util::security::SecurityManager;
use tikv_util::time::Monitor;
use tikv_util::worker::{Builder, FutureWorker};
use tikv_util::{self as tikv_util, check_environment_variables};

const RESERVED_OPEN_FDS: u64 = 1000;

fn check_system_config(config: &TiKvConfig) {
    if let Err(e) = tikv_util::config::check_max_open_fds(
        RESERVED_OPEN_FDS + (config.rocksdb.max_open_files + config.raftdb.max_open_files) as u64,
    ) {
        fatal!("{}", e);
    }

    for e in tikv_util::config::check_kernel() {
        warn!(
            "check-kernel";
            "err" => %e
        );
    }

    // Check RocksDB data dir
    if let Err(e) = tikv_util::config::check_data_dir(&config.storage.data_dir) {
        warn!(
            "rocksdb check data dir";
            "err" => %e
        );
    }
    // Check raft data dir
    if let Err(e) = tikv_util::config::check_data_dir(&config.raft_store.raftdb_path) {
        warn!(
            "raft check data dir";
            "err" => %e
        );
    }
}

fn pre_start(cfg: &TiKvConfig) {
    // Before any startup, check system configuration and environment variables.
    check_system_config(&cfg);
    check_environment_variables();

    if cfg.panic_when_unexpected_key_or_data {
        info!("panic-when-unexpected-key-or-data is on");
        tikv_util::set_panic_when_unexpected_key_or_data(true);
    }
}

fn run_raft_server(pd_client: RpcClient, cfg: &TiKvConfig, security_mgr: Arc<SecurityManager>) {
    let store_path = Path::new(&cfg.storage.data_dir);
    let lock_path = store_path.join(Path::new("LOCK"));
    let db_path = store_path.join(Path::new(DEFAULT_ROCKSDB_SUB_DIR));
    let snap_path = store_path.join(Path::new("snap"));
    let raft_db_path = Path::new(&cfg.raft_store.raftdb_path);
    let import_path = store_path.join("import");

    let f = File::create(lock_path.as_path())
        .unwrap_or_else(|e| fatal!("failed to create lock at {}: {}", lock_path.display(), e));
    if f.try_lock_exclusive().is_err() {
        fatal!(
            "lock {} failed, maybe another instance is using this directory.",
            store_path.display()
        );
    }

    if tikv_util::panic_mark_file_exists(&cfg.storage.data_dir) {
        fatal!(
            "panic_mark_file {} exists, there must be something wrong with the db.",
            tikv_util::panic_mark_file_path(&cfg.storage.data_dir).display()
        );
    }

    // Initialize raftstore channels.
    let (router, system) = fsm::create_raft_batch_system(&cfg.raft_store);

    // Create Local Reader.
    let local_reader = Builder::new("local-reader")
        .batch_size(cfg.raft_store.local_read_batch_size as usize)
        .create();
    let local_ch = local_reader.scheduler();

    // Create router.
    let raft_router = ServerRaftStoreRouter::new(router.clone(), local_ch);
    let compaction_listener = new_compaction_listener(router.clone());

    // Create pd client and pd worker
    let pd_client = Arc::new(pd_client);
    let pd_worker = FutureWorker::new("pd-worker");
    let (mut worker, resolver) = resolve::new_resolver(Arc::clone(&pd_client))
        .unwrap_or_else(|e| fatal!("failed to start address resolver: {}", e));
    let pd_sender = pd_worker.scheduler();

    // Create encrypted env from cipher file
    let encrypted_env = if !cfg.security.cipher_file.is_empty() {
        match encrypted_env_from_cipher_file(&cfg.security.cipher_file, None) {
            Err(e) => fatal!(
                "failed to create encrypted env from cipher file, err {:?}",
                e
            ),
            Ok(env) => Some(env),
        }
    } else {
        None
    };

    // Create block cache.
    let cache = cfg.storage.block_cache.build_shared_cache();

    // Create raft engine.
    let mut raft_db_opts = cfg.raftdb.build_opt();
    if let Some(ref ec) = encrypted_env {
        raft_db_opts.set_env(ec.clone());
    }
    let raft_db_cf_opts = cfg.raftdb.build_cf_opts(&cache);
    let raft_engine = rocks::util::new_engine_opt(
        raft_db_path.to_str().unwrap(),
        raft_db_opts,
        raft_db_cf_opts,
    )
    .unwrap_or_else(|s| fatal!("failed to create raft engine: {}", s));

    // Create kv engine, storage.
    let mut kv_db_opts = cfg.rocksdb.build_opt();
    kv_db_opts.add_event_listener(compaction_listener);
    if let Some(ec) = encrypted_env {
        kv_db_opts.set_env(ec);
    }

    // Before create kv engine we need to check whether it needs to upgrade from v2.x to v3.x.
<<<<<<< HEAD
    if let Err(e) = tikv::raftstore::store::maybe_upgrade_from_2_to_3(
        &raft_engine,
        db_path.to_str().unwrap(),
        kv_db_opts.clone(),
        &cfg.rocksdb,
    ) {
        fatal!("failed to upgrade from v2.x to v3.x: {:?}", e);
    };
=======
    // if let Err(e) = tikv::raftstore::store::maybe_upgrade_from_2_to_3(
    //     &raft_engine,
    //     db_path.to_str().unwrap(),
    //     kv_db_opts.clone(),
    //     &cfg.rocksdb,
    //     &cache,
    // ) {
    //     fatal!("failed to upgrade from v2.x to v3.x: {:?}", e);
    // };
>>>>>>> dd9ed5c3

    // Create kv engine, storage.
    let kv_cfs_opts = cfg.rocksdb.build_cf_opts(&cache);
    let kv_engine = rocks::util::new_engine_opt(db_path.to_str().unwrap(), kv_db_opts, kv_cfs_opts)
        .unwrap_or_else(|s| fatal!("failed to create kv engine: {}", s));

    let engines = Engines::new(Arc::new(kv_engine), Arc::new(raft_engine));

    let storage_read_pool = storage::readpool_impl::build_read_pool(
        &cfg.readpool.storage.build_config(),
        pd_sender.clone(),
    );

    let storage = create_raft_storage(
        raft_router.clone(),
        &cfg.storage,
        storage_read_pool,
        Some(engines.kv.clone()),
        Some(raft_router.clone()),
    )
    .unwrap_or_else(|e| fatal!("failed to create raft storage: {}", e));

    // Create snapshot manager, server.
    let snap_mgr = SnapManagerBuilder::default()
        .max_write_bytes_per_sec(cfg.server.snap_max_write_bytes_per_sec.0)
        .max_total_size(cfg.server.snap_max_total_size.0)
        .build(
            snap_path.as_path().to_str().unwrap().to_owned(),
            Some(router.clone()),
        );

    let importer = Arc::new(SSTImporter::new(import_path).unwrap());
    let import_service = ImportSSTService::new(
        cfg.import.clone(),
        raft_router.clone(),
        engines.kv.clone(),
        Arc::clone(&importer),
    );

    let server_cfg = Arc::new(cfg.server.clone());
    // Create server
    let cop_read_pool = coprocessor::readpool_impl::build_read_pool(
        &cfg.readpool.coprocessor.build_config(),
        pd_sender.clone(),
    );
    let cop = coprocessor::Endpoint::new(&server_cfg, storage.get_engine(), cop_read_pool);
    let mut server = Server::new(
        &server_cfg,
        &security_mgr,
        storage.clone(),
        cop,
        raft_router,
        resolver,
        snap_mgr.clone(),
        Some(engines.clone()),
        Some(import_service),
    )
    .unwrap_or_else(|e| fatal!("failed to create server: {}", e));
    let trans = server.transport();

    // Create node.
    let mut node = Node::new(system, &server_cfg, &cfg.raft_store, pd_client.clone());

    // Create CoprocessorHost.
    let mut coprocessor_host = CoprocessorHost::new(cfg.coprocessor.clone(), router);

    // Create region collection.
    let region_info_accessor = RegionInfoAccessor::new(&mut coprocessor_host);
    region_info_accessor.start();

    node.start(
        engines.clone(),
        trans,
        snap_mgr,
        pd_worker,
        local_reader,
        coprocessor_host,
        importer,
    )
    .unwrap_or_else(|e| fatal!("failed to start node: {}", e));
    initial_metric(&cfg.metric, Some(node.id()));

    // Start auto gc
    let auto_gc_cfg = AutoGCConfig::new(pd_client, region_info_accessor.clone(), node.id());
    if let Err(e) = storage.start_auto_gc(auto_gc_cfg) {
        fatal!("failed to start auto_gc on storage, error: {}", e);
    }

    let mut metrics_flusher = MetricsFlusher::new(
        engines.clone(),
        Duration::from_millis(DEFAULT_FLUSHER_INTERVAL),
    );

    // Start metrics flusher
    if let Err(e) = metrics_flusher.start() {
        error!(
            "failed to start metrics flusher";
            "err" => %e
        );
    }

    // Run server.
    server
        .start(server_cfg, security_mgr)
        .unwrap_or_else(|e| fatal!("failed to start server: {}", e));

    let server_cfg = cfg.server.clone();
    let mut status_enabled = cfg.metric.address.is_empty() && !server_cfg.status_addr.is_empty();

    // Create a status server.
    let mut status_server = StatusServer::new(server_cfg.status_thread_pool_size);
    if status_enabled {
        // Start the status server.
        if let Err(e) = status_server.start(server_cfg.status_addr) {
            error!(
                "failed to bind addr for status service";
                "err" => %e
            );
            status_enabled = false;
        }
    }

    signal_handler::handle_signal(Some(engines));

    // Stop.
    server
        .stop()
        .unwrap_or_else(|e| fatal!("failed to stop server: {}", e));

    if status_enabled {
        // Stop the status server.
        status_server.stop()
    }

    metrics_flusher.stop();

    node.stop();

    region_info_accessor.stop();

    if let Some(Err(e)) = worker.stop().map(JoinHandle::join) {
        info!(
            "ignore failure when stopping resolver";
            "err" => ?e
        );
    }
}

fn main() {
    let matches = App::new("TiKV")
        .about("A distributed transactional key-value database powered by Rust and Raft")
        .author(crate_authors!())
        .version(crate_version!())
        .long_version(util::tikv_version_info().as_ref())
        .arg(
            Arg::with_name("config")
                .short("C")
                .long("config")
                .value_name("FILE")
                .help("Set the configuration file")
                .takes_value(true),
        )
        .arg(
            Arg::with_name("log-level")
                .short("L")
                .long("log-level")
                .alias("log")
                .takes_value(true)
                .value_name("LEVEL")
                .possible_values(&[
                    "trace", "debug", "info", "warn", "warning", "error", "critical",
                ])
                .help("Set the log level"),
        )
        .arg(
            Arg::with_name("log-file")
                .short("f")
                .long("log-file")
                .takes_value(true)
                .value_name("FILE")
                .help("Sets log file")
                .long_help("Set the log file path. If not set, logs will output to stderr"),
        )
        .arg(
            Arg::with_name("addr")
                .short("A")
                .long("addr")
                .takes_value(true)
                .value_name("IP:PORT")
                .help("Set the listening address"),
        )
        .arg(
            Arg::with_name("advertise-addr")
                .long("advertise-addr")
                .takes_value(true)
                .value_name("IP:PORT")
                .help("Set the advertise listening address for client communication"),
        )
        .arg(
            Arg::with_name("status-addr")
                .long("status-addr")
                .takes_value(true)
                .value_name("IP:PORT")
                .help("Set the HTTP listening address for the status report service"),
        )
        .arg(
            Arg::with_name("data-dir")
                .long("data-dir")
                .short("s")
                .alias("store")
                .takes_value(true)
                .value_name("PATH")
                .help("Set the directory used to store data"),
        )
        .arg(
            Arg::with_name("capacity")
                .long("capacity")
                .takes_value(true)
                .value_name("CAPACITY")
                .help("Set the store capacity")
                .long_help("Set the store capacity to use. If not set, use entire partition"),
        )
        .arg(
            Arg::with_name("pd-endpoints")
                .long("pd-endpoints")
                .aliases(&["pd", "pd-endpoint"])
                .takes_value(true)
                .value_name("PD_URL")
                .multiple(true)
                .use_delimiter(true)
                .require_delimiter(true)
                .value_delimiter(",")
                .help("Sets PD endpoints")
                .long_help("Set the PD endpoints to use. Use `,` to separate multiple PDs"),
        )
        .arg(
            Arg::with_name("labels")
                .long("labels")
                .alias("label")
                .takes_value(true)
                .value_name("KEY=VALUE")
                .multiple(true)
                .use_delimiter(true)
                .require_delimiter(true)
                .value_delimiter(",")
                .help("Sets server labels")
                .long_help(
                    "Set the server labels. Uses `,` to separate kv pairs, like \
                     `zone=cn,disk=ssd`",
                ),
        )
        .arg(
            Arg::with_name("print-sample-config")
                .long("print-sample-config")
                .help("Print a sample config to stdout"),
        )
        .arg(
            Arg::with_name("metrics-addr")
                .long("metrics-addr")
                .value_name("IP:PORT")
                .help("Sets Prometheus Pushgateway address")
                .long_help(
                    "Sets push address to the Prometheus Pushgateway, \
                     leaves it empty will disable Prometheus push",
                ),
        )
        .get_matches();

    if matches.is_present("print-sample-config") {
        let config = TiKvConfig::default();
        println!("{}", toml::to_string_pretty(&config).unwrap());
        process::exit(0);
    }

    let mut config = matches
        .value_of("config")
        .map_or_else(TiKvConfig::default, |path| TiKvConfig::from_file(&path));

    overwrite_config_with_cmd_args(&mut config, &matches);

    if let Err(e) = check_and_persist_critical_config(&config) {
        fatal!("critical config check failed: {}", e);
    }

    // Sets the global logger ASAP.
    // It is okay to use the config w/o `validate()`,
    // because `initial_logger()` handles various conditions.
    initial_logger(&config);
    tikv_util::set_panic_hook(false, &config.storage.data_dir);

    // Print version information.
    util::log_tikv_info();

    config.compatible_adjust();
    if let Err(e) = config.validate() {
        fatal!("invalid configuration: {}", e.description());
    }
    info!(
        "using config";
        "config" => serde_json::to_string(&config).unwrap(),
    );

    config.write_into_metrics();
    // Do some prepare works before start.
    pre_start(&config);

    let security_mgr = Arc::new(
        SecurityManager::new(&config.security)
            .unwrap_or_else(|e| fatal!("failed to create security manager: {}", e.description())),
    );
    let pd_client = RpcClient::new(&config.pd, Arc::clone(&security_mgr))
        .unwrap_or_else(|e| fatal!("failed to create rpc client: {}", e));
    let cluster_id = pd_client
        .get_cluster_id()
        .unwrap_or_else(|e| fatal!("failed to get cluster id: {}", e));
    if cluster_id == DEFAULT_CLUSTER_ID {
        fatal!("cluster id can't be {}", DEFAULT_CLUSTER_ID);
    }
    config.server.cluster_id = cluster_id;
    info!(
        "connect to PD cluster";
        "cluster_id" => cluster_id
    );

    let _m = Monitor::default();
    run_raft_server(pd_client, &config, security_mgr);
}<|MERGE_RESOLUTION|>--- conflicted
+++ resolved
@@ -182,26 +182,15 @@
     }
 
     // Before create kv engine we need to check whether it needs to upgrade from v2.x to v3.x.
-<<<<<<< HEAD
     if let Err(e) = tikv::raftstore::store::maybe_upgrade_from_2_to_3(
         &raft_engine,
         db_path.to_str().unwrap(),
         kv_db_opts.clone(),
         &cfg.rocksdb,
+        &cache,
     ) {
         fatal!("failed to upgrade from v2.x to v3.x: {:?}", e);
     };
-=======
-    // if let Err(e) = tikv::raftstore::store::maybe_upgrade_from_2_to_3(
-    //     &raft_engine,
-    //     db_path.to_str().unwrap(),
-    //     kv_db_opts.clone(),
-    //     &cfg.rocksdb,
-    //     &cache,
-    // ) {
-    //     fatal!("failed to upgrade from v2.x to v3.x: {:?}", e);
-    // };
->>>>>>> dd9ed5c3
 
     // Create kv engine, storage.
     let kv_cfs_opts = cfg.rocksdb.build_cf_opts(&cache);
