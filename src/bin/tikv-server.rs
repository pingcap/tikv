// Copyright 2016 PingCAP, Inc.
//
// Licensed under the Apache License, Version 2.0 (the "License");
// you may not use this file except in compliance with the License.
// You may obtain a copy of the License at
//
//     http://www.apache.org/licenses/LICENSE-2.0
//
// Unless required by applicable law or agreed to in writing, software
// distributed under the License is distributed on an "AS IS" BASIS,
// See the License for the specific language governing permissions and
// limitations under the License.

#![feature(plugin)]
#![feature(slice_patterns)]
#![cfg_attr(feature = "dev", plugin(clippy))]
#![cfg_attr(not(feature = "dev"), allow(unknown_lints))]
#![allow(needless_pass_by_value)]
#![allow(unreadable_literal)]
// TODO: remove this once rust-lang/rust#43268 is resolved.
#![allow(logic_bug)]

#[macro_use]
extern crate clap;
extern crate fs2;
#[cfg(feature = "mem-profiling")]
extern crate jemallocator;
extern crate libc;
#[macro_use]
extern crate log;
#[cfg(unix)]
extern crate nix;
extern crate prometheus;
extern crate rocksdb;
extern crate serde_json;
#[cfg(unix)]
extern crate signal;
extern crate tikv;
extern crate toml;

mod signal_handler;
#[cfg(unix)]
mod profiling;

use std::process;
use std::fs::File;
use std::usize;
use std::path::Path;
use std::sync::{mpsc, Arc};
use std::sync::atomic::{AtomicBool, Ordering, ATOMIC_BOOL_INIT};
use std::env;
use std::time::Duration;

use clap::{App, Arg, ArgMatches};
use fs2::FileExt;

use tikv::config::{check_and_persist_critical_config, MetricConfig, TiKvConfig};
use tikv::util::{self, panic_hook, rocksdb as rocksdb_util};
use tikv::util::collections::HashMap;
use tikv::util::logger::{self, StderrLogger};
use tikv::util::file_log::RotatingFileLogger;
use tikv::util::security::SecurityManager;
use tikv::util::transport::SendCh;
use tikv::util::worker::FutureWorker;
use tikv::storage::{self, DEFAULT_ROCKSDB_SUB_DIR};
use tikv::server::{create_raft_storage, Node, Server, DEFAULT_CLUSTER_ID};
use tikv::server::transport::ServerRaftStoreRouter;
use tikv::server::resolve;
use tikv::server::readpool::ReadPool;
use tikv::raftstore::store::{self, new_compaction_listener, Engines, SnapManagerBuilder};
use tikv::raftstore::coprocessor::CoprocessorHost;
use tikv::pd::{PdClient, RpcClient};
use tikv::util::time::Monitor;
use tikv::util::rocksdb::metrics_flusher::{MetricsFlusher, DEFAULT_FLUSHER_INTERVAL};
use tikv::coprocessor::cache::new_mutex_cache;
use tikv::import::{ImportSSTService, SSTImporter};

const RESERVED_OPEN_FDS: u64 = 1000;

// A workaround for checking if log is initialized.
static LOG_INITIALIZED: AtomicBool = ATOMIC_BOOL_INIT;

macro_rules! fatal {
    ($lvl:expr, $($arg:tt)+) => ({
        if LOG_INITIALIZED.load(Ordering::SeqCst) {
            error!($lvl, $($arg)+);
        } else {
            eprintln!($lvl, $($arg)+);
        }
        process::exit(1)
    })
}

fn init_log(config: &TiKvConfig) {
    if config.log_file.is_empty() {
        logger::init_log(StderrLogger, config.log_level).unwrap_or_else(|e| {
            fatal!("failed to initial log: {:?}", e);
        });
    } else {
        let w = RotatingFileLogger::new(&config.log_file).unwrap_or_else(|e| {
            fatal!(
                "failed to initial log with file {:?}: {:?}",
                config.log_file,
                e
            );
        });
        logger::init_log(w, config.log_level).unwrap_or_else(|e| {
            fatal!("failed to initial log: {:?}", e);
        });
    }
    LOG_INITIALIZED.store(true, Ordering::SeqCst);
}

fn initial_metric(cfg: &MetricConfig, node_id: Option<u64>) {
    if cfg.interval.as_secs() == 0 || cfg.address.is_empty() {
        return;
    }

    let mut push_job = cfg.job.clone();
    if let Some(id) = node_id {
        push_job.push_str(&format!("_{}", id));
    }

    info!("start prometheus client");

    util::monitor_threads("tikv")
        .unwrap_or_else(|e| fatal!("failed to start monitor thread: {:?}", e));

    util::metrics::run_prometheus(cfg.interval.0, &cfg.address, &push_job);
}

fn check_system_config(config: &TiKvConfig) {
    if let Err(e) = util::config::check_max_open_fds(
        RESERVED_OPEN_FDS + (config.rocksdb.max_open_files + config.raftdb.max_open_files) as u64,
    ) {
        fatal!("{:?}", e);
    }

    for e in util::config::check_kernel() {
        warn!("{:?}", e);
    }

    if cfg!(unix) && env::var("TZ").is_err() {
        env::set_var("TZ", ":/etc/localtime");
        warn!("environment variable `TZ` is missing, use `/etc/localtime`");
    }

    // check rocksdb data dir
    if let Err(e) = util::config::check_data_dir(&config.storage.data_dir) {
        warn!("{:?}", e);
    }
    // check raft data dir
    if let Err(e) = util::config::check_data_dir(&config.raft_store.raftdb_path) {
        warn!("{:?}", e);
    }
}

fn run_raft_server(pd_client: RpcClient, cfg: &TiKvConfig, security_mgr: Arc<SecurityManager>) {
    let store_path = Path::new(&cfg.storage.data_dir);
    let lock_path = store_path.join(Path::new("LOCK"));
    let db_path = store_path.join(Path::new(DEFAULT_ROCKSDB_SUB_DIR));
    let snap_path = store_path.join(Path::new("snap"));
    let raft_db_path = Path::new(&cfg.raft_store.raftdb_path);
    let import_path = store_path.join("import");

    let f = File::create(lock_path.as_path())
        .unwrap_or_else(|e| fatal!("failed to create lock at {}: {:?}", lock_path.display(), e));
    if f.try_lock_exclusive().is_err() {
        fatal!(
            "lock {:?} failed, maybe another instance is using this directory.",
            store_path
        );
    }

    // Initialize raftstore channels.
    let mut event_loop = store::create_event_loop(&cfg.raft_store)
        .unwrap_or_else(|e| fatal!("failed to create event loop: {:?}", e));
    let store_sendch = SendCh::new(event_loop.channel(), "raftstore");
    let (significant_msg_sender, significant_msg_receiver) = mpsc::channel();
    let raft_router = ServerRaftStoreRouter::new(store_sendch.clone(), significant_msg_sender);
    let compaction_listener = new_compaction_listener(store_sendch.clone());

<<<<<<< HEAD
    // Initialize distsql_cache
    let distsql_cache = if cfg.server.enable_distsql_cache {
        let cache = new_mutex_cache(cfg.server.distsql_cache_size.0 as usize);
        info!(
            "Enable DistSQL cache with size: {:?}",
            cfg.server.distsql_cache_size
        );
        Some(Arc::new(cache))
    } else {
        None
    };
=======
    // Create pd client and pd worker
    let pd_client = Arc::new(pd_client);
    let pd_worker = FutureWorker::new("pd worker");
    let (mut worker, resolver) = resolve::new_resolver(Arc::clone(&pd_client))
        .unwrap_or_else(|e| fatal!("failed to start address resolver: {:?}", e));
>>>>>>> b458d617

    // Create kv engine, storage.
    let mut kv_db_opts = cfg.rocksdb.build_opt();
    kv_db_opts.add_event_listener(compaction_listener);
    let kv_cfs_opts = cfg.rocksdb.build_cf_opts();
    let kv_engine = Arc::new(
        rocksdb_util::new_engine_opt(db_path.to_str().unwrap(), kv_db_opts, kv_cfs_opts)
            .unwrap_or_else(|s| fatal!("failed to create kv engine: {:?}", s)),
    );
    let pd_sender = pd_worker.scheduler();
    let storage_read_pool = ReadPool::new("store-read", &cfg.readpool.storage, || {
        let pd_sender = pd_sender.clone();
        move || storage::ReadPoolContext::new(Some(pd_sender.clone()))
    });
    let mut storage = create_raft_storage(raft_router.clone(), &cfg.storage, storage_read_pool)
        .unwrap_or_else(|e| fatal!("failed to create raft stroage: {:?}", e));

    // Create raft engine.
    let raft_db_opts = cfg.raftdb.build_opt();
    let raft_db_cf_opts = cfg.raftdb.build_cf_opts();
    let raft_engine = Arc::new(
        rocksdb_util::new_engine_opt(
            raft_db_path.to_str().unwrap(),
            raft_db_opts,
            raft_db_cf_opts,
        ).unwrap_or_else(|s| fatal!("failed to create raft engine: {:?}", s)),
    );
    let engines = Engines::new(Arc::clone(&kv_engine), Arc::clone(&raft_engine));

    // Create snapshot manager, server.
    let snap_mgr = SnapManagerBuilder::default()
        .max_write_bytes_per_sec(cfg.server.snap_max_write_bytes_per_sec.0)
        .max_total_size(cfg.server.snap_max_total_size.0)
        .build(
            snap_path.as_path().to_str().unwrap().to_owned(),
            Some(store_sendch),
        );

    let importer = Arc::new(SSTImporter::new(import_path).unwrap());
    let import_service = ImportSSTService::new(
        cfg.import.clone(),
        raft_router.clone(),
        Arc::clone(&importer),
    );

    let server_cfg = Arc::new(cfg.server.clone());
    // Create server
    let mut server = Server::new(
        &server_cfg,
        &security_mgr,
        cfg.coprocessor.region_split_size.0 as usize,
        storage.clone(),
        raft_router,
        resolver,
        snap_mgr.clone(),
        pd_worker.scheduler(),
        Some(engines.clone()),
        Some(import_service),
    ).unwrap_or_else(|e| fatal!("failed to create server: {:?}", e));
    let trans = server.transport();

    // Create node.
    let mut node = Node::new(&mut event_loop, &server_cfg, &cfg.raft_store, pd_client);

    // Create CoprocessorHost.
    let coprocessor_host = CoprocessorHost::new(cfg.coprocessor.clone(), node.get_sendch());

    node.start(
        event_loop,
        engines.clone(),
        trans,
        snap_mgr,
        significant_msg_receiver,
        pd_worker,
        coprocessor_host,
<<<<<<< HEAD
        distsql_cache.clone(),
=======
        importer,
>>>>>>> b458d617
    ).unwrap_or_else(|e| fatal!("failed to start node: {:?}", e));
    initial_metric(&cfg.metric, Some(node.id()));

    // Start storage.
    info!("start storage");
    if let Err(e) = storage.start(&cfg.storage) {
        fatal!("failed to start storage, error: {:?}", e);
    }

    let mut metrics_flusher = MetricsFlusher::new(
        engines.clone(),
        Duration::from_millis(DEFAULT_FLUSHER_INTERVAL),
    );

    // Start metrics flusher
    if let Err(e) = metrics_flusher.start() {
        error!("failed to start metrics flusher, error: {:?}", e);
    }

    // Run server.
    server
        .start(server_cfg, security_mgr, distsql_cache)
        .unwrap_or_else(|e| fatal!("failed to start server: {:?}", e));
    signal_handler::handle_signal(engines);

    // Stop.
    server
        .stop()
        .unwrap_or_else(|e| fatal!("failed to stop server: {:?}", e));

    metrics_flusher.stop();

    node.stop()
        .unwrap_or_else(|e| fatal!("failed to stop node: {:?}", e));
    if let Some(Err(e)) = worker.stop().map(|j| j.join()) {
        info!("ignore failure when stopping resolver: {:?}", e);
    }
}

fn overwrite_config_with_cmd_args(config: &mut TiKvConfig, matches: &ArgMatches) {
    if let Some(level) = matches.value_of("log-level") {
        config.log_level = logger::get_level_by_string(level);
    }

    if let Some(file) = matches.value_of("log-file") {
        config.log_file = file.to_owned();
    }

    if let Some(addr) = matches.value_of("addr") {
        config.server.addr = addr.to_owned();
    }

    if let Some(advertise_addr) = matches.value_of("advertise-addr") {
        config.server.advertise_addr = advertise_addr.to_owned();
    }

    if let Some(data_dir) = matches.value_of("data-dir") {
        config.storage.data_dir = data_dir.to_owned();
    }

    if let Some(endpoints) = matches.values_of("pd-endpoints") {
        config.pd.endpoints = endpoints.map(|e| e.to_owned()).collect();
    }

    if let Some(labels_vec) = matches.values_of("labels") {
        let mut labels = HashMap::default();
        labels_vec
            .map(|s| {
                let mut parts = s.split('=');
                let key = parts.next().unwrap().to_owned();
                let value = match parts.next() {
                    None => fatal!("invalid label: {:?}", s),
                    Some(v) => v.to_owned(),
                };
                if parts.next().is_some() {
                    fatal!("invalid label: {:?}", s);
                }
                labels.insert(key, value);
            })
            .count();
        config.server.labels = labels;
    }

    if let Some(capacity_str) = matches.value_of("capacity") {
        let capacity = capacity_str.parse().unwrap_or_else(|e| {
            fatal!("invalid capacity: {}", e);
        });
        config.raft_store.capacity = capacity;
    }

    if matches.is_present("import-mode") {
        config.tune_for_import_mode();
    }
}

// Set gRPC event engine to epollsig.
// See more: https://github.com/grpc/grpc/blob/486761d04e03a9183d8013eddd86c3134d52d459\
//           /src/core/lib/iomgr/ev_posix.cc#L149
fn configure_grpc_poll_strategy() {
    const GRPC_POLL_STRATEGY: &str = "GRPC_POLL_STRATEGY";
    const DEFAULT_ENGINE: &str = "epollsig";
    if cfg!(target_os = "linux") && env::var(GRPC_POLL_STRATEGY).is_err() {
        // Set to epollsig if it is not specified.
        env::set_var(GRPC_POLL_STRATEGY, DEFAULT_ENGINE);
    }
}

fn main() {
    let long_version: String = {
        let (hash, branch, time, rust_ver) = util::build_info();
        format!(
            "\nRelease Version:   {}\
             \nGit Commit Hash:   {}\
             \nGit Commit Branch: {}\
             \nUTC Build Time:    {}\
             \nRust Version:      {}",
            crate_version!(),
            hash,
            branch,
            time,
            rust_ver
        )
    };
    let matches = App::new("TiKV")
        .long_version(long_version.as_ref())
        .author("PingCAP Inc. <info@pingcap.com>")
        .about("A Distributed transactional key-value database powered by Rust and Raft")
        .arg(
            Arg::with_name("config")
                .short("C")
                .long("config")
                .value_name("FILE")
                .help("Sets config file")
                .takes_value(true),
        )
        .arg(
            Arg::with_name("addr")
                .short("A")
                .long("addr")
                .takes_value(true)
                .value_name("IP:PORT")
                .help("Sets listening address"),
        )
        .arg(
            Arg::with_name("advertise-addr")
                .long("advertise-addr")
                .takes_value(true)
                .value_name("IP:PORT")
                .help("Sets advertise listening address for client communication"),
        )
        .arg(
            Arg::with_name("log-level")
                .short("L")
                .long("log-level")
                .alias("log")
                .takes_value(true)
                .value_name("LEVEL")
                .possible_values(&["trace", "debug", "info", "warn", "error", "off"])
                .help("Sets log level"),
        )
        .arg(
            Arg::with_name("log-file")
                .short("f")
                .long("log-file")
                .takes_value(true)
                .value_name("FILE")
                .help("Sets log file")
                .long_help("Sets log file. If not set, output log to stderr"),
        )
        .arg(
            Arg::with_name("data-dir")
                .long("data-dir")
                .short("s")
                .alias("store")
                .takes_value(true)
                .value_name("PATH")
                .help("Sets the path to store directory"),
        )
        .arg(
            Arg::with_name("capacity")
                .long("capacity")
                .takes_value(true)
                .value_name("CAPACITY")
                .help("Sets the store capacity")
                .long_help("Sets the store capacity. If not set, use entire partition"),
        )
        .arg(
            Arg::with_name("pd-endpoints")
                .long("pd-endpoints")
                .aliases(&["pd", "pd-endpoint"])
                .takes_value(true)
                .value_name("PD_URL")
                .multiple(true)
                .use_delimiter(true)
                .require_delimiter(true)
                .value_delimiter(",")
                .help("Sets PD endpoints")
                .long_help("Sets PD endpoints. Uses `,` to separate multiple PDs"),
        )
        .arg(
            Arg::with_name("labels")
                .long("labels")
                .alias("label")
                .takes_value(true)
                .value_name("KEY=VALUE")
                .multiple(true)
                .use_delimiter(true)
                .require_delimiter(true)
                .value_delimiter(",")
                .help("Sets server labels")
                .long_help(
                    "Sets server labels. Uses `,` to separate kv pairs, like \
                     `zone=cn,disk=ssd`",
                ),
        )
        .arg(
            Arg::with_name("import-mode")
                .long("import-mode")
                .help("Run in import mode"),
        )
        .arg(
            Arg::with_name("print-sample-config")
                .long("print-sample-config")
                .help("Print a sample config to stdout"),
        )
        .get_matches();

    if matches.is_present("print-sample-config") {
        let config = TiKvConfig::default();
        println!("{}", toml::to_string_pretty(&config).unwrap());
        process::exit(0);
    }

    let mut config = matches
        .value_of("config")
        .map_or_else(TiKvConfig::default, |path| TiKvConfig::from_file(&path));

    overwrite_config_with_cmd_args(&mut config, &matches);

    if let Err(e) = check_and_persist_critical_config(&config) {
        fatal!("check critical config failed, error {:?}", e);
    }

    // Sets the global logger ASAP.
    // It is okay to use the config w/o `validata()`,
    // because `init_log()` handles various conditions.
    init_log(&config);

    // Print version information.
    util::print_tikv_info();

    panic_hook::set_exit_hook();

    config.compatible_adjust();
    if let Err(e) = config.validate() {
        fatal!("invalid configuration: {:?}", e);
    }
    info!(
        "using config: {}",
        serde_json::to_string_pretty(&config).unwrap()
    );

    // Before any startup, check system configuration.
    check_system_config(&config);

    configure_grpc_poll_strategy();

    let security_mgr = Arc::new(
        SecurityManager::new(&config.security)
            .unwrap_or_else(|e| fatal!("failed to create security manager: {:?}", e)),
    );
    let pd_client = RpcClient::new(&config.pd, Arc::clone(&security_mgr))
        .unwrap_or_else(|e| fatal!("failed to create rpc client: {:?}", e));
    let cluster_id = pd_client
        .get_cluster_id()
        .unwrap_or_else(|e| fatal!("failed to get cluster id: {:?}", e));
    if cluster_id == DEFAULT_CLUSTER_ID {
        fatal!("cluster id can't be {}", DEFAULT_CLUSTER_ID);
    }
    config.server.cluster_id = cluster_id;
    info!("connect to PD cluster {}", cluster_id);

    let _m = Monitor::default();
    run_raft_server(pd_client, &config, security_mgr);
}<|MERGE_RESOLUTION|>--- conflicted
+++ resolved
@@ -180,7 +180,6 @@
     let raft_router = ServerRaftStoreRouter::new(store_sendch.clone(), significant_msg_sender);
     let compaction_listener = new_compaction_listener(store_sendch.clone());
 
-<<<<<<< HEAD
     // Initialize distsql_cache
     let distsql_cache = if cfg.server.enable_distsql_cache {
         let cache = new_mutex_cache(cfg.server.distsql_cache_size.0 as usize);
@@ -192,13 +191,12 @@
     } else {
         None
     };
-=======
+
     // Create pd client and pd worker
     let pd_client = Arc::new(pd_client);
     let pd_worker = FutureWorker::new("pd worker");
     let (mut worker, resolver) = resolve::new_resolver(Arc::clone(&pd_client))
         .unwrap_or_else(|e| fatal!("failed to start address resolver: {:?}", e));
->>>>>>> b458d617
 
     // Create kv engine, storage.
     let mut kv_db_opts = cfg.rocksdb.build_opt();
@@ -274,11 +272,8 @@
         significant_msg_receiver,
         pd_worker,
         coprocessor_host,
-<<<<<<< HEAD
+        importer,
         distsql_cache.clone(),
-=======
-        importer,
->>>>>>> b458d617
     ).unwrap_or_else(|e| fatal!("failed to start node: {:?}", e));
     initial_metric(&cfg.metric, Some(node.id()));
 
