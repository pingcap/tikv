// Copyright 2016 PingCAP, Inc.
//
// Licensed under the Apache License, Version 2.0 (the "License");
// you may not use this file except in compliance with the License.
// You may obtain a copy of the License at
//
//     http://www.apache.org/licenses/LICENSE-2.0
//
// Unless required by applicable law or agreed to in writing, software
// distributed under the License is distributed on an "AS IS" BASIS,
// See the License for the specific language governing permissions and
// limitations under the License.

#![feature(plugin)]
#![cfg_attr(feature = "dev", plugin(clippy))]

extern crate tikv;
extern crate getopts;
#[macro_use]
extern crate log;
extern crate rocksdb;
extern crate mio;
extern crate toml;
extern crate libc;
extern crate fs2;
#[cfg(unix)]
extern crate signal;
#[cfg(unix)]
extern crate nix;
extern crate prometheus;
extern crate sys_info;

mod signal_handler;

use std::process;
use std::{env, thread};
use std::fs::{self, File};
use std::usize;
use std::path::Path;
use std::sync::Arc;
use std::io::Read;
use std::time::Duration;

use getopts::{Options, Matches};
use rocksdb::{DB, Options as RocksdbOptions, BlockBasedOptions};
use mio::EventLoop;
use fs2::FileExt;
use sys_info::{cpu_num, mem_info};

use tikv::storage::{Storage, TEMP_DIR, ALL_CFS};
use tikv::util::{self, panic_hook, rocksdb as rocksdb_util, HashMap};
use tikv::util::logger::{self, StderrLogger};
use tikv::util::file_log::RotatingFileLogger;
use tikv::util::transport::SendCh;
use tikv::server::{DEFAULT_LISTENING_ADDR, DEFAULT_CLUSTER_ID, ServerChannel, Server, Node,
                   Config, bind, create_event_loop, create_raft_storage, Msg};
use tikv::server::{ServerTransport, ServerRaftStoreRouter};
use tikv::server::transport::RaftStoreRouter;
use tikv::server::{PdStoreAddrResolver, StoreAddrResolver};
use tikv::raftstore::store::{self, SnapManager};
use tikv::raftstore::store::keys::region_raft_prefix_len;
use tikv::pd::RpcClient;
use tikv::util::time_monitor::TimeMonitor;

const RAFTCF_MIN_MEM: u64 = 256 * 1024 * 1024;
const RAFTCF_MAX_MEM: u64 = 2 * 1024 * 1024 * 1024;
const KB: u64 = 1024;
const MB: u64 = KB * 1024;
const DEFAULT_BLOCK_CACHE_RATIO: &'static [f64] = &[0.4, 0.15, 0.01];

fn sanitize_memory_usage() -> bool {
    let mut ratio = 0.0;
    for v in DEFAULT_BLOCK_CACHE_RATIO {
        ratio = ratio + v;
    }
    if ratio > 1.0 {
        return false;
    }
    true
}

fn align_to_mb(n: u64) -> u64 {
    n & 0xFFFFFFFFFFF00000
}

fn print_usage(program: &str, opts: &Options) {
    let brief = format!("Usage: {} [options]", program);
    print!("{}", opts.usage(&brief));
}

fn exit_with_err(msg: String) -> ! {
    error!("{}", msg);
    process::exit(1)
}

fn get_flag_string(matches: &Matches, name: &str) -> Option<String> {
    let s = matches.opt_str(name);
    info!("flag {}: {:?}", name, s);

    s
}

fn get_flag_int(matches: &Matches, name: &str) -> Option<i64> {
    let i = matches.opt_str(name).map(|x| {
        x.parse::<i64>()
            .or_else(|_| util::config::parse_readable_int(&x))
            .unwrap_or_else(|e| exit_with_err(format!("parse {} failed: {:?}", name, e)))
    });
    info!("flag {}: {:?}", name, i);

    i
}

fn get_toml_boolean(config: &toml::Value, name: &str, default: Option<bool>) -> bool {
    let b = match config.lookup(name) {
        Some(&toml::Value::Boolean(b)) => b,
        None => {
            info!("{} use default {:?}", name, default);
            default.unwrap_or_else(|| exit_with_err(format!("please specify {}", name)))
        }
        _ => exit_with_err(format!("{} boolean is excepted", name)),
    };
    info!("toml value {}: {:?}", name, b);

    b
}

fn get_toml_string(config: &toml::Value, name: &str, default: Option<String>) -> String {
    let s = match config.lookup(name) {
        Some(&toml::Value::String(ref s)) => s.clone(),
        None => {
            info!("{} use default {:?}", name, default);
            default.unwrap_or_else(|| exit_with_err(format!("please specify {}", name)))
        }
        _ => exit_with_err(format!("{} string is excepted", name)),
    };
    info!("toml value {}: {:?}", name, s);

    s
}

fn get_toml_int_opt(config: &toml::Value, name: &str) -> Option<i64> {
    let res = match config.lookup(name) {
        Some(&toml::Value::Integer(i)) => Some(i),
        Some(&toml::Value::String(ref s)) => {
            Some(util::config::parse_readable_int(s)
                .unwrap_or_else(|e| exit_with_err(format!("{} parse failed {:?}", name, e))))
        }
        None => None,
        _ => exit_with_err(format!("{} int or readable int is excepted", name)),
    };
    if let Some(i) = res {
        info!("toml value {} : {:?}", name, i);
    }
    res
}

fn get_toml_int(config: &toml::Value, name: &str, default: Option<i64>) -> i64 {
    get_toml_int_opt(config, name).unwrap_or_else(|| {
        let i = default.unwrap_or_else(|| exit_with_err(format!("please specify {}", name)));
        info!("{} use default {:?}", name, default);
        i
    })
}

fn cfg_usize(target: &mut usize, config: &toml::Value, name: &str) -> bool {
    match get_toml_int_opt(config, name) {
        Some(i) => {
            assert!(i >= 0 && i as u64 <= usize::MAX as u64,
                    "{}: {} is invalid.",
                    name,
                    i);
            *target = i as usize;
            true
        }
        None => {
            info!("{} keep default {}", name, *target);
            false
        }
    }
}

fn cfg_u64(target: &mut u64, config: &toml::Value, name: &str) {
    match get_toml_int_opt(config, name) {
        Some(i) => {
            assert!(i >= 0, "{}: {} is invalid", name, i);
            *target = i as u64;
        }
        None => info!("{} keep default {}", name, *target),
    }
}

fn cfg_duration(target: &mut Duration, config: &toml::Value, name: &str) {
    match get_toml_int_opt(config, name) {
        Some(i) => {
            assert!(i >= 0);
            *target = Duration::from_millis(i as u64);
        }
        None => info!("{} keep default {:?}", name, *target),
    }
}

fn initial_log(matches: &Matches, config: &toml::Value) {
    let level = get_flag_string(matches, "L")
        .unwrap_or_else(|| get_toml_string(config, "server.log-level", Some("info".to_owned())));

    let log_file_path = get_flag_string(matches, "f")
        .unwrap_or_else(|| get_toml_string(config, "server.log-file", Some("".to_owned())));

    let level_filter = logger::get_level_by_string(&level);
    if log_file_path.is_empty() {
        let w = StderrLogger;
        logger::init_log(w, level_filter).unwrap();
    } else {
        let w = RotatingFileLogger::new(&log_file_path).unwrap();
        logger::init_log(w, level_filter).unwrap();
    }
}

fn initial_metric(config: &toml::Value, node_id: Option<u64>) {
    let push_interval = get_toml_int(config, "metric.interval", Some(0));
    if push_interval == 0 {
        return;
    }

    let push_address = get_toml_string(config, "metric.address", Some("".to_owned()));
    if push_address.is_empty() {
        return;
    }

    let mut push_job = get_toml_string(config, "metric.job", Some("tikv".to_owned()));
    if let Some(id) = node_id {
        push_job.push_str(&format!("_{}", id));
    }

    info!("start prometheus client");

    util::monitor_threads("tikv").unwrap();

    util::run_prometheus(Duration::from_millis(push_interval as u64),
                         &push_address,
                         &push_job);
}

fn check_system_config(config: &toml::Value) {
    let max_open_files = get_toml_int(config, "rocksdb.max-open-files", Some(40960));
    if let Err(e) = util::config::check_max_open_fds(max_open_files as u64) {
        exit_with_err(format!("{:?}", e));
    }

    for e in util::config::check_kernel() {
        warn!("{:?}", e);
    }
}

fn check_advertise_address(addr: &str) {
    if let Err(e) = util::config::check_addr(addr) {
        exit_with_err(format!("{:?}", e));
    }

    // FIXME: Forbidden addresses ending in 0 or 255? Those are not always invalid.
    // See more: https://en.wikipedia.org/wiki/IPv4#Addresses_ending_in_0_or_255
    let invalid_patterns = [("0.", 0)]; // Current network is not allowed.

    for &(pat, pos) in &invalid_patterns {
        if let Some(idx) = addr.find(pat) {
            if pos == idx {
                exit_with_err(format!("invalid advertise-addr: {:?}", addr));
            }
        }
    }
}

fn get_rocksdb_db_option(config: &toml::Value) -> RocksdbOptions {
    let mut opts = RocksdbOptions::new();
    let rmode = get_toml_int(config, "rocksdb.wal-recovery-mode", Some(2));
    let wal_recovery_mode = util::config::parse_rocksdb_wal_recovery_mode(rmode).unwrap();
    opts.set_wal_recovery_mode(wal_recovery_mode);

    let wal_dir = get_toml_string(config, "rocksdb.wal-dir", Some("".to_owned()));
    if !wal_dir.is_empty() {
        opts.set_wal_dir(&wal_dir)
    };

    let wal_ttl_seconds = get_toml_int(config, "rocksdb.wal-ttl-seconds", Some(0));
    opts.set_wal_ttl_seconds(wal_ttl_seconds as u64);

    let wal_size_limit = get_toml_int(config, "rocksdb.wal-size-limit", Some(0));
    // return size in MB
    let wal_size_limit_mb = align_to_mb(wal_size_limit as u64) / MB;
    opts.set_wal_size_limit_mb(wal_size_limit_mb as u64);

    let max_total_wal_size = get_toml_int(config,
                                          "rocksdb.max-total-wal-size",
                                          Some(4 * 1024 * 1024 * 1024));
    opts.set_max_total_wal_size(max_total_wal_size as u64);

    let max_background_compactions =
        get_toml_int(config, "rocksdb.max-background-compactions", Some(6));
    opts.set_max_background_compactions(max_background_compactions as i32);

    let max_background_flushes = get_toml_int(config, "rocksdb.max-background-flushes", Some(2));
    opts.set_max_background_flushes(max_background_flushes as i32);

    let max_manifest_file_size = get_toml_int(config,
                                              "rocksdb.max-manifest-file-size",
                                              Some(20 * 1024 * 1024));
    opts.set_max_manifest_file_size(max_manifest_file_size as u64);

    let create_if_missing = get_toml_boolean(config, "rocksdb.create-if-missing", Some(true));
    opts.create_if_missing(create_if_missing);

    let disable_data_sync = get_toml_boolean(config, "rocksdb.disable-data-sync", Some(false));
    opts.set_disable_data_sync(disable_data_sync);

    let max_open_files = get_toml_int(config, "rocksdb.max-open-files", Some(40960));
    opts.set_max_open_files(max_open_files as i32);

    let enable_statistics = get_toml_boolean(config, "rocksdb.enable-statistics", Some(true));
    if enable_statistics {
        opts.enable_statistics();
        let stats_dump_period_sec =
            get_toml_int(config, "rocksdb.stats-dump-period-sec", Some(600));
        opts.set_stats_dump_period_sec(stats_dump_period_sec as usize);
    }

    let compaction_readahead_size =
        get_toml_int(config, "rocksdb.compaction-readahead-size", Some(0));
    opts.set_compaction_readahead_size(compaction_readahead_size as u64);

    opts
}

fn get_rocksdb_cf_option(config: &toml::Value,
                         cf: &str,
                         block_cache_default: u64,
                         use_bloom_filter: bool,
                         whole_key_filtering: bool)
                         -> RocksdbOptions {
    let prefix = String::from("rocksdb.") + cf + ".";
    let mut opts = RocksdbOptions::new();
    let mut block_base_opts = BlockBasedOptions::new();
    let block_size = get_toml_int(config,
                                  (prefix.clone() + "block-size").as_str(),
                                  Some(64 * 1024));
    block_base_opts.set_block_size(block_size as usize);
    let block_cache_size = get_toml_int(config,
                                        (prefix.clone() + "block-cache-size").as_str(),
                                        Some(block_cache_default as i64));
    block_base_opts.set_lru_cache(block_cache_size as usize);

    let cache_index_and_filter =
        get_toml_boolean(config,
                         (prefix.clone() + "cache-index-and-filter-blocks").as_str(),
                         Some(true));
    block_base_opts.set_cache_index_and_filter_blocks(cache_index_and_filter);

    if use_bloom_filter {
        let bloom_bits_per_key = get_toml_int(config,
                                              (prefix.clone() + "bloom-filter-bits-per-key")
                                                  .as_str(),
                                              Some(10));
        let block_based_filter = get_toml_boolean(config,
                                                  (prefix.clone() + "block-based-bloom-filter")
                                                      .as_str(),
                                                  Some(false));
        block_base_opts.set_bloom_filter(bloom_bits_per_key as i32, block_based_filter);

        block_base_opts.set_whole_key_filtering(whole_key_filtering);
    }
    opts.set_block_based_table_factory(&block_base_opts);

    let cpl = get_toml_string(config,
                              (prefix.clone() + "compression-per-level").as_str(),
                              Some("lz4:lz4:lz4:lz4:lz4:lz4:lz4".to_owned()));
    let per_level_compression = util::config::parse_rocksdb_per_level_compression(&cpl).unwrap();
    opts.compression_per_level(&per_level_compression);

    let write_buffer_size = get_toml_int(config,
                                         (prefix.clone() + "write-buffer-size").as_str(),
                                         Some(128 * 1024 * 1024));
    opts.set_write_buffer_size(write_buffer_size as u64);

    let max_write_buffer_number = get_toml_int(config,
                                               (prefix.clone() + "max-write-buffer-number")
                                                   .as_str(),
                                               Some(5));
    opts.set_max_write_buffer_number(max_write_buffer_number as i32);

    let min_write_buffer_number_to_merge =
        get_toml_int(config,
                     (prefix.clone() + "min-write-buffer-number-to-merge").as_str(),
                     Some(1));
    opts.set_min_write_buffer_number_to_merge(min_write_buffer_number_to_merge as i32);

    let max_bytes_for_level_base = get_toml_int(config,
                                                (prefix.clone() + "max-bytes-for-level-base")
                                                    .as_str(),
                                                Some(128 * 1024 * 1024));
    opts.set_max_bytes_for_level_base(max_bytes_for_level_base as u64);

    let target_file_size_base = get_toml_int(config,
                                             (prefix.clone() + "target-file-size-base").as_str(),
                                             Some(32 * 1024 * 1024));
    opts.set_target_file_size_base(target_file_size_base as u64);

    let level_zero_slowdown_writes_trigger =
        get_toml_int(config,
                     (prefix.clone() + "level0-slowdown-writes-trigger").as_str(),
                     Some(20));
    opts.set_level_zero_slowdown_writes_trigger(level_zero_slowdown_writes_trigger as i32);

    let level_zero_stop_writes_trigger =
        get_toml_int(config,
                     (prefix.clone() + "level0-stop-writes-trigger").as_str(),
                     Some(36));
    opts.set_level_zero_stop_writes_trigger(level_zero_stop_writes_trigger as i32);

    opts
}

fn get_rocksdb_default_cf_option(config: &toml::Value, total_mem: u64) -> RocksdbOptions {
    // Default column family uses bloom filter.
    let default_block_cache_size =
        align_to_mb((total_mem as f64 * DEFAULT_BLOCK_CACHE_RATIO[0]) as u64);
    get_rocksdb_cf_option(config,
                          "defaultcf",
                          default_block_cache_size,
                          true, // bloom filter
                          true /* whole key filtering */)
}

fn get_rocksdb_write_cf_option(config: &toml::Value, total_mem: u64) -> RocksdbOptions {
    let default_block_cache_size =
        align_to_mb((total_mem as f64 * DEFAULT_BLOCK_CACHE_RATIO[1]) as u64);
    let mut opt = get_rocksdb_cf_option(config, "writecf", default_block_cache_size, true, false);
    // prefix extractor(trim the timestamp at tail) for write cf.
    opt.set_prefix_extractor("FixedSuffixSliceTransform",
                              Box::new(rocksdb_util::FixedSuffixSliceTransform::new(8)))
        .unwrap();
    // create prefix bloom for memtable.
    opt.set_memtable_prefix_bloom_size_ratio(0.1 as f64);
    opt
}

fn get_rocksdb_raftlog_cf_option(config: &toml::Value, total_mem: u64) -> RocksdbOptions {
    let mut default_block_cache_size =
        align_to_mb((total_mem as f64 * DEFAULT_BLOCK_CACHE_RATIO[2]) as u64);
    if default_block_cache_size < RAFTCF_MIN_MEM {
        default_block_cache_size = RAFTCF_MIN_MEM;
    }
    if default_block_cache_size > RAFTCF_MAX_MEM {
        default_block_cache_size = RAFTCF_MAX_MEM;
    }
    let mut opt = get_rocksdb_cf_option(config, "raftcf", default_block_cache_size, false, false);
    opt.set_memtable_insert_hint_prefix_extractor("RaftPrefixSliceTransform",
            Box::new(rocksdb_util::FixedPrefixSliceTransform::new(region_raft_prefix_len())))
        .unwrap();
    opt
}

fn get_rocksdb_lock_cf_option(config: &toml::Value) -> RocksdbOptions {
    let mut opts = RocksdbOptions::new();
    let mut block_base_opts = BlockBasedOptions::new();
    block_base_opts.set_block_size(16 * 1024);

    let block_cache_size = get_toml_int(config,
                                        "rocksdb.lockcf.block-cache-size",
                                        Some(64 * 1024 * 1024));
    block_base_opts.set_lru_cache(block_cache_size as usize);

    block_base_opts.set_bloom_filter(10, false);
    opts.set_block_based_table_factory(&block_base_opts);

    let cpl = "no:no:no:no:no:no:no".to_owned();
    let per_level_compression = util::config::parse_rocksdb_per_level_compression(&cpl).unwrap();
    opts.compression_per_level(&per_level_compression);

    let write_buffer_size = get_toml_int(config,
                                         "rocksdb.lockcf.write-buffer-size",
                                         Some(64 * 1024 * 1024));
    opts.set_write_buffer_size(write_buffer_size as u64);

    let max_write_buffer_number =
        get_toml_int(config, "rocksdb.lockcf.max-write-buffer-number", Some(5));
    opts.set_max_write_buffer_number(max_write_buffer_number as i32);

    let max_bytes_for_level_base = get_toml_int(config,
                                                "rocksdb.lockcf.max-bytes-for-level-base",
                                                Some(64 * 1024 * 1024));
    opts.set_max_bytes_for_level_base(max_bytes_for_level_base as u64);
    opts.set_target_file_size_base(32 * 1024 * 1024);

    // set level0_file_num_compaction_trigger = 1 is very important,
    // this will result in fewer sst files in lock cf.
    opts.set_level_zero_file_num_compaction_trigger(1);

    let level_zero_slowdown_writes_trigger = get_toml_int(config,
                                                          "rocksdb.lockcf.\
                                                           level0-slowdown-writes-trigger",
                                                          Some(20));
    opts.set_level_zero_slowdown_writes_trigger(level_zero_slowdown_writes_trigger as i32);

    let level_zero_stop_writes_trigger = get_toml_int(config,
                                                      "rocksdb.lockcf.level0-stop-writes-trigger",
                                                      Some(36));
    opts.set_level_zero_stop_writes_trigger(level_zero_stop_writes_trigger as i32);

    opts
}

fn adjust_end_points_by_cpu_num(total_cpu_num: usize) -> usize {
    if total_cpu_num >= 8 {
        (total_cpu_num as f32 * 0.8) as usize
    } else {
        4
    }
}

fn adjust_sched_workers_by_cpu_num(total_cpu_num: usize) -> usize {
    if total_cpu_num >= 16 { 8 } else { 4 }
}

// TODO: merge this function with Config::new
// Currently, to add a new option, we will define three default value
// in config.rs, this file and config-template.toml respectively. It may be more
// maintainable to keep things in one place.
fn build_cfg(matches: &Matches,
             config: &toml::Value,
             cluster_id: u64,
             addr: String,
             total_cpu_num: usize)
             -> Config {
    let mut cfg = Config::new();
    cfg.cluster_id = cluster_id;
    cfg.addr = addr.to_owned();
    cfg_usize(&mut cfg.notify_capacity, config, "server.notify-capacity");
    if !cfg_usize(&mut cfg.end_point_concurrency,
                  config,
                  "server.end-point-concurrency") {
        cfg.end_point_concurrency = adjust_end_points_by_cpu_num(total_cpu_num);
    }
    cfg_usize(&mut cfg.messages_per_tick,
              config,
              "server.messages-per-tick");
    let capacity = get_flag_int(matches, "capacity")
        .or_else(|| get_toml_int_opt(config, "server.capacity"));
    if let Some(cap) = capacity {
        assert!(cap >= 0);
        cfg.raft_store.capacity = cap as u64;
    }

    // Set advertise address for outer node and client use.
    // If no advertise listening address set, use the associated listening address.
    cfg.advertise_addr = get_flag_string(matches, "advertise-addr")
        .unwrap_or_else(|| get_toml_string(config, "server.advertise-addr", Some(addr.to_owned())));
    check_advertise_address(&cfg.advertise_addr);

    cfg_usize(&mut cfg.send_buffer_size, config, "server.send-buffer-size");
    cfg_usize(&mut cfg.recv_buffer_size, config, "server.recv-buffer-size");

    cfg_usize(&mut cfg.raft_store.notify_capacity,
              config,
              "raftstore.notify-capacity");
    cfg_usize(&mut cfg.raft_store.messages_per_tick,
              config,
              "raftstore.messages-per-tick");
    cfg_u64(&mut cfg.raft_store.raft_base_tick_interval,
            config,
            "raftstore.raft-base-tick-interval");
    cfg_usize(&mut cfg.raft_store.raft_heartbeat_ticks,
              config,
              "raftstore.raft-heartbeat-ticks");
    if cfg_usize(&mut cfg.raft_store.raft_election_timeout_ticks,
                 config,
                 "raftstore.raft-election-timeout-ticks") {
        warn!("Election timeout ticks needs to be same across all the cluster, otherwise it may \
               lead to inconsistency.");
    }
    cfg_u64(&mut cfg.raft_store.split_region_check_tick_interval,
            config,
            "raftstore.split-region-check-tick-interval");
    cfg_u64(&mut cfg.raft_store.region_split_size,
            config,
            "raftstore.region-split-size");
    cfg_u64(&mut cfg.raft_store.region_max_size,
            config,
            "raftstore.region-max-size");
    cfg_u64(&mut cfg.raft_store.region_check_size_diff,
            config,
            "raftstore.region-split-check-diff");
    cfg_u64(&mut cfg.raft_store.raft_log_gc_tick_interval,
            config,
            "raftstore.raft-log-gc-tick-interval");
    cfg_u64(&mut cfg.raft_store.raft_log_gc_threshold,
            config,
            "raftstore.raft-log-gc-threshold");
    cfg_u64(&mut cfg.raft_store.raft_log_gc_count_limit,
            config,
            "raftstore.raft-log-gc-count-limit");
    cfg_u64(&mut cfg.raft_store.raft_log_gc_size_limit,
            config,
            "raftstore.raft-log-gc-size-limit");
    cfg_u64(&mut cfg.raft_store.region_compact_check_interval,
            config,
            "raftstore.region-compact-check-interval");
    cfg_u64(&mut cfg.raft_store.region_compact_delete_keys_count,
            config,
            "raftstore.region-compact-delete-keys-count");
    cfg_u64(&mut cfg.raft_store.lock_cf_compact_interval,
            config,
            "raftstore.lock-cf-compact-interval");
    cfg_u64(&mut cfg.raft_store.lock_cf_compact_threshold,
            config,
            "raftstore.lock-cf-compact-threshold");
    cfg_u64(&mut cfg.raft_store.raft_entry_max_size,
            config,
            "raftstore.raft-entry-max-size");
    cfg_duration(&mut cfg.raft_store.max_peer_down_duration,
                 config,
                 "raftstore.max-peer-down-duration");
    cfg_u64(&mut cfg.raft_store.pd_heartbeat_tick_interval,
            config,
            "raftstore.pd-heartbeat-tick-interval");
    cfg_u64(&mut cfg.raft_store.pd_store_heartbeat_tick_interval,
            config,
            "raftstore.pd-store-heartbeat-tick-interval");
    cfg_u64(&mut cfg.raft_store.consistency_check_tick_interval,
            config,
            "raftstore.consistency-check-interval");
    cfg.raft_store.use_sst_file_snapshot =
        get_toml_boolean(config, "raftstore.use-sst-file-snapshot", Some(false));
    cfg_usize(&mut cfg.storage.sched_notify_capacity,
              config,
              "storage.scheduler-notify-capacity");
    cfg_usize(&mut cfg.storage.sched_msg_per_tick,
              config,
              "storage.scheduler-messages-per-tick");
    cfg_usize(&mut cfg.storage.sched_concurrency,
              config,
              "storage.scheduler-concurrency");
    if !cfg_usize(&mut cfg.storage.sched_worker_pool_size,
                  config,
                  "storage.scheduler-worker-pool-size") {
        cfg.storage.sched_worker_pool_size = adjust_sched_workers_by_cpu_num(total_cpu_num);
    }
    cfg_usize(&mut cfg.storage.sched_too_busy_threshold,
              config,
              "storage.scheduler-too-busy-threshold");

    cfg
}

fn build_raftkv(config: &toml::Value,
                ch: SendCh<Msg>,
                pd_client: Arc<RpcClient>,
                cfg: &Config,
                total_mem: u64)
                -> (Node<RpcClient>, Storage, ServerRaftStoreRouter, SnapManager, Arc<DB>) {
    let trans = ServerTransport::new(ch);
    let path = Path::new(&cfg.storage.path).to_path_buf();
    let opts = get_rocksdb_db_option(config);
    let cfs_opts = vec![get_rocksdb_default_cf_option(config, total_mem),
                        get_rocksdb_lock_cf_option(config),
                        get_rocksdb_write_cf_option(config, total_mem),
                        get_rocksdb_raftlog_cf_option(config, total_mem)];
    let mut db_path = path.clone();
    db_path.push("db");
    let engine =
        Arc::new(rocksdb_util::new_engine_opt(opts, db_path.to_str().unwrap(), ALL_CFS, cfs_opts)
            .unwrap());

    let mut event_loop = store::create_event_loop(&cfg.raft_store).unwrap();
    let mut node = Node::new(&mut event_loop, cfg, pd_client);

    let mut snap_path = path.clone();
    snap_path.push("snap");
    let snap_path = snap_path.to_str().unwrap().to_owned();
<<<<<<< HEAD
    let snap_mgr = store::new_snap_mgr(snap_path,
                                       Some(node.get_sendch()),
                                       cfg.raft_store.use_sst_file_snapshot);
=======
    let snap_mgr = SnapManager::new(snap_path, Some(node.get_sendch()));
>>>>>>> 6dc5f0d0

    node.start(event_loop, engine.clone(), trans, snap_mgr.clone()).unwrap();
    let router = ServerRaftStoreRouter::new(node.get_sendch(), node.id());

    (node,
     create_raft_storage(router.clone(), engine.clone(), cfg).unwrap(),
     router,
     snap_mgr,
     engine)
}

fn canonicalize_path(path: &str) -> String {
    let p = Path::new(path);
    if p.exists() && p.is_file() {
        exit_with_err(format!("{} is not a directory!", path));
    }
    if !p.exists() {
        fs::create_dir_all(p).unwrap();
    }
    format!("{}", p.canonicalize().unwrap().display())
}

fn get_store_and_backup_path(matches: &Matches, config: &toml::Value) -> (String, String) {
    // Store path
    let store_path = get_flag_string(matches, "s")
        .unwrap_or_else(|| get_toml_string(config, "server.store", Some(TEMP_DIR.to_owned())));
    let store_abs_path = if store_path == TEMP_DIR {
        TEMP_DIR.to_owned()
    } else {
        canonicalize_path(&store_path)
    };

    // Backup path
    let mut backup_path = get_toml_string(config, "server.backup", Some(String::new()));
    if backup_path.is_empty() && store_abs_path != TEMP_DIR {
        backup_path = format!("{}", Path::new(&store_abs_path).join("backup").display())
    }

    if backup_path.is_empty() {
        info!("empty backup path, backup is disabled");
        (store_abs_path, backup_path)
    } else {
        let backup_abs_path = canonicalize_path(&backup_path);
        info!("backup path: {}", backup_abs_path);
        (store_abs_path, backup_abs_path)
    }
}

fn get_store_labels(matches: &Matches, config: &toml::Value) -> HashMap<String, String> {
    let labels = get_flag_string(matches, "labels")
        .unwrap_or_else(|| get_toml_string(config, "server.labels", Some("".to_owned())));
    util::config::parse_store_labels(&labels).unwrap()
}

fn start_server<T, S>(mut server: Server<T, S>,
                      mut el: EventLoop<Server<T, S>>,
                      engine: Arc<DB>,
                      backup_path: &str)
    where T: RaftStoreRouter,
          S: StoreAddrResolver + Send + 'static
{
    let ch = server.get_sendch();
    let h = thread::Builder::new()
        .name("tikv-eventloop".to_owned())
        .spawn(move || {
            server.run(&mut el).unwrap();
        })
        .unwrap();
    signal_handler::handle_signal(ch, engine, backup_path);
    h.join().unwrap();
}

fn run_raft_server(pd_client: RpcClient,
                   cfg: Config,
                   backup_path: &str,
                   config: &toml::Value,
                   total_mem: u64) {
    let mut event_loop = create_event_loop(&cfg).unwrap();
    let ch = SendCh::new(event_loop.channel(), "raft-server");
    let pd_client = Arc::new(pd_client);
    let resolver = PdStoreAddrResolver::new(pd_client.clone()).unwrap();

    let store_path = &cfg.storage.path;
    let mut lock_path = Path::new(store_path).to_path_buf();
    lock_path.push("LOCK");
    let f = File::create(lock_path).unwrap();
    if f.try_lock_exclusive().is_err() {
        panic!("lock {} failed, maybe another instance is using this directory.",
               store_path);
    }

    let (mut node, mut store, raft_router, snap_mgr, engine) =
        build_raftkv(config, ch.clone(), pd_client, &cfg, total_mem);
    info!("tikv server config: {:?}", cfg);

    initial_metric(config, Some(node.id()));

    info!("start storage");
    if let Err(e) = store.start(&cfg.storage) {
        panic!("failed to start storage, error = {:?}", e);
    }

    info!("Start listening on {}...", cfg.addr);
    let listener = bind(&cfg.addr).unwrap();

    let server_chan = ServerChannel {
        raft_router: raft_router,
        snapshot_status_sender: node.get_snapshot_status_sender(),
    };
    let svr = Server::new(&mut event_loop,
                          &cfg,
                          listener,
                          store,
                          server_chan,
                          resolver,
                          snap_mgr)
        .unwrap();
    start_server(svr, event_loop, engine, backup_path);
    node.stop().unwrap();
}

fn main() {
    let args: Vec<String> = env::args().collect();
    let program = args[0].clone();
    let mut opts = Options::new();
    opts.optopt("A",
                "addr",
                "set listening address",
                "default is 127.0.0.1:20160");
    opts.optopt("",
                "advertise-addr",
                "set advertise listening address for client communication",
                "if not set, use ${addr} instead.");
    opts.optopt("L",
                "log",
                "set log level",
                "log level: trace, debug, info, warn, error, off");
    opts.optopt("f",
                "log-file",
                "set log file",
                "if not set, output log to stdout");
    opts.optflag("V", "version", "print version information");
    opts.optflag("h", "help", "print this help menu");
    opts.optopt("C", "config", "set configuration file", "file path");
    opts.optopt("s",
                "store",
                "set the path to store directory",
                "/tmp/tikv/store");
    opts.optopt("",
                "capacity",
                "set the store capacity",
                "default: 0 (disk capacity)");
    opts.optopt("", "pd", "pd endpoints", "127.0.0.1:2379,127.0.0.1:3379");
    opts.optopt("",
                "labels",
                "attributes about this server",
                "zone=example-zone,disk=example-disk");

    let matches = opts.parse(&args[1..]).unwrap_or_else(|e| {
        println!("opts parse failed, {:?}", e);
        print_usage(&program, &opts);
        process::exit(1);
    });
    if matches.opt_present("h") {
        print_usage(&program, &opts);
        return;
    }
    if matches.opt_present("V") {
        let (hash, date, rustc) = util::build_info();
        println!("Git Commit Hash: {}", hash);
        println!("UTC Build Time:  {}", date);
        println!("Rustc Version:   {}", rustc);
        return;
    }
    let config = match matches.opt_str("C") {
        Some(path) => {
            let mut config_file = fs::File::open(&path).expect("config open failed");
            let mut s = String::new();
            config_file.read_to_string(&mut s).expect("config read failed");
            toml::Value::Table(toml::Parser::new(&s).parse().expect("malformed config file"))
        }
        // Empty value, lookup() always return `None`.
        None => toml::Value::Integer(0),
    };

    initial_log(&matches, &config);

    // Print version information.
    util::print_tikv_info();

    panic_hook::set_exit_hook();

    // Before any startup, check system configuration.
    check_system_config(&config);

    let addr = get_flag_string(&matches, "A").unwrap_or_else(|| {
        let addr = get_toml_string(&config,
                                   "server.addr",
                                   Some(DEFAULT_LISTENING_ADDR.to_owned()));
        if let Err(e) = util::config::check_addr(&addr) {
            exit_with_err(format!("{:?}", e));
        }
        addr
    });

    let pd_endpoints = get_flag_string(&matches, "pd")
        .unwrap_or_else(|| get_toml_string(&config, "pd.endpoints", None));
    for addr in pd_endpoints.split(',')
        .map(|s| s.trim())
        .filter_map(|s| if s.is_empty() {
            None
        } else if s.starts_with("http://") {
            Some(&s[7..])
        } else {
            Some(s)
        }) {
        if let Err(e) = util::config::check_addr(addr) {
            panic!("{:?}", e);
        }
    }

    let pd_client = RpcClient::new(&pd_endpoints).unwrap();
    let cluster_id = pd_client.cluster_id;

    let total_cpu_num = cpu_num().unwrap();
    // return  memory in KB.
    let mem = mem_info().unwrap();
    let total_mem = mem.total * KB;
    if !sanitize_memory_usage() {
        panic!("default block cache size over total memory.");
    }

    let mut cfg = build_cfg(&matches, &config, cluster_id, addr, total_cpu_num as usize);
    cfg.labels = get_store_labels(&matches, &config);
    let (store_path, backup_path) = get_store_and_backup_path(&matches, &config);
    cfg.storage.path = store_path;

    if cluster_id == DEFAULT_CLUSTER_ID {
        panic!("in raftkv, cluster_id must greater than 0");
    }
    let _m = TimeMonitor::default();
    run_raft_server(pd_client, cfg, &backup_path, &config, total_mem);
}<|MERGE_RESOLUTION|>--- conflicted
+++ resolved
@@ -676,13 +676,9 @@
     let mut snap_path = path.clone();
     snap_path.push("snap");
     let snap_path = snap_path.to_str().unwrap().to_owned();
-<<<<<<< HEAD
-    let snap_mgr = store::new_snap_mgr(snap_path,
-                                       Some(node.get_sendch()),
-                                       cfg.raft_store.use_sst_file_snapshot);
-=======
-    let snap_mgr = SnapManager::new(snap_path, Some(node.get_sendch()));
->>>>>>> 6dc5f0d0
+    let snap_mgr = SnapManager::new(snap_path,
+                                    Some(node.get_sendch()),
+                                    cfg.raft_store.use_sst_file_snapshot);
 
     node.start(event_loop, engine.clone(), trans, snap_mgr.clone()).unwrap();
     let router = ServerRaftStoreRouter::new(node.get_sendch(), node.id());
