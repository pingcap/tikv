// Copyright 2016 PingCAP, Inc.
//
// Licensed under the Apache License, Version 2.0 (the "License");
// you may not use this file except in compliance with the License.
// You may obtain a copy of the License at
//
//     http://www.apache.org/licenses/LICENSE-2.0
//
// Unless required by applicable law or agreed to in writing, software
// distributed under the License is distributed on an "AS IS" BASIS,
// See the License for the specific language governing permissions and
// limitations under the License.

#![feature(plugin)]
#![cfg_attr(feature = "dev", plugin(clippy))]

extern crate tikv;
extern crate getopts;
#[macro_use]
extern crate log;
extern crate rocksdb;
extern crate mio;
extern crate toml;
extern crate cadence;
extern crate tempdir;

use std::env;
use std::fs;
use std::path::{Path, PathBuf};
use std::sync::{Arc, RwLock};
use std::io::Read;
use std::net::UdpSocket;

use getopts::{Options, Matches};
use rocksdb::{DB, Options as RocksdbOptions, BlockBasedOptions};
use mio::tcp::TcpListener;
use cadence::{StatsdClient, NopMetricSink, UdpMetricSink};
use tempdir::TempDir;

use tikv::storage::{Storage, Dsn, TEMP_DIR};
use tikv::util::{self, logger, panic_hook, metric};
use tikv::server::{DEFAULT_LISTENING_ADDR, SendCh, Server, Node, Config, bind, create_event_loop,
                   create_raft_storage};
use tikv::server::{ServerTransport, ServerRaftStoreRouter, MockRaftStoreRouter};
use tikv::server::{MockStoreAddrResolver, PdStoreAddrResolver};
use tikv::raftstore::store;
use tikv::pd::{new_rpc_client, RpcClient};

const ROCKSDB_DSN: &'static str = "rocksdb";
const RAFTKV_DSN: &'static str = "raftkv";

fn print_usage(program: &str, opts: Options) {
    let brief = format!("Usage: {} [options]", program);
    print!("{}", opts.usage(&brief));
}

fn get_string_value<F>(short: &str,
                       long: &str,
                       matches: &Matches,
                       config: &toml::Value,
                       default: Option<String>,
                       f: F)
                       -> String
    where F: Fn(&toml::Value) -> Option<String>
{
    let mut s = None;
    // avoid panic if short is not defined.
    if matches.opt_defined(short) {
        s = matches.opt_str(short);
    }

    s.or_else(|| {
            config.lookup(long).and_then(|v| f(v)).or_else(|| {
                info!("malformed or missing {}, use default", long);
                default
            })
        })
        .expect(&format!("please specify {}", long))
}

fn get_integer_value<F>(short: &str,
                        long: &str,
                        matches: &Matches,
                        config: &toml::Value,
                        default: Option<i64>,
                        f: F)
                        -> i64
    where F: Fn(&toml::Value) -> Option<i64>
{
    let mut i = None;
    // avoid panic if short is not defined.
    if matches.opt_defined(short) {
        i = matches.opt_str(short).map(|x| x.parse::<i64>().unwrap());
    };

    i.or_else(|| {
            config.lookup(long).and_then(|v| f(v)).or_else(|| {
                info!("malformed or missing {}, use default", long);
                default
            })
        })
        .expect(&format!("please specify {}", long))
}

fn initial_log(matches: &Matches, config: &toml::Value) {
    let level = get_string_value("L",
                                 "server.log-level",
                                 matches,
                                 config,
                                 Some("info".to_owned()),
                                 |v| v.as_str().map(|s| s.to_owned()));
    util::init_log(logger::get_level_by_string(&level)).unwrap();
}

fn initial_metric(matches: &Matches, config: &toml::Value, node_id: Option<u64>) {
    let host = get_string_value("metric-addr",
                                "metric.addr",
                                matches,
                                config,
                                Some("".to_owned()),
                                |v| v.as_str().map(|s| s.to_owned()));
    let mut prefix = get_string_value("metric-prefix",
                                      "metric.prefix",
                                      matches,
                                      config,
                                      Some("tikv".to_owned()),
                                      |v| v.as_str().map(|s| s.to_owned()));

    if let Some(node_id) = node_id {
        prefix.push_str(&format!(".{}", node_id));
    }

    if !host.is_empty() {
        // We only need a unique UDP bind, so 0.0.0.0:0 is enough.
        let socket = UdpSocket::bind("0.0.0.0:0").unwrap();
        let sink = UdpMetricSink::from(&*host, socket).unwrap();
        let client = StatsdClient::from_sink(&prefix, sink);

        if let Err(r) = metric::set_metric_client(Box::new(client)) {
            error!("{}", r);
        }
    } else {
        let client = StatsdClient::from_sink(&prefix, NopMetricSink);

        if let Err(r) = metric::set_metric_client(Box::new(client)) {
            error!("{}", r);
        }
    }
}

fn get_rocksdb_option(matches: &Matches, config: &toml::Value) -> RocksdbOptions {
    let mut opts = RocksdbOptions::new();
    let mut block_base_opts = BlockBasedOptions::new();
    let block_size = get_integer_value("",
                                       "rocksdb.block-based-table.block-size",
                                       matches,
                                       config,
                                       Some(64 * 1024),
                                       |v| v.as_integer());
    block_base_opts.set_block_size(block_size as u64);
    opts.set_block_based_table_factory(&block_base_opts);

    let tp = get_string_value("",
                              "rocksdb.compression",
                              matches,
                              config,
                              Some("lz4".to_owned()),
                              |v| v.as_str().map(|s| s.to_owned()));
    let compression = util::rocksdb_option::get_compression_by_string(&tp);
    opts.compression(compression);

    let write_buffer_size = get_integer_value("",
                                              "rocksdb.write-buffer-size",
                                              matches,
                                              config,
                                              Some(64 * 1024 * 1024),
                                              |v| v.as_integer());
    opts.set_write_buffer_size(write_buffer_size as u64);

    let max_write_buffer_number = {
        get_integer_value("",
                          "rocksdb.max-write-buffer-number",
                          matches,
                          config,
                          Some(5),
                          |v| v.as_integer())
    };
    opts.set_max_write_buffer_number(max_write_buffer_number as i32);

    let min_write_buffer_number_to_merge = {
        get_integer_value("",
                          "rocksdb.min-write-buffer-number-to-merge",
                          matches,
                          config,
                          Some(2),
                          |v| v.as_integer())
    };
    opts.set_min_write_buffer_number_to_merge(min_write_buffer_number_to_merge as i32);

    let max_background_compactions = get_integer_value("",
                                                       "rocksdb.max-background-compactions",
                                                       matches,
                                                       config,
                                                       Some(3),
                                                       |v| v.as_integer());
    opts.set_max_background_compactions(max_background_compactions as i32);

    let max_bytes_for_level_base = get_integer_value("",
                                                     "rocksdb.max-bytes-for-level-base",
                                                     matches,
                                                     config,
                                                     Some(64 * 1024 * 1024),
                                                     |v| v.as_integer());
    opts.set_max_bytes_for_level_base(max_bytes_for_level_base as u64);

    let target_file_size_base = get_integer_value("",
                                                  "rocksdb.target-file-size-base",
                                                  matches,
                                                  config,
                                                  Some(64 * 1024 * 1024),
                                                  |v| v.as_integer());
    opts.set_target_file_size_base(target_file_size_base as u64);

    let create_if_missing = config.lookup("rocksdb.create-if-missing")
        .unwrap_or(&toml::Value::Boolean(true))
        .as_bool()
        .unwrap_or(true);
    opts.create_if_missing(create_if_missing);

    let level_zero_slowdown_writes_trigger = {
        get_integer_value("",
                          "rocksdb.level0-slowdown-writes-trigger",
                          matches,
                          config,
                          Some(12),
                          |v| v.as_integer())
    };
    opts.set_level_zero_slowdown_writes_trigger(level_zero_slowdown_writes_trigger as i32);

    let level_zero_stop_writes_trigger = get_integer_value("",
                                                           "rocksdb.level0-stop-writes-trigger",
                                                           matches,
                                                           config,
                                                           Some(24),
                                                           |v| v.as_integer());
    opts.set_level_zero_stop_writes_trigger(level_zero_stop_writes_trigger as i32);

    opts
}

fn build_raftkv(matches: &Matches,
                config: &toml::Value,
                ch: SendCh,
                cluster_id: u64,
                addr: String,
                pd_client: Arc<RpcClient>)
<<<<<<< HEAD
                -> (Storage, Arc<RwLock<ServerRaftStoreRouter>>, PathBuf) {
=======
                -> (Storage, Arc<RwLock<ServerRaftStoreRouter>>, u64) {
>>>>>>> 2c7b4fc1
    let trans = Arc::new(RwLock::new(ServerTransport::new(ch)));

    let path = get_store_path(matches, config);
    let snap_path = Path::new(&path).join("/snapshot/").join(format!("{}/", cluster_id));
    let snap_path_copy = snap_path.as_path().to_path_buf();

    let opts = get_rocksdb_option(matches, config);

    let engine = Arc::new(DB::open(&opts, &path).unwrap());
    let mut cfg = Config::new(&snap_path.into_os_string().into_string().unwrap());
    cfg.cluster_id = cluster_id;

    cfg.addr = addr.clone();

    // Set advertise address for outer node and client use.
    // If no advertise listening address set, use the associated listening address.
    cfg.advertise_addr = get_string_value("advertise-addr",
                                          "server.advertise-addr",
                                          matches,
                                          config,
                                          Some(addr),
                                          |v| v.as_str().map(|s| s.to_owned()));

    let mut event_loop = store::create_event_loop(&cfg.store_cfg).unwrap();
    let mut node = Node::new(&mut event_loop, &cfg, pd_client);
    node.start(event_loop, engine.clone(), trans).unwrap();
    let raft_router = node.raft_store_router();
    let node_id = node.id();

<<<<<<< HEAD
    (create_raft_storage(node, engine).unwrap(), raft_router, snap_path_copy)
=======
    (create_raft_storage(node, engine).unwrap(), raft_router, node_id)
>>>>>>> 2c7b4fc1
}

fn get_store_path(matches: &Matches, config: &toml::Value) -> String {
    let path = get_string_value("s",
                                "server.store",
                                matches,
                                config,
                                Some(TEMP_DIR.to_owned()),
                                |v| v.as_str().map(|s| s.to_owned()));
    if path == TEMP_DIR {
        return path;
    }

    let p = Path::new(&path);
    if p.exists() && p.is_file() {
        panic!("{} is not a directory!", path);
    }
    if !p.exists() {
        fs::create_dir_all(p).unwrap();
    }
    let absolute_path = p.canonicalize().unwrap();
    format!("{}", absolute_path.display())
}

fn run_local_server(listener: TcpListener, store: Storage) {
    let mut event_loop = create_event_loop().unwrap();
    let router = Arc::new(RwLock::new(MockRaftStoreRouter));
    let mut svr = Server::new(&mut event_loop,
                              listener,
                              store,
                              router,
                              MockStoreAddrResolver,
                              TempDir::new("snapshot").unwrap().path())
        .unwrap();
    svr.run(&mut event_loop).unwrap();
}

fn run_raft_server(listener: TcpListener, matches: &Matches, config: &toml::Value) {
    let mut event_loop = create_event_loop().unwrap();
    let ch = SendCh::new(event_loop.channel());

    let id = get_string_value("I",
                              "raft.cluster-id",
                              matches,
                              config,
                              None,
                              |v| v.as_integer().map(|i| i.to_string()));
    let cluster_id = u64::from_str_radix(&id, 10).expect("invalid cluster id");

    let pd_addr = get_string_value("pd",
                                   "raft.pd",
                                   matches,
                                   config,
                                   None,
                                   |v| v.as_str().map(|s| s.to_owned()));
    let pd_client = Arc::new(new_rpc_client(&pd_addr, cluster_id).unwrap());
    let resolver = PdStoreAddrResolver::new(pd_client.clone()).unwrap();

<<<<<<< HEAD
    let (store, raft_router, snap_path) = build_raftkv(matches,
                                                       config,
                                                       ch,
                                                       cluster_id,
                                                       format!("{}",
                                                               listener.local_addr().unwrap()),
                                                       pd_client);
=======
    let (store, raft_router, node_id) = build_raftkv(matches,
                                                     config,
                                                     ch,
                                                     cluster_id,
                                                     format!("{}", listener.local_addr().unwrap()),
                                                     pd_client);

    initial_metric(matches, config, Some(node_id));
>>>>>>> 2c7b4fc1

    let mut svr = Server::new(&mut event_loop,
                              listener,
                              store,
                              raft_router,
                              resolver,
                              &snap_path)
        .unwrap();
    svr.run(&mut event_loop).unwrap();
}

fn main() {
    let args: Vec<String> = env::args().collect();
    let program = args[0].clone();
    let mut opts = Options::new();
    opts.optopt("A",
                "addr",
                "set listening address",
                "default is 127.0.0.1:20160");
    opts.optopt("",
                "advertise-addr",
                "set advertise listening address for client communication",
                "127.0.0.1:20160, if not set, use addr instead.");
    opts.optopt("L",
                "log",
                "set log level",
                "log level: trace, debug, info, warn, error, off");
    opts.optflag("h", "help", "print this help menu");
    opts.optopt("C", "config", "set configuration file", "file path");
    opts.optopt("s",
                "store",
                "set the path to rocksdb directory",
                "/tmp/tikv/store");
    opts.optopt("S",
                "dsn",
                "set which dsn to use, warning: default is rocksdb without persistent",
                "dsn: rocksdb, raftkv");
    opts.optopt("I", "cluster-id", "set cluster id", "must greater than 0.");
    opts.optopt("", "pd", "set pd address", "host:port");
    opts.optopt("", "metric-addr", "set statsd server address", "host:port");
    opts.optopt("",
                "metric-prefix",
                "set metric prefix",
                "metric prefix: tikv");
    let matches = opts.parse(&args[1..]).expect("opts parse failed");
    if matches.opt_present("h") {
        print_usage(&program, opts);
        return;
    }

    let config = match matches.opt_str("C") {
        Some(path) => {
            let mut config_file = fs::File::open(&path).expect("config open filed");
            let mut s = String::new();
            config_file.read_to_string(&mut s).expect("config read filed");
            toml::Value::Table(toml::Parser::new(&s).parse().expect("malformed config file"))
        }
        // Empty value, lookup() always return `None`.
        None => toml::Value::Integer(0),
    };

    initial_log(&matches, &config);

    let addr = get_string_value("A",
                                "server.addr",
                                &matches,
                                &config,
                                Some(DEFAULT_LISTENING_ADDR.to_owned()),
                                |v| v.as_str().map(|s| s.to_owned()));
    info!("Start listening on {}...", addr);
    let listener = bind(&addr).unwrap();

    let dsn_name = get_string_value("S",
                                    "server.dsn",
                                    &matches,
                                    &config,
                                    Some(ROCKSDB_DSN.to_owned()),
                                    |v| v.as_str().map(|s| s.to_owned()));

    panic_hook::set_exit_hook();

    match dsn_name.as_ref() {
        ROCKSDB_DSN => {
            initial_metric(&matches, &config, None);
            let path = get_store_path(&matches, &config);
            let store = Storage::new(Dsn::RocksDBPath(&path)).unwrap();
            run_local_server(listener, store);
        }
        RAFTKV_DSN => {
            run_raft_server(listener, &matches, &config);
        }
        n => panic!("unrecognized dns name: {}", n),
    };
}<|MERGE_RESOLUTION|>--- conflicted
+++ resolved
@@ -254,11 +254,7 @@
                 cluster_id: u64,
                 addr: String,
                 pd_client: Arc<RpcClient>)
-<<<<<<< HEAD
-                -> (Storage, Arc<RwLock<ServerRaftStoreRouter>>, PathBuf) {
-=======
-                -> (Storage, Arc<RwLock<ServerRaftStoreRouter>>, u64) {
->>>>>>> 2c7b4fc1
+                -> (Storage, Arc<RwLock<ServerRaftStoreRouter>>, u64, PathBuf) {
     let trans = Arc::new(RwLock::new(ServerTransport::new(ch)));
 
     let path = get_store_path(matches, config);
@@ -288,11 +284,7 @@
     let raft_router = node.raft_store_router();
     let node_id = node.id();
 
-<<<<<<< HEAD
-    (create_raft_storage(node, engine).unwrap(), raft_router, snap_path_copy)
-=======
-    (create_raft_storage(node, engine).unwrap(), raft_router, node_id)
->>>>>>> 2c7b4fc1
+    (create_raft_storage(node, engine).unwrap(), raft_router, node_id, snap_path_copy)
 }
 
 fn get_store_path(matches: &Matches, config: &toml::Value) -> String {
@@ -351,24 +343,15 @@
     let pd_client = Arc::new(new_rpc_client(&pd_addr, cluster_id).unwrap());
     let resolver = PdStoreAddrResolver::new(pd_client.clone()).unwrap();
 
-<<<<<<< HEAD
-    let (store, raft_router, snap_path) = build_raftkv(matches,
-                                                       config,
-                                                       ch,
-                                                       cluster_id,
-                                                       format!("{}",
-                                                               listener.local_addr().unwrap()),
-                                                       pd_client);
-=======
-    let (store, raft_router, node_id) = build_raftkv(matches,
-                                                     config,
-                                                     ch,
-                                                     cluster_id,
-                                                     format!("{}", listener.local_addr().unwrap()),
-                                                     pd_client);
+    let (store, raft_router, node_id, snap_path) =
+        build_raftkv(matches,
+                     config,
+                     ch,
+                     cluster_id,
+                     format!("{}", listener.local_addr().unwrap()),
+                     pd_client);
 
     initial_metric(matches, config, Some(node_id));
->>>>>>> 2c7b4fc1
 
     let mut svr = Server::new(&mut event_loop,
                               listener,
