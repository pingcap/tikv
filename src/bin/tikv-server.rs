// Copyright 2016 PingCAP, Inc.
//
// Licensed under the Apache License, Version 2.0 (the "License");
// you may not use this file except in compliance with the License.
// You may obtain a copy of the License at
//
//     http://www.apache.org/licenses/LICENSE-2.0
//
// Unless required by applicable law or agreed to in writing, software
// distributed under the License is distributed on an "AS IS" BASIS,
// See the License for the specific language governing permissions and
// limitations under the License.

#![feature(slice_patterns)]
#![feature(proc_macro_non_items)]

extern crate chrono;
extern crate clap;
extern crate fs2;
extern crate hyper;
#[cfg(feature = "mem-profiling")]
extern crate jemallocator;
extern crate libc;
extern crate log;
#[cfg(unix)]
extern crate nix;
extern crate rocksdb;
extern crate serde_json;
#[cfg(unix)]
extern crate signal;
#[macro_use(
    slog_kv,
    slog_error,
    slog_warn,
    slog_info,
    slog_log,
    slog_record,
    slog_b,
    slog_record_static,
)]
extern crate slog;
extern crate slog_async;
#[macro_use]
extern crate slog_global;
extern crate slog_stdlog;
extern crate slog_term;
extern crate tikv;
extern crate toml;

#[cfg(unix)]
#[macro_use]
mod util;
use util::setup::*;
use util::signal_handler;

use std::fs::File;
use std::path::Path;
use std::process;
use std::sync::atomic::Ordering;
use std::sync::{mpsc, Arc};
use std::time::Duration;
use std::usize;

use clap::{App, Arg};
use fs2::FileExt;

use tikv::config::{check_and_persist_critical_config, TiKvConfig};
use tikv::coprocessor;
use tikv::import::{ImportSSTService, SSTImporter};
use tikv::pd::{PdClient, RpcClient};
use tikv::raftstore::coprocessor::CoprocessorHost;
use tikv::raftstore::store::{self, new_compaction_listener, Engines, SnapManagerBuilder};
use tikv::server::readpool::ReadPool;
use tikv::server::resolve;
use tikv::server::status_server::StatusServer;
use tikv::server::transport::ServerRaftStoreRouter;
use tikv::server::{create_raft_storage, Node, Server, DEFAULT_CLUSTER_ID};
use tikv::storage::{self, DEFAULT_ROCKSDB_SUB_DIR};
use tikv::util::rocksdb::metrics_flusher::{MetricsFlusher, DEFAULT_FLUSHER_INTERVAL};
use tikv::util::security::SecurityManager;
use tikv::util::time::Monitor;
use tikv::util::transport::SendCh;
use tikv::util::worker::{Builder, FutureWorker};
use tikv::util::{self as tikv_util, rocksdb as rocksdb_util};

const RESERVED_OPEN_FDS: u64 = 1000;

fn check_system_config(config: &TiKvConfig) {
    if let Err(e) = tikv_util::config::check_max_open_fds(
        RESERVED_OPEN_FDS + (config.rocksdb.max_open_files + config.raftdb.max_open_files) as u64,
    ) {
        fatal!("{:?}", e);
    }

    for e in tikv_util::config::check_kernel() {
        warn!("{:?}", e);
    }

    // check rocksdb data dir
    if let Err(e) = tikv_util::config::check_data_dir(&config.storage.data_dir) {
        warn!("rockdsb check data dir: {:?}", e);
    }
    // check raft data dir
    if let Err(e) = tikv_util::config::check_data_dir(&config.raft_store.raftdb_path) {
        warn!("raft check data dir: {:?}", e);
    }
}

fn run_raft_server(pd_client: RpcClient, cfg: &TiKvConfig, security_mgr: Arc<SecurityManager>) {
    let store_path = Path::new(&cfg.storage.data_dir);
    let lock_path = store_path.join(Path::new("LOCK"));
    let db_path = store_path.join(Path::new(DEFAULT_ROCKSDB_SUB_DIR));
    let snap_path = store_path.join(Path::new("snap"));
    let raft_db_path = Path::new(&cfg.raft_store.raftdb_path);
    let import_path = store_path.join("import");

    let f = File::create(lock_path.as_path())
        .unwrap_or_else(|e| fatal!("failed to create lock at {}: {:?}", lock_path.display(), e));
    if f.try_lock_exclusive().is_err() {
        fatal!(
            "lock {:?} failed, maybe another instance is using this directory.",
            store_path
        );
    }

    if tikv_util::panic_mark_file_exists(&cfg.storage.data_dir) {
        fatal!(
            "panic_mark_file {:?} exists, there must be something wrong with the db.",
            tikv_util::panic_mark_file_path(&cfg.storage.data_dir)
        );
    }

    // Initialize raftstore channels.
    let mut event_loop = store::create_event_loop(&cfg.raft_store)
        .unwrap_or_else(|e| fatal!("failed to create event loop: {:?}", e));
    let store_sendch = SendCh::new(event_loop.channel(), "raftstore");
    let (significant_msg_sender, significant_msg_receiver) = mpsc::channel();

    // Create Local Reader.
    let local_reader = Builder::new("local-reader")
        .batch_size(cfg.raft_store.local_read_batch_size as usize)
        .create();
    let local_ch = local_reader.scheduler();

    // Create router.
    let raft_router =
        ServerRaftStoreRouter::new(store_sendch.clone(), significant_msg_sender, local_ch);
    let compaction_listener = new_compaction_listener(store_sendch.clone());

    // Create pd client and pd worker
    let pd_client = Arc::new(pd_client);
    let pd_worker = FutureWorker::new("pd-worker");
    let (mut worker, resolver) = resolve::new_resolver(Arc::clone(&pd_client))
        .unwrap_or_else(|e| fatal!("failed to start address resolver: {:?}", e));
    let pd_sender = pd_worker.scheduler();

    // Create kv engine, storage.
    let mut kv_db_opts = cfg.rocksdb.build_opt();
    kv_db_opts.add_event_listener(compaction_listener);
    let kv_cfs_opts = cfg.rocksdb.build_cf_opts();
    let kv_engine = Arc::new(
        rocksdb_util::new_engine_opt(db_path.to_str().unwrap(), kv_db_opts, kv_cfs_opts)
            .unwrap_or_else(|s| fatal!("failed to create kv engine: {:?}", s)),
    );
    let storage_read_pool =
        ReadPool::new("store-read", &cfg.readpool.storage.build_config(), || {
            storage::ReadPoolContext::new(pd_sender.clone())
        });
    let storage = create_raft_storage(
        raft_router.clone(),
        &cfg.storage,
        storage_read_pool,
        Some(Arc::clone(&kv_engine)),
        Some(raft_router.clone()),
    ).unwrap_or_else(|e| fatal!("failed to create raft stroage: {:?}", e));

    // Create raft engine.
    let raft_db_opts = cfg.raftdb.build_opt();
    let raft_db_cf_opts = cfg.raftdb.build_cf_opts();
    let raft_engine = Arc::new(
        rocksdb_util::new_engine_opt(
            raft_db_path.to_str().unwrap(),
            raft_db_opts,
            raft_db_cf_opts,
        ).unwrap_or_else(|s| fatal!("failed to create raft engine: {:?}", s)),
    );
    let engines = Engines::new(Arc::clone(&kv_engine), Arc::clone(&raft_engine));

    // Create snapshot manager, server.
    let snap_mgr = SnapManagerBuilder::default()
        .max_write_bytes_per_sec(cfg.server.snap_max_write_bytes_per_sec.0)
        .max_total_size(cfg.server.snap_max_total_size.0)
        .build(
            snap_path.as_path().to_str().unwrap().to_owned(),
            Some(store_sendch),
        );

    let importer = Arc::new(SSTImporter::new(import_path).unwrap());
    let import_service = ImportSSTService::new(
        cfg.import.clone(),
        raft_router.clone(),
        Arc::clone(&kv_engine),
        Arc::clone(&importer),
    );

    let server_cfg = Arc::new(cfg.server.clone());
    // Create server
    let cop_read_pool = ReadPool::new("cop", &cfg.readpool.coprocessor.build_config(), || {
        coprocessor::ReadPoolContext::new(pd_sender.clone())
    });
    let cop = coprocessor::Endpoint::new(&server_cfg, storage.get_engine(), cop_read_pool);
    let mut server = Server::new(
        &server_cfg,
        &security_mgr,
        storage.clone(),
        cop,
        raft_router,
        resolver,
        snap_mgr.clone(),
        Some(engines.clone()),
        Some(import_service),
    ).unwrap_or_else(|e| fatal!("failed to create server: {:?}", e));
    let trans = server.transport();

    // Create node.
    let mut node = Node::new(&mut event_loop, &server_cfg, &cfg.raft_store, pd_client);

    // Create CoprocessorHost.
    let coprocessor_host = CoprocessorHost::new(cfg.coprocessor.clone(), node.get_sendch());

    node.start(
        event_loop,
        engines.clone(),
        trans,
        snap_mgr,
        significant_msg_receiver,
        pd_worker,
        local_reader,
        coprocessor_host,
        importer,
    ).unwrap_or_else(|e| fatal!("failed to start node: {:?}", e));
    initial_metric(&cfg.metric, Some(node.id()));

    let mut metrics_flusher = MetricsFlusher::new(
        engines.clone(),
        Duration::from_millis(DEFAULT_FLUSHER_INTERVAL),
    );

    // Start metrics flusher
    if let Err(e) = metrics_flusher.start() {
        error!("failed to start metrics flusher, error: {:?}", e);
    }

    // Run server.
    server
        .start(server_cfg, security_mgr)
        .unwrap_or_else(|e| fatal!("failed to start server: {:?}", e));

    let server_cfg = cfg.server.clone();
    let mut status_enabled = cfg.metric.address.is_empty() && !server_cfg.status_addr.is_empty();

    // Create a status server.
    let mut status_server = StatusServer::new(server_cfg.status_thread_pool_size);
    if status_enabled {
        // Start the status server.
        if let Err(e) = status_server.start(server_cfg.status_addr) {
            error!("failed to bind addr for status service, error: {:?}", e);
            status_enabled = false;
        }
    }

    signal_handler::handle_signal(Some(engines));

    // Stop.
    server
        .stop()
        .unwrap_or_else(|e| fatal!("failed to stop server: {:?}", e));

    if status_enabled {
        // Stop the status server.
        status_server.stop()
    }

    metrics_flusher.stop();

    node.stop()
        .unwrap_or_else(|e| fatal!("failed to stop node: {:?}", e));
    if let Some(Err(e)) = worker.stop().map(|j| j.join()) {
        info!("ignore failure when stopping resolver: {:?}", e);
    }
}

fn main() {
    let matches = App::new("TiKV")
        .long_version(util::tikv_version_info().as_ref())
        .author("TiKV Org.")
        .about("A Distributed transactional key-value database powered by Rust and Raft")
        .arg(
            Arg::with_name("config")
                .short("C")
                .long("config")
                .value_name("FILE")
                .help("Sets config file")
                .takes_value(true),
        )
        .arg(
            Arg::with_name("addr")
                .short("A")
                .long("addr")
                .takes_value(true)
                .value_name("IP:PORT")
                .help("Sets listening address"),
        )
        .arg(
            Arg::with_name("advertise-addr")
                .long("advertise-addr")
                .takes_value(true)
                .value_name("IP:PORT")
                .help("Sets advertise listening address for client communication"),
        )
        .arg(
            Arg::with_name("status-addr")
                .long("status-addr")
                .takes_value(true)
                .value_name("IP:PORT")
                .help("Sets HTTP listening address for the status report service"),
        )
        .arg(
            Arg::with_name("log-level")
                .short("L")
                .long("log-level")
                .alias("log")
                .takes_value(true)
                .value_name("LEVEL")
                .possible_values(&[
                    "trace", "debug", "info", "warn", "warning", "error", "critical",
                ])
                .help("Sets log level"),
        )
        .arg(
            Arg::with_name("log-file")
                .short("f")
                .long("log-file")
                .takes_value(true)
                .value_name("FILE")
                .help("Sets log file")
                .long_help("Sets log file. If not set, output log to stderr"),
        )
        .arg(
            Arg::with_name("data-dir")
                .long("data-dir")
                .short("s")
                .alias("store")
                .takes_value(true)
                .value_name("PATH")
                .help("Sets the path to store directory"),
        )
        .arg(
            Arg::with_name("capacity")
                .long("capacity")
                .takes_value(true)
                .value_name("CAPACITY")
                .help("Sets the store capacity")
                .long_help("Sets the store capacity. If not set, use entire partition"),
        )
        .arg(
            Arg::with_name("pd-endpoints")
                .long("pd-endpoints")
                .aliases(&["pd", "pd-endpoint"])
                .takes_value(true)
                .value_name("PD_URL")
                .multiple(true)
                .use_delimiter(true)
                .require_delimiter(true)
                .value_delimiter(",")
                .help("Sets PD endpoints")
                .long_help("Sets PD endpoints. Uses `,` to separate multiple PDs"),
        )
        .arg(
            Arg::with_name("labels")
                .long("labels")
                .alias("label")
                .takes_value(true)
                .value_name("KEY=VALUE")
                .multiple(true)
                .use_delimiter(true)
                .require_delimiter(true)
                .value_delimiter(",")
                .help("Sets server labels")
                .long_help(
                    "Sets server labels. Uses `,` to separate kv pairs, like \
                     `zone=cn,disk=ssd`",
                ),
        )
        .arg(
            Arg::with_name("print-sample-config")
                .long("print-sample-config")
                .help("Print a sample config to stdout"),
        )
        .get_matches();

    if matches.is_present("print-sample-config") {
        let config = TiKvConfig::default();
        println!("{}", toml::to_string_pretty(&config).unwrap());
        process::exit(0);
    }

    let mut config = matches
        .value_of("config")
        .map_or_else(TiKvConfig::default, |path| TiKvConfig::from_file(&path));

    overwrite_config_with_cmd_args(&mut config, &matches);

    if let Err(e) = check_and_persist_critical_config(&config) {
        fatal!("check critical config failed, error {:?}", e);
    }

    // Sets the global logger ASAP.
    // It is okay to use the config w/o `validata()`,
    // because `initial_logger()` handles various conditions.
<<<<<<< HEAD
    initial_logger(&config);
    tikv_util::set_exit_hook(false, &config.storage.data_dir);
=======
    initial_logger(&config).cancel_reset();
    tikv_util::set_panic_hook(false, &config.storage.data_dir);
>>>>>>> 1f43235e

    // Print version information.
    util::print_tikv_info();

    config.compatible_adjust();
    if let Err(e) = config.validate() {
        fatal!("invalid configuration: {:?}", e);
    }
    info!(
        "using config: {}",
        serde_json::to_string_pretty(&config).unwrap()
    );

    // Before any startup, check system configuration.
    check_system_config(&config);

    check_environment_variables();

    let security_mgr = Arc::new(
        SecurityManager::new(&config.security)
            .unwrap_or_else(|e| fatal!("failed to create security manager: {:?}", e)),
    );
    let pd_client = RpcClient::new(&config.pd, Arc::clone(&security_mgr))
        .unwrap_or_else(|e| fatal!("failed to create rpc client: {:?}", e));
    let cluster_id = pd_client
        .get_cluster_id()
        .unwrap_or_else(|e| fatal!("failed to get cluster id: {:?}", e));
    if cluster_id == DEFAULT_CLUSTER_ID {
        fatal!("cluster id can't be {}", DEFAULT_CLUSTER_ID);
    }
    config.server.cluster_id = cluster_id;
    info!("connect to PD cluster {}", cluster_id);

    let _m = Monitor::default();
    run_raft_server(pd_client, &config, security_mgr);
}<|MERGE_RESOLUTION|>--- conflicted
+++ resolved
@@ -418,13 +418,8 @@
     // Sets the global logger ASAP.
     // It is okay to use the config w/o `validata()`,
     // because `initial_logger()` handles various conditions.
-<<<<<<< HEAD
     initial_logger(&config);
-    tikv_util::set_exit_hook(false, &config.storage.data_dir);
-=======
-    initial_logger(&config).cancel_reset();
     tikv_util::set_panic_hook(false, &config.storage.data_dir);
->>>>>>> 1f43235e
 
     // Print version information.
     util::print_tikv_info();
