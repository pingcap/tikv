--- conflicted
+++ resolved
@@ -640,16 +640,14 @@
         println!("all regions are healthy")
     }
 
-<<<<<<< HEAD
     fn remove_fail_stores(&self, store_ids: Vec<u64>) {
         println!("removing stores {:?} from configrations...", store_ids);
         self.remove_failed_stores(store_ids)
             .unwrap_or_else(|e| perror_and_exit("Debugger::remove_fail_stores", e));
         println!("success");
-=======
+
     fn dump_metrics(&self, _tags: Vec<&str>) {
         unimplemented!("only avaliable for online mode");
->>>>>>> 35fea7f7
     }
 
     fn check_region_consistency(&self, _: u64) {
@@ -976,7 +974,6 @@
                 ),
         )
         .subcommand(
-<<<<<<< HEAD
             SubCommand::with_name("unsafe-recover")
                 .about("unsafe recover the cluster when majority replicas are failed")
                 .subcommand(
@@ -993,25 +990,24 @@
                 ),
         )
         .subcommand(
-=======
             SubCommand::with_name("metrics")
                 .about("print the metrics")
                 .arg(
-                Arg::with_name("tag")
-                    .short("t")
-                    .long("tag")
-                    .takes_value(true)
-                    .multiple(true)
-                    .use_delimiter(true)
-                    .require_delimiter(true)
-                    .value_delimiter(",")
-                    .default_value(METRICS_PROMETHEUS)
-                    .help(
-                        "set the metrics tag, one of prometheus/jemalloc/rocksdb_raft/rocksdb_kv, if not specified, print prometheus",
-                    ),
-            ),)
+                    Arg::with_name("tag")
+                        .short("t")
+                        .long("tag")
+                        .takes_value(true)
+                        .multiple(true)
+                        .use_delimiter(true)
+                        .require_delimiter(true)
+                        .value_delimiter(",")
+                        .default_value(METRICS_PROMETHEUS)
+                        .help(
+                            "set the metrics tag, one of prometheus/jemalloc/rocksdb_raft/rocksdb_kv, if not specified, print prometheus",
+                        ),
+                ),
+            )
             .subcommand(
->>>>>>> 35fea7f7
             SubCommand::with_name("consistency-check")
                 .about("force consistency-check for a specified region")
                 .arg(
