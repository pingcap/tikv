--- conflicted
+++ resolved
@@ -43,15 +43,9 @@
 use protobuf::RepeatedField;
 
 use kvproto::raft_cmdpb::RaftCmdRequest;
-<<<<<<< HEAD
-use kvproto::raft_serverpb::PeerState;
+use kvproto::raft_serverpb::{PeerState, SnapshotMeta};
 use kvproto::metapb::{Peer, Region};
-use kvproto::eraftpb::{ConfChange, Entry, EntryType};
-=======
-use kvproto::raft_serverpb::{PeerState, SnapshotMeta};
-use kvproto::metapb::Region;
 use raft::eraftpb::{ConfChange, Entry, EntryType};
->>>>>>> 04226135
 use kvproto::kvrpcpb::MvccInfo;
 use kvproto::debugpb::*;
 use kvproto::debugpb::DB as DBType;
@@ -408,7 +402,6 @@
         self.set_region_tombstone(regions);
     }
 
-<<<<<<< HEAD
     /// Recover the cluster when given `store_ids` are failed.
     fn unsafe_recover(&self, store_ids: Vec<u64>);
 
@@ -417,9 +410,8 @@
 
     /// Init a new empty region on the store with given infos.
     fn init_empty_region(&self, Arc<SecurityManager>, &PdConfig, u64);
-=======
+
     fn check_region_consistency(&self, _: u64);
->>>>>>> 04226135
 
     fn check_local_mode(&self);
 
@@ -567,7 +559,6 @@
         unimplemented!("only avaliable for local mode");
     }
 
-<<<<<<< HEAD
     fn unsafe_recover(&self, _: Vec<u64>) {
         self.check_local_mode();
     }
@@ -578,14 +569,14 @@
 
     fn init_empty_region(&self, _: Arc<SecurityManager>, _: &PdConfig, _: u64) {
         self.check_local_mode();
-=======
+    }
+
     fn check_region_consistency(&self, region_id: u64) {
         let mut req = RegionConsistencyCheckRequest::new();
         req.set_region_id(region_id);
         self.check_region_consistency(&req)
             .unwrap_or_else(|e| perror_and_exit("DebugClient::check_region_consistency", e));
         println!("success!");
->>>>>>> 04226135
     }
 }
 
@@ -663,7 +654,6 @@
         println!("all regions are healthy")
     }
 
-<<<<<<< HEAD
     fn unsafe_recover(&self, store_ids: Vec<u64>) {
         println!("removing stores {:?} from configrations...", store_ids);
         self.remove_failed_stores(store_ids)
@@ -715,7 +705,8 @@
         self.init_empty_region(region)
             .unwrap_or_else(|e| perror_and_exit("Debugger::init_empty_region", e));
         println!("success");
-=======
+    }
+
     fn dump_metrics(&self, _tags: Vec<&str>) {
         unimplemented!("only avaliable for online mode");
     }
@@ -723,7 +714,6 @@
     fn check_region_consistency(&self, _: u64) {
         eprintln!("only support remote mode");
         process::exit(-1);
->>>>>>> 04226135
     }
 }
 
@@ -1045,7 +1035,6 @@
                 ),
         )
         .subcommand(
-<<<<<<< HEAD
             SubCommand::with_name("unsafe-recover")
                 .about("unsafe recover the cluster when majority replicas are failed")
                 .arg(
@@ -1088,24 +1077,27 @@
                         .short("r")
                         .takes_value(true)
                         .help("the origin region id"),
-=======
+                        ),
+        )
+        .subcommand(
             SubCommand::with_name("metrics")
                 .about("print the metrics")
                 .arg(
-                Arg::with_name("tag")
-                    .short("t")
-                    .long("tag")
-                    .takes_value(true)
-                    .multiple(true)
-                    .use_delimiter(true)
-                    .require_delimiter(true)
-                    .value_delimiter(",")
-                    .default_value(METRICS_PROMETHEUS)
-                    .help(
-                        "set the metrics tag, one of prometheus/jemalloc/rocksdb_raft/rocksdb_kv, if not specified, print prometheus",
-                    ),
-            ),)
-            .subcommand(
+                    Arg::with_name("tag")
+                        .short("t")
+                        .long("tag")
+                        .takes_value(true)
+                        .multiple(true)
+                        .use_delimiter(true)
+                        .require_delimiter(true)
+                        .value_delimiter(",")
+                        .default_value(METRICS_PROMETHEUS)
+                        .help(
+                            "set the metrics tag, one of prometheus/jemalloc/rocksdb_raft/rocksdb_kv, if not specified, print prometheus",
+                        ),
+                ),
+        )
+        .subcommand(
             SubCommand::with_name("consistency-check")
                 .about("force consistency-check for a specified region")
                 .arg(
@@ -1114,7 +1106,6 @@
                         .short("r")
                         .takes_value(true)
                         .help("the target region"),
->>>>>>> 04226135
                 ),
         )
         .subcommand(
@@ -1228,7 +1219,6 @@
             panic!("invalid pd configuration: {:?}", e);
         }
         debug_executor.set_region_tombstone_after_remove_peer(mgr, &cfg, regions);
-<<<<<<< HEAD
     } else if let Some(matches) = matches.subcommand_matches("unsafe-recover") {
         let stores = matches.values_of("stores").unwrap();
         match stores.map(|s| s.parse()).collect::<Result<Vec<u64>, _>>() {
@@ -1243,11 +1233,9 @@
         pd_cfg.endpoints = Vec::from_iter(matches.values_of("pd").unwrap().map(|u| u.to_owned()));
         let region_id = matches.value_of("region").unwrap().parse().unwrap();
         debug_executor.init_empty_region(mgr, &pd_cfg, region_id);
-=======
     } else if let Some(matches) = matches.subcommand_matches("consistency-check") {
         let region_id = matches.value_of("region").unwrap().parse().unwrap();
         debug_executor.check_region_consistency(region_id);
->>>>>>> 04226135
     } else if matches.subcommand_matches("bad-regions").is_some() {
         debug_executor.print_bad_regions();
     } else if let Some(matches) = matches.subcommand_matches("metrics") {
