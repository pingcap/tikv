// Copyright 2016 PingCAP, Inc.
//
// Licensed under the Apache License, Version 2.0 (the "License");
// you may not use this file except in compliance with the License.
// You may obtain a copy of the License at
//
//     http://www.apache.org/licenses/LICENSE-2.0
//
// Unless required by applicable law or agreed to in writing, software
// distributed under the License is distributed on an "AS IS" BASIS,
// See the License for the specific language governing permissions and
// limitations under the License.

#![feature(plugin)]
#![cfg_attr(feature = "dev", plugin(clippy))]
#![cfg_attr(not(feature = "dev"), allow(unknown_lints))]
#![allow(needless_pass_by_value)]

extern crate clap;
extern crate futures;
extern crate grpcio;
extern crate kvproto;
extern crate protobuf;
extern crate rocksdb;
extern crate rustc_serialize;
extern crate tikv;
extern crate toml;

use std::fs::File;
use std::io::Read;
use std::{process, str, u64};
use std::iter::FromIterator;
use std::cmp::Ordering;
use std::error::Error;
use std::sync::Arc;
use rustc_serialize::hex::{FromHex, ToHex};

use clap::{App, Arg, ArgMatches, SubCommand};
use protobuf::Message;
use futures::{future, stream, Future, Stream};
use grpcio::{ChannelBuilder, Environment};
use protobuf::RepeatedField;

use kvproto::raft_cmdpb::RaftCmdRequest;
use kvproto::raft_serverpb::PeerState;
use kvproto::metapb::Region;
use kvproto::eraftpb::{ConfChange, Entry, EntryType};
use kvproto::kvrpcpb::MvccInfo;
use kvproto::debugpb::*;
use kvproto::debugpb::DB as DBType;
use kvproto::debugpb_grpc::DebugClient;
use tikv::util::{escape, unescape};
use tikv::util::security::{SecurityConfig, SecurityManager};
use tikv::util::rocksdb as rocksdb_util;
use tikv::raftstore::store::{keys, Engines};
use tikv::server::debug::{Debugger, RegionInfo};
use tikv::storage::{CF_DEFAULT, CF_LOCK, CF_WRITE};
use tikv::pd::{Config as PdConfig, PdClient, RpcClient};
use tikv::config::TiKvConfig;

fn perror_and_exit<E: Error>(prefix: &str, e: E) -> ! {
    eprintln!("{}: {}", prefix, e);
    process::exit(-1);
}

fn new_debug_executor(
    db: Option<&str>,
    raft_db: Option<&str>,
    host: Option<&str>,
    cfg_path: Option<&str>,
    mgr: Arc<SecurityManager>,
) -> Box<DebugExecutor> {
    match (host, db) {
        (None, Some(kv_path)) => {
            let cfg = cfg_path.map_or_else(TiKvConfig::default, |path| {
                File::open(&path)
                    .and_then(|mut f| {
                        let mut s = String::new();
                        f.read_to_string(&mut s).unwrap();
                        let c = toml::from_str(&s).unwrap();
                        Ok(c)
                    })
                    .unwrap()
            });
            let kv_db_opts = cfg.rocksdb.build_opt();
            let kv_cfs_opts = cfg.rocksdb.build_cf_opts();
            let kv_db = rocksdb_util::new_engine_opt(kv_path, kv_db_opts, kv_cfs_opts).unwrap();

            let raft_path = raft_db
                .map(|p| p.to_string())
                .unwrap_or_else(|| format!("{}/../raft", kv_path));
            let raft_db_opts = cfg.raftdb.build_opt();
            let raft_db_cf_opts = cfg.raftdb.build_cf_opts();
            let raft_db =
                rocksdb_util::new_engine_opt(&raft_path, raft_db_opts, raft_db_cf_opts).unwrap();

            Box::new(Debugger::new(Engines::new(
                Arc::new(kv_db),
                Arc::new(raft_db),
            ))) as Box<DebugExecutor>
        }
        (Some(remote), None) => {
            let env = Arc::new(Environment::new(1));
            let cb = ChannelBuilder::new(env);
            let channel = mgr.connect(cb, remote);
            let client = DebugClient::new(channel);
            Box::new(client) as Box<DebugExecutor>
        }
        _ => unreachable!(),
    }
}

trait DebugExecutor {
    fn dump_value(&self, cf: &str, key: Vec<u8>) {
        let value = self.get_value_by_key(cf, key);
        println!("value: {}", escape(&value));
    }

    fn dump_region_size(&self, region: u64, cfs: Vec<&str>) -> usize {
        let sizes = self.get_region_size(region, cfs);
        let mut total_size = 0;
        println!("region id: {}", region);
        for (cf, size) in sizes {
            println!("cf {} region size: {}", cf, convert_gbmb(size as u64));
            total_size += size;
        }
        total_size
    }

    fn dump_all_region_size(&self, cfs: Vec<&str>) {
        let regions = self.get_all_meta_regions();
        let regions_number = regions.len();
        let mut total_size = 0;
        for region in regions {
            total_size += self.dump_region_size(region, cfs.clone());
        }
        println!("total region number: {}", regions_number);
        println!("total region size: {}", convert_gbmb(total_size as u64));
    }

    fn dump_region_info(&self, region: u64, skip_tombstone: bool) {
        let r = self.get_region_info(region);
        if skip_tombstone {
            let region_state = r.region_local_state.as_ref();
            if region_state.map_or(false, |s| s.get_state() == PeerState::Tombstone) {
                return;
            }
        }
        let region_state_key = keys::region_state_key(region);
        let raft_state_key = keys::raft_state_key(region);
        let apply_state_key = keys::apply_state_key(region);
        println!("region id: {}", region);
        println!("region state key: {}", escape(&region_state_key));
        println!("region state: {:?}", r.region_local_state);
        println!("raft state key: {}", escape(&raft_state_key));
        println!("raft state: {:?}", r.raft_local_state);
        println!("apply state key: {}", escape(&apply_state_key));
        println!("apply state: {:?}", r.raft_apply_state);
    }

    fn dump_all_region_info(&self, skip_tombstone: bool) {
        for region in self.get_all_meta_regions() {
            self.dump_region_info(region, skip_tombstone);
        }
    }

    fn dump_raft_log(&self, region: u64, index: u64) {
        let idx_key = keys::raft_log_key(region, index);
        println!("idx_key: {}", escape(&idx_key));
        println!("region: {}", region);
        println!("log index: {}", index);

        let mut entry = self.get_raft_log(region, index);
        let data = entry.take_data();
        println!("entry {:?}", entry);
        println!("msg len: {}", data.len());

        if data.is_empty() {
            return;
        }

        match entry.get_entry_type() {
            EntryType::EntryNormal => {
                let mut msg = RaftCmdRequest::new();
                msg.merge_from_bytes(&data).unwrap();
                println!("Normal: {:#?}", msg);
            }
            EntryType::EntryConfChange => {
                let mut msg = ConfChange::new();
                msg.merge_from_bytes(&data).unwrap();
                let ctx = msg.take_context();
                println!("ConfChange: {:?}", msg);
                let mut cmd = RaftCmdRequest::new();
                cmd.merge_from_bytes(&ctx).unwrap();
                println!("ConfChange.RaftCmdRequest: {:#?}", cmd);
            }
        }
    }

    fn dump_mvccs_infos(
        &self,
        from: Vec<u8>,
        to: Option<Vec<u8>>,
        limit: Option<u64>,
        cfs: Vec<&str>,
        start_ts: Option<u64>,
        commit_ts: Option<u64>,
    ) {
        let to = to.unwrap_or_default();
        let limit = limit.unwrap_or_default();
        if to.is_empty() && limit == 0 {
            eprintln!(r#"please pass "to" or "limit""#);
            process::exit(-1);
        }
        if !to.is_empty() && to < from {
            eprintln!("The region's from pos must greater than the to pos.");
            process::exit(-1);
        }
        let scan_future = self.get_mvcc_infos(from, to, limit)
            .for_each(move |(key, mvcc)| {
                println!("key: {}", escape(&key));
                if cfs.contains(&CF_LOCK) && mvcc.has_lock() {
                    let lock_info = mvcc.get_lock();
                    if start_ts.map_or(true, |ts| lock_info.get_lock_version() == ts) {
                        // FIXME: "lock type" is lost in kvproto.
                        println!("\tlock cf value: {:?}", lock_info);
                    }
                }
                if cfs.contains(&CF_DEFAULT) {
                    for value_info in mvcc.get_values() {
                        if commit_ts.map_or(true, |ts| value_info.get_ts() == ts) {
                            println!("\tdefault cf value: {:?}", value_info);
                        }
                    }
                }
                if cfs.contains(&CF_WRITE) {
                    for write_info in mvcc.get_writes() {
                        if start_ts.map_or(true, |ts| write_info.get_start_ts() == ts)
                            && commit_ts.map_or(true, |ts| write_info.get_commit_ts() == ts)
                        {
                            // FIXME: short_value is lost in kvproto.
                            println!("\t write cf value: {:?}", write_info);
                        }
                    }
                }
                println!();
                future::ok::<(), String>(())
            });
        if let Err(e) = scan_future.wait() {
            eprintln!("{}", e);
            process::exit(-1);
        }
    }

    fn diff_region(
        &self,
        region: u64,
        db: Option<&str>,
        raft_db: Option<&str>,
        host: Option<&str>,
        cfg_path: Option<&str>,
        mgr: Arc<SecurityManager>,
    ) {
        let rhs_debug_executor = new_debug_executor(db, raft_db, host, cfg_path, mgr);

        let r1 = self.get_region_info(region);
        let r2 = rhs_debug_executor.get_region_info(region);
        println!("region id: {}", region);
        println!("db1 region state: {:?}", r1.region_local_state);
        println!("db2 region state: {:?}", r2.region_local_state);
        println!("db1 apply state: {:?}", r1.raft_apply_state);
        println!("db2 apply state: {:?}", r2.raft_apply_state);

        match (r1.region_local_state, r2.region_local_state) {
            (None, None) => return,
            (Some(_), None) | (None, Some(_)) => {
                println!("db1 and db2 don't have same region local_state");
                return;
            }
            (Some(region_local_1), Some(region_local_2)) => {
                let region1 = region_local_1.get_region();
                let region2 = region_local_2.get_region();
                if region1 != region2 {
                    println!("db1 and db2 have different region:");
                    println!("db1 region: {:?}", region1);
                    println!("db2 region: {:?}", region2);
                    return;
                }
                let start_key = keys::data_key(region1.get_start_key());
                let end_key = keys::data_key(region1.get_end_key());
                let mut mvcc_infos_1 = self.get_mvcc_infos(start_key.clone(), end_key.clone(), 0);
                let mut mvcc_infos_2 = rhs_debug_executor.get_mvcc_infos(start_key, end_key, 0);

                let mut has_diff = false;
                let mut key_counts = [0; 2];

                let mut take_item = |i: usize| -> Option<(Vec<u8>, MvccInfo)> {
                    let wait = match i {
                        1 => future::poll_fn(|| mvcc_infos_1.poll()).wait(),
                        _ => future::poll_fn(|| mvcc_infos_2.poll()).wait(),
                    };
                    match wait {
                        Ok(item1) => item1,
                        Err(e) => {
                            println!("db{} scan data in region {} fail: {}", i, region, e);
                            process::exit(-1);
                        }
                    }
                };

                let show_only = |i: usize, k: &[u8]| {
                    println!("only db{} has: {}", i, escape(k));
                };

                let (mut item1, mut item2) = (take_item(1), take_item(2));
                while item1.is_some() && item2.is_some() {
                    key_counts[0] += 1;
                    key_counts[1] += 1;
                    let t1 = item1.take().unwrap();
                    let t2 = item2.take().unwrap();
                    match t1.0.cmp(&t2.0) {
                        Ordering::Less => {
                            show_only(1, &t1.0);
                            has_diff = true;
                            item1 = take_item(1);
                            item2 = Some(t2);
                            key_counts[1] -= 1;
                        }
                        Ordering::Greater => {
                            show_only(2, &t2.0);
                            has_diff = true;
                            item1 = Some(t1);
                            item2 = take_item(2);
                            key_counts[0] -= 1;
                        }
                        _ => {
                            if t1.1 != t2.1 {
                                println!("diff mvcc on key: {}", escape(&t1.0));
                                has_diff = true;
                            }
                            item1 = take_item(1);
                            item2 = take_item(2);
                        }
                    }
                }
                let mut item = item1.map(|t| (1, t)).or_else(|| item2.map(|t| (2, t)));
                while let Some((i, (key, _))) = item.take() {
                    key_counts[i - 1] += 1;
                    show_only(i, &key);
                    has_diff = true;
                    item = take_item(i).map(|t| (i, t));
                }
                if !has_diff {
                    println!("db1 and db2 have same data in region: {}", region);
                }
                println!(
                    "db1 has {} keys, db2 has {} keys",
                    key_counts[0], key_counts[1]
                );
            }
        }
    }

    fn compact(&self, db: DBType, cf: &str, from: Option<Vec<u8>>, to: Option<Vec<u8>>) {
        let from = from.unwrap_or_default();
        let to = to.unwrap_or_default();
        self.do_compact(db, cf, from, to);
    }

    fn print_bad_regions(&self);

    fn set_region_tombstone_after_remove_peer(
        &self,
        mgr: Arc<SecurityManager>,
        cfg: &PdConfig,
        region_ids: Vec<u64>,
    ) {
        self.check_local_mode();
        let rpc_client =
            RpcClient::new(cfg, mgr).unwrap_or_else(|e| perror_and_exit("RpcClient::new", e));

        let regions = region_ids
            .into_iter()
            .map(|region_id| {
                if let Some(region) = rpc_client
                    .get_region_by_id(region_id)
                    .wait()
                    .unwrap_or_else(|e| perror_and_exit("Get region id from PD", e))
                {
                    return region;
                }
                eprintln!("no such region in pd: {}", region_id);
                process::exit(-1);
            })
            .collect();
        self.set_region_tombstone(regions);
    }

    fn consistent_check(&self, _: u64);

    fn check_local_mode(&self);

    fn get_all_meta_regions(&self) -> Vec<u64>;

    fn get_value_by_key(&self, cf: &str, key: Vec<u8>) -> Vec<u8>;

    fn get_region_size(&self, region: u64, cfs: Vec<&str>) -> Vec<(String, usize)>;

    fn get_region_info(&self, region: u64) -> RegionInfo;

    fn get_raft_log(&self, region: u64, index: u64) -> Entry;

    fn get_mvcc_infos(
        &self,
        from: Vec<u8>,
        to: Vec<u8>,
        limit: u64,
    ) -> Box<Stream<Item = (Vec<u8>, MvccInfo), Error = String>>;

    fn do_compact(&self, db: DBType, cf: &str, from: Vec<u8>, to: Vec<u8>);

    fn set_region_tombstone(&self, regions: Vec<Region>);
}

impl DebugExecutor for DebugClient {
    fn check_local_mode(&self) {
        eprintln!("This command is only for local mode");
        process::exit(-1);
    }

    fn get_all_meta_regions(&self) -> Vec<u64> {
        unimplemented!();
    }

    fn get_value_by_key(&self, cf: &str, key: Vec<u8>) -> Vec<u8> {
        let mut req = GetRequest::new();
        req.set_db(DBType::KV);
        req.set_cf(cf.to_owned());
        req.set_key(key);
        self.get(&req)
            .unwrap_or_else(|e| perror_and_exit("DebugClient::get", e))
            .take_value()
    }

    fn get_region_size(&self, region: u64, cfs: Vec<&str>) -> Vec<(String, usize)> {
        let cfs = cfs.into_iter().map(|s| s.to_owned()).collect();
        let mut req = RegionSizeRequest::new();
        req.set_cfs(RepeatedField::from_vec(cfs));
        req.set_region_id(region);
        self.region_size(&req)
            .unwrap_or_else(|e| perror_and_exit("DebugClient::region_size", e))
            .take_entries()
            .into_iter()
            .map(|mut entry| (entry.take_cf(), entry.get_size() as usize))
            .collect()
    }

    fn get_region_info(&self, region: u64) -> RegionInfo {
        let mut req = RegionInfoRequest::new();
        req.set_region_id(region);
        let mut resp = self.region_info(&req)
            .unwrap_or_else(|e| perror_and_exit("DebugClient::region_info", e));

        let mut region_info = RegionInfo::default();
        if resp.has_raft_local_state() {
            region_info.raft_local_state = Some(resp.take_raft_local_state());
        }
        if resp.has_raft_apply_state() {
            region_info.raft_apply_state = Some(resp.take_raft_apply_state());
        }
        if resp.has_region_local_state() {
            region_info.region_local_state = Some(resp.take_region_local_state());
        }
        region_info
    }

    fn get_raft_log(&self, region: u64, index: u64) -> Entry {
        let mut req = RaftLogRequest::new();
        req.set_region_id(region);
        req.set_log_index(index);
        self.raft_log(&req)
            .unwrap_or_else(|e| perror_and_exit("DebugClient::raft_log", e))
            .take_entry()
    }

    fn get_mvcc_infos(
        &self,
        from: Vec<u8>,
        to: Vec<u8>,
        limit: u64,
    ) -> Box<Stream<Item = (Vec<u8>, MvccInfo), Error = String>> {
        let mut req = ScanMvccRequest::new();
        req.set_from_key(from);
        req.set_to_key(to);
        req.set_limit(limit);
        Box::new(
            self.scan_mvcc(&req)
                .unwrap()
                .map_err(|e| e.to_string())
                .map(|mut resp| (resp.take_key(), resp.take_info())),
        ) as Box<Stream<Item = (Vec<u8>, MvccInfo), Error = String>>
    }

    fn do_compact(&self, db: DBType, cf: &str, from: Vec<u8>, to: Vec<u8>) {
        let mut req = CompactRequest::new();
        req.set_db(db);
        req.set_cf(cf.to_owned());
        req.set_from_key(from);
        req.set_to_key(to);
        self.compact(&req)
            .unwrap_or_else(|e| perror_and_exit("DebugClient::compact", e));
        println!("success!");
    }

    fn set_region_tombstone(&self, _: Vec<Region>) {
        unimplemented!("only avaliable for local mode");
    }

    fn print_bad_regions(&self) {
        unimplemented!("only avaliable for local mode");
    }

    fn consistent_check(&self, region_id: u64) {
        let mut req = RegionConsistentCheckRequest::new();
        req.set_region_id(region_id);
        self.region_consistent_check(&req)
            .unwrap_or_else(|e| perror_and_exit("DebugClient::region_consistent_check", e));
        println!("success!");
    }
}

impl DebugExecutor for Debugger {
    fn check_local_mode(&self) {}

    fn get_all_meta_regions(&self) -> Vec<u64> {
        self.get_all_meta_regions()
            .unwrap_or_else(|e| perror_and_exit("Debugger::get_all_meta_regions", e))
    }

    fn get_value_by_key(&self, cf: &str, key: Vec<u8>) -> Vec<u8> {
        self.get(DBType::KV, cf, &key)
            .unwrap_or_else(|e| perror_and_exit("Debugger::get", e))
    }

    fn get_region_size(&self, region: u64, cfs: Vec<&str>) -> Vec<(String, usize)> {
        self.region_size(region, cfs)
            .unwrap_or_else(|e| perror_and_exit("Debugger::region_size", e))
            .into_iter()
            .map(|(cf, size)| (cf.to_owned(), size as usize))
            .collect()
    }

    fn get_region_info(&self, region: u64) -> RegionInfo {
        self.region_info(region)
            .unwrap_or_else(|e| perror_and_exit("Debugger::region_info", e))
    }

    fn get_raft_log(&self, region: u64, index: u64) -> Entry {
        self.raft_log(region, index)
            .unwrap_or_else(|e| perror_and_exit("Debugger::raft_log", e))
    }

    fn get_mvcc_infos(
        &self,
        from: Vec<u8>,
        to: Vec<u8>,
        limit: u64,
    ) -> Box<Stream<Item = (Vec<u8>, MvccInfo), Error = String>> {
        let iter = self.scan_mvcc(&from, &to, limit)
            .unwrap_or_else(|e| perror_and_exit("Debugger::scan_mvcc", e));
        #[allow(deprecated)]
        let stream = stream::iter(iter).map_err(|e| e.to_string());
        Box::new(stream) as Box<Stream<Item = (Vec<u8>, MvccInfo), Error = String>>
    }

    fn do_compact(&self, db: DBType, cf: &str, from: Vec<u8>, to: Vec<u8>) {
        self.compact(db, cf, &from, &to)
            .unwrap_or_else(|e| perror_and_exit("Debugger::compact", e));
        println!("success!");
    }

    fn set_region_tombstone(&self, regions: Vec<Region>) {
        let ret = self.set_region_tombstone(regions)
            .unwrap_or_else(|e| perror_and_exit("Debugger::set_region_tombstone", e));
        if ret.is_empty() {
            println!("success!");
            return;
        }
        for (region_id, error) in ret {
            eprintln!("region: {}, error: {}", region_id, error);
        }
    }

    fn print_bad_regions(&self) {
        let bad_regions = self.bad_regions()
            .unwrap_or_else(|e| perror_and_exit("Debugger::bad_regions", e));
        if !bad_regions.is_empty() {
            for (region_id, error) in bad_regions {
                println!("{}: {}", region_id, error);
            }
            return;
        }
        println!("all regions are healthy")
    }

    fn consistent_check(&self, _: u64) {
        eprintln!("only support remote mode");
        process::exit(-1);
    }
}

fn main() {
    let mut app = App::new("TiKV Ctl")
        .author("PingCAP")
        .about("Distributed transactional key value database powered by Rust and Raft")
        .arg(
            Arg::with_name("db")
                .required(true)
                .conflicts_with_all(&["host", "hex-to-escaped", "escaped-to-hex"])
                .long("db")
                .takes_value(true)
                .help("set rocksdb path"),
        )
        .arg(
            Arg::with_name("raftdb")
                .conflicts_with_all(&["host", "hex-to-escaped", "escaped-to-hex"])
                .long("raftdb")
                .takes_value(true)
                .help("set raft rocksdb path"),
        )
        .arg(
            Arg::with_name("config")
                .conflicts_with_all(&["host", "hex-to-escaped", "escaped-to-hex"])
                .long("config")
                .takes_value(true)
                .help("set config for rocksdb"),
        )
        .arg(
            Arg::with_name("host")
                .required(true)
                .conflicts_with_all(&["db", "raftdb", "hex-to-escaped", "escaped-to-hex", "config"])
                .long("host")
                .takes_value(true)
                .help("set remote host"),
        )
        .arg(
            Arg::with_name("ca_path")
                .required(false)
                .long("ca-path")
                .takes_value(true)
                .help("set CA certificate path"),
        )
        .arg(
            Arg::with_name("cert_path")
                .required(false)
                .long("cert-path")
                .takes_value(true)
                .help("set certificate path"),
        )
        .arg(
            Arg::with_name("key_path")
                .required(false)
                .long("key-path")
                .takes_value(true)
                .help("set private key path"),
        )
        .arg(
            Arg::with_name("hex-to-escaped")
                .conflicts_with("escaped-to-hex")
                .long("to-escaped")
                .takes_value(true)
                .help("convert hex key to escaped key"),
        )
        .arg(
            Arg::with_name("escaped-to-hex")
                .conflicts_with("hex-to-escaped")
                .long("to-hex")
                .takes_value(true)
                .help("convert escaped key to hex key"),
        )
        .subcommand(
            SubCommand::with_name("raft")
                .about("print raft log entry")
                .subcommand(
                    SubCommand::with_name("log")
                        .about("print the raft log entry info")
                        .arg(
                            Arg::with_name("region")
                                .required_unless("key")
                                .conflicts_with("key")
                                .short("r")
                                .takes_value(true)
                                .help("set the region id"),
                        )
                        .arg(
                            Arg::with_name("index")
                                .required_unless("key")
                                .conflicts_with("key")
                                .short("i")
                                .takes_value(true)
                                .help("set the raft log index"),
                        )
                        .arg(
                            Arg::with_name("key")
                                .required_unless_one(&["region", "index"])
                                .conflicts_with_all(&["region", "index"])
                                .short("k")
                                .takes_value(true)
                                .help("set the raw key, in escaped form"),
                        ),
                )
                .subcommand(
                    SubCommand::with_name("region")
                        .about("print region info")
                        .arg(
                            Arg::with_name("region")
                                .short("r")
                                .takes_value(true)
                                .help("set the region id, if not specified, print all regions."),
                        )
                        .arg(
                            Arg::with_name("skip-tombstone")
                                .long("skip-tombstone")
                                .takes_value(false)
                                .help("skip tombstone region."),
                        ),
                ),
        )
        .subcommand(
            SubCommand::with_name("size")
                .about("print region size")
                .arg(
                    Arg::with_name("region")
                        .short("r")
                        .takes_value(true)
                        .help("set the region id, if not specified, print all regions."),
                )
                .arg(
                    Arg::with_name("cf")
                        .short("c")
                        .takes_value(true)
                        .multiple(true)
                        .use_delimiter(true)
                        .require_delimiter(true)
                        .value_delimiter(",")
                        .default_value("default,write,lock")
                        .help("set the cf name, if not specified, print all cf."),
                ),
        )
        .subcommand(
            SubCommand::with_name("scan")
                .about("print the range db range")
                .arg(
                    Arg::with_name("from")
                        .short("f")
                        .long("from")
                        .takes_value(true)
                        .help("set the scan from raw key, in escaped format"),
                )
                .arg(
                    Arg::with_name("to")
                        .short("t")
                        .long("to")
                        .takes_value(true)
                        .help("set the scan end raw key, in escaped format"),
                )
                .arg(
                    Arg::with_name("limit")
                        .long("limit")
                        .takes_value(true)
                        .help("set the scan limit"),
                )
                .arg(
                    Arg::with_name("start_ts")
                        .long("start-ts")
                        .takes_value(true)
                        .help("set the scan start_ts as filter"),
                )
                .arg(
                    Arg::with_name("commit_ts")
                        .long("commit-ts")
                        .takes_value(true)
                        .help("set the scan commit_ts as filter"),
                )
                .arg(
                    Arg::with_name("cf")
                        .long("cf")
                        .takes_value(true)
                        .multiple(true)
                        .use_delimiter(true)
                        .require_delimiter(true)
                        .value_delimiter(",")
                        .default_value(CF_DEFAULT)
                        .help("column family names, combined from default/lock/write"),
                ),
        )
        .subcommand(
            SubCommand::with_name("print")
                .about("print the raw value")
                .arg(
                    Arg::with_name("cf")
                        .short("c")
                        .takes_value(true)
                        .default_value(CF_DEFAULT)
                        .help("column family name"),
                )
                .arg(
                    Arg::with_name("key")
                        .required(true)
                        .short("k")
                        .takes_value(true)
                        .help("set the query raw key, in escaped form"),
                ),
        )
        .subcommand(
            SubCommand::with_name("mvcc")
                .about("print the mvcc value")
                .arg(
                    Arg::with_name("key")
                        .short("k")
                        .takes_value(true)
                        .help("set the query raw key, in escaped form"),
                )
                .arg(
                    Arg::with_name("cf")
                        .short("c")
                        .takes_value(true)
                        .multiple(true)
                        .use_delimiter(true)
                        .require_delimiter(true)
                        .value_delimiter(",")
                        .default_value(CF_DEFAULT)
                        .help("column family names, combined from default/lock/write"),
                )
                .arg(
                    Arg::with_name("start_ts")
                        .long("start-ts")
                        .takes_value(true)
                        .help("set start_ts as filter"),
                )
                .arg(
                    Arg::with_name("commit_ts")
                        .long("commit-ts")
                        .takes_value(true)
                        .help("set commit_ts as filter"),
                ),
        )
        .subcommand(
            SubCommand::with_name("diff")
                .about("diff two region keys")
                .arg(
                    Arg::with_name("region")
                        .short("r")
                        .takes_value(true)
                        .help("specify region id"),
                )
                .arg(
                    Arg::with_name("to_db")
                        .long("to-db")
                        .takes_value(true)
                        .help("to which db path"),
                )
                .arg(
                    Arg::with_name("to_host")
                        .long("to-host")
                        .takes_value(true)
                        .conflicts_with("to_db")
                        .help("to which remote host"),
                ),
        )
        .subcommand(
            SubCommand::with_name("compact")
                .about("compact a column family in a specified range")
                .arg(
                    Arg::with_name("db")
                        .short("d")
                        .takes_value(true)
                        .default_value("kv")
                        .help("kv or raft"),
                )
                .arg(
                    Arg::with_name("cf")
                        .short("c")
                        .takes_value(true)
                        .default_value(CF_DEFAULT)
                        .help("column family name, only can be default/lock/write"),
                )
                .arg(
                    Arg::with_name("from")
                        .short("f")
                        .long("from")
                        .takes_value(true)
                        .help("set the start raw key, in escaped form"),
                )
                .arg(
                    Arg::with_name("to")
                        .short("t")
                        .long("to")
                        .takes_value(true)
                        .help("set the end raw key, in escaped form"),
                ),
        )
        .subcommand(
            SubCommand::with_name("tombstone")
                .about("set a region on the node to tombstone by manual")
                .arg(
                    Arg::with_name("regions")
                        .required(true)
                        .short("r")
                        .takes_value(true)
                        .multiple(true)
                        .use_delimiter(true)
                        .require_delimiter(true)
                        .value_delimiter(",")
                        .help("the target region"),
                )
                .arg(
                    Arg::with_name("pd")
                        .required(true)
                        .short("p")
                        .takes_value(true)
                        .multiple(true)
                        .use_delimiter(true)
                        .require_delimiter(true)
                        .value_delimiter(",")
                        .help("PD endpoints"),
                ),
        )
        .subcommand(
            SubCommand::with_name("consistent-check")
                .about("force consistent-check for a specified region")
                .arg(
                    Arg::with_name("region")
                        .required(true)
                        .short("r")
                        .takes_value(true)
                        .help("the target region"),
                ),
        )
        .subcommand(
            SubCommand::with_name("bad-regions").about("get all regions with corrupt raft"),
        );
    let matches = app.clone().get_matches();

    let hex_key = matches.value_of("hex-to-escaped");
    let escaped_key = matches.value_of("escaped-to-hex");
    match (hex_key, escaped_key) {
        (Some(hex), None) => {
            println!("{}", escape(&from_hex(hex)));
            return;
        }
        (None, Some(escaped)) => {
            println!("{}", &unescape(escaped).to_hex().to_uppercase());
            return;
        }
        (None, None) => {}
        _ => unreachable!(),
    };

    let db = matches.value_of("db");
    let raft_db = matches.value_of("raftdb");
    let host = matches.value_of("host");
    let cfg_path = matches.value_of("config");

    let mgr = new_security_mgr(&matches);
    let debug_executor = new_debug_executor(db, raft_db, host, cfg_path, Arc::clone(&mgr));

    if let Some(matches) = matches.subcommand_matches("print") {
        let cf = matches.value_of("cf").unwrap();
        let key = unescape(matches.value_of("key").unwrap());
        debug_executor.dump_value(cf, key);
    } else if let Some(matches) = matches.subcommand_matches("raft") {
        if let Some(matches) = matches.subcommand_matches("log") {
            let (id, index) = if let Some(key) = matches.value_of("key") {
                keys::decode_raft_log_key(&unescape(key)).unwrap()
            } else {
                let id = matches.value_of("region").unwrap().parse().unwrap();
                let index = matches.value_of("index").unwrap().parse().unwrap();
                (id, index)
            };
            debug_executor.dump_raft_log(id, index);
        } else if let Some(matches) = matches.subcommand_matches("region") {
            let skip_tombstone = matches.is_present("skip-tombstone");
            if let Some(id) = matches.value_of("region") {
                debug_executor.dump_region_info(id.parse().unwrap(), skip_tombstone);
            } else {
                debug_executor.dump_all_region_info(skip_tombstone);
            }
        } else {
            let _ = app.print_help();
        }
    } else if let Some(matches) = matches.subcommand_matches("size") {
        let cfs = Vec::from_iter(matches.values_of("cf").unwrap());
        if let Some(id) = matches.value_of("region") {
            debug_executor.dump_region_size(id.parse().unwrap(), cfs);
        } else {
            debug_executor.dump_all_region_size(cfs);
        }
    } else if let Some(matches) = matches.subcommand_matches("scan") {
        let from = unescape(matches.value_of("from").unwrap());
        let to = matches.value_of("to").map(|to| unescape(to));
        let limit = matches.value_of("limit").map(|s| s.parse().unwrap());
        let cfs = Vec::from_iter(matches.values_of("cf").unwrap());
        let start_ts = matches.value_of("start_ts").map(|s| s.parse().unwrap());
        let commit_ts = matches.value_of("commit_ts").map(|s| s.parse().unwrap());
        debug_executor.dump_mvccs_infos(from, to, limit, cfs, start_ts, commit_ts);
    } else if let Some(matches) = matches.subcommand_matches("mvcc") {
        let from = unescape(matches.value_of("key").unwrap());
        let cfs = Vec::from_iter(matches.values_of("cf").unwrap());
        let start_ts = matches.value_of("start_ts").map(|s| s.parse().unwrap());
        let commit_ts = matches.value_of("commit_ts").map(|s| s.parse().unwrap());
        debug_executor.dump_mvccs_infos(from, None, Some(1), cfs, start_ts, commit_ts);
    } else if let Some(matches) = matches.subcommand_matches("diff") {
        let region = matches.value_of("region").unwrap().parse().unwrap();
        let to_db = matches.value_of("to_db");
        let to_host = matches.value_of("to_host");
        debug_executor.diff_region(region, to_db, None, to_host, cfg_path, mgr);
    } else if let Some(matches) = matches.subcommand_matches("compact") {
        let db = matches.value_of("db").unwrap();
        let db_type = if db == "kv" { DBType::KV } else { DBType::RAFT };
        let cf = matches.value_of("cf").unwrap();
        let from_key = matches.value_of("from").map(|k| unescape(k));
        let to_key = matches.value_of("to").map(|k| unescape(k));
        debug_executor.compact(db_type, cf, from_key, to_key);
    } else if let Some(matches) = matches.subcommand_matches("tombstone") {
        let regions = matches
            .values_of("regions")
            .unwrap()
            .map(|r| r.parse())
            .collect::<Result<Vec<_>, _>>()
            .expect("parse regions fail");
        let pd_urls = Vec::from_iter(matches.values_of("pd").unwrap().map(|u| u.to_owned()));
        let mut cfg = PdConfig::default();
        cfg.endpoints = pd_urls;
        if let Err(e) = cfg.validate() {
            panic!("invalid pd configuration: {:?}", e);
        }
<<<<<<< HEAD
        debug_executor.set_region_tombstone_after_remove_peer(mgr, &cfg, region);
    } else if let Some(matches) = matches.subcommand_matches("consistent-check") {
        let region_id = matches.value_of("region").unwrap().parse().unwrap();
        debug_executor.consistent_check(region_id);
=======
        debug_executor.set_region_tombstone_after_remove_peer(mgr, &cfg, regions);
>>>>>>> 10de328f
    } else if matches.subcommand_matches("bad-regions").is_some() {
        debug_executor.print_bad_regions();
    } else {
        let _ = app.print_help();
    }
}

fn from_hex(key: &str) -> Vec<u8> {
    const HEX_PREFIX: &str = "0x";
    let mut s = String::from(key);
    if s.starts_with(HEX_PREFIX) {
        let len = s.len();
        let new_len = len.saturating_sub(HEX_PREFIX.len());
        s.truncate(new_len);
    }
    s.as_str().from_hex().unwrap()
}

fn convert_gbmb(mut bytes: u64) -> String {
    const GB: u64 = 1024 * 1024 * 1024;
    const MB: u64 = 1024 * 1024;
    if bytes < MB {
        return bytes.to_string();
    }
    let mb = if bytes % GB == 0 {
        String::from("")
    } else {
        format!("{:.3} MB ", (bytes % GB) as f64 / MB as f64)
    };
    bytes /= GB;
    let gb = if bytes == 0 {
        String::from("")
    } else {
        format!("{} GB ", bytes)
    };
    format!("{}{}", gb, mb)
}

fn new_security_mgr(matches: &ArgMatches) -> Arc<SecurityManager> {
    let ca_path = matches.value_of("ca_path");
    let cert_path = matches.value_of("cert_path");
    let key_path = matches.value_of("key_path");

    let mut cfg = SecurityConfig::default();
    if ca_path.is_none() && cert_path.is_none() && key_path.is_none() {
        return Arc::new(SecurityManager::new(&cfg).unwrap());
    }

    if ca_path.is_none() || cert_path.is_none() || key_path.is_none() {
        panic!("CA certificate and private key should all be set.");
    }
    cfg.ca_path = ca_path.unwrap().to_owned();
    cfg.cert_path = cert_path.unwrap().to_owned();
    cfg.key_path = key_path.unwrap().to_owned();
    Arc::new(SecurityManager::new(&cfg).expect("failed to initialize security manager"))
}<|MERGE_RESOLUTION|>--- conflicted
+++ resolved
@@ -1035,14 +1035,10 @@
         if let Err(e) = cfg.validate() {
             panic!("invalid pd configuration: {:?}", e);
         }
-<<<<<<< HEAD
-        debug_executor.set_region_tombstone_after_remove_peer(mgr, &cfg, region);
+        debug_executor.set_region_tombstone_after_remove_peer(mgr, &cfg, regions);
     } else if let Some(matches) = matches.subcommand_matches("consistent-check") {
         let region_id = matches.value_of("region").unwrap().parse().unwrap();
         debug_executor.consistent_check(region_id);
-=======
-        debug_executor.set_region_tombstone_after_remove_peer(mgr, &cfg, regions);
->>>>>>> 10de328f
     } else if matches.subcommand_matches("bad-regions").is_some() {
         debug_executor.print_bad_regions();
     } else {
