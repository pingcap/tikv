--- conflicted
+++ resolved
@@ -426,12 +426,10 @@
     fn do_compact(&self, db: DBType, cf: &str, from: Vec<u8>, to: Vec<u8>);
 
     fn set_region_tombstone(&self, regions: Vec<Region>);
-<<<<<<< HEAD
 
     fn modify_tikv_config(&self, module: &str, config_name: &str, config_value: &str);
-=======
+
     fn dump_metrics(&self, tags: Vec<&str>);
->>>>>>> 8dcc5ab0
 }
 
 impl DebugExecutor for DebugClient {
@@ -1132,17 +1130,14 @@
         debug_executor.check_region_consistency(region_id);
     } else if matches.subcommand_matches("bad-regions").is_some() {
         debug_executor.print_bad_regions();
-<<<<<<< HEAD
     } else if let Some(matches) = matches.subcommand_matches("modify-tikv-config") {
         let module = matches.value_of("module").unwrap();
         let config_name = matches.value_of("config_name").unwrap();
         let config_value = matches.value_of("config_value").unwrap();
         debug_executor.modify_tikv_config(module, config_name, config_value);
-=======
     } else if let Some(matches) = matches.subcommand_matches("metrics") {
         let tags = Vec::from_iter(matches.values_of("tag").unwrap());
         debug_executor.dump_metrics(tags)
->>>>>>> 8dcc5ab0
     } else {
         let _ = app.print_help();
     }
