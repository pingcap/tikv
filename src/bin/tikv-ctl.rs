// Copyright 2016 PingCAP, Inc.
//
// Licensed under the Apache License, Version 2.0 (the "License");
// you may not use this file except in compliance with the License.
// You may obtain a copy of the License at
//
//     http://www.apache.org/licenses/LICENSE-2.0
//
// Unless required by applicable law or agreed to in writing, software
// distributed under the License is distributed on an "AS IS" BASIS,
// See the License for the specific language governing permissions and
// limitations under the License.

#![feature(plugin)]
#![cfg_attr(feature = "dev", plugin(clippy))]
#![cfg_attr(not(feature = "dev"), allow(unknown_lints))]
#![allow(needless_pass_by_value)]

extern crate clap;
extern crate futures;
extern crate grpcio;
extern crate kvproto;
extern crate protobuf;
extern crate raft;
extern crate rocksdb;
extern crate rustc_serialize;
extern crate tikv;
extern crate toml;

use std::fs::File;
use std::io::Read;
use std::{process, str, u64};
use std::iter::FromIterator;
use std::cmp::Ordering;
use std::error::Error;
use std::sync::Arc;
use rustc_serialize::hex::{FromHex, ToHex};

use clap::{App, Arg, ArgMatches, SubCommand};
use protobuf::Message;
use futures::{future, stream, Future, Stream};
use grpcio::{ChannelBuilder, Environment};
use protobuf::RepeatedField;

use kvproto::raft_cmdpb::RaftCmdRequest;
use kvproto::raft_serverpb::{PeerState, SnapshotMeta};
use kvproto::metapb::Region;
use raft::eraftpb::{ConfChange, Entry, EntryType};
use kvproto::kvrpcpb::MvccInfo;
use kvproto::debugpb::*;
use kvproto::debugpb::DB as DBType;
use kvproto::debugpb_grpc::DebugClient;
use tikv::util::{escape, unescape};
use tikv::util::security::{SecurityConfig, SecurityManager};
use tikv::util::rocksdb as rocksdb_util;
use tikv::raftstore::store::{keys, Engines};
use tikv::server::debug::{Debugger, RegionInfo};
use tikv::storage::{CF_DEFAULT, CF_LOCK, CF_WRITE};
use tikv::pd::{Config as PdConfig, PdClient, RpcClient};
use tikv::config::TiKvConfig;

const METRICS_PROMETHEUS: &str = "prometheus";
const METRICS_ROCKSDB_KV: &str = "rocksdb_kv";
const METRICS_ROCKSDB_RAFT: &str = "rocksdb_raft";
const METRICS_JEMALLOC: &str = "jemalloc";

fn perror_and_exit<E: Error>(prefix: &str, e: E) -> ! {
    eprintln!("{}: {}", prefix, e);
    process::exit(-1);
}

fn new_debug_executor(
    db: Option<&str>,
    raft_db: Option<&str>,
    host: Option<&str>,
    cfg_path: Option<&str>,
    mgr: Arc<SecurityManager>,
) -> Box<DebugExecutor> {
    match (host, db) {
        (None, Some(kv_path)) => {
            let cfg = cfg_path.map_or_else(TiKvConfig::default, |path| {
                File::open(&path)
                    .and_then(|mut f| {
                        let mut s = String::new();
                        f.read_to_string(&mut s).unwrap();
                        let c = toml::from_str(&s).unwrap();
                        Ok(c)
                    })
                    .unwrap()
            });
            let kv_db_opts = cfg.rocksdb.build_opt();
            let kv_cfs_opts = cfg.rocksdb.build_cf_opts();
            let kv_db = rocksdb_util::new_engine_opt(kv_path, kv_db_opts, kv_cfs_opts).unwrap();

            let raft_path = raft_db
                .map(|p| p.to_string())
                .unwrap_or_else(|| format!("{}/../raft", kv_path));
            let raft_db_opts = cfg.raftdb.build_opt();
            let raft_db_cf_opts = cfg.raftdb.build_cf_opts();
            let raft_db =
                rocksdb_util::new_engine_opt(&raft_path, raft_db_opts, raft_db_cf_opts).unwrap();

            Box::new(Debugger::new(Engines::new(
                Arc::new(kv_db),
                Arc::new(raft_db),
            ))) as Box<DebugExecutor>
        }
        (Some(remote), None) => {
            let env = Arc::new(Environment::new(1));
            let cb = ChannelBuilder::new(env);
            let channel = mgr.connect(cb, remote);
            let client = DebugClient::new(channel);
            Box::new(client) as Box<DebugExecutor>
        }
        _ => unreachable!(),
    }
}

trait DebugExecutor {
    fn dump_value(&self, cf: &str, key: Vec<u8>) {
        let value = self.get_value_by_key(cf, key);
        println!("value: {}", escape(&value));
    }

    fn dump_region_size(&self, region: u64, cfs: Vec<&str>) -> usize {
        let sizes = self.get_region_size(region, cfs);
        let mut total_size = 0;
        println!("region id: {}", region);
        for (cf, size) in sizes {
            println!("cf {} region size: {}", cf, convert_gbmb(size as u64));
            total_size += size;
        }
        total_size
    }

    fn dump_all_region_size(&self, cfs: Vec<&str>) {
        let regions = self.get_all_meta_regions();
        let regions_number = regions.len();
        let mut total_size = 0;
        for region in regions {
            total_size += self.dump_region_size(region, cfs.clone());
        }
        println!("total region number: {}", regions_number);
        println!("total region size: {}", convert_gbmb(total_size as u64));
    }

    fn dump_region_info(&self, region: u64, skip_tombstone: bool) {
        let r = self.get_region_info(region);
        if skip_tombstone {
            let region_state = r.region_local_state.as_ref();
            if region_state.map_or(false, |s| s.get_state() == PeerState::Tombstone) {
                return;
            }
        }
        let region_state_key = keys::region_state_key(region);
        let raft_state_key = keys::raft_state_key(region);
        let apply_state_key = keys::apply_state_key(region);
        println!("region id: {}", region);
        println!("region state key: {}", escape(&region_state_key));
        println!("region state: {:?}", r.region_local_state);
        println!("raft state key: {}", escape(&raft_state_key));
        println!("raft state: {:?}", r.raft_local_state);
        println!("apply state key: {}", escape(&apply_state_key));
        println!("apply state: {:?}", r.raft_apply_state);
    }

    fn dump_all_region_info(&self, skip_tombstone: bool) {
        for region in self.get_all_meta_regions() {
            self.dump_region_info(region, skip_tombstone);
        }
    }

    fn dump_raft_log(&self, region: u64, index: u64) {
        let idx_key = keys::raft_log_key(region, index);
        println!("idx_key: {}", escape(&idx_key));
        println!("region: {}", region);
        println!("log index: {}", index);

        let mut entry = self.get_raft_log(region, index);
        let data = entry.take_data();
        println!("entry {:?}", entry);
        println!("msg len: {}", data.len());

        if data.is_empty() {
            return;
        }

        match entry.get_entry_type() {
            EntryType::EntryNormal => {
                let mut msg = RaftCmdRequest::new();
                msg.merge_from_bytes(&data).unwrap();
                println!("Normal: {:#?}", msg);
            }
            EntryType::EntryConfChange => {
                let mut msg = ConfChange::new();
                msg.merge_from_bytes(&data).unwrap();
                let ctx = msg.take_context();
                println!("ConfChange: {:?}", msg);
                let mut cmd = RaftCmdRequest::new();
                cmd.merge_from_bytes(&ctx).unwrap();
                println!("ConfChange.RaftCmdRequest: {:#?}", cmd);
            }
        }
    }

    fn dump_mvccs_infos(
        &self,
        from: Vec<u8>,
        to: Option<Vec<u8>>,
        limit: Option<u64>,
        cfs: Vec<&str>,
        start_ts: Option<u64>,
        commit_ts: Option<u64>,
    ) {
        let to = to.unwrap_or_default();
        let limit = limit.unwrap_or_default();
        if to.is_empty() && limit == 0 {
            eprintln!(r#"please pass "to" or "limit""#);
            process::exit(-1);
        }
        if !to.is_empty() && to < from {
            eprintln!("The region's from pos must greater than the to pos.");
            process::exit(-1);
        }
        let scan_future = self.get_mvcc_infos(from, to, limit)
            .for_each(move |(key, mvcc)| {
                println!("key: {}", escape(&key));
                if cfs.contains(&CF_LOCK) && mvcc.has_lock() {
                    let lock_info = mvcc.get_lock();
                    if start_ts.map_or(true, |ts| lock_info.get_lock_version() == ts) {
                        // FIXME: "lock type" is lost in kvproto.
                        println!("\tlock cf value: {:?}", lock_info);
                    }
                }
                if cfs.contains(&CF_DEFAULT) {
                    for value_info in mvcc.get_values() {
                        if commit_ts.map_or(true, |ts| value_info.get_ts() == ts) {
                            println!("\tdefault cf value: {:?}", value_info);
                        }
                    }
                }
                if cfs.contains(&CF_WRITE) {
                    for write_info in mvcc.get_writes() {
                        if start_ts.map_or(true, |ts| write_info.get_start_ts() == ts)
                            && commit_ts.map_or(true, |ts| write_info.get_commit_ts() == ts)
                        {
                            // FIXME: short_value is lost in kvproto.
                            println!("\t write cf value: {:?}", write_info);
                        }
                    }
                }
                println!();
                future::ok::<(), String>(())
            });
        if let Err(e) = scan_future.wait() {
            eprintln!("{}", e);
            process::exit(-1);
        }
    }

    fn diff_region(
        &self,
        region: u64,
        db: Option<&str>,
        raft_db: Option<&str>,
        host: Option<&str>,
        cfg_path: Option<&str>,
        mgr: Arc<SecurityManager>,
    ) {
        let rhs_debug_executor = new_debug_executor(db, raft_db, host, cfg_path, mgr);

        let r1 = self.get_region_info(region);
        let r2 = rhs_debug_executor.get_region_info(region);
        println!("region id: {}", region);
        println!("db1 region state: {:?}", r1.region_local_state);
        println!("db2 region state: {:?}", r2.region_local_state);
        println!("db1 apply state: {:?}", r1.raft_apply_state);
        println!("db2 apply state: {:?}", r2.raft_apply_state);

        match (r1.region_local_state, r2.region_local_state) {
            (None, None) => return,
            (Some(_), None) | (None, Some(_)) => {
                println!("db1 and db2 don't have same region local_state");
                return;
            }
            (Some(region_local_1), Some(region_local_2)) => {
                let region1 = region_local_1.get_region();
                let region2 = region_local_2.get_region();
                if region1 != region2 {
                    println!("db1 and db2 have different region:");
                    println!("db1 region: {:?}", region1);
                    println!("db2 region: {:?}", region2);
                    return;
                }
                let start_key = keys::data_key(region1.get_start_key());
                let end_key = keys::data_key(region1.get_end_key());
                let mut mvcc_infos_1 = self.get_mvcc_infos(start_key.clone(), end_key.clone(), 0);
                let mut mvcc_infos_2 = rhs_debug_executor.get_mvcc_infos(start_key, end_key, 0);

                let mut has_diff = false;
                let mut key_counts = [0; 2];

                let mut take_item = |i: usize| -> Option<(Vec<u8>, MvccInfo)> {
                    let wait = match i {
                        1 => future::poll_fn(|| mvcc_infos_1.poll()).wait(),
                        _ => future::poll_fn(|| mvcc_infos_2.poll()).wait(),
                    };
                    match wait {
                        Ok(item1) => item1,
                        Err(e) => {
                            println!("db{} scan data in region {} fail: {}", i, region, e);
                            process::exit(-1);
                        }
                    }
                };

                let show_only = |i: usize, k: &[u8]| {
                    println!("only db{} has: {}", i, escape(k));
                };

                let (mut item1, mut item2) = (take_item(1), take_item(2));
                while item1.is_some() && item2.is_some() {
                    key_counts[0] += 1;
                    key_counts[1] += 1;
                    let t1 = item1.take().unwrap();
                    let t2 = item2.take().unwrap();
                    match t1.0.cmp(&t2.0) {
                        Ordering::Less => {
                            show_only(1, &t1.0);
                            has_diff = true;
                            item1 = take_item(1);
                            item2 = Some(t2);
                            key_counts[1] -= 1;
                        }
                        Ordering::Greater => {
                            show_only(2, &t2.0);
                            has_diff = true;
                            item1 = Some(t1);
                            item2 = take_item(2);
                            key_counts[0] -= 1;
                        }
                        _ => {
                            if t1.1 != t2.1 {
                                println!("diff mvcc on key: {}", escape(&t1.0));
                                has_diff = true;
                            }
                            item1 = take_item(1);
                            item2 = take_item(2);
                        }
                    }
                }
                let mut item = item1.map(|t| (1, t)).or_else(|| item2.map(|t| (2, t)));
                while let Some((i, (key, _))) = item.take() {
                    key_counts[i - 1] += 1;
                    show_only(i, &key);
                    has_diff = true;
                    item = take_item(i).map(|t| (i, t));
                }
                if !has_diff {
                    println!("db1 and db2 have same data in region: {}", region);
                }
                println!(
                    "db1 has {} keys, db2 has {} keys",
                    key_counts[0], key_counts[1]
                );
            }
        }
    }

    fn compact(&self, db: DBType, cf: &str, from: Option<Vec<u8>>, to: Option<Vec<u8>>) {
        let from = from.unwrap_or_default();
        let to = to.unwrap_or_default();
        self.do_compact(db, cf, from, to);
    }

    fn print_bad_regions(&self);

    fn set_region_tombstone_after_remove_peer(
        &self,
        mgr: Arc<SecurityManager>,
        cfg: &PdConfig,
        region_ids: Vec<u64>,
    ) {
        self.check_local_mode();
        let rpc_client =
            RpcClient::new(cfg, mgr).unwrap_or_else(|e| perror_and_exit("RpcClient::new", e));

        let regions = region_ids
            .into_iter()
            .map(|region_id| {
                if let Some(region) = rpc_client
                    .get_region_by_id(region_id)
                    .wait()
                    .unwrap_or_else(|e| perror_and_exit("Get region id from PD", e))
                {
                    return region;
                }
                eprintln!("no such region in pd: {}", region_id);
                process::exit(-1);
            })
            .collect();
        self.set_region_tombstone(regions);
    }

    fn check_region_consistency(&self, _: u64);

    fn check_local_mode(&self);

    fn get_all_meta_regions(&self) -> Vec<u64>;

    fn get_value_by_key(&self, cf: &str, key: Vec<u8>) -> Vec<u8>;

    fn get_region_size(&self, region: u64, cfs: Vec<&str>) -> Vec<(String, usize)>;

    fn get_region_info(&self, region: u64) -> RegionInfo;

    fn get_raft_log(&self, region: u64, index: u64) -> Entry;

    fn get_mvcc_infos(
        &self,
        from: Vec<u8>,
        to: Vec<u8>,
        limit: u64,
    ) -> Box<Stream<Item = (Vec<u8>, MvccInfo), Error = String>>;

    fn do_compact(&self, db: DBType, cf: &str, from: Vec<u8>, to: Vec<u8>);

    fn set_region_tombstone(&self, regions: Vec<Region>);

    fn modify_tikv_config(&self, module: MODULE, config_name: &str, config_value: &str);

    fn dump_metrics(&self, tags: Vec<&str>);
}

impl DebugExecutor for DebugClient {
    fn check_local_mode(&self) {
        eprintln!("This command is only for local mode");
        process::exit(-1);
    }

    fn get_all_meta_regions(&self) -> Vec<u64> {
        unimplemented!();
    }

    fn get_value_by_key(&self, cf: &str, key: Vec<u8>) -> Vec<u8> {
        let mut req = GetRequest::new();
        req.set_db(DBType::KV);
        req.set_cf(cf.to_owned());
        req.set_key(key);
        self.get(&req)
            .unwrap_or_else(|e| perror_and_exit("DebugClient::get", e))
            .take_value()
    }

    fn get_region_size(&self, region: u64, cfs: Vec<&str>) -> Vec<(String, usize)> {
        let cfs = cfs.into_iter().map(|s| s.to_owned()).collect();
        let mut req = RegionSizeRequest::new();
        req.set_cfs(RepeatedField::from_vec(cfs));
        req.set_region_id(region);
        self.region_size(&req)
            .unwrap_or_else(|e| perror_and_exit("DebugClient::region_size", e))
            .take_entries()
            .into_iter()
            .map(|mut entry| (entry.take_cf(), entry.get_size() as usize))
            .collect()
    }

    fn get_region_info(&self, region: u64) -> RegionInfo {
        let mut req = RegionInfoRequest::new();
        req.set_region_id(region);
        let mut resp = self.region_info(&req)
            .unwrap_or_else(|e| perror_and_exit("DebugClient::region_info", e));

        let mut region_info = RegionInfo::default();
        if resp.has_raft_local_state() {
            region_info.raft_local_state = Some(resp.take_raft_local_state());
        }
        if resp.has_raft_apply_state() {
            region_info.raft_apply_state = Some(resp.take_raft_apply_state());
        }
        if resp.has_region_local_state() {
            region_info.region_local_state = Some(resp.take_region_local_state());
        }
        region_info
    }

    fn get_raft_log(&self, region: u64, index: u64) -> Entry {
        let mut req = RaftLogRequest::new();
        req.set_region_id(region);
        req.set_log_index(index);
        self.raft_log(&req)
            .unwrap_or_else(|e| perror_and_exit("DebugClient::raft_log", e))
            .take_entry()
    }

    fn get_mvcc_infos(
        &self,
        from: Vec<u8>,
        to: Vec<u8>,
        limit: u64,
    ) -> Box<Stream<Item = (Vec<u8>, MvccInfo), Error = String>> {
        let mut req = ScanMvccRequest::new();
        req.set_from_key(from);
        req.set_to_key(to);
        req.set_limit(limit);
        Box::new(
            self.scan_mvcc(&req)
                .unwrap()
                .map_err(|e| e.to_string())
                .map(|mut resp| (resp.take_key(), resp.take_info())),
        ) as Box<Stream<Item = (Vec<u8>, MvccInfo), Error = String>>
    }

    fn do_compact(&self, db: DBType, cf: &str, from: Vec<u8>, to: Vec<u8>) {
        let mut req = CompactRequest::new();
        req.set_db(db);
        req.set_cf(cf.to_owned());
        req.set_from_key(from);
        req.set_to_key(to);
        self.compact(&req)
            .unwrap_or_else(|e| perror_and_exit("DebugClient::compact", e));
        println!("success!");
    }

    fn dump_metrics(&self, tags: Vec<&str>) {
        let mut req = GetMetricsRequest::new();
        req.set_all(true);
        if tags.len() == 1 && tags[0] == METRICS_PROMETHEUS {
            req.set_all(false);
        }
        let mut resp = self.get_metrics(&req)
            .unwrap_or_else(|e| perror_and_exit("DebugClient::metrics", e));
        for tag in tags {
            println!("tag:{}", tag);
            let metrics = match tag {
                METRICS_ROCKSDB_KV => resp.take_rocksdb_kv(),
                METRICS_ROCKSDB_RAFT => resp.take_rocksdb_raft(),
                METRICS_JEMALLOC => resp.take_jemalloc(),
                METRICS_PROMETHEUS => resp.take_prometheus(),
                _ => String::from(
                    "unsupported tag, should be one of prometheus/jemalloc/rocksdb_raft/rocksdb_kv",
                ),
            };
            println!("{}", metrics);
        }
    }

    fn set_region_tombstone(&self, _: Vec<Region>) {
        unimplemented!("only avaliable for local mode");
    }

    fn print_bad_regions(&self) {
        unimplemented!("only avaliable for local mode");
    }

    fn check_region_consistency(&self, region_id: u64) {
        let mut req = RegionConsistencyCheckRequest::new();
        req.set_region_id(region_id);
        self.check_region_consistency(&req)
            .unwrap_or_else(|e| perror_and_exit("DebugClient::check_region_consistency", e));
        println!("success!");
    }

    fn modify_tikv_config(&self, module: MODULE, config_name: &str, config_value: &str) {
        let mut req = ModifyTikvConfigRequest::new();
        req.set_module(module);
        req.set_config_name(config_name.to_owned());
        req.set_config_value(config_value.to_owned());
        self.modify_tikv_config(&req)
            .unwrap_or_else(|e| perror_and_exit("DebugClient::modify_tikv_config", e));
        println!("success");
    }
}

impl DebugExecutor for Debugger {
    fn check_local_mode(&self) {}

    fn get_all_meta_regions(&self) -> Vec<u64> {
        self.get_all_meta_regions()
            .unwrap_or_else(|e| perror_and_exit("Debugger::get_all_meta_regions", e))
    }

    fn get_value_by_key(&self, cf: &str, key: Vec<u8>) -> Vec<u8> {
        self.get(DBType::KV, cf, &key)
            .unwrap_or_else(|e| perror_and_exit("Debugger::get", e))
    }

    fn get_region_size(&self, region: u64, cfs: Vec<&str>) -> Vec<(String, usize)> {
        self.region_size(region, cfs)
            .unwrap_or_else(|e| perror_and_exit("Debugger::region_size", e))
            .into_iter()
            .map(|(cf, size)| (cf.to_owned(), size as usize))
            .collect()
    }

    fn get_region_info(&self, region: u64) -> RegionInfo {
        self.region_info(region)
            .unwrap_or_else(|e| perror_and_exit("Debugger::region_info", e))
    }

    fn get_raft_log(&self, region: u64, index: u64) -> Entry {
        self.raft_log(region, index)
            .unwrap_or_else(|e| perror_and_exit("Debugger::raft_log", e))
    }

    fn get_mvcc_infos(
        &self,
        from: Vec<u8>,
        to: Vec<u8>,
        limit: u64,
    ) -> Box<Stream<Item = (Vec<u8>, MvccInfo), Error = String>> {
        let iter = self.scan_mvcc(&from, &to, limit)
            .unwrap_or_else(|e| perror_and_exit("Debugger::scan_mvcc", e));
        #[allow(deprecated)]
        let stream = stream::iter(iter).map_err(|e| e.to_string());
        Box::new(stream) as Box<Stream<Item = (Vec<u8>, MvccInfo), Error = String>>
    }

    fn do_compact(&self, db: DBType, cf: &str, from: Vec<u8>, to: Vec<u8>) {
        self.compact(db, cf, &from, &to)
            .unwrap_or_else(|e| perror_and_exit("Debugger::compact", e));
        println!("success!");
    }

    fn set_region_tombstone(&self, regions: Vec<Region>) {
        let ret = self.set_region_tombstone(regions)
            .unwrap_or_else(|e| perror_and_exit("Debugger::set_region_tombstone", e));
        if ret.is_empty() {
            println!("success!");
            return;
        }
        for (region_id, error) in ret {
            eprintln!("region: {}, error: {}", region_id, error);
        }
    }

    fn print_bad_regions(&self) {
        let bad_regions = self.bad_regions()
            .unwrap_or_else(|e| perror_and_exit("Debugger::bad_regions", e));
        if !bad_regions.is_empty() {
            for (region_id, error) in bad_regions {
                println!("{}: {}", region_id, error);
            }
            return;
        }
        println!("all regions are healthy")
    }

    fn dump_metrics(&self, _tags: Vec<&str>) {
        unimplemented!("only avaliable for online mode");
    }

    fn check_region_consistency(&self, _: u64) {
        eprintln!("only support remote mode");
        process::exit(-1);
    }

    fn modify_tikv_config(&self, _: MODULE, _: &str, _: &str) {
        eprintln!("only support remote mode");
        process::exit(-1);
    }
}

fn main() {
    let mut app = App::new("TiKV Ctl")
        .author("PingCAP")
        .about("Distributed transactional key value database powered by Rust and Raft")
        .arg(
            Arg::with_name("db")
                .required(true)
                .conflicts_with_all(&["host", "hex-to-escaped", "escaped-to-hex"])
                .long("db")
                .takes_value(true)
                .help("set rocksdb path"),
        )
        .arg(
            Arg::with_name("raftdb")
                .conflicts_with_all(&["host", "hex-to-escaped", "escaped-to-hex"])
                .long("raftdb")
                .takes_value(true)
                .help("set raft rocksdb path"),
        )
        .arg(
            Arg::with_name("config")
                .conflicts_with_all(&["host", "hex-to-escaped", "escaped-to-hex"])
                .long("config")
                .takes_value(true)
                .help("set config for rocksdb"),
        )
        .arg(
            Arg::with_name("host")
                .required(true)
                .conflicts_with_all(&["db", "raftdb", "hex-to-escaped", "escaped-to-hex", "config"])
                .long("host")
                .takes_value(true)
                .help("set remote host"),
        )
        .arg(
            Arg::with_name("ca_path")
                .required(false)
                .long("ca-path")
                .takes_value(true)
                .help("set CA certificate path"),
        )
        .arg(
            Arg::with_name("cert_path")
                .required(false)
                .long("cert-path")
                .takes_value(true)
                .help("set certificate path"),
        )
        .arg(
            Arg::with_name("key_path")
                .required(false)
                .long("key-path")
                .takes_value(true)
                .help("set private key path"),
        )
        .arg(
            Arg::with_name("hex-to-escaped")
                .conflicts_with("escaped-to-hex")
                .long("to-escaped")
                .takes_value(true)
                .help("convert hex key to escaped key"),
        )
        .arg(
            Arg::with_name("escaped-to-hex")
                .conflicts_with("hex-to-escaped")
                .long("to-hex")
                .takes_value(true)
                .help("convert escaped key to hex key"),
        )
        .subcommand(
            SubCommand::with_name("raft")
                .about("print raft log entry")
                .subcommand(
                    SubCommand::with_name("log")
                        .about("print the raft log entry info")
                        .arg(
                            Arg::with_name("region")
                                .required_unless("key")
                                .conflicts_with("key")
                                .short("r")
                                .takes_value(true)
                                .help("set the region id"),
                        )
                        .arg(
                            Arg::with_name("index")
                                .required_unless("key")
                                .conflicts_with("key")
                                .short("i")
                                .takes_value(true)
                                .help("set the raft log index"),
                        )
                        .arg(
                            Arg::with_name("key")
                                .required_unless_one(&["region", "index"])
                                .conflicts_with_all(&["region", "index"])
                                .short("k")
                                .takes_value(true)
                                .help("set the raw key, in escaped form"),
                        ),
                )
                .subcommand(
                    SubCommand::with_name("region")
                        .about("print region info")
                        .arg(
                            Arg::with_name("region")
                                .short("r")
                                .takes_value(true)
                                .help("set the region id, if not specified, print all regions."),
                        )
                        .arg(
                            Arg::with_name("skip-tombstone")
                                .long("skip-tombstone")
                                .takes_value(false)
                                .help("skip tombstone region."),
                        ),
                ),
        )
        .subcommand(
            SubCommand::with_name("size")
                .about("print region size")
                .arg(
                    Arg::with_name("region")
                        .short("r")
                        .takes_value(true)
                        .help("set the region id, if not specified, print all regions."),
                )
                .arg(
                    Arg::with_name("cf")
                        .short("c")
                        .takes_value(true)
                        .multiple(true)
                        .use_delimiter(true)
                        .require_delimiter(true)
                        .value_delimiter(",")
                        .default_value("default,write,lock")
                        .help("set the cf name, if not specified, print all cf."),
                ),
        )
        .subcommand(
            SubCommand::with_name("scan")
                .about("print the range db range")
                .arg(
                    Arg::with_name("from")
                        .short("f")
                        .long("from")
                        .takes_value(true)
                        .help("set the scan from raw key, in escaped format"),
                )
                .arg(
                    Arg::with_name("to")
                        .short("t")
                        .long("to")
                        .takes_value(true)
                        .help("set the scan end raw key, in escaped format"),
                )
                .arg(
                    Arg::with_name("limit")
                        .long("limit")
                        .takes_value(true)
                        .help("set the scan limit"),
                )
                .arg(
                    Arg::with_name("start_ts")
                        .long("start-ts")
                        .takes_value(true)
                        .help("set the scan start_ts as filter"),
                )
                .arg(
                    Arg::with_name("commit_ts")
                        .long("commit-ts")
                        .takes_value(true)
                        .help("set the scan commit_ts as filter"),
                )
                .arg(
                    Arg::with_name("cf")
                        .long("cf")
                        .takes_value(true)
                        .multiple(true)
                        .use_delimiter(true)
                        .require_delimiter(true)
                        .value_delimiter(",")
                        .default_value(CF_DEFAULT)
                        .help("column family names, combined from default/lock/write"),
                ),
        )
        .subcommand(
            SubCommand::with_name("print")
                .about("print the raw value")
                .arg(
                    Arg::with_name("cf")
                        .short("c")
                        .takes_value(true)
                        .default_value(CF_DEFAULT)
                        .help("column family name"),
                )
                .arg(
                    Arg::with_name("key")
                        .required(true)
                        .short("k")
                        .takes_value(true)
                        .help("set the query raw key, in escaped form"),
                ),
        )
        .subcommand(
            SubCommand::with_name("mvcc")
                .about("print the mvcc value")
                .arg(
                    Arg::with_name("key")
                        .short("k")
                        .takes_value(true)
                        .help("set the query raw key, in escaped form"),
                )
                .arg(
                    Arg::with_name("cf")
                        .short("c")
                        .takes_value(true)
                        .multiple(true)
                        .use_delimiter(true)
                        .require_delimiter(true)
                        .value_delimiter(",")
                        .default_value(CF_DEFAULT)
                        .help("column family names, combined from default/lock/write"),
                )
                .arg(
                    Arg::with_name("start_ts")
                        .long("start-ts")
                        .takes_value(true)
                        .help("set start_ts as filter"),
                )
                .arg(
                    Arg::with_name("commit_ts")
                        .long("commit-ts")
                        .takes_value(true)
                        .help("set commit_ts as filter"),
                ),
        )
        .subcommand(
            SubCommand::with_name("diff")
                .about("diff two region keys")
                .arg(
                    Arg::with_name("region")
                        .short("r")
                        .takes_value(true)
                        .help("specify region id"),
                )
                .arg(
                    Arg::with_name("to_db")
                        .long("to-db")
                        .takes_value(true)
                        .help("to which db path"),
                )
                .arg(
                    Arg::with_name("to_host")
                        .long("to-host")
                        .takes_value(true)
                        .conflicts_with("to_db")
                        .help("to which remote host"),
                ),
        )
        .subcommand(
            SubCommand::with_name("compact")
                .about("compact a column family in a specified range")
                .arg(
                    Arg::with_name("db")
                        .short("d")
                        .takes_value(true)
                        .default_value("kv")
                        .help("kv or raft"),
                )
                .arg(
                    Arg::with_name("cf")
                        .short("c")
                        .takes_value(true)
                        .default_value(CF_DEFAULT)
                        .help("column family name, only can be default/lock/write"),
                )
                .arg(
                    Arg::with_name("from")
                        .short("f")
                        .long("from")
                        .takes_value(true)
                        .help("set the start raw key, in escaped form"),
                )
                .arg(
                    Arg::with_name("to")
                        .short("t")
                        .long("to")
                        .takes_value(true)
                        .help("set the end raw key, in escaped form"),
                ),
        )
        .subcommand(
            SubCommand::with_name("tombstone")
                .about("set a region on the node to tombstone by manual")
                .arg(
                    Arg::with_name("regions")
                        .required(true)
                        .short("r")
                        .takes_value(true)
                        .multiple(true)
                        .use_delimiter(true)
                        .require_delimiter(true)
                        .value_delimiter(",")
                        .help("the target region"),
                )
                .arg(
                    Arg::with_name("pd")
                        .required(true)
                        .short("p")
                        .takes_value(true)
                        .multiple(true)
                        .use_delimiter(true)
                        .require_delimiter(true)
                        .value_delimiter(",")
                        .help("PD endpoints"),
                ),
        )
        .subcommand(
            SubCommand::with_name("metrics")
                .about("print the metrics")
                .arg(
                Arg::with_name("tag")
                    .short("t")
                    .long("tag")
                    .takes_value(true)
                    .multiple(true)
                    .use_delimiter(true)
                    .require_delimiter(true)
                    .value_delimiter(",")
                    .default_value(METRICS_PROMETHEUS)
                    .help(
                        "set the metrics tag, one of prometheus/jemalloc/rocksdb_raft/rocksdb_kv, if not specified, print prometheus",
                    ),
            ),)
            .subcommand(
            SubCommand::with_name("consistency-check")
                .about("force consistency-check for a specified region")
                .arg(
                    Arg::with_name("region")
                        .required(true)
                        .short("r")
                        .takes_value(true)
                        .help("the target region"),
                ),
        )
        .subcommand(SubCommand::with_name("bad-regions").about("get all regions with corrupt raft"))
        .subcommand(
<<<<<<< HEAD
            SubCommand::with_name("modify-tikv-config")
                .about("modify tikv config")
                .arg(
                    Arg::with_name("module")
                        .short("m")
                        .takes_value(true)
                        .help("module of the tikv, eg. kvdb or raftdb"),
                )
                .arg(
                    Arg::with_name("config_name")
                        .short("n")
                        .takes_value(true)
                        .help("config name of the module"),
                )
                .arg(
                    Arg::with_name("config_value")
                        .short("v")
                        .takes_value(true)
                        .help("config value of the module"),
                ),
=======
            SubCommand::with_name("bad-regions").about("get all regions with corrupt raft"),
        )
        .subcommand(
            SubCommand::with_name("dump-snap-meta").about("dump snapshot meta file")
            .arg(Arg::with_name("file")
                 .short("f").long("file")
                 .takes_value(true)
                 .help("meta file path"))
>>>>>>> 04226135
        );
    let matches = app.clone().get_matches();

    let hex_key = matches.value_of("hex-to-escaped");
    let escaped_key = matches.value_of("escaped-to-hex");
    match (hex_key, escaped_key) {
        (Some(hex), None) => {
            println!("{}", escape(&from_hex(hex)));
            return;
        }
        (None, Some(escaped)) => {
            println!("{}", &unescape(escaped).to_hex().to_uppercase());
            return;
        }
        (None, None) => {}
        _ => unreachable!(),
    };

    if let Some(matches) = matches.subcommand_matches("dump-snap-meta") {
        let path = matches.value_of("file").unwrap();
        return dump_snap_meta_file(path);
    }

    let db = matches.value_of("db");
    let raft_db = matches.value_of("raftdb");
    let host = matches.value_of("host");
    let cfg_path = matches.value_of("config");

    let mgr = new_security_mgr(&matches);
    let debug_executor = new_debug_executor(db, raft_db, host, cfg_path, Arc::clone(&mgr));

    if let Some(matches) = matches.subcommand_matches("print") {
        let cf = matches.value_of("cf").unwrap();
        let key = unescape(matches.value_of("key").unwrap());
        debug_executor.dump_value(cf, key);
    } else if let Some(matches) = matches.subcommand_matches("raft") {
        if let Some(matches) = matches.subcommand_matches("log") {
            let (id, index) = if let Some(key) = matches.value_of("key") {
                keys::decode_raft_log_key(&unescape(key)).unwrap()
            } else {
                let id = matches.value_of("region").unwrap().parse().unwrap();
                let index = matches.value_of("index").unwrap().parse().unwrap();
                (id, index)
            };
            debug_executor.dump_raft_log(id, index);
        } else if let Some(matches) = matches.subcommand_matches("region") {
            let skip_tombstone = matches.is_present("skip-tombstone");
            if let Some(id) = matches.value_of("region") {
                debug_executor.dump_region_info(id.parse().unwrap(), skip_tombstone);
            } else {
                debug_executor.dump_all_region_info(skip_tombstone);
            }
        } else {
            let _ = app.print_help();
        }
    } else if let Some(matches) = matches.subcommand_matches("size") {
        let cfs = Vec::from_iter(matches.values_of("cf").unwrap());
        if let Some(id) = matches.value_of("region") {
            debug_executor.dump_region_size(id.parse().unwrap(), cfs);
        } else {
            debug_executor.dump_all_region_size(cfs);
        }
    } else if let Some(matches) = matches.subcommand_matches("scan") {
        let from = unescape(matches.value_of("from").unwrap());
        let to = matches.value_of("to").map(|to| unescape(to));
        let limit = matches.value_of("limit").map(|s| s.parse().unwrap());
        let cfs = Vec::from_iter(matches.values_of("cf").unwrap());
        let start_ts = matches.value_of("start_ts").map(|s| s.parse().unwrap());
        let commit_ts = matches.value_of("commit_ts").map(|s| s.parse().unwrap());
        debug_executor.dump_mvccs_infos(from, to, limit, cfs, start_ts, commit_ts);
    } else if let Some(matches) = matches.subcommand_matches("mvcc") {
        let from = unescape(matches.value_of("key").unwrap());
        let cfs = Vec::from_iter(matches.values_of("cf").unwrap());
        let start_ts = matches.value_of("start_ts").map(|s| s.parse().unwrap());
        let commit_ts = matches.value_of("commit_ts").map(|s| s.parse().unwrap());
        debug_executor.dump_mvccs_infos(from, None, Some(1), cfs, start_ts, commit_ts);
    } else if let Some(matches) = matches.subcommand_matches("diff") {
        let region = matches.value_of("region").unwrap().parse().unwrap();
        let to_db = matches.value_of("to_db");
        let to_host = matches.value_of("to_host");
        debug_executor.diff_region(region, to_db, None, to_host, cfg_path, mgr);
    } else if let Some(matches) = matches.subcommand_matches("compact") {
        let db = matches.value_of("db").unwrap();
        let db_type = if db == "kv" { DBType::KV } else { DBType::RAFT };
        let cf = matches.value_of("cf").unwrap();
        let from_key = matches.value_of("from").map(|k| unescape(k));
        let to_key = matches.value_of("to").map(|k| unescape(k));
        debug_executor.compact(db_type, cf, from_key, to_key);
    } else if let Some(matches) = matches.subcommand_matches("tombstone") {
        let regions = matches
            .values_of("regions")
            .unwrap()
            .map(|r| r.parse())
            .collect::<Result<Vec<_>, _>>()
            .expect("parse regions fail");
        let pd_urls = Vec::from_iter(matches.values_of("pd").unwrap().map(|u| u.to_owned()));
        let mut cfg = PdConfig::default();
        cfg.endpoints = pd_urls;
        if let Err(e) = cfg.validate() {
            panic!("invalid pd configuration: {:?}", e);
        }
        debug_executor.set_region_tombstone_after_remove_peer(mgr, &cfg, regions);
    } else if let Some(matches) = matches.subcommand_matches("consistency-check") {
        let region_id = matches.value_of("region").unwrap().parse().unwrap();
        debug_executor.check_region_consistency(region_id);
    } else if matches.subcommand_matches("bad-regions").is_some() {
        debug_executor.print_bad_regions();
    } else if let Some(matches) = matches.subcommand_matches("modify-tikv-config") {
        let module = matches.value_of("module").unwrap();
        let config_name = matches.value_of("config_name").unwrap();
        let config_value = matches.value_of("config_value").unwrap();
        debug_executor.modify_tikv_config(get_module_type(module), config_name, config_value);
    } else if let Some(matches) = matches.subcommand_matches("metrics") {
        let tags = Vec::from_iter(matches.values_of("tag").unwrap());
        debug_executor.dump_metrics(tags)
    } else {
        let _ = app.print_help();
    }
}

fn get_module_type(module: &str) -> MODULE {
    match module {
        "kvdb" => MODULE::KVDB,
        "raftdb" => MODULE::RAFTDB,
        "readpool" => MODULE::READPOOL,
        "server" => MODULE::SERVER,
        "storage" => MODULE::STORAGE,
        "ps" => MODULE::PD,
        "metric" => MODULE::METRIC,
        "coprocessor" => MODULE::COPROCESSOR,
        "security" => MODULE::SECURITY,
        "import" => MODULE::IMPORT,
        _ => MODULE::UNUSED,
    }
}

fn from_hex(key: &str) -> Vec<u8> {
    const HEX_PREFIX: &str = "0x";
    let mut s = String::from(key);
    if s.starts_with(HEX_PREFIX) {
        let len = s.len();
        let new_len = len.saturating_sub(HEX_PREFIX.len());
        s.truncate(new_len);
    }
    s.as_str().from_hex().unwrap()
}

fn convert_gbmb(mut bytes: u64) -> String {
    const GB: u64 = 1024 * 1024 * 1024;
    const MB: u64 = 1024 * 1024;
    if bytes < MB {
        return bytes.to_string();
    }
    let mb = if bytes % GB == 0 {
        String::from("")
    } else {
        format!("{:.3} MB ", (bytes % GB) as f64 / MB as f64)
    };
    bytes /= GB;
    let gb = if bytes == 0 {
        String::from("")
    } else {
        format!("{} GB ", bytes)
    };
    format!("{}{}", gb, mb)
}

fn new_security_mgr(matches: &ArgMatches) -> Arc<SecurityManager> {
    let ca_path = matches.value_of("ca_path");
    let cert_path = matches.value_of("cert_path");
    let key_path = matches.value_of("key_path");

    let mut cfg = SecurityConfig::default();
    if ca_path.is_none() && cert_path.is_none() && key_path.is_none() {
        return Arc::new(SecurityManager::new(&cfg).unwrap());
    }

    if ca_path.is_none() || cert_path.is_none() || key_path.is_none() {
        panic!("CA certificate and private key should all be set.");
    }
    cfg.ca_path = ca_path.unwrap().to_owned();
    cfg.cert_path = cert_path.unwrap().to_owned();
    cfg.key_path = key_path.unwrap().to_owned();
    Arc::new(SecurityManager::new(&cfg).expect("failed to initialize security manager"))
}

fn dump_snap_meta_file(path: &str) {
    let mut f =
        File::open(path).unwrap_or_else(|e| panic!("open file {} failed, error {:?}", path, e));
    let mut content = Vec::new();
    f.read_to_end(&mut content)
        .unwrap_or_else(|e| panic!("read meta file error {:?}", e));

    let mut meta = SnapshotMeta::new();
    meta.merge_from_bytes(&content)
        .unwrap_or_else(|e| panic!("parse from bytes error {:?}", e));
    for cf_file in meta.get_cf_files() {
        println!(
            "cf {}, size {}, checksum: {}",
            cf_file.cf, cf_file.size, cf_file.checksum
        );
    }
}<|MERGE_RESOLUTION|>--- conflicted
+++ resolved
@@ -1008,7 +1008,6 @@
         )
         .subcommand(SubCommand::with_name("bad-regions").about("get all regions with corrupt raft"))
         .subcommand(
-<<<<<<< HEAD
             SubCommand::with_name("modify-tikv-config")
                 .about("modify tikv config")
                 .arg(
@@ -1029,8 +1028,6 @@
                         .takes_value(true)
                         .help("config value of the module"),
                 ),
-=======
-            SubCommand::with_name("bad-regions").about("get all regions with corrupt raft"),
         )
         .subcommand(
             SubCommand::with_name("dump-snap-meta").about("dump snapshot meta file")
@@ -1038,7 +1035,6 @@
                  .short("f").long("file")
                  .takes_value(true)
                  .help("meta file path"))
->>>>>>> 04226135
         );
     let matches = app.clone().get_matches();
 
