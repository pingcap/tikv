--- conflicted
+++ resolved
@@ -187,11 +187,7 @@
 
     pub max_inflight: usize,
     pub max_msg_size: u64,
-<<<<<<< HEAD
     prs: Option<ProgressSet>,
-=======
-    pub prs: Option<FlatMap<u64, Progress>>,
->>>>>>> a104168b
 
     pub state: StateRole,
 
@@ -302,11 +298,7 @@
             raft_log: raft_log,
             max_inflight: c.max_inflight_msgs,
             max_msg_size: c.max_size_per_msg,
-<<<<<<< HEAD
             prs: Some(ProgressSet::new(peers.len(), learners.len())),
-=======
-            prs: Some(FlatMap::with_capacity(peers.len())),
->>>>>>> a104168b
             state: StateRole::Follower,
             is_learner: false,
             check_quorum: c.check_quorum,
@@ -329,7 +321,6 @@
             tag: c.tag.to_owned(),
         };
         for p in peers {
-<<<<<<< HEAD
             let pr = new_progress(1, r.max_inflight);
             r.mut_prs().voters.insert(*p, pr);
         }
@@ -340,10 +331,6 @@
             if *p == r.id {
                 r.is_learner = true;
             }
-=======
-            let max_inflight = r.max_inflight;
-            r.mut_prs().insert(*p, new_progress(1, max_inflight));
->>>>>>> a104168b
         }
         r.get_prs().check_intersect();
 
@@ -414,7 +401,6 @@
     }
 
     fn quorum(&self) -> usize {
-<<<<<<< HEAD
         quorum(self.get_prs().voters.len())
     }
 
@@ -459,9 +445,6 @@
 
     pub fn mut_prs(&mut self) -> &mut ProgressSet {
         self.prs.as_mut().unwrap()
-=======
-        quorum(self.get_prs().len())
->>>>>>> a104168b
     }
 
     // for testing leader lease
@@ -481,16 +464,6 @@
         self.randomized_election_timeout
     }
 
-<<<<<<< HEAD
-=======
-    pub fn nodes(&self) -> Vec<u64> {
-        let mut nodes = Vec::with_capacity(self.get_prs().len());
-        nodes.extend(self.get_prs().keys());
-        nodes.sort();
-        nodes
-    }
-
->>>>>>> a104168b
     // send persists state to stable storage and then sends to its mailbox.
     fn send(&mut self, mut m: Message) {
         m.set_from(self.id);
@@ -586,10 +559,6 @@
         &mut self,
         m: &mut Message,
         pr: &mut Progress,
-<<<<<<< HEAD
-        to: u64,
-=======
->>>>>>> a104168b
         term: u64,
         ents: Vec<Entry>,
     ) {
@@ -607,9 +576,8 @@
                 }
                 ProgressState::Probe => pr.pause(),
                 _ => panic!(
-                    "{} is sending append to {} in unhandled state {:?}",
+                    "{} is sending append in unhandled state {:?}",
                     self.tag,
-                    to,
                     pr.state
                 ),
             }
@@ -618,23 +586,11 @@
 
     // send_append sends RPC, with entries to the given peer.
     pub fn send_append(&mut self, to: u64, pr: &mut Progress) {
-<<<<<<< HEAD
-        let (term, ents) = {
-            if pr.is_paused() {
-                return;
-            }
-            (
-                self.raft_log.term(pr.next_idx - 1),
-                self.raft_log.entries(pr.next_idx, self.max_msg_size),
-            )
-        };
-=======
         if pr.is_paused() {
             return;
         }
         let term = self.raft_log.term(pr.next_idx - 1);
         let ents = self.raft_log.entries(pr.next_idx, self.max_msg_size);
->>>>>>> a104168b
         let mut m = Message::new();
         m.set_to(to);
         if term.is_err() || ents.is_err() {
@@ -643,11 +599,7 @@
                 return;
             }
         } else {
-<<<<<<< HEAD
-            self.prepare_send_entries(&mut m, pr, to, term.unwrap(), ents.unwrap());
-=======
             self.prepare_send_entries(&mut m, pr, term.unwrap(), ents.unwrap());
->>>>>>> a104168b
         }
         self.send(m);
     }
@@ -676,17 +628,11 @@
     pub fn bcast_append(&mut self) {
         let self_id = self.id;
         let mut prs = self.take_prs();
-<<<<<<< HEAD
         prs.voters
             .iter_mut()
             .chain(prs.learners.iter_mut())
             .filter(|&(id, _)| *id != self_id)
             .for_each(|(id, ref mut pr)| { self.send_append(*id, pr); });
-=======
-        prs.iter_mut()
-            .filter(|&(id, _)| *id != self_id)
-            .for_each(|(id, pr)| self.send_append(*id, pr));
->>>>>>> a104168b
         self.set_prs(prs);
     }
 
@@ -698,21 +644,12 @@
 
     pub fn bcast_heartbeat_with_ctx(&mut self, ctx: Option<Vec<u8>>) {
         let self_id = self.id;
-<<<<<<< HEAD
-        let prs = self.take_prs();
-        for (id, pr) in prs.voters
-            .iter()
-            .chain(&prs.learners)
-            .filter(|&(id, _)| *id != self_id)
-        {
-            self.send_heartbeat(*id, pr, ctx.clone());
-        }
-=======
         let mut prs = self.take_prs();
-        prs.iter_mut()
+        prs.voters
+            .iter_mut()
+            .chain(&mut prs.learners)
             .filter(|&(id, _)| *id != self_id)
             .for_each(|(id, pr)| self.send_heartbeat(*id, pr, ctx.clone()));
->>>>>>> a104168b
         self.set_prs(prs);
     }
 
@@ -722,7 +659,6 @@
     pub fn maybe_commit(&mut self) -> bool {
         let mut mis_arr = [0; 5];
         let mut mis_vec;
-<<<<<<< HEAD
         let mis = if self.get_prs().voters.len() <= 5 {
             &mut mis_arr[..self.get_prs().voters.len()]
         } else {
@@ -730,15 +666,6 @@
             mis_vec.as_mut_slice()
         };
         for (i, pr) in self.get_prs().voters.values().enumerate() {
-=======
-        let mis = if self.get_prs().len() <= 5 {
-            &mut mis_arr[..self.get_prs().len()]
-        } else {
-            mis_vec = vec![0; self.get_prs().len()];
-            mis_vec.as_mut_slice()
-        };
-        for (i, pr) in self.get_prs().values().enumerate() {
->>>>>>> a104168b
             mis[i] = pr.matched;
         }
         // reverse sort
@@ -762,13 +689,9 @@
         self.votes = FlatMap::default();
         let (last_index, max_inflight) = (self.raft_log.last_index(), self.max_inflight);
         let self_id = self.id;
-<<<<<<< HEAD
 
         let rebuild_progress = |id: u64, p: &mut Progress| {
             let is_learner = p.is_learner;
-=======
-        for (id, p) in self.mut_prs() {
->>>>>>> a104168b
             *p = new_progress(last_index + 1, max_inflight);
             p.is_learner = is_learner;
             if id == self_id {
@@ -795,7 +718,6 @@
             e.set_index(li + 1 + i as u64);
         }
         self.raft_log.append(es);
-<<<<<<< HEAD
 
         let self_id = self.id;
         let last_index = self.raft_log.last_index();
@@ -804,14 +726,6 @@
             .unwrap()
             .maybe_update(last_index);
 
-=======
-        let last_index = self.raft_log.last_index();
-        let self_id = self.id;
-        self.mut_prs()
-            .get_mut(&self_id)
-            .unwrap()
-            .maybe_update(last_index);
->>>>>>> a104168b
         // Regardless of maybe_commit's return, our caller will call bcastAppend.
         self.maybe_commit();
     }
@@ -961,7 +875,6 @@
             }
             return;
         }
-<<<<<<< HEAD
 
         let prs = self.take_prs();
         prs.voters
@@ -987,31 +900,6 @@
                 }
                 self.send(m);
             });
-=======
-        let prs = self.take_prs();
-        for &id in prs.keys() {
-            if id == self.id {
-                continue;
-            }
-            info!(
-                "{} [logterm: {}, index: {}] sent {:?} request to {} at term {}",
-                self.tag,
-                self.raft_log.last_term(),
-                self.raft_log.last_index(),
-                vote_msg,
-                id,
-                self.term
-            );
-            let mut m = new_message(id, vote_msg, None);
-            m.set_term(term);
-            m.set_index(self.raft_log.last_index());
-            m.set_log_term(self.raft_log.last_term());
-            if campaign_type == CAMPAIGN_TRANSFER {
-                m.set_context(campaign_type.to_vec());
-            }
-            self.send(m);
-        }
->>>>>>> a104168b
         self.set_prs(prs);
     }
 
@@ -1265,20 +1153,12 @@
     fn handle_append_response(
         &mut self,
         m: &Message,
-<<<<<<< HEAD
         prs: &mut ProgressSet,
-=======
-        prs: &mut FlatMap<u64, Progress>,
->>>>>>> a104168b
         old_paused: &mut bool,
         send_append: &mut bool,
         maybe_commit: &mut bool,
     ) {
-<<<<<<< HEAD
         let pr = prs.get_mut_progress(m.get_from()).unwrap();
-=======
-        let pr = prs.get_mut(&m.get_from()).unwrap();
->>>>>>> a104168b
         pr.recent_active = true;
 
         if m.get_reject() {
@@ -1346,20 +1226,12 @@
     fn handle_heartbeat_response(
         &mut self,
         m: &Message,
-<<<<<<< HEAD
         prs: &mut ProgressSet,
-=======
-        prs: &mut FlatMap<u64, Progress>,
->>>>>>> a104168b
         quorum: usize,
         send_append: &mut bool,
         more_to_send: &mut Option<Message>,
     ) {
-<<<<<<< HEAD
         let pr = prs.get_mut_progress(m.get_from()).unwrap();
-=======
-        let pr = prs.get_mut(&m.get_from()).unwrap();
->>>>>>> a104168b
         pr.recent_active = true;
         pr.resume();
 
@@ -1401,14 +1273,11 @@
     }
 
     fn handle_transfer_leader(&mut self, m: &Message, pr: &mut Progress) {
-<<<<<<< HEAD
         if self.is_learner {
             debug!("{} is learner. Ignored transferring leadership", self.id);
             return;
         }
 
-=======
->>>>>>> a104168b
         let lead_transferee = m.get_from();
         let last_lead_transferee = self.lead_transferee;
         if last_lead_transferee.is_some() {
@@ -1496,11 +1365,7 @@
         maybe_commit: &mut bool,
         more_to_send: &mut Option<Message>,
     ) {
-<<<<<<< HEAD
         if self.get_prs().get_progress(m.get_from()).is_none() {
-=======
-        if !self.get_prs().contains_key(&m.get_from()) {
->>>>>>> a104168b
             debug!("{} no progress available for {}", self.tag, m.get_from());
             return;
         }
@@ -1511,29 +1376,17 @@
                 self.handle_append_response(m, &mut prs, old_paused, send_append, maybe_commit);
             }
             MessageType::MsgHeartbeatResponse => {
-<<<<<<< HEAD
                 let quorum = quorum(prs.voters.len());
                 self.handle_heartbeat_response(m, &mut prs, quorum, send_append, more_to_send);
             }
             MessageType::MsgSnapStatus => {
                 let pr = prs.get_mut_progress(m.get_from()).unwrap();
-=======
-                let quorum = quorum(prs.len());
-                self.handle_heartbeat_response(m, &mut prs, quorum, send_append, more_to_send);
-            }
-            MessageType::MsgSnapStatus => {
-                let pr = prs.get_mut(&m.get_from()).unwrap();
->>>>>>> a104168b
                 if pr.state == ProgressState::Snapshot {
                     self.handle_snapshot_status(m, pr);
                 }
             }
             MessageType::MsgUnreachable => {
-<<<<<<< HEAD
                 let pr = prs.get_mut_progress(m.get_from()).unwrap();
-=======
-                let pr = prs.get_mut(&m.get_from()).unwrap();
->>>>>>> a104168b
                 // During optimistic replication, if the remote becomes unreachable,
                 // there is huge probability that a MsgAppend is lost.
                 if pr.state == ProgressState::Replicate {
@@ -1547,20 +1400,8 @@
                 );
             }
             MessageType::MsgTransferLeader => {
-<<<<<<< HEAD
                 let pr = prs.get_mut_progress(m.get_from()).unwrap();
-                if !pr.is_learner {
-                    self.handle_transfer_leader(m, pr);
-                } else {
-                    debug!(
-                        "{} is learner. Ignored transferring leadership",
-                        m.get_from()
-                    );
-                }
-=======
-                let pr = prs.get_mut(&m.get_from()).unwrap();
                 self.handle_transfer_leader(m, pr);
->>>>>>> a104168b
             }
             _ => {}
         }
@@ -1589,11 +1430,7 @@
                 if m.get_entries().is_empty() {
                     panic!("{} stepped empty MsgProp", self.tag);
                 }
-<<<<<<< HEAD
                 if !self.get_prs().voters.contains_key(&self.id) {
-=======
-                if !self.get_prs().contains_key(&self.id) {
->>>>>>> a104168b
                     // If we are not currently a member of the range (i.e. this node
                     // was removed from the configuration while serving as leader),
                     // drop any new proposals.
@@ -1706,11 +1543,7 @@
         if send_append {
             let from = m.get_from();
             let mut prs = self.take_prs();
-<<<<<<< HEAD
             self.send_append(from, prs.get_mut_progress(from).unwrap());
-=======
-            self.send_append(from, prs.get_mut(&from).unwrap());
->>>>>>> a104168b
             self.set_prs(prs);
         }
         if let Some(to_send) = more_to_send {
@@ -2005,7 +1838,6 @@
         );
 
         let nodes = meta.get_conf_state().get_nodes();
-<<<<<<< HEAD
         let learners = meta.get_conf_state().get_learners();
         self.prs = Some(ProgressSet::new(nodes.len(), learners.len()));
 
@@ -2032,26 +1864,6 @@
 
         // Check self.prs & self.learner_prs is empty.
         self.get_prs().check_intersect();
-=======
-        let prs = FlatMap::with_capacity(meta.get_conf_state().get_nodes().len());
-        self.prs = Some(prs);
-
-        let self_id = self.id;
-        let last_index = self.raft_log.last_index();
-        for &n in nodes {
-            let next_index = last_index + 1;
-            let matched = if n == self_id { next_index - 1 } else { 0 };
-            self.set_progress(n, matched, next_index);
-            info!(
-                "{} restored progress of {} [{:?}]",
-                self.tag,
-                n,
-                self.get_prs().get(&n)
-            );
-
-        }
-
->>>>>>> a104168b
         None
     }
 
@@ -2076,24 +1888,14 @@
     // promotable indicates whether state machine can be promoted to leader,
     // which is true when its own id is in progress list.
     pub fn promotable(&self) -> bool {
-<<<<<<< HEAD
         self.get_prs().voters.contains_key(&self.id)
-=======
-        self.get_prs().contains_key(&self.id)
->>>>>>> a104168b
     }
 
     fn add_voter_or_learner(&mut self, id: u64, is_learner: bool) {
         self.pending_conf = false;
-<<<<<<< HEAD
         if self.get_prs().voters.contains_key(&id) {
             // If is_learner is true, we don't support change Voter to Learner,
             // otherwise it's a redundant AddNode operation.
-=======
-        if self.get_prs().contains_key(&id) {
-            // Ignore any redundant addNode calls (which can happen because the
-            // initial bootstrapping entries are applied twice).
->>>>>>> a104168b
             return;
         }
 
@@ -2130,11 +1932,7 @@
         self.pending_conf = false;
 
         // do not try to commit or abort transferring if there are no nodes in the cluster.
-<<<<<<< HEAD
         if self.get_prs().voters.is_empty() && self.get_prs().learners.is_empty() {
-=======
-        if self.get_prs().is_empty() {
->>>>>>> a104168b
             return;
         }
 
@@ -2153,35 +1951,6 @@
         self.pending_conf = false;
     }
 
-<<<<<<< HEAD
-=======
-    pub fn set_progress(&mut self, id: u64, matched: u64, next_idx: u64) {
-        let mut p = new_progress(next_idx, self.max_inflight);
-        p.matched = matched;
-        self.mut_prs().insert(id, p);
-    }
-
-    fn del_progress(&mut self, id: u64) {
-        self.mut_prs().remove(&id);
-    }
-
-    pub fn take_prs(&mut self) -> FlatMap<u64, Progress> {
-        self.prs.take().unwrap()
-    }
-
-    pub fn set_prs(&mut self, prs: FlatMap<u64, Progress>) {
-        self.prs = Some(prs);
-    }
-
-    pub fn get_prs(&self) -> &FlatMap<u64, Progress> {
-        self.prs.as_ref().unwrap()
-    }
-
-    pub fn mut_prs(&mut self) -> &mut FlatMap<u64, Progress> {
-        self.prs.as_mut().unwrap()
-    }
-
->>>>>>> a104168b
     // TODO: revoke pub when there is a better way to test.
     pub fn load_state(&mut self, hs: HardState) {
         if hs.get_commit() < self.raft_log.committed ||
@@ -2227,17 +1996,9 @@
     // check_quorum_active also resets all recent_active to false.
     fn check_quorum_active(&mut self) -> bool {
         let self_id = self.id;
-<<<<<<< HEAD
         let act = self.mut_prs().voters.iter_mut().fold(0, |act, (&id, pr)| {
             if id == self_id {
                 return act + 1;
-=======
-        for (id, p) in self.mut_prs() {
-            if id == &self_id {
-                // self is always active
-                act += 1;
-                continue;
->>>>>>> a104168b
             }
             if pr.recent_active {
                 pr.recent_active = false;
