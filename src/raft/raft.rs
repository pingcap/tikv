--- conflicted
+++ resolved
@@ -1050,14 +1050,9 @@
         match m.get_msg_type() {
             MessageType::MsgPropose => {
                 if self.leader_id == INVALID_ID {
-<<<<<<< HEAD
-                    info!("{} no leader at term {}; dropping proposal", self.tag, term);
-=======
-                    info!("{} {} no leader at term {}; dropping proposal",
+                    info!("{} no leader at term {}; dropping proposal",
                           self.tag,
-                          self.id,
                           self.term);
->>>>>>> 0aced178
                     return;
                 }
                 m.set_to(self.leader_id);
