// Copyright 2016 PingCAP, Inc.
//
// Licensed under the Apache License, Version 2.0 (the "License");
// you may not use this file except in compliance with the License.
// You may obtain a copy of the License at
//
//     http://www.apache.org/licenses/LICENSE-2.0
//
// Unless required by applicable law or agreed to in writing, software
// distributed under the License is distributed on an "AS IS" BASIS,
// See the License for the specific language governing permissions and
// limitations under the License.

use std::usize;
use std::time::Duration;
use std::sync::Arc;
use std::fmt::{self, Debug, Display, Formatter};

use tipb::select::{self, DAGRequest};
use tipb::analyze::{AnalyzeReq, AnalyzeType};
use tipb::executor::ExecType;
use tipb::schema::ColumnInfo;
use protobuf::{CodedInputStream, Message as PbMsg};
use kvproto::coprocessor::{KeyRange, Request, Response};
use kvproto::errorpb::{self, ServerIsBusy};
use kvproto::kvrpcpb::{CommandPri, ExecDetails, HandleTime, IsolationLevel};

use util::time::{duration_to_sec, Instant};
use util::worker::{FutureScheduler, Runnable, Scheduler};
use util::collections::HashMap;
use util::threadpool::{Context, ContextFactory, ThreadPool, ThreadPoolBuilder};
use server::{Config, OnResponse};
use storage::{self, engine, Engine, Snapshot};
use storage::engine::Error as EngineError;
use pd::PdTask;

use super::codec::mysql;
use super::codec::datum::Datum;
use super::dag::DAGContext;
use super::statistics::analyze::AnalyzeContext;
use super::metrics::*;
use super::local_metrics::{BasicLocalMetrics, ExecLocalMetrics};
use super::dag::executor::ExecutorMetrics;
use super::{Error, Result};

pub const REQ_TYPE_DAG: i64 = 103;
pub const REQ_TYPE_ANALYZE: i64 = 104;

// If a request has been handled for more than 60 seconds, the client should
// be timeout already, so it can be safely aborted.
pub const DEFAULT_REQUEST_MAX_HANDLE_SECS: u64 = 60;
// If handle time is larger than the lower bound, the query is considered as slow query.
const SLOW_QUERY_LOWER_BOUND: f64 = 1.0; // 1 second.

const DEFAULT_ERROR_CODE: i32 = 1;

pub const SINGLE_GROUP: &[u8] = b"SingleGroup";

const OUTDATED_ERROR_MSG: &str = "request outdated.";

const ENDPOINT_IS_BUSY: &str = "endpoint is busy";

pub struct Host {
    engine: Box<Engine>,
    sched: Scheduler<Task>,
    reqs: HashMap<u64, Vec<RequestTask>>,
    last_req_id: u64,
    pool: ThreadPool<CopContext>,
    low_priority_pool: ThreadPool<CopContext>,
    high_priority_pool: ThreadPool<CopContext>,
    max_running_task_count: usize,
    batch_row_limit: usize,
}

struct CopContextFactory {
    sender: FutureScheduler<PdTask>,
}

impl ContextFactory<CopContext> for CopContextFactory {
    fn create(&self) -> CopContext {
        CopContext::new(self.sender.clone())
    }
}

struct CopContext {
    exec_local_metrics: ExecLocalMetrics,
    basic_local_metrics: BasicLocalMetrics,
}

impl CopContext {
    fn new(sender: FutureScheduler<PdTask>) -> CopContext {
        CopContext {
            exec_local_metrics: ExecLocalMetrics::new(sender),
            basic_local_metrics: Default::default(),
        }
    }
}

impl Context for CopContext {
    fn on_tick(&mut self) {
        self.exec_local_metrics.flush();
        self.basic_local_metrics.flush();
    }
}

impl Host {
    pub fn new(
        engine: Box<Engine>,
        scheduler: Scheduler<Task>,
        cfg: &Config,
        r: FutureScheduler<PdTask>,
    ) -> Host {
        Host {
            engine: engine,
            sched: scheduler,
            reqs: HashMap::default(),
            last_req_id: 0,
            max_running_task_count: cfg.end_point_max_tasks,
            batch_row_limit: cfg.end_point_batch_row_limit,
            pool: ThreadPoolBuilder::new(
                thd_name!("endpoint-normal-pool"),
                CopContextFactory { sender: r.clone() },
            ).thread_count(cfg.end_point_concurrency)
                .stack_size(cfg.end_point_stack_size.0 as usize)
                .build(),
            low_priority_pool: ThreadPoolBuilder::new(
                thd_name!("endpoint-low-pool"),
                CopContextFactory { sender: r.clone() },
            ).thread_count(cfg.end_point_concurrency)
                .stack_size(cfg.end_point_stack_size.0 as usize)
                .build(),
            high_priority_pool: ThreadPoolBuilder::new(
                thd_name!("endpoint-high-pool"),
                CopContextFactory { sender: r.clone() },
            ).thread_count(cfg.end_point_concurrency)
                .stack_size(cfg.end_point_stack_size.0 as usize)
                .build(),
        }
    }

    fn running_task_count(&self) -> usize {
        self.pool.get_task_count() + self.low_priority_pool.get_task_count()
            + self.high_priority_pool.get_task_count()
    }

    fn handle_snapshot_result(&mut self, id: u64, snapshot: engine::Result<Box<Snapshot>>) {
        let reqs = self.reqs.remove(&id).unwrap();
        let mut local_metrics = BasicLocalMetrics::default();
        let snap = match snapshot {
            Ok(s) => s,
            Err(e) => {
                notify_batch_failed(e, reqs, &mut local_metrics);
                return;
            }
        };

        if self.running_task_count() >= self.max_running_task_count {
            notify_batch_failed(
                Error::Full(self.max_running_task_count),
                reqs,
                &mut local_metrics,
            );
            return;
        }

        let batch_row_limit = self.batch_row_limit;
        for req in reqs {
            let pri = req.priority();
            let pri_str = get_req_pri_str(pri);
            let type_str = req.ctx.get_scan_tag();
            let end_point = TiDbEndPoint::new(snap.clone());

            let pool = match pri {
                CommandPri::Low => &mut self.low_priority_pool,
                CommandPri::High => &mut self.high_priority_pool,
                CommandPri::Normal => &mut self.pool,
            };
            COPR_PENDING_REQS
                .with_label_values(&[type_str, pri_str])
                .inc();
            pool.execute(move |ctx: &mut CopContext| {
                // decrease pending task
                COPR_PENDING_REQS
                    .with_label_values(&[type_str, pri_str])
                    .dec();
                let region_id = req.req.get_context().get_region_id();
                let stats =
                    end_point.handle_request(req, batch_row_limit, &mut ctx.basic_local_metrics);
                ctx.exec_local_metrics.collect(type_str, region_id, stats);
            });
        }
    }
}

pub enum Task {
    Request(RequestTask),
    SnapRes(u64, engine::Result<Box<Snapshot>>),
    BatchSnapRes(Vec<(u64, engine::Result<Box<Snapshot>>)>),
    RetryRequests(Vec<u64>),
}

impl Display for Task {
    fn fmt(&self, f: &mut Formatter) -> fmt::Result {
        match *self {
            Task::Request(ref req) => write!(f, "{}", req),
            Task::SnapRes(req_id, _) => write!(f, "snapres [{}]", req_id),
            Task::BatchSnapRes(_) => write!(f, "batch snapres"),
            Task::RetryRequests(ref retry) => write!(f, "retry on task ids: {:?}", retry),
        }
    }
}

enum CopRequest {
    DAG(DAGRequest),
    Analyze(AnalyzeReq),
}

pub struct ReqContext {
    // The deadline before which the task should be responded.
    pub deadline: Instant,
    pub isolation_level: IsolationLevel,
    pub fill_cache: bool,
    // whether is a table scan request.
    pub table_scan: bool,
}

impl ReqContext {
    #[inline]
    fn get_scan_tag(&self) -> &'static str {
        if self.table_scan {
            STR_REQ_TYPE_SELECT
        } else {
            STR_REQ_TYPE_INDEX
        }
    }

    pub fn check_if_outdated(&self) -> Result<()> {
        let now = Instant::now_coarse();
        if self.deadline <= now {
            return Err(Error::Outdated(self.deadline, now, self.get_scan_tag()));
        }
        Ok(())
    }
}

pub struct RequestTask {
    req: Request,
    start_ts: Option<u64>,
    wait_time: Option<f64>,
    timer: Instant,
    metrics: ExecutorMetrics,
    on_resp: OnResponse,
    cop_req: Option<Result<CopRequest>>,
    ctx: Arc<ReqContext>,
}

impl RequestTask {
    pub fn new(
        req: Request,
        on_resp: OnResponse,
        recursion_limit: u32,
        request_timeout_secs: u64,
    ) -> RequestTask {
        let timer = Instant::now_coarse();
        let deadline = timer + Duration::from_secs(request_timeout_secs);
        let mut start_ts = None;
        let tp = req.get_tp();
        let mut table_scan = false;
        let cop_req = match tp {
            REQ_TYPE_DAG => {
                let mut is = CodedInputStream::from_bytes(req.get_data());
                is.set_recursion_limit(recursion_limit);
                let mut dag = DAGRequest::new();
                if let Err(e) = dag.merge_from(&mut is) {
                    Err(box_err!(e))
                } else {
                    start_ts = Some(dag.get_start_ts());
                    if let Some(scan) = dag.get_executors().iter().next() {
                        if scan.get_tp() == ExecType::TypeTableScan {
                            table_scan = true;
                        }
                    }
                    Ok(CopRequest::DAG(dag))
                }
            }
            REQ_TYPE_ANALYZE => {
                let mut is = CodedInputStream::from_bytes(req.get_data());
                is.set_recursion_limit(recursion_limit);
                let mut analyze = AnalyzeReq::new();
                if let Err(e) = analyze.merge_from(&mut is) {
                    Err(box_err!(e))
                } else {
                    start_ts = Some(analyze.get_start_ts());
                    if analyze.get_tp() == AnalyzeType::TypeColumn {
                        table_scan = true;
                    }
                    Ok(CopRequest::Analyze(analyze))
                }
            }

            _ => Err(box_err!("unsupported tp {}", tp)),
        };
        let req_ctx = ReqContext {
            deadline: deadline,
            isolation_level: req.get_context().get_isolation_level(),
            fill_cache: !req.get_context().get_not_fill_cache(),
            table_scan: table_scan,
        };
        RequestTask {
            req: req,
            start_ts: start_ts,
            wait_time: None,
            timer: timer,
            metrics: Default::default(),
            on_resp: on_resp,
            cop_req: Some(cop_req),
            ctx: Arc::new(req_ctx),
        }
    }

    #[inline]
    fn check_outdated(&self) -> Result<()> {
        self.ctx.check_if_outdated()
    }

    fn stop_record_waiting(&mut self, metrics: &mut BasicLocalMetrics) {
        if self.wait_time.is_some() {
            return;
        }
        let wait_time = duration_to_sec(self.timer.elapsed());
        metrics
            .wait_time
            .with_label_values(&[self.ctx.get_scan_tag()])
            .observe(wait_time);
        self.wait_time = Some(wait_time);
    }

    fn stop_record_handling(&mut self, metrics: &mut BasicLocalMetrics) -> Option<ExecDetails> {
        self.stop_record_waiting(metrics);
        let query_time = duration_to_sec(self.timer.elapsed());
        let type_str = self.ctx.get_scan_tag();
        metrics
            .req_time
            .with_label_values(&[type_str])
            .observe(query_time);
        let wait_time = self.wait_time.unwrap();
        let handle_time = query_time - wait_time;
        metrics
            .handle_time
            .with_label_values(&[type_str])
            .observe(handle_time);

        metrics
            .scan_keys
            .with_label_values(&[type_str])
            .observe(self.metrics.cf_stats.total_op_count() as f64);

        let mut handle = HandleTime::new();
        handle.set_process_ms((handle_time * 1000.0) as i64);
        handle.set_wait_ms((wait_time * 1000.0) as i64);

        let mut exec_details = ExecDetails::new();
        if handle_time > SLOW_QUERY_LOWER_BOUND {
            info!(
                "[region {}] handle {:?} [{}] takes {:?} [keys: {}, hit: {}, \
                 ranges: {} ({:?})]",
                self.req.get_context().get_region_id(),
                self.start_ts,
                type_str,
                handle_time,
                self.metrics.cf_stats.total_op_count(),
                self.metrics.cf_stats.total_processed(),
                self.req.get_ranges().len(),
                self.req.get_ranges().get(0)
            );
            exec_details.set_scan_detail(self.metrics.cf_stats.scan_detail());
            exec_details.set_handle_time(handle);
            return Some(exec_details);
        }

        let ctx = self.req.get_context();
        if !ctx.get_handle_time() && !ctx.get_scan_detail() {
            return None;
        }

        if ctx.get_handle_time() {
            exec_details.set_handle_time(handle);
        }

        if ctx.get_scan_detail() {
            exec_details.set_scan_detail(self.metrics.cf_stats.scan_detail());
        }
        Some(exec_details)
    }

    pub fn priority(&self) -> CommandPri {
        self.req.get_context().get_priority()
    }
}

impl Display for RequestTask {
    fn fmt(&self, f: &mut Formatter) -> fmt::Result {
        write!(
            f,
            "request [context {:?}, tp: {}, ranges: {} ({:?})]",
            self.req.get_context(),
            self.req.get_tp(),
            self.req.get_ranges().len(),
            self.req.get_ranges().get(0)
        )
    }
}

impl Runnable<Task> for Host {
    // TODO: limit pending reqs
    fn run(&mut self, _: Task) {
        panic!("Shouldn't call Host::run directly");
    }

    #[allow(for_kv_map)]
    fn run_batch(&mut self, tasks: &mut Vec<Task>) {
        let mut grouped_reqs = map![];
        let mut local_metrics = BasicLocalMetrics::default();
        for task in tasks.drain(..) {
            match task {
                Task::Request(req) => {
                    if let Err(e) = req.check_outdated() {
                        on_error(e, req, &mut local_metrics);
                        continue;
                    }
                    let key = {
                        let ctx = req.req.get_context();
                        (
                            ctx.get_region_id(),
                            ctx.get_region_epoch().get_version(),
                            ctx.get_peer().get_id(),
                        )
                    };
                    let group = grouped_reqs.entry(key).or_insert_with(Vec::new);
                    group.push(req);
                }
                Task::SnapRes(q_id, snap_res) => {
                    self.handle_snapshot_result(q_id, snap_res);
                }
                Task::BatchSnapRes(batch) => for (q_id, snap_res) in batch {
                    self.handle_snapshot_result(q_id, snap_res);
                },
                Task::RetryRequests(retry) => for id in retry {
                    let reqs = self.reqs.remove(&id).unwrap();
                    let sched = self.sched.clone();
                    if let Err(e) = self.engine
                        .async_snapshot(reqs[0].req.get_context(), box move |(_, res)| {
                            sched.schedule(Task::SnapRes(id, res)).unwrap()
                        }) {
                        notify_batch_failed(e, reqs, &mut local_metrics);
                    } else {
                        self.reqs.insert(id, reqs);
                    }
                },
            }
        }

        if grouped_reqs.is_empty() {
            return;
        }

        let mut batch = Vec::with_capacity(grouped_reqs.len());
        let start_id = self.last_req_id + 1;
        for (_, reqs) in grouped_reqs {
            self.last_req_id += 1;
            let id = self.last_req_id;
            let ctx = reqs[0].req.get_context().clone();
            batch.push(ctx);
            self.reqs.insert(id, reqs);
        }
        let end_id = self.last_req_id;

        let sched = self.sched.clone();
        let on_finished: engine::BatchCallback<Box<Snapshot>> = box move |results: Vec<_>| {
            let mut ready = Vec::with_capacity(results.len());
            let mut retry = Vec::new();
            for (id, res) in (start_id..end_id + 1).zip(results) {
                match res {
                    Some((_, res)) => {
                        ready.push((id, res));
                    }
                    None => {
                        retry.push(id);
                    }
                }
            }

            if !ready.is_empty() {
                sched.schedule(Task::BatchSnapRes(ready)).unwrap();
            }
            if !retry.is_empty() {
                BATCH_REQUEST_TASKS
                    .with_label_values(&["retry"])
                    .observe(retry.len() as f64);
                sched.schedule(Task::RetryRequests(retry)).unwrap();
            }
        };

        BATCH_REQUEST_TASKS
            .with_label_values(&["all"])
            .observe(batch.len() as f64);
        if let Err(e) = self.engine.async_batch_snapshot(batch, on_finished) {
            for id in start_id..end_id + 1 {
                let reqs = self.reqs.remove(&id).unwrap();
                let err = e.maybe_clone().unwrap_or_else(|| {
                    error!("async snapshot batch failed error {:?}", e);
                    EngineError::Other(box_err!("{:?}", e))
                });
                notify_batch_failed(err, reqs, &mut local_metrics);
            }
        }
    }

    fn shutdown(&mut self) {
        if let Err(e) = self.pool.stop() {
            warn!("Stop threadpool failed with {:?}", e);
        }
        if let Err(e) = self.low_priority_pool.stop() {
            warn!("Stop threadpool failed with {:?}", e);
        }
        if let Err(e) = self.high_priority_pool.stop() {
            warn!("Stop threadpool failed with {:?}", e);
        }
    }
}

fn err_resp(e: Error, metrics: &mut BasicLocalMetrics) -> Response {
    let mut resp = Response::new();
    let tag = match e {
        Error::Region(e) => {
            let tag = storage::get_tag_from_header(&e);
            resp.set_region_error(e);
            tag
        }
        Error::Locked(info) => {
            resp.set_locked(info);
            "lock"
        }
        Error::Outdated(deadline, now, scan_tag) => {
            let elapsed =
<<<<<<< HEAD
                now.duration_since(deadline) + Duration::from_secs(DEFAULT_REQUEST_MAX_HANDLE_SECS);
            COPR_REQ_ERROR.with_label_values(&["outdated"]).inc();
            OUTDATED_REQ_WAIT_TIME
=======
                now.duration_since(deadline) + Duration::from_secs(REQUEST_MAX_HANDLE_SECS);
            metrics
                .outdate_time
>>>>>>> e4df31ee
                .with_label_values(&[scan_tag])
                .observe(elapsed.as_secs() as f64);
            resp.set_other_error(OUTDATED_ERROR_MSG.to_owned());
            "outdated"
        }
        Error::Full(allow) => {
            let mut errorpb = errorpb::Error::new();
            errorpb.set_message(format!("running batches reach limit {}", allow));
            let mut server_is_busy_err = ServerIsBusy::new();
            server_is_busy_err.set_reason(ENDPOINT_IS_BUSY.to_owned());
            errorpb.set_server_is_busy(server_is_busy_err);
            resp.set_region_error(errorpb);
            "full"
        }
        Error::Other(_) => {
            resp.set_other_error(format!("{}", e));
            "other"
        }
    };
    metrics
        .error_cnt
        .with_label_values(&[tag])
        .inc_by(1.0)
        .unwrap();
    resp
}

fn on_error(e: Error, req: RequestTask, metrics: &mut BasicLocalMetrics) -> ExecutorMetrics {
    let resp = err_resp(e, metrics);
    respond(resp, req, metrics)
}

fn notify_batch_failed<E: Into<Error> + Debug>(
    e: E,
    reqs: Vec<RequestTask>,
    metrics: &mut BasicLocalMetrics,
) {
    debug!("failed to handle batch request: {:?}", e);
    let resp = err_resp(e.into(), metrics);
    for t in reqs {
        respond(resp.clone(), t, metrics);
    }
}

fn respond(
    mut resp: Response,
    mut t: RequestTask,
    metrics: &mut BasicLocalMetrics,
) -> ExecutorMetrics {
    if let Some(exec_details) = t.stop_record_handling(metrics) {
        resp.set_exec_details(exec_details);
    }
    (t.on_resp)(resp);
    t.metrics
}

pub struct TiDbEndPoint {
    snap: Box<Snapshot>,
}

impl TiDbEndPoint {
    pub fn new(snap: Box<Snapshot>) -> TiDbEndPoint {
        TiDbEndPoint { snap: snap }
    }
}

impl TiDbEndPoint {
    fn handle_request(
        self,
        mut t: RequestTask,
        batch_row_limit: usize,
        metrics: &mut BasicLocalMetrics,
    ) -> ExecutorMetrics {
        t.stop_record_waiting(metrics);

        if let Err(e) = t.check_outdated() {
            return on_error(e, t, metrics);
        }

        let resp = match t.cop_req.take().unwrap() {
            Ok(CopRequest::DAG(dag)) => self.handle_dag(dag, &mut t, batch_row_limit),
            Ok(CopRequest::Analyze(analyze)) => self.handle_analyze(analyze, &mut t),
            Err(err) => Err(err),
        };
        match resp {
            Ok(r) => respond(r, t, metrics),
            Err(e) => on_error(e, t, metrics),
        }
    }

    pub fn handle_dag(
        self,
        dag: DAGRequest,
        t: &mut RequestTask,
        batch_row_limit: usize,
    ) -> Result<Response> {
        let ranges = t.req.take_ranges().into_vec();
        let mut ctx = DAGContext::new(dag, ranges, self.snap, Arc::clone(&t.ctx), batch_row_limit)?;
        let res = ctx.handle_request();
        ctx.collect_metrics_into(&mut t.metrics);
        res
    }

    pub fn handle_analyze(self, analyze: AnalyzeReq, t: &mut RequestTask) -> Result<Response> {
        let ranges = t.req.take_ranges().into_vec();
        let ctx = AnalyzeContext::new(analyze, ranges, self.snap, t.ctx.as_ref());
        ctx.handle_request(&mut t.metrics)
    }
}

pub fn to_pb_error(err: &Error) -> select::Error {
    let mut e = select::Error::new();
    e.set_code(DEFAULT_ERROR_CODE);
    e.set_msg(format!("{}", err));
    e
}

pub fn prefix_next(key: &[u8]) -> Vec<u8> {
    let mut nk = key.to_vec();
    if nk.is_empty() {
        nk.push(0);
        return nk;
    }
    let mut i = nk.len() - 1;
    loop {
        if nk[i] == 255 {
            nk[i] = 0;
        } else {
            nk[i] += 1;
            return nk;
        }
        if i == 0 {
            nk = key.to_vec();
            nk.push(0);
            return nk;
        }
        i -= 1;
    }
}

/// `is_point` checks if the key range represents a point.
pub fn is_point(range: &KeyRange) -> bool {
    range.get_end() == &*prefix_next(range.get_start())
}

#[inline]
pub fn get_pk(col: &ColumnInfo, h: i64) -> Datum {
    if mysql::has_unsigned_flag(col.get_flag() as u64) {
        // PK column is unsigned
        Datum::U64(h as u64)
    } else {
        Datum::I64(h)
    }
}

pub const STR_REQ_TYPE_SELECT: &str = "select";
pub const STR_REQ_TYPE_INDEX: &str = "index";
pub const STR_REQ_PRI_LOW: &str = "low";
pub const STR_REQ_PRI_NORMAL: &str = "normal";
pub const STR_REQ_PRI_HIGH: &str = "high";

#[inline]
pub fn get_req_pri_str(pri: CommandPri) -> &'static str {
    match pri {
        CommandPri::Low => STR_REQ_PRI_LOW,
        CommandPri::Normal => STR_REQ_PRI_NORMAL,
        CommandPri::High => STR_REQ_PRI_HIGH,
    }
}

#[cfg(test)]
mod tests {
    use super::*;
    use storage::engine::{self, TEMP_DIR};
    use std::sync::*;
    use std::thread;
    use std::time::Duration;
    use std::ops::Sub;

    use kvproto::coprocessor::Request;
    use tipb::select::DAGRequest;
    use tipb::expression::Expr;
    use tipb::executor::Executor;

    use util::worker::{Builder as WorkerBuilder, FutureWorker};
    use util::time::Instant;

    #[test]
    fn test_get_reg_scan_tag() {
        let mut ctx = ReqContext {
            deadline: Instant::now_coarse(),
            isolation_level: IsolationLevel::RC,
            fill_cache: true,
            table_scan: true,
        };
        assert_eq!(ctx.get_scan_tag(), STR_REQ_TYPE_SELECT);
        ctx.table_scan = false;
        assert_eq!(ctx.get_scan_tag(), STR_REQ_TYPE_INDEX);
    }

    #[test]
    fn test_req_outdated() {
        let mut worker = WorkerBuilder::new("test-endpoint").batch_size(30).create();
        let engine = engine::new_local_engine(TEMP_DIR, &[]).unwrap();
        let mut cfg = Config::default();
        cfg.end_point_concurrency = 1;
        let pd_worker = FutureWorker::new("test-pd-worker");
        let end_point = Host::new(engine, worker.scheduler(), &cfg, pd_worker.scheduler());
        worker.start(end_point).unwrap();
        let (tx, rx) = mpsc::channel();
        let mut task = RequestTask::new(
            Request::new(),
            box move |msg| {
                tx.send(msg).unwrap();
            },
            1000,
            super::DEFAULT_REQUEST_MAX_HANDLE_SECS,
        );
        let ctx = ReqContext {
            deadline: task.ctx.deadline
                - Duration::from_secs(super::DEFAULT_REQUEST_MAX_HANDLE_SECS),
            isolation_level: task.ctx.isolation_level,
            fill_cache: task.ctx.fill_cache,
            table_scan: task.ctx.table_scan,
        };
        task.ctx = Arc::new(ctx);
        worker.schedule(Task::Request(task)).unwrap();
        let resp = rx.recv_timeout(Duration::from_secs(3)).unwrap();
        assert!(!resp.get_other_error().is_empty());
        assert_eq!(resp.get_other_error(), super::OUTDATED_ERROR_MSG);
        worker.stop();
    }

    #[test]
    fn test_exec_details_with_long_query() {
        let mut worker = WorkerBuilder::new("test-endpoint").batch_size(30).create();
        let engine = engine::new_local_engine(TEMP_DIR, &[]).unwrap();
        let mut cfg = Config::default();
        cfg.end_point_concurrency = 1;
        let pd_worker = FutureWorker::new("test-pd-worker");
        let end_point = Host::new(engine, worker.scheduler(), &cfg, pd_worker.scheduler());
        worker.start(end_point).unwrap();
        let (tx, rx) = mpsc::channel();
        let mut task = RequestTask::new(
            Request::new(),
            box move |msg| {
                tx.send(msg).unwrap();
            },
            1000,
            super::DEFAULT_REQUEST_MAX_HANDLE_SECS,
        );
        let ctx = ReqContext {
            deadline: task.ctx.deadline
                - Duration::from_secs(super::DEFAULT_REQUEST_MAX_HANDLE_SECS),
            isolation_level: task.ctx.isolation_level,
            fill_cache: task.ctx.fill_cache,
            table_scan: task.ctx.table_scan,
        };
        task.ctx = Arc::new(ctx);
        let mut metrics = BasicLocalMetrics::default();
        task.stop_record_waiting(&mut metrics);
        task.timer = task.timer.sub(Duration::from_secs(
            (super::SLOW_QUERY_LOWER_BOUND * 2.0) as u64,
        ));
        worker.schedule(Task::Request(task)).unwrap();
        let resp = rx.recv_timeout(Duration::from_secs(3)).unwrap();

        // check exec details
        let exec_details = resp.get_exec_details();
        assert!(exec_details.has_handle_time());
        assert!(exec_details.has_scan_detail());
        worker.stop();
    }

    #[test]
    fn test_too_many_reqs() {
        let mut worker = WorkerBuilder::new("test-endpoint").batch_size(30).create();
        let engine = engine::new_local_engine(TEMP_DIR, &[]).unwrap();
        let mut cfg = Config::default();
        cfg.end_point_concurrency = 1;
        let pd_worker = FutureWorker::new("test-pd-worker");
        let mut end_point = Host::new(engine, worker.scheduler(), &cfg, pd_worker.scheduler());
        end_point.max_running_task_count = 3;
        worker.start(end_point).unwrap();
        let (tx, rx) = mpsc::channel();
        for pos in 0..30 * 4 {
            let tx = tx.clone();
            let mut req = Request::new();
            if pos % 3 == 0 {
                req.mut_context().set_priority(CommandPri::Low);
            } else if pos % 3 == 1 {
                req.mut_context().set_priority(CommandPri::Normal);
            } else {
                req.mut_context().set_priority(CommandPri::High);
            }
            let task = RequestTask::new(
                req,
                box move |msg| {
                    thread::sleep(Duration::from_millis(100));
                    let _ = tx.send(msg);
                },
                1000,
                super::DEFAULT_REQUEST_MAX_HANDLE_SECS,
            );
            worker.schedule(Task::Request(task)).unwrap();
        }
        for _ in 0..120 {
            let resp = rx.recv_timeout(Duration::from_secs(3)).unwrap();
            if !resp.has_region_error() {
                continue;
            }
            assert!(resp.get_region_error().has_server_is_busy());
            worker.stop();
            return;
        }
        panic!("suppose to get ServerIsBusy error.");
    }

    #[test]
    fn test_stack_guard() {
        let mut expr = Expr::new();
        for _ in 0..10 {
            let mut e = Expr::new();
            e.mut_children().push(expr);
            expr = e;
        }
        let mut e = Executor::new();
        e.mut_selection().mut_conditions().push(expr);
        let mut dag = DAGRequest::new();
        dag.mut_executors().push(e);
        let mut req = Request::new();
        req.set_tp(REQ_TYPE_DAG);
        req.set_data(dag.write_to_bytes().unwrap());
        RequestTask::new(
            req.clone(),
            box move |_| unreachable!(),
            100,
            super::DEFAULT_REQUEST_MAX_HANDLE_SECS,
        );
        RequestTask::new(
            req,
            box move |res| {
                let s = format!("{:?}", res);
                assert!(
                    s.contains("Recursion"),
                    "parse should fail due to recursion limit {}",
                    s
                );
            },
            5,
            super::DEFAULT_REQUEST_MAX_HANDLE_SECS,
        );
    }
}<|MERGE_RESOLUTION|>--- conflicted
+++ resolved
@@ -543,15 +543,9 @@
         }
         Error::Outdated(deadline, now, scan_tag) => {
             let elapsed =
-<<<<<<< HEAD
                 now.duration_since(deadline) + Duration::from_secs(DEFAULT_REQUEST_MAX_HANDLE_SECS);
-            COPR_REQ_ERROR.with_label_values(&["outdated"]).inc();
-            OUTDATED_REQ_WAIT_TIME
-=======
-                now.duration_since(deadline) + Duration::from_secs(REQUEST_MAX_HANDLE_SECS);
             metrics
                 .outdate_time
->>>>>>> e4df31ee
                 .with_label_values(&[scan_tag])
                 .observe(elapsed.as_secs() as f64);
             resp.set_other_error(OUTDATED_ERROR_MSG.to_owned());
