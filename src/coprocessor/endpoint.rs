--- conflicted
+++ resolved
@@ -183,14 +183,7 @@
                         future::ok::<_, futures_mpsc::SendError<_>>((resp, (ctx, finished)))
                     })
                 });
-<<<<<<< HEAD
-
-                let (tx, rx) = futures_mpsc::channel(self.stream_channel_size);
-                pool.spawn(|_| s.forward(tx)).forget();
-                on_resp.respond_stream(box rx);
-=======
-                pool.spawn(on_resp.respond_stream(s)).forget();
->>>>>>> 7450bd61
+                pool.spawn(move |_| on_resp.respond_stream(s)).forget();
             }
             CopRequest::Analyze(analyze) => {
                 let ctx = AnalyzeContext::new(analyze, ranges, snap, &req_ctx);
