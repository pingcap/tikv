--- conflicted
+++ resolved
@@ -71,11 +71,8 @@
     low_priority_pool: ThreadPool<CopContext>,
     high_priority_pool: ThreadPool<CopContext>,
     max_running_task_count: usize,
-<<<<<<< HEAD
     enable_distsql_cache: bool,
-=======
     batch_row_limit: usize,
->>>>>>> 15889312
 }
 
 pub type CopRequestStatistics = HashMap<u64, FlowStatistics>;
@@ -173,11 +170,8 @@
             reqs: HashMap::default(),
             last_req_id: 0,
             max_running_task_count: cfg.end_point_max_tasks,
-<<<<<<< HEAD
             enable_distsql_cache: cfg.enable_distsql_cache,
-=======
             batch_row_limit: cfg.end_point_batch_row_limit,
->>>>>>> 15889312
             pool: ThreadPoolBuilder::new(
                 thd_name!("endpoint-normal-pool"),
                 CopContextFactory { sender: r.clone() },
@@ -656,33 +650,6 @@
         }
     }
 
-<<<<<<< HEAD
-    fn handle_select(&self, sel: SelectRequest, t: &mut RequestTask) -> Result<Response> {
-        let ctx = SelectContext::new(sel, self.snap.as_ref(), &mut t.statistics, &t.ctx)?;
-        let range = t.req.get_ranges().to_vec();
-        ctx.handle_request(range)
-    }
-
-    pub fn handle_dag(&self, dag: DAGRequest, t: &mut RequestTask) -> Result<Response> {
-        let ranges = t.req.get_ranges().to_vec();
-        let eval_ctx = Rc::new(box_try!(EvalContext::new(
-            dag.get_time_zone_offset(),
-            dag.get_flags()
-        )));
-        let ctx = DAGContext::new(
-            dag,
-            ranges,
-            self.snap.as_ref(),
-            eval_ctx.clone(),
-            &t.ctx,
-            self.enable_distsql_cache,
-        );
-        let (region_id, epoch) = {
-            let ctx = t.req.get_context();
-            (ctx.get_region_id(), ctx.get_region_epoch().clone())
-        };
-        ctx.handle_request(region_id, epoch, &mut t.statistics)
-=======
     fn handle_select(
         self,
         sel: SelectRequest,
@@ -713,7 +680,6 @@
         let ranges = t.req.take_ranges().into_vec();
         let ctx = AnalyzeContext::new(analyze, ranges, self.snap, t.ctx.as_ref());
         ctx.handle_request(&mut t.statistics)
->>>>>>> 15889312
     }
 }
 
