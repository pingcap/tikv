--- conflicted
+++ resolved
@@ -26,11 +26,8 @@
 use crate::storage::{self, Engine, Snapshot, SnapshotStore};
 
 use crate::coprocessor::cache::CachedRequestHandler;
-<<<<<<< HEAD
+use crate::coprocessor::interceptors::limit_concurrency;
 use crate::coprocessor::interceptors::track;
-=======
-use crate::coprocessor::interceptors::limit_concurrency;
->>>>>>> 274ca86f
 use crate::coprocessor::metrics::*;
 use crate::coprocessor::tracker::Tracker;
 use crate::coprocessor::*;
@@ -338,17 +335,12 @@
 
         tracker.on_begin_all_items();
 
-<<<<<<< HEAD
-        let handle_request_future = handler.handle_request();
-        let handle_request_future = track(handle_request_future, &mut tracker);
-        let result = handle_request_future.await;
-=======
+        let handle_request_future = track(handler.handle_request(), &mut tracker);
         let result = if let Some(semaphore) = &semaphore {
-            limit_concurrency(handler.handle_request(), semaphore, LIGHT_TASK_THRESHOLD).await
+            limit_concurrency(handle_request_future, semaphore, LIGHT_TASK_THRESHOLD).await
         } else {
-            handler.handle_request().await
+            handle_request_future.await
         };
->>>>>>> 274ca86f
 
         // There might be errors when handling requests. In this case, we still need its
         // execution metrics.
