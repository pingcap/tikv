// Copyright 2016 PingCAP, Inc.
//
// Licensed under the Apache License, Version 2.0 (the "License");
// you may not use this file except in compliance with the License.
// You may obtain a copy of the License at
//
//     http://www.apache.org/licenses/LICENSE-2.0
//
// Unless required by applicable law or agreed to in writing, software
// distributed under the License is distributed on an "AS IS" BASIS,
// See the License for the specific language governing permissions and
// limitations under the License.

use std::usize;
use std::time::{Duration, Instant};
use std::rc::Rc;
use std::fmt::{self, Debug, Display, Formatter};

use tipb::select::{self, Chunk, DAGRequest, SelectRequest};
use tipb::schema::ColumnInfo;
use protobuf::Message as PbMsg;
use kvproto::coprocessor::{KeyRange, Request, Response};
use kvproto::errorpb::{self, ServerIsBusy};
use kvproto::kvrpcpb::CommandPri;

use util::time::duration_to_sec;
use util::worker::{BatchRunnable, Scheduler};
use util::collections::HashMap;
use util::threadpool::{Context, ContextFactory, ThreadPool, DEFAULT_TASKS_PER_TICK};
use server::{Config, OnResponse};
use storage::{self, engine, Engine, Snapshot, SnapshotStore, Statistics};
use storage::engine::Error as EngineError;

use super::codec::mysql;
use super::codec::datum::Datum;
use super::select::select::SelectContext;
use super::select::xeval::EvalContext;
use super::dag::DAGContext;
use super::metrics::*;
use super::{Error, Result};

pub const REQ_TYPE_SELECT: i64 = 101;
pub const REQ_TYPE_INDEX: i64 = 102;
pub const REQ_TYPE_DAG: i64 = 103;
pub const BATCH_ROW_COUNT: usize = 64;

// If a request has been handled for more than 60 seconds, the client should
// be timeout already, so it can be safely aborted.
const REQUEST_MAX_HANDLE_SECS: u64 = 60;
// If handle time is larger than the lower bound, the query is considered as slow query.
const SLOW_QUERY_LOWER_BOUND: f64 = 1.0; // 1 second.

const DEFAULT_ERROR_CODE: i32 = 1;

pub const SINGLE_GROUP: &'static [u8] = b"SingleGroup";

const OUTDATED_ERROR_MSG: &'static str = "request outdated.";

const ENDPOINT_IS_BUSY: &'static str = "endpoint is busy";

pub struct Host {
    engine: Box<Engine>,
    sched: Scheduler<Task>,
    reqs: HashMap<u64, Vec<RequestTask>>,
    last_req_id: u64,
    pool: ThreadPool<CopContext>,
    low_priority_pool: ThreadPool<CopContext>,
    high_priority_pool: ThreadPool<CopContext>,
    max_running_task_count: usize,
}

struct CopContext {
    task_count: u64,
    select_stats: Statistics,
    index_stats: Statistics,
    dag_stats: Statistics,
}

impl CopContext {
    fn add_statistics(&mut self, type_str: &str, stats: &Statistics) {
        self.get_statistics(type_str).add_statistics(stats);
    }

    fn get_statistics(&mut self, type_str: &str) -> &mut Statistics {
        match type_str {
            STR_REQ_TYPE_SELECT => &mut self.select_stats,
            STR_REQ_TYPE_INDEX => &mut self.index_stats,
            STR_REQ_TYPE_DAG => &mut self.dag_stats,
            _ => {
                warn!("unknown STR_REQ_TYPE: {}", type_str);
                &mut self.select_stats
            }
        }
    }
}

unsafe impl Send for CopContext {}

impl Context for CopContext {
    fn on_task_started(&mut self) {}
    fn on_task_finished(&mut self) {}
    fn on_tick(&mut self) {
        let task_count = self.task_count;
        for type_str in &[STR_REQ_TYPE_SELECT, STR_REQ_TYPE_INDEX, STR_REQ_TYPE_DAG] {
            let this_statistics = self.get_statistics(type_str);
            for (cf, details) in this_statistics.details() {
                for (tag, count) in details {
                    COPR_SCAN_DETAILS
                        .with_label_values(&[type_str, cf, tag])
                        .observe(count as f64 / task_count as f64);
                }
            }
            *this_statistics = Default::default();
        }
        self.task_count = 0;
    }
}

struct CopContextFactory;

impl ContextFactory<CopContext> for CopContextFactory {
    fn create(&self) -> CopContext {
        CopContext {
            task_count: 0,
            select_stats: Default::default(),
            index_stats: Default::default(),
            dag_stats: Default::default(),
        }
    }
}

impl Host {
<<<<<<< HEAD
    pub fn new(engine: Box<Engine>, scheduler: Scheduler<Task>, concurrency: usize) -> Host {
=======
    pub fn new(engine: Box<Engine>, scheduler: Scheduler<Task>, cfg: &Config) -> Host {
        // TODO: use true ContextFactory instead of DummyContextFactory
>>>>>>> ffdc8352
        Host {
            engine: engine,
            sched: scheduler,
            reqs: HashMap::default(),
            last_req_id: 0,
            max_running_task_count: cfg.end_point_max_tasks,
            pool: ThreadPool::new(
                thd_name!("endpoint-normal-pool"),
                cfg.end_point_concurrency,
                DEFAULT_TASKS_PER_TICK,
                CopContextFactory {},
            ),
            low_priority_pool: ThreadPool::new(
                thd_name!("endpoint-low-pool"),
                cfg.end_point_concurrency,
                DEFAULT_TASKS_PER_TICK,
                CopContextFactory {},
            ),
            high_priority_pool: ThreadPool::new(
                thd_name!("endpoint-high-pool"),
                cfg.end_point_concurrency,
                DEFAULT_TASKS_PER_TICK,
                CopContextFactory {},
            ),
        }
    }

    fn running_task_count(&self) -> usize {
        self.pool.get_task_count() + self.low_priority_pool.get_task_count() +
            self.high_priority_pool.get_task_count()
    }

    fn handle_snapshot_result(&mut self, id: u64, snapshot: engine::Result<Box<Snapshot>>) {
        let reqs = self.reqs.remove(&id).unwrap();
        let snap = match snapshot {
            Ok(s) => s,
            Err(e) => {
                notify_batch_failed(e, reqs);
                return;
            }
        };

        if self.running_task_count() >= self.max_running_task_count {
            notify_batch_failed(Error::Full(self.max_running_task_count), reqs);
            return;
        }


        for req in reqs {
            let pri = req.priority();
            let pri_str = get_req_pri_str(pri);
            let type_str = get_req_type_str(req.req.get_tp());
            COPR_PENDING_REQS
                .with_label_values(&[type_str, pri_str])
                .add(1.0);
            let end_point = TiDbEndPoint::new(snap.clone());

            let pool = match pri {
                CommandPri::Low => &mut self.low_priority_pool,
                CommandPri::High => &mut self.high_priority_pool,
                CommandPri::Normal => &mut self.pool,
            };
            pool.execute(move |ctx: &mut CopContext| {
                let stats = end_point.handle_request(req);
                ctx.task_count += 1;
                ctx.add_statistics(type_str, &stats);
                COPR_PENDING_REQS
                    .with_label_values(&[type_str, pri_str])
                    .dec();
            });
        }
    }
}

pub enum Task {
    Request(RequestTask),
    SnapRes(u64, engine::Result<Box<Snapshot>>),
    BatchSnapRes(Vec<(u64, engine::Result<Box<Snapshot>>)>),
    RetryRequests(Vec<u64>),
}

impl Display for Task {
    fn fmt(&self, f: &mut Formatter) -> fmt::Result {
        match *self {
            Task::Request(ref req) => write!(f, "{}", req),
            Task::SnapRes(req_id, _) => write!(f, "snapres [{}]", req_id),
            Task::BatchSnapRes(_) => write!(f, "batch snapres"),
            Task::RetryRequests(ref retry) => write!(f, "retry on task ids: {:?}", retry),
        }
    }
}

enum CopRequest {
    Select(SelectRequest),
    DAG(DAGRequest),
}

pub struct RequestTask {
    req: Request,
    start_ts: Option<u64>,
    wait_time: Option<f64>,
    timer: Instant,
    // The deadline before which the task should be responded.
    deadline: Instant,
    statistics: Statistics,
    on_resp: OnResponse,
    cop_req: Option<Result<CopRequest>>,
}

impl RequestTask {
    pub fn new(req: Request, on_resp: OnResponse) -> RequestTask {
        let timer = Instant::now();
        let deadline = timer + Duration::from_secs(REQUEST_MAX_HANDLE_SECS);
        let mut start_ts = None;
        let tp = req.get_tp();
        let cop_req = match tp {
            REQ_TYPE_SELECT | REQ_TYPE_INDEX => {
                let mut sel = SelectRequest::new();
                if let Err(e) = sel.merge_from_bytes(req.get_data()) {
                    Err(box_err!(e))
                } else {
                    start_ts = Some(sel.get_start_ts());
                    Ok(CopRequest::Select(sel))
                }
            }
            REQ_TYPE_DAG => {
                let mut dag = DAGRequest::new();
                if let Err(e) = dag.merge_from_bytes(req.get_data()) {
                    Err(box_err!(e))
                } else {
                    start_ts = Some(dag.get_start_ts());
                    Ok(CopRequest::DAG(dag))
                }
            }
            _ => Err(box_err!("unsupported tp {}", tp)),
        };
        RequestTask {
            req: req,
            start_ts: start_ts,
            wait_time: None,
            timer: timer,
            deadline: deadline,
            statistics: Default::default(),
            on_resp: on_resp,
            cop_req: Some(cop_req),
        }
    }

    #[inline]
    fn check_outdated(&self) -> Result<()> {
        check_if_outdated(self.deadline, self.req.get_tp())
    }

    fn stop_record_waiting(&mut self) {
        if self.wait_time.is_some() {
            return;
        }
        let wait_time = duration_to_sec(self.timer.elapsed());
        COPR_REQ_WAIT_TIME
            .with_label_values(&[get_req_type_str(self.req.get_tp())])
            .observe(wait_time);
        self.wait_time = Some(wait_time);
    }

    fn stop_record_handling(&mut self) {
        self.stop_record_waiting();

        let handle_time = duration_to_sec(self.timer.elapsed());
        let type_str = get_req_type_str(self.req.get_tp());
        COPR_REQ_HISTOGRAM_VEC
            .with_label_values(&[type_str])
            .observe(handle_time);
        let wait_time = self.wait_time.unwrap();
        COPR_REQ_HANDLE_TIME
            .with_label_values(&[type_str])
            .observe(handle_time - wait_time);


        COPR_SCAN_KEYS
            .with_label_values(&[type_str])
            .observe(self.statistics.total_op_count() as f64);


        if handle_time > SLOW_QUERY_LOWER_BOUND {
            info!(
                "[region {}] handle {:?} [{}] takes {:?} [waiting: {:?}, keys: {}, hit: {}, \
                 ranges: {} ({:?})]",
                self.req.get_context().get_region_id(),
                self.start_ts,
                type_str,
                handle_time,
                wait_time,
                self.statistics.total_op_count(),
                self.statistics.total_processed(),
                self.req.get_ranges().len(),
                self.req.get_ranges().get(0)
            );
        }
    }

    pub fn priority(&self) -> CommandPri {
        self.req.get_context().get_priority()
    }
}

impl Display for RequestTask {
    fn fmt(&self, f: &mut Formatter) -> fmt::Result {
        write!(
            f,
            "request [context {:?}, tp: {}, ranges: {} ({:?})]",
            self.req.get_context(),
            self.req.get_tp(),
            self.req.get_ranges().len(),
            self.req.get_ranges().get(0)
        )
    }
}

impl BatchRunnable<Task> for Host {
    // TODO: limit pending reqs
    #[allow(for_kv_map)]
    fn run_batch(&mut self, tasks: &mut Vec<Task>) {
        let mut grouped_reqs = map![];
        for task in tasks.drain(..) {
            match task {
                Task::Request(req) => {
                    if let Err(e) = req.check_outdated() {
                        on_error(e, req);
                        continue;
                    }
                    let key = {
                        let ctx = req.req.get_context();
                        (
                            ctx.get_region_id(),
                            ctx.get_region_epoch().get_version(),
                            ctx.get_peer().get_id(),
                        )
                    };
                    let group = grouped_reqs.entry(key).or_insert_with(Vec::new);
                    group.push(req);
                }
                Task::SnapRes(q_id, snap_res) => {
                    self.handle_snapshot_result(q_id, snap_res);
                }
                Task::BatchSnapRes(batch) => for (q_id, snap_res) in batch {
                    self.handle_snapshot_result(q_id, snap_res);
                },
                Task::RetryRequests(retry) => for id in retry {
                    let reqs = self.reqs.remove(&id).unwrap();
                    let sched = self.sched.clone();
                    if let Err(e) = self.engine.async_snapshot(
                        reqs[0].req.get_context(),
                        box move |(_, res)| sched.schedule(Task::SnapRes(id, res)).unwrap(),
                    ) {
                        notify_batch_failed(e, reqs);
                    } else {
                        self.reqs.insert(id, reqs);
                    }
                },
            }
        }

        if grouped_reqs.is_empty() {
            return;
        }

        let mut batch = Vec::with_capacity(grouped_reqs.len());
        let start_id = self.last_req_id + 1;
        for (_, reqs) in grouped_reqs {
            self.last_req_id += 1;
            let id = self.last_req_id;
            let ctx = reqs[0].req.get_context().clone();
            batch.push(ctx);
            self.reqs.insert(id, reqs);
        }
        let end_id = self.last_req_id;

        let sched = self.sched.clone();
        let on_finished: engine::BatchCallback<Box<Snapshot>> = box move |results: Vec<_>| {
            let mut ready = Vec::with_capacity(results.len());
            let mut retry = Vec::new();
            for (id, res) in (start_id..end_id + 1).zip(results) {
                match res {
                    Some((_, res)) => {
                        ready.push((id, res));
                    }
                    None => {
                        retry.push(id);
                    }
                }
            }

            if !ready.is_empty() {
                sched.schedule(Task::BatchSnapRes(ready)).unwrap();
            }
            if !retry.is_empty() {
                BATCH_REQUEST_TASKS
                    .with_label_values(&["retry"])
                    .observe(retry.len() as f64);
                sched.schedule(Task::RetryRequests(retry)).unwrap();
            }
        };

        BATCH_REQUEST_TASKS
            .with_label_values(&["all"])
            .observe(batch.len() as f64);
        if let Err(e) = self.engine.async_batch_snapshot(batch, on_finished) {
            for id in start_id..end_id + 1 {
                let reqs = self.reqs.remove(&id).unwrap();
                let err = e.maybe_clone().unwrap_or_else(|| {
                    error!("async snapshot batch failed error {:?}", e);
                    EngineError::Other(box_err!("{:?}", e))
                });
                notify_batch_failed(err, reqs);
            }
        }
    }

    fn shutdown(&mut self) {
        if let Err(e) = self.pool.stop() {
            warn!("Stop threadpool failed with {:?}", e);
        }
    }
}

fn err_resp(e: Error) -> Response {
    let mut resp = Response::new();
    match e {
        Error::Region(e) => {
            let tag = storage::get_tag_from_header(&e);
            COPR_REQ_ERROR.with_label_values(&[tag]).inc();
            resp.set_region_error(e);
        }
        Error::Locked(info) => {
            resp.set_locked(info);
            COPR_REQ_ERROR.with_label_values(&["lock"]).inc();
        }
        Error::Outdated(deadline, now, tp) => {
            let t = get_req_type_str(tp);
            let elapsed =
                now.duration_since(deadline) + Duration::from_secs(REQUEST_MAX_HANDLE_SECS);
            COPR_REQ_ERROR.with_label_values(&["outdated"]).inc();
            OUTDATED_REQ_WAIT_TIME
                .with_label_values(&[t])
                .observe(elapsed.as_secs() as f64);

            resp.set_other_error(OUTDATED_ERROR_MSG.to_owned());
        }
        Error::Full(allow) => {
            COPR_REQ_ERROR.with_label_values(&["full"]).inc();
            let mut errorpb = errorpb::Error::new();
            errorpb.set_message(format!("running batches reach limit {}", allow));
            let mut server_is_busy_err = ServerIsBusy::new();
            server_is_busy_err.set_reason(ENDPOINT_IS_BUSY.to_owned());
            errorpb.set_server_is_busy(server_is_busy_err);
            resp.set_region_error(errorpb);
        }
        Error::Other(_) => {
            resp.set_other_error(format!("{}", e));
            COPR_REQ_ERROR.with_label_values(&["other"]).inc();
        }
    }
    resp
}

fn on_error(e: Error, req: RequestTask) -> Statistics {
    let resp = err_resp(e);
    respond(resp, req)
}

fn notify_batch_failed<E: Into<Error> + Debug>(e: E, reqs: Vec<RequestTask>) {
    debug!("failed to handle batch request: {:?}", e);
    let resp = err_resp(e.into());
    for t in reqs {
        respond(resp.clone(), t);
    }
}

pub fn check_if_outdated(deadline: Instant, tp: i64) -> Result<()> {
    let now = Instant::now();
    if deadline <= now {
        return Err(Error::Outdated(deadline, now, tp));
    }
    Ok(())
}

fn respond(resp: Response, mut t: RequestTask) -> Statistics {
    t.stop_record_handling();
    (t.on_resp)(resp);
    t.statistics
}

pub struct TiDbEndPoint {
    snap: Box<Snapshot>,
}

impl TiDbEndPoint {
    pub fn new(snap: Box<Snapshot>) -> TiDbEndPoint {
        TiDbEndPoint { snap: snap }
    }
}

impl TiDbEndPoint {
    fn handle_request(&self, mut t: RequestTask) -> Statistics {
        t.stop_record_waiting();
        if let Err(e) = t.check_outdated() {
            return on_error(e, t);
        }
        let resp = match t.cop_req.take().unwrap() {
            Ok(CopRequest::Select(sel)) => self.handle_select(sel, &mut t),
            Ok(CopRequest::DAG(dag)) => self.handle_dag(dag, &mut t),
            Err(err) => Err(err),
        };
        match resp {
            Ok(r) => respond(r, t),
            Err(e) => on_error(e, t),
        }
    }

    fn handle_select(&self, sel: SelectRequest, t: &mut RequestTask) -> Result<Response> {
        let snap = SnapshotStore::new(
            self.snap.as_ref(),
            sel.get_start_ts(),
            t.req.get_context().get_isolation_level(),
        );
        let ctx = try!(SelectContext::new(sel, snap, t.deadline, &mut t.statistics));
        let range = t.req.get_ranges().to_vec();
        debug!("scanning range: {:?}", range);
        ctx.handle_request(t.req.get_tp(), range)
    }

    pub fn handle_dag(&self, dag: DAGRequest, t: &mut RequestTask) -> Result<Response> {
        let ranges = t.req.get_ranges().to_vec();
        let eval_ctx = Rc::new(box_try!(EvalContext::new(
            dag.get_time_zone_offset(),
            dag.get_flags()
        )));
        let ctx = DAGContext::new(
            dag,
            t.deadline,
            ranges,
            self.snap.as_ref(),
            eval_ctx.clone(),
            t.req.get_context().get_isolation_level(),
        );
        ctx.handle_request(&mut t.statistics)
    }
}

pub fn to_pb_error(err: &Error) -> select::Error {
    let mut e = select::Error::new();
    e.set_code(DEFAULT_ERROR_CODE);
    e.set_msg(format!("{}", err));
    e
}

pub fn prefix_next(key: &[u8]) -> Vec<u8> {
    let mut nk = key.to_vec();
    if nk.is_empty() {
        nk.push(0);
        return nk;
    }
    let mut i = nk.len() - 1;
    loop {
        if nk[i] == 255 {
            nk[i] = 0;
        } else {
            nk[i] += 1;
            return nk;
        }
        if i == 0 {
            nk = key.to_vec();
            nk.push(0);
            return nk;
        }
        i -= 1;
    }
}

/// `is_point` checks if the key range represents a point.
pub fn is_point(range: &KeyRange) -> bool {
    range.get_end() == &*prefix_next(range.get_start())
}

#[inline]
pub fn get_pk(col: &ColumnInfo, h: i64) -> Datum {
    if mysql::has_unsigned_flag(col.get_flag() as u64) {
        // PK column is unsigned
        Datum::U64(h as u64)
    } else {
        Datum::I64(h)
    }
}

#[inline]
pub fn get_chunk(chunks: &mut Vec<Chunk>) -> &mut Chunk {
    if chunks
        .last()
        .map_or(true, |chunk| chunk.get_rows_meta().len() >= BATCH_ROW_COUNT)
    {
        let chunk = Chunk::new();
        chunks.push(chunk);
    }
    chunks.last_mut().unwrap()
}

pub const STR_REQ_TYPE_SELECT: &'static str = "select";
pub const STR_REQ_TYPE_INDEX: &'static str = "index";
pub const STR_REQ_TYPE_DAG: &'static str = "dag";
pub const STR_REQ_TYPE_UNKNOWN: &'static str = "unknown";

#[inline]
pub fn get_req_type_str(tp: i64) -> &'static str {
    match tp {
        REQ_TYPE_SELECT => STR_REQ_TYPE_SELECT,
        REQ_TYPE_INDEX => STR_REQ_TYPE_INDEX,
        REQ_TYPE_DAG => STR_REQ_TYPE_DAG,
        _ => STR_REQ_TYPE_UNKNOWN,
    }
}

pub const STR_REQ_PRI_LOW: &'static str = "low";
pub const STR_REQ_PRI_NORMAL: &'static str = "normal";
pub const STR_REQ_PRI_HIGH: &'static str = "high";

#[inline]
pub fn get_req_pri_str(pri: CommandPri) -> &'static str {
    match pri {
        CommandPri::Low => STR_REQ_PRI_LOW,
        CommandPri::Normal => STR_REQ_PRI_NORMAL,
        CommandPri::High => STR_REQ_PRI_HIGH,
    }
}

#[cfg(test)]
mod tests {
    use super::*;
    use util::worker::Worker;
    use storage::engine::{self, TEMP_DIR};

    use kvproto::coprocessor::Request;

    use std::sync::*;
    use std::thread;
    use std::time::Duration;

    #[test]
    fn test_get_req_type_str() {
        assert_eq!(get_req_type_str(REQ_TYPE_SELECT), STR_REQ_TYPE_SELECT);
        assert_eq!(get_req_type_str(REQ_TYPE_INDEX), STR_REQ_TYPE_INDEX);
        assert_eq!(get_req_type_str(REQ_TYPE_DAG), STR_REQ_TYPE_DAG);
        assert_eq!(get_req_type_str(0), STR_REQ_TYPE_UNKNOWN);
    }

    #[test]
    fn test_req_outdated() {
        let mut worker = Worker::new("test-endpoint");
        let engine = engine::new_local_engine(TEMP_DIR, &[]).unwrap();
        let mut cfg = Config::default();
        cfg.end_point_concurrency = 1;
        let end_point = Host::new(engine, worker.scheduler(), &cfg);
        worker.start_batch(end_point, 30).unwrap();
        let (tx, rx) = mpsc::channel();
        let mut task = RequestTask::new(Request::new(), box move |msg| { tx.send(msg).unwrap(); });
        task.deadline -= Duration::from_secs(super::REQUEST_MAX_HANDLE_SECS);
        worker.schedule(Task::Request(task)).unwrap();
        let resp = rx.recv_timeout(Duration::from_secs(3)).unwrap();
        assert!(!resp.get_other_error().is_empty());
        assert_eq!(resp.get_other_error(), super::OUTDATED_ERROR_MSG);
    }

    #[test]
    fn test_too_many_reqs() {
        let mut worker = Worker::new("test-endpoint");
        let engine = engine::new_local_engine(TEMP_DIR, &[]).unwrap();
        let mut cfg = Config::default();
        cfg.end_point_concurrency = 1;
        let mut end_point = Host::new(engine, worker.scheduler(), &cfg);
        end_point.max_running_task_count = 3;
        worker.start_batch(end_point, 30).unwrap();
        let (tx, rx) = mpsc::channel();
        for pos in 0..30 * 4 {
            let tx = tx.clone();
            let mut req = Request::new();
            if pos % 3 == 0 {
                req.mut_context().set_priority(CommandPri::Low);
            } else if pos % 3 == 1 {
                req.mut_context().set_priority(CommandPri::Normal);
            } else {
                req.mut_context().set_priority(CommandPri::High);
            }
            let task = RequestTask::new(req, box move |msg| {
                thread::sleep(Duration::from_millis(100));
                let _ = tx.send(msg);
            });
            worker.schedule(Task::Request(task)).unwrap();
        }
        for _ in 0..120 {
            let resp = rx.recv_timeout(Duration::from_secs(3)).unwrap();
            if !resp.has_region_error() {
                continue;
            }
            assert!(resp.get_region_error().has_server_is_busy());
            return;
        }
        panic!("suppose to get ServerIsBusy error.");
    }
}<|MERGE_RESOLUTION|>--- conflicted
+++ resolved
@@ -130,12 +130,7 @@
 }
 
 impl Host {
-<<<<<<< HEAD
-    pub fn new(engine: Box<Engine>, scheduler: Scheduler<Task>, concurrency: usize) -> Host {
-=======
     pub fn new(engine: Box<Engine>, scheduler: Scheduler<Task>, cfg: &Config) -> Host {
-        // TODO: use true ContextFactory instead of DummyContextFactory
->>>>>>> ffdc8352
         Host {
             engine: engine,
             sched: scheduler,
