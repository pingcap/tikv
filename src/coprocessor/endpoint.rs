--- conflicted
+++ resolved
@@ -304,21 +304,6 @@
         self.handle_unary_request(req_ctx, handler_builder)
     }
 
-<<<<<<< HEAD
-impl<E: Engine> Runnable<Task<E>> for Host<E> {
-    // TODO: limit pending reqs
-    #[cfg_attr(feature = "cargo-clippy", allow(for_kv_map))]
-    fn run_batch(&mut self, tasks: &mut Vec<Task<E>>) {
-        let mut grouped_reqs = map![];
-        for task in tasks.drain(..) {
-            match task {
-                Task::Request(mut req) => {
-                    req.set_max_handle_duration(self.request_max_handle_duration);
-                    if let Err(e) = req.check_outdated() {
-                        let resp = err_resp(e, &mut self.basic_local_metrics);
-                        req.on_resp.respond(resp);
-                        continue;
-=======
     /// The real implementation of handling a stream request.
     ///
     /// It first retrieves a snapshot, then builds the `RequestHandler` over the snapshot and
@@ -400,7 +385,6 @@
                             // Finished
                             None
                         }
->>>>>>> dfdacc8d
                     }
                 }).filter_map(|resp_or_tracker| match resp_or_tracker {
                     Either::Left(resp) => Some(resp),
