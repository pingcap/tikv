--- conflicted
+++ resolved
@@ -267,17 +267,10 @@
         req: Request,
         on_resp: OnResponse,
         recursion_limit: u32,
-<<<<<<< HEAD
-        request_timeout_secs: u64,
-    ) -> RequestTask {
-        let timer = Instant::now_coarse();
-        let deadline = timer + Duration::from_secs(request_timeout_secs);
-=======
         request_max_handle_secs: u64,
     ) -> RequestTask {
         let timer = Instant::now_coarse();
         let deadline = timer + Duration::from_secs(request_max_handle_secs);
->>>>>>> 80de3d31
         let mut start_ts = None;
         let tp = req.get_tp();
         let mut table_scan = false;
@@ -563,11 +556,7 @@
         }
         Error::Outdated(deadline, now, scan_tag) => {
             let elapsed =
-<<<<<<< HEAD
-                now.duration_since(deadline) + Duration::from_secs(DEFAULT_REQUEST_MAX_HANDLE_SECS);
-=======
                 now.duration_since(deadline) + Duration::from_secs(request_max_handle_secs);
->>>>>>> 80de3d31
             metrics
                 .outdate_time
                 .with_label_values(&[scan_tag])
