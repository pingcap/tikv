--- conflicted
+++ resolved
@@ -501,10 +501,6 @@
     use tipb::expression::Expr;
 
     use crate::storage::TestEngineBuilder;
-<<<<<<< HEAD
-=======
-    use tikv_util::worker::FutureWorker;
->>>>>>> 7865df19
 
     /// A unary `RequestHandler` that always produces a fixture.
     struct UnaryFixture {
