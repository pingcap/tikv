// Copyright 2018 TiKV Project Authors. Licensed under Apache-2.0.

use std::marker::PhantomData;
use std::sync::Arc;
use std::time::Duration;

use async_stream::try_stream;
use futures::{future, Future, Stream};
use futures03::channel::mpsc;
use futures03::prelude::*;
use tokio::sync::Semaphore;

use kvproto::{coprocessor as coppb, errorpb, kvrpcpb};
#[cfg(feature = "protobuf-codec")]
use protobuf::CodedInputStream;
use protobuf::Message;
use tipb::{AnalyzeReq, AnalyzeType};
use tipb::{ChecksumRequest, ChecksumScanOn};
use tipb::{DagRequest, ExecType};

use crate::read_pool::ReadPoolHandle;
use crate::server::Config;
use crate::storage::kv::{self, with_tls_engine};
use crate::storage::{self, Engine, Snapshot, SnapshotStore};

use crate::coprocessor::cache::CachedRequestHandler;
use crate::coprocessor::interceptors::limit_concurrency;
use crate::coprocessor::interceptors::track;
use crate::coprocessor::metrics::*;
use crate::coprocessor::tracker::Tracker;
use crate::coprocessor::*;

/// Requests that need time of less than `LIGHT_TASK_THRESHOLD` is considered as light ones,
/// which means they don't need a permit from the semaphore before execution.
const LIGHT_TASK_THRESHOLD: Duration = Duration::from_millis(5);

/// A pool to build and run Coprocessor request handlers.
pub struct Endpoint<E: Engine> {
    /// The thread pool to run Coprocessor requests.
    read_pool: ReadPoolHandle,

    /// The concurrency limiter of the coprocessor.
    semaphore: Option<Arc<Semaphore>>,

    /// The recursion limit when parsing Coprocessor Protobuf requests.
    ///
    /// Note that this limit is ignored if we are using Prost.
    recursion_limit: u32,

    batch_row_limit: usize,
    stream_batch_row_limit: usize,
    stream_channel_size: usize,
    enable_batch_if_possible: bool,

    /// The soft time limit of handling Coprocessor requests.
    max_handle_duration: Duration,

    _phantom: PhantomData<E>,
}

impl<E: Engine> Clone for Endpoint<E> {
    fn clone(&self) -> Self {
        Self {
            read_pool: self.read_pool.clone(),
            semaphore: self.semaphore.clone(),
            ..*self
        }
    }
}

impl<E: Engine> tikv_util::AssertSend for Endpoint<E> {}

impl<E: Engine> Endpoint<E> {
    pub fn new(cfg: &Config, read_pool: ReadPoolHandle) -> Self {
        // FIXME: When yatp is used, we need to limit coprocessor requests in progress to avoid
        // using too much memory. However, if there are a number of large requests, small requests
        // will still be blocked. This needs to be improved.
        let semaphore = match &read_pool {
            ReadPoolHandle::Yatp { .. } => {
                Some(Arc::new(Semaphore::new(cfg.end_point_max_concurrency)))
            }
            _ => None,
        };
        Self {
            read_pool,
            semaphore,
            recursion_limit: cfg.end_point_recursion_limit,
            batch_row_limit: cfg.end_point_batch_row_limit,
            enable_batch_if_possible: cfg.end_point_enable_batch_if_possible,
            stream_batch_row_limit: cfg.end_point_stream_batch_row_limit,
            stream_channel_size: cfg.end_point_stream_channel_size,
            max_handle_duration: cfg.end_point_request_max_handle_duration.0,
            _phantom: Default::default(),
        }
    }

    /// Parse the raw `Request` to create `RequestHandlerBuilder` and `ReqContext`.
    /// Returns `Err` if fails.
    fn parse_request(
        &self,
        mut req: coppb::Request,
        peer: Option<String>,
        is_streaming: bool,
    ) -> Result<(RequestHandlerBuilder<E::Snap>, ReqContext)> {
        // This `Parser` is here because rust-proto supports customising its
        // recursion limit and Prost does not. Therefore we end up doing things
        // a bit differently for the two codecs.
        #[cfg(feature = "protobuf-codec")]
        struct Parser<'a> {
            input: CodedInputStream<'a>,
        }

        #[cfg(feature = "protobuf-codec")]
        impl<'a> Parser<'a> {
            fn new(data: &'a [u8], recursion_limit: u32) -> Parser<'a> {
                let mut input = CodedInputStream::from_bytes(data);
                input.set_recursion_limit(recursion_limit);
                Parser { input }
            }

            fn merge_to(&mut self, target: &mut impl Message) -> Result<()> {
                box_try!(target.merge_from(&mut self.input));
                Ok(())
            }
        }

        #[cfg(feature = "prost-codec")]
        struct Parser<'a> {
            input: &'a [u8],
        }

        #[cfg(feature = "prost-codec")]
        impl<'a> Parser<'a> {
            fn new(input: &'a [u8], _: u32) -> Parser<'a> {
                Parser { input }
            }

            fn merge_to(&self, target: &mut impl Message) -> Result<()> {
                box_try!(target.merge_from_bytes(&self.input));
                Ok(())
            }
        }

        fail_point!("coprocessor_parse_request", |_| Err(box_err!(
            "unsupported tp (failpoint)"
        )));

        let (context, data, ranges, mut start_ts) = (
            req.take_context(),
            req.take_data(),
            req.take_ranges().to_vec(),
            req.get_start_ts(),
        );
        let cache_match_version = if req.get_is_cache_enabled() {
            Some(req.get_cache_if_match_version())
        } else {
            None
        };

        // Prost and rust-proto require different mutability.
        #[allow(unused_mut)]
        let mut parser = Parser::new(&data, self.recursion_limit);
        let req_ctx: ReqContext;
        let builder: RequestHandlerBuilder<E::Snap>;

        match req.get_tp() {
            REQ_TYPE_DAG => {
                let mut dag = DagRequest::default();
                parser.merge_to(&mut dag)?;
                let mut table_scan = false;
                let mut is_desc_scan = false;
                if let Some(scan) = dag.get_executors().iter().next() {
                    table_scan = scan.get_tp() == ExecType::TypeTableScan;
                    if table_scan {
                        is_desc_scan = scan.get_tbl_scan().get_desc();
                    } else {
                        is_desc_scan = scan.get_idx_scan().get_desc();
                    }
                }
                if start_ts == 0 {
                    start_ts = dag.get_start_ts_fallback();
                }
                let tag = if table_scan {
                    ReqTag::select
                } else {
                    ReqTag::index
                };

                req_ctx = ReqContext::new(
                    tag,
                    context,
                    ranges.as_slice(),
                    self.max_handle_duration,
                    peer,
                    Some(is_desc_scan),
                    Some(start_ts),
                    cache_match_version,
                );
                let batch_row_limit = self.get_batch_row_limit(is_streaming);
                let enable_batch_if_possible = self.enable_batch_if_possible;
                builder = Box::new(move |snap, req_ctx: &ReqContext| {
                    // TODO: Remove explicit type once rust-lang#41078 is resolved
                    let data_version = snap.get_data_version();
                    let store = SnapshotStore::new(
                        snap,
                        start_ts.into(),
                        req_ctx.context.get_isolation_level(),
                        !req_ctx.context.get_not_fill_cache(),
                        req_ctx.bypass_locks.clone(),
                        req.get_is_cache_enabled(),
                    );
                    dag::DagHandlerBuilder::new(
                        dag,
                        ranges,
                        store,
                        req_ctx.deadline,
                        batch_row_limit,
                        is_streaming,
                        req.get_is_cache_enabled(),
                    )
                    .data_version(data_version)
                    .enable_batch_if_possible(enable_batch_if_possible)
                    .build()
                });
            }
            REQ_TYPE_ANALYZE => {
                let mut analyze = AnalyzeReq::default();
                parser.merge_to(&mut analyze)?;
                let table_scan = analyze.get_tp() == AnalyzeType::TypeColumn;
                if start_ts == 0 {
                    start_ts = analyze.get_start_ts_fallback();
                }

                let tag = if table_scan {
                    ReqTag::analyze_table
                } else {
                    ReqTag::analyze_index
                };
                req_ctx = ReqContext::new(
                    tag,
                    context,
                    ranges.as_slice(),
                    self.max_handle_duration,
                    peer,
                    None,
                    Some(start_ts),
                    cache_match_version,
                );
                builder = Box::new(move |snap, req_ctx: &_| {
                    // TODO: Remove explicit type once rust-lang#41078 is resolved
                    statistics::analyze::AnalyzeContext::new(
                        analyze, ranges, start_ts, snap, req_ctx,
                    )
                    .map(|h| h.into_boxed())
                });
            }
            REQ_TYPE_CHECKSUM => {
                let mut checksum = ChecksumRequest::default();
                parser.merge_to(&mut checksum)?;
                let table_scan = checksum.get_scan_on() == ChecksumScanOn::Table;
                if start_ts == 0 {
                    start_ts = checksum.get_start_ts_fallback();
                }

                let tag = if table_scan {
                    ReqTag::checksum_table
                } else {
                    ReqTag::checksum_index
                };
                req_ctx = ReqContext::new(
                    tag,
                    context,
                    ranges.as_slice(),
                    self.max_handle_duration,
                    peer,
                    None,
                    Some(start_ts),
                    cache_match_version,
                );
                builder = Box::new(move |snap, req_ctx: &_| {
                    // TODO: Remove explicit type once rust-lang#41078 is resolved
                    checksum::ChecksumContext::new(checksum, ranges, start_ts, snap, req_ctx)
                        .map(|h| h.into_boxed())
                });
            }
            tp => return Err(box_err!("unsupported tp {}", tp)),
        };
        Ok((builder, req_ctx))
    }

    /// Get the batch row limit configuration.
    #[inline]
    fn get_batch_row_limit(&self, is_streaming: bool) -> usize {
        if is_streaming {
            self.stream_batch_row_limit
        } else {
            self.batch_row_limit
        }
    }
    #[inline]
    fn async_snapshot(
        engine: &E,
        ctx: &kvrpcpb::Context,
    ) -> impl std::future::Future<Output = Result<E::Snap>> {
<<<<<<< HEAD
        let (callback, future) = tikv_util::future::paired_std_future_callback();
        let val = engine.async_snapshot(ctx, None, callback);
        // make engine not cross yield point
        async move {
            val?; // propagate error
            let (_ctx, result) = future
                .map_err(|cancel| KvError::from(KvErrorInner::Other(box_err!(cancel))))
                .await?;
            // map storage::kv::Error -> storage::txn::Error -> storage::Error
            result.map_err(Error::from)
        }
=======
        kv::snapshot(engine, ctx).map_err(Error::from)
>>>>>>> ee39b4e7
    }
    /// The real implementation of handling a unary request.
    ///
    /// It first retrieves a snapshot, then builds the `RequestHandler` over the snapshot and
    /// the given `handler_builder`. Finally, it calls the unary request interface of the
    /// `RequestHandler` to process the request and produce a result.
    async fn handle_unary_request_impl(
        semaphore: Option<Arc<Semaphore>>,
        mut tracker: Box<Tracker>,
        handler_builder: RequestHandlerBuilder<E::Snap>,
    ) -> Result<coppb::Response> {
        // When this function is being executed, it may be queued for a long time, so that
        // deadline may exceed.
        tracker.on_scheduled();
        tracker.req_ctx.deadline.check()?;

        // Safety: spawning this function using a `FuturePool` ensures that a TLS engine
        // exists.
        let snapshot = unsafe {
            with_tls_engine(|engine| Self::async_snapshot(engine, &tracker.req_ctx.context))
        }
        .await?;
        // When snapshot is retrieved, deadline may exceed.
        tracker.on_snapshot_finished();
        tracker.req_ctx.deadline.check()?;

        let mut handler = if tracker.req_ctx.cache_match_version.is_some()
            && tracker.req_ctx.cache_match_version == snapshot.get_data_version()
        {
            // Build a cached request handler instead if cache version is matching.
            CachedRequestHandler::builder()(snapshot, &tracker.req_ctx)?
        } else {
            handler_builder(snapshot, &tracker.req_ctx)?
        };

        tracker.on_begin_all_items();

        let handle_request_future = track(handler.handle_request(), &mut tracker);
        let result = if let Some(semaphore) = &semaphore {
            limit_concurrency(handle_request_future, semaphore, LIGHT_TASK_THRESHOLD).await
        } else {
            handle_request_future.await
        };

        // There might be errors when handling requests. In this case, we still need its
        // execution metrics.
        let mut storage_stats = Statistics::default();
        handler.collect_scan_statistics(&mut storage_stats);
        tracker.collect_storage_statistics(storage_stats);
        let exec_details = tracker.get_item_exec_details();

        tracker.on_finish_all_items();
        let mut resp = match result {
            Ok(resp) => {
                COPR_RESP_SIZE.inc_by(resp.data.len() as i64);
                resp
            }
            Err(e) => make_error_response(e),
        };
        resp.set_exec_details(exec_details);
        Ok(resp)
    }

    /// Handle a unary request and run on the read pool.
    ///
    /// Returns `Err(err)` if the read pool is full. Returns `Ok(future)` in other cases.
    /// The future inside may be an error however.
    fn handle_unary_request(
        &self,
        req_ctx: ReqContext,
        handler_builder: RequestHandlerBuilder<E::Snap>,
    ) -> impl Future<Item = coppb::Response, Error = Error> {
        let priority = req_ctx.context.get_priority();
        let task_id = req_ctx.build_task_id();
        // box the tracker so that moving it is cheap.
        let tracker = Box::new(Tracker::new(req_ctx));

        self.read_pool
            .spawn_handle(
                Self::handle_unary_request_impl(self.semaphore.clone(), tracker, handler_builder),
                priority,
                task_id,
            )
            .map_err(|_| Error::MaxPendingTasksExceeded)
            .flatten()
    }

    /// Parses and handles a unary request. Returns a future that will never fail. If there are
    /// errors during parsing or handling, they will be converted into a `Response` as the success
    /// result of the future.
    #[inline]
    pub fn parse_and_handle_unary_request(
        &self,
        req: coppb::Request,
        peer: Option<String>,
    ) -> impl Future<Item = coppb::Response, Error = ()> {
        let result_of_future = self
            .parse_request(req, peer, false)
            .map(|(handler_builder, req_ctx)| self.handle_unary_request(req_ctx, handler_builder));

        future::result(result_of_future)
            .flatten()
            .or_else(|e| Ok(make_error_response(e)))
    }

    /// The real implementation of handling a stream request.
    ///
    /// It first retrieves a snapshot, then builds the `RequestHandler` over the snapshot and
    /// the given `handler_builder`. Finally, it calls the stream request interface of the
    /// `RequestHandler` multiple times to process the request and produce multiple results.
    fn handle_stream_request_impl(
        semaphore: Option<Arc<Semaphore>>,
        mut tracker: Box<Tracker>,
        handler_builder: RequestHandlerBuilder<E::Snap>,
    ) -> impl futures03::stream::Stream<Item = Result<coppb::Response>> {
        try_stream! {
            let _permit = if let Some(semaphore) = semaphore.as_ref() {
                Some(semaphore.acquire().await)
            } else {
                None
            };

            // When this function is being executed, it may be queued for a long time, so that
            // deadline may exceed.
            tracker.on_scheduled();
            tracker.req_ctx.deadline.check()?;

            // Safety: spawning this function using a `FuturePool` ensures that a TLS engine
            // exists.
            let snapshot = unsafe {
                with_tls_engine(|engine| Self::async_snapshot(engine, &tracker.req_ctx.context))
            }
            .await?;
            // When snapshot is retrieved, deadline may exceed.
            tracker.on_snapshot_finished();
            tracker.req_ctx.deadline.check()?;

            let mut handler = handler_builder(snapshot, &tracker.req_ctx)?;

            tracker.on_begin_all_items();

            loop {
                tracker.on_begin_item();

                let result = handler.handle_streaming_request();
                let mut storage_stats = Statistics::default();
                handler.collect_scan_statistics(&mut storage_stats);

                tracker.on_finish_item(Some(storage_stats));
                let exec_details = tracker.get_item_exec_details();

                match result {
                    Err(e) => {
                        let mut resp = make_error_response(e);
                        resp.set_exec_details(exec_details);
                        yield resp;
                        break;
                    },
                    Ok((None, _)) => break,
                    Ok((Some(mut resp), finished)) => {
                        COPR_RESP_SIZE.inc_by(resp.data.len() as i64);
                        resp.set_exec_details(exec_details);
                        yield resp;
                        if finished {
                            break;
                        }
                    }
                }
            }
            tracker.on_finish_all_items();
        }
    }

    /// Handle a stream request and run on the read pool.
    ///
    /// Returns `Err(err)` if the read pool is full. Returns `Ok(stream)` in other cases.
    /// The stream inside may produce errors however.
    fn handle_stream_request(
        &self,
        req_ctx: ReqContext,
        handler_builder: RequestHandlerBuilder<E::Snap>,
    ) -> Result<impl futures03::stream::Stream<Item = Result<coppb::Response>>> {
        let (tx, rx) = mpsc::channel::<Result<coppb::Response>>(self.stream_channel_size);
        let priority = req_ctx.context.get_priority();
        let task_id = req_ctx.build_task_id();
        let tracker = Box::new(Tracker::new(req_ctx));

        self.read_pool
            .spawn(
                Self::handle_stream_request_impl(self.semaphore.clone(), tracker, handler_builder)
                    .then(futures03::future::ok::<_, mpsc::SendError>)
                    .forward(tx)
                    .unwrap_or_else(|e| {
                        warn!("coprocessor stream send error"; "error" => %e);
                    }),
                priority,
                task_id,
            )
            .map_err(|_| Error::MaxPendingTasksExceeded)?;
        Ok(rx)
    }

    /// Parses and handles a stream request. Returns a stream that produce each result in a
    /// `Response` and will never fail. If there are errors during parsing or handling, they will
    /// be converted into a `Response` as the only stream item.
    #[inline]
    pub fn parse_and_handle_stream_request(
        &self,
        req: coppb::Request,
        peer: Option<String>,
    ) -> impl Stream<Item = coppb::Response, Error = ()> {
        let result_of_stream =
            self.parse_request(req, peer, true)
                .and_then(|(handler_builder, req_ctx)| {
                    self.handle_stream_request(req_ctx, handler_builder)
                }); // Result<Stream<Resp, Error>, Error>

        futures03::stream::once(futures03::future::ready(result_of_stream)) // Stream<Stream<Resp, Error>, Error>
            .try_flatten() // Stream<Resp, Error>
            .or_else(|e| futures03::future::ok(make_error_response(e))) // Stream<Resp, ()>
            .compat()
    }
}

fn make_error_response(e: Error) -> coppb::Response {
    warn!(
        "error-response";
        "err" => %e
    );
    let mut resp = coppb::Response::default();
    let tag;
    match e {
        Error::Region(e) => {
            tag = storage::get_tag_from_header(&e);
            resp.set_region_error(e);
        }
        Error::Locked(info) => {
            tag = "meet_lock";
            resp.set_locked(info);
        }
        Error::DeadlineExceeded => {
            tag = "deadline_exceeded";
            resp.set_other_error(e.to_string());
        }
        Error::MaxPendingTasksExceeded => {
            tag = "max_pending_tasks_exceeded";
            let mut server_is_busy_err = errorpb::ServerIsBusy::default();
            server_is_busy_err.set_reason(e.to_string());
            let mut errorpb = errorpb::Error::default();
            errorpb.set_message(e.to_string());
            errorpb.set_server_is_busy(server_is_busy_err);
            resp.set_region_error(errorpb);
        }
        Error::Other(_) => {
            tag = "other";
            resp.set_other_error(e.to_string());
        }
    };
    COPR_REQ_ERROR.with_label_values(&[tag]).inc();
    resp
}

#[cfg(test)]
mod tests {
    use super::*;

    use std::sync::{atomic, mpsc};
    use std::thread;
    use std::vec;

    use futures03::executor::block_on_stream;

    use tipb::Executor;
    use tipb::Expr;

    use crate::config::CoprReadPoolConfig;
    use crate::coprocessor::readpool_impl::build_read_pool_for_test;
    use crate::read_pool::ReadPool;
    use crate::storage::kv::RocksEngine;
    use crate::storage::TestEngineBuilder;
    use protobuf::Message;

    /// A unary `RequestHandler` that always produces a fixture.
    struct UnaryFixture {
        handle_duration_millis: u64,
        result: Option<Result<coppb::Response>>,
    }

    impl UnaryFixture {
        pub fn new(result: Result<coppb::Response>) -> UnaryFixture {
            UnaryFixture {
                handle_duration_millis: 0,
                result: Some(result),
            }
        }

        pub fn new_with_duration(
            result: Result<coppb::Response>,
            handle_duration_millis: u64,
        ) -> UnaryFixture {
            UnaryFixture {
                handle_duration_millis,
                result: Some(result),
            }
        }
    }

    #[async_trait]
    impl RequestHandler for UnaryFixture {
        async fn handle_request(&mut self) -> Result<coppb::Response> {
            thread::sleep(Duration::from_millis(self.handle_duration_millis));
            self.result.take().unwrap()
        }
    }

    /// A streaming `RequestHandler` that always produces a fixture.
    struct StreamFixture {
        result_len: usize,
        result_iter: vec::IntoIter<Result<coppb::Response>>,
        handle_durations_millis: vec::IntoIter<u64>,
        nth: usize,
    }

    impl StreamFixture {
        pub fn new(result: Vec<Result<coppb::Response>>) -> StreamFixture {
            let len = result.len();
            StreamFixture {
                result_len: len,
                result_iter: result.into_iter(),
                handle_durations_millis: vec![0; len].into_iter(),
                nth: 0,
            }
        }

        pub fn new_with_duration(
            result: Vec<Result<coppb::Response>>,
            handle_durations_millis: Vec<u64>,
        ) -> StreamFixture {
            assert_eq!(result.len(), handle_durations_millis.len());
            StreamFixture {
                result_len: result.len(),
                result_iter: result.into_iter(),
                handle_durations_millis: handle_durations_millis.into_iter(),
                nth: 0,
            }
        }
    }

    impl RequestHandler for StreamFixture {
        fn handle_streaming_request(&mut self) -> Result<(Option<coppb::Response>, bool)> {
            let is_finished = if self.result_len == 0 {
                true
            } else {
                self.nth >= (self.result_len - 1)
            };
            let ret = match self.result_iter.next() {
                None => {
                    assert!(is_finished);
                    Ok((None, is_finished))
                }
                Some(val) => {
                    let handle_duration_ms = self.handle_durations_millis.next().unwrap();
                    thread::sleep(Duration::from_millis(handle_duration_ms));
                    match val {
                        Ok(resp) => Ok((Some(resp), is_finished)),
                        Err(e) => Err(e),
                    }
                }
            };
            self.nth += 1;

            ret
        }
    }

    /// A streaming `RequestHandler` that produces values according a closure.
    struct StreamFromClosure {
        result_generator: Box<dyn Fn(usize) -> HandlerStreamStepResult + Send>,
        nth: usize,
    }

    impl StreamFromClosure {
        pub fn new<F>(result_generator: F) -> StreamFromClosure
        where
            F: Fn(usize) -> HandlerStreamStepResult + Send + 'static,
        {
            StreamFromClosure {
                result_generator: Box::new(result_generator),
                nth: 0,
            }
        }
    }

    impl RequestHandler for StreamFromClosure {
        fn handle_streaming_request(&mut self) -> Result<(Option<coppb::Response>, bool)> {
            let result = (self.result_generator)(self.nth);
            self.nth += 1;
            result
        }
    }

    #[test]
    fn test_outdated_request() {
        let engine = TestEngineBuilder::new().build().unwrap();
        let read_pool = ReadPool::from(build_read_pool_for_test(
            &CoprReadPoolConfig::default_for_test(),
            engine,
        ));
        let cop = Endpoint::<RocksEngine>::new(&Config::default(), read_pool.handle());

        // a normal request
        let handler_builder =
            Box::new(|_, _: &_| Ok(UnaryFixture::new(Ok(coppb::Response::default())).into_boxed()));
        let resp = cop
            .handle_unary_request(ReqContext::default_for_test(), handler_builder)
            .wait()
            .unwrap();
        assert!(resp.get_other_error().is_empty());

        // an outdated request
        let handler_builder =
            Box::new(|_, _: &_| Ok(UnaryFixture::new(Ok(coppb::Response::default())).into_boxed()));
        let outdated_req_ctx = ReqContext::new(
            ReqTag::test,
            kvrpcpb::Context::default(),
            &[],
            Duration::from_secs(0),
            None,
            None,
            None,
            None,
        );
        assert!(cop
            .handle_unary_request(outdated_req_ctx, handler_builder)
            .wait()
            .is_err());
    }

    #[test]
    fn test_stack_guard() {
        let engine = TestEngineBuilder::new().build().unwrap();
        let read_pool = ReadPool::from(build_read_pool_for_test(
            &CoprReadPoolConfig::default_for_test(),
            engine,
        ));
        let mut cop = Endpoint::<RocksEngine>::new(&Config::default(), read_pool.handle());
        cop.recursion_limit = 100;

        let req = {
            let mut expr = Expr::default();
            // The recursion limit in Prost and rust-protobuf (by default) is 100 (for rust-protobuf,
            // that limit is set to 1000 as a configuration default).
            for _ in 0..101 {
                let mut e = Expr::default();
                e.mut_children().push(expr);
                expr = e;
            }
            let mut e = Executor::default();
            e.mut_selection().mut_conditions().push(expr);
            let mut dag = DagRequest::default();
            dag.mut_executors().push(e);
            let mut req = coppb::Request::default();
            req.set_tp(REQ_TYPE_DAG);
            req.set_data(dag.write_to_bytes().unwrap());
            req
        };

        let resp: coppb::Response = cop
            .parse_and_handle_unary_request(req, None)
            .wait()
            .unwrap();
        assert!(!resp.get_other_error().is_empty());
    }

    #[test]
    fn test_invalid_req_type() {
        let engine = TestEngineBuilder::new().build().unwrap();
        let read_pool = ReadPool::from(build_read_pool_for_test(
            &CoprReadPoolConfig::default_for_test(),
            engine,
        ));
        let cop = Endpoint::<RocksEngine>::new(&Config::default(), read_pool.handle());

        let mut req = coppb::Request::default();
        req.set_tp(9999);

        let resp: coppb::Response = cop
            .parse_and_handle_unary_request(req, None)
            .wait()
            .unwrap();
        assert!(!resp.get_other_error().is_empty());
    }

    #[test]
    fn test_invalid_req_body() {
        let engine = TestEngineBuilder::new().build().unwrap();
        let read_pool = ReadPool::from(build_read_pool_for_test(
            &CoprReadPoolConfig::default_for_test(),
            engine,
        ));
        let cop = Endpoint::<RocksEngine>::new(&Config::default(), read_pool.handle());

        let mut req = coppb::Request::default();
        req.set_tp(REQ_TYPE_DAG);
        req.set_data(vec![1, 2, 3]);

        let resp = cop
            .parse_and_handle_unary_request(req, None)
            .wait()
            .unwrap();
        assert!(!resp.get_other_error().is_empty());
    }

    #[test]
    fn test_full() {
        use crate::storage::kv::{destroy_tls_engine, set_tls_engine};
        use std::sync::Mutex;
        use tikv_util::future_pool::Builder;

        let engine = TestEngineBuilder::new().build().unwrap();

        let read_pool = ReadPool::from(
            CoprReadPoolConfig {
                normal_concurrency: 1,
                max_tasks_per_worker_normal: 2,
                ..CoprReadPoolConfig::default_for_test()
            }
            .to_future_pool_configs()
            .into_iter()
            .map(|config| {
                let engine = Arc::new(Mutex::new(engine.clone()));
                Builder::from_config(config)
                    .name_prefix("coprocessor_endpoint_test_full")
                    .after_start(move || set_tls_engine(engine.lock().unwrap().clone()))
                    // Safety: we call `set_` and `destroy_` with the same engine type.
                    .before_stop(|| unsafe { destroy_tls_engine::<RocksEngine>() })
                    .build()
            })
            .collect::<Vec<_>>(),
        );

        let cop = Endpoint::<RocksEngine>::new(&Config::default(), read_pool.handle());

        let (tx, rx) = mpsc::channel();

        // first 2 requests are processed as normal and laters are returned as errors
        for i in 0..5 {
            let mut response = coppb::Response::default();
            response.set_data(vec![1, 2, i]);

            let mut context = kvrpcpb::Context::default();
            context.set_priority(kvrpcpb::CommandPri::Normal);

            let handler_builder = Box::new(|_, _: &_| {
                Ok(UnaryFixture::new_with_duration(Ok(response), 1000).into_boxed())
            });
            let future = cop.handle_unary_request(ReqContext::default_for_test(), handler_builder);
            let tx = tx.clone();
            thread::spawn(move || {
                tx.send(future.wait()).unwrap();
            });
            thread::sleep(Duration::from_millis(100));
        }

        // verify
        for _ in 2..5 {
            assert!(rx.recv().unwrap().is_err());
        }
        for i in 0..2 {
            let resp = rx.recv().unwrap().unwrap();
            assert_eq!(resp.get_data(), [1, 2, i]);
            assert!(!resp.has_region_error());
        }
    }

    #[test]
    fn test_error_unary_response() {
        let engine = TestEngineBuilder::new().build().unwrap();
        let read_pool = ReadPool::from(build_read_pool_for_test(
            &CoprReadPoolConfig::default_for_test(),
            engine,
        ));
        let cop = Endpoint::<RocksEngine>::new(&Config::default(), read_pool.handle());

        let handler_builder =
            Box::new(|_, _: &_| Ok(UnaryFixture::new(Err(box_err!("foo"))).into_boxed()));
        let resp = cop
            .handle_unary_request(ReqContext::default_for_test(), handler_builder)
            .wait()
            .unwrap();
        assert_eq!(resp.get_data().len(), 0);
        assert!(!resp.get_other_error().is_empty());
    }

    #[test]
    fn test_error_streaming_response() {
        let engine = TestEngineBuilder::new().build().unwrap();
        let read_pool = ReadPool::from(build_read_pool_for_test(
            &CoprReadPoolConfig::default_for_test(),
            engine,
        ));
        let cop = Endpoint::<RocksEngine>::new(&Config::default(), read_pool.handle());

        // Fail immediately
        let handler_builder =
            Box::new(|_, _: &_| Ok(StreamFixture::new(vec![Err(box_err!("foo"))]).into_boxed()));
        let resp_vec = block_on_stream(
            cop.handle_stream_request(ReqContext::default_for_test(), handler_builder)
                .unwrap(),
        )
        .collect::<Result<Vec<_>>>()
        .unwrap();
        assert_eq!(resp_vec.len(), 1);
        assert_eq!(resp_vec[0].get_data().len(), 0);
        assert!(!resp_vec[0].get_other_error().is_empty());

        // Fail after some success responses
        let mut responses = Vec::new();
        for i in 0..5 {
            let mut resp = coppb::Response::default();
            resp.set_data(vec![1, 2, i]);
            responses.push(Ok(resp));
        }
        responses.push(Err(box_err!("foo")));

        let handler_builder = Box::new(|_, _: &_| Ok(StreamFixture::new(responses).into_boxed()));
        let resp_vec = block_on_stream(
            cop.handle_stream_request(ReqContext::default_for_test(), handler_builder)
                .unwrap(),
        )
        .collect::<Result<Vec<_>>>()
        .unwrap();
        assert_eq!(resp_vec.len(), 6);
        for i in 0..5 {
            assert_eq!(resp_vec[i].get_data(), [1, 2, i as u8]);
        }
        assert_eq!(resp_vec[5].get_data().len(), 0);
        assert!(!resp_vec[5].get_other_error().is_empty());
    }

    #[test]
    fn test_empty_streaming_response() {
        let engine = TestEngineBuilder::new().build().unwrap();
        let read_pool = ReadPool::from(build_read_pool_for_test(
            &CoprReadPoolConfig::default_for_test(),
            engine,
        ));
        let cop = Endpoint::<RocksEngine>::new(&Config::default(), read_pool.handle());

        let handler_builder = Box::new(|_, _: &_| Ok(StreamFixture::new(vec![]).into_boxed()));
        let resp_vec = block_on_stream(
            cop.handle_stream_request(ReqContext::default_for_test(), handler_builder)
                .unwrap(),
        )
        .collect::<Result<Vec<_>>>()
        .unwrap();
        assert_eq!(resp_vec.len(), 0);
    }

    // TODO: Test panic?

    #[test]
    fn test_special_streaming_handlers() {
        let engine = TestEngineBuilder::new().build().unwrap();
        let read_pool = ReadPool::from(build_read_pool_for_test(
            &CoprReadPoolConfig::default_for_test(),
            engine,
        ));
        let cop = Endpoint::<RocksEngine>::new(&Config::default(), read_pool.handle());

        // handler returns `finished == true` should not be called again.
        let counter = Arc::new(atomic::AtomicIsize::new(0));
        let counter_clone = Arc::clone(&counter);
        let handler = StreamFromClosure::new(move |nth| match nth {
            0 => {
                let mut resp = coppb::Response::default();
                resp.set_data(vec![1, 2, 7]);
                Ok((Some(resp), true))
            }
            _ => {
                // we cannot use `unreachable!()` here because CpuPool catches panic.
                counter_clone.store(1, atomic::Ordering::SeqCst);
                Err(box_err!("unreachable"))
            }
        });
        let handler_builder = Box::new(move |_, _: &_| Ok(handler.into_boxed()));
        let resp_vec = block_on_stream(
            cop.handle_stream_request(ReqContext::default_for_test(), handler_builder)
                .unwrap(),
        )
        .collect::<Result<Vec<_>>>()
        .unwrap();
        assert_eq!(resp_vec.len(), 1);
        assert_eq!(resp_vec[0].get_data(), [1, 2, 7]);
        assert_eq!(counter.load(atomic::Ordering::SeqCst), 0);

        // handler returns `None` but `finished == false` should not be called again.
        let counter = Arc::new(atomic::AtomicIsize::new(0));
        let counter_clone = Arc::clone(&counter);
        let handler = StreamFromClosure::new(move |nth| match nth {
            0 => {
                let mut resp = coppb::Response::default();
                resp.set_data(vec![1, 2, 13]);
                Ok((Some(resp), false))
            }
            1 => Ok((None, false)),
            _ => {
                counter_clone.store(1, atomic::Ordering::SeqCst);
                Err(box_err!("unreachable"))
            }
        });
        let handler_builder = Box::new(move |_, _: &_| Ok(handler.into_boxed()));
        let resp_vec = block_on_stream(
            cop.handle_stream_request(ReqContext::default_for_test(), handler_builder)
                .unwrap(),
        )
        .collect::<Result<Vec<_>>>()
        .unwrap();
        assert_eq!(resp_vec.len(), 1);
        assert_eq!(resp_vec[0].get_data(), [1, 2, 13]);
        assert_eq!(counter.load(atomic::Ordering::SeqCst), 0);

        // handler returns `Err(..)` should not be called again.
        let counter = Arc::new(atomic::AtomicIsize::new(0));
        let counter_clone = Arc::clone(&counter);
        let handler = StreamFromClosure::new(move |nth| match nth {
            0 => {
                let mut resp = coppb::Response::default();
                resp.set_data(vec![1, 2, 23]);
                Ok((Some(resp), false))
            }
            1 => Err(box_err!("foo")),
            _ => {
                counter_clone.store(1, atomic::Ordering::SeqCst);
                Err(box_err!("unreachable"))
            }
        });
        let handler_builder = Box::new(move |_, _: &_| Ok(handler.into_boxed()));
        let resp_vec = block_on_stream(
            cop.handle_stream_request(ReqContext::default_for_test(), handler_builder)
                .unwrap(),
        )
        .collect::<Result<Vec<_>>>()
        .unwrap();
        assert_eq!(resp_vec.len(), 2);
        assert_eq!(resp_vec[0].get_data(), [1, 2, 23]);
        assert!(!resp_vec[1].get_other_error().is_empty());
        assert_eq!(counter.load(atomic::Ordering::SeqCst), 0);
    }

    #[test]
    fn test_channel_size() {
        let engine = TestEngineBuilder::new().build().unwrap();
        let read_pool = ReadPool::from(build_read_pool_for_test(
            &CoprReadPoolConfig::default_for_test(),
            engine,
        ));
        let cop = Endpoint::<RocksEngine>::new(
            &Config {
                end_point_stream_channel_size: 3,
                ..Config::default()
            },
            read_pool.handle(),
        );

        let counter = Arc::new(atomic::AtomicIsize::new(0));
        let counter_clone = Arc::clone(&counter);
        let handler = StreamFromClosure::new(move |nth| {
            // produce an infinite stream
            let mut resp = coppb::Response::default();
            resp.set_data(vec![1, 2, nth as u8]);
            counter_clone.fetch_add(1, atomic::Ordering::SeqCst);
            Ok((Some(resp), false))
        });
        let handler_builder = Box::new(move |_, _: &_| Ok(handler.into_boxed()));
        let resp_vec = block_on_stream(
            cop.handle_stream_request(ReqContext::default_for_test(), handler_builder)
                .unwrap(),
        )
        .take(7)
        .collect::<Result<Vec<_>>>()
        .unwrap();
        assert_eq!(resp_vec.len(), 7);
        assert!(counter.load(atomic::Ordering::SeqCst) < 14);
    }

    #[test]
    fn test_handle_time() {
        use tikv_util::config::ReadableDuration;

        /// Asserted that the snapshot can be retrieved in 500ms.
        const SNAPSHOT_DURATION_MS: i64 = 500;

        /// Asserted that the delay caused by OS scheduling other tasks is smaller than 200ms.
        /// This is mostly for CI.
        const HANDLE_ERROR_MS: i64 = 200;

        /// The acceptable error range for a coarse timer. Note that we use CLOCK_MONOTONIC_COARSE
        /// which can be slewed by time adjustment code (e.g., NTP, PTP).
        const COARSE_ERROR_MS: i64 = 50;

        /// The duration that payload executes.
        const PAYLOAD_SMALL: i64 = 3000;
        const PAYLOAD_LARGE: i64 = 6000;

        let engine = TestEngineBuilder::new().build().unwrap();

        let read_pool = ReadPool::from(build_read_pool_for_test(
            &CoprReadPoolConfig {
                low_concurrency: 1,
                normal_concurrency: 1,
                high_concurrency: 1,
                ..CoprReadPoolConfig::default_for_test()
            },
            engine,
        ));

        let mut config = Config::default();
        config.end_point_request_max_handle_duration =
            ReadableDuration::millis((PAYLOAD_SMALL + PAYLOAD_LARGE) as u64 * 2);

        let cop = Endpoint::<RocksEngine>::new(&config, read_pool.handle());

        let (tx, rx) = std::sync::mpsc::channel();

        // A request that requests execution details.
        let mut req_with_exec_detail = ReqContext::default_for_test();
        req_with_exec_detail.context.set_handle_time(true);

        {
            let mut wait_time: i64 = 0;

            // Request 1: Unary, success response.
            let handler_builder = Box::new(|_, _: &_| {
                Ok(UnaryFixture::new_with_duration(
                    Ok(coppb::Response::default()),
                    PAYLOAD_SMALL as u64,
                )
                .into_boxed())
            });
            let resp_future_1 =
                cop.handle_unary_request(req_with_exec_detail.clone(), handler_builder);
            let sender = tx.clone();
            thread::spawn(move || sender.send(vec![resp_future_1.wait().unwrap()]).unwrap());
            // Sleep a while to make sure that thread is spawn and snapshot is taken.
            thread::sleep(Duration::from_millis(SNAPSHOT_DURATION_MS as u64));

            // Request 2: Unary, error response.
            let handler_builder = Box::new(|_, _: &_| {
                Ok(
                    UnaryFixture::new_with_duration(Err(box_err!("foo")), PAYLOAD_LARGE as u64)
                        .into_boxed(),
                )
            });
            let resp_future_2 =
                cop.handle_unary_request(req_with_exec_detail.clone(), handler_builder);
            let sender = tx.clone();
            thread::spawn(move || sender.send(vec![resp_future_2.wait().unwrap()]).unwrap());
            thread::sleep(Duration::from_millis(SNAPSHOT_DURATION_MS as u64));

            // Response 1
            let resp = &rx.recv().unwrap()[0];
            assert!(resp.get_other_error().is_empty());
            assert_ge!(
                resp.get_exec_details().get_handle_time().get_process_ms(),
                PAYLOAD_SMALL - COARSE_ERROR_MS
            );
            assert_lt!(
                resp.get_exec_details().get_handle_time().get_process_ms(),
                PAYLOAD_SMALL + HANDLE_ERROR_MS + COARSE_ERROR_MS
            );
            assert_ge!(
                resp.get_exec_details().get_handle_time().get_wait_ms(),
                wait_time - HANDLE_ERROR_MS - COARSE_ERROR_MS
            );
            assert_lt!(
                resp.get_exec_details().get_handle_time().get_wait_ms(),
                wait_time + HANDLE_ERROR_MS + COARSE_ERROR_MS
            );
            wait_time += PAYLOAD_SMALL - SNAPSHOT_DURATION_MS;

            // Response 2
            let resp = &rx.recv().unwrap()[0];
            assert!(!resp.get_other_error().is_empty());
            assert_ge!(
                resp.get_exec_details().get_handle_time().get_process_ms(),
                PAYLOAD_LARGE - COARSE_ERROR_MS
            );
            assert_lt!(
                resp.get_exec_details().get_handle_time().get_process_ms(),
                PAYLOAD_LARGE + HANDLE_ERROR_MS + COARSE_ERROR_MS
            );
            assert_ge!(
                resp.get_exec_details().get_handle_time().get_wait_ms(),
                wait_time - HANDLE_ERROR_MS - COARSE_ERROR_MS
            );
            assert_lt!(
                resp.get_exec_details().get_handle_time().get_wait_ms(),
                wait_time + HANDLE_ERROR_MS + COARSE_ERROR_MS
            );
        }

        {
            let mut wait_time: i64 = 0;

            // Request 1: Unary, success response.
            let handler_builder = Box::new(|_, _: &_| {
                Ok(UnaryFixture::new_with_duration(
                    Ok(coppb::Response::default()),
                    PAYLOAD_LARGE as u64,
                )
                .into_boxed())
            });
            let resp_future_1 =
                cop.handle_unary_request(req_with_exec_detail.clone(), handler_builder);
            let sender = tx.clone();
            thread::spawn(move || sender.send(vec![resp_future_1.wait().unwrap()]).unwrap());
            // Sleep a while to make sure that thread is spawn and snapshot is taken.
            thread::sleep(Duration::from_millis(SNAPSHOT_DURATION_MS as u64));

            // Request 2: Stream.
            let handler_builder = Box::new(|_, _: &_| {
                Ok(StreamFixture::new_with_duration(
                    vec![
                        Ok(coppb::Response::default()),
                        Err(box_err!("foo")),
                        Ok(coppb::Response::default()),
                    ],
                    vec![
                        PAYLOAD_SMALL as u64,
                        PAYLOAD_LARGE as u64,
                        PAYLOAD_SMALL as u64,
                    ],
                )
                .into_boxed())
            });
            let resp_future_3 = cop
                .handle_stream_request(req_with_exec_detail, handler_builder)
                .unwrap();
            thread::spawn(move || {
                tx.send(
                    block_on_stream(resp_future_3)
                        .collect::<Result<Vec<_>>>()
                        .unwrap(),
                )
                .unwrap()
            });

            // Response 1
            let resp = &rx.recv().unwrap()[0];
            assert!(resp.get_other_error().is_empty());
            assert_ge!(
                resp.get_exec_details().get_handle_time().get_process_ms(),
                PAYLOAD_LARGE - COARSE_ERROR_MS
            );
            assert_lt!(
                resp.get_exec_details().get_handle_time().get_process_ms(),
                PAYLOAD_LARGE + HANDLE_ERROR_MS + COARSE_ERROR_MS
            );
            assert_ge!(
                resp.get_exec_details().get_handle_time().get_wait_ms(),
                wait_time - HANDLE_ERROR_MS - COARSE_ERROR_MS
            );
            assert_lt!(
                resp.get_exec_details().get_handle_time().get_wait_ms(),
                wait_time + HANDLE_ERROR_MS + COARSE_ERROR_MS
            );
            wait_time += PAYLOAD_LARGE - SNAPSHOT_DURATION_MS;

            // Response 2
            let resp = &rx.recv().unwrap();
            assert_eq!(resp.len(), 2);
            assert!(resp[0].get_other_error().is_empty());
            assert_ge!(
                resp[0]
                    .get_exec_details()
                    .get_handle_time()
                    .get_process_ms(),
                PAYLOAD_SMALL - COARSE_ERROR_MS
            );
            assert_lt!(
                resp[0]
                    .get_exec_details()
                    .get_handle_time()
                    .get_process_ms(),
                PAYLOAD_SMALL + HANDLE_ERROR_MS + COARSE_ERROR_MS
            );
            assert_ge!(
                resp[0].get_exec_details().get_handle_time().get_wait_ms(),
                wait_time - HANDLE_ERROR_MS - COARSE_ERROR_MS
            );
            assert_lt!(
                resp[0].get_exec_details().get_handle_time().get_wait_ms(),
                wait_time + HANDLE_ERROR_MS + COARSE_ERROR_MS
            );

            assert!(!resp[1].get_other_error().is_empty());
            assert_ge!(
                resp[1]
                    .get_exec_details()
                    .get_handle_time()
                    .get_process_ms(),
                PAYLOAD_LARGE - COARSE_ERROR_MS
            );
            assert_lt!(
                resp[1]
                    .get_exec_details()
                    .get_handle_time()
                    .get_process_ms(),
                PAYLOAD_LARGE + HANDLE_ERROR_MS + COARSE_ERROR_MS
            );
            assert_ge!(
                resp[1].get_exec_details().get_handle_time().get_wait_ms(),
                wait_time - HANDLE_ERROR_MS - COARSE_ERROR_MS
            );
            assert_lt!(
                resp[1].get_exec_details().get_handle_time().get_wait_ms(),
                wait_time + HANDLE_ERROR_MS + COARSE_ERROR_MS
            );
        }
    }
}<|MERGE_RESOLUTION|>--- conflicted
+++ resolved
@@ -302,21 +302,7 @@
         engine: &E,
         ctx: &kvrpcpb::Context,
     ) -> impl std::future::Future<Output = Result<E::Snap>> {
-<<<<<<< HEAD
-        let (callback, future) = tikv_util::future::paired_std_future_callback();
-        let val = engine.async_snapshot(ctx, None, callback);
-        // make engine not cross yield point
-        async move {
-            val?; // propagate error
-            let (_ctx, result) = future
-                .map_err(|cancel| KvError::from(KvErrorInner::Other(box_err!(cancel))))
-                .await?;
-            // map storage::kv::Error -> storage::txn::Error -> storage::Error
-            result.map_err(Error::from)
-        }
-=======
         kv::snapshot(engine, ctx).map_err(Error::from)
->>>>>>> ee39b4e7
     }
     /// The real implementation of handling a unary request.
     ///
