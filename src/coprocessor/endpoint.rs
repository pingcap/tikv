// Copyright 2016 PingCAP, Inc.
//
// Licensed under the Apache License, Version 2.0 (the "License");
// you may not use this file except in compliance with the License.
// You may obtain a copy of the License at
//
//     http://www.apache.org/licenses/LICENSE-2.0
//
// Unless required by applicable law or agreed to in writing, software
// distributed under the License is distributed on an "AS IS" BASIS,
// See the License for the specific language governing permissions and
// limitations under the License.

use std::cell::RefMut;
use std::fmt::{self, Debug, Display, Formatter};
use std::sync::Arc;
use std::sync::atomic::{AtomicUsize, Ordering};
use std::time::Duration;
use std::{mem, usize};

use futures::sync::mpsc as futures_mpsc;
use futures::{future, stream};
use protobuf::{CodedInputStream, Message as PbMsg};

use kvproto::coprocessor::{KeyRange, Request, Response};
use kvproto::errorpb::{self, ServerIsBusy};
use kvproto::kvrpcpb::{CommandPri, HandleTime};
use tipb::analyze::{AnalyzeReq, AnalyzeType};
use tipb::checksum::{ChecksumRequest, ChecksumScanOn};
use tipb::executor::ExecType;
use tipb::select::DAGRequest;

use server::readpool::{self, ReadPool};
use server::{Config, OnResponse};
use storage::engine::Error as EngineError;
use storage::{self, engine, Engine, Snapshot};
use util::collections::HashMap;
use util::futurepool;
use util::time::{duration_to_sec, Instant};
use util::worker::{Runnable, Scheduler};

use super::checksum::ChecksumContext;
use super::codec::table;
use super::dag::DAGContext;
use super::dag::executor::ExecutorMetrics;
use super::local_metrics::BasicLocalMetrics;
use super::metrics::*;
use super::statistics::analyze::AnalyzeContext;
use super::*;

// If handle time is larger than the lower bound, the query is considered as slow query.
const SLOW_QUERY_LOWER_BOUND: f64 = 1.0; // 1 second.

const OUTDATED_ERROR_MSG: &str = "request outdated.";

const ENDPOINT_IS_BUSY: &str = "endpoint is busy";

pub struct Host {
    engine: Box<Engine>,
    sched: Scheduler<Task>,
    reqs: HashMap<u64, Vec<RequestTask>>,
    last_req_id: u64,
    pool: ReadPool<ReadPoolContext>,
    basic_local_metrics: BasicLocalMetrics,
    max_running_task_count: usize,
    running_task_count: Arc<AtomicUsize>,
}

impl Host {
    pub fn new(
        engine: Box<Engine>,
        sched: Scheduler<Task>,
        cfg: &Config,
        pool: ReadPool<ReadPoolContext>,
    ) -> Host {
        Host {
            engine,
            sched,
            reqs: HashMap::default(),
            last_req_id: 0,
            pool,
            basic_local_metrics: BasicLocalMetrics::default(),
            max_running_task_count: cfg.end_point_max_tasks,
            running_task_count: Arc::new(AtomicUsize::new(0)),
        }
    }

    #[inline]
    fn running_task_count(&self) -> usize {
        self.running_task_count.load(Ordering::Acquire)
    }

    fn notify_failed<E: Into<Error> + Debug>(&mut self, e: E, reqs: Vec<RequestTask>) {
        debug!("failed to handle batch request: {:?}", e);
        let resp = err_multi_resp(e.into(), reqs.len(), &mut self.basic_local_metrics);
        for t in reqs {
            t.on_resp.respond(resp.clone());
        }
    }

    #[inline]
    fn notify_batch_failed<E: Into<Error> + Debug>(&mut self, e: E, batch_id: u64) {
        let reqs = self.reqs.remove(&batch_id).unwrap();
        self.notify_failed(e, reqs);
    }

    fn handle_request(&mut self, snap: Box<Snapshot>, t: RequestTask) {
        // Collect metrics into it before requests enter into execute pool.
        // Otherwize collect into thread local contexts.
        let metrics = &mut self.basic_local_metrics;
<<<<<<< HEAD
=======

        if let Err(e) = t.check_outdated() {
            let resp = err_resp(e, metrics);
            t.on_resp.respond(resp);
            return;
        }
>>>>>>> bfe38767

        let (mut tracker, req_ctx, req_handler_builder, on_resp) =
            (t.tracker, t.req_ctx, t.req_handler_builder, t.on_resp);

        let priority = readpool::Priority::from(req_ctx.context.get_priority());
        let pool = self.pool.get_pool_by_priority(priority);
        let ctxd = pool.get_context_delegators();
        tracker.ctx_pool(ctxd);

        let handler: Result<Box<RequestHandler>> = req_handler_builder(snap);

        match handler {
            Err(e) => {
                on_resp.respond(err_resp(e, metrics));
            }
            Ok(mut handler) => {
                if let Err(e) = req_ctx.check_if_outdated() {
                    let resp = err_resp(e, metrics);
                    on_resp.respond(resp);
                    return;
                }

                if !on_resp.is_streaming() {
                    // unary
                    let do_request = move |_| {
                        tracker.record_wait();
                        let mut resp = handler.handle_request().unwrap_or_else(|e| {
                            let mut metrics = tracker.get_basic_metrics();
                            err_resp(e, &mut metrics)
                        });
                        let mut exec_metrics = ExecutorMetrics::default();
                        handler.collect_metrics_into(&mut exec_metrics);
                        tracker.record_handle(Some(&mut resp), exec_metrics);
                        on_resp.respond(resp);
                        future::ok::<_, ()>(())
                    };
                    pool.spawn(do_request).forget();
                } else {
                    // streaming
                    let s = stream::unfold((handler, false), move |(mut handler, finished)| {
                        if finished {
                            return None;
                        }
                        tracker.record_wait();
                        let (mut item, finished) =
                            handler.handle_streaming_request().unwrap_or_else(|e| {
                                let mut metrics = tracker.get_basic_metrics();
                                (Some(err_resp(e, &mut metrics)), true)
                            });
                        let mut exec_metrics = ExecutorMetrics::default();
                        handler.collect_metrics_into(&mut exec_metrics);
                        tracker.record_handle(item.as_mut(), exec_metrics);
                        item.map(|resp| {
                            future::ok::<_, futures_mpsc::SendError<_>>((resp, (handler, finished)))
                        })
                    });
                    pool.spawn(move |_| on_resp.respond_stream(s)).forget();
                }
            }
        }
    }

    fn handle_snapshot_result(&mut self, id: u64, snapshot: engine::Result<Box<Snapshot>>) {
        let snap = match snapshot {
            Ok(s) => s,
            Err(e) => return self.notify_batch_failed(e, id),
        };
        for req in self.reqs.remove(&id).unwrap() {
            self.handle_request(snap.clone(), req);
        }
    }
}

pub enum Task {
    Request(RequestTask),
    SnapRes(u64, engine::Result<Box<Snapshot>>),
    BatchSnapRes(Vec<(u64, engine::Result<Box<Snapshot>>)>),
    RetryRequests(Vec<u64>),
}

impl Display for Task {
    fn fmt(&self, f: &mut Formatter) -> fmt::Result {
        match *self {
            Task::Request(ref req) => write!(f, "{}", req),
            Task::SnapRes(req_id, _) => write!(f, "snapres [{}]", req_id),
            Task::BatchSnapRes(_) => write!(f, "batch snapres"),
            Task::RetryRequests(ref retry) => write!(f, "retry on task ids: {:?}", retry),
        }
    }
}

#[derive(Debug)]
struct RequestTracker {
    running_task_count: Option<Arc<AtomicUsize>>,
    ctx_pool: Option<futurepool::ContextDelegators<ReadPoolContext>>,
    record_handle_time: bool,
    record_scan_detail: bool,

    exec_metrics: ExecutorMetrics,
    start: Instant, // The request start time.
    total_handle_time: f64,

    // These 4 fields are for ExecDetails.
    wait_start: Option<Instant>,
    handle_start: Option<Instant>,
    wait_time: Option<f64>,
    handle_time: Option<f64>,

    region_id: u64,
    txn_start_ts: u64,
    ranges_len: usize,
    first_range: Option<KeyRange>,
    scan_tag: &'static str,
    pri_str: &'static str,
    peer: String,
}

impl RequestTracker {
    fn task_count(&mut self, running_task_count: Arc<AtomicUsize>) {
        running_task_count.fetch_add(1, Ordering::Release);
        self.running_task_count = Some(running_task_count);
    }

    fn ctx_pool(&mut self, ctx_pool: futurepool::ContextDelegators<ReadPoolContext>) {
        self.ctx_pool = Some(ctx_pool);
    }

    // This function will be only called in thread pool.
    fn get_basic_metrics(&self) -> RefMut<BasicLocalMetrics> {
        let ctx_pool = self.ctx_pool.as_ref().unwrap();
        let ctx = ctx_pool.current_thread_context_mut();
        RefMut::map(ctx, |c| &mut c.basic_local_metrics)
    }

    // This function will be only called in thread pool.
    fn record_wait(&mut self) {
        let stop_first_wait = self.wait_time.is_none();
        let wait_start = self.wait_start.take().unwrap();
        let now = Instant::now_coarse();
        self.wait_time = Some(duration_to_sec(now - wait_start));
        self.handle_start = Some(now);

        if stop_first_wait {
            COPR_PENDING_REQS
                .with_label_values(&[self.scan_tag, self.pri_str])
                .dec();

            let ctx_pool = self.ctx_pool.as_ref().unwrap();
            let mut cop_ctx = ctx_pool.current_thread_context_mut();
            cop_ctx
                .basic_local_metrics
                .wait_time
                .with_label_values(&[self.scan_tag])
                .observe(self.wait_time.unwrap());
        }
    }

    #[allow(useless_let_if_seq)]
    fn record_handle(&mut self, resp: Option<&mut Response>, mut exec_metrics: ExecutorMetrics) {
        let handle_start = self.handle_start.take().unwrap();
        let now = Instant::now_coarse();
        self.handle_time = Some(duration_to_sec(now - handle_start));
        self.wait_start = Some(now);
        self.total_handle_time += self.handle_time.unwrap();

        self.exec_metrics.merge(&mut exec_metrics);

        let mut record_handle_time = self.record_handle_time;
        let mut record_scan_detail = self.record_scan_detail;
        if self.handle_time.unwrap() > SLOW_QUERY_LOWER_BOUND {
            record_handle_time = true;
            record_scan_detail = true;
        }
        if let Some(resp) = resp {
            if record_handle_time {
                let mut handle = HandleTime::new();
                handle.set_process_ms((self.handle_time.unwrap() * 1000f64) as i64);
                handle.set_wait_ms((self.wait_time.unwrap() * 1000f64) as i64);
                resp.mut_exec_details().set_handle_time(handle);
            }
            if record_scan_detail {
                let detail = self.exec_metrics.cf_stats.scan_detail();
                resp.mut_exec_details().set_scan_detail(detail);
            }
        }
    }
}

impl Drop for RequestTracker {
    fn drop(&mut self) {
        if let Some(task_count) = self.running_task_count.take() {
            task_count.fetch_sub(1, Ordering::Release);
        }

        if self.total_handle_time > SLOW_QUERY_LOWER_BOUND {
            let table_id = if let Some(ref range) = self.first_range {
                table::decode_table_id(range.get_start()).unwrap_or_default()
            } else {
                0
            };

            info!(
                "[region {}] from {:?} handle {:?} table id {:?} [{}] takes {:?} [keys: {}, hit: {}, \
                 ranges: {} ({:?})]",
                self.region_id,
                self.peer,
                self.txn_start_ts,
                table_id,
                self.scan_tag,
                self.total_handle_time,
                self.exec_metrics.cf_stats.total_op_count(),
                self.exec_metrics.cf_stats.total_processed(),
                self.ranges_len,
                self.first_range,
            );
        }

        // `wait_time` is none means the request has not entered thread pool.
        if self.wait_time.is_none() {
            COPR_PENDING_REQS
                .with_label_values(&[self.scan_tag, self.pri_str])
                .dec();

            // For the request is failed before enter into thread pool.
            let wait_start = self.wait_start.take().unwrap();
            let now = Instant::now_coarse();
            let wait_time = duration_to_sec(now - wait_start);
            BasicLocalMetrics::default()
                .wait_time
                .with_label_values(&[self.scan_tag])
                .observe(wait_time);
            return;
        }

        let ctx_pool = self.ctx_pool.take().unwrap();
        let mut cop_ctx = ctx_pool.current_thread_context_mut();

        cop_ctx
            .basic_local_metrics
            .req_time
            .with_label_values(&[self.scan_tag])
            .observe(duration_to_sec(self.start.elapsed()));
        cop_ctx
            .basic_local_metrics
            .handle_time
            .with_label_values(&[self.scan_tag])
            .observe(self.total_handle_time);
        cop_ctx
            .basic_local_metrics
            .scan_keys
            .with_label_values(&[self.scan_tag])
            .observe(self.exec_metrics.cf_stats.total_op_count() as f64);

        let exec_metrics = mem::replace(&mut self.exec_metrics, ExecutorMetrics::default());
        cop_ctx.collect(self.region_id, self.scan_tag, exec_metrics);
    }
}

pub struct RequestTask {
    req_ctx: Arc<ReqContext>,
    req_handler_builder: RequestHandlerBuilder,
    on_resp: OnResponse<Response>,
    tracker: RequestTracker,
}

impl Debug for RequestTask {
    fn fmt(&self, f: &mut fmt::Formatter) -> fmt::Result {
        f.debug_struct("RequestTask")
            .field("req_ctx", &self.req_ctx)
            .field("tracker", &self.tracker)
            .finish()
    }
}

impl Display for RequestTask {
    fn fmt(&self, f: &mut Formatter) -> fmt::Result {
        Debug::fmt(self, f)
    }
}

impl RequestTask {
    pub fn new(
<<<<<<< HEAD
        mut req: Request,
=======
        peer: String,
        req: Request,
>>>>>>> bfe38767
        on_resp: OnResponse<Response>,
        recursion_limit: u32,
        batch_row_limit: usize,
        max_handle_duration: Duration,
    ) -> Result<RequestTask> {
        let (data, ranges, context, tp) = (
            req.take_data(),
            req.take_ranges(),
            req.take_context(),
            req.get_tp(),
        );
        // drop it in case of mistakenly using its fields
        drop(req);

        let mut table_scan = false;

        let (req_ctx, req_handler_builder): (_, RequestHandlerBuilder) = match tp {
            REQ_TYPE_DAG => {
                let mut is = CodedInputStream::from_bytes(&data);
                is.set_recursion_limit(recursion_limit);
                let mut dag = DAGRequest::new();
                box_try!(dag.merge_from(&mut is));
                if let Some(scan) = dag.get_executors().iter().next() {
                    table_scan = scan.get_tp() == ExecType::TypeTableScan;
                }
                let req_ctx = Arc::new(ReqContext::new(
                    context,
                    dag.get_start_ts(),
                    table_scan,
                    max_handle_duration,
                ));
                let req_ctx_clone = Arc::clone(&req_ctx);
                let ranges = ranges.to_vec();
                let builder = box move |snap| {
                    DAGContext::new(dag, ranges, snap, req_ctx_clone, batch_row_limit)
                        .map(|ctx| ctx.into_boxed())
                };
                (req_ctx, builder)
            }
            REQ_TYPE_ANALYZE => {
                let mut is = CodedInputStream::from_bytes(&data);
                is.set_recursion_limit(recursion_limit);
                let mut analyze = AnalyzeReq::new();
                box_try!(analyze.merge_from(&mut is));
                table_scan = analyze.get_tp() == AnalyzeType::TypeColumn;
                let req_ctx = Arc::new(ReqContext::new(
                    context,
                    analyze.get_start_ts(),
                    table_scan,
                    max_handle_duration,
                ));
                let req_ctx_clone = Arc::clone(&req_ctx);
                let ranges = ranges.to_vec();
                let builder = box move |snap| {
                    AnalyzeContext::new(analyze, ranges, snap, &req_ctx_clone)
                        .map(|ctx| ctx.into_boxed())
                };
                (req_ctx, builder)
            }
            REQ_TYPE_CHECKSUM => {
                let mut is = CodedInputStream::from_bytes(&data);
                is.set_recursion_limit(recursion_limit);
                let mut checksum = ChecksumRequest::new();
                box_try!(checksum.merge_from(&mut is));
                table_scan = checksum.get_scan_on() == ChecksumScanOn::Table;
                let req_ctx = Arc::new(ReqContext::new(
                    context,
                    checksum.get_start_ts(),
                    table_scan,
                    max_handle_duration,
                ));
                let req_ctx_clone = Arc::clone(&req_ctx);
                let ranges = ranges.to_vec();
                let builder = box move |snap| {
                    ChecksumContext::new(checksum, ranges, snap, &req_ctx_clone)
                        .map(|ctx| ctx.into_boxed())
                };
                (req_ctx, builder)
            }
            tp => return Err(box_err!("unsupported tp {}", tp)),
        };

        let start_time = Instant::now_coarse();

        let request_tracker = RequestTracker {
            running_task_count: None,
            ctx_pool: None,
            record_handle_time: req_ctx.context.get_handle_time(),
            record_scan_detail: req_ctx.context.get_scan_detail(),

            start: start_time,
            total_handle_time: 0f64,
            wait_start: Some(start_time),
            handle_start: None,
            wait_time: None,
            handle_time: None,
            exec_metrics: ExecutorMetrics::default(),

            region_id: req_ctx.context.get_region_id(),
            txn_start_ts: req_ctx.txn_start_ts,
            ranges_len: ranges.len(),
            first_range: ranges.get(0).cloned(),
            scan_tag: req_ctx.get_scan_tag(),
<<<<<<< HEAD
            pri_str: get_req_pri_str(req_ctx.context.get_priority()),
=======
            pri_str: get_req_pri_str(req.get_context().get_priority()),
            peer,
>>>>>>> bfe38767
        };

        COPR_PENDING_REQS
            .with_label_values(&[request_tracker.scan_tag, request_tracker.pri_str])
            .inc();

        Ok(RequestTask {
<<<<<<< HEAD
            req_ctx: req_ctx,
            req_handler_builder: req_handler_builder,
            on_resp: on_resp,
=======
            req,
            cop_req,
            ctx: req_ctx,
            on_resp,
>>>>>>> bfe38767
            tracker: request_tracker,
        })
    }

    pub fn priority(&self) -> CommandPri {
        self.req_ctx.context.get_priority()
    }

    fn get_request_key(&self) -> (u64, u64, u64) {
        let ctx = &self.req_ctx.context;
        let region_id = ctx.get_region_id();
        let version = ctx.get_region_epoch().get_version();
        let peer_id = ctx.get_peer().get_id();
        (region_id, version, peer_id)
    }
}

impl Runnable<Task> for Host {
    // TODO: limit pending reqs
    fn run(&mut self, _: Task) {
        panic!("Shouldn't call Host::run directly");
    }

    #[allow(for_kv_map)]
    fn run_batch(&mut self, tasks: &mut Vec<Task>) {
        let mut grouped_reqs = map![];
        for task in tasks.drain(..) {
            match task {
                Task::Request(mut req) => {
                    if let Err(e) = req.req_ctx.check_if_outdated() {
                        let resp = err_resp(e, &mut self.basic_local_metrics);
                        req.on_resp.respond(resp);
                        continue;
                    }
                    let key = req.get_request_key();
                    grouped_reqs.entry(key).or_insert_with(Vec::new).push(req);
                }
                Task::SnapRes(q_id, snap_res) => {
                    self.handle_snapshot_result(q_id, snap_res);
                }
                Task::BatchSnapRes(batch) => for (q_id, snap_res) in batch {
                    self.handle_snapshot_result(q_id, snap_res);
                },
                Task::RetryRequests(retry) => for id in retry {
                    if let Err(e) = {
                        let ctx = &self.reqs[&id][0].req_ctx.context;
                        let sched = self.sched.clone();
                        self.engine.async_snapshot(ctx, box move |(_, res)| {
                            sched.schedule(Task::SnapRes(id, res)).unwrap()
                        })
                    } {
                        self.notify_batch_failed(e, id);
                    }
                },
            }
        }

        if grouped_reqs.is_empty() {
            return;
        }

        let mut batch = Vec::with_capacity(grouped_reqs.len());
        let start_id = self.last_req_id + 1;
        for (_, mut reqs) in grouped_reqs {
            let max_running_task_count = self.max_running_task_count;
            if self.running_task_count() >= max_running_task_count {
                self.notify_failed(Error::Full(max_running_task_count), reqs);
                continue;
            }

            for req in &mut reqs {
                let task_count = Arc::clone(&self.running_task_count);
                req.tracker.task_count(task_count);
            }
            self.last_req_id += 1;
            batch.push(reqs[0].req_ctx.context.clone());
            self.reqs.insert(self.last_req_id, reqs);
        }
        let end_id = self.last_req_id;

        let sched = self.sched.clone();
        let on_finished: engine::BatchCallback<Box<Snapshot>> = box move |results: Vec<_>| {
            let mut ready = Vec::with_capacity(results.len());
            let mut retry = Vec::new();
            for (id, res) in (start_id..end_id + 1).zip(results) {
                match res {
                    Some((_, res)) => ready.push((id, res)),
                    None => retry.push(id),
                }
            }

            if !ready.is_empty() {
                sched.schedule(Task::BatchSnapRes(ready)).unwrap();
            }
            if !retry.is_empty() {
                BATCH_REQUEST_TASKS
                    .with_label_values(&["retry"])
                    .observe(retry.len() as f64);
                sched.schedule(Task::RetryRequests(retry)).unwrap();
            }
        };

        BATCH_REQUEST_TASKS
            .with_label_values(&["all"])
            .observe(batch.len() as f64);

        if let Err(e) = self.engine.async_batch_snapshot(batch, on_finished) {
            for id in start_id..end_id + 1 {
                let err = e.maybe_clone().unwrap_or_else(|| {
                    error!("async snapshot batch failed error {:?}", e);
                    EngineError::Other(box_err!("{:?}", e))
                });
                self.notify_batch_failed(err, id);
            }
        }

        self.basic_local_metrics.flush();
    }
}

fn err_multi_resp(e: Error, count: usize, metrics: &mut BasicLocalMetrics) -> Response {
    let mut resp = Response::new();
    let tag = match e {
        Error::Region(e) => {
            let tag = storage::get_tag_from_header(&e);
            resp.set_region_error(e);
            tag
        }
        Error::Locked(info) => {
            resp.set_locked(info);
            "lock"
        }
        Error::Outdated(elapsed, scan_tag) => {
            metrics
                .outdate_time
                .with_label_values(&[scan_tag])
                .observe(elapsed.as_secs() as f64);
            resp.set_other_error(OUTDATED_ERROR_MSG.to_owned());
            "outdated"
        }
        Error::Full(allow) => {
            let mut errorpb = errorpb::Error::new();
            errorpb.set_message(format!("running batches reach limit {}", allow));
            let mut server_is_busy_err = ServerIsBusy::new();
            server_is_busy_err.set_reason(ENDPOINT_IS_BUSY.to_owned());
            errorpb.set_server_is_busy(server_is_busy_err);
            resp.set_region_error(errorpb);
            "full"
        }
        Error::Other(_) | Error::Eval(_) => {
            resp.set_other_error(format!("{}", e));
            "other"
        }
    };
    metrics
        .error_cnt
        .with_label_values(&[tag])
        .inc_by(count as i64);
    resp
}

pub fn err_resp(e: Error, metrics: &mut BasicLocalMetrics) -> Response {
    err_multi_resp(e, 1, metrics)
}

pub const STR_REQ_PRI_LOW: &str = "low";
pub const STR_REQ_PRI_NORMAL: &str = "normal";
pub const STR_REQ_PRI_HIGH: &str = "high";

#[inline]
pub fn get_req_pri_str(pri: CommandPri) -> &'static str {
    match pri {
        CommandPri::Low => STR_REQ_PRI_LOW,
        CommandPri::Normal => STR_REQ_PRI_NORMAL,
        CommandPri::High => STR_REQ_PRI_HIGH,
    }
}

#[cfg(test)]
mod tests {
    use super::*;
    use futures::Future;
    use futures::sync::oneshot;
    use storage::engine::{self, TEMP_DIR};

    use kvproto::coprocessor::Request;
    use tipb::executor::Executor;
    use tipb::expression::Expr;
    use tipb::select::DAGRequest;

    use util::worker::{Builder as WorkerBuilder, FutureWorker};

    #[test]
    fn test_get_reg_scan_tag() {
        let context = kvrpcpb::Context::new();
        let mut ctx = ReqContext::new(context, 0, true, Duration::from_secs(60));
        assert_eq!(ctx.get_scan_tag(), "select");
        ctx.table_scan = false;
        assert_eq!(ctx.get_scan_tag(), "index");
    }

    #[test]
    fn test_req_outdated() {
        let mut worker = WorkerBuilder::new("test-endpoint").batch_size(30).create();
        let engine = engine::new_local_engine(TEMP_DIR, &[]).unwrap();
        let cfg = Config::default();
        let pd_worker = FutureWorker::new("test-pd-worker");
        let read_pool = ReadPool::new(
            "readpool",
            &readpool::Config::default_with_concurrency(1),
            || || ReadPoolContext::new(pd_worker.scheduler()),
        );
        let end_point = Host::new(engine, worker.scheduler(), &cfg, read_pool);
        worker.start(end_point).unwrap();

        let peer = String::from("127.0.0.1");

        let mut req = Request::new();
        req.set_tp(REQ_TYPE_DAG);
        let (tx, rx) = oneshot::channel();
        let on_resp = OnResponse::Unary(tx);
<<<<<<< HEAD
        let task = RequestTask::new(req, on_resp, 1000, 64, Duration::from_secs(0)).unwrap();
=======
        let task = RequestTask::new(peer, req, on_resp, 1000).unwrap();
>>>>>>> bfe38767

        worker.schedule(Task::Request(task)).unwrap();
        let resp = rx.wait().unwrap();
        assert!(!resp.get_other_error().is_empty());
        assert_eq!(resp.get_other_error(), super::OUTDATED_ERROR_MSG);
        worker.stop();
    }

    #[test]
    fn test_too_many_reqs() {
        let mut worker = WorkerBuilder::new("test-endpoint").batch_size(5).create();
        let engine = engine::new_local_engine(TEMP_DIR, &[]).unwrap();
        let cfg = Config::default();
        let pd_worker = FutureWorker::new("test-pd-worker");
        let read_pool = ReadPool::new(
            "readpool",
            &readpool::Config::default_with_concurrency(1),
            || || ReadPoolContext::new(pd_worker.scheduler()),
        );
        let mut end_point = Host::new(engine, worker.scheduler(), &cfg, read_pool);
        end_point.max_running_task_count = 1;
        worker.start(end_point).unwrap();
        let result_futures: Vec<_> = (0..30 * 4)
            .map(|pos| {
                let (tx, rx) = oneshot::channel();
                let mut req = Request::new();
                req.set_tp(REQ_TYPE_DAG);
                if pos % 3 == 0 {
                    req.mut_context().set_priority(CommandPri::Low);
                } else if pos % 3 == 1 {
                    req.mut_context().set_priority(CommandPri::Normal);
                } else {
                    req.mut_context().set_priority(CommandPri::High);
                }
                let on_resp = OnResponse::Unary(tx);
<<<<<<< HEAD
                let task =
                    RequestTask::new(req, on_resp, 1000, 64, Duration::from_secs(60)).unwrap();
=======
                let task = RequestTask::new(String::from("127.0.0.1"), req, on_resp, 1000).unwrap();
>>>>>>> bfe38767
                worker.schedule(Task::Request(task)).unwrap();
                rx
            })
            .collect();
        let results = future::join_all(result_futures).wait().unwrap();
        assert_eq!(results.len(), 30 * 4);
        for resp in results {
            if !resp.has_region_error() {
                continue;
            }
            assert!(resp.get_region_error().has_server_is_busy());
            return;
        }
        panic!("suppose to get ServerIsBusy error.");
    }

    #[test]
    fn test_stack_guard() {
        let mut expr = Expr::new();
        for _ in 0..10 {
            let mut e = Expr::new();
            e.mut_children().push(expr);
            expr = e;
        }
        let mut e = Executor::new();
        e.mut_selection().mut_conditions().push(expr);
        let mut dag = DAGRequest::new();
        dag.mut_executors().push(e);
        let mut req = Request::new();
        req.set_tp(REQ_TYPE_DAG);
        req.set_data(dag.write_to_bytes().unwrap());

        let (tx, _rx) = oneshot::channel();
<<<<<<< HEAD
        let err = RequestTask::new(req, OnResponse::Unary(tx), 5, 64, Duration::from_secs(60))
            .unwrap_err();
=======
        let err =
            RequestTask::new(String::from("127.0.0.1"), req, OnResponse::Unary(tx), 5).unwrap_err();
>>>>>>> bfe38767
        let s = format!("{:?}", err);
        assert!(
            s.contains("Recursion"),
            "parse should fail due to recursion limit {}",
            s
        );
    }

    #[test]
    fn test_deconstruct_request_tracker() {
        let mut worker = WorkerBuilder::new("test-endpoint").batch_size(1).create();
        let engine = engine::new_local_engine(TEMP_DIR, &[]).unwrap();
        let cfg = Config::default();
        let pd_worker = FutureWorker::new("test-pd-worker");
        let read_pool = ReadPool::new(
            "readpool",
            &readpool::Config::default_with_concurrency(1),
            || || ReadPoolContext::new(pd_worker.scheduler()),
        );
        let mut end_point = Host::new(engine, worker.scheduler(), &cfg, read_pool);
        end_point.max_running_task_count = 1;
        worker.start(end_point).unwrap();

        let mut req = Request::new();
        req.set_tp(REQ_TYPE_DAG);

        let (tx, rx) = oneshot::channel();
        let task =
            RequestTask::new(String::from("127.0.0.1"), req, OnResponse::Unary(tx), 1000).unwrap();
        worker.schedule(Task::Request(task)).unwrap();

        let resp = rx.wait().unwrap();
        assert!(format!("{:?}", resp.get_other_error()).contains("has no executor"));
        worker.stop();
    }
}<|MERGE_RESOLUTION|>--- conflicted
+++ resolved
@@ -108,15 +108,12 @@
         // Collect metrics into it before requests enter into execute pool.
         // Otherwize collect into thread local contexts.
         let metrics = &mut self.basic_local_metrics;
-<<<<<<< HEAD
-=======
 
         if let Err(e) = t.check_outdated() {
             let resp = err_resp(e, metrics);
             t.on_resp.respond(resp);
             return;
         }
->>>>>>> bfe38767
 
         let (mut tracker, req_ctx, req_handler_builder, on_resp) =
             (t.tracker, t.req_ctx, t.req_handler_builder, t.on_resp);
@@ -399,12 +396,8 @@
 
 impl RequestTask {
     pub fn new(
-<<<<<<< HEAD
         mut req: Request,
-=======
         peer: String,
-        req: Request,
->>>>>>> bfe38767
         on_resp: OnResponse<Response>,
         recursion_limit: u32,
         batch_row_limit: usize,
@@ -489,7 +482,7 @@
 
         let start_time = Instant::now_coarse();
 
-        let request_tracker = RequestTracker {
+        let tracker = RequestTracker {
             running_task_count: None,
             ctx_pool: None,
             record_handle_time: req_ctx.context.get_handle_time(),
@@ -508,30 +501,19 @@
             ranges_len: ranges.len(),
             first_range: ranges.get(0).cloned(),
             scan_tag: req_ctx.get_scan_tag(),
-<<<<<<< HEAD
             pri_str: get_req_pri_str(req_ctx.context.get_priority()),
-=======
-            pri_str: get_req_pri_str(req.get_context().get_priority()),
             peer,
->>>>>>> bfe38767
         };
 
         COPR_PENDING_REQS
-            .with_label_values(&[request_tracker.scan_tag, request_tracker.pri_str])
+            .with_label_values(&[tracker.scan_tag, tracker.pri_str])
             .inc();
 
         Ok(RequestTask {
-<<<<<<< HEAD
-            req_ctx: req_ctx,
-            req_handler_builder: req_handler_builder,
-            on_resp: on_resp,
-=======
-            req,
-            cop_req,
-            ctx: req_ctx,
+            req_ctx,
+            req_handler_builder,
             on_resp,
->>>>>>> bfe38767
-            tracker: request_tracker,
+            tracker,
         })
     }
 
@@ -746,17 +728,18 @@
         let end_point = Host::new(engine, worker.scheduler(), &cfg, read_pool);
         worker.start(end_point).unwrap();
 
-        let peer = String::from("127.0.0.1");
-
         let mut req = Request::new();
         req.set_tp(REQ_TYPE_DAG);
         let (tx, rx) = oneshot::channel();
         let on_resp = OnResponse::Unary(tx);
-<<<<<<< HEAD
-        let task = RequestTask::new(req, on_resp, 1000, 64, Duration::from_secs(0)).unwrap();
-=======
-        let task = RequestTask::new(peer, req, on_resp, 1000).unwrap();
->>>>>>> bfe38767
+        let task = RequestTask::new(
+            String::from("127.0.0.1"),
+            req,
+            on_resp,
+            1000,
+            64,
+            Duration::from_secs(0),
+        ).unwrap();
 
         worker.schedule(Task::Request(task)).unwrap();
         let resp = rx.wait().unwrap();
@@ -792,12 +775,14 @@
                     req.mut_context().set_priority(CommandPri::High);
                 }
                 let on_resp = OnResponse::Unary(tx);
-<<<<<<< HEAD
-                let task =
-                    RequestTask::new(req, on_resp, 1000, 64, Duration::from_secs(60)).unwrap();
-=======
-                let task = RequestTask::new(String::from("127.0.0.1"), req, on_resp, 1000).unwrap();
->>>>>>> bfe38767
+                let task = RequestTask::new(
+                    String::from("127.0.0.1"),
+                    req,
+                    on_resp,
+                    1000,
+                    64,
+                    Duration::from_secs(60),
+                ).unwrap();
                 worker.schedule(Task::Request(task)).unwrap();
                 rx
             })
@@ -831,13 +816,14 @@
         req.set_data(dag.write_to_bytes().unwrap());
 
         let (tx, _rx) = oneshot::channel();
-<<<<<<< HEAD
-        let err = RequestTask::new(req, OnResponse::Unary(tx), 5, 64, Duration::from_secs(60))
-            .unwrap_err();
-=======
-        let err =
-            RequestTask::new(String::from("127.0.0.1"), req, OnResponse::Unary(tx), 5).unwrap_err();
->>>>>>> bfe38767
+        let err = RequestTask::new(
+            String::from("127.0.0.1"),
+            req,
+            OnResponse::Unary(tx),
+            5,
+            64,
+            Duration::from_secs(60),
+        ).unwrap_err();
         let s = format!("{:?}", err);
         assert!(
             s.contains("Recursion"),
