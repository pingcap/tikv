--- conflicted
+++ resolved
@@ -240,7 +240,45 @@
     }
 
     #[inline]
-<<<<<<< HEAD
+    pub fn year_week_with_mode(&self, ctx: &mut EvalContext, row: &[Datum]) -> Result<Option<i64>> {
+        let t: Cow<Time> = try_opt!(self.children[0].eval_time(ctx, row));
+        if t.is_zero() {
+            return handle_incorrect_datetime_error(ctx, t).map(|_| None);
+        }
+        let mode = match self.children[1].eval_int(ctx, row) {
+            Err(e) => return Err(e),
+            Ok(None) => 0,
+            Ok(Some(num)) => num,
+        };
+        let (year, week) = t
+            .get_time()
+            .year_week(WeekMode::from_bits_truncate(mode as u32));
+        let mut result = i64::from(week + year * 100);
+        if result < 0 {
+            result = i64::from(u32::max_value());
+        }
+        Ok(Some(result))
+    }
+
+    #[inline]
+    pub fn year_week_without_mode(
+        &self,
+        ctx: &mut EvalContext,
+        row: &[Datum],
+    ) -> Result<Option<i64>> {
+        let t: Cow<Time> = try_opt!(self.children[0].eval_time(ctx, row));
+        if t.is_zero() {
+            return handle_incorrect_datetime_error(ctx, t).map(|_| None);
+        }
+        let (year, week) = t.get_time().year_week(WeekMode::from_bits_truncate(0u32));
+        let mut result = i64::from(week + year * 100);
+        if result < 0 {
+            result = i64::from(u32::max_value());
+        }
+        Ok(Some(result))
+    }
+
+    #[inline]
     pub fn add_datetime_and_duration<'a, 'b: 'a>(
         &'b self,
         ctx: &mut EvalContext,
@@ -304,44 +342,6 @@
         _row: &[Datum],
     ) -> Result<Option<Cow<'a, Time>>> {
         Ok(Some(Cow::Owned(mysql::time::zero_datetime(ctx.cfg.tz))))
-=======
-    pub fn year_week_with_mode(&self, ctx: &mut EvalContext, row: &[Datum]) -> Result<Option<i64>> {
-        let t: Cow<Time> = try_opt!(self.children[0].eval_time(ctx, row));
-        if t.is_zero() {
-            return handle_incorrect_datetime_error(ctx, t).map(|_| None);
-        }
-        let mode = match self.children[1].eval_int(ctx, row) {
-            Err(e) => return Err(e),
-            Ok(None) => 0,
-            Ok(Some(num)) => num,
-        };
-        let (year, week) = t
-            .get_time()
-            .year_week(WeekMode::from_bits_truncate(mode as u32));
-        let mut result = i64::from(week + year * 100);
-        if result < 0 {
-            result = i64::from(u32::max_value());
-        }
-        Ok(Some(result))
-    }
-
-    #[inline]
-    pub fn year_week_without_mode(
-        &self,
-        ctx: &mut EvalContext,
-        row: &[Datum],
-    ) -> Result<Option<i64>> {
-        let t: Cow<Time> = try_opt!(self.children[0].eval_time(ctx, row));
-        if t.is_zero() {
-            return handle_incorrect_datetime_error(ctx, t).map(|_| None);
-        }
-        let (year, week) = t.get_time().year_week(WeekMode::from_bits_truncate(0u32));
-        let mut result = i64::from(week + year * 100);
-        if result < 0 {
-            result = i64::from(u32::max_value());
-        }
-        Ok(Some(result))
->>>>>>> 33964340
     }
 }
 
@@ -932,23 +932,6 @@
     }
 
     #[test]
-<<<<<<< HEAD
-    fn test_add_datetime_and_duration() {
-        let cases = vec![
-            (
-                "2018-01-01",
-                "11:30:45.123456",
-                "2018-01-01 11:30:45.123456",
-            ),
-            (
-                "2018-02-28 23:00:00",
-                "01:30:30.123456",
-                "2018-03-01 00:30:30.123456",
-            ),
-            ("2016-02-28 23:00:00", "01:30:30", "2016-02-29 00:30:30"),
-            ("2018-12-31 23:00:00", "01:30:30", "2019-01-01 00:30:30"),
-            ("2018-12-31 23:00:00", "1 01:30:30", "2019-01-02 00:30:30"),
-=======
     fn test_year_week_with_mode() {
         let cases = vec![
             ("1987-01-01", 0, 198652),
@@ -962,13 +945,84 @@
             ("0000-01-01", 6, 1),
             ("0000-01-01", 7, 4294967295),
             ("0000-01-01", 15, 4294967295),
->>>>>>> 33964340
         ];
         let mut ctx = EvalContext::default();
         for (arg1, arg2, exp) in cases {
             test_ok_case_two_arg(
                 &mut ctx,
-<<<<<<< HEAD
+                ScalarFuncSig::YearWeekWithMode,
+                Datum::Time(Time::parse_utc_datetime(arg1, 6).unwrap()),
+                Datum::I64(arg2),
+                Datum::I64(exp),
+            );
+        }
+
+        // test NULL case
+        test_err_case_two_arg(
+            &mut ctx,
+            ScalarFuncSig::YearWeekWithMode,
+            Datum::Null,
+            Datum::Null,
+        );
+
+        // test ZERO case
+        test_err_case_two_arg(
+            &mut ctx,
+            ScalarFuncSig::YearWeekWithMode,
+            Datum::Time(Time::parse_utc_datetime("0000-00-00 00:00:00", 6).unwrap()),
+            Datum::I64(0),
+        );
+    }
+
+    #[test]
+    fn test_year_week_without_mode() {
+        let cases = vec![
+            ("1987-01-01", 198652),
+            ("2000-01-01", 199952),
+            ("0000-01-01", 1),
+        ];
+        let mut ctx = EvalContext::default();
+        for (arg, exp) in cases {
+            test_ok_case_one_arg(
+                &mut ctx,
+                ScalarFuncSig::YearWeekWithoutMode,
+                Datum::Time(Time::parse_utc_datetime(arg, 6).unwrap()),
+                Datum::I64(exp),
+            );
+        }
+
+        // test NULL case
+        test_err_case_one_arg(&mut ctx, ScalarFuncSig::YearWeekWithoutMode, Datum::Null);
+
+        // test ZERO case
+        test_err_case_one_arg(
+            &mut ctx,
+            ScalarFuncSig::YearWeekWithoutMode,
+            Datum::Time(Time::parse_utc_datetime("0000-00-00 00:00:00", 6).unwrap()),
+        );
+    }
+
+    #[test]
+    fn test_add_datetime_and_duration() {
+        let cases = vec![
+            (
+                "2018-01-01",
+                "11:30:45.123456",
+                "2018-01-01 11:30:45.123456",
+            ),
+            (
+                "2018-02-28 23:00:00",
+                "01:30:30.123456",
+                "2018-03-01 00:30:30.123456",
+            ),
+            ("2016-02-28 23:00:00", "01:30:30", "2016-02-29 00:30:30"),
+            ("2018-12-31 23:00:00", "01:30:30", "2019-01-01 00:30:30"),
+            ("2018-12-31 23:00:00", "1 01:30:30", "2019-01-02 00:30:30"),
+        ];
+        let mut ctx = EvalContext::default();
+        for (arg1, arg2, exp) in cases {
+            test_ok_case_two_arg(
+                &mut ctx,
                 ScalarFuncSig::AddDatetimeAndDuration,
                 Datum::Time(Time::parse_utc_datetime(arg1, 6).unwrap()),
                 Datum::Dur(Duration::parse(arg2.as_ref(), 6).unwrap()),
@@ -1063,57 +1117,6 @@
             &mut ctx,
             ScalarFuncSig::AddTimeDateTimeNull,
             Datum::Time(Time::parse_utc_datetime("0000-00-00 00:00:00.000000", 6).unwrap()),
-=======
-                ScalarFuncSig::YearWeekWithMode,
-                Datum::Time(Time::parse_utc_datetime(arg1, 6).unwrap()),
-                Datum::I64(arg2),
-                Datum::I64(exp),
-            );
-        }
-
-        // test NULL case
-        test_err_case_two_arg(
-            &mut ctx,
-            ScalarFuncSig::YearWeekWithMode,
-            Datum::Null,
-            Datum::Null,
-        );
-
-        // test ZERO case
-        test_err_case_two_arg(
-            &mut ctx,
-            ScalarFuncSig::YearWeekWithMode,
-            Datum::Time(Time::parse_utc_datetime("0000-00-00 00:00:00", 6).unwrap()),
-            Datum::I64(0),
-        );
-    }
-
-    #[test]
-    fn test_year_week_without_mode() {
-        let cases = vec![
-            ("1987-01-01", 198652),
-            ("2000-01-01", 199952),
-            ("0000-01-01", 1),
-        ];
-        let mut ctx = EvalContext::default();
-        for (arg, exp) in cases {
-            test_ok_case_one_arg(
-                &mut ctx,
-                ScalarFuncSig::YearWeekWithoutMode,
-                Datum::Time(Time::parse_utc_datetime(arg, 6).unwrap()),
-                Datum::I64(exp),
-            );
-        }
-
-        // test NULL case
-        test_err_case_one_arg(&mut ctx, ScalarFuncSig::YearWeekWithoutMode, Datum::Null);
-
-        // test ZERO case
-        test_err_case_one_arg(
-            &mut ctx,
-            ScalarFuncSig::YearWeekWithoutMode,
-            Datum::Time(Time::parse_utc_datetime("0000-00-00 00:00:00", 6).unwrap()),
->>>>>>> 33964340
         );
     }
 }