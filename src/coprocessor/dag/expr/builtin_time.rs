--- conflicted
+++ resolved
@@ -355,7 +355,23 @@
         Ok(Some(i64::from(time.day_number())))
     }
 
-<<<<<<< HEAD
+    pub fn date_diff(&self, ctx: &mut EvalContext, row: &[Datum]) -> Result<Option<i64>> {
+        let lhs: Cow<Time> = try_opt!(self.children[0].eval_time(ctx, row));
+        if lhs.invalid_zero() {
+            return handle_incorrect_datetime_error(ctx, lhs).map(|_| None);
+        }
+        let rhs: Cow<Time> = try_opt!(self.children[1].eval_time(ctx, row));
+        if rhs.invalid_zero() {
+            return handle_incorrect_datetime_error(ctx, rhs).map(|_| None);
+        }
+        let days_diff = lhs
+            .get_time()
+            .date()
+            .signed_duration_since(rhs.get_time().date())
+            .num_days();
+        Ok(Some(days_diff))
+    }
+
     #[inline]
     pub fn add_duration_and_duration<'a, 'b: 'a>(
         &'b self,
@@ -373,23 +389,6 @@
             Err(e) => return Err(e),
         };
         Ok(Some(Cow::Owned(res)))
-=======
-    pub fn date_diff(&self, ctx: &mut EvalContext, row: &[Datum]) -> Result<Option<i64>> {
-        let lhs: Cow<Time> = try_opt!(self.children[0].eval_time(ctx, row));
-        if lhs.invalid_zero() {
-            return handle_incorrect_datetime_error(ctx, lhs).map(|_| None);
-        }
-        let rhs: Cow<Time> = try_opt!(self.children[1].eval_time(ctx, row));
-        if rhs.invalid_zero() {
-            return handle_incorrect_datetime_error(ctx, rhs).map(|_| None);
-        }
-        let days_diff = lhs
-            .get_time()
-            .date()
-            .signed_duration_since(rhs.get_time().date())
-            .num_days();
-        Ok(Some(days_diff))
->>>>>>> 0e0373a7
     }
 }
 
@@ -1200,7 +1199,59 @@
     }
 
     #[test]
-<<<<<<< HEAD
+    fn test_date_diff() {
+        let cases = vec![
+            (
+                "0000-01-01 00:00:00.000000",
+                "0000-01-01 00:00:00.000000",
+                0,
+            ),
+            (
+                "2018-02-01 00:00:00.000000",
+                "2018-02-01 00:00:00.000000",
+                0,
+            ),
+            (
+                "2018-02-02 00:00:00.000000",
+                "2018-02-01 00:00:00.000000",
+                1,
+            ),
+            (
+                "2018-02-01 00:00:00.000000",
+                "2018-02-02 00:00:00.000000",
+                -1,
+            ),
+            (
+                "2018-02-02 00:00:00.000000",
+                "2018-02-01 23:59:59.999999",
+                1,
+            ),
+            (
+                "2018-02-01 23:59:59.999999",
+                "2018-02-02 00:00:00.000000",
+                -1,
+            ),
+        ];
+        let mut ctx = EvalContext::default();
+        for (arg1, arg2, exp) in cases {
+            test_ok_case_two_arg(
+                &mut ctx,
+                ScalarFuncSig::DateDiff,
+                Datum::Time(Time::parse_utc_datetime(arg1, 6).unwrap()),
+                Datum::Time(Time::parse_utc_datetime(arg2, 6).unwrap()),
+                Datum::I64(exp),
+            );
+        }
+
+        let mut cfg = EvalConfig::new();
+        cfg.set_by_flags(FLAG_IN_UPDATE_OR_DELETE_STMT)
+            .set_sql_mode(MODE_ERROR_FOR_DIVISION_BY_ZERO)
+            .set_strict_sql_mode(true);
+
+        test_err_case_two_arg(&mut ctx, ScalarFuncSig::DateDiff, Datum::Null, Datum::Null);
+    }
+
+    #[test]
     fn test_add_duration_and_duration() {
         let cases = vec![
             ("01:00:00.999999", "02:00:00.999998", "03:00:01.999997"),
@@ -1265,57 +1316,7 @@
                 exp,
             );
         }
-=======
-    fn test_date_diff() {
-        let cases = vec![
-            (
-                "0000-01-01 00:00:00.000000",
-                "0000-01-01 00:00:00.000000",
-                0,
-            ),
-            (
-                "2018-02-01 00:00:00.000000",
-                "2018-02-01 00:00:00.000000",
-                0,
-            ),
-            (
-                "2018-02-02 00:00:00.000000",
-                "2018-02-01 00:00:00.000000",
-                1,
-            ),
-            (
-                "2018-02-01 00:00:00.000000",
-                "2018-02-02 00:00:00.000000",
-                -1,
-            ),
-            (
-                "2018-02-02 00:00:00.000000",
-                "2018-02-01 23:59:59.999999",
-                1,
-            ),
-            (
-                "2018-02-01 23:59:59.999999",
-                "2018-02-02 00:00:00.000000",
-                -1,
-            ),
-        ];
-        let mut ctx = EvalContext::default();
-        for (arg1, arg2, exp) in cases {
-            test_ok_case_two_arg(
-                &mut ctx,
-                ScalarFuncSig::DateDiff,
-                Datum::Time(Time::parse_utc_datetime(arg1, 6).unwrap()),
-                Datum::Time(Time::parse_utc_datetime(arg2, 6).unwrap()),
-                Datum::I64(exp),
-            );
-        }
-
-        let mut cfg = EvalConfig::new();
-        cfg.set_by_flags(FLAG_IN_UPDATE_OR_DELETE_STMT)
-            .set_sql_mode(MODE_ERROR_FOR_DIVISION_BY_ZERO)
-            .set_strict_sql_mode(true);
-
-        test_err_case_two_arg(&mut ctx, ScalarFuncSig::DateDiff, Datum::Null, Datum::Null);
->>>>>>> 0e0373a7
-    }
+    }
+
+
 }