--- conflicted
+++ resolved
@@ -267,6 +267,24 @@
             result = i64::from(u32::max_value());
         }
         Ok(Some(result))
+    }
+
+    pub fn period_add(&self, ctx: &mut EvalContext, row: &[Datum]) -> Result<Option<i64>> {
+        let p = try_opt!(self.children[0].eval_int(ctx, row));
+        if p == 0 {
+            return Ok(Some(0));
+        }
+        let n = try_opt!(self.children[1].eval_int(ctx, row));
+        let (month, _) = (i64::from(period_to_month(p as u64) as i32)).overflowing_add(n);
+        Ok(Some(month_to_period(u64::from(month as u32)) as i64))
+    }
+
+    pub fn period_diff(&self, ctx: &mut EvalContext, row: &[Datum]) -> Result<Option<i64>> {
+        let p1 = try_opt!(self.children[0].eval_int(ctx, row));
+        let p2 = try_opt!(self.children[1].eval_int(ctx, row));
+        Ok(Some(
+            period_to_month(p1 as u64) as i64 - period_to_month(p2 as u64) as i64,
+        ))
     }
 
     #[inline]
@@ -343,24 +361,6 @@
         _row: &[Datum],
     ) -> Result<Option<Cow<'a, Time>>> {
         Ok(None)
-    }
-
-    pub fn period_add(&self, ctx: &mut EvalContext, row: &[Datum]) -> Result<Option<i64>> {
-        let p = try_opt!(self.children[0].eval_int(ctx, row));
-        if p == 0 {
-            return Ok(Some(0));
-        }
-        let n = try_opt!(self.children[1].eval_int(ctx, row));
-        let (month, _) = (i64::from(period_to_month(p as u64) as i32)).overflowing_add(n);
-        Ok(Some(month_to_period(u64::from(month as u32)) as i64))
-    }
-
-    pub fn period_diff(&self, ctx: &mut EvalContext, row: &[Datum]) -> Result<Option<i64>> {
-        let p1 = try_opt!(self.children[0].eval_int(ctx, row));
-        let p2 = try_opt!(self.children[1].eval_int(ctx, row));
-        Ok(Some(
-            period_to_month(p1 as u64) as i64 - period_to_month(p2 as u64) as i64,
-        ))
     }
 
     #[inline]
@@ -1221,240 +1221,6 @@
     }
 
     #[test]
-    fn test_to_days() {
-        let cases = vec![
-            ("950501", 728779),
-            ("2007-10-07", 733321),
-            ("2008-10-07", 733687),
-            ("08-10-07", 733687),
-            ("0000-01-01", 1),
-            ("2007-10-07 00:00:59", 733321),
-        ];
-        let mut ctx = EvalContext::default();
-        for (arg, exp) in cases {
-            test_ok_case_one_arg(
-                &mut ctx,
-                ScalarFuncSig::ToDays,
-                Datum::Time(Time::parse_utc_datetime(arg, 6).unwrap()),
-                Datum::I64(exp),
-            );
-        }
-
-        // test NULL case
-        test_err_case_one_arg(&mut ctx, ScalarFuncSig::ToDays, Datum::Null);
-
-        // test ZERO case
-        test_err_case_one_arg(
-            &mut ctx,
-            ScalarFuncSig::ToDays,
-            Datum::Time(Time::parse_utc_datetime("0000-00-00 00:00:00", 6).unwrap()),
-        );
-    }
-
-    #[test]
-    fn test_date_diff() {
-        let cases = vec![
-            (
-                "0000-01-01 00:00:00.000000",
-                "0000-01-01 00:00:00.000000",
-                0,
-            ),
-            (
-                "2018-02-01 00:00:00.000000",
-                "2018-02-01 00:00:00.000000",
-                0,
-            ),
-            (
-                "2018-02-02 00:00:00.000000",
-                "2018-02-01 00:00:00.000000",
-                1,
-            ),
-            (
-                "2018-02-01 00:00:00.000000",
-                "2018-02-02 00:00:00.000000",
-                -1,
-            ),
-            (
-                "2018-02-02 00:00:00.000000",
-                "2018-02-01 23:59:59.999999",
-                1,
-            ),
-            (
-                "2018-02-01 23:59:59.999999",
-                "2018-02-02 00:00:00.000000",
-                -1,
-            ),
-        ];
-        let mut ctx = EvalContext::default();
-        for (arg1, arg2, exp) in cases {
-            test_ok_case_two_arg(
-                &mut ctx,
-                ScalarFuncSig::DateDiff,
-                Datum::Time(Time::parse_utc_datetime(arg1, 6).unwrap()),
-                Datum::Time(Time::parse_utc_datetime(arg2, 6).unwrap()),
-                Datum::I64(exp),
-            );
-        }
-
-        let mut cfg = EvalConfig::new();
-        cfg.set_flag(Flag::IN_UPDATE_OR_DELETE_STMT)
-            .set_sql_mode(SqlMode::ERROR_FOR_DIVISION_BY_ZERO | SqlMode::STRICT_ALL_TABLES);
-
-        test_err_case_two_arg(&mut ctx, ScalarFuncSig::DateDiff, Datum::Null, Datum::Null);
-    }
-
-    #[test]
-    fn test_add_sub_datetime_and_duration() {
-        let cases = vec![
-            (
-                "2018-01-01",
-                "11:30:45.123456",
-                "2018-01-01 11:30:45.123456",
-            ),
-            (
-                "2018-02-28 23:00:00",
-                "01:30:30.123456",
-                "2018-03-01 00:30:30.123456",
-            ),
-            ("2016-02-28 23:00:00", "01:30:30", "2016-02-29 00:30:30"),
-            ("2018-12-31 23:00:00", "01:30:30", "2019-01-01 00:30:30"),
-            ("2018-12-31 23:00:00", "1 01:30:30", "2019-01-02 00:30:30"),
-        ];
-        let mut ctx = EvalContext::default();
-        for (arg1, arg2, exp) in cases {
-            test_ok_case_two_arg(
-                &mut ctx,
-                ScalarFuncSig::AddDatetimeAndDuration,
-                Datum::Time(Time::parse_utc_datetime(arg1, 6).unwrap()),
-                Datum::Dur(Duration::parse(arg2.as_bytes(), 6).unwrap()),
-                Datum::Time(Time::parse_utc_datetime(exp, 6).unwrap()),
-            );
-            test_ok_case_two_arg(
-                &mut ctx,
-                ScalarFuncSig::SubDatetimeAndDuration,
-                Datum::Time(Time::parse_utc_datetime(exp, 6).unwrap()),
-                Datum::Dur(Duration::parse(arg2.as_bytes(), 6).unwrap()),
-                Datum::Time(Time::parse_utc_datetime(arg1, 6).unwrap()),
-            );
-        }
-
-        let cases = vec![
-            (
-                Datum::Null,
-                Datum::Dur(Duration::parse(b"11:30:45.123456", 6).unwrap()),
-                Datum::Null,
-            ),
-            (Datum::Null, Datum::Null, Datum::Null),
-            (
-                Datum::Time(Time::parse_utc_datetime("2019-01-01 01:00:00", 6).unwrap()),
-                Datum::Dur(Duration::zero()),
-                Datum::Time(Time::parse_utc_datetime("2019-01-01 01:00:00", 6).unwrap()),
-            ),
-            (
-                Datum::Time(Time::parse_utc_datetime("2019-01-01 01:00:00", 6).unwrap()),
-                Datum::Dur(Duration::parse(b"-01:01:00", 6).unwrap()),
-                Datum::Time(Time::parse_utc_datetime("2018-12-31 23:59:00", 6).unwrap()),
-            ),
-        ];
-        for (arg1, arg2, exp) in cases {
-            test_ok_case_two_arg(
-                &mut ctx,
-                ScalarFuncSig::AddDatetimeAndDuration,
-                arg1.clone(),
-                arg2.clone(),
-                exp.clone(),
-            );
-            test_ok_case_two_arg(
-                &mut ctx,
-                ScalarFuncSig::SubDatetimeAndDuration,
-                exp,
-                arg2,
-                arg1,
-            );
-        }
-    }
-
-    #[test]
-    fn test_add_sub_datetime_and_string() {
-        let cases = vec![
-            (
-                "2018-01-01",
-                "11:30:45.123456",
-                "2018-01-01 11:30:45.123456",
-            ),
-            (
-                "2018-02-28 23:00:00",
-                "01:30:30.123456",
-                "2018-03-01 00:30:30.123456",
-            ),
-            ("2016-02-28 23:00:00", "01:30:30", "2016-02-29 00:30:30"),
-            ("2018-12-31 23:00:00", "01:30:30", "2019-01-01 00:30:30"),
-            ("2018-12-31 23:00:00", "1 01:30:30", "2019-01-02 00:30:30"),
-        ];
-        let mut ctx = EvalContext::default();
-        for (arg1, arg2, exp) in cases {
-            test_ok_case_two_arg(
-                &mut ctx,
-                ScalarFuncSig::AddDatetimeAndString,
-                Datum::Time(Time::parse_utc_datetime(arg1, 6).unwrap()),
-                Datum::Bytes(arg2.as_bytes().to_vec()),
-                Datum::Time(Time::parse_utc_datetime(exp, 6).unwrap()),
-            );
-            test_ok_case_two_arg(
-                &mut ctx,
-                ScalarFuncSig::SubDatetimeAndString,
-                Datum::Time(Time::parse_utc_datetime(exp, 6).unwrap()),
-                Datum::Bytes(arg2.as_bytes().to_vec()),
-                Datum::Time(Time::parse_utc_datetime(arg1, 6).unwrap()),
-            );
-        }
-
-        let cases = vec![
-            (
-                Datum::Null,
-                Datum::Dur(Duration::parse(b"11:30:45.123456", 6).unwrap()),
-                Datum::Null,
-            ),
-            (Datum::Null, Datum::Null, Datum::Null),
-            (
-                Datum::Time(Time::parse_utc_datetime("2019-01-01 01:00:00", 6).unwrap()),
-                Datum::Bytes(Vec::new()),
-                Datum::Time(Time::parse_utc_datetime("2019-01-01 01:00:00", 6).unwrap()),
-            ),
-            (
-                Datum::Time(Time::parse_utc_datetime("2019-01-01 01:00:00", 6).unwrap()),
-                Datum::Bytes(b"-01:01:00".to_vec()),
-                Datum::Time(Time::parse_utc_datetime("2018-12-31 23:59:00", 6).unwrap()),
-            ),
-        ];
-        for (arg1, arg2, exp) in cases {
-            test_ok_case_two_arg(
-                &mut ctx,
-                ScalarFuncSig::AddDatetimeAndString,
-                arg1.clone(),
-                arg2.clone(),
-                exp.clone(),
-            );
-            test_ok_case_two_arg(
-                &mut ctx,
-                ScalarFuncSig::SubDatetimeAndString,
-                exp,
-                arg2,
-                arg1,
-            );
-        }
-<<<<<<< HEAD
-=======
-    }
-
-    #[test]
-    fn test_add_sub_time_datetime_null() {
-        let mut ctx = EvalContext::default();
-        test_ok_case_zero_arg(&mut ctx, ScalarFuncSig::AddTimeDateTimeNull, Datum::Null);
-        test_ok_case_zero_arg(&mut ctx, ScalarFuncSig::SubTimeDateTimeNull, Datum::Null);
-    }
-
-    #[test]
     fn test_period_add() {
         let cases = vec![
             (2, 222, 201808),
@@ -1538,7 +1304,210 @@
                 Datum::I64(exp),
             );
         }
->>>>>>> 591d0a4a
+
+        // test NULL case
+        test_err_case_one_arg(&mut ctx, ScalarFuncSig::ToDays, Datum::Null);
+
+        // test ZERO case
+        test_err_case_one_arg(
+            &mut ctx,
+            ScalarFuncSig::ToDays,
+            Datum::Time(Time::parse_utc_datetime("0000-00-00 00:00:00", 6).unwrap()),
+        );
+    }
+
+    #[test]
+    fn test_date_diff() {
+        let cases = vec![
+            (
+                "0000-01-01 00:00:00.000000",
+                "0000-01-01 00:00:00.000000",
+                0,
+            ),
+            (
+                "2018-02-01 00:00:00.000000",
+                "2018-02-01 00:00:00.000000",
+                0,
+            ),
+            (
+                "2018-02-02 00:00:00.000000",
+                "2018-02-01 00:00:00.000000",
+                1,
+            ),
+            (
+                "2018-02-01 00:00:00.000000",
+                "2018-02-02 00:00:00.000000",
+                -1,
+            ),
+            (
+                "2018-02-02 00:00:00.000000",
+                "2018-02-01 23:59:59.999999",
+                1,
+            ),
+            (
+                "2018-02-01 23:59:59.999999",
+                "2018-02-02 00:00:00.000000",
+                -1,
+            ),
+        ];
+        let mut ctx = EvalContext::default();
+        for (arg1, arg2, exp) in cases {
+            test_ok_case_two_arg(
+                &mut ctx,
+                ScalarFuncSig::DateDiff,
+                Datum::Time(Time::parse_utc_datetime(arg1, 6).unwrap()),
+                Datum::Time(Time::parse_utc_datetime(arg2, 6).unwrap()),
+                Datum::I64(exp),
+            );
+        }
+
+        let mut cfg = EvalConfig::new();
+        cfg.set_flag(Flag::IN_UPDATE_OR_DELETE_STMT)
+            .set_sql_mode(SqlMode::ERROR_FOR_DIVISION_BY_ZERO | SqlMode::STRICT_ALL_TABLES);
+
+        test_err_case_two_arg(&mut ctx, ScalarFuncSig::DateDiff, Datum::Null, Datum::Null);
+    }
+
+    #[test]
+    fn test_add_sub_datetime_and_duration() {
+        let cases = vec![
+            (
+                "2018-01-01",
+                "11:30:45.123456",
+                "2018-01-01 11:30:45.123456",
+            ),
+            (
+                "2018-02-28 23:00:00",
+                "01:30:30.123456",
+                "2018-03-01 00:30:30.123456",
+            ),
+            ("2016-02-28 23:00:00", "01:30:30", "2016-02-29 00:30:30"),
+            ("2018-12-31 23:00:00", "01:30:30", "2019-01-01 00:30:30"),
+            ("2018-12-31 23:00:00", "1 01:30:30", "2019-01-02 00:30:30"),
+        ];
+        let mut ctx = EvalContext::default();
+        for (arg1, arg2, exp) in cases {
+            test_ok_case_two_arg(
+                &mut ctx,
+                ScalarFuncSig::AddDatetimeAndDuration,
+                Datum::Time(Time::parse_utc_datetime(arg1, 6).unwrap()),
+                Datum::Dur(Duration::parse(arg2.as_bytes(), 6).unwrap()),
+                Datum::Time(Time::parse_utc_datetime(exp, 6).unwrap()),
+            );
+            test_ok_case_two_arg(
+                &mut ctx,
+                ScalarFuncSig::SubDatetimeAndDuration,
+                Datum::Time(Time::parse_utc_datetime(exp, 6).unwrap()),
+                Datum::Dur(Duration::parse(arg2.as_bytes(), 6).unwrap()),
+                Datum::Time(Time::parse_utc_datetime(arg1, 6).unwrap()),
+            );
+        }
+
+        let cases = vec![
+            (
+                Datum::Null,
+                Datum::Dur(Duration::parse(b"11:30:45.123456", 6).unwrap()),
+                Datum::Null,
+            ),
+            (Datum::Null, Datum::Null, Datum::Null),
+            (
+                Datum::Time(Time::parse_utc_datetime("2019-01-01 01:00:00", 6).unwrap()),
+                Datum::Dur(Duration::zero()),
+                Datum::Time(Time::parse_utc_datetime("2019-01-01 01:00:00", 6).unwrap()),
+            ),
+            (
+                Datum::Time(Time::parse_utc_datetime("2019-01-01 01:00:00", 6).unwrap()),
+                Datum::Dur(Duration::parse(b"-01:01:00", 6).unwrap()),
+                Datum::Time(Time::parse_utc_datetime("2018-12-31 23:59:00", 6).unwrap()),
+            ),
+        ];
+        for (arg1, arg2, exp) in cases {
+            test_ok_case_two_arg(
+                &mut ctx,
+                ScalarFuncSig::AddDatetimeAndDuration,
+                arg1.clone(),
+                arg2.clone(),
+                exp.clone(),
+            );
+            test_ok_case_two_arg(
+                &mut ctx,
+                ScalarFuncSig::SubDatetimeAndDuration,
+                exp,
+                arg2,
+                arg1,
+            );
+        }
+    }
+
+    #[test]
+    fn test_add_sub_datetime_and_string() {
+        let cases = vec![
+            (
+                "2018-01-01",
+                "11:30:45.123456",
+                "2018-01-01 11:30:45.123456",
+            ),
+            (
+                "2018-02-28 23:00:00",
+                "01:30:30.123456",
+                "2018-03-01 00:30:30.123456",
+            ),
+            ("2016-02-28 23:00:00", "01:30:30", "2016-02-29 00:30:30"),
+            ("2018-12-31 23:00:00", "01:30:30", "2019-01-01 00:30:30"),
+            ("2018-12-31 23:00:00", "1 01:30:30", "2019-01-02 00:30:30"),
+        ];
+        let mut ctx = EvalContext::default();
+        for (arg1, arg2, exp) in cases {
+            test_ok_case_two_arg(
+                &mut ctx,
+                ScalarFuncSig::AddDatetimeAndString,
+                Datum::Time(Time::parse_utc_datetime(arg1, 6).unwrap()),
+                Datum::Bytes(arg2.as_bytes().to_vec()),
+                Datum::Time(Time::parse_utc_datetime(exp, 6).unwrap()),
+            );
+            test_ok_case_two_arg(
+                &mut ctx,
+                ScalarFuncSig::SubDatetimeAndString,
+                Datum::Time(Time::parse_utc_datetime(exp, 6).unwrap()),
+                Datum::Bytes(arg2.as_bytes().to_vec()),
+                Datum::Time(Time::parse_utc_datetime(arg1, 6).unwrap()),
+            );
+        }
+
+        let cases = vec![
+            (
+                Datum::Null,
+                Datum::Dur(Duration::parse(b"11:30:45.123456", 6).unwrap()),
+                Datum::Null,
+            ),
+            (Datum::Null, Datum::Null, Datum::Null),
+            (
+                Datum::Time(Time::parse_utc_datetime("2019-01-01 01:00:00", 6).unwrap()),
+                Datum::Bytes(Vec::new()),
+                Datum::Time(Time::parse_utc_datetime("2019-01-01 01:00:00", 6).unwrap()),
+            ),
+            (
+                Datum::Time(Time::parse_utc_datetime("2019-01-01 01:00:00", 6).unwrap()),
+                Datum::Bytes(b"-01:01:00".to_vec()),
+                Datum::Time(Time::parse_utc_datetime("2018-12-31 23:59:00", 6).unwrap()),
+            ),
+        ];
+        for (arg1, arg2, exp) in cases {
+            test_ok_case_two_arg(
+                &mut ctx,
+                ScalarFuncSig::AddDatetimeAndString,
+                arg1.clone(),
+                arg2.clone(),
+                exp.clone(),
+            );
+            test_ok_case_two_arg(
+                &mut ctx,
+                ScalarFuncSig::SubDatetimeAndString,
+                exp,
+                arg2,
+                arg1,
+            );
+        }
 
         test_ok_case_two_arg(
             &mut ctx,
