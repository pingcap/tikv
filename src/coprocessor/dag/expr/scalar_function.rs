// Copyright 2017 PingCAP, Inc.
//
// Licensed under the Apache License, Version 2.0 (the "License");
// you may not use this file except in compliance with the License.
// You may obtain a copy of the License at
//
//     http://www.apache.org/licenses/LICENSE-2.0
//
// Unless required by applicable law or agreed to in writing, software
// distributed under the License is distributed on an "AS IS" BASIS,
// See the License for the specific language governing permissions and
// limitations under the License.

use std::borrow::Cow;
use std::usize;

use tipb::expression::ScalarFuncSig;

use super::builtin_compare::CmpOp;
use super::{Error, EvalContext, Result, ScalarFunc};
use coprocessor::codec::mysql::{self, Decimal, Duration, Json, Time};
use coprocessor::codec::Datum;

impl ScalarFunc {
    pub fn check_args(sig: ScalarFuncSig, args: usize) -> Result<()> {
        let (min_args, max_args) = match sig {
            ScalarFuncSig::LTInt
            | ScalarFuncSig::LEInt
            | ScalarFuncSig::GTInt
            | ScalarFuncSig::GEInt
            | ScalarFuncSig::EQInt
            | ScalarFuncSig::NEInt
            | ScalarFuncSig::NullEQInt
            | ScalarFuncSig::LTReal
            | ScalarFuncSig::LEReal
            | ScalarFuncSig::GTReal
            | ScalarFuncSig::GEReal
            | ScalarFuncSig::EQReal
            | ScalarFuncSig::NEReal
            | ScalarFuncSig::NullEQReal
            | ScalarFuncSig::LTDecimal
            | ScalarFuncSig::LEDecimal
            | ScalarFuncSig::GTDecimal
            | ScalarFuncSig::GEDecimal
            | ScalarFuncSig::EQDecimal
            | ScalarFuncSig::NEDecimal
            | ScalarFuncSig::NullEQDecimal
            | ScalarFuncSig::LTString
            | ScalarFuncSig::LEString
            | ScalarFuncSig::GTString
            | ScalarFuncSig::GEString
            | ScalarFuncSig::EQString
            | ScalarFuncSig::NEString
            | ScalarFuncSig::NullEQString
            | ScalarFuncSig::LTTime
            | ScalarFuncSig::LETime
            | ScalarFuncSig::GTTime
            | ScalarFuncSig::GETime
            | ScalarFuncSig::EQTime
            | ScalarFuncSig::NETime
            | ScalarFuncSig::NullEQTime
            | ScalarFuncSig::LTDuration
            | ScalarFuncSig::LEDuration
            | ScalarFuncSig::GTDuration
            | ScalarFuncSig::GEDuration
            | ScalarFuncSig::EQDuration
            | ScalarFuncSig::NEDuration
            | ScalarFuncSig::NullEQDuration
            | ScalarFuncSig::LTJson
            | ScalarFuncSig::LEJson
            | ScalarFuncSig::GTJson
            | ScalarFuncSig::GEJson
            | ScalarFuncSig::EQJson
            | ScalarFuncSig::NEJson
            | ScalarFuncSig::NullEQJson
            | ScalarFuncSig::PlusReal
            | ScalarFuncSig::PlusDecimal
            | ScalarFuncSig::PlusInt
            | ScalarFuncSig::MinusReal
            | ScalarFuncSig::MinusDecimal
            | ScalarFuncSig::MinusInt
            | ScalarFuncSig::MultiplyReal
            | ScalarFuncSig::MultiplyDecimal
            | ScalarFuncSig::MultiplyInt
            | ScalarFuncSig::MultiplyIntUnsigned
            | ScalarFuncSig::IfNullInt
            | ScalarFuncSig::IfNullReal
            | ScalarFuncSig::IfNullString
            | ScalarFuncSig::IfNullDecimal
            | ScalarFuncSig::IfNullTime
            | ScalarFuncSig::IfNullDuration
            | ScalarFuncSig::IfNullJson
            | ScalarFuncSig::Left
            | ScalarFuncSig::LogicalAnd
            | ScalarFuncSig::LogicalOr
            | ScalarFuncSig::LogicalXor
            | ScalarFuncSig::DivideDecimal
            | ScalarFuncSig::DivideReal
            | ScalarFuncSig::IntDivideInt
            | ScalarFuncSig::IntDivideDecimal
            | ScalarFuncSig::ModReal
            | ScalarFuncSig::ModDecimal
            | ScalarFuncSig::ModInt
            | ScalarFuncSig::BitAndSig
            | ScalarFuncSig::BitOrSig
            | ScalarFuncSig::BitXorSig
            | ScalarFuncSig::RegexpSig
            | ScalarFuncSig::RegexpBinarySig
            | ScalarFuncSig::LeftShift
            | ScalarFuncSig::RightShift
            | ScalarFuncSig::Pow
            | ScalarFuncSig::Atan2Args
            | ScalarFuncSig::DateFormatSig => (2, 2),

            ScalarFuncSig::CastIntAsInt
            | ScalarFuncSig::CastIntAsReal
            | ScalarFuncSig::CastIntAsString
            | ScalarFuncSig::CastIntAsDecimal
            | ScalarFuncSig::CastIntAsTime
            | ScalarFuncSig::CastIntAsDuration
            | ScalarFuncSig::CastIntAsJson
            | ScalarFuncSig::CastRealAsInt
            | ScalarFuncSig::CastRealAsReal
            | ScalarFuncSig::CastRealAsString
            | ScalarFuncSig::CastRealAsDecimal
            | ScalarFuncSig::CastRealAsTime
            | ScalarFuncSig::CastRealAsDuration
            | ScalarFuncSig::CastRealAsJson
            | ScalarFuncSig::CastDecimalAsInt
            | ScalarFuncSig::CastDecimalAsReal
            | ScalarFuncSig::CastDecimalAsString
            | ScalarFuncSig::CastDecimalAsDecimal
            | ScalarFuncSig::CastDecimalAsTime
            | ScalarFuncSig::CastDecimalAsDuration
            | ScalarFuncSig::CastDecimalAsJson
            | ScalarFuncSig::CastStringAsInt
            | ScalarFuncSig::CastStringAsReal
            | ScalarFuncSig::CastStringAsString
            | ScalarFuncSig::CastStringAsDecimal
            | ScalarFuncSig::CastStringAsTime
            | ScalarFuncSig::CastStringAsDuration
            | ScalarFuncSig::CastStringAsJson
            | ScalarFuncSig::CastTimeAsInt
            | ScalarFuncSig::CastTimeAsReal
            | ScalarFuncSig::CastTimeAsString
            | ScalarFuncSig::CastTimeAsDecimal
            | ScalarFuncSig::CastTimeAsTime
            | ScalarFuncSig::CastTimeAsDuration
            | ScalarFuncSig::CastTimeAsJson
            | ScalarFuncSig::CastDurationAsInt
            | ScalarFuncSig::CastDurationAsReal
            | ScalarFuncSig::CastDurationAsString
            | ScalarFuncSig::CastDurationAsDecimal
            | ScalarFuncSig::CastDurationAsTime
            | ScalarFuncSig::CastDurationAsDuration
            | ScalarFuncSig::CastDurationAsJson
            | ScalarFuncSig::CastJsonAsInt
            | ScalarFuncSig::CastJsonAsReal
            | ScalarFuncSig::CastJsonAsString
            | ScalarFuncSig::CastJsonAsDecimal
            | ScalarFuncSig::CastJsonAsTime
            | ScalarFuncSig::CastJsonAsDuration
            | ScalarFuncSig::CastJsonAsJson
            | ScalarFuncSig::Date
            | ScalarFuncSig::UnaryNot
            | ScalarFuncSig::UnaryMinusInt
            | ScalarFuncSig::UnaryMinusReal
            | ScalarFuncSig::UnaryMinusDecimal
            | ScalarFuncSig::IntIsTrue
            | ScalarFuncSig::IntIsFalse
            | ScalarFuncSig::IntIsNull
            | ScalarFuncSig::RealIsTrue
            | ScalarFuncSig::RealIsFalse
            | ScalarFuncSig::RealIsNull
            | ScalarFuncSig::DecimalIsTrue
            | ScalarFuncSig::DecimalIsFalse
            | ScalarFuncSig::DecimalIsNull
            | ScalarFuncSig::StringIsNull
            | ScalarFuncSig::TimeIsNull
            | ScalarFuncSig::DurationIsNull
            | ScalarFuncSig::JsonIsNull
            | ScalarFuncSig::AbsInt
            | ScalarFuncSig::AbsUInt
            | ScalarFuncSig::AbsReal
            | ScalarFuncSig::AbsDecimal
            | ScalarFuncSig::CeilReal
            | ScalarFuncSig::CeilIntToInt
            | ScalarFuncSig::CeilIntToDec
            | ScalarFuncSig::CeilDecToDec
            | ScalarFuncSig::CeilDecToInt
            | ScalarFuncSig::FloorReal
            | ScalarFuncSig::FloorIntToInt
            | ScalarFuncSig::FloorIntToDec
            | ScalarFuncSig::FloorDecToDec
            | ScalarFuncSig::FloorDecToInt
            | ScalarFuncSig::CRC32
            | ScalarFuncSig::Sign
            | ScalarFuncSig::Sqrt
            | ScalarFuncSig::Atan1Arg
            | ScalarFuncSig::Cos
            | ScalarFuncSig::Tan
            | ScalarFuncSig::Sin
            | ScalarFuncSig::JsonTypeSig
            | ScalarFuncSig::JsonUnquoteSig
            | ScalarFuncSig::ASCII
            | ScalarFuncSig::Upper
            | ScalarFuncSig::Lower
            | ScalarFuncSig::Length
            | ScalarFuncSig::Bin
            | ScalarFuncSig::BitLength
            | ScalarFuncSig::BitNegSig
            | ScalarFuncSig::IsIPv4
            | ScalarFuncSig::IsIPv6
            | ScalarFuncSig::Inet6Aton
            | ScalarFuncSig::UnHex => (1, 1),

            ScalarFuncSig::IfInt
            | ScalarFuncSig::IfReal
            | ScalarFuncSig::IfString
            | ScalarFuncSig::IfDecimal
            | ScalarFuncSig::IfTime
            | ScalarFuncSig::IfDuration
            | ScalarFuncSig::IfJson
            | ScalarFuncSig::LikeSig => (3, 3),

            ScalarFuncSig::JsonArraySig | ScalarFuncSig::JsonObjectSig => (0, usize::MAX),

            ScalarFuncSig::CoalesceDecimal
            | ScalarFuncSig::CoalesceDuration
            | ScalarFuncSig::CoalesceInt
            | ScalarFuncSig::CoalesceJson
            | ScalarFuncSig::CoalesceReal
            | ScalarFuncSig::CoalesceString
            | ScalarFuncSig::CoalesceTime
            | ScalarFuncSig::CaseWhenDecimal
            | ScalarFuncSig::CaseWhenDuration
            | ScalarFuncSig::CaseWhenInt
            | ScalarFuncSig::CaseWhenJson
            | ScalarFuncSig::CaseWhenReal
            | ScalarFuncSig::CaseWhenString
            | ScalarFuncSig::CaseWhenTime => (1, usize::MAX),

            ScalarFuncSig::JsonExtractSig
            | ScalarFuncSig::JsonRemoveSig
            | ScalarFuncSig::JsonMergeSig
            | ScalarFuncSig::InInt
            | ScalarFuncSig::InReal
            | ScalarFuncSig::InString
            | ScalarFuncSig::InDecimal
            | ScalarFuncSig::InTime
            | ScalarFuncSig::InDuration
            | ScalarFuncSig::InJson
            | ScalarFuncSig::IntervalInt
            | ScalarFuncSig::IntervalReal => (2, usize::MAX),

            ScalarFuncSig::JsonSetSig
            | ScalarFuncSig::JsonInsertSig
            | ScalarFuncSig::JsonReplaceSig => (3, usize::MAX),

            ScalarFuncSig::PI => (0, 0),

            // unimplement signature
            ScalarFuncSig::Acos
            | ScalarFuncSig::AddDateAndDuration
            | ScalarFuncSig::AddDateAndString
            | ScalarFuncSig::AddDateDatetimeInt
            | ScalarFuncSig::AddDateDatetimeString
            | ScalarFuncSig::AddDateIntInt
            | ScalarFuncSig::AddDateIntString
            | ScalarFuncSig::AddDateStringDecimal
            | ScalarFuncSig::AddDateStringInt
            | ScalarFuncSig::AddDateStringString
            | ScalarFuncSig::AddDatetimeAndDuration
            | ScalarFuncSig::AddDatetimeAndString
            | ScalarFuncSig::AddDurationAndDuration
            | ScalarFuncSig::AddDurationAndString
            | ScalarFuncSig::AddStringAndDuration
            | ScalarFuncSig::AddStringAndString
            | ScalarFuncSig::AddTimeDateTimeNull
            | ScalarFuncSig::AddTimeDurationNull
            | ScalarFuncSig::AddTimeStringNull
            | ScalarFuncSig::AesDecrypt
            | ScalarFuncSig::AesEncrypt
            | ScalarFuncSig::Asin
            | ScalarFuncSig::BitCount
            | ScalarFuncSig::Char
            | ScalarFuncSig::CharLength
            | ScalarFuncSig::Compress
            | ScalarFuncSig::Concat
            | ScalarFuncSig::ConcatWS
            | ScalarFuncSig::ConnectionID
            | ScalarFuncSig::Conv
            | ScalarFuncSig::Convert
            | ScalarFuncSig::ConvertTz
            | ScalarFuncSig::Cot
            | ScalarFuncSig::CurrentDate
            | ScalarFuncSig::CurrentTime0Arg
            | ScalarFuncSig::CurrentTime1Arg
            | ScalarFuncSig::CurrentUser
            | ScalarFuncSig::Database
            | ScalarFuncSig::DateDiff
            | ScalarFuncSig::DateLiteral
            | ScalarFuncSig::DayName
            | ScalarFuncSig::DayOfMonth
            | ScalarFuncSig::DayOfWeek
            | ScalarFuncSig::DayOfYear
            | ScalarFuncSig::DecimalAnyValue
            | ScalarFuncSig::Degrees
            | ScalarFuncSig::DurationAnyValue
            | ScalarFuncSig::DurationDurationTimeDiff
            | ScalarFuncSig::DurationStringTimeDiff
            | ScalarFuncSig::Elt
            | ScalarFuncSig::Exp
            | ScalarFuncSig::ExportSet3Arg
            | ScalarFuncSig::ExportSet4Arg
            | ScalarFuncSig::ExportSet5Arg
            | ScalarFuncSig::ExtractDatetime
            | ScalarFuncSig::ExtractDuration
            | ScalarFuncSig::FieldInt
            | ScalarFuncSig::FieldReal
            | ScalarFuncSig::FieldString
            | ScalarFuncSig::FindInSet
            | ScalarFuncSig::Format
            | ScalarFuncSig::FormatWithLocale
            | ScalarFuncSig::FoundRows
            | ScalarFuncSig::FromBase64
            | ScalarFuncSig::FromDays
            | ScalarFuncSig::FromUnixTime1Arg
            | ScalarFuncSig::FromUnixTime2Arg
            | ScalarFuncSig::GetFormat
            | ScalarFuncSig::GetParamString
            | ScalarFuncSig::GetVar
            | ScalarFuncSig::GreatestDecimal
            | ScalarFuncSig::GreatestInt
            | ScalarFuncSig::GreatestReal
            | ScalarFuncSig::GreatestString
            | ScalarFuncSig::GreatestTime
            | ScalarFuncSig::HexIntArg
            | ScalarFuncSig::HexStrArg
            | ScalarFuncSig::Hour
            | ScalarFuncSig::Inet6Ntoa
            | ScalarFuncSig::InetAton
            | ScalarFuncSig::InetNtoa
            | ScalarFuncSig::Insert
            | ScalarFuncSig::InsertBinary
            | ScalarFuncSig::Instr
            | ScalarFuncSig::InstrBinary
            | ScalarFuncSig::IntAnyValue
            | ScalarFuncSig::IsIPv4Compat
            | ScalarFuncSig::IsIPv4Mapped
            | ScalarFuncSig::JSONAnyValue
            | ScalarFuncSig::LastDay
            | ScalarFuncSig::LastInsertID
            | ScalarFuncSig::LastInsertIDWithID
            | ScalarFuncSig::LeastDecimal
            | ScalarFuncSig::LeastInt
            | ScalarFuncSig::LeastReal
            | ScalarFuncSig::LeastString
            | ScalarFuncSig::LeastTime
            | ScalarFuncSig::LeftBinary
            | ScalarFuncSig::Locate2Args
            | ScalarFuncSig::Locate3Args
            | ScalarFuncSig::LocateBinary2Args
            | ScalarFuncSig::LocateBinary3Args
            | ScalarFuncSig::Lock
            | ScalarFuncSig::Log10
            | ScalarFuncSig::Log1Arg
            | ScalarFuncSig::Log2
            | ScalarFuncSig::Log2Args
            | ScalarFuncSig::Lpad
            | ScalarFuncSig::LpadBinary
            | ScalarFuncSig::LTrim
            | ScalarFuncSig::MakeDate
            | ScalarFuncSig::MakeSet
            | ScalarFuncSig::MakeTime
            | ScalarFuncSig::MD5
            | ScalarFuncSig::MicroSecond
            | ScalarFuncSig::Minute
            | ScalarFuncSig::Month
            | ScalarFuncSig::MonthName
            | ScalarFuncSig::NowWithArg
            | ScalarFuncSig::NowWithoutArg
            | ScalarFuncSig::NullTimeDiff
            | ScalarFuncSig::OctInt
            | ScalarFuncSig::OctString
            | ScalarFuncSig::Ord
            | ScalarFuncSig::Password
            | ScalarFuncSig::PeriodAdd
            | ScalarFuncSig::PeriodDiff
            | ScalarFuncSig::Quarter
            | ScalarFuncSig::Quote
            | ScalarFuncSig::Radians
            | ScalarFuncSig::Rand
            | ScalarFuncSig::RandomBytes
            | ScalarFuncSig::RandWithSeed
            | ScalarFuncSig::RealAnyValue
            | ScalarFuncSig::ReleaseLock
            | ScalarFuncSig::Repeat
            | ScalarFuncSig::Replace
            | ScalarFuncSig::Reverse
            | ScalarFuncSig::ReverseBinary
            | ScalarFuncSig::Right
            | ScalarFuncSig::RightBinary
            | ScalarFuncSig::RouldReal
            | ScalarFuncSig::RoundDec
            | ScalarFuncSig::RoundInt
            | ScalarFuncSig::RoundWithFracDec
            | ScalarFuncSig::RoundWithFracInt
            | ScalarFuncSig::RoundWithFracReal
            | ScalarFuncSig::RowCount
            | ScalarFuncSig::RowSig
            | ScalarFuncSig::Rpad
            | ScalarFuncSig::RpadBinary
            | ScalarFuncSig::RTrim
            | ScalarFuncSig::Second
            | ScalarFuncSig::SecToTime
            | ScalarFuncSig::SetVar
            | ScalarFuncSig::SHA1
            | ScalarFuncSig::SHA2
<<<<<<< HEAD
            | ScalarFuncSig::Sign
=======
            | ScalarFuncSig::Sin
>>>>>>> 95898169
            | ScalarFuncSig::Sleep
            | ScalarFuncSig::Space
            | ScalarFuncSig::Strcmp
            | ScalarFuncSig::StringAnyValue
            | ScalarFuncSig::StringDurationTimeDiff
            | ScalarFuncSig::StringStringTimeDiff
            | ScalarFuncSig::StringTimeTimeDiff
            | ScalarFuncSig::StrToDateDate
            | ScalarFuncSig::StrToDateDatetime
            | ScalarFuncSig::StrToDateDuration
            | ScalarFuncSig::SubDateAndDuration
            | ScalarFuncSig::SubDateAndString
            | ScalarFuncSig::SubDateDatetimeInt
            | ScalarFuncSig::SubDateDatetimeString
            | ScalarFuncSig::SubDateIntInt
            | ScalarFuncSig::SubDateIntString
            | ScalarFuncSig::SubDateStringDecimal
            | ScalarFuncSig::SubDateStringInt
            | ScalarFuncSig::SubDateStringString
            | ScalarFuncSig::SubDatetimeAndDuration
            | ScalarFuncSig::SubDatetimeAndString
            | ScalarFuncSig::SubDurationAndDuration
            | ScalarFuncSig::SubDurationAndString
            | ScalarFuncSig::Substring2Args
            | ScalarFuncSig::Substring3Args
            | ScalarFuncSig::SubStringAndDuration
            | ScalarFuncSig::SubStringAndString
            | ScalarFuncSig::SubstringBinary2Args
            | ScalarFuncSig::SubstringBinary3Args
            | ScalarFuncSig::SubstringIndex
            | ScalarFuncSig::SubTimeDateTimeNull
            | ScalarFuncSig::SubTimeDurationNull
            | ScalarFuncSig::SubTimeStringNull
            | ScalarFuncSig::SysDateWithFsp
            | ScalarFuncSig::SysDateWithoutFsp
            | ScalarFuncSig::TiDBVersion
            | ScalarFuncSig::Time
            | ScalarFuncSig::TimeAnyValue
            | ScalarFuncSig::TimeFormat
            | ScalarFuncSig::TimeLiteral
            | ScalarFuncSig::Timestamp1Arg
            | ScalarFuncSig::Timestamp2Args
            | ScalarFuncSig::TimestampAdd
            | ScalarFuncSig::TimestampDiff
            | ScalarFuncSig::TimestampLiteral
            | ScalarFuncSig::TimeStringTimeDiff
            | ScalarFuncSig::TimeTimeTimeDiff
            | ScalarFuncSig::TimeToSec
            | ScalarFuncSig::ToBase64
            | ScalarFuncSig::ToDays
            | ScalarFuncSig::ToSeconds
            | ScalarFuncSig::Trim1Arg
            | ScalarFuncSig::Trim2Args
            | ScalarFuncSig::Trim3Args
            | ScalarFuncSig::TruncateDecimal
            | ScalarFuncSig::TruncateInt
            | ScalarFuncSig::TruncateReal
            | ScalarFuncSig::Uncompress
            | ScalarFuncSig::UncompressedLength
            | ScalarFuncSig::UnixTimestampCurrent
            | ScalarFuncSig::UnixTimestampDec
            | ScalarFuncSig::UnixTimestampInt
            | ScalarFuncSig::User
            | ScalarFuncSig::UTCDate
            | ScalarFuncSig::UTCTimestampWithArg
            | ScalarFuncSig::UTCTimestampWithoutArg
            | ScalarFuncSig::UTCTimeWithArg
            | ScalarFuncSig::UTCTimeWithoutArg
            | ScalarFuncSig::UUID
            | ScalarFuncSig::ValuesDecimal
            | ScalarFuncSig::ValuesDuration
            | ScalarFuncSig::ValuesInt
            | ScalarFuncSig::ValuesJSON
            | ScalarFuncSig::ValuesReal
            | ScalarFuncSig::ValuesString
            | ScalarFuncSig::ValuesTime
            | ScalarFuncSig::Version
            | ScalarFuncSig::WeekDay
            | ScalarFuncSig::WeekOfYear
            | ScalarFuncSig::WeekWithMode
            | ScalarFuncSig::WeekWithoutMode
            | ScalarFuncSig::Year
            | ScalarFuncSig::YearWeekWithMode
            | ScalarFuncSig::YearWeekWithoutMode => return Err(Error::UnknownSignature(sig)),
        };
        if args < min_args || args > max_args {
            return Err(box_err!(
                "unexpected arguments: sig {:?} with {} args",
                sig,
                args
            ));
        }
        let other_checks = match sig {
            ScalarFuncSig::JsonObjectSig => args & 1 == 0,
            ScalarFuncSig::JsonSetSig
            | ScalarFuncSig::JsonInsertSig
            | ScalarFuncSig::JsonReplaceSig => args & 1 == 1,
            _ => true,
        };
        if !other_checks {
            return Err(box_err!(
                "unexpected arguments: sig {:?} with {} args",
                sig,
                args
            ));
        }
        Ok(())
    }
}

macro_rules! dispatch_call {
    (
        INT_CALLS {$($i_sig:ident => $i_func:ident $($i_arg:expr)*,)*}
        REAL_CALLS {$($r_sig:ident => $r_func:ident $($r_arg:expr)*,)*}
        DEC_CALLS {$($d_sig:ident => $d_func:ident $($d_arg:expr)*,)*}
        BYTES_CALLS {$($b_sig:ident => $b_func:ident $($b_arg:expr)*,)*}
        TIME_CALLS {$($t_sig:ident => $t_func:ident $($t_arg:expr)*,)*}
        DUR_CALLS {$($u_sig:ident => $u_func:ident $($u_arg:expr)*,)*}
        JSON_CALLS {$($j_sig:ident => $j_func:ident $($j_arg:expr)*,)*}
    ) => {
        impl ScalarFunc {
            pub fn eval_int(&self, ctx: &mut EvalContext, row: &[Datum]) -> Result<Option<i64>> {
                match self.sig {
                    $(ScalarFuncSig::$i_sig => self.$i_func(ctx, row, $($i_arg),*)),*,
                    _ => Err(Error::UnknownSignature(self.sig))
                }
            }

            pub fn eval_real(&self, ctx: &mut EvalContext, row: &[Datum]) -> Result<Option<f64>> {
                match self.sig {
                    $(ScalarFuncSig::$r_sig => self.$r_func(ctx, row, $($r_arg),*),)*
                    _ => Err(Error::UnknownSignature(self.sig))
                }
            }

            pub fn eval_decimal<'a, 'b: 'a>(
                &'b self, ctx: &mut EvalContext,
                row: &'a [Datum]
            ) -> Result<Option<Cow<'a, Decimal>>> {
                match self.sig {
                    $(ScalarFuncSig::$d_sig => self.$d_func(ctx, row, $($d_arg),*),)*
                    _ => Err(Error::UnknownSignature(self.sig))
                }
            }

            pub fn eval_bytes<'a, 'b: 'a>(
                &'b self,
                ctx: &mut EvalContext,
                row: &'a [Datum]
            ) -> Result<Option<Cow<'a, [u8]>>> {
                match self.sig {
                    $(ScalarFuncSig::$b_sig => self.$b_func(ctx, row, $($b_arg),*),)*
                    _ => Err(Error::UnknownSignature(self.sig))
                }
            }

            pub fn eval_time<'a, 'b: 'a>(
                &'b self,
                ctx: &mut EvalContext,
                row: &'a [Datum]
            ) -> Result<Option<Cow<'a, Time>>> {
                match self.sig {
                    $(ScalarFuncSig::$t_sig => self.$t_func(ctx, row, $($t_arg),*),)*
                    _ => Err(Error::UnknownSignature(self.sig))
                }
            }

            pub fn eval_duration<'a, 'b: 'a>(
                &'b self,
                ctx: &mut EvalContext,
                row: &'a [Datum]
            ) -> Result<Option<Cow<'a, Duration>>> {
                match self.sig {
                    $(ScalarFuncSig::$u_sig => self.$u_func(ctx, row, $($u_arg),*),)*
                    _ => Err(Error::UnknownSignature(self.sig))
                }
            }

            pub fn eval_json<'a, 'b: 'a>(
                &'b self,
                ctx: &mut EvalContext,
                row: &'a [Datum]
            ) -> Result<Option<Cow<'a, Json>>> {
                match self.sig {
                    $(ScalarFuncSig::$j_sig => self.$j_func(ctx, row, $($j_arg),*),)*
                    _ => Err(Error::UnknownSignature(self.sig))
                }
            }

            pub fn eval(&self, ctx: &mut EvalContext, row: &[Datum]) -> Result<Datum> {
                match self.sig {
                    $(ScalarFuncSig::$i_sig => {
                        match self.$i_func(ctx, row, $($i_arg)*) {
                            Ok(Some(i)) => {
                                if mysql::has_unsigned_flag(u64::from(self.tp.get_flag())) {
                                    Ok(Datum::U64(i as u64))
                                } else {
                                    Ok(Datum::I64(i))
                                }
                            }
                            Ok(None) => Ok(Datum::Null),
                            Err(e) => Err(e),
                        }
                    },)*
                    $(ScalarFuncSig::$r_sig => {
                        self.$r_func(ctx, row, $($r_arg)*).map(Datum::from)
                    })*
                    $(ScalarFuncSig::$d_sig => {
                        self.$d_func(ctx, row, $($d_arg)*).map(Datum::from)
                    })*
                    $(ScalarFuncSig::$b_sig => {
                        self.$b_func(ctx, row, $($b_arg)*).map(Datum::from)
                    })*
                    $(ScalarFuncSig::$t_sig => {
                        self.$t_func(ctx, row, $($t_arg)*).map(Datum::from)
                    })*
                    $(ScalarFuncSig::$u_sig => {
                        self.$u_func(ctx, row, $($u_arg)*).map(Datum::from)
                    })*
                    $(ScalarFuncSig::$j_sig => {
                        self.$j_func(ctx, row, $($j_arg)*).map(Datum::from)
                    })*
                    _ => unimplemented!(),
                }
            }
        }
    };
}

dispatch_call! {
    INT_CALLS {
        LTInt => compare_int CmpOp::LT,
        LEInt => compare_int CmpOp::LE,
        GTInt => compare_int CmpOp::GT,
        GEInt => compare_int CmpOp::GE,
        EQInt => compare_int CmpOp::EQ,
        NEInt => compare_int CmpOp::NE,
        NullEQInt => compare_int CmpOp::NullEQ,

        LTReal => compare_real CmpOp::LT,
        LEReal => compare_real CmpOp::LE,
        GTReal => compare_real CmpOp::GT,
        GEReal => compare_real CmpOp::GE,
        EQReal => compare_real CmpOp::EQ,
        NEReal => compare_real CmpOp::NE,
        NullEQReal => compare_real CmpOp::NullEQ,

        LTDecimal => compare_decimal CmpOp::LT,
        LEDecimal => compare_decimal CmpOp::LE,
        GTDecimal => compare_decimal CmpOp::GT,
        GEDecimal => compare_decimal CmpOp::GE,
        EQDecimal => compare_decimal CmpOp::EQ,
        NEDecimal => compare_decimal CmpOp::NE,
        NullEQDecimal => compare_decimal CmpOp::NullEQ,

        LTString => compare_string CmpOp::LT,
        LEString => compare_string CmpOp::LE,
        GTString => compare_string CmpOp::GT,
        GEString => compare_string CmpOp::GE,
        EQString => compare_string CmpOp::EQ,
        NEString => compare_string CmpOp::NE,
        NullEQString => compare_string CmpOp::NullEQ,

        LTTime => compare_time CmpOp::LT,
        LETime => compare_time CmpOp::LE,
        GTTime => compare_time CmpOp::GT,
        GETime => compare_time CmpOp::GE,
        EQTime => compare_time CmpOp::EQ,
        NETime => compare_time CmpOp::NE,
        NullEQTime => compare_time CmpOp::NullEQ,

        LTDuration => compare_duration CmpOp::LT,
        LEDuration => compare_duration CmpOp::LE,
        GTDuration => compare_duration CmpOp::GT,
        GEDuration => compare_duration CmpOp::GE,
        EQDuration => compare_duration CmpOp::EQ,
        NEDuration => compare_duration CmpOp::NE,
        NullEQDuration => compare_duration CmpOp::NullEQ,

        LTJson => compare_json CmpOp::LT,
        LEJson => compare_json CmpOp::LE,
        GTJson => compare_json CmpOp::GT,
        GEJson => compare_json CmpOp::GE,
        EQJson => compare_json CmpOp::EQ,
        NEJson => compare_json CmpOp::NE,
        NullEQJson => compare_json CmpOp::NullEQ,

        CastIntAsInt => cast_int_as_int,
        CastRealAsInt => cast_real_as_int,
        CastDecimalAsInt => cast_decimal_as_int,
        CastStringAsInt => cast_str_as_int,
        CastTimeAsInt => cast_time_as_int,
        CastDurationAsInt => cast_duration_as_int,
        CastJsonAsInt => cast_json_as_int,

        InInt => in_int,
        InReal => in_real,
        InDecimal => in_decimal,
        InString => in_string,
        InTime => in_time,
        InDuration => in_duration,
        InJson => in_json,
        IntervalInt => interval_int,
        IntervalReal => interval_real,

        PlusInt => plus_int,
        MinusInt => minus_int,
        MultiplyInt => multiply_int,
        MultiplyIntUnsigned => multiply_int_unsigned,
        IntDivideInt => int_divide_int,
        IntDivideDecimal => int_divide_decimal,
        ModInt => mod_int,

        LogicalAnd => logical_and,
        LogicalOr => logical_or,
        LogicalXor => logical_xor,

        UnaryNot => unary_not,
        UnaryMinusInt => unary_minus_int,
        IntIsNull => int_is_null,
        IntIsFalse => int_is_false,
        IntIsTrue => int_is_true,
        RealIsTrue => real_is_true,
        RealIsFalse => real_is_false,
        RealIsNull => real_is_null,
        DecimalIsNull => decimal_is_null,
        DecimalIsTrue => decimal_is_true,
        DecimalIsFalse => decimal_is_false,
        StringIsNull => string_is_null,
        TimeIsNull => time_is_null,
        DurationIsNull => duration_is_null,
        JsonIsNull => json_is_null,

        AbsInt => abs_int,
        AbsUInt => abs_uint,
        CeilIntToInt => ceil_int_to_int,
        CeilDecToInt => ceil_dec_to_int,
        FloorIntToInt => floor_int_to_int,
        FloorDecToInt => floor_dec_to_int,
        CRC32 => crc32,
        Sign => sign,

        IfNullInt => if_null_int,
        IfInt => if_int,

        CoalesceInt => coalesce_int,
        CaseWhenInt => case_when_int,

        LikeSig => like,
        RegexpSig => regexp,
        RegexpBinarySig => regexp_binary,

        BitAndSig => bit_and,
        BitNegSig => bit_neg,
        BitOrSig => bit_or,
        BitXorSig => bit_xor,

        Length => length,
        BitLength => bit_length,
        LeftShift => left_shift,
        RightShift => right_shift,
        ASCII => ascii,
        IsIPv4 => is_ipv4,
        IsIPv6 => is_ipv6,
    }
    REAL_CALLS {
        CastIntAsReal => cast_int_as_real,
        CastRealAsReal => cast_real_as_real,
        CastDecimalAsReal => cast_decimal_as_real,
        CastStringAsReal => cast_str_as_real,
        CastTimeAsReal => cast_time_as_real,
        CastDurationAsReal => cast_duration_as_real,
        CastJsonAsReal => cast_json_as_real,
        UnaryMinusReal => unary_minus_real,

        PlusReal => plus_real,
        MinusReal => minus_real,
        MultiplyReal => multiply_real,
        DivideReal => divide_real,
        ModReal => mod_real,

        AbsReal => abs_real,
        CeilReal => ceil_real,
        FloorReal => floor_real,
        PI => pi,

        IfNullReal => if_null_real,
        IfReal => if_real,

        CoalesceReal => coalesce_real,
        CaseWhenReal => case_when_real,

        Sqrt => sqrt,
        Atan1Arg => atan_1_arg,
        Atan2Args => atan_2_args,
        Cos => cos,
        Tan => tan,
        Sin => sin,
        Pow => pow,
    }
    DEC_CALLS {
        CastIntAsDecimal => cast_int_as_decimal,
        CastRealAsDecimal => cast_real_as_decimal,
        CastDecimalAsDecimal => cast_decimal_as_decimal,
        CastStringAsDecimal => cast_str_as_decimal,
        CastTimeAsDecimal => cast_time_as_decimal,
        CastDurationAsDecimal => cast_duration_as_decimal,
        CastJsonAsDecimal => cast_json_as_decimal,
        UnaryMinusDecimal => unary_minus_decimal,

        PlusDecimal => plus_decimal,
        MinusDecimal => minus_decimal,
        MultiplyDecimal => multiply_decimal,
        DivideDecimal => divide_decimal,
        ModDecimal => mod_decimal,

        AbsDecimal => abs_decimal,
        CeilDecToDec => ceil_dec_to_dec,
        CeilIntToDec => cast_int_as_decimal,
        FloorDecToDec => floor_dec_to_dec,
        FloorIntToDec => cast_int_as_decimal,

        IfNullDecimal => if_null_decimal,
        IfDecimal => if_decimal,

        CoalesceDecimal => coalesce_decimal,
        CaseWhenDecimal => case_when_decimal,
    }
    BYTES_CALLS {
        CastIntAsString => cast_int_as_str,
        CastRealAsString => cast_real_as_str,
        CastDecimalAsString => cast_decimal_as_str,
        CastStringAsString => cast_str_as_str,
        CastTimeAsString => cast_time_as_str,
        CastDurationAsString => cast_duration_as_str,
        CastJsonAsString => cast_json_as_str,

        IfNullString => if_null_string,
        IfString => if_string,

        CoalesceString => coalesce_string,
        CaseWhenString => case_when_string,
        JsonTypeSig => json_type,
        JsonUnquoteSig => json_unquote,

        Left => left,
        Upper => upper,
        Lower => lower,
        DateFormatSig => date_format,
        Bin => bin,
        UnHex => un_hex,

        Inet6Aton => inet6_aton,
    }
    TIME_CALLS {
        CastIntAsTime => cast_int_as_time,
        CastRealAsTime => cast_real_as_time,
        CastDecimalAsTime => cast_decimal_as_time,
        CastStringAsTime => cast_str_as_time,
        CastTimeAsTime => cast_time_as_time,
        CastDurationAsTime => cast_duration_as_time,
        CastJsonAsTime => cast_json_as_time,

        Date => date,
        IfNullTime => if_null_time,
        IfTime => if_time,

        CoalesceTime => coalesce_time,
        CaseWhenTime => case_when_time,
    }
    DUR_CALLS {
        CastIntAsDuration => cast_int_as_duration,
        CastRealAsDuration => cast_real_as_duration,
        CastDecimalAsDuration => cast_decimal_as_duration,
        CastStringAsDuration => cast_str_as_duration,
        CastTimeAsDuration => cast_time_as_duration,
        CastDurationAsDuration => cast_duration_as_duration,
        CastJsonAsDuration => cast_json_as_duration,

        IfNullDuration => if_null_duration,
        IfDuration => if_duration,

        CoalesceDuration => coalesce_duration,
        CaseWhenDuration => case_when_duration,
    }
    JSON_CALLS {
        CastIntAsJson => cast_int_as_json,
        CastRealAsJson => cast_real_as_json,
        CastDecimalAsJson => cast_decimal_as_json,
        CastStringAsJson => cast_str_as_json,
        CastTimeAsJson => cast_time_as_json,
        CastDurationAsJson => cast_duration_as_json,
        CastJsonAsJson => cast_json_as_json,

        CoalesceJson => coalesce_json,
        CaseWhenJson => case_when_json,

        IfJson => if_json,
        IfNullJson => if_null_json,

        JsonExtractSig => json_extract,
        JsonSetSig => json_set,
        JsonInsertSig => json_insert,
        JsonReplaceSig => json_replace,
        JsonRemoveSig => json_remove,
        JsonMergeSig => json_merge,
        JsonArraySig => json_array,
        JsonObjectSig => json_object,
    }
}

#[cfg(test)]
mod test {
    use coprocessor::dag::expr::{Error, ScalarFunc};
    use std::usize;
    use tipb::expression::ScalarFuncSig;

    #[test]
    fn test_check_args() {
        let cases = vec![
            (
                vec![
                    ScalarFuncSig::LTInt,
                    ScalarFuncSig::LEInt,
                    ScalarFuncSig::GTInt,
                    ScalarFuncSig::GEInt,
                    ScalarFuncSig::EQInt,
                    ScalarFuncSig::NEInt,
                    ScalarFuncSig::NullEQInt,
                    ScalarFuncSig::LTReal,
                    ScalarFuncSig::LEReal,
                    ScalarFuncSig::GTReal,
                    ScalarFuncSig::GEReal,
                    ScalarFuncSig::EQReal,
                    ScalarFuncSig::NEReal,
                    ScalarFuncSig::NullEQReal,
                    ScalarFuncSig::LTDecimal,
                    ScalarFuncSig::LEDecimal,
                    ScalarFuncSig::GTDecimal,
                    ScalarFuncSig::GEDecimal,
                    ScalarFuncSig::EQDecimal,
                    ScalarFuncSig::NEDecimal,
                    ScalarFuncSig::NullEQDecimal,
                    ScalarFuncSig::LTString,
                    ScalarFuncSig::LEString,
                    ScalarFuncSig::GTString,
                    ScalarFuncSig::GEString,
                    ScalarFuncSig::EQString,
                    ScalarFuncSig::NEString,
                    ScalarFuncSig::NullEQString,
                    ScalarFuncSig::LTTime,
                    ScalarFuncSig::LETime,
                    ScalarFuncSig::GTTime,
                    ScalarFuncSig::GETime,
                    ScalarFuncSig::EQTime,
                    ScalarFuncSig::NETime,
                    ScalarFuncSig::NullEQTime,
                    ScalarFuncSig::LTDuration,
                    ScalarFuncSig::LEDuration,
                    ScalarFuncSig::GTDuration,
                    ScalarFuncSig::GEDuration,
                    ScalarFuncSig::EQDuration,
                    ScalarFuncSig::NEDuration,
                    ScalarFuncSig::NullEQDuration,
                    ScalarFuncSig::LTJson,
                    ScalarFuncSig::LEJson,
                    ScalarFuncSig::GTJson,
                    ScalarFuncSig::GEJson,
                    ScalarFuncSig::EQJson,
                    ScalarFuncSig::NEJson,
                    ScalarFuncSig::NullEQJson,
                    ScalarFuncSig::PlusReal,
                    ScalarFuncSig::PlusDecimal,
                    ScalarFuncSig::PlusInt,
                    ScalarFuncSig::MinusReal,
                    ScalarFuncSig::MinusDecimal,
                    ScalarFuncSig::MinusInt,
                    ScalarFuncSig::MultiplyReal,
                    ScalarFuncSig::MultiplyDecimal,
                    ScalarFuncSig::MultiplyInt,
                    ScalarFuncSig::MultiplyIntUnsigned,
                    ScalarFuncSig::IfNullInt,
                    ScalarFuncSig::IfNullReal,
                    ScalarFuncSig::IfNullString,
                    ScalarFuncSig::IfNullDecimal,
                    ScalarFuncSig::IfNullTime,
                    ScalarFuncSig::IfNullDuration,
                    ScalarFuncSig::IfNullJson,
                    ScalarFuncSig::Left,
                    ScalarFuncSig::LogicalAnd,
                    ScalarFuncSig::LogicalOr,
                    ScalarFuncSig::LogicalXor,
                    ScalarFuncSig::DivideDecimal,
                    ScalarFuncSig::DivideReal,
                    ScalarFuncSig::IntDivideInt,
                    ScalarFuncSig::IntDivideDecimal,
                    ScalarFuncSig::ModReal,
                    ScalarFuncSig::ModDecimal,
                    ScalarFuncSig::ModInt,
                    ScalarFuncSig::BitAndSig,
                    ScalarFuncSig::BitOrSig,
                    ScalarFuncSig::BitXorSig,
                    ScalarFuncSig::DateFormatSig,
                    ScalarFuncSig::LeftShift,
                    ScalarFuncSig::RightShift,
                    ScalarFuncSig::Pow,
                    ScalarFuncSig::Atan2Args,
                ],
                2,
                2,
            ),
            (
                vec![
                    ScalarFuncSig::CastIntAsInt,
                    ScalarFuncSig::CastIntAsReal,
                    ScalarFuncSig::CastIntAsString,
                    ScalarFuncSig::CastIntAsDecimal,
                    ScalarFuncSig::CastIntAsTime,
                    ScalarFuncSig::CastIntAsDuration,
                    ScalarFuncSig::CastIntAsJson,
                    ScalarFuncSig::CastRealAsInt,
                    ScalarFuncSig::CastRealAsReal,
                    ScalarFuncSig::CastRealAsString,
                    ScalarFuncSig::CastRealAsDecimal,
                    ScalarFuncSig::CastRealAsTime,
                    ScalarFuncSig::CastRealAsDuration,
                    ScalarFuncSig::CastRealAsJson,
                    ScalarFuncSig::CastDecimalAsInt,
                    ScalarFuncSig::CastDecimalAsReal,
                    ScalarFuncSig::CastDecimalAsString,
                    ScalarFuncSig::CastDecimalAsDecimal,
                    ScalarFuncSig::CastDecimalAsTime,
                    ScalarFuncSig::CastDecimalAsDuration,
                    ScalarFuncSig::CastDecimalAsJson,
                    ScalarFuncSig::CastStringAsInt,
                    ScalarFuncSig::CastStringAsReal,
                    ScalarFuncSig::CastStringAsString,
                    ScalarFuncSig::CastStringAsDecimal,
                    ScalarFuncSig::CastStringAsTime,
                    ScalarFuncSig::CastStringAsDuration,
                    ScalarFuncSig::CastStringAsJson,
                    ScalarFuncSig::CastTimeAsInt,
                    ScalarFuncSig::CastTimeAsReal,
                    ScalarFuncSig::CastTimeAsString,
                    ScalarFuncSig::CastTimeAsDecimal,
                    ScalarFuncSig::CastTimeAsTime,
                    ScalarFuncSig::CastTimeAsDuration,
                    ScalarFuncSig::CastTimeAsJson,
                    ScalarFuncSig::CastDurationAsInt,
                    ScalarFuncSig::CastDurationAsReal,
                    ScalarFuncSig::CastDurationAsString,
                    ScalarFuncSig::CastDurationAsDecimal,
                    ScalarFuncSig::CastDurationAsTime,
                    ScalarFuncSig::CastDurationAsDuration,
                    ScalarFuncSig::CastDurationAsJson,
                    ScalarFuncSig::CastJsonAsInt,
                    ScalarFuncSig::CastJsonAsReal,
                    ScalarFuncSig::CastJsonAsString,
                    ScalarFuncSig::CastJsonAsDecimal,
                    ScalarFuncSig::CastJsonAsTime,
                    ScalarFuncSig::CastJsonAsDuration,
                    ScalarFuncSig::CastJsonAsJson,
                    ScalarFuncSig::Date,
                    ScalarFuncSig::UnaryNot,
                    ScalarFuncSig::UnaryMinusInt,
                    ScalarFuncSig::UnaryMinusReal,
                    ScalarFuncSig::UnaryMinusDecimal,
                    ScalarFuncSig::IntIsTrue,
                    ScalarFuncSig::IntIsFalse,
                    ScalarFuncSig::IntIsNull,
                    ScalarFuncSig::RealIsTrue,
                    ScalarFuncSig::RealIsFalse,
                    ScalarFuncSig::RealIsNull,
                    ScalarFuncSig::DecimalIsTrue,
                    ScalarFuncSig::DecimalIsFalse,
                    ScalarFuncSig::DecimalIsNull,
                    ScalarFuncSig::StringIsNull,
                    ScalarFuncSig::TimeIsNull,
                    ScalarFuncSig::DurationIsNull,
                    ScalarFuncSig::JsonIsNull,
                    ScalarFuncSig::AbsInt,
                    ScalarFuncSig::AbsUInt,
                    ScalarFuncSig::AbsReal,
                    ScalarFuncSig::AbsDecimal,
                    ScalarFuncSig::CeilReal,
                    ScalarFuncSig::CeilIntToInt,
                    ScalarFuncSig::CeilIntToDec,
                    ScalarFuncSig::CeilDecToDec,
                    ScalarFuncSig::CeilDecToInt,
                    ScalarFuncSig::FloorReal,
                    ScalarFuncSig::FloorIntToInt,
                    ScalarFuncSig::FloorIntToDec,
                    ScalarFuncSig::FloorDecToDec,
                    ScalarFuncSig::FloorDecToInt,
                    ScalarFuncSig::CRC32,
                    ScalarFuncSig::Sign,
                    ScalarFuncSig::Sqrt,
                    ScalarFuncSig::Atan1Arg,
                    ScalarFuncSig::Cos,
                    ScalarFuncSig::Tan,
                    ScalarFuncSig::Sin,
                    ScalarFuncSig::JsonTypeSig,
                    ScalarFuncSig::JsonUnquoteSig,
                    ScalarFuncSig::ASCII,
                    ScalarFuncSig::Bin,
                    ScalarFuncSig::BitNegSig,
                    ScalarFuncSig::BitLength,
                    ScalarFuncSig::Length,
                    ScalarFuncSig::Lower,
                    ScalarFuncSig::Upper,
                    ScalarFuncSig::IsIPv4,
                    ScalarFuncSig::IsIPv6,
                ],
                1,
                1,
            ),
            (
                vec![
                    ScalarFuncSig::IfInt,
                    ScalarFuncSig::IfReal,
                    ScalarFuncSig::IfString,
                    ScalarFuncSig::IfDecimal,
                    ScalarFuncSig::IfTime,
                    ScalarFuncSig::IfDuration,
                    ScalarFuncSig::IfJson,
                    ScalarFuncSig::LikeSig,
                ],
                3,
                3,
            ),
            (
                vec![ScalarFuncSig::JsonArraySig, ScalarFuncSig::JsonObjectSig],
                0,
                usize::MAX,
            ),
            (
                vec![
                    ScalarFuncSig::CoalesceDecimal,
                    ScalarFuncSig::CoalesceDuration,
                    ScalarFuncSig::CoalesceInt,
                    ScalarFuncSig::CoalesceJson,
                    ScalarFuncSig::CoalesceReal,
                    ScalarFuncSig::CoalesceString,
                    ScalarFuncSig::CoalesceTime,
                    ScalarFuncSig::CaseWhenDecimal,
                    ScalarFuncSig::CaseWhenDuration,
                    ScalarFuncSig::CaseWhenInt,
                    ScalarFuncSig::CaseWhenJson,
                    ScalarFuncSig::CaseWhenReal,
                    ScalarFuncSig::CaseWhenString,
                    ScalarFuncSig::CaseWhenTime,
                ],
                1,
                usize::MAX,
            ),
            (
                vec![
                    ScalarFuncSig::JsonExtractSig,
                    ScalarFuncSig::JsonRemoveSig,
                    ScalarFuncSig::JsonMergeSig,
                    ScalarFuncSig::InInt,
                    ScalarFuncSig::InReal,
                    ScalarFuncSig::InString,
                    ScalarFuncSig::InDecimal,
                    ScalarFuncSig::InTime,
                    ScalarFuncSig::InDuration,
                    ScalarFuncSig::InJson,
                    ScalarFuncSig::IntervalInt,
                    ScalarFuncSig::IntervalReal,
                ],
                2,
                usize::MAX,
            ),
            (
                vec![
                    ScalarFuncSig::JsonSetSig,
                    ScalarFuncSig::JsonInsertSig,
                    ScalarFuncSig::JsonReplaceSig,
                ],
                3,
                usize::MAX,
            ),
            (vec![ScalarFuncSig::PI], 0, 0),
        ];
        for (sigs, min, max) in cases {
            for sig in sigs {
                assert!(ScalarFunc::check_args(sig, min).is_ok());
                match sig {
                    ScalarFuncSig::JsonObjectSig => {
                        assert!(ScalarFunc::check_args(sig, 3).is_err());
                    }
                    ScalarFuncSig::JsonSetSig
                    | ScalarFuncSig::JsonInsertSig
                    | ScalarFuncSig::JsonReplaceSig => {
                        assert!(ScalarFunc::check_args(sig, 4).is_err());
                    }
                    _ => assert!(ScalarFunc::check_args(sig, max).is_ok()),
                }
            }
        }

        // unimplemented signature
        let cases = vec![
            ScalarFuncSig::Acos,
            ScalarFuncSig::AddDateAndDuration,
            ScalarFuncSig::AddDateAndString,
            ScalarFuncSig::AddDateDatetimeInt,
            ScalarFuncSig::AddDateDatetimeString,
            ScalarFuncSig::AddDateIntInt,
            ScalarFuncSig::AddDateIntString,
            ScalarFuncSig::AddDateStringDecimal,
            ScalarFuncSig::AddDateStringInt,
            ScalarFuncSig::AddDateStringString,
            ScalarFuncSig::AddDatetimeAndDuration,
            ScalarFuncSig::AddDatetimeAndString,
            ScalarFuncSig::AddDurationAndDuration,
            ScalarFuncSig::AddDurationAndString,
            ScalarFuncSig::AddStringAndDuration,
            ScalarFuncSig::AddStringAndString,
            ScalarFuncSig::AddTimeDateTimeNull,
            ScalarFuncSig::AddTimeDurationNull,
            ScalarFuncSig::AddTimeStringNull,
            ScalarFuncSig::AesDecrypt,
            ScalarFuncSig::AesEncrypt,
            ScalarFuncSig::Asin,
            ScalarFuncSig::BitCount,
            ScalarFuncSig::Char,
            ScalarFuncSig::CharLength,
            ScalarFuncSig::Compress,
            ScalarFuncSig::Concat,
            ScalarFuncSig::ConcatWS,
            ScalarFuncSig::ConnectionID,
            ScalarFuncSig::Conv,
            ScalarFuncSig::Convert,
            ScalarFuncSig::ConvertTz,
            ScalarFuncSig::Cot,
            ScalarFuncSig::CurrentDate,
            ScalarFuncSig::CurrentTime0Arg,
            ScalarFuncSig::CurrentTime1Arg,
            ScalarFuncSig::CurrentUser,
            ScalarFuncSig::Database,
            ScalarFuncSig::DateDiff,
            ScalarFuncSig::DateLiteral,
            ScalarFuncSig::DayName,
            ScalarFuncSig::DayOfMonth,
            ScalarFuncSig::DayOfWeek,
            ScalarFuncSig::DayOfYear,
            ScalarFuncSig::DecimalAnyValue,
            ScalarFuncSig::Degrees,
            ScalarFuncSig::DurationAnyValue,
            ScalarFuncSig::DurationDurationTimeDiff,
            ScalarFuncSig::DurationStringTimeDiff,
            ScalarFuncSig::Elt,
            ScalarFuncSig::Exp,
            ScalarFuncSig::ExportSet3Arg,
            ScalarFuncSig::ExportSet4Arg,
            ScalarFuncSig::ExportSet5Arg,
            ScalarFuncSig::ExtractDatetime,
            ScalarFuncSig::ExtractDuration,
            ScalarFuncSig::FieldInt,
            ScalarFuncSig::FieldReal,
            ScalarFuncSig::FieldString,
            ScalarFuncSig::FindInSet,
            ScalarFuncSig::Format,
            ScalarFuncSig::FormatWithLocale,
            ScalarFuncSig::FoundRows,
            ScalarFuncSig::FromBase64,
            ScalarFuncSig::FromDays,
            ScalarFuncSig::FromUnixTime1Arg,
            ScalarFuncSig::FromUnixTime2Arg,
            ScalarFuncSig::GetFormat,
            ScalarFuncSig::GetParamString,
            ScalarFuncSig::GetVar,
            ScalarFuncSig::GreatestDecimal,
            ScalarFuncSig::GreatestInt,
            ScalarFuncSig::GreatestReal,
            ScalarFuncSig::GreatestString,
            ScalarFuncSig::GreatestTime,
            ScalarFuncSig::HexIntArg,
            ScalarFuncSig::HexStrArg,
            ScalarFuncSig::Hour,
            ScalarFuncSig::Inet6Ntoa,
            ScalarFuncSig::InetAton,
            ScalarFuncSig::InetNtoa,
            ScalarFuncSig::Insert,
            ScalarFuncSig::InsertBinary,
            ScalarFuncSig::Instr,
            ScalarFuncSig::InstrBinary,
            ScalarFuncSig::IntAnyValue,
            ScalarFuncSig::IsIPv4Compat,
            ScalarFuncSig::IsIPv4Mapped,
            ScalarFuncSig::JSONAnyValue,
            ScalarFuncSig::LastDay,
            ScalarFuncSig::LastInsertID,
            ScalarFuncSig::LastInsertIDWithID,
            ScalarFuncSig::LeastDecimal,
            ScalarFuncSig::LeastInt,
            ScalarFuncSig::LeastReal,
            ScalarFuncSig::LeastString,
            ScalarFuncSig::LeastTime,
            ScalarFuncSig::LeftBinary,
            ScalarFuncSig::Locate2Args,
            ScalarFuncSig::Locate3Args,
            ScalarFuncSig::LocateBinary2Args,
            ScalarFuncSig::LocateBinary3Args,
            ScalarFuncSig::Lock,
            ScalarFuncSig::Log10,
            ScalarFuncSig::Log1Arg,
            ScalarFuncSig::Log2,
            ScalarFuncSig::Log2Args,
            ScalarFuncSig::Lpad,
            ScalarFuncSig::LpadBinary,
            ScalarFuncSig::LTrim,
            ScalarFuncSig::MakeDate,
            ScalarFuncSig::MakeSet,
            ScalarFuncSig::MakeTime,
            ScalarFuncSig::MD5,
            ScalarFuncSig::MicroSecond,
            ScalarFuncSig::Minute,
            ScalarFuncSig::Month,
            ScalarFuncSig::MonthName,
            ScalarFuncSig::NowWithArg,
            ScalarFuncSig::NowWithoutArg,
            ScalarFuncSig::NullTimeDiff,
            ScalarFuncSig::OctInt,
            ScalarFuncSig::OctString,
            ScalarFuncSig::Ord,
            ScalarFuncSig::Password,
            ScalarFuncSig::PeriodAdd,
            ScalarFuncSig::PeriodDiff,
            ScalarFuncSig::Quarter,
            ScalarFuncSig::Quote,
            ScalarFuncSig::Radians,
            ScalarFuncSig::Rand,
            ScalarFuncSig::RandomBytes,
            ScalarFuncSig::RandWithSeed,
            ScalarFuncSig::RealAnyValue,
            ScalarFuncSig::ReleaseLock,
            ScalarFuncSig::Repeat,
            ScalarFuncSig::Replace,
            ScalarFuncSig::Reverse,
            ScalarFuncSig::ReverseBinary,
            ScalarFuncSig::Right,
            ScalarFuncSig::RightBinary,
            ScalarFuncSig::RouldReal,
            ScalarFuncSig::RoundDec,
            ScalarFuncSig::RoundInt,
            ScalarFuncSig::RoundWithFracDec,
            ScalarFuncSig::RoundWithFracInt,
            ScalarFuncSig::RoundWithFracReal,
            ScalarFuncSig::RowCount,
            ScalarFuncSig::RowSig,
            ScalarFuncSig::Rpad,
            ScalarFuncSig::RpadBinary,
            ScalarFuncSig::RTrim,
            ScalarFuncSig::Second,
            ScalarFuncSig::SecToTime,
            ScalarFuncSig::SetVar,
            ScalarFuncSig::SHA1,
            ScalarFuncSig::SHA2,
<<<<<<< HEAD
            ScalarFuncSig::Sign,
=======
            ScalarFuncSig::Sin,
>>>>>>> 95898169
            ScalarFuncSig::Sleep,
            ScalarFuncSig::Space,
            ScalarFuncSig::Strcmp,
            ScalarFuncSig::StringAnyValue,
            ScalarFuncSig::StringDurationTimeDiff,
            ScalarFuncSig::StringStringTimeDiff,
            ScalarFuncSig::StringTimeTimeDiff,
            ScalarFuncSig::StrToDateDate,
            ScalarFuncSig::StrToDateDatetime,
            ScalarFuncSig::StrToDateDuration,
            ScalarFuncSig::SubDateAndDuration,
            ScalarFuncSig::SubDateAndString,
            ScalarFuncSig::SubDateDatetimeInt,
            ScalarFuncSig::SubDateDatetimeString,
            ScalarFuncSig::SubDateIntInt,
            ScalarFuncSig::SubDateIntString,
            ScalarFuncSig::SubDateStringDecimal,
            ScalarFuncSig::SubDateStringInt,
            ScalarFuncSig::SubDateStringString,
            ScalarFuncSig::SubDatetimeAndDuration,
            ScalarFuncSig::SubDatetimeAndString,
            ScalarFuncSig::SubDurationAndDuration,
            ScalarFuncSig::SubDurationAndString,
            ScalarFuncSig::Substring2Args,
            ScalarFuncSig::Substring3Args,
            ScalarFuncSig::SubStringAndDuration,
            ScalarFuncSig::SubStringAndString,
            ScalarFuncSig::SubstringBinary2Args,
            ScalarFuncSig::SubstringBinary3Args,
            ScalarFuncSig::SubstringIndex,
            ScalarFuncSig::SubTimeDateTimeNull,
            ScalarFuncSig::SubTimeDurationNull,
            ScalarFuncSig::SubTimeStringNull,
            ScalarFuncSig::SysDateWithFsp,
            ScalarFuncSig::SysDateWithoutFsp,
            ScalarFuncSig::TiDBVersion,
            ScalarFuncSig::Time,
            ScalarFuncSig::TimeAnyValue,
            ScalarFuncSig::TimeFormat,
            ScalarFuncSig::TimeLiteral,
            ScalarFuncSig::Timestamp1Arg,
            ScalarFuncSig::Timestamp2Args,
            ScalarFuncSig::TimestampAdd,
            ScalarFuncSig::TimestampDiff,
            ScalarFuncSig::TimestampLiteral,
            ScalarFuncSig::TimeStringTimeDiff,
            ScalarFuncSig::TimeTimeTimeDiff,
            ScalarFuncSig::TimeToSec,
            ScalarFuncSig::ToBase64,
            ScalarFuncSig::ToDays,
            ScalarFuncSig::ToSeconds,
            ScalarFuncSig::Trim1Arg,
            ScalarFuncSig::Trim2Args,
            ScalarFuncSig::Trim3Args,
            ScalarFuncSig::TruncateDecimal,
            ScalarFuncSig::TruncateInt,
            ScalarFuncSig::TruncateReal,
            ScalarFuncSig::Uncompress,
            ScalarFuncSig::UncompressedLength,
            ScalarFuncSig::UnixTimestampCurrent,
            ScalarFuncSig::UnixTimestampDec,
            ScalarFuncSig::UnixTimestampInt,
            ScalarFuncSig::User,
            ScalarFuncSig::UTCDate,
            ScalarFuncSig::UTCTimestampWithArg,
            ScalarFuncSig::UTCTimestampWithoutArg,
            ScalarFuncSig::UTCTimeWithArg,
            ScalarFuncSig::UTCTimeWithoutArg,
            ScalarFuncSig::UUID,
            ScalarFuncSig::ValuesDecimal,
            ScalarFuncSig::ValuesDuration,
            ScalarFuncSig::ValuesInt,
            ScalarFuncSig::ValuesJSON,
            ScalarFuncSig::ValuesReal,
            ScalarFuncSig::ValuesString,
            ScalarFuncSig::ValuesTime,
            ScalarFuncSig::Version,
            ScalarFuncSig::WeekDay,
            ScalarFuncSig::WeekOfYear,
            ScalarFuncSig::WeekWithMode,
            ScalarFuncSig::WeekWithoutMode,
            ScalarFuncSig::Year,
            ScalarFuncSig::YearWeekWithMode,
            ScalarFuncSig::YearWeekWithoutMode,
        ];

        for sig in cases {
            let err = format!("{:?}", Error::UnknownSignature(sig));
            assert_eq!(
                format!("{:?}", ScalarFunc::check_args(sig, 1).unwrap_err()),
                err
            );
        }
    }

}<|MERGE_RESOLUTION|>--- conflicted
+++ resolved
@@ -417,11 +417,6 @@
             | ScalarFuncSig::SetVar
             | ScalarFuncSig::SHA1
             | ScalarFuncSig::SHA2
-<<<<<<< HEAD
-            | ScalarFuncSig::Sign
-=======
-            | ScalarFuncSig::Sin
->>>>>>> 95898169
             | ScalarFuncSig::Sleep
             | ScalarFuncSig::Space
             | ScalarFuncSig::Strcmp
@@ -1382,11 +1377,6 @@
             ScalarFuncSig::SetVar,
             ScalarFuncSig::SHA1,
             ScalarFuncSig::SHA2,
-<<<<<<< HEAD
-            ScalarFuncSig::Sign,
-=======
-            ScalarFuncSig::Sin,
->>>>>>> 95898169
             ScalarFuncSig::Sleep,
             ScalarFuncSig::Space,
             ScalarFuncSig::Strcmp,
