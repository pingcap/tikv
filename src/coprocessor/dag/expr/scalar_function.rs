--- conflicted
+++ resolved
@@ -190,11 +190,8 @@
             | ScalarFuncSig::CRC32
             | ScalarFuncSig::JsonTypeSig
             | ScalarFuncSig::JsonUnquoteSig
-<<<<<<< HEAD
             | ScalarFuncSig::IsIPv4
-=======
             | ScalarFuncSig::ASCII
->>>>>>> 918741c2
             | ScalarFuncSig::Upper
             | ScalarFuncSig::Lower
             | ScalarFuncSig::Length
@@ -778,12 +775,8 @@
 
         Length => length,
         BitLength => bit_length,
-<<<<<<< HEAD
-
         IsIPv4 => is_ipv4,
-=======
         ASCII => ascii,
->>>>>>> 918741c2
     }
     REAL_CALLS {
         CastIntAsReal => cast_int_as_real,
