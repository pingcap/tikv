--- conflicted
+++ resolved
@@ -824,11 +824,8 @@
         IsIPv6 => is_ipv6,
         InetAton => inet_aton,
 
-<<<<<<< HEAD
         UncompressedLength => uncompressed_length,
-=======
         Strcmp => strcmp,
->>>>>>> 11e323a0
     }
     REAL_CALLS {
         CastIntAsReal => cast_int_as_real,
