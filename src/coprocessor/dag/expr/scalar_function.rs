--- conflicted
+++ resolved
@@ -251,6 +251,7 @@
             | ScalarFuncSig::Length
             | ScalarFuncSig::Bin
             | ScalarFuncSig::OctInt
+            | ScalarFuncSig::OctString
             | ScalarFuncSig::LTrim
             | ScalarFuncSig::RTrim
             | ScalarFuncSig::BitCount
@@ -424,7 +425,6 @@
             | ScalarFuncSig::NowWithArg
             | ScalarFuncSig::NowWithoutArg
             | ScalarFuncSig::NullTimeDiff
-            | ScalarFuncSig::OctString
             | ScalarFuncSig::Ord
             | ScalarFuncSig::Password
             | ScalarFuncSig::PeriodAdd
@@ -942,12 +942,10 @@
         MonthName => month_name,
         DayName => day_name,
         Bin => bin,
-<<<<<<< HEAD
         OctInt => oct_int,
-=======
+        OctString => oct_string,
         Concat => concat,
         ConcatWS => concat_ws,
->>>>>>> c8f4d96d
         LTrim => ltrim,
         RTrim => rtrim,
         Reverse => reverse,
@@ -1274,6 +1272,7 @@
                     ScalarFuncSig::ASCII,
                     ScalarFuncSig::Bin,
                     ScalarFuncSig::OctInt,
+                    ScalarFuncSig::OctString,
                     ScalarFuncSig::Log10,
                     ScalarFuncSig::Log1Arg,
                     ScalarFuncSig::Log2,
@@ -1492,7 +1491,6 @@
             ScalarFuncSig::NowWithArg,
             ScalarFuncSig::NowWithoutArg,
             ScalarFuncSig::NullTimeDiff,
-            ScalarFuncSig::OctString,
             ScalarFuncSig::Ord,
             ScalarFuncSig::Password,
             ScalarFuncSig::PeriodAdd,
