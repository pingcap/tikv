// Copyright 2017 PingCAP, Inc.
//
// Licensed under the Apache License, Version 2.0 (the "License");
// you may not use this file except in compliance with the License.
// You may obtain a copy of the License at
//
//     http://www.apache.org/licenses/LICENSE-2.0
//
// Unless required by applicable law or agreed to in writing, software
// distributed under the License is distributed on an "AS IS" BASIS,
// See the License for the specific language governing permissions and
// limitations under the License.

use std::borrow::Cow;
use std::usize;

use tipb::expression::ScalarFuncSig;

use super::builtin_compare::CmpOp;
use super::{Error, EvalContext, Result, ScalarFunc};
use coprocessor::codec::mysql::{self, Decimal, Duration, Json, Time};
use coprocessor::codec::Datum;

impl ScalarFunc {
    pub fn check_args(sig: ScalarFuncSig, args: usize) -> Result<()> {
        let (min_args, max_args) = match sig {
            ScalarFuncSig::LTInt
            | ScalarFuncSig::LEInt
            | ScalarFuncSig::GTInt
            | ScalarFuncSig::GEInt
            | ScalarFuncSig::EQInt
            | ScalarFuncSig::NEInt
            | ScalarFuncSig::NullEQInt
            | ScalarFuncSig::LTReal
            | ScalarFuncSig::LEReal
            | ScalarFuncSig::GTReal
            | ScalarFuncSig::GEReal
            | ScalarFuncSig::EQReal
            | ScalarFuncSig::NEReal
            | ScalarFuncSig::NullEQReal
            | ScalarFuncSig::LTDecimal
            | ScalarFuncSig::LEDecimal
            | ScalarFuncSig::GTDecimal
            | ScalarFuncSig::GEDecimal
            | ScalarFuncSig::EQDecimal
            | ScalarFuncSig::NEDecimal
            | ScalarFuncSig::NullEQDecimal
            | ScalarFuncSig::LTString
            | ScalarFuncSig::LEString
            | ScalarFuncSig::GTString
            | ScalarFuncSig::GEString
            | ScalarFuncSig::EQString
            | ScalarFuncSig::NEString
            | ScalarFuncSig::NullEQString
            | ScalarFuncSig::LTTime
            | ScalarFuncSig::LETime
            | ScalarFuncSig::GTTime
            | ScalarFuncSig::GETime
            | ScalarFuncSig::EQTime
            | ScalarFuncSig::NETime
            | ScalarFuncSig::NullEQTime
            | ScalarFuncSig::LTDuration
            | ScalarFuncSig::LEDuration
            | ScalarFuncSig::GTDuration
            | ScalarFuncSig::GEDuration
            | ScalarFuncSig::EQDuration
            | ScalarFuncSig::NEDuration
            | ScalarFuncSig::NullEQDuration
            | ScalarFuncSig::LTJson
            | ScalarFuncSig::LEJson
            | ScalarFuncSig::GTJson
            | ScalarFuncSig::GEJson
            | ScalarFuncSig::EQJson
            | ScalarFuncSig::NEJson
            | ScalarFuncSig::NullEQJson
            | ScalarFuncSig::PlusReal
            | ScalarFuncSig::PlusDecimal
            | ScalarFuncSig::PlusInt
            | ScalarFuncSig::MinusReal
            | ScalarFuncSig::MinusDecimal
            | ScalarFuncSig::MinusInt
            | ScalarFuncSig::MultiplyReal
            | ScalarFuncSig::MultiplyDecimal
            | ScalarFuncSig::MultiplyInt
            | ScalarFuncSig::MultiplyIntUnsigned
            | ScalarFuncSig::IfNullInt
            | ScalarFuncSig::IfNullReal
            | ScalarFuncSig::IfNullString
            | ScalarFuncSig::IfNullDecimal
            | ScalarFuncSig::IfNullTime
            | ScalarFuncSig::IfNullDuration
            | ScalarFuncSig::IfNullJson
            | ScalarFuncSig::Left
            | ScalarFuncSig::LogicalAnd
            | ScalarFuncSig::LogicalOr
            | ScalarFuncSig::LogicalXor
            | ScalarFuncSig::DivideDecimal
            | ScalarFuncSig::DivideReal
            | ScalarFuncSig::IntDivideInt
            | ScalarFuncSig::IntDivideDecimal
            | ScalarFuncSig::ModReal
            | ScalarFuncSig::ModDecimal
            | ScalarFuncSig::ModInt
            | ScalarFuncSig::BitAndSig
            | ScalarFuncSig::BitOrSig
            | ScalarFuncSig::BitXorSig
            | ScalarFuncSig::RegexpSig
            | ScalarFuncSig::RegexpBinarySig
            | ScalarFuncSig::LeftShift
            | ScalarFuncSig::RightShift
            | ScalarFuncSig::Pow
            | ScalarFuncSig::Atan2Args
            | ScalarFuncSig::DateFormatSig => (2, 2),

            ScalarFuncSig::CastIntAsInt
            | ScalarFuncSig::CastIntAsReal
            | ScalarFuncSig::CastIntAsString
            | ScalarFuncSig::CastIntAsDecimal
            | ScalarFuncSig::CastIntAsTime
            | ScalarFuncSig::CastIntAsDuration
            | ScalarFuncSig::CastIntAsJson
            | ScalarFuncSig::CastRealAsInt
            | ScalarFuncSig::CastRealAsReal
            | ScalarFuncSig::CastRealAsString
            | ScalarFuncSig::CastRealAsDecimal
            | ScalarFuncSig::CastRealAsTime
            | ScalarFuncSig::CastRealAsDuration
            | ScalarFuncSig::CastRealAsJson
            | ScalarFuncSig::CastDecimalAsInt
            | ScalarFuncSig::CastDecimalAsReal
            | ScalarFuncSig::CastDecimalAsString
            | ScalarFuncSig::CastDecimalAsDecimal
            | ScalarFuncSig::CastDecimalAsTime
            | ScalarFuncSig::CastDecimalAsDuration
            | ScalarFuncSig::CastDecimalAsJson
            | ScalarFuncSig::CastStringAsInt
            | ScalarFuncSig::CastStringAsReal
            | ScalarFuncSig::CastStringAsString
            | ScalarFuncSig::CastStringAsDecimal
            | ScalarFuncSig::CastStringAsTime
            | ScalarFuncSig::CastStringAsDuration
            | ScalarFuncSig::CastStringAsJson
            | ScalarFuncSig::CastTimeAsInt
            | ScalarFuncSig::CastTimeAsReal
            | ScalarFuncSig::CastTimeAsString
            | ScalarFuncSig::CastTimeAsDecimal
            | ScalarFuncSig::CastTimeAsTime
            | ScalarFuncSig::CastTimeAsDuration
            | ScalarFuncSig::CastTimeAsJson
            | ScalarFuncSig::CastDurationAsInt
            | ScalarFuncSig::CastDurationAsReal
            | ScalarFuncSig::CastDurationAsString
            | ScalarFuncSig::CastDurationAsDecimal
            | ScalarFuncSig::CastDurationAsTime
            | ScalarFuncSig::CastDurationAsDuration
            | ScalarFuncSig::CastDurationAsJson
            | ScalarFuncSig::CastJsonAsInt
            | ScalarFuncSig::CastJsonAsReal
            | ScalarFuncSig::CastJsonAsString
            | ScalarFuncSig::CastJsonAsDecimal
            | ScalarFuncSig::CastJsonAsTime
            | ScalarFuncSig::CastJsonAsDuration
            | ScalarFuncSig::CastJsonAsJson
            | ScalarFuncSig::Date
            | ScalarFuncSig::LastDay
            | ScalarFuncSig::UnaryNot
            | ScalarFuncSig::UnaryMinusInt
            | ScalarFuncSig::UnaryMinusReal
            | ScalarFuncSig::UnaryMinusDecimal
            | ScalarFuncSig::IntIsTrue
            | ScalarFuncSig::IntIsFalse
            | ScalarFuncSig::IntIsNull
            | ScalarFuncSig::RealIsTrue
            | ScalarFuncSig::RealIsFalse
            | ScalarFuncSig::RealIsNull
            | ScalarFuncSig::DecimalIsTrue
            | ScalarFuncSig::DecimalIsFalse
            | ScalarFuncSig::DecimalIsNull
            | ScalarFuncSig::StringIsNull
            | ScalarFuncSig::TimeIsNull
            | ScalarFuncSig::DurationIsNull
            | ScalarFuncSig::JsonIsNull
            | ScalarFuncSig::AbsInt
            | ScalarFuncSig::AbsUInt
            | ScalarFuncSig::AbsReal
            | ScalarFuncSig::AbsDecimal
            | ScalarFuncSig::CeilReal
            | ScalarFuncSig::CeilIntToInt
            | ScalarFuncSig::CeilIntToDec
            | ScalarFuncSig::CeilDecToDec
            | ScalarFuncSig::CeilDecToInt
            | ScalarFuncSig::FloorReal
            | ScalarFuncSig::FloorIntToInt
            | ScalarFuncSig::FloorIntToDec
            | ScalarFuncSig::FloorDecToDec
            | ScalarFuncSig::FloorDecToInt
            | ScalarFuncSig::CRC32
            | ScalarFuncSig::Sign
            | ScalarFuncSig::Sqrt
            | ScalarFuncSig::Atan1Arg
            | ScalarFuncSig::Cos
            | ScalarFuncSig::Tan
            | ScalarFuncSig::JsonTypeSig
            | ScalarFuncSig::JsonUnquoteSig
            | ScalarFuncSig::ASCII
            | ScalarFuncSig::Reverse
            | ScalarFuncSig::ReverseBinary
            | ScalarFuncSig::Upper
            | ScalarFuncSig::Lower
            | ScalarFuncSig::Length
            | ScalarFuncSig::Bin
            | ScalarFuncSig::LTrim
            | ScalarFuncSig::RTrim
            | ScalarFuncSig::BitLength
            | ScalarFuncSig::BitNegSig
            | ScalarFuncSig::IsIPv4
            | ScalarFuncSig::IsIPv6
            | ScalarFuncSig::Inet6Aton
            | ScalarFuncSig::UnHex
            | ScalarFuncSig::MD5 => (1, 1),

            ScalarFuncSig::IfInt
            | ScalarFuncSig::IfReal
            | ScalarFuncSig::IfString
            | ScalarFuncSig::IfDecimal
            | ScalarFuncSig::IfTime
            | ScalarFuncSig::IfDuration
            | ScalarFuncSig::IfJson
            | ScalarFuncSig::LikeSig => (3, 3),

            ScalarFuncSig::JsonArraySig | ScalarFuncSig::JsonObjectSig => (0, usize::MAX),

            ScalarFuncSig::CoalesceDecimal
            | ScalarFuncSig::CoalesceDuration
            | ScalarFuncSig::CoalesceInt
            | ScalarFuncSig::CoalesceJson
            | ScalarFuncSig::CoalesceReal
            | ScalarFuncSig::CoalesceString
            | ScalarFuncSig::CoalesceTime
            | ScalarFuncSig::CaseWhenDecimal
            | ScalarFuncSig::CaseWhenDuration
            | ScalarFuncSig::CaseWhenInt
            | ScalarFuncSig::CaseWhenJson
            | ScalarFuncSig::CaseWhenReal
            | ScalarFuncSig::CaseWhenString
            | ScalarFuncSig::CaseWhenTime => (1, usize::MAX),

            ScalarFuncSig::JsonExtractSig
            | ScalarFuncSig::JsonRemoveSig
            | ScalarFuncSig::JsonMergeSig
            | ScalarFuncSig::InInt
            | ScalarFuncSig::InReal
            | ScalarFuncSig::InString
            | ScalarFuncSig::InDecimal
            | ScalarFuncSig::InTime
            | ScalarFuncSig::InDuration
            | ScalarFuncSig::InJson
            | ScalarFuncSig::IntervalInt
            | ScalarFuncSig::IntervalReal => (2, usize::MAX),

            ScalarFuncSig::JsonSetSig
            | ScalarFuncSig::JsonInsertSig
            | ScalarFuncSig::JsonReplaceSig => (3, usize::MAX),

            ScalarFuncSig::PI => (0, 0),

            // unimplement signature
            ScalarFuncSig::Acos
            | ScalarFuncSig::AddDateAndDuration
            | ScalarFuncSig::AddDateAndString
            | ScalarFuncSig::AddDateDatetimeInt
            | ScalarFuncSig::AddDateDatetimeString
            | ScalarFuncSig::AddDateIntInt
            | ScalarFuncSig::AddDateIntString
            | ScalarFuncSig::AddDateStringDecimal
            | ScalarFuncSig::AddDateStringInt
            | ScalarFuncSig::AddDateStringString
            | ScalarFuncSig::AddDatetimeAndDuration
            | ScalarFuncSig::AddDatetimeAndString
            | ScalarFuncSig::AddDurationAndDuration
            | ScalarFuncSig::AddDurationAndString
            | ScalarFuncSig::AddStringAndDuration
            | ScalarFuncSig::AddStringAndString
            | ScalarFuncSig::AddTimeDateTimeNull
            | ScalarFuncSig::AddTimeDurationNull
            | ScalarFuncSig::AddTimeStringNull
            | ScalarFuncSig::AesDecrypt
            | ScalarFuncSig::AesEncrypt
            | ScalarFuncSig::Asin
            | ScalarFuncSig::BitCount
            | ScalarFuncSig::Char
            | ScalarFuncSig::CharLength
            | ScalarFuncSig::Compress
            | ScalarFuncSig::Concat
            | ScalarFuncSig::ConcatWS
            | ScalarFuncSig::ConnectionID
            | ScalarFuncSig::Conv
            | ScalarFuncSig::Convert
            | ScalarFuncSig::ConvertTz
            | ScalarFuncSig::Cot
            | ScalarFuncSig::CurrentDate
            | ScalarFuncSig::CurrentTime0Arg
            | ScalarFuncSig::CurrentTime1Arg
            | ScalarFuncSig::CurrentUser
            | ScalarFuncSig::Database
            | ScalarFuncSig::DateDiff
            | ScalarFuncSig::DateLiteral
            | ScalarFuncSig::DayName
            | ScalarFuncSig::DayOfMonth
            | ScalarFuncSig::DayOfWeek
            | ScalarFuncSig::DayOfYear
            | ScalarFuncSig::DecimalAnyValue
            | ScalarFuncSig::Degrees
            | ScalarFuncSig::DurationAnyValue
            | ScalarFuncSig::DurationDurationTimeDiff
            | ScalarFuncSig::DurationStringTimeDiff
            | ScalarFuncSig::Elt
            | ScalarFuncSig::Exp
            | ScalarFuncSig::ExportSet3Arg
            | ScalarFuncSig::ExportSet4Arg
            | ScalarFuncSig::ExportSet5Arg
            | ScalarFuncSig::ExtractDatetime
            | ScalarFuncSig::ExtractDuration
            | ScalarFuncSig::FieldInt
            | ScalarFuncSig::FieldReal
            | ScalarFuncSig::FieldString
            | ScalarFuncSig::FindInSet
            | ScalarFuncSig::Format
            | ScalarFuncSig::FormatWithLocale
            | ScalarFuncSig::FoundRows
            | ScalarFuncSig::FromBase64
            | ScalarFuncSig::FromDays
            | ScalarFuncSig::FromUnixTime1Arg
            | ScalarFuncSig::FromUnixTime2Arg
            | ScalarFuncSig::GetFormat
            | ScalarFuncSig::GetParamString
            | ScalarFuncSig::GetVar
            | ScalarFuncSig::GreatestDecimal
            | ScalarFuncSig::GreatestInt
            | ScalarFuncSig::GreatestReal
            | ScalarFuncSig::GreatestString
            | ScalarFuncSig::GreatestTime
            | ScalarFuncSig::HexIntArg
            | ScalarFuncSig::HexStrArg
            | ScalarFuncSig::Hour
            | ScalarFuncSig::Inet6Ntoa
            | ScalarFuncSig::InetAton
            | ScalarFuncSig::InetNtoa
            | ScalarFuncSig::Insert
            | ScalarFuncSig::InsertBinary
            | ScalarFuncSig::Instr
            | ScalarFuncSig::InstrBinary
            | ScalarFuncSig::IntAnyValue
            | ScalarFuncSig::IsIPv4Compat
            | ScalarFuncSig::IsIPv4Mapped
            | ScalarFuncSig::JSONAnyValue
            | ScalarFuncSig::LastInsertID
            | ScalarFuncSig::LastInsertIDWithID
            | ScalarFuncSig::LeastDecimal
            | ScalarFuncSig::LeastInt
            | ScalarFuncSig::LeastReal
            | ScalarFuncSig::LeastString
            | ScalarFuncSig::LeastTime
            | ScalarFuncSig::LeftBinary
            | ScalarFuncSig::Locate2Args
            | ScalarFuncSig::Locate3Args
            | ScalarFuncSig::LocateBinary2Args
            | ScalarFuncSig::LocateBinary3Args
            | ScalarFuncSig::Lock
            | ScalarFuncSig::Log10
            | ScalarFuncSig::Log1Arg
            | ScalarFuncSig::Log2
            | ScalarFuncSig::Log2Args
            | ScalarFuncSig::Lpad
            | ScalarFuncSig::LpadBinary
            | ScalarFuncSig::MakeDate
            | ScalarFuncSig::MakeSet
            | ScalarFuncSig::MakeTime
            | ScalarFuncSig::MicroSecond
            | ScalarFuncSig::Minute
            | ScalarFuncSig::Month
            | ScalarFuncSig::MonthName
            | ScalarFuncSig::NowWithArg
            | ScalarFuncSig::NowWithoutArg
            | ScalarFuncSig::NullTimeDiff
            | ScalarFuncSig::OctInt
            | ScalarFuncSig::OctString
            | ScalarFuncSig::Ord
            | ScalarFuncSig::Password
            | ScalarFuncSig::PeriodAdd
            | ScalarFuncSig::PeriodDiff
            | ScalarFuncSig::Quarter
            | ScalarFuncSig::Quote
            | ScalarFuncSig::Radians
            | ScalarFuncSig::Rand
            | ScalarFuncSig::RandomBytes
            | ScalarFuncSig::RandWithSeed
            | ScalarFuncSig::RealAnyValue
            | ScalarFuncSig::ReleaseLock
            | ScalarFuncSig::Repeat
            | ScalarFuncSig::Replace
            | ScalarFuncSig::Right
            | ScalarFuncSig::RightBinary
            | ScalarFuncSig::RouldReal
            | ScalarFuncSig::RoundDec
            | ScalarFuncSig::RoundInt
            | ScalarFuncSig::RoundWithFracDec
            | ScalarFuncSig::RoundWithFracInt
            | ScalarFuncSig::RoundWithFracReal
            | ScalarFuncSig::RowCount
            | ScalarFuncSig::RowSig
            | ScalarFuncSig::Rpad
            | ScalarFuncSig::RpadBinary
            | ScalarFuncSig::Second
            | ScalarFuncSig::SecToTime
            | ScalarFuncSig::SetVar
            | ScalarFuncSig::SHA1
            | ScalarFuncSig::SHA2
            | ScalarFuncSig::Sin
            | ScalarFuncSig::Sleep
            | ScalarFuncSig::Space
            | ScalarFuncSig::Strcmp
            | ScalarFuncSig::StringAnyValue
            | ScalarFuncSig::StringDurationTimeDiff
            | ScalarFuncSig::StringStringTimeDiff
            | ScalarFuncSig::StringTimeTimeDiff
            | ScalarFuncSig::StrToDateDate
            | ScalarFuncSig::StrToDateDatetime
            | ScalarFuncSig::StrToDateDuration
            | ScalarFuncSig::SubDateAndDuration
            | ScalarFuncSig::SubDateAndString
            | ScalarFuncSig::SubDateDatetimeInt
            | ScalarFuncSig::SubDateDatetimeString
            | ScalarFuncSig::SubDateIntInt
            | ScalarFuncSig::SubDateIntString
            | ScalarFuncSig::SubDateStringDecimal
            | ScalarFuncSig::SubDateStringInt
            | ScalarFuncSig::SubDateStringString
            | ScalarFuncSig::SubDatetimeAndDuration
            | ScalarFuncSig::SubDatetimeAndString
            | ScalarFuncSig::SubDurationAndDuration
            | ScalarFuncSig::SubDurationAndString
            | ScalarFuncSig::Substring2Args
            | ScalarFuncSig::Substring3Args
            | ScalarFuncSig::SubStringAndDuration
            | ScalarFuncSig::SubStringAndString
            | ScalarFuncSig::SubstringBinary2Args
            | ScalarFuncSig::SubstringBinary3Args
            | ScalarFuncSig::SubstringIndex
            | ScalarFuncSig::SubTimeDateTimeNull
            | ScalarFuncSig::SubTimeDurationNull
            | ScalarFuncSig::SubTimeStringNull
            | ScalarFuncSig::SysDateWithFsp
            | ScalarFuncSig::SysDateWithoutFsp
            | ScalarFuncSig::TiDBVersion
            | ScalarFuncSig::Time
            | ScalarFuncSig::TimeAnyValue
            | ScalarFuncSig::TimeFormat
            | ScalarFuncSig::TimeLiteral
            | ScalarFuncSig::Timestamp1Arg
            | ScalarFuncSig::Timestamp2Args
            | ScalarFuncSig::TimestampAdd
            | ScalarFuncSig::TimestampDiff
            | ScalarFuncSig::TimestampLiteral
            | ScalarFuncSig::TimeStringTimeDiff
            | ScalarFuncSig::TimeTimeTimeDiff
            | ScalarFuncSig::TimeToSec
            | ScalarFuncSig::ToBase64
            | ScalarFuncSig::ToDays
            | ScalarFuncSig::ToSeconds
            | ScalarFuncSig::Trim1Arg
            | ScalarFuncSig::Trim2Args
            | ScalarFuncSig::Trim3Args
            | ScalarFuncSig::TruncateDecimal
            | ScalarFuncSig::TruncateInt
            | ScalarFuncSig::TruncateReal
            | ScalarFuncSig::Uncompress
            | ScalarFuncSig::UncompressedLength
            | ScalarFuncSig::UnixTimestampCurrent
            | ScalarFuncSig::UnixTimestampDec
            | ScalarFuncSig::UnixTimestampInt
            | ScalarFuncSig::User
            | ScalarFuncSig::UTCDate
            | ScalarFuncSig::UTCTimestampWithArg
            | ScalarFuncSig::UTCTimestampWithoutArg
            | ScalarFuncSig::UTCTimeWithArg
            | ScalarFuncSig::UTCTimeWithoutArg
            | ScalarFuncSig::UUID
            | ScalarFuncSig::ValuesDecimal
            | ScalarFuncSig::ValuesDuration
            | ScalarFuncSig::ValuesInt
            | ScalarFuncSig::ValuesJSON
            | ScalarFuncSig::ValuesReal
            | ScalarFuncSig::ValuesString
            | ScalarFuncSig::ValuesTime
            | ScalarFuncSig::Version
            | ScalarFuncSig::WeekDay
            | ScalarFuncSig::WeekOfYear
            | ScalarFuncSig::WeekWithMode
            | ScalarFuncSig::WeekWithoutMode
            | ScalarFuncSig::Year
            | ScalarFuncSig::YearWeekWithMode
            | ScalarFuncSig::YearWeekWithoutMode => return Err(Error::UnknownSignature(sig)),
        };
        if args < min_args || args > max_args {
            return Err(box_err!(
                "unexpected arguments: sig {:?} with {} args",
                sig,
                args
            ));
        }
        let other_checks = match sig {
            ScalarFuncSig::JsonObjectSig => args & 1 == 0,
            ScalarFuncSig::JsonSetSig
            | ScalarFuncSig::JsonInsertSig
            | ScalarFuncSig::JsonReplaceSig => args & 1 == 1,
            _ => true,
        };
        if !other_checks {
            return Err(box_err!(
                "unexpected arguments: sig {:?} with {} args",
                sig,
                args
            ));
        }
        Ok(())
    }
}

macro_rules! dispatch_call {
    (
        INT_CALLS {$($i_sig:ident => $i_func:ident $($i_arg:expr)*,)*}
        REAL_CALLS {$($r_sig:ident => $r_func:ident $($r_arg:expr)*,)*}
        DEC_CALLS {$($d_sig:ident => $d_func:ident $($d_arg:expr)*,)*}
        BYTES_CALLS {$($b_sig:ident => $b_func:ident $($b_arg:expr)*,)*}
        TIME_CALLS {$($t_sig:ident => $t_func:ident $($t_arg:expr)*,)*}
        DUR_CALLS {$($u_sig:ident => $u_func:ident $($u_arg:expr)*,)*}
        JSON_CALLS {$($j_sig:ident => $j_func:ident $($j_arg:expr)*,)*}
    ) => {
        impl ScalarFunc {
            pub fn eval_int(&self, ctx: &mut EvalContext, row: &[Datum]) -> Result<Option<i64>> {
                match self.sig {
                    $(ScalarFuncSig::$i_sig => self.$i_func(ctx, row, $($i_arg),*)),*,
                    _ => Err(Error::UnknownSignature(self.sig))
                }
            }

            pub fn eval_real(&self, ctx: &mut EvalContext, row: &[Datum]) -> Result<Option<f64>> {
                match self.sig {
                    $(ScalarFuncSig::$r_sig => self.$r_func(ctx, row, $($r_arg),*),)*
                    _ => Err(Error::UnknownSignature(self.sig))
                }
            }

            pub fn eval_decimal<'a, 'b: 'a>(
                &'b self, ctx: &mut EvalContext,
                row: &'a [Datum]
            ) -> Result<Option<Cow<'a, Decimal>>> {
                match self.sig {
                    $(ScalarFuncSig::$d_sig => self.$d_func(ctx, row, $($d_arg),*),)*
                    _ => Err(Error::UnknownSignature(self.sig))
                }
            }

            pub fn eval_bytes<'a, 'b: 'a>(
                &'b self,
                ctx: &mut EvalContext,
                row: &'a [Datum]
            ) -> Result<Option<Cow<'a, [u8]>>> {
                match self.sig {
                    $(ScalarFuncSig::$b_sig => self.$b_func(ctx, row, $($b_arg),*),)*
                    _ => Err(Error::UnknownSignature(self.sig))
                }
            }

            pub fn eval_time<'a, 'b: 'a>(
                &'b self,
                ctx: &mut EvalContext,
                row: &'a [Datum]
            ) -> Result<Option<Cow<'a, Time>>> {
                match self.sig {
                    $(ScalarFuncSig::$t_sig => self.$t_func(ctx, row, $($t_arg),*),)*
                    _ => Err(Error::UnknownSignature(self.sig))
                }
            }

            pub fn eval_duration<'a, 'b: 'a>(
                &'b self,
                ctx: &mut EvalContext,
                row: &'a [Datum]
            ) -> Result<Option<Cow<'a, Duration>>> {
                match self.sig {
                    $(ScalarFuncSig::$u_sig => self.$u_func(ctx, row, $($u_arg),*),)*
                    _ => Err(Error::UnknownSignature(self.sig))
                }
            }

            pub fn eval_json<'a, 'b: 'a>(
                &'b self,
                ctx: &mut EvalContext,
                row: &'a [Datum]
            ) -> Result<Option<Cow<'a, Json>>> {
                match self.sig {
                    $(ScalarFuncSig::$j_sig => self.$j_func(ctx, row, $($j_arg),*),)*
                    _ => Err(Error::UnknownSignature(self.sig))
                }
            }

            pub fn eval(&self, ctx: &mut EvalContext, row: &[Datum]) -> Result<Datum> {
                match self.sig {
                    $(ScalarFuncSig::$i_sig => {
                        match self.$i_func(ctx, row, $($i_arg)*) {
                            Ok(Some(i)) => {
                                if mysql::has_unsigned_flag(u64::from(self.tp.get_flag())) {
                                    Ok(Datum::U64(i as u64))
                                } else {
                                    Ok(Datum::I64(i))
                                }
                            }
                            Ok(None) => Ok(Datum::Null),
                            Err(e) => Err(e),
                        }
                    },)*
                    $(ScalarFuncSig::$r_sig => {
                        self.$r_func(ctx, row, $($r_arg)*).map(Datum::from)
                    })*
                    $(ScalarFuncSig::$d_sig => {
                        self.$d_func(ctx, row, $($d_arg)*).map(Datum::from)
                    })*
                    $(ScalarFuncSig::$b_sig => {
                        self.$b_func(ctx, row, $($b_arg)*).map(Datum::from)
                    })*
                    $(ScalarFuncSig::$t_sig => {
                        self.$t_func(ctx, row, $($t_arg)*).map(Datum::from)
                    })*
                    $(ScalarFuncSig::$u_sig => {
                        self.$u_func(ctx, row, $($u_arg)*).map(Datum::from)
                    })*
                    $(ScalarFuncSig::$j_sig => {
                        self.$j_func(ctx, row, $($j_arg)*).map(Datum::from)
                    })*
                    _ => unimplemented!(),
                }
            }
        }
    };
}

dispatch_call! {
    INT_CALLS {
        LTInt => compare_int CmpOp::LT,
        LEInt => compare_int CmpOp::LE,
        GTInt => compare_int CmpOp::GT,
        GEInt => compare_int CmpOp::GE,
        EQInt => compare_int CmpOp::EQ,
        NEInt => compare_int CmpOp::NE,
        NullEQInt => compare_int CmpOp::NullEQ,

        LTReal => compare_real CmpOp::LT,
        LEReal => compare_real CmpOp::LE,
        GTReal => compare_real CmpOp::GT,
        GEReal => compare_real CmpOp::GE,
        EQReal => compare_real CmpOp::EQ,
        NEReal => compare_real CmpOp::NE,
        NullEQReal => compare_real CmpOp::NullEQ,

        LTDecimal => compare_decimal CmpOp::LT,
        LEDecimal => compare_decimal CmpOp::LE,
        GTDecimal => compare_decimal CmpOp::GT,
        GEDecimal => compare_decimal CmpOp::GE,
        EQDecimal => compare_decimal CmpOp::EQ,
        NEDecimal => compare_decimal CmpOp::NE,
        NullEQDecimal => compare_decimal CmpOp::NullEQ,

        LTString => compare_string CmpOp::LT,
        LEString => compare_string CmpOp::LE,
        GTString => compare_string CmpOp::GT,
        GEString => compare_string CmpOp::GE,
        EQString => compare_string CmpOp::EQ,
        NEString => compare_string CmpOp::NE,
        NullEQString => compare_string CmpOp::NullEQ,

        LTTime => compare_time CmpOp::LT,
        LETime => compare_time CmpOp::LE,
        GTTime => compare_time CmpOp::GT,
        GETime => compare_time CmpOp::GE,
        EQTime => compare_time CmpOp::EQ,
        NETime => compare_time CmpOp::NE,
        NullEQTime => compare_time CmpOp::NullEQ,

        LTDuration => compare_duration CmpOp::LT,
        LEDuration => compare_duration CmpOp::LE,
        GTDuration => compare_duration CmpOp::GT,
        GEDuration => compare_duration CmpOp::GE,
        EQDuration => compare_duration CmpOp::EQ,
        NEDuration => compare_duration CmpOp::NE,
        NullEQDuration => compare_duration CmpOp::NullEQ,

        LTJson => compare_json CmpOp::LT,
        LEJson => compare_json CmpOp::LE,
        GTJson => compare_json CmpOp::GT,
        GEJson => compare_json CmpOp::GE,
        EQJson => compare_json CmpOp::EQ,
        NEJson => compare_json CmpOp::NE,
        NullEQJson => compare_json CmpOp::NullEQ,

        CastIntAsInt => cast_int_as_int,
        CastRealAsInt => cast_real_as_int,
        CastDecimalAsInt => cast_decimal_as_int,
        CastStringAsInt => cast_str_as_int,
        CastTimeAsInt => cast_time_as_int,
        CastDurationAsInt => cast_duration_as_int,
        CastJsonAsInt => cast_json_as_int,

        InInt => in_int,
        InReal => in_real,
        InDecimal => in_decimal,
        InString => in_string,
        InTime => in_time,
        InDuration => in_duration,
        InJson => in_json,
        IntervalInt => interval_int,
        IntervalReal => interval_real,

        PlusInt => plus_int,
        MinusInt => minus_int,
        MultiplyInt => multiply_int,
        MultiplyIntUnsigned => multiply_int_unsigned,
        IntDivideInt => int_divide_int,
        IntDivideDecimal => int_divide_decimal,
        ModInt => mod_int,

        LogicalAnd => logical_and,
        LogicalOr => logical_or,
        LogicalXor => logical_xor,

        UnaryNot => unary_not,
        UnaryMinusInt => unary_minus_int,
        IntIsNull => int_is_null,
        IntIsFalse => int_is_false,
        IntIsTrue => int_is_true,
        RealIsTrue => real_is_true,
        RealIsFalse => real_is_false,
        RealIsNull => real_is_null,
        DecimalIsNull => decimal_is_null,
        DecimalIsTrue => decimal_is_true,
        DecimalIsFalse => decimal_is_false,
        StringIsNull => string_is_null,
        TimeIsNull => time_is_null,
        DurationIsNull => duration_is_null,
        JsonIsNull => json_is_null,

        AbsInt => abs_int,
        AbsUInt => abs_uint,
        CeilIntToInt => ceil_int_to_int,
        CeilDecToInt => ceil_dec_to_int,
        FloorIntToInt => floor_int_to_int,
        FloorDecToInt => floor_dec_to_int,
        CRC32 => crc32,
        Sign => sign,

        IfNullInt => if_null_int,
        IfInt => if_int,

        CoalesceInt => coalesce_int,
        CaseWhenInt => case_when_int,

        LikeSig => like,
        RegexpSig => regexp,
        RegexpBinarySig => regexp_binary,

        BitAndSig => bit_and,
        BitNegSig => bit_neg,
        BitOrSig => bit_or,
        BitXorSig => bit_xor,

        Length => length,
        BitLength => bit_length,
        LeftShift => left_shift,
        RightShift => right_shift,
        ASCII => ascii,
        IsIPv4 => is_ipv4,
        IsIPv6 => is_ipv6,
    }
    REAL_CALLS {
        CastIntAsReal => cast_int_as_real,
        CastRealAsReal => cast_real_as_real,
        CastDecimalAsReal => cast_decimal_as_real,
        CastStringAsReal => cast_str_as_real,
        CastTimeAsReal => cast_time_as_real,
        CastDurationAsReal => cast_duration_as_real,
        CastJsonAsReal => cast_json_as_real,
        UnaryMinusReal => unary_minus_real,

        PlusReal => plus_real,
        MinusReal => minus_real,
        MultiplyReal => multiply_real,
        DivideReal => divide_real,
        ModReal => mod_real,

        AbsReal => abs_real,
        CeilReal => ceil_real,
        FloorReal => floor_real,
        PI => pi,

        IfNullReal => if_null_real,
        IfReal => if_real,

        CoalesceReal => coalesce_real,
        CaseWhenReal => case_when_real,

        Sqrt => sqrt,
        Atan1Arg => atan_1_arg,
        Atan2Args => atan_2_args,
        Cos => cos,
        Tan => tan,
        Pow => pow,
    }
    DEC_CALLS {
        CastIntAsDecimal => cast_int_as_decimal,
        CastRealAsDecimal => cast_real_as_decimal,
        CastDecimalAsDecimal => cast_decimal_as_decimal,
        CastStringAsDecimal => cast_str_as_decimal,
        CastTimeAsDecimal => cast_time_as_decimal,
        CastDurationAsDecimal => cast_duration_as_decimal,
        CastJsonAsDecimal => cast_json_as_decimal,
        UnaryMinusDecimal => unary_minus_decimal,

        PlusDecimal => plus_decimal,
        MinusDecimal => minus_decimal,
        MultiplyDecimal => multiply_decimal,
        DivideDecimal => divide_decimal,
        ModDecimal => mod_decimal,

        AbsDecimal => abs_decimal,
        CeilDecToDec => ceil_dec_to_dec,
        CeilIntToDec => cast_int_as_decimal,
        FloorDecToDec => floor_dec_to_dec,
        FloorIntToDec => cast_int_as_decimal,

        IfNullDecimal => if_null_decimal,
        IfDecimal => if_decimal,

        CoalesceDecimal => coalesce_decimal,
        CaseWhenDecimal => case_when_decimal,
    }
    BYTES_CALLS {
        CastIntAsString => cast_int_as_str,
        CastRealAsString => cast_real_as_str,
        CastDecimalAsString => cast_decimal_as_str,
        CastStringAsString => cast_str_as_str,
        CastTimeAsString => cast_time_as_str,
        CastDurationAsString => cast_duration_as_str,
        CastJsonAsString => cast_json_as_str,

        IfNullString => if_null_string,
        IfString => if_string,

        CoalesceString => coalesce_string,
        CaseWhenString => case_when_string,
        JsonTypeSig => json_type,
        JsonUnquoteSig => json_unquote,

        Left => left,
        Upper => upper,
        Lower => lower,
        DateFormatSig => date_format,
        Bin => bin,
<<<<<<< HEAD
        LTrim => ltrim,
        RTrim => rtrim,
=======
        Reverse => reverse,
        ReverseBinary => reverse_binary,
>>>>>>> 0faa8079
        UnHex => un_hex,

        Inet6Aton => inet6_aton,

        MD5 =>md5,
    }
    TIME_CALLS {
        CastIntAsTime => cast_int_as_time,
        CastRealAsTime => cast_real_as_time,
        CastDecimalAsTime => cast_decimal_as_time,
        CastStringAsTime => cast_str_as_time,
        CastTimeAsTime => cast_time_as_time,
        CastDurationAsTime => cast_duration_as_time,
        CastJsonAsTime => cast_json_as_time,

        Date => date,
        LastDay => last_day,

        IfNullTime => if_null_time,
        IfTime => if_time,

        CoalesceTime => coalesce_time,
        CaseWhenTime => case_when_time,
    }
    DUR_CALLS {
        CastIntAsDuration => cast_int_as_duration,
        CastRealAsDuration => cast_real_as_duration,
        CastDecimalAsDuration => cast_decimal_as_duration,
        CastStringAsDuration => cast_str_as_duration,
        CastTimeAsDuration => cast_time_as_duration,
        CastDurationAsDuration => cast_duration_as_duration,
        CastJsonAsDuration => cast_json_as_duration,

        IfNullDuration => if_null_duration,
        IfDuration => if_duration,

        CoalesceDuration => coalesce_duration,
        CaseWhenDuration => case_when_duration,
    }
    JSON_CALLS {
        CastIntAsJson => cast_int_as_json,
        CastRealAsJson => cast_real_as_json,
        CastDecimalAsJson => cast_decimal_as_json,
        CastStringAsJson => cast_str_as_json,
        CastTimeAsJson => cast_time_as_json,
        CastDurationAsJson => cast_duration_as_json,
        CastJsonAsJson => cast_json_as_json,

        CoalesceJson => coalesce_json,
        CaseWhenJson => case_when_json,

        IfJson => if_json,
        IfNullJson => if_null_json,

        JsonExtractSig => json_extract,
        JsonSetSig => json_set,
        JsonInsertSig => json_insert,
        JsonReplaceSig => json_replace,
        JsonRemoveSig => json_remove,
        JsonMergeSig => json_merge,
        JsonArraySig => json_array,
        JsonObjectSig => json_object,
    }
}

#[cfg(test)]
mod test {
    use coprocessor::dag::expr::{Error, ScalarFunc};
    use std::usize;
    use tipb::expression::ScalarFuncSig;

    #[test]
    fn test_check_args() {
        let cases = vec![
            (
                vec![
                    ScalarFuncSig::LTInt,
                    ScalarFuncSig::LEInt,
                    ScalarFuncSig::GTInt,
                    ScalarFuncSig::GEInt,
                    ScalarFuncSig::EQInt,
                    ScalarFuncSig::NEInt,
                    ScalarFuncSig::NullEQInt,
                    ScalarFuncSig::LTReal,
                    ScalarFuncSig::LEReal,
                    ScalarFuncSig::GTReal,
                    ScalarFuncSig::GEReal,
                    ScalarFuncSig::EQReal,
                    ScalarFuncSig::NEReal,
                    ScalarFuncSig::NullEQReal,
                    ScalarFuncSig::LTDecimal,
                    ScalarFuncSig::LEDecimal,
                    ScalarFuncSig::GTDecimal,
                    ScalarFuncSig::GEDecimal,
                    ScalarFuncSig::EQDecimal,
                    ScalarFuncSig::NEDecimal,
                    ScalarFuncSig::NullEQDecimal,
                    ScalarFuncSig::LTString,
                    ScalarFuncSig::LEString,
                    ScalarFuncSig::GTString,
                    ScalarFuncSig::GEString,
                    ScalarFuncSig::EQString,
                    ScalarFuncSig::NEString,
                    ScalarFuncSig::NullEQString,
                    ScalarFuncSig::LTTime,
                    ScalarFuncSig::LETime,
                    ScalarFuncSig::GTTime,
                    ScalarFuncSig::GETime,
                    ScalarFuncSig::EQTime,
                    ScalarFuncSig::NETime,
                    ScalarFuncSig::NullEQTime,
                    ScalarFuncSig::LTDuration,
                    ScalarFuncSig::LEDuration,
                    ScalarFuncSig::GTDuration,
                    ScalarFuncSig::GEDuration,
                    ScalarFuncSig::EQDuration,
                    ScalarFuncSig::NEDuration,
                    ScalarFuncSig::NullEQDuration,
                    ScalarFuncSig::LTJson,
                    ScalarFuncSig::LEJson,
                    ScalarFuncSig::GTJson,
                    ScalarFuncSig::GEJson,
                    ScalarFuncSig::EQJson,
                    ScalarFuncSig::NEJson,
                    ScalarFuncSig::NullEQJson,
                    ScalarFuncSig::PlusReal,
                    ScalarFuncSig::PlusDecimal,
                    ScalarFuncSig::PlusInt,
                    ScalarFuncSig::MinusReal,
                    ScalarFuncSig::MinusDecimal,
                    ScalarFuncSig::MinusInt,
                    ScalarFuncSig::MultiplyReal,
                    ScalarFuncSig::MultiplyDecimal,
                    ScalarFuncSig::MultiplyInt,
                    ScalarFuncSig::MultiplyIntUnsigned,
                    ScalarFuncSig::IfNullInt,
                    ScalarFuncSig::IfNullReal,
                    ScalarFuncSig::IfNullString,
                    ScalarFuncSig::IfNullDecimal,
                    ScalarFuncSig::IfNullTime,
                    ScalarFuncSig::IfNullDuration,
                    ScalarFuncSig::IfNullJson,
                    ScalarFuncSig::Left,
                    ScalarFuncSig::LogicalAnd,
                    ScalarFuncSig::LogicalOr,
                    ScalarFuncSig::LogicalXor,
                    ScalarFuncSig::DivideDecimal,
                    ScalarFuncSig::DivideReal,
                    ScalarFuncSig::IntDivideInt,
                    ScalarFuncSig::IntDivideDecimal,
                    ScalarFuncSig::ModReal,
                    ScalarFuncSig::ModDecimal,
                    ScalarFuncSig::ModInt,
                    ScalarFuncSig::BitAndSig,
                    ScalarFuncSig::BitOrSig,
                    ScalarFuncSig::BitXorSig,
                    ScalarFuncSig::DateFormatSig,
                    ScalarFuncSig::LeftShift,
                    ScalarFuncSig::RightShift,
                    ScalarFuncSig::Pow,
                    ScalarFuncSig::Atan2Args,
                ],
                2,
                2,
            ),
            (
                vec![
                    ScalarFuncSig::CastIntAsInt,
                    ScalarFuncSig::CastIntAsReal,
                    ScalarFuncSig::CastIntAsString,
                    ScalarFuncSig::CastIntAsDecimal,
                    ScalarFuncSig::CastIntAsTime,
                    ScalarFuncSig::CastIntAsDuration,
                    ScalarFuncSig::CastIntAsJson,
                    ScalarFuncSig::CastRealAsInt,
                    ScalarFuncSig::CastRealAsReal,
                    ScalarFuncSig::CastRealAsString,
                    ScalarFuncSig::CastRealAsDecimal,
                    ScalarFuncSig::CastRealAsTime,
                    ScalarFuncSig::CastRealAsDuration,
                    ScalarFuncSig::CastRealAsJson,
                    ScalarFuncSig::CastDecimalAsInt,
                    ScalarFuncSig::CastDecimalAsReal,
                    ScalarFuncSig::CastDecimalAsString,
                    ScalarFuncSig::CastDecimalAsDecimal,
                    ScalarFuncSig::CastDecimalAsTime,
                    ScalarFuncSig::CastDecimalAsDuration,
                    ScalarFuncSig::CastDecimalAsJson,
                    ScalarFuncSig::CastStringAsInt,
                    ScalarFuncSig::CastStringAsReal,
                    ScalarFuncSig::CastStringAsString,
                    ScalarFuncSig::CastStringAsDecimal,
                    ScalarFuncSig::CastStringAsTime,
                    ScalarFuncSig::CastStringAsDuration,
                    ScalarFuncSig::CastStringAsJson,
                    ScalarFuncSig::CastTimeAsInt,
                    ScalarFuncSig::CastTimeAsReal,
                    ScalarFuncSig::CastTimeAsString,
                    ScalarFuncSig::CastTimeAsDecimal,
                    ScalarFuncSig::CastTimeAsTime,
                    ScalarFuncSig::CastTimeAsDuration,
                    ScalarFuncSig::CastTimeAsJson,
                    ScalarFuncSig::CastDurationAsInt,
                    ScalarFuncSig::CastDurationAsReal,
                    ScalarFuncSig::CastDurationAsString,
                    ScalarFuncSig::CastDurationAsDecimal,
                    ScalarFuncSig::CastDurationAsTime,
                    ScalarFuncSig::CastDurationAsDuration,
                    ScalarFuncSig::CastDurationAsJson,
                    ScalarFuncSig::CastJsonAsInt,
                    ScalarFuncSig::CastJsonAsReal,
                    ScalarFuncSig::CastJsonAsString,
                    ScalarFuncSig::CastJsonAsDecimal,
                    ScalarFuncSig::CastJsonAsTime,
                    ScalarFuncSig::CastJsonAsDuration,
                    ScalarFuncSig::CastJsonAsJson,
                    ScalarFuncSig::Date,
                    ScalarFuncSig::LastDay,
                    ScalarFuncSig::UnaryNot,
                    ScalarFuncSig::UnaryMinusInt,
                    ScalarFuncSig::UnaryMinusReal,
                    ScalarFuncSig::UnaryMinusDecimal,
                    ScalarFuncSig::IntIsTrue,
                    ScalarFuncSig::IntIsFalse,
                    ScalarFuncSig::IntIsNull,
                    ScalarFuncSig::RealIsTrue,
                    ScalarFuncSig::RealIsFalse,
                    ScalarFuncSig::RealIsNull,
                    ScalarFuncSig::DecimalIsTrue,
                    ScalarFuncSig::DecimalIsFalse,
                    ScalarFuncSig::DecimalIsNull,
                    ScalarFuncSig::StringIsNull,
                    ScalarFuncSig::TimeIsNull,
                    ScalarFuncSig::DurationIsNull,
                    ScalarFuncSig::JsonIsNull,
                    ScalarFuncSig::AbsInt,
                    ScalarFuncSig::AbsUInt,
                    ScalarFuncSig::AbsReal,
                    ScalarFuncSig::AbsDecimal,
                    ScalarFuncSig::CeilReal,
                    ScalarFuncSig::CeilIntToInt,
                    ScalarFuncSig::CeilIntToDec,
                    ScalarFuncSig::CeilDecToDec,
                    ScalarFuncSig::CeilDecToInt,
                    ScalarFuncSig::FloorReal,
                    ScalarFuncSig::FloorIntToInt,
                    ScalarFuncSig::FloorIntToDec,
                    ScalarFuncSig::FloorDecToDec,
                    ScalarFuncSig::FloorDecToInt,
                    ScalarFuncSig::CRC32,
                    ScalarFuncSig::Sign,
                    ScalarFuncSig::Sqrt,
                    ScalarFuncSig::Atan1Arg,
                    ScalarFuncSig::Cos,
                    ScalarFuncSig::Tan,
                    ScalarFuncSig::JsonTypeSig,
                    ScalarFuncSig::JsonUnquoteSig,
                    ScalarFuncSig::ASCII,
                    ScalarFuncSig::Bin,
                    ScalarFuncSig::BitNegSig,
                    ScalarFuncSig::BitLength,
                    ScalarFuncSig::Length,
<<<<<<< HEAD
                    ScalarFuncSig::LTrim,
                    ScalarFuncSig::RTrim,
=======
                    ScalarFuncSig::Reverse,
                    ScalarFuncSig::ReverseBinary,
>>>>>>> 0faa8079
                    ScalarFuncSig::Lower,
                    ScalarFuncSig::Upper,
                    ScalarFuncSig::IsIPv4,
                    ScalarFuncSig::IsIPv6,
                    ScalarFuncSig::MD5,
                ],
                1,
                1,
            ),
            (
                vec![
                    ScalarFuncSig::IfInt,
                    ScalarFuncSig::IfReal,
                    ScalarFuncSig::IfString,
                    ScalarFuncSig::IfDecimal,
                    ScalarFuncSig::IfTime,
                    ScalarFuncSig::IfDuration,
                    ScalarFuncSig::IfJson,
                    ScalarFuncSig::LikeSig,
                ],
                3,
                3,
            ),
            (
                vec![ScalarFuncSig::JsonArraySig, ScalarFuncSig::JsonObjectSig],
                0,
                usize::MAX,
            ),
            (
                vec![
                    ScalarFuncSig::CoalesceDecimal,
                    ScalarFuncSig::CoalesceDuration,
                    ScalarFuncSig::CoalesceInt,
                    ScalarFuncSig::CoalesceJson,
                    ScalarFuncSig::CoalesceReal,
                    ScalarFuncSig::CoalesceString,
                    ScalarFuncSig::CoalesceTime,
                    ScalarFuncSig::CaseWhenDecimal,
                    ScalarFuncSig::CaseWhenDuration,
                    ScalarFuncSig::CaseWhenInt,
                    ScalarFuncSig::CaseWhenJson,
                    ScalarFuncSig::CaseWhenReal,
                    ScalarFuncSig::CaseWhenString,
                    ScalarFuncSig::CaseWhenTime,
                ],
                1,
                usize::MAX,
            ),
            (
                vec![
                    ScalarFuncSig::JsonExtractSig,
                    ScalarFuncSig::JsonRemoveSig,
                    ScalarFuncSig::JsonMergeSig,
                    ScalarFuncSig::InInt,
                    ScalarFuncSig::InReal,
                    ScalarFuncSig::InString,
                    ScalarFuncSig::InDecimal,
                    ScalarFuncSig::InTime,
                    ScalarFuncSig::InDuration,
                    ScalarFuncSig::InJson,
                    ScalarFuncSig::IntervalInt,
                    ScalarFuncSig::IntervalReal,
                ],
                2,
                usize::MAX,
            ),
            (
                vec![
                    ScalarFuncSig::JsonSetSig,
                    ScalarFuncSig::JsonInsertSig,
                    ScalarFuncSig::JsonReplaceSig,
                ],
                3,
                usize::MAX,
            ),
            (vec![ScalarFuncSig::PI], 0, 0),
        ];
        for (sigs, min, max) in cases {
            for sig in sigs {
                assert!(ScalarFunc::check_args(sig, min).is_ok());
                match sig {
                    ScalarFuncSig::JsonObjectSig => {
                        assert!(ScalarFunc::check_args(sig, 3).is_err());
                    }
                    ScalarFuncSig::JsonSetSig
                    | ScalarFuncSig::JsonInsertSig
                    | ScalarFuncSig::JsonReplaceSig => {
                        assert!(ScalarFunc::check_args(sig, 4).is_err());
                    }
                    _ => assert!(ScalarFunc::check_args(sig, max).is_ok()),
                }
            }
        }

        // unimplemented signature
        let cases = vec![
            ScalarFuncSig::Acos,
            ScalarFuncSig::AddDateAndDuration,
            ScalarFuncSig::AddDateAndString,
            ScalarFuncSig::AddDateDatetimeInt,
            ScalarFuncSig::AddDateDatetimeString,
            ScalarFuncSig::AddDateIntInt,
            ScalarFuncSig::AddDateIntString,
            ScalarFuncSig::AddDateStringDecimal,
            ScalarFuncSig::AddDateStringInt,
            ScalarFuncSig::AddDateStringString,
            ScalarFuncSig::AddDatetimeAndDuration,
            ScalarFuncSig::AddDatetimeAndString,
            ScalarFuncSig::AddDurationAndDuration,
            ScalarFuncSig::AddDurationAndString,
            ScalarFuncSig::AddStringAndDuration,
            ScalarFuncSig::AddStringAndString,
            ScalarFuncSig::AddTimeDateTimeNull,
            ScalarFuncSig::AddTimeDurationNull,
            ScalarFuncSig::AddTimeStringNull,
            ScalarFuncSig::AesDecrypt,
            ScalarFuncSig::AesEncrypt,
            ScalarFuncSig::Asin,
            ScalarFuncSig::BitCount,
            ScalarFuncSig::Char,
            ScalarFuncSig::CharLength,
            ScalarFuncSig::Compress,
            ScalarFuncSig::Concat,
            ScalarFuncSig::ConcatWS,
            ScalarFuncSig::ConnectionID,
            ScalarFuncSig::Conv,
            ScalarFuncSig::Convert,
            ScalarFuncSig::ConvertTz,
            ScalarFuncSig::Cot,
            ScalarFuncSig::CurrentDate,
            ScalarFuncSig::CurrentTime0Arg,
            ScalarFuncSig::CurrentTime1Arg,
            ScalarFuncSig::CurrentUser,
            ScalarFuncSig::Database,
            ScalarFuncSig::DateDiff,
            ScalarFuncSig::DateLiteral,
            ScalarFuncSig::DayName,
            ScalarFuncSig::DayOfMonth,
            ScalarFuncSig::DayOfWeek,
            ScalarFuncSig::DayOfYear,
            ScalarFuncSig::DecimalAnyValue,
            ScalarFuncSig::Degrees,
            ScalarFuncSig::DurationAnyValue,
            ScalarFuncSig::DurationDurationTimeDiff,
            ScalarFuncSig::DurationStringTimeDiff,
            ScalarFuncSig::Elt,
            ScalarFuncSig::Exp,
            ScalarFuncSig::ExportSet3Arg,
            ScalarFuncSig::ExportSet4Arg,
            ScalarFuncSig::ExportSet5Arg,
            ScalarFuncSig::ExtractDatetime,
            ScalarFuncSig::ExtractDuration,
            ScalarFuncSig::FieldInt,
            ScalarFuncSig::FieldReal,
            ScalarFuncSig::FieldString,
            ScalarFuncSig::FindInSet,
            ScalarFuncSig::Format,
            ScalarFuncSig::FormatWithLocale,
            ScalarFuncSig::FoundRows,
            ScalarFuncSig::FromBase64,
            ScalarFuncSig::FromDays,
            ScalarFuncSig::FromUnixTime1Arg,
            ScalarFuncSig::FromUnixTime2Arg,
            ScalarFuncSig::GetFormat,
            ScalarFuncSig::GetParamString,
            ScalarFuncSig::GetVar,
            ScalarFuncSig::GreatestDecimal,
            ScalarFuncSig::GreatestInt,
            ScalarFuncSig::GreatestReal,
            ScalarFuncSig::GreatestString,
            ScalarFuncSig::GreatestTime,
            ScalarFuncSig::HexIntArg,
            ScalarFuncSig::HexStrArg,
            ScalarFuncSig::Hour,
            ScalarFuncSig::Inet6Ntoa,
            ScalarFuncSig::InetAton,
            ScalarFuncSig::InetNtoa,
            ScalarFuncSig::Insert,
            ScalarFuncSig::InsertBinary,
            ScalarFuncSig::Instr,
            ScalarFuncSig::InstrBinary,
            ScalarFuncSig::IntAnyValue,
            ScalarFuncSig::IsIPv4Compat,
            ScalarFuncSig::IsIPv4Mapped,
            ScalarFuncSig::JSONAnyValue,
            ScalarFuncSig::LastInsertID,
            ScalarFuncSig::LastInsertIDWithID,
            ScalarFuncSig::LeastDecimal,
            ScalarFuncSig::LeastInt,
            ScalarFuncSig::LeastReal,
            ScalarFuncSig::LeastString,
            ScalarFuncSig::LeastTime,
            ScalarFuncSig::LeftBinary,
            ScalarFuncSig::Locate2Args,
            ScalarFuncSig::Locate3Args,
            ScalarFuncSig::LocateBinary2Args,
            ScalarFuncSig::LocateBinary3Args,
            ScalarFuncSig::Lock,
            ScalarFuncSig::Log10,
            ScalarFuncSig::Log1Arg,
            ScalarFuncSig::Log2,
            ScalarFuncSig::Log2Args,
            ScalarFuncSig::Lpad,
            ScalarFuncSig::LpadBinary,
            ScalarFuncSig::MakeDate,
            ScalarFuncSig::MakeSet,
            ScalarFuncSig::MakeTime,
            ScalarFuncSig::MicroSecond,
            ScalarFuncSig::Minute,
            ScalarFuncSig::Month,
            ScalarFuncSig::MonthName,
            ScalarFuncSig::NowWithArg,
            ScalarFuncSig::NowWithoutArg,
            ScalarFuncSig::NullTimeDiff,
            ScalarFuncSig::OctInt,
            ScalarFuncSig::OctString,
            ScalarFuncSig::Ord,
            ScalarFuncSig::Password,
            ScalarFuncSig::PeriodAdd,
            ScalarFuncSig::PeriodDiff,
            ScalarFuncSig::Quarter,
            ScalarFuncSig::Quote,
            ScalarFuncSig::Radians,
            ScalarFuncSig::Rand,
            ScalarFuncSig::RandomBytes,
            ScalarFuncSig::RandWithSeed,
            ScalarFuncSig::RealAnyValue,
            ScalarFuncSig::ReleaseLock,
            ScalarFuncSig::Repeat,
            ScalarFuncSig::Replace,
            ScalarFuncSig::Right,
            ScalarFuncSig::RightBinary,
            ScalarFuncSig::RouldReal,
            ScalarFuncSig::RoundDec,
            ScalarFuncSig::RoundInt,
            ScalarFuncSig::RoundWithFracDec,
            ScalarFuncSig::RoundWithFracInt,
            ScalarFuncSig::RoundWithFracReal,
            ScalarFuncSig::RowCount,
            ScalarFuncSig::RowSig,
            ScalarFuncSig::Rpad,
            ScalarFuncSig::RpadBinary,
            ScalarFuncSig::Second,
            ScalarFuncSig::SecToTime,
            ScalarFuncSig::SetVar,
            ScalarFuncSig::SHA1,
            ScalarFuncSig::SHA2,
            ScalarFuncSig::Sin,
            ScalarFuncSig::Sleep,
            ScalarFuncSig::Space,
            ScalarFuncSig::Strcmp,
            ScalarFuncSig::StringAnyValue,
            ScalarFuncSig::StringDurationTimeDiff,
            ScalarFuncSig::StringStringTimeDiff,
            ScalarFuncSig::StringTimeTimeDiff,
            ScalarFuncSig::StrToDateDate,
            ScalarFuncSig::StrToDateDatetime,
            ScalarFuncSig::StrToDateDuration,
            ScalarFuncSig::SubDateAndDuration,
            ScalarFuncSig::SubDateAndString,
            ScalarFuncSig::SubDateDatetimeInt,
            ScalarFuncSig::SubDateDatetimeString,
            ScalarFuncSig::SubDateIntInt,
            ScalarFuncSig::SubDateIntString,
            ScalarFuncSig::SubDateStringDecimal,
            ScalarFuncSig::SubDateStringInt,
            ScalarFuncSig::SubDateStringString,
            ScalarFuncSig::SubDatetimeAndDuration,
            ScalarFuncSig::SubDatetimeAndString,
            ScalarFuncSig::SubDurationAndDuration,
            ScalarFuncSig::SubDurationAndString,
            ScalarFuncSig::Substring2Args,
            ScalarFuncSig::Substring3Args,
            ScalarFuncSig::SubStringAndDuration,
            ScalarFuncSig::SubStringAndString,
            ScalarFuncSig::SubstringBinary2Args,
            ScalarFuncSig::SubstringBinary3Args,
            ScalarFuncSig::SubstringIndex,
            ScalarFuncSig::SubTimeDateTimeNull,
            ScalarFuncSig::SubTimeDurationNull,
            ScalarFuncSig::SubTimeStringNull,
            ScalarFuncSig::SysDateWithFsp,
            ScalarFuncSig::SysDateWithoutFsp,
            ScalarFuncSig::TiDBVersion,
            ScalarFuncSig::Time,
            ScalarFuncSig::TimeAnyValue,
            ScalarFuncSig::TimeFormat,
            ScalarFuncSig::TimeLiteral,
            ScalarFuncSig::Timestamp1Arg,
            ScalarFuncSig::Timestamp2Args,
            ScalarFuncSig::TimestampAdd,
            ScalarFuncSig::TimestampDiff,
            ScalarFuncSig::TimestampLiteral,
            ScalarFuncSig::TimeStringTimeDiff,
            ScalarFuncSig::TimeTimeTimeDiff,
            ScalarFuncSig::TimeToSec,
            ScalarFuncSig::ToBase64,
            ScalarFuncSig::ToDays,
            ScalarFuncSig::ToSeconds,
            ScalarFuncSig::Trim1Arg,
            ScalarFuncSig::Trim2Args,
            ScalarFuncSig::Trim3Args,
            ScalarFuncSig::TruncateDecimal,
            ScalarFuncSig::TruncateInt,
            ScalarFuncSig::TruncateReal,
            ScalarFuncSig::Uncompress,
            ScalarFuncSig::UncompressedLength,
            ScalarFuncSig::UnixTimestampCurrent,
            ScalarFuncSig::UnixTimestampDec,
            ScalarFuncSig::UnixTimestampInt,
            ScalarFuncSig::User,
            ScalarFuncSig::UTCDate,
            ScalarFuncSig::UTCTimestampWithArg,
            ScalarFuncSig::UTCTimestampWithoutArg,
            ScalarFuncSig::UTCTimeWithArg,
            ScalarFuncSig::UTCTimeWithoutArg,
            ScalarFuncSig::UUID,
            ScalarFuncSig::ValuesDecimal,
            ScalarFuncSig::ValuesDuration,
            ScalarFuncSig::ValuesInt,
            ScalarFuncSig::ValuesJSON,
            ScalarFuncSig::ValuesReal,
            ScalarFuncSig::ValuesString,
            ScalarFuncSig::ValuesTime,
            ScalarFuncSig::Version,
            ScalarFuncSig::WeekDay,
            ScalarFuncSig::WeekOfYear,
            ScalarFuncSig::WeekWithMode,
            ScalarFuncSig::WeekWithoutMode,
            ScalarFuncSig::Year,
            ScalarFuncSig::YearWeekWithMode,
            ScalarFuncSig::YearWeekWithoutMode,
        ];

        for sig in cases {
            let err = format!("{:?}", Error::UnknownSignature(sig));
            assert_eq!(
                format!("{:?}", ScalarFunc::check_args(sig, 1).unwrap_err()),
                err
            );
        }
    }

}<|MERGE_RESOLUTION|>--- conflicted
+++ resolved
@@ -866,13 +866,10 @@
         Lower => lower,
         DateFormatSig => date_format,
         Bin => bin,
-<<<<<<< HEAD
         LTrim => ltrim,
         RTrim => rtrim,
-=======
         Reverse => reverse,
         ReverseBinary => reverse_binary,
->>>>>>> 0faa8079
         UnHex => un_hex,
 
         Inet6Aton => inet6_aton,
@@ -1135,13 +1132,10 @@
                     ScalarFuncSig::BitNegSig,
                     ScalarFuncSig::BitLength,
                     ScalarFuncSig::Length,
-<<<<<<< HEAD
                     ScalarFuncSig::LTrim,
                     ScalarFuncSig::RTrim,
-=======
                     ScalarFuncSig::Reverse,
                     ScalarFuncSig::ReverseBinary,
->>>>>>> 0faa8079
                     ScalarFuncSig::Lower,
                     ScalarFuncSig::Upper,
                     ScalarFuncSig::IsIPv4,
