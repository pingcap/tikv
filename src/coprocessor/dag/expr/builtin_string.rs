// Copyright 2018 PingCAP, Inc.
//
// Licensed under the Apache License, Version 2.0 (the "License");
// you may not use this file except in compliance with the License.
// You may obtain a copy of the License at
//
//     http://www.apache.org/licenses/LICENSE-2.0
//
// Unless required by applicable law or agreed to in writing, software
// distributed under the License is distributed on an "AS IS" BASIS,
// See the License for the specific language governing permissions and
// limitations under the License.

use std::{i64, str};

use super::{EvalContext, Result, ScalarFunc};
use coprocessor::codec::mysql::types;
use coprocessor::codec::Datum;
use std::borrow::Cow;

impl ScalarFunc {
    pub fn length(&self, ctx: &mut EvalContext, row: &[Datum]) -> Result<Option<i64>> {
        let input = try_opt!(self.children[0].eval_string(ctx, row));
        Ok(Some(input.len() as i64))
    }

    pub fn bit_length(&self, ctx: &mut EvalContext, row: &[Datum]) -> Result<Option<i64>> {
        let input = try_opt!(self.children[0].eval_string(ctx, row));
        Ok(Some(input.len() as i64 * 8))
    }

    pub fn ascii(&self, ctx: &mut EvalContext, row: &[Datum]) -> Result<Option<i64>> {
        let input = try_opt!(self.children[0].eval_string(ctx, row));
        if input.len() == 0 {
            Ok(Some(0))
        } else {
            Ok(Some(i64::from(input[0])))
        }
    }

    #[inline]
    pub fn bin<'a, 'b: 'a>(
        &'b self,
        ctx: &mut EvalContext,
        row: &'a [Datum],
    ) -> Result<Option<Cow<'a, [u8]>>> {
        let i = try_opt!(self.children[0].eval_int(ctx, row));
        Ok(Some(Cow::Owned(format!("{:b}", i).into_bytes())))
    }

    #[inline]
    pub fn upper<'a, 'b: 'a>(
        &'b self,
        ctx: &mut EvalContext,
        row: &'a [Datum],
    ) -> Result<Option<Cow<'a, [u8]>>> {
        let s = try_opt!(self.children[0].eval_string(ctx, row));
        if types::is_binary_str(self.children[0].get_tp()) {
            return Ok(Some(s));
        }
        Ok(Some(Cow::Owned(
            str::from_utf8(&s)?.to_uppercase().into_bytes(),
        )))
    }

    #[inline]
    pub fn lower<'a, 'b: 'a>(
        &'b self,
        ctx: &mut EvalContext,
        row: &'a [Datum],
    ) -> Result<Option<Cow<'a, [u8]>>> {
        let s = try_opt!(self.children[0].eval_string(ctx, row));
        if types::is_binary_str(self.children[0].get_tp()) {
            return Ok(Some(s));
        }
        Ok(Some(Cow::Owned(
            str::from_utf8(&s)?.to_lowercase().into_bytes(),
        )))
    }
}

#[cfg(test)]
mod test {
    use coprocessor::codec::mysql::charset::{CHARSET_BIN, COLLATION_BIN_ID};
    use coprocessor::codec::mysql::types::{BINARY_FLAG, VAR_STRING};
    use coprocessor::codec::Datum;
    use coprocessor::dag::expr::test::{datum_expr, scalar_func_expr, string_datum_expr_with_tp};
    use coprocessor::dag::expr::{EvalContext, Expression};
    use tipb::expression::ScalarFuncSig;

    #[test]
    fn test_length() {
        let cases = vec![
            ("", 0i64),
            ("你好", 6i64),
            ("TiKV", 4i64),
            ("あなたのことが好きです", 33i64),
            ("분산 데이터베이스", 25i64),
            ("россия в мире  кубок", 38i64),
            ("قاعدة البيانات", 27i64),
        ];

        let mut ctx = EvalContext::default();
        for (input_str, exp) in cases {
            let input = datum_expr(Datum::Bytes(input_str.as_bytes().to_vec()));
            let op = scalar_func_expr(ScalarFuncSig::Length, &[input]);
            let op = Expression::build(&mut ctx, op).unwrap();
            let got = op.eval(&mut ctx, &[]).unwrap();
            let exp = Datum::from(exp);
            assert_eq!(got, exp, "length('{:?}')", input_str);
        }

        // test NULL case
        let input = datum_expr(Datum::Null);
        let op = scalar_func_expr(ScalarFuncSig::Length, &[input]);
        let op = Expression::build(&mut ctx, op).unwrap();
        let got = op.eval(&mut ctx, &[]).unwrap();
        let exp = Datum::Null;
        assert_eq!(got, exp, "length(NULL)");
    }

    #[test]
    fn test_bit_length() {
        let cases = vec![
            ("", 0i64),
            ("你好", 48i64),
            ("TiKV", 32i64),
            ("あなたのことが好きです", 264i64),
            ("분산 데이터베이스", 200i64),
            ("россия в мире  кубок", 304i64),
            ("قاعدة البيانات", 216i64),
        ];

        let mut ctx = EvalContext::default();
        for (input_str, exp) in cases {
            let input = datum_expr(Datum::Bytes(input_str.as_bytes().to_vec()));
            let op = scalar_func_expr(ScalarFuncSig::BitLength, &[input]);
            let op = Expression::build(&mut ctx, op).unwrap();
            let got = op.eval(&mut ctx, &[]).unwrap();
            let exp = Datum::from(exp);
            assert_eq!(got, exp, "bit_length('{:?}')", input_str);
        }

        // test NULL case
        let input = datum_expr(Datum::Null);
        let op = scalar_func_expr(ScalarFuncSig::BitLength, &[input]);
        let op = Expression::build(&mut ctx, op).unwrap();
        let got = op.eval(&mut ctx, &[]).unwrap();
        let exp = Datum::Null;
        assert_eq!(got, exp, "bit_length(NULL)");
    }

    #[test]
    fn test_bin() {
        let cases = vec![
            (Datum::I64(10), Datum::Bytes(b"1010".to_vec())),
            (Datum::I64(0), Datum::Bytes(b"0".to_vec())),
            (Datum::I64(1), Datum::Bytes(b"1".to_vec())),
            (Datum::I64(365), Datum::Bytes(b"101101101".to_vec())),
            (Datum::I64(1024), Datum::Bytes(b"10000000000".to_vec())),
            (Datum::Null, Datum::Null),
            (
                Datum::I64(i64::max_value()),
                Datum::Bytes(
                    b"111111111111111111111111111111111111111111111111111111111111111".to_vec(),
                ),
            ),
            (
                Datum::I64(i64::min_value()),
                Datum::Bytes(
                    b"1000000000000000000000000000000000000000000000000000000000000000".to_vec(),
                ),
            ),
            (
                Datum::I64(-1),
                Datum::Bytes(
                    b"1111111111111111111111111111111111111111111111111111111111111111".to_vec(),
                ),
            ),
            (
                Datum::I64(-365),
                Datum::Bytes(
                    b"1111111111111111111111111111111111111111111111111111111010010011".to_vec(),
                ),
            ),
        ];

        let mut ctx = EvalContext::default();
        for (input, exp) in cases {
            let input = datum_expr(input);
            let op = scalar_func_expr(ScalarFuncSig::Bin, &[input]);
            let op = Expression::build(&mut ctx, op).unwrap();
            let got = op.eval(&mut ctx, &[]).unwrap();
            assert_eq!(got, exp);
        }
    }

    #[test]
<<<<<<< HEAD
    fn test_ascii() {
        let cases = vec![
            (Datum::Bytes(b"1010".to_vec()), Datum::I64(49)),
            (Datum::Bytes(b"-1".to_vec()), Datum::I64(45)),
            (Datum::Bytes(b"".to_vec()), Datum::I64(0)),
            (Datum::Bytes(b"999".to_vec()), Datum::I64(57)),
            (Datum::Bytes(b"hello".to_vec()), Datum::I64(104)),
            (Datum::Bytes("Grüße".as_bytes().to_vec()), Datum::I64(71)),
            (Datum::Bytes("München".as_bytes().to_vec()), Datum::I64(77)),
            (Datum::Null, Datum::Null),
            (
                Datum::Bytes("数据库".as_bytes().to_vec()),
                Datum::I64(230),
            ),
            (
                Datum::Bytes("忠犬ハチ公".as_bytes().to_vec()),
                Datum::I64(229),
            ),
            (
                Datum::Bytes("Αθήνα".as_bytes().to_vec()),
                Datum::I64(206),
            ),
=======
    fn test_upper() {
        // Test non-bianry string case
        let cases = vec![
            (
                Datum::Bytes(b"hello".to_vec()),
                Datum::Bytes(b"HELLO".to_vec()),
            ),
            (Datum::Bytes(b"123".to_vec()), Datum::Bytes(b"123".to_vec())),
            (
                Datum::Bytes("café".as_bytes().to_vec()),
                Datum::Bytes("CAFÉ".as_bytes().to_vec()),
            ),
            (
                Datum::Bytes("数据库".as_bytes().to_vec()),
                Datum::Bytes("数据库".as_bytes().to_vec()),
            ),
            (
                Datum::Bytes(
                    "ночь на окраине москвы"
                        .as_bytes()
                        .to_vec(),
                ),
                Datum::Bytes(
                    "НОЧЬ НА ОКРАИНЕ МОСКВЫ"
                        .as_bytes()
                        .to_vec(),
                ),
            ),
            (
                Datum::Bytes("قاعدة البيانات".as_bytes().to_vec()),
                Datum::Bytes("قاعدة البيانات".as_bytes().to_vec()),
            ),
            (Datum::Null, Datum::Null),
        ];

        let mut ctx = EvalContext::default();
        for (input, exp) in cases {
            let input = datum_expr(input);
            let op = scalar_func_expr(ScalarFuncSig::Upper, &[input]);
            let op = Expression::build(&mut ctx, op).unwrap();
            let got = op.eval(&mut ctx, &[]).unwrap();
            assert_eq!(got, exp);
        }

        // Test binary string case
        let cases = vec![
            (
                Datum::Bytes(b"hello".to_vec()),
                Datum::Bytes(b"hello".to_vec()),
            ),
            (Datum::Bytes(b"123".to_vec()), Datum::Bytes(b"123".to_vec())),
            (
                Datum::Bytes("café".as_bytes().to_vec()),
                Datum::Bytes("café".as_bytes().to_vec()),
            ),
            (
                Datum::Bytes("数据库".as_bytes().to_vec()),
                Datum::Bytes("数据库".as_bytes().to_vec()),
            ),
            (
                Datum::Bytes(
                    "ночь на окраине москвы"
                        .as_bytes()
                        .to_vec(),
                ),
                Datum::Bytes(
                    "ночь на окраине москвы"
                        .as_bytes()
                        .to_vec(),
                ),
            ),
            (
                Datum::Bytes("قاعدة البيانات".as_bytes().to_vec()),
                Datum::Bytes("قاعدة البيانات".as_bytes().to_vec()),
            ),
            (Datum::Null, Datum::Null),
        ];

        let mut ctx = EvalContext::default();
        for (input, exp) in cases {
            let input = string_datum_expr_with_tp(
                input,
                VAR_STRING,
                BINARY_FLAG,
                -1,
                CHARSET_BIN.to_owned(),
                COLLATION_BIN_ID,
            );
            let op = scalar_func_expr(ScalarFuncSig::Upper, &[input]);
            let op = Expression::build(&mut ctx, op).unwrap();
            let got = op.eval(&mut ctx, &[]).unwrap();
            assert_eq!(got, exp);
        }
    }

    #[test]
    fn test_lower() {
        // Test non-bianry string case
        let cases = vec![
            (
                Datum::Bytes(b"HELLO".to_vec()),
                Datum::Bytes(b"hello".to_vec()),
            ),
            (Datum::Bytes(b"123".to_vec()), Datum::Bytes(b"123".to_vec())),
            (
                Datum::Bytes("CAFÉ".as_bytes().to_vec()),
                Datum::Bytes("café".as_bytes().to_vec()),
            ),
            (
                Datum::Bytes("数据库".as_bytes().to_vec()),
                Datum::Bytes("数据库".as_bytes().to_vec()),
            ),
            (
                Datum::Bytes(
                    "НОЧЬ НА ОКРАИНЕ МОСКВЫ"
                        .as_bytes()
                        .to_vec(),
                ),
                Datum::Bytes(
                    "ночь на окраине москвы"
                        .as_bytes()
                        .to_vec(),
                ),
            ),
            (
                Datum::Bytes("قاعدة البيانات".as_bytes().to_vec()),
                Datum::Bytes("قاعدة البيانات".as_bytes().to_vec()),
            ),
            (Datum::Null, Datum::Null),
>>>>>>> 1b0d761c
        ];

        let mut ctx = EvalContext::default();
        for (input, exp) in cases {
            let input = datum_expr(input);
<<<<<<< HEAD
            let op = scalar_func_expr(ScalarFuncSig::ASCII, &[input]);
=======
            let op = scalar_func_expr(ScalarFuncSig::Lower, &[input]);
            let op = Expression::build(&mut ctx, op).unwrap();
            let got = op.eval(&mut ctx, &[]).unwrap();
            assert_eq!(got, exp);
        }

        // Test binary string case
        let cases = vec![
            (
                Datum::Bytes(b"hello".to_vec()),
                Datum::Bytes(b"hello".to_vec()),
            ),
            (Datum::Bytes(b"123".to_vec()), Datum::Bytes(b"123".to_vec())),
            (
                Datum::Bytes("CAFÉ".as_bytes().to_vec()),
                Datum::Bytes("CAFÉ".as_bytes().to_vec()),
            ),
            (
                Datum::Bytes("数据库".as_bytes().to_vec()),
                Datum::Bytes("数据库".as_bytes().to_vec()),
            ),
            (
                Datum::Bytes(
                    "НОЧЬ НА ОКРАИНЕ МОСКВЫ"
                        .as_bytes()
                        .to_vec(),
                ),
                Datum::Bytes(
                    "НОЧЬ НА ОКРАИНЕ МОСКВЫ"
                        .as_bytes()
                        .to_vec(),
                ),
            ),
            (
                Datum::Bytes("قاعدة البيانات".as_bytes().to_vec()),
                Datum::Bytes("قاعدة البيانات".as_bytes().to_vec()),
            ),
            (Datum::Null, Datum::Null),
        ];

        let mut ctx = EvalContext::default();
        for (input, exp) in cases {
            let input = string_datum_expr_with_tp(
                input,
                VAR_STRING,
                BINARY_FLAG,
                -1,
                CHARSET_BIN.to_owned(),
                COLLATION_BIN_ID,
            );
            let op = scalar_func_expr(ScalarFuncSig::Lower, &[input]);
>>>>>>> 1b0d761c
            let op = Expression::build(&mut ctx, op).unwrap();
            let got = op.eval(&mut ctx, &[]).unwrap();
            assert_eq!(got, exp);
        }
    }
}<|MERGE_RESOLUTION|>--- conflicted
+++ resolved
@@ -196,7 +196,6 @@
     }
 
     #[test]
-<<<<<<< HEAD
     fn test_ascii() {
         let cases = vec![
             (Datum::Bytes(b"1010".to_vec()), Datum::I64(49)),
@@ -219,7 +218,19 @@
                 Datum::Bytes("Αθήνα".as_bytes().to_vec()),
                 Datum::I64(206),
             ),
-=======
+        ];
+
+        let mut ctx = EvalContext::default();
+        for (input, exp) in cases {
+            let input = datum_expr(input);
+            let op = scalar_func_expr(ScalarFuncSig::ASCII, &[input]);
+            let op = Expression::build(&mut ctx, op).unwrap();
+            let got = op.eval(&mut ctx, &[]).unwrap();
+            assert_eq!(got, exp);
+        }
+    }
+
+    #[test]
     fn test_upper() {
         // Test non-bianry string case
         let cases = vec![
@@ -349,15 +360,11 @@
                 Datum::Bytes("قاعدة البيانات".as_bytes().to_vec()),
             ),
             (Datum::Null, Datum::Null),
->>>>>>> 1b0d761c
         ];
 
         let mut ctx = EvalContext::default();
         for (input, exp) in cases {
             let input = datum_expr(input);
-<<<<<<< HEAD
-            let op = scalar_func_expr(ScalarFuncSig::ASCII, &[input]);
-=======
             let op = scalar_func_expr(ScalarFuncSig::Lower, &[input]);
             let op = Expression::build(&mut ctx, op).unwrap();
             let got = op.eval(&mut ctx, &[]).unwrap();
@@ -409,7 +416,6 @@
                 COLLATION_BIN_ID,
             );
             let op = scalar_func_expr(ScalarFuncSig::Lower, &[input]);
->>>>>>> 1b0d761c
             let op = Expression::build(&mut ctx, op).unwrap();
             let got = op.eval(&mut ctx, &[]).unwrap();
             assert_eq!(got, exp);
