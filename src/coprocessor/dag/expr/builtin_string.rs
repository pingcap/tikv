// Copyright 2018 PingCAP, Inc.
//
// Licensed under the Apache License, Version 2.0 (the "License");
// you may not use this file except in compliance with the License.
// You may obtain a copy of the License at
//
//     http://www.apache.org/licenses/LICENSE-2.0
//
// Unless required by applicable law or agreed to in writing, software
// distributed under the License is distributed on an "AS IS" BASIS,
// See the License for the specific language governing permissions and
// limitations under the License.

use base64;
use std::borrow::Cow;
use std::collections::VecDeque;
use std::i64;

use hex::{self, FromHex};

use cop_datatype::prelude::*;
use cop_datatype::{self, FieldTypeFlag};

use super::{EvalContext, Result, ScalarFunc};
use coprocessor::codec::Datum;
use safemem;
use tipb::expression::FieldType;

const SPACE: u8 = 0o40u8;

// see https://dev.mysql.com/doc/refman/5.7/en/string-functions.html#function_to-base64
// mysql base64 doc: A newline is added after each 76 characters of encoded output
const BASE64_LINE_WRAP_LENGTH: usize = 76;

// mysql base64 doc: Each 3 bytes of the input data are encoded using 4 characters.
const BASE64_INPUT_CHUNK_LENGTH: usize = 3;
const BASE64_ENCODED_CHUNK_LENGTH: usize = 4;
const BASE64_LINE_WRAP: u8 = b'\n';

enum TrimDirection {
    Both = 1,
    Leading,
    Trailing,
}

impl TrimDirection {
    fn from_i64(i: i64) -> Option<Self> {
        match i {
            1 => Some(TrimDirection::Both),
            2 => Some(TrimDirection::Leading),
            3 => Some(TrimDirection::Trailing),
            _ => None,
        }
    }
}

impl ScalarFunc {
    #[inline]
    pub fn length(&self, ctx: &mut EvalContext, row: &[Datum]) -> Result<Option<i64>> {
        let input = try_opt!(self.children[0].eval_string(ctx, row));
        Ok(Some(input.len() as i64))
    }

    #[inline]
    pub fn bit_length(&self, ctx: &mut EvalContext, row: &[Datum]) -> Result<Option<i64>> {
        let input = try_opt!(self.children[0].eval_string(ctx, row));
        Ok(Some(input.len() as i64 * 8))
    }

    #[inline]
    pub fn ascii(&self, ctx: &mut EvalContext, row: &[Datum]) -> Result<Option<i64>> {
        let input = try_opt!(self.children[0].eval_string(ctx, row));
        if input.len() == 0 {
            Ok(Some(0))
        } else {
            Ok(Some(i64::from(input[0])))
        }
    }

    #[inline]
    pub fn oct_int<'a, 'b: 'a>(
        &'b self,
        ctx: &mut EvalContext,
        row: &[Datum],
    ) -> Result<Option<Cow<'a, [u8]>>> {
        match self.children[0].eval_int(ctx, row) {
            Err(_e) => self.oct_string(ctx, row),
            Ok(None) => Ok(None),
            Ok(Some(res)) => Ok(Some(Cow::Owned(format!("{:o}", res).into_bytes()))),
        }
    }

    #[inline]
    pub fn oct_string<'a, 'b: 'a>(
        &'b self,
        ctx: &mut EvalContext,
        row: &[Datum],
    ) -> Result<Option<Cow<'a, [u8]>>> {
        let input = try_opt!(self.children[0].eval_string(ctx, row));
        let mut num: u64 = 0;
        let mut i: usize = 1;
        let mut overflow = false;
        let neg = match input[0] {
            b'-' => true,
            b'+' => false,
            _ => {
                i -= 1;
                false
            }
        };

        while i < input.len() {
            let c = input[i] - b'0';
            match num.checked_mul(10) {
                Some(n) => num = n,
                None => {
                    overflow = true;
                    break;
                }
            };
            match num.checked_add(u64::from(c)) {
                Some(n) => num = n,
                None => {
                    overflow = true;
                    break;
                }
            };

            i += 1;
        }

        if overflow {
            if neg {
                Ok(Some(Cow::Owned(
                    format!("{:o}", u64::min_value() as i64).into_bytes(),
                )))
            } else {
                Ok(Some(Cow::Owned(
                    format!("{:o}", u64::max_value() as i64).into_bytes(),
                )))
            }
        } else {
            let ret = if neg { -(num as i64) } else { num as i64 };
            Ok(Some(Cow::Owned(format!("{:o}", ret).into_bytes())))
        }
    }

    #[inline]
    pub fn char_length(&self, ctx: &mut EvalContext, row: &[Datum]) -> Result<Option<i64>> {
        if self.children[0].field_type().is_binary_string_like() {
            let input = try_opt!(self.children[0].eval_string(ctx, row));
            return Ok(Some(input.len() as i64));
        }
        let input = try_opt!(self.children[0].eval_string_and_decode(ctx, row));
        Ok(Some(input.chars().count() as i64))
    }

    #[inline]
    pub fn bin<'a, 'b: 'a>(
        &'b self,
        ctx: &mut EvalContext,
        row: &'a [Datum],
    ) -> Result<Option<Cow<'a, [u8]>>> {
        let i = try_opt!(self.children[0].eval_int(ctx, row));
        Ok(Some(Cow::Owned(format!("{:b}", i).into_bytes())))
    }

    #[inline]
    pub fn concat<'a, 'b: 'a>(
        &'b self,
        ctx: &mut EvalContext,
        row: &'a [Datum],
    ) -> Result<Option<Cow<'a, [u8]>>> {
        let mut output: Vec<u8> = Vec::new();
        for expr in &self.children {
            let input = try_opt!(expr.eval_string(ctx, row));
            output.extend_from_slice(&input);
        }
        Ok(Some(Cow::Owned(output)))
    }

    #[inline]
    pub fn concat_ws<'a, 'b: 'a>(
        &'b self,
        ctx: &mut EvalContext,
        row: &'a [Datum],
    ) -> Result<Option<Cow<'a, [u8]>>> {
        let mut output_sep: Vec<u8> = Vec::new();
        let mut output: Vec<u8> = Vec::new();
        for (index, expr) in self.children.iter().enumerate() {
            let input = try_opt!(expr.eval_string(ctx, row));
            match index {
                0 => output_sep = input.to_vec(),
                1 => output = input.to_vec(),
                _ => {
                    output.extend_from_slice(&output_sep);
                    output.extend_from_slice(&input);
                }
            }
        }
        Ok(Some(Cow::Owned(output)))
    }

    #[inline]
    pub fn ltrim<'a, 'b: 'a>(
        &'b self,
        ctx: &mut EvalContext,
        row: &'a [Datum],
    ) -> Result<Option<Cow<'a, [u8]>>> {
        let val = try_opt!(self.children[0].eval_string(ctx, row));
        let pos = val.iter().position(|&x| x != SPACE);
        if let Some(i) = pos {
            match val {
                Cow::Borrowed(val) => Ok(Some(Cow::Borrowed(&val[i..]))),
                Cow::Owned(val) => Ok(Some(Cow::Owned(val[i..].to_owned()))),
            }
        } else {
            Ok(Some(Cow::Owned(b"".to_vec())))
        }
    }

    #[inline]
    pub fn rtrim<'a, 'b: 'a>(
        &'b self,
        ctx: &mut EvalContext,
        row: &'a [Datum],
    ) -> Result<Option<Cow<'a, [u8]>>> {
        let val = try_opt!(self.children[0].eval_string(ctx, row));
        let pos = val.iter().rev().position(|&x| x != SPACE);
        if let Some(i) = pos {
            match val {
                Cow::Borrowed(val) => Ok(Some(Cow::Borrowed(&val[..val.len() - i]))),
                Cow::Owned(val) => Ok(Some(Cow::Owned(val[..val.len() - i].to_owned()))),
            }
        } else {
            Ok(Some(Cow::Owned(b"".to_vec())))
        }
    }

    pub fn left<'a, 'b: 'a>(
        &'b self,
        ctx: &mut EvalContext,
        row: &'a [Datum],
    ) -> Result<Option<Cow<'a, [u8]>>> {
        let s = try_opt!(self.children[0].eval_string_and_decode(ctx, row));
        let i = try_opt!(self.children[1].eval_int(ctx, row));
        if i <= 0 {
            return Ok(Some(Cow::Owned(b"".to_vec())));
        }
        if s.chars().count() > i as usize {
            let t = s.chars();
            return Ok(Some(Cow::Owned(
                t.take(i as usize).collect::<String>().into_bytes(),
            )));
        }
        Ok(Some(Cow::Owned(s.to_string().into_bytes())))
    }

    #[inline]
    pub fn reverse<'a, 'b: 'a>(
        &'b self,
        ctx: &mut EvalContext,
        row: &'a [Datum],
    ) -> Result<Option<Cow<'a, [u8]>>> {
        let s = try_opt!(self.children[0].eval_string_and_decode(ctx, row));
        Ok(Some(Cow::Owned(
            s.chars().rev().collect::<String>().into_bytes(),
        )))
    }

    #[inline]
    pub fn reverse_binary<'a, 'b: 'a>(
        &'b self,
        ctx: &mut EvalContext,
        row: &'a [Datum],
    ) -> Result<Option<Cow<'a, [u8]>>> {
        let mut s = try_opt!(self.children[0].eval_string(ctx, row));
        s.to_mut().reverse();
        Ok(Some(s))
    }

    pub fn right<'a, 'b: 'a>(
        &'b self,
        ctx: &mut EvalContext,
        row: &'a [Datum],
    ) -> Result<Option<Cow<'a, [u8]>>> {
        let s = try_opt!(self.children[0].eval_string_and_decode(ctx, row));
        let i = try_opt!(self.children[1].eval_int(ctx, row));
        if i <= 0 {
            return Ok(Some(Cow::Owned(b"".to_vec())));
        }
        let len = s.chars().count();
        let i = i as usize;
        if len > i {
            let idx = s
                .char_indices()
                .nth(len - i)
                .map(|(idx, _)| idx)
                .unwrap_or_else(|| s.len());
            return Ok(Some(Cow::Owned(s[idx..].to_string().into_bytes())));
        }
        Ok(Some(Cow::Owned(s.to_string().into_bytes())))
    }

    #[inline]
    pub fn upper<'a, 'b: 'a>(
        &'b self,
        ctx: &mut EvalContext,
        row: &'a [Datum],
    ) -> Result<Option<Cow<'a, [u8]>>> {
        if self.children[0].field_type().is_binary_string_like() {
            let s = try_opt!(self.children[0].eval_string(ctx, row));
            return Ok(Some(s));
        }
        let s = try_opt!(self.children[0].eval_string_and_decode(ctx, row));
        Ok(Some(Cow::Owned(s.to_uppercase().into_bytes())))
    }

    #[inline]
    pub fn lower<'a, 'b: 'a>(
        &'b self,
        ctx: &mut EvalContext,
        row: &'a [Datum],
    ) -> Result<Option<Cow<'a, [u8]>>> {
        if self.children[0].field_type().is_binary_string_like() {
            let s = try_opt!(self.children[0].eval_string(ctx, row));
            return Ok(Some(s));
        }
        let s = try_opt!(self.children[0].eval_string_and_decode(ctx, row));
        Ok(Some(Cow::Owned(s.to_lowercase().into_bytes())))
    }

    #[inline]
    pub fn hex_int_arg<'a, 'b: 'a>(
        &'b self,
        ctx: &mut EvalContext,
        row: &'a [Datum],
    ) -> Result<Option<Cow<'a, [u8]>>> {
        let i = try_opt!(self.children[0].eval_int(ctx, row));
        Ok(Some(Cow::Owned(format!("{:X}", i).into_bytes())))
    }

    #[inline]
    pub fn hex_str_arg<'a, 'b: 'a>(
        &'b self,
        ctx: &mut EvalContext,
        row: &'a [Datum],
    ) -> Result<Option<Cow<'a, [u8]>>> {
        let s = try_opt!(self.children[0].eval_string(ctx, row));
        Ok(Some(Cow::Owned(hex::encode_upper(s.to_vec()).into_bytes())))
    }

    #[inline]
    pub fn un_hex<'a, 'b: 'a>(
        &'b self,
        ctx: &mut EvalContext,
        row: &'a [Datum],
    ) -> Result<Option<Cow<'a, [u8]>>> {
        let s = try_opt!(self.children[0].eval_string(ctx, row));
        let hex_string = if s.len() % 2 == 1 {
            // Add a '0' to the front, if the length is not the multiple of 2
            let mut vec = vec![b'0'];
            vec.extend_from_slice(&s);
            vec
        } else {
            s.to_vec()
        };
        let result = Vec::from_hex(hex_string);
        result.map(|t| Some(Cow::Owned(t))).or(Ok(None))
    }

    #[inline]
    pub fn elt<'a, 'b: 'a>(
        &'b self,
        ctx: &mut EvalContext,
        row: &'a [Datum],
    ) -> Result<Option<Cow<'a, [u8]>>> {
        let i = try_opt!(self.children[0].eval_int(ctx, row));
        if i <= 0 || i + 1 > self.children.len() as i64 {
            return Ok(None);
        }
        self.children[i as usize].eval_string(ctx, row)
    }

    #[inline]
    pub fn trim_1_arg<'a, 'b: 'a>(
        &'b self,
        ctx: &mut EvalContext,
        row: &'a [Datum],
    ) -> Result<Option<Cow<'a, [u8]>>> {
        let s = try_opt!(self.children[0].eval_string_and_decode(ctx, row));
        trim(&s, " ", TrimDirection::Both)
    }

    #[inline]
    pub fn trim_2_args<'a, 'b: 'a>(
        &'b self,
        ctx: &mut EvalContext,
        row: &'a [Datum],
    ) -> Result<Option<Cow<'a, [u8]>>> {
        let s = try_opt!(self.children[0].eval_string_and_decode(ctx, row));
        let pat = try_opt!(self.children[1].eval_string_and_decode(ctx, row));
        trim(&s, &pat, TrimDirection::Both)
    }

    #[inline]
    pub fn trim_3_args<'a, 'b: 'a>(
        &'b self,
        ctx: &mut EvalContext,
        row: &'a [Datum],
    ) -> Result<Option<Cow<'a, [u8]>>> {
        let s = try_opt!(self.children[0].eval_string_and_decode(ctx, row));
        let pat = try_opt!(self.children[1].eval_string_and_decode(ctx, row));
        let direction = try_opt!(self.children[2].eval_int(ctx, row));
        match TrimDirection::from_i64(direction) {
            Some(d) => trim(&s, &pat, d),
            _ => Err(box_err!("invalid direction value: {}", direction)),
        }
    }

    #[inline]
    pub fn to_base64<'a, 'b: 'a>(
        &'b self,
        ctx: &mut EvalContext,
        row: &'a [Datum],
    ) -> Result<Option<Cow<'a, [u8]>>> {
        let s = try_opt!(self.children[0].eval_string(ctx, row));

        if self.field_type.get_flen() == -1
            || self.field_type.get_flen() > cop_datatype::MAX_BLOB_WIDTH
        {
            return Ok(Some(Cow::Borrowed(b"")));
        }

<<<<<<< HEAD
        // test NULL case
        let input = datum_expr(Datum::Null);
        let op = scalar_func_expr(ScalarFuncSig::BitLength, &[input]);
        let op = Expression::build(&mut ctx, op).unwrap();
        let got = op.eval(&mut ctx, &[]).unwrap();
        let exp = Datum::Null;
        assert_eq!(got, exp, "bit_length(NULL)");
    }

    #[test]
    fn test_oct_string() {
        let cases = vec![
            (Datum::Bytes(b"12".to_vec()), Datum::Bytes(b"14".to_vec())),
            (Datum::Bytes(b"8".to_vec()), Datum::Bytes(b"10".to_vec())),
            (Datum::Bytes(b"365".to_vec()), Datum::Bytes(b"555".to_vec())),
            (
                Datum::Bytes(b"1024".to_vec()),
                Datum::Bytes(b"2000".to_vec()),
            ),
            (
                Datum::Bytes(b"-1".to_vec()),
                Datum::Bytes(b"1777777777777777777777".to_vec()),
            ),
            (
                Datum::Bytes(b"-365".to_vec()),
                Datum::Bytes(b"1777777777777777777223".to_vec()),
            ),
            (
                Datum::Bytes(b"-9223372036854775809".to_vec()),
                Datum::Bytes(b"777777777777777777777".to_vec()),
            ),
            (
                Datum::Bytes(b"18446744073709551614".to_vec()),
                Datum::Bytes(b"1777777777777777777776".to_vec()),
            ),
            (
                Datum::Bytes(b"18446744073709551615".to_vec()),
                Datum::Bytes(b"1777777777777777777777".to_vec()),
            ),
            (
                Datum::Bytes(b"18446744073709551616".to_vec()),
                Datum::Bytes(b"1777777777777777777777".to_vec()),
            ),
            (
                Datum::Bytes(
                    b"111111111111111111111111111111111111111111111111111111111111111".to_vec(),
                ),
                Datum::Bytes(b"1777777777777777777777".to_vec()),
            ),
            (Datum::Null, Datum::Null),
        ];

        let mut ctx = EvalContext::default();
        for (input, exp) in cases {
            let input = datum_expr(input);
            let op = scalar_func_expr(ScalarFuncSig::OctInt, &[input]);
            let op = Expression::build(&mut ctx, op).unwrap();
            let got = op.eval(&mut ctx, &[]).unwrap();
            assert_eq!(got, exp);
        }
    }

    #[test]
    #[allow(overflowing_literals)]
    fn test_oct_int() {
        let cases = vec![
            (Datum::I64(12), Datum::Bytes(b"14".to_vec())),
            (Datum::I64(8), Datum::Bytes(b"10".to_vec())),
            (Datum::I64(365), Datum::Bytes(b"555".to_vec())),
            (Datum::I64(1024), Datum::Bytes(b"2000".to_vec())),
            (
                Datum::I64(-1),
                Datum::Bytes(b"1777777777777777777777".to_vec()),
            ),
            (
                Datum::I64(-365),
                Datum::Bytes(b"1777777777777777777223".to_vec()),
            ),
            (
                Datum::I64(-9223372036854775809),
                Datum::Bytes(b"777777777777777777777".to_vec()),
            ),
            (
                Datum::U64(18446744073709551614),
                Datum::Bytes(b"1777777777777777777776".to_vec()),
            ),
            (
                Datum::U64(18446744073709551615),
                Datum::Bytes(b"1777777777777777777777".to_vec()),
            ),
            (Datum::Null, Datum::Null),
        ];
        let mut ctx = EvalContext::default();
        for (input, exp) in cases {
            let args = &[datum_expr(input)];
            let op = scalar_func_expr(ScalarFuncSig::OctInt, args);
            let op = Expression::build(&mut ctx, op).unwrap();
            let res = op.eval(&mut ctx, &[]).unwrap();
            assert_eq!(res, exp);
        }

        let cases = vec![
            (Datum::Bytes(b"12".to_vec()), Datum::Bytes(b"14".to_vec())),
            (Datum::Bytes(b"8".to_vec()), Datum::Bytes(b"10".to_vec())),
            (Datum::Bytes(b"365".to_vec()), Datum::Bytes(b"555".to_vec())),
            (
                Datum::Bytes(b"1024".to_vec()),
                Datum::Bytes(b"2000".to_vec()),
            ),
            (
                Datum::Bytes(b"-1".to_vec()),
                Datum::Bytes(b"1777777777777777777777".to_vec()),
            ),
            (
                Datum::Bytes(b"-365".to_vec()),
                Datum::Bytes(b"1777777777777777777223".to_vec()),
            ),
            (
                Datum::Bytes(b"-9223372036854775809".to_vec()),
                Datum::Bytes(b"777777777777777777777".to_vec()),
            ),
            (
                Datum::Bytes(b"18446744073709551614".to_vec()),
                Datum::Bytes(b"1777777777777777777776".to_vec()),
            ),
            (
                Datum::Bytes(b"18446744073709551615".to_vec()),
                Datum::Bytes(b"1777777777777777777777".to_vec()),
            ),
            (
                Datum::Bytes(b"18446744073709551616".to_vec()),
                Datum::Bytes(b"1777777777777777777777".to_vec()),
            ),
            (
                Datum::Bytes(
                    b"111111111111111111111111111111111111111111111111111111111111111".to_vec(),
                ),
                Datum::Bytes(b"1777777777777777777777".to_vec()),
            ),
            (Datum::Null, Datum::Null),
        ];

        let mut ctx = EvalContext::default();
        for (input, exp) in cases {
            let input = datum_expr(input);
            let op = scalar_func_expr(ScalarFuncSig::OctInt, &[input]);
            let op = Expression::build(&mut ctx, op).unwrap();
            let got = op.eval(&mut ctx, &[]).unwrap();
            assert_eq!(got, exp);
        }
    }

    #[test]
    fn test_bin() {
        let cases = vec![
            (Datum::I64(10), Datum::Bytes(b"1010".to_vec())),
            (Datum::I64(0), Datum::Bytes(b"0".to_vec())),
            (Datum::I64(1), Datum::Bytes(b"1".to_vec())),
            (Datum::I64(365), Datum::Bytes(b"101101101".to_vec())),
            (Datum::I64(1024), Datum::Bytes(b"10000000000".to_vec())),
            (Datum::Null, Datum::Null),
            (
                Datum::I64(i64::max_value()),
                Datum::Bytes(
                    b"111111111111111111111111111111111111111111111111111111111111111".to_vec(),
                ),
            ),
            (
                Datum::I64(i64::min_value()),
                Datum::Bytes(
                    b"1000000000000000000000000000000000000000000000000000000000000000".to_vec(),
                ),
            ),
            (
                Datum::I64(-1),
                Datum::Bytes(
                    b"1111111111111111111111111111111111111111111111111111111111111111".to_vec(),
                ),
            ),
            (
                Datum::I64(-365),
                Datum::Bytes(
                    b"1111111111111111111111111111111111111111111111111111111010010011".to_vec(),
                ),
            ),
        ];

        let mut ctx = EvalContext::default();
        for (input, exp) in cases {
            let input = datum_expr(input);
            let op = scalar_func_expr(ScalarFuncSig::Bin, &[input]);
            let op = Expression::build(&mut ctx, op).unwrap();
            let got = op.eval(&mut ctx, &[]).unwrap();
            assert_eq!(got, exp);
=======
        if let Some(size) = encoded_size(s.len()) {
            let mut buf = vec![0; size];
            let len_without_wrap =
                base64::encode_config_slice(s.as_ref(), base64::STANDARD, &mut buf);
            line_wrap(&mut buf, len_without_wrap);
            Ok(Some(Cow::Owned(buf)))
        } else {
            Ok(Some(Cow::Borrowed(b"")))
>>>>>>> c8f4d96d
        }
    }

    #[cfg_attr(feature = "cargo-clippy", allow(wrong_self_convention))]
    #[inline]
    pub fn from_base64<'a, 'b: 'a>(
        &'b self,
        ctx: &mut EvalContext,
        row: &'a [Datum],
    ) -> Result<Option<Cow<'a, [u8]>>> {
        let input = try_opt!(self.children[0].eval_string(ctx, row));

        let input_copy = strip_whitespace(&input);
        let will_overflow = input_copy
            .len()
            .checked_mul(BASE64_INPUT_CHUNK_LENGTH)
            .is_none();
        // mysql will return "" when the input is incorrectly padded
        let invalid_padding = input_copy.len() % BASE64_ENCODED_CHUNK_LENGTH != 0;
        if will_overflow || invalid_padding {
            return Ok(Some(Cow::Borrowed(b"")));
        }

        match base64::decode_config(&input_copy, base64::STANDARD) {
            Ok(r) => Ok(Some(Cow::Owned(r))),
            _ => Ok(None),
        }
    }

    #[inline]
    pub fn substring_index<'a, 'b: 'a>(
        &'b self,
        ctx: &mut EvalContext,
        row: &'a [Datum],
    ) -> Result<Option<Cow<'a, [u8]>>> {
        let s = try_opt!(self.children[0].eval_string_and_decode(ctx, row));
        let delim = try_opt!(self.children[1].eval_string_and_decode(ctx, row));
        let count = try_opt!(self.children[2].eval_int(ctx, row));
        if delim.is_empty() || count == 0 {
            return Ok(Some(Cow::Borrowed(b"")));
        }

        let (count, is_positive) = i64_to_usize(
            count,
            self.children[2]
                .field_type()
                .flag()
                .contains(FieldTypeFlag::UNSIGNED),
        );

        let r = if is_positive {
            substring_index_positive(&s, delim.as_ref(), count)
        } else {
            substring_index_negative(&s, delim.as_ref(), count)
        };
        Ok(Some(Cow::Owned(r.into_bytes())))
    }

    #[inline]
    pub fn substring_2_args<'a, 'b: 'a>(
        &'b self,
        ctx: &mut EvalContext,
        row: &'a [Datum],
    ) -> Result<Option<Cow<'a, [u8]>>> {
        let s = try_opt!(self.children[0].eval_string_and_decode(ctx, row));
        let pos = try_opt!(self.children[1].eval_int(ctx, row));
        if pos == 0 {
            return Ok(Some(Cow::Borrowed(b"")));
        }

        // we need to check the unsigned_flag , othewise a input larger than
        // i64::max_value() will overflow to a negative number
        let (pos, positive_search) = i64_to_usize(
            pos,
            self.children[1]
                .field_type()
                .flag()
                .contains(FieldTypeFlag::UNSIGNED),
        );

        let start = if positive_search {
            s.char_indices()
                .enumerate()
                .find(|(cnt, _)| cnt + 1 == pos)
                .map(|(_, (i, _))| i)
        } else {
            s.char_indices()
                .rev()
                .enumerate()
                .find(|(cnt, _)| cnt + 1 == pos)
                .map(|(_, (i, _))| i)
        };

        if let Some(start) = start {
            Ok(Some(Cow::Owned(s[start..].as_bytes().to_vec())))
        } else {
            return Ok(Some(Cow::Borrowed(b"")));
        }
    }

    #[inline]
    pub fn substring_3_args<'a, 'b: 'a>(
        &'b self,
        ctx: &mut EvalContext,
        row: &'a [Datum],
    ) -> Result<Option<Cow<'a, [u8]>>> {
        let s = try_opt!(self.children[0].eval_string_and_decode(ctx, row));
        let pos = try_opt!(self.children[1].eval_int(ctx, row));
        let len = try_opt!(self.children[2].eval_int(ctx, row));

        let (pos, positive_search) = i64_to_usize(
            pos,
            self.children[1]
                .field_type()
                .flag()
                .contains(FieldTypeFlag::UNSIGNED),
        );
        let (len, len_positive) = i64_to_usize(
            len,
            self.children[2]
                .field_type()
                .flag()
                .contains(FieldTypeFlag::UNSIGNED),
        );

        if pos == 0 || len == 0 || !len_positive {
            return Ok(Some(Cow::Borrowed(b"")));
        }

        let mut start = None;
        let end = if positive_search {
            s.char_indices()
                .enumerate()
                .find(|(cnt, (i, _))| {
                    if cnt + 1 == pos {
                        start = Some(*i);
                    }
                    cnt + 1 > len && (cnt + 1 - len) >= pos
                })
                .map(|(_, (i, _))| i)
                .unwrap_or_else(|| s.len())
        } else {
            let mut positions = VecDeque::with_capacity(len.min(s.len()));
            positions.push_back(s.len());
            start = s
                .char_indices()
                .rev()
                .enumerate()
                .find(|(cnt, (i, _))| {
                    if cnt + 1 != pos {
                        if positions.len() == len {
                            positions.pop_front();
                        }
                        positions.push_back(*i);
                        false
                    } else {
                        true
                    }
                })
                .map(|(_, (i, _))| i);
            positions[0]
        };
        if let Some(start) = start {
            return Ok(Some(Cow::Owned(s[start..end].as_bytes().to_vec())));
        } else {
            return Ok(Some(Cow::Borrowed(b"")));
        }
    }

    #[inline]
    pub fn substring_binary_2_args<'a, 'b: 'a>(
        &'b self,
        ctx: &mut EvalContext,
        row: &'a [Datum],
    ) -> Result<Option<Cow<'a, [u8]>>> {
        self.substring_binary(ctx, row, false)
    }

    #[inline]
    pub fn substring_binary_3_args<'a, 'b: 'a>(
        &'b self,
        ctx: &mut EvalContext,
        row: &'a [Datum],
    ) -> Result<Option<Cow<'a, [u8]>>> {
        self.substring_binary(ctx, row, true)
    }

    #[inline]
    fn substring_binary<'a, 'b: 'a>(
        &'b self,
        ctx: &mut EvalContext,
        row: &'a [Datum],
        with_len: bool,
    ) -> Result<Option<Cow<'a, [u8]>>> {
        let s = try_opt!(self.children[0].eval_string(ctx, row));
        let pos = try_opt!(self.children[1].eval_int(ctx, row));
        let (len, len_positive) = if with_len {
            let len = try_opt!(self.children[2].eval_int(ctx, row));
            i64_to_usize(
                len,
                self.children[2]
                    .field_type()
                    .flag()
                    .contains(FieldTypeFlag::UNSIGNED),
            )
        } else {
            (s.len(), true)
        };

        if pos == 0 || len == 0 || !len_positive {
            return Ok(Some(Cow::Borrowed(b"")));
        }

        let (pos, positive_search) = i64_to_usize(
            pos,
            self.children[1]
                .field_type()
                .flag()
                .contains(FieldTypeFlag::UNSIGNED),
        );

        let start = if positive_search {
            (pos - 1).min(s.len())
        } else {
            s.len().checked_sub(pos).unwrap_or_else(|| s.len())
        };

        let end = start.saturating_add(len).min(s.len());
        Ok(Some(Cow::Owned(s[start..end].to_vec())))
    }

    #[inline]
    pub fn space<'a, 'b: 'a>(
        &'b self,
        ctx: &mut EvalContext,
        row: &'a [Datum],
    ) -> Result<Option<Cow<'a, [u8]>>> {
        let len = try_opt!(self.children[0].eval_int(ctx, row));
        let unsigned = self.children[0]
            .field_type()
            .flag()
            .contains(FieldTypeFlag::UNSIGNED);
        let len = if unsigned {
            len as u64 as usize
        } else if len <= 0 {
            return Ok(Some(Cow::Borrowed(b"")));
        } else {
            len as usize
        };

        if len > cop_datatype::MAX_BLOB_WIDTH as usize {
            return Ok(None);
        }

        Ok(Some(Cow::Owned(vec![SPACE; len])))
    }

    #[inline]
    pub fn strcmp(&self, ctx: &mut EvalContext, row: &[Datum]) -> Result<Option<i64>> {
        use std::cmp::Ordering::*;
        let left = try_opt!(self.children[0].eval_string(ctx, row));
        let right = try_opt!(self.children[1].eval_string(ctx, row));
        match left.cmp(&right) {
            Less => Ok(Some(-1)),
            Equal => Ok(Some(0)),
            Greater => Ok(Some(1)),
        }
    }

    #[inline]
    pub fn rpad<'a, 'b: 'a>(
        &'b self,
        ctx: &mut EvalContext,
        row: &'a [Datum],
    ) -> Result<Option<Cow<'a, [u8]>>> {
        let input = try_opt!(self.children[0].eval_string_and_decode(ctx, row));
        let target_len = try_opt!(self.children[1].eval_int(ctx, row));
        let pad = try_opt!(self.children[2].eval_string_and_decode(ctx, row));
        let input_len = input.chars().count();

        match validate_target_len_for_pad(
            self.children[1].field_type(),
            target_len,
            input_len,
            4,
            pad.is_empty(),
        ) {
            None => Ok(None),
            Some(0) => Ok(Some(Cow::Borrowed(b""))),
            Some(target_len) => {
                let r = input
                    .chars()
                    .chain(pad.chars().cycle())
                    .take(target_len)
                    .collect::<String>();
                Ok(Some(Cow::Owned(r.into_bytes())))
            }
        }
    }

    #[inline]
    pub fn rpad_binary<'a, 'b: 'a>(
        &'b self,
        ctx: &mut EvalContext,
        row: &'a [Datum],
    ) -> Result<Option<Cow<'a, [u8]>>> {
        let input = try_opt!(self.children[0].eval_string(ctx, row));
        let target_len = try_opt!(self.children[1].eval_int(ctx, row));
        let pad = try_opt!(self.children[2].eval_string(ctx, row));

        match validate_target_len_for_pad(
            self.children[1].field_type(),
            target_len,
            input.len(),
            1,
            pad.is_empty(),
        ) {
            None => Ok(None),
            Some(0) => Ok(Some(Cow::Borrowed(b""))),
            Some(target_len) => {
                let r = input
                    .iter()
                    .chain(pad.iter().cycle())
                    .cloned()
                    .take(target_len)
                    .collect::<Vec<_>>();
                Ok(Some(Cow::Owned(r)))
            }
        }
    }

    #[inline]
    pub fn lpad<'a, 'b: 'a>(
        &'b self,
        ctx: &mut EvalContext,
        row: &'a [Datum],
    ) -> Result<Option<Cow<'a, [u8]>>> {
        let input = try_opt!(self.children[0].eval_string_and_decode(ctx, row));
        let target_len = try_opt!(self.children[1].eval_int(ctx, row));
        let pad = try_opt!(self.children[2].eval_string_and_decode(ctx, row));
        let input_len = input.chars().count();

        match validate_target_len_for_pad(
            self.children[1].field_type(),
            target_len,
            input_len,
            4,
            pad.is_empty(),
        ) {
            None => Ok(None),
            Some(0) => Ok(Some(Cow::Borrowed(b""))),
            Some(target_len) => {
                let r = if let Some(remain) = target_len.checked_sub(input_len) {
                    pad.chars()
                        .cycle()
                        .take(remain)
                        .chain(input.chars())
                        .collect::<String>()
                } else {
                    input.chars().take(target_len).collect::<String>()
                };
                Ok(Some(Cow::Owned(r.into_bytes())))
            }
        }
    }

    #[inline]
    pub fn lpad_binary<'a, 'b: 'a>(
        &'b self,
        ctx: &mut EvalContext,
        row: &'a [Datum],
    ) -> Result<Option<Cow<'a, [u8]>>> {
        let input = try_opt!(self.children[0].eval_string(ctx, row));
        let target_len = try_opt!(self.children[1].eval_int(ctx, row));
        let pad = try_opt!(self.children[2].eval_string(ctx, row));

        match validate_target_len_for_pad(
            self.children[1].field_type(),
            target_len,
            input.len(),
            1,
            pad.is_empty(),
        ) {
            None => Ok(None),
            Some(0) => Ok(Some(Cow::Borrowed(b""))),
            Some(target_len) => {
                let r = if let Some(remain) = target_len.checked_sub(input.len()) {
                    pad.iter()
                        .cycle()
                        .take(remain)
                        .chain(input.iter())
                        .cloned()
                        .collect::<Vec<_>>()
                } else {
                    input[..target_len].to_vec()
                };
                Ok(Some(Cow::Owned(r)))
            }
        }
    }
}

// when target_len is 0, return Some(0), means the pad function should return empty string
// currently there are three conditions it return None, which means pad function should return Null
//   1. target_len is negative
//   2. target_len of type in byte is larger then MAX_BLOB_WIDTH
//   3. target_len is greater than length of input string, *and* pad string is empty
// otherwise return Some(target_len)
#[inline]
fn validate_target_len_for_pad(
    ft: &FieldType,
    target_len: i64,
    input_len: usize,
    size_of_type: usize,
    pad_empty: bool,
) -> Option<usize> {
    if target_len == 0 {
        return Some(0);
    }
    let len_unsigned = ft.flag().contains(FieldTypeFlag::UNSIGNED);
    let (target_len, target_len_positive) = i64_to_usize(target_len, len_unsigned);
    if !target_len_positive
        || target_len.saturating_mul(size_of_type) > cop_datatype::MAX_BLOB_WIDTH as usize
        || (pad_empty && input_len < target_len)
    {
        return None;
    }
    Some(target_len)
}

// Returns (isize, is_positive): convert an i64 to usize, and whether the input is positive
//
// # Examples
// ```
// assert_eq!(i64_to_usize(1_i64, false), (1_usize, true));
// assert_eq!(i64_to_usize(1_i64, false), (1_usize, true));
// assert_eq!(i64_to_usize(-1_i64, false), (1_usize, false));
// assert_eq!(i64_to_usize(u64::max_value() as i64, true), (u64::max_value() as usize, true));
// assert_eq!(i64_to_usize(u64::max_value() as i64, false), (1_usize, false));
// ```
#[inline]
fn i64_to_usize(i: i64, is_unsigned: bool) -> (usize, bool) {
    if is_unsigned {
        (i as u64 as usize, true)
    } else if i >= 0 {
        (i as usize, true)
    } else {
        let i = if i == i64::min_value() {
            i64::max_value() as usize + 1
        } else {
            -i as usize
        };
        (i, false)
    }
}

#[inline]
fn strip_whitespace(input: &[u8]) -> Vec<u8> {
    let mut input_copy = Vec::<u8>::with_capacity(input.len());
    input_copy.extend(input.iter().filter(|b| !b" \n\t\r\x0b\x0c".contains(b)));
    input_copy
}

#[inline]
fn encoded_size(len: usize) -> Option<usize> {
    if len == 0 {
        return Some(0);
    }
    // size_without_wrap = (len + (3 - 1)) / 3 * 4
    // size = size_without_wrap + (size_withou_wrap - 1) / 76
    len.checked_add(BASE64_INPUT_CHUNK_LENGTH - 1)
        .and_then(|r| r.checked_div(BASE64_INPUT_CHUNK_LENGTH))
        .and_then(|r| r.checked_mul(BASE64_ENCODED_CHUNK_LENGTH))
        .and_then(|r| r.checked_add((r - 1) / BASE64_LINE_WRAP_LENGTH))
}

// similar logic to crate `line-wrap`, since we had call `encoded_size` before,
// there is no need to use checked_xxx math operation like `line-wrap` does.
#[inline]
fn line_wrap(buf: &mut [u8], input_len: usize) {
    let line_len = BASE64_LINE_WRAP_LENGTH;
    if input_len <= line_len {
        return;
    }
    let last_line_len = if input_len % line_len == 0 {
        line_len
    } else {
        input_len % line_len
    };
    let lines_with_ending = (input_len - 1) / line_len;
    let line_with_ending_len = line_len + 1;
    let mut old_start = input_len - last_line_len;
    let mut new_start = buf.len() - last_line_len;
    safemem::copy_over(buf, old_start, new_start, last_line_len);
    for _ in 0..lines_with_ending {
        old_start -= line_len;
        new_start -= line_with_ending_len;
        safemem::copy_over(buf, old_start, new_start, line_len);
        buf[new_start + line_len] = BASE64_LINE_WRAP;
    }
}

#[inline]
fn substring_index_positive(s: &str, delim: &str, count: usize) -> String {
    let mut bg = 0;
    let mut cnt = 0;
    let mut last = 0;
    while cnt < count {
        if let Some(idx) = s[bg..].find(delim) {
            last = bg + idx;
            bg = last + delim.len();
            cnt += 1;
        } else {
            last = s.len();
            break;
        }
    }
    s[..last].to_string()
}

#[inline]
fn substring_index_negative(s: &str, delim: &str, count: usize) -> String {
    let mut bg = 0;
    let mut positions = VecDeque::with_capacity(count.min(128));
    positions.push_back(0);
    while let Some(idx) = s[bg..].find(delim) {
        bg = bg + idx + delim.len();
        if positions.len() == count {
            positions.pop_front();
        }
        positions.push_back(bg);
    }
    s[positions[0]..].to_string()
}

#[inline]
fn trim<'a>(s: &str, pat: &str, direction: TrimDirection) -> Result<Option<Cow<'a, [u8]>>> {
    let r = match direction {
        TrimDirection::Leading => s.trim_left_matches(pat),
        TrimDirection::Trailing => s.trim_right_matches(pat),
        _ => s.trim_left_matches(pat).trim_right_matches(pat),
    };
    Ok(Some(Cow::Owned(r.to_string().into_bytes())))
}

#[cfg(test)]
mod tests {
    use super::{encoded_size, TrimDirection};
    use cop_datatype::{Collation, FieldTypeFlag, FieldTypeTp, MAX_BLOB_WIDTH};
    use coprocessor::codec::mysql::charset::CHARSET_BIN;
    use tipb::expression::{Expr, ScalarFuncSig};

    use coprocessor::codec::Datum;
    use coprocessor::dag::expr::tests::{
        col_expr, datum_expr, eval_func, scalar_func_expr, string_datum_expr_with_tp,
    };
    use coprocessor::dag::expr::{EvalContext, Expression};

    #[test]
    fn test_length() {
        let cases = vec![
            ("", 0i64),
            ("你好", 6i64),
            ("TiKV", 4i64),
            ("あなたのことが好きです", 33i64),
            ("분산 데이터베이스", 25i64),
            ("россия в мире  кубок", 38i64),
            ("قاعدة البيانات", 27i64),
        ];

        let mut ctx = EvalContext::default();
        for (input_str, exp) in cases {
            let input = datum_expr(Datum::Bytes(input_str.as_bytes().to_vec()));
            let op = scalar_func_expr(ScalarFuncSig::Length, &[input]);
            let op = Expression::build(&ctx, op).unwrap();
            let got = op.eval(&mut ctx, &[]).unwrap();
            let exp = Datum::from(exp);
            assert_eq!(got, exp, "length('{:?}')", input_str);
        }

        // test NULL case
        let input = datum_expr(Datum::Null);
        let op = scalar_func_expr(ScalarFuncSig::Length, &[input]);
        let op = Expression::build(&ctx, op).unwrap();
        let got = op.eval(&mut ctx, &[]).unwrap();
        let exp = Datum::Null;
        assert_eq!(got, exp, "length(NULL)");
    }

    #[test]
    fn test_bit_length() {
        let cases = vec![
            ("", 0i64),
            ("你好", 48i64),
            ("TiKV", 32i64),
            ("あなたのことが好きです", 264i64),
            ("분산 데이터베이스", 200i64),
            ("россия в мире  кубок", 304i64),
            ("قاعدة البيانات", 216i64),
        ];

        let mut ctx = EvalContext::default();
        for (input_str, exp) in cases {
            let input = datum_expr(Datum::Bytes(input_str.as_bytes().to_vec()));
            let op = scalar_func_expr(ScalarFuncSig::BitLength, &[input]);
            let op = Expression::build(&ctx, op).unwrap();
            let got = op.eval(&mut ctx, &[]).unwrap();
            let exp = Datum::from(exp);
            assert_eq!(got, exp, "bit_length('{:?}')", input_str);
        }

        // test NULL case
        let input = datum_expr(Datum::Null);
        let op = scalar_func_expr(ScalarFuncSig::BitLength, &[input]);
        let op = Expression::build(&ctx, op).unwrap();
        let got = op.eval(&mut ctx, &[]).unwrap();
        let exp = Datum::Null;
        assert_eq!(got, exp, "bit_length(NULL)");
    }

    #[test]
    fn test_bin() {
        let cases = vec![
            (Datum::I64(10), Datum::Bytes(b"1010".to_vec())),
            (Datum::I64(0), Datum::Bytes(b"0".to_vec())),
            (Datum::I64(1), Datum::Bytes(b"1".to_vec())),
            (Datum::I64(365), Datum::Bytes(b"101101101".to_vec())),
            (Datum::I64(1024), Datum::Bytes(b"10000000000".to_vec())),
            (Datum::Null, Datum::Null),
            (
                Datum::I64(i64::max_value()),
                Datum::Bytes(
                    b"111111111111111111111111111111111111111111111111111111111111111".to_vec(),
                ),
            ),
            (
                Datum::I64(i64::min_value()),
                Datum::Bytes(
                    b"1000000000000000000000000000000000000000000000000000000000000000".to_vec(),
                ),
            ),
            (
                Datum::I64(-1),
                Datum::Bytes(
                    b"1111111111111111111111111111111111111111111111111111111111111111".to_vec(),
                ),
            ),
            (
                Datum::I64(-365),
                Datum::Bytes(
                    b"1111111111111111111111111111111111111111111111111111111010010011".to_vec(),
                ),
            ),
        ];

        let mut ctx = EvalContext::default();
        for (input, exp) in cases {
            let input = datum_expr(input);
            let op = scalar_func_expr(ScalarFuncSig::Bin, &[input]);
            let op = Expression::build(&ctx, op).unwrap();
            let got = op.eval(&mut ctx, &[]).unwrap();
            assert_eq!(got, exp);
        }
    }

    #[test]
    fn test_ltrim() {
        let cases = vec![
            ("   bar   ", "bar   "),
            ("   b   ar   ", "b   ar   "),
            ("bar", "bar"),
            ("    ", ""),
            ("\t  bar", "\t  bar"),
            ("\r  bar", "\r  bar"),
            ("\n  bar", "\n  bar"),
            ("  \tbar", "\tbar"),
            ("", ""),
            ("  你好", "你好"),
            ("  你  好", "你  好"),
            (
                "  분산 데이터베이스    ",
                "분산 데이터베이스    ",
            ),
            (
                "   あなたのことが好きです   ",
                "あなたのことが好きです   ",
            ),
        ];

        let mut ctx = EvalContext::default();
        for (input_str, exp) in cases {
            let input = datum_expr(Datum::Bytes(input_str.as_bytes().to_vec()));
            let op = scalar_func_expr(ScalarFuncSig::LTrim, &[input]);
            let op = Expression::build(&ctx, op).unwrap();
            let got = op.eval(&mut ctx, &[]).unwrap();
            let exp = Datum::Bytes(exp.as_bytes().to_vec());
            assert_eq!(got, exp, "ltrim('{:?}')", input_str);
        }

        // test NULL case
        let input = datum_expr(Datum::Null);
        let op = scalar_func_expr(ScalarFuncSig::LTrim, &[input]);
        let op = Expression::build(&ctx, op).unwrap();
        let got = op.eval(&mut ctx, &[]).unwrap();
        let exp = Datum::Null;
        assert_eq!(got, exp, "ltrim(NULL)");
    }

    #[test]
    fn test_rtrim() {
        let cases = vec![
            ("   bar   ", "   bar"),
            ("bar", "bar"),
            ("ba  r", "ba  r"),
            ("    ", ""),
            ("  bar\t  ", "  bar\t"),
            (" bar   \t", " bar   \t"),
            ("bar   \r", "bar   \r"),
            ("bar   \n", "bar   \n"),
            ("", ""),
            ("  你好  ", "  你好"),
            ("  你  好  ", "  你  好"),
            (
                "  분산 데이터베이스    ",
                "  분산 데이터베이스",
            ),
            (
                "   あなたのことが好きです   ",
                "   あなたのことが好きです",
            ),
        ];

        let mut ctx = EvalContext::default();
        for (input_str, exp) in cases {
            let input = datum_expr(Datum::Bytes(input_str.as_bytes().to_vec()));
            let op = scalar_func_expr(ScalarFuncSig::RTrim, &[input]);
            let op = Expression::build(&ctx, op).unwrap();
            let got = op.eval(&mut ctx, &[]).unwrap();
            let exp = Datum::Bytes(exp.as_bytes().to_vec());
            assert_eq!(got, exp, "rtrim('{:?}')", input_str);
        }

        // test NULL case
        let input = datum_expr(Datum::Null);
        let op = scalar_func_expr(ScalarFuncSig::RTrim, &[input]);
        let op = Expression::build(&ctx, op).unwrap();
        let got = op.eval(&mut ctx, &[]).unwrap();
        let exp = Datum::Null;
        assert_eq!(got, exp, "rtrim(NULL)");
    }

    #[test]
    fn test_reverse() {
        let cases = vec![
            (
                Datum::Bytes(b"hello".to_vec()),
                Datum::Bytes(b"olleh".to_vec()),
            ),
            (Datum::Bytes(b"".to_vec()), Datum::Bytes(b"".to_vec())),
            (
                Datum::Bytes("数据库".as_bytes().to_vec()),
                Datum::Bytes("库据数".as_bytes().to_vec()),
            ),
            (
                Datum::Bytes("忠犬ハチ公".as_bytes().to_vec()),
                Datum::Bytes("公チハ犬忠".as_bytes().to_vec()),
            ),
            (
                Datum::Bytes("あなたのことが好きです".as_bytes().to_vec()),
                Datum::Bytes("すでき好がとこのたなあ".as_bytes().to_vec()),
            ),
            (
                Datum::Bytes("Bayern München".as_bytes().to_vec()),
                Datum::Bytes("nehcnüM nreyaB".as_bytes().to_vec()),
            ),
            (
                Datum::Bytes("Η Αθηνά  ".as_bytes().to_vec()),
                Datum::Bytes("  άνηθΑ Η".as_bytes().to_vec()),
            ),
            (Datum::Null, Datum::Null),
        ];
        let mut ctx = EvalContext::default();
        for (arg, exp) in cases {
            let op = scalar_func_expr(ScalarFuncSig::Reverse, &[datum_expr(arg)]);
            let op = Expression::build(&ctx, op).unwrap();
            let got = op.eval(&mut ctx, &[]).unwrap();
            assert_eq!(got, exp);
        }
    }

    #[test]
    fn test_reverse_binary() {
        let cases = vec![
            (
                Datum::Bytes(b"hello".to_vec()),
                Datum::Bytes(b"olleh".to_vec()),
            ),
            (Datum::Bytes(b"".to_vec()), Datum::Bytes(b"".to_vec())),
            (
                Datum::Bytes("中国".as_bytes().to_vec()),
                Datum::Bytes(vec![0o275u8, 0o233u8, 0o345u8, 0o255u8, 0o270u8, 0o344u8]),
            ),
            (Datum::Null, Datum::Null),
        ];
        let mut ctx = EvalContext::default();
        for (arg, exp) in cases {
            let input = string_datum_expr_with_tp(
                arg,
                FieldTypeTp::VarString,
                FieldTypeFlag::BINARY,
                -1,
                CHARSET_BIN.to_owned(),
                Collation::Binary,
            );
            let op = scalar_func_expr(ScalarFuncSig::ReverseBinary, &[input]);
            let op = Expression::build(&ctx, op).unwrap();
            let got = op.eval(&mut ctx, &[]).unwrap();
            assert_eq!(got, exp);
        }
    }

    #[test]
    fn test_left() {
        let cases = vec![
            (
                Datum::Bytes(b"hello".to_vec()),
                Datum::I64(0),
                Datum::Bytes(b"".to_vec()),
            ),
            (
                Datum::Bytes(b"hello".to_vec()),
                Datum::I64(1),
                Datum::Bytes(b"h".to_vec()),
            ),
            (
                Datum::Bytes("数据库".as_bytes().to_vec()),
                Datum::I64(2),
                Datum::Bytes("数据".as_bytes().to_vec()),
            ),
            (
                Datum::Bytes("忠犬ハチ公".as_bytes().to_vec()),
                Datum::I64(3),
                Datum::Bytes("忠犬ハ".as_bytes().to_vec()),
            ),
            (
                Datum::Bytes("数据库".as_bytes().to_vec()),
                Datum::I64(100),
                Datum::Bytes("数据库".as_bytes().to_vec()),
            ),
            (
                Datum::Bytes("数据库".as_bytes().to_vec()),
                Datum::I64(-1),
                Datum::Bytes(b"".to_vec()),
            ),
            (Datum::Null, Datum::I64(-1), Datum::Null),
            (Datum::Bytes(b"hello".to_vec()), Datum::Null, Datum::Null),
        ];

        let mut ctx = EvalContext::default();
        for (arg1, arg2, exp) in cases {
            let arg1 = datum_expr(arg1);
            let arg2 = datum_expr(arg2);
            let op = scalar_func_expr(ScalarFuncSig::Left, &[arg1, arg2]);
            let op = Expression::build(&ctx, op).unwrap();
            let got = op.eval(&mut ctx, &[]).unwrap();
            assert_eq!(got, exp);
        }
    }

    #[test]
    fn test_right() {
        let cases = vec![
            (
                Datum::Bytes(b"hello".to_vec()),
                Datum::I64(0),
                Datum::Bytes(b"".to_vec()),
            ),
            (
                Datum::Bytes(b"hello".to_vec()),
                Datum::I64(1),
                Datum::Bytes(b"o".to_vec()),
            ),
            (
                Datum::Bytes("数据库".as_bytes().to_vec()),
                Datum::I64(2),
                Datum::Bytes("据库".as_bytes().to_vec()),
            ),
            (
                Datum::Bytes("忠犬ハチ公".as_bytes().to_vec()),
                Datum::I64(3),
                Datum::Bytes("ハチ公".as_bytes().to_vec()),
            ),
            (
                Datum::Bytes("数据库".as_bytes().to_vec()),
                Datum::I64(100),
                Datum::Bytes("数据库".as_bytes().to_vec()),
            ),
            (
                Datum::Bytes("数据库".as_bytes().to_vec()),
                Datum::I64(-1),
                Datum::Bytes(b"".to_vec()),
            ),
            (Datum::Null, Datum::I64(-1), Datum::Null),
            (Datum::Bytes(b"hello".to_vec()), Datum::Null, Datum::Null),
        ];
        let mut ctx = EvalContext::default();
        for (arg1, arg2, exp) in cases {
            let arg1 = datum_expr(arg1);
            let arg2 = datum_expr(arg2);
            let op = scalar_func_expr(ScalarFuncSig::Right, &[arg1, arg2]);
            let op = Expression::build(&ctx, op).unwrap();
            let got = op.eval(&mut ctx, &[]).unwrap();
            assert_eq!(got, exp);
        }
    }

    #[test]
    fn test_ascii() {
        let cases = vec![
            (Datum::Bytes(b"1010".to_vec()), Datum::I64(49)),
            (Datum::Bytes(b"-1".to_vec()), Datum::I64(45)),
            (Datum::Bytes(b"".to_vec()), Datum::I64(0)),
            (Datum::Bytes(b"999".to_vec()), Datum::I64(57)),
            (Datum::Bytes(b"hello".to_vec()), Datum::I64(104)),
            (Datum::Bytes("Grüße".as_bytes().to_vec()), Datum::I64(71)),
            (Datum::Bytes("München".as_bytes().to_vec()), Datum::I64(77)),
            (Datum::Null, Datum::Null),
            (
                Datum::Bytes("数据库".as_bytes().to_vec()),
                Datum::I64(230),
            ),
            (
                Datum::Bytes("忠犬ハチ公".as_bytes().to_vec()),
                Datum::I64(229),
            ),
            (
                Datum::Bytes("Αθήνα".as_bytes().to_vec()),
                Datum::I64(206),
            ),
        ];

        let mut ctx = EvalContext::default();
        for (input, exp) in cases {
            let input = datum_expr(input);
            let op = scalar_func_expr(ScalarFuncSig::ASCII, &[input]);
            let op = Expression::build(&ctx, op).unwrap();
            let got = op.eval(&mut ctx, &[]).unwrap();
            assert_eq!(got, exp);
        }
    }

    #[test]
    fn test_upper() {
        // Test non-bianry string case
        let cases = vec![
            (
                Datum::Bytes(b"hello".to_vec()),
                Datum::Bytes(b"HELLO".to_vec()),
            ),
            (Datum::Bytes(b"123".to_vec()), Datum::Bytes(b"123".to_vec())),
            (
                Datum::Bytes("café".as_bytes().to_vec()),
                Datum::Bytes("CAFÉ".as_bytes().to_vec()),
            ),
            (
                Datum::Bytes("数据库".as_bytes().to_vec()),
                Datum::Bytes("数据库".as_bytes().to_vec()),
            ),
            (
                Datum::Bytes(
                    "ночь на окраине москвы"
                        .as_bytes()
                        .to_vec(),
                ),
                Datum::Bytes(
                    "НОЧЬ НА ОКРАИНЕ МОСКВЫ"
                        .as_bytes()
                        .to_vec(),
                ),
            ),
            (
                Datum::Bytes("قاعدة البيانات".as_bytes().to_vec()),
                Datum::Bytes("قاعدة البيانات".as_bytes().to_vec()),
            ),
            (Datum::Null, Datum::Null),
        ];

        let mut ctx = EvalContext::default();
        for (input, exp) in cases {
            let input = datum_expr(input);
            let op = scalar_func_expr(ScalarFuncSig::Upper, &[input]);
            let op = Expression::build(&ctx, op).unwrap();
            let got = op.eval(&mut ctx, &[]).unwrap();
            assert_eq!(got, exp);
        }

        // Test binary string case
        let cases = vec![
            (
                Datum::Bytes(b"hello".to_vec()),
                Datum::Bytes(b"hello".to_vec()),
            ),
            (Datum::Bytes(b"123".to_vec()), Datum::Bytes(b"123".to_vec())),
            (
                Datum::Bytes("café".as_bytes().to_vec()),
                Datum::Bytes("café".as_bytes().to_vec()),
            ),
            (
                Datum::Bytes("数据库".as_bytes().to_vec()),
                Datum::Bytes("数据库".as_bytes().to_vec()),
            ),
            (
                Datum::Bytes(
                    "ночь на окраине москвы"
                        .as_bytes()
                        .to_vec(),
                ),
                Datum::Bytes(
                    "ночь на окраине москвы"
                        .as_bytes()
                        .to_vec(),
                ),
            ),
            (
                Datum::Bytes("قاعدة البيانات".as_bytes().to_vec()),
                Datum::Bytes("قاعدة البيانات".as_bytes().to_vec()),
            ),
            (Datum::Null, Datum::Null),
        ];

        let mut ctx = EvalContext::default();
        for (input, exp) in cases {
            let input = string_datum_expr_with_tp(
                input,
                FieldTypeTp::VarString,
                FieldTypeFlag::BINARY,
                -1,
                CHARSET_BIN.to_owned(),
                Collation::Binary,
            );
            let op = scalar_func_expr(ScalarFuncSig::Upper, &[input]);
            let op = Expression::build(&ctx, op).unwrap();
            let got = op.eval(&mut ctx, &[]).unwrap();
            assert_eq!(got, exp);
        }
    }

    #[test]
    fn test_lower() {
        // Test non-bianry string case
        let cases = vec![
            (
                Datum::Bytes(b"HELLO".to_vec()),
                Datum::Bytes(b"hello".to_vec()),
            ),
            (Datum::Bytes(b"123".to_vec()), Datum::Bytes(b"123".to_vec())),
            (
                Datum::Bytes("CAFÉ".as_bytes().to_vec()),
                Datum::Bytes("café".as_bytes().to_vec()),
            ),
            (
                Datum::Bytes("数据库".as_bytes().to_vec()),
                Datum::Bytes("数据库".as_bytes().to_vec()),
            ),
            (
                Datum::Bytes(
                    "НОЧЬ НА ОКРАИНЕ МОСКВЫ"
                        .as_bytes()
                        .to_vec(),
                ),
                Datum::Bytes(
                    "ночь на окраине москвы"
                        .as_bytes()
                        .to_vec(),
                ),
            ),
            (
                Datum::Bytes("قاعدة البيانات".as_bytes().to_vec()),
                Datum::Bytes("قاعدة البيانات".as_bytes().to_vec()),
            ),
            (Datum::Null, Datum::Null),
        ];

        let mut ctx = EvalContext::default();
        for (input, exp) in cases {
            let input = datum_expr(input);
            let op = scalar_func_expr(ScalarFuncSig::Lower, &[input]);
            let op = Expression::build(&ctx, op).unwrap();
            let got = op.eval(&mut ctx, &[]).unwrap();
            assert_eq!(got, exp);
        }

        // Test binary string case
        let cases = vec![
            (
                Datum::Bytes(b"hello".to_vec()),
                Datum::Bytes(b"hello".to_vec()),
            ),
            (
                Datum::Bytes("CAFÉ".as_bytes().to_vec()),
                Datum::Bytes("CAFÉ".as_bytes().to_vec()),
            ),
            (
                Datum::Bytes("数据库".as_bytes().to_vec()),
                Datum::Bytes("数据库".as_bytes().to_vec()),
            ),
            (
                Datum::Bytes(
                    "НОЧЬ НА ОКРАИНЕ МОСКВЫ"
                        .as_bytes()
                        .to_vec(),
                ),
                Datum::Bytes(
                    "НОЧЬ НА ОКРАИНЕ МОСКВЫ"
                        .as_bytes()
                        .to_vec(),
                ),
            ),
            (
                Datum::Bytes("قاعدة البيانات".as_bytes().to_vec()),
                Datum::Bytes("قاعدة البيانات".as_bytes().to_vec()),
            ),
            (Datum::Null, Datum::Null),
        ];

        let mut ctx = EvalContext::default();
        for (input, exp) in cases {
            let input = string_datum_expr_with_tp(
                input,
                FieldTypeTp::VarString,
                FieldTypeFlag::BINARY,
                -1,
                CHARSET_BIN.to_owned(),
                Collation::Binary,
            );
            let op = scalar_func_expr(ScalarFuncSig::Lower, &[input]);
            let op = Expression::build(&ctx, op).unwrap();
            let got = op.eval(&mut ctx, &[]).unwrap();
            assert_eq!(got, exp);
        }
    }

    #[test]
    fn test_concat() {
        let cases = vec![
            (
                vec![
                    Datum::Bytes(b"abc".to_vec()),
                    Datum::Bytes(b"defg".to_vec()),
                ],
                Datum::Bytes(b"abcdefg".to_vec()),
            ),
            (
                vec![
                    Datum::Bytes("忠犬ハチ公".as_bytes().to_vec()),
                    Datum::Bytes("CAFÉ".as_bytes().to_vec()),
                    Datum::Bytes("数据库".as_bytes().to_vec()),
                    Datum::Bytes("قاعدة البيانات".as_bytes().to_vec()),
                    Datum::Bytes( "НОЧЬ НА ОКРАИНЕ МОСКВЫ".as_bytes().to_vec()),
                ],
                Datum::Bytes(
                    "忠犬ハチ公CAFÉ数据库قاعدة البياناتНОЧЬ НА ОКРАИНЕ МОСКВЫ"
                        .as_bytes()
                        .to_vec(),
                ),
            ),
            (
                vec![
                    Datum::Bytes(b"abc".to_vec()),
                    Datum::Bytes("CAFÉ".as_bytes().to_vec()),
                    Datum::Bytes("数据库".as_bytes().to_vec()),
                ],
                Datum::Bytes("abcCAFÉ数据库".as_bytes().to_vec()),
            ),
            (
                vec![
                    Datum::Bytes(b"abc".to_vec()),
                    Datum::Null,
                    Datum::Bytes(b"defg".to_vec()),
                ],
                Datum::Null,
            ),
            (vec![Datum::Null], Datum::Null),
        ];
        let mut ctx = EvalContext::default();
        for (row, exp) in cases {
            let children: Vec<Expr> = row.iter().map(|d| datum_expr(d.clone())).collect();
            let mut expr = scalar_func_expr(ScalarFuncSig::Concat, &children);
            let e = Expression::build(&ctx, expr).unwrap();
            let res = e.eval(&mut ctx, &[]).unwrap();
            assert_eq!(res, exp);
        }
    }
    #[test]
    fn test_concat_ws() {
        let cases = vec![
            (
                vec![
		    Datum::Bytes(b",".to_vec()),
                    Datum::Bytes(b"abc".to_vec()),
                    Datum::Bytes(b"defg".to_vec()),
                ],
                Datum::Bytes(b"abc,defg".to_vec()),
            ),
            (
                vec![
                    Datum::Bytes(b",".to_vec()),
                    Datum::Bytes("忠犬ハチ公".as_bytes().to_vec()),
                    Datum::Bytes("CAFÉ".as_bytes().to_vec()),
                    Datum::Bytes("数据库".as_bytes().to_vec()),
                    Datum::Bytes("قاعدة البيانات".as_bytes().to_vec()),
                    Datum::Bytes( "НОЧЬ НА ОКРАИНЕ МОСКВЫ".as_bytes().to_vec()),
                ],
                Datum::Bytes(
                    "忠犬ハチ公,CAFÉ,数据库,قاعدة البيانات,НОЧЬ НА ОКРАИНЕ МОСКВЫ"
                        .as_bytes()
                        .to_vec(),
                ),
            ),
            (
                vec![
                    Datum::Bytes(b",".to_vec()),
                    Datum::Bytes(b"abc".to_vec()),
                    Datum::Bytes("CAFÉ".as_bytes().to_vec()),
                    Datum::Bytes("数据库".as_bytes().to_vec()),
                ],
                Datum::Bytes("abc,CAFÉ,数据库".as_bytes().to_vec()),
            ),
            (
                vec![
                    Datum::Bytes(b",".to_vec()),
                    Datum::Bytes(b"abc".to_vec()),
                    Datum::Null,
                    Datum::Bytes(b"defg".to_vec()),
                ],
                Datum::Null,
            ),
            (vec![Datum::Null], Datum::Null),
        ];
        let mut ctx = EvalContext::default();
        for (row, exp) in cases {
            let children: Vec<Expr> = row.iter().map(|d| datum_expr(d.clone())).collect();
            let mut expr = scalar_func_expr(ScalarFuncSig::ConcatWS, &children);
            let e = Expression::build(&ctx, expr).unwrap();
            let res = e.eval(&mut ctx, &[]).unwrap();
            assert_eq!(res, exp);
        }
    }

    #[test]
    fn test_char_length() {
        // Test non-bianry string case
        let cases = vec![
            (Datum::Bytes(b"HELLO".to_vec()), Datum::I64(5)),
            (Datum::Bytes(b"123".to_vec()), Datum::I64(3)),
            (Datum::Bytes(b"".to_vec()), Datum::I64(0)),
            (Datum::Bytes("CAFÉ".as_bytes().to_vec()), Datum::I64(4)),
            (Datum::Bytes("数据库".as_bytes().to_vec()), Datum::I64(3)),
            (
                Datum::Bytes(
                    "НОЧЬ НА ОКРАИНЕ МОСКВЫ"
                        .as_bytes()
                        .to_vec(),
                ),
                Datum::I64(22),
            ),
            (
                Datum::Bytes("قاعدة البيانات".as_bytes().to_vec()),
                Datum::I64(14),
            ),
            (Datum::Null, Datum::Null),
        ];

        let mut ctx = EvalContext::default();
        for (input, exp) in cases {
            let input = datum_expr(input);
            let op = scalar_func_expr(ScalarFuncSig::CharLength, &[input]);
            let op = Expression::build(&ctx, op).unwrap();
            let got = op.eval(&mut ctx, &[]).unwrap();
            assert_eq!(got, exp);
        }

        // Test binary string case
        let cases = vec![
            (Datum::Bytes(b"HELLO".to_vec()), Datum::I64(5)),
            (Datum::Bytes(b"123".to_vec()), Datum::I64(3)),
            (Datum::Bytes(b"".to_vec()), Datum::I64(0)),
            (Datum::Bytes("CAFÉ".as_bytes().to_vec()), Datum::I64(5)),
            (Datum::Bytes("数据库".as_bytes().to_vec()), Datum::I64(9)),
            (
                Datum::Bytes(
                    "НОЧЬ НА ОКРАИНЕ МОСКВЫ"
                        .as_bytes()
                        .to_vec(),
                ),
                Datum::I64(41),
            ),
            (
                Datum::Bytes("قاعدة البيانات".as_bytes().to_vec()),
                Datum::I64(27),
            ),
            (Datum::Null, Datum::Null),
        ];
        let mut ctx = EvalContext::default();
        for (input, exp) in cases {
            let input = string_datum_expr_with_tp(
                input,
                FieldTypeTp::VarString,
                FieldTypeFlag::BINARY,
                -1,
                CHARSET_BIN.to_owned(),
                Collation::Binary,
            );
            let op = scalar_func_expr(ScalarFuncSig::CharLength, &[input]);
            let op = Expression::build(&ctx, op).unwrap();
            let got = op.eval(&mut ctx, &[]).unwrap();
            assert_eq!(got, exp);
        }
    }

    #[test]
    fn test_hex_int_arg() {
        let cases = vec![
            (Datum::I64(12), Datum::Bytes(b"C".to_vec())),
            (Datum::I64(0x12), Datum::Bytes(b"12".to_vec())),
            (Datum::I64(0b1100), Datum::Bytes(b"C".to_vec())),
            (Datum::I64(0), Datum::Bytes(b"0".to_vec())),
            (Datum::I64(-1), Datum::Bytes(b"FFFFFFFFFFFFFFFF".to_vec())),
            (Datum::Null, Datum::Null),
        ];

        let mut ctx = EvalContext::default();
        for (input, exp) in cases {
            let input = datum_expr(input);
            let op = scalar_func_expr(ScalarFuncSig::HexIntArg, &[input]);
            let op = Expression::build(&ctx, op).unwrap();
            let got = op.eval(&mut ctx, &[]).unwrap();
            assert_eq!(got, exp);
        }
    }

    #[test]
    fn test_hex_str_arg() {
        let cases = vec![
            (
                Datum::Bytes(b"abc".to_vec()),
                Datum::Bytes(b"616263".to_vec()),
            ),
            (
                Datum::Bytes("你好".as_bytes().to_vec()),
                Datum::Bytes(b"E4BDA0E5A5BD".to_vec()),
            ),
            (Datum::Null, Datum::Null),
        ];

        let mut ctx = EvalContext::default();
        for (input, exp) in cases {
            let input = datum_expr(input);
            let op = scalar_func_expr(ScalarFuncSig::HexStrArg, &[input]);
            let op = Expression::build(&ctx, op).unwrap();
            let got = op.eval(&mut ctx, &[]).unwrap();
            assert_eq!(got, exp);
        }
    }

    #[test]
    fn test_un_hex() {
        let cases = vec![
            (
                Datum::Bytes(b"4D7953514C".to_vec()),
                Datum::Bytes(b"MySQL".to_vec()),
            ),
            (
                Datum::Bytes(b"1267".to_vec()),
                Datum::Bytes(vec![0x12, 0x67]),
            ),
            (
                Datum::Bytes(b"126".to_vec()),
                Datum::Bytes(vec![0x01, 0x26]),
            ),
            (Datum::Bytes(b"".to_vec()), Datum::Bytes(b"".to_vec())),
            (Datum::Bytes(b"string".to_vec()), Datum::Null),
            (Datum::Bytes("你好".as_bytes().to_vec()), Datum::Null),
            (Datum::Null, Datum::Null),
        ];

        let mut ctx = EvalContext::default();
        for (input, exp) in cases {
            let input = datum_expr(input);
            let op = scalar_func_expr(ScalarFuncSig::UnHex, &[input]);
            let op = Expression::build(&ctx, op).unwrap();
            let got = op.eval(&mut ctx, &[]).unwrap();
            assert_eq!(got, exp);
        }
    }

    #[test]
    fn test_elt() {
        let cases = vec![
            (
                vec![
                    Datum::I64(1),
                    Datum::Bytes(b"DataBase".to_vec()),
                    Datum::Bytes(b"Hello World!".to_vec()),
                ],
                Datum::Bytes(b"DataBase".to_vec()),
            ),
            (
                vec![
                    Datum::I64(2),
                    Datum::Bytes(b"DataBase".to_vec()),
                    Datum::Bytes(b"Hello World!".to_vec()),
                ],
                Datum::Bytes(b"Hello World!".to_vec()),
            ),
            (
                vec![
                    Datum::Null,
                    Datum::Bytes(b"DataBase".to_vec()),
                    Datum::Bytes(b"Hello World!".to_vec()),
                ],
                Datum::Null,
            ),
            (
                vec![
                    Datum::I64(1),
                    Datum::Null,
                    Datum::Bytes(b"Hello World!".to_vec()),
                ],
                Datum::Null,
            ),
            (
                vec![
                    Datum::I64(3),
                    Datum::Null,
                    Datum::Bytes(b"Hello World!".to_vec()),
                ],
                Datum::Null,
            ),
            (
                vec![
                    Datum::I64(0),
                    Datum::Null,
                    Datum::Bytes(b"Hello World!".to_vec()),
                ],
                Datum::Null,
            ),
            (
                vec![
                    Datum::I64(-1),
                    Datum::Null,
                    Datum::Bytes(b"Hello World!".to_vec()),
                ],
                Datum::Null,
            ),
            (
                vec![
                    Datum::I64(4),
                    Datum::Null,
                    Datum::Bytes(b"Hello".to_vec()),
                    Datum::Bytes(b"Hola".to_vec()),
                    Datum::Bytes("Cześć".as_bytes().to_vec()),
                    Datum::Bytes("你好".as_bytes().to_vec()),
                    Datum::Bytes("Здравствуйте".as_bytes().to_vec()),
                    Datum::Bytes(b"Hello World!".to_vec()),
                ],
                Datum::Bytes("Cześć".as_bytes().to_vec()),
            ),
        ];

        let mut ctx = EvalContext::default();
        for (args, exp) in cases {
            let children: Vec<Expr> = (0..args.len()).map(|id| col_expr(id as i64)).collect();
            let op = scalar_func_expr(ScalarFuncSig::Elt, &children);
            let e = Expression::build(&ctx, op).unwrap();
            let res = e.eval(&mut ctx, &args).unwrap();
            assert_eq!(res, exp);
        }
    }

    #[test]
    fn test_trim_1_arg() {
        let tests = vec![
            ("   bar   ", "bar"),
            ("\t   bar   \n", "\t   bar   \n"),
            ("\r   bar   \t", "\r   bar   \t"),
            ("   \tbar\n     ", "\tbar\n"),
            ("", ""),
        ];
        for (s, exp) in tests {
            let s = Datum::Bytes(s.as_bytes().to_vec());
            let exp = Datum::Bytes(exp.as_bytes().to_vec());
            let got = eval_func(ScalarFuncSig::Trim1Arg, &[s]).unwrap();
            assert_eq!(got, exp);
        }

        let got = eval_func(ScalarFuncSig::Trim1Arg, &[Datum::Null]).unwrap();
        assert_eq!(got, Datum::Null);
    }

    #[test]
    fn test_trim_2_args() {
        let tests = vec![
            ("xxxbarxxx", "x", "bar"),
            ("bar", "x", "bar"),
            ("   bar   ", "", "   bar   "),
            ("", "x", ""),
            ("张三和张三", "张三", "和"),
        ];
        for (s, pat, exp) in tests {
            let s = Datum::Bytes(s.as_bytes().to_vec());
            let pat = Datum::Bytes(pat.as_bytes().to_vec());
            let exp = Datum::Bytes(exp.as_bytes().to_vec());
            let got = eval_func(ScalarFuncSig::Trim2Args, &[s, pat]).unwrap();
            assert_eq!(got, exp);
        }

        let invalid_tests = vec![
            (Datum::Null, Datum::Bytes(b"x".to_vec()), Datum::Null),
            (Datum::Bytes(b"bar".to_vec()), Datum::Null, Datum::Null),
        ];
        for (s, pat, exp) in invalid_tests {
            let got = eval_func(ScalarFuncSig::Trim2Args, &[s, pat]).unwrap();
            assert_eq!(got, exp);
        }
    }
    #[test]
    fn test_trim_3_args() {
        let tests = vec![
            ("xxxbarxxx", "x", TrimDirection::Leading as i64, "barxxx"),
            ("barxxyz", "xyz", TrimDirection::Trailing as i64, "barx"),
            ("xxxbarxxx", "x", TrimDirection::Both as i64, "bar"),
        ];
        for (s, pat, direction, exp) in tests {
            let s = Datum::Bytes(s.as_bytes().to_vec());
            let pat = Datum::Bytes(pat.as_bytes().to_vec());
            let direction = Datum::I64(direction);
            let exp = Datum::Bytes(exp.as_bytes().to_vec());

            let got = eval_func(ScalarFuncSig::Trim3Args, &[s, pat, direction]).unwrap();
            assert_eq!(got, exp);
        }

        let invalid_tests = vec![
            (
                Datum::Null,
                Datum::Bytes(b"x".to_vec()),
                Datum::I64(TrimDirection::Leading as i64),
                Datum::Null,
            ),
            (
                Datum::Bytes(b"bar".to_vec()),
                Datum::Null,
                Datum::I64(TrimDirection::Leading as i64),
                Datum::Null,
            ),
        ];
        for (s, pat, direction, exp) in invalid_tests {
            let got = eval_func(ScalarFuncSig::Trim3Args, &[s, pat, direction]).unwrap();
            assert_eq!(got, exp);
        }

        // test invalid direction value
        let args = [
            Datum::Bytes(b"bar".to_vec()),
            Datum::Bytes(b"b".to_vec()),
            Datum::I64(0),
        ];
        let got = eval_func(ScalarFuncSig::Trim3Args, &args);
        assert!(got.is_err());
    }

    #[test]
    fn test_encoded_size() {
        assert_eq!(encoded_size(0).unwrap(), 0);
        assert_eq!(encoded_size(54).unwrap(), 72);
        assert_eq!(encoded_size(58).unwrap(), 81);
        assert!(encoded_size(usize::max_value()).is_none());
    }

    #[test]
    fn test_to_base64() {
        let tests = vec![
            ("", ""),
            ("abc", "YWJj"),
            ("ab c", "YWIgYw=="),
            ("1", "MQ=="),
            ("1.1", "MS4x"),
            ("ab\nc", "YWIKYw=="),
            ("ab\tc", "YWIJYw=="),
            ("qwerty123456", "cXdlcnR5MTIzNDU2"),
            (
                "ABCDEFGHIJKLMNOPQRSTUVWXYZabcdefghijklmnopqrstuvwxyz0123456789+/",
                "QUJDREVGR0hJSktMTU5PUFFSU1RVVldYWVphYmNkZWZnaGlqa2xtbm9wcXJzdHV2d3h5ejAxMjM0\nNTY3ODkrLw==",
            ),
            (
                "ABCDEFGHIJKLMNOPQRSTUVWXYZabcdefghijklmnopqrstuvwxyz0123456789+/ABCDEFGHIJKLMNOPQRSTUVWXYZabcdefghijklmnopqrstuvwxyz0123456789+/ABCDEFGHIJKLMNOPQRSTUVWXYZabcdefghijklmnopqrstuvwxyz0123456789+/",
                "QUJDREVGR0hJSktMTU5PUFFSU1RVVldYWVphYmNkZWZnaGlqa2xtbm9wcXJzdHV2d3h5ejAxMjM0\nNTY3ODkrL0FCQ0RFRkdISUpLTE1OT1BRUlNUVVZXWFlaYWJjZGVmZ2hpamtsbW5vcHFyc3R1dnd4\neXowMTIzNDU2Nzg5Ky9BQkNERUZHSElKS0xNTk9QUVJTVFVWV1hZWmFiY2RlZmdoaWprbG1ub3Bx\ncnN0dXZ3eHl6MDEyMzQ1Njc4OSsv",
            ),
            (
                "ABCD  EFGHI\nJKLMNOPQRSTUVWXY\tZabcdefghijklmnopqrstuv  wxyz012\r3456789+/",
                "QUJDRCAgRUZHSEkKSktMTU5PUFFSU1RVVldYWQlaYWJjZGVmZ2hpamtsbW5vcHFyc3R1diAgd3h5\nejAxMg0zNDU2Nzg5Ky8=",
            ),
            (
                "000000000000000000000000000000000000000000000000000000000",
                "MDAwMDAwMDAwMDAwMDAwMDAwMDAwMDAwMDAwMDAwMDAwMDAwMDAwMDAwMDAwMDAwMDAwMDAwMDAw",
            ),
            (
                "0000000000000000000000000000000000000000000000000000000000",
                "MDAwMDAwMDAwMDAwMDAwMDAwMDAwMDAwMDAwMDAwMDAwMDAwMDAwMDAwMDAwMDAwMDAwMDAwMDAw\nMA==",
            ),
            (
                "000000000000000000000000000000000000000000000000000000000000000000000000000000000000000000000000000000000000000000",
                "MDAwMDAwMDAwMDAwMDAwMDAwMDAwMDAwMDAwMDAwMDAwMDAwMDAwMDAwMDAwMDAwMDAwMDAwMDAw\nMDAwMDAwMDAwMDAwMDAwMDAwMDAwMDAwMDAwMDAwMDAwMDAwMDAwMDAwMDAwMDAwMDAwMDAwMDAw",
            )
        ];
        for (s, exp) in tests {
            let s = Datum::Bytes(s.to_string().into_bytes());
            let exp = Datum::Bytes(exp.to_string().into_bytes());
            let got = eval_func(ScalarFuncSig::ToBase64, &[s]).unwrap();
            assert_eq!(got, exp);
        }
    }

    #[test]
    fn test_from_base64() {
        let tests = vec![
            ("", ""),
            ("YWJj", "abc"),
            ("YWIgYw==", "ab c"),
            ("YWIKYw==", "ab\nc"),
            ("YWIJYw==", "ab\tc"),
            ("cXdlcnR5MTIzNDU2", "qwerty123456"),
            (
                "QUJDREVGR0hJSktMTU5PUFFSU1RVVldYWVphYmNkZWZnaGlqa2xtbm9wcXJzdHV2d3h5ejAxMjM0\nNTY3ODkrL0FCQ0RFRkdISUpLTE1OT1BRUlNUVVZXWFlaYWJjZGVmZ2hpamtsbW5vcHFyc3R1dnd4\neXowMTIzNDU2Nzg5Ky9BQkNERUZHSElKS0xNTk9QUVJTVFVWV1hZWmFiY2RlZmdoaWprbG1ub3Bx\ncnN0dXZ3eHl6MDEyMzQ1Njc4OSsv",
                "ABCDEFGHIJKLMNOPQRSTUVWXYZabcdefghijklmnopqrstuvwxyz0123456789+/ABCDEFGHIJKLMNOPQRSTUVWXYZabcdefghijklmnopqrstuvwxyz0123456789+/ABCDEFGHIJKLMNOPQRSTUVWXYZabcdefghijklmnopqrstuvwxyz0123456789+/",
            ),
            (
                "QUJDREVGR0hJSktMTU5PUFFSU1RVVldYWVphYmNkZWZnaGlqa2xtbm9wcXJzdHV2d3h5ejAxMjM0NTY3ODkrLw==",
                "ABCDEFGHIJKLMNOPQRSTUVWXYZabcdefghijklmnopqrstuvwxyz0123456789+/",
            ),
            (
                "QUJDREVGR0hJSktMTU5PUFFSU1RVVldYWVphYmNkZWZnaGlqa2xtbm9wcXJzdHV2d3h5ejAxMjM0NTY3ODkrLw==",
                "ABCDEFGHIJKLMNOPQRSTUVWXYZabcdefghijklmnopqrstuvwxyz0123456789+/",
            ),
            (
                "QUJDREVGR0hJSkt\tMTU5PUFFSU1RVVld\nYWVphYmNkZ\rWZnaGlqa2xt   bm9wcXJzdHV2d3h5ejAxMjM0NTY3ODkrLw==",
                "ABCDEFGHIJKLMNOPQRSTUVWXYZabcdefghijklmnopqrstuvwxyz0123456789+/",
            ),
        ];
        for (s, exp) in tests {
            let s = Datum::Bytes(s.to_string().into_bytes());
            let exp = Datum::Bytes(exp.to_string().into_bytes());
            let got = eval_func(ScalarFuncSig::FromBase64, &[s]).unwrap();
            assert_eq!(got, exp);
        }

        let s = Datum::Bytes(b"src".to_vec());
        let exp = Datum::Bytes(b"".to_vec());
        let got = eval_func(ScalarFuncSig::FromBase64, &[s]).unwrap();
        assert_eq!(got, exp);
    }

    #[test]
    fn test_substring_index() {
        let tests = vec![
            ("www.pingcap.com", ".", 2, "www.pingcap"),
            ("www.pingcap.com", ".", -2, "pingcap.com"),
            ("www.pingcap.com", ".", -3, "www.pingcap.com"),
            ("www.pingcap.com", ".", 0, ""),
            ("www.pingcap.com", ".", 100, "www.pingcap.com"),
            ("www.pingcap.com", ".", -100, "www.pingcap.com"),
            ("www.pingcap.com", "d", 0, ""),
            ("www.pingcap.com", "d", 1, "www.pingcap.com"),
            ("www.pingcap.com", "d", -1, "www.pingcap.com"),
            ("www.pingcap.com", "", 0, ""),
            ("www.pingcap.com", "", 1, ""),
            ("www.pingcap.com", "", -1, ""),
            ("1aaa1", "aa", 1, "1"),
            ("1aaa1", "aa", 2, "1aaa1"),
            ("1aaaaaa1", "aa", 2, "1aa"),
            ("1aaa1", "aa", -1, "a1"),
            ("1aaaaaa1", "aa", -1, "1"),
            ("1aaa1", "aa", -2, "1aaa1"),
            ("1aaaaaa1", "aa", -2, "aa1"),
            ("aaa1aa1aa", "aa", -3, "a1aa1aa"),
            ("aaa1aa1aa", "aa", i64::max_value(), "aaa1aa1aa"),
            ("aaa1aa1aa", "aa", i64::min_value() + 1, "aaa1aa1aa"),
            ("aaa1aa1aa", "aa", i64::min_value(), "aaa1aa1aa"),
            // empty parts after split
            ("...", ".", 1, ""),
            ("...", ".", 2, "."),
            ("...", ".", 3, ".."),
            ("...", ".", 4, "..."),
            ("...", ".", -1, ""),
            ("...", ".", -2, "."),
            ("...", ".", -3, ".."),
            ("...", ".", -4, "..."),
            // weird boundary conditions
            ("...www...pingcap...com...", ".", 3, ".."),
            ("...www...pingcap...com...", ".", 4, "...www"),
            ("...www...pingcap...com...", ".", 5, "...www."),
            ("...www...pingcap...com...", ".", -3, ".."),
            ("...www...pingcap...com...", ".", -4, "com..."),
            ("...www...pingcap...com...", ".", -5, ".com..."),
            ("", ".", 0, ""),
            ("", ".", 1, ""),
            ("", ".", -1, ""),
        ];
        for (s, delim, count, exp) in tests {
            let s = Datum::Bytes(s.as_bytes().to_vec());
            let delim = Datum::Bytes(delim.as_bytes().to_vec());
            let count = Datum::I64(count);
            let got = eval_func(ScalarFuncSig::SubstringIndex, &[s, delim, count]).unwrap();
            assert_eq!(got, Datum::Bytes(exp.as_bytes().to_vec()));
        }

        // u64 count
        let args = [
            Datum::Bytes(b"www.pingcap.com".to_vec()),
            Datum::Bytes(b".".to_vec()),
            Datum::U64(u64::max_value()),
        ];
        let got = eval_func(ScalarFuncSig::SubstringIndex, &args).unwrap();
        assert_eq!(got, Datum::Bytes(b"www.pingcap.com".to_vec()));

        let invalid_tests = vec![
            (
                Datum::Null,
                Datum::Bytes(b"".to_vec()),
                Datum::I64(1),
                Datum::Null,
            ),
            (
                Datum::Bytes(b"www.pingcap.com".to_vec()),
                Datum::Null,
                Datum::I64(1),
                Datum::Null,
            ),
            (
                Datum::Bytes(b"www.pingcap.com".to_vec()),
                Datum::Bytes(b"".to_vec()),
                Datum::Null,
                Datum::Null,
            ),
        ];
        for (s, delim, count, exp) in invalid_tests {
            let got = eval_func(ScalarFuncSig::SubstringIndex, &[s, delim, count]).unwrap();
            assert_eq!(got, exp);
        }
    }

    #[test]
    fn test_substring_2_args() {
        let tests = vec![
            ("中文a测试bb", 1, "中文a测试bb"),
            ("中文a测试bb", 2, "文a测试bb"),
            ("中文a测试bb", 7, "b"),
            ("中文a测试bb", 8, ""),
            ("中文a测试bb", -6, "文a测试bb"),
            ("中文a测试bb", -7, "中文a测试bb"),
            ("中文a测试bb", -8, ""),
            ("中文a测a试", -1, "试"),
            ("中文a测a试", -2, "a试"),
            ("Quadratically", 5, "ratically"),
            ("Sakila", 1, "Sakila"),
            ("Sakila", -3, "ila"),
            ("Sakila", 0, ""),
            ("Sakila", 100, ""),
            ("Sakila", -100, ""),
            ("Sakila", i64::max_value(), ""),
            ("Sakila", i64::min_value(), ""),
            ("", 1, ""),
            ("", -1, ""),
        ];
        for (s, pos, exp) in tests {
            let s = Datum::Bytes(s.as_bytes().to_vec());
            let pos = Datum::I64(pos);
            let got = eval_func(ScalarFuncSig::Substring2Args, &[s, pos]).unwrap();
            assert_eq!(got, Datum::Bytes(exp.as_bytes().to_vec()));
        }

        let s = Datum::Bytes(b"Sakila".to_vec());
        let pos = Datum::U64(u64::max_value());
        let got = eval_func(ScalarFuncSig::Substring2Args, &[s, pos]).unwrap();
        assert_eq!(got, Datum::Bytes(b"".to_vec()));
    }

    #[test]
    fn test_substring_3_args() {
        let tests = vec![
            ("Quadratically", 5, 6, "ratica"),
            ("Sakila", -5, 3, "aki"),
            ("Sakila", 2, 0, ""),
            ("Sakila", 2, -1, ""),
            ("Sakila", 2, 100, "akila"),
            ("中文a测试bb", -3, 1, "试"),
            ("中文a测试bb", -3, 2, "试b"),
            ("中文a测a试", 2, 1, "文"),
            ("中文a测a试", 2, 3, "文a测"),
            ("中文a测a试", -1, 1, "试"),
            ("中文a测a试", -1, 5, "试"),
            ("中文a测a试", -6, 20, "中文a测a试"),
            ("中文a测a试", -7, 5, ""),
            ("", 1, 1, ""),
            ("", -1, 1, ""),
        ];
        for (s, pos, len, exp) in tests {
            let s = Datum::Bytes(s.as_bytes().to_vec());
            let pos = Datum::I64(pos);
            let len = Datum::I64(len);
            let got = eval_func(ScalarFuncSig::Substring3Args, &[s, pos, len]).unwrap();
            assert_eq!(got, Datum::Bytes(exp.as_bytes().to_vec()));
        }

        let tests = vec![
            (
                "中文a测a试",
                Datum::U64(u64::max_value()),
                Datum::I64(5),
                "",
            ),
            (
                "中文a测a试",
                Datum::I64(2),
                Datum::U64(u64::max_value()),
                "文a测a试",
            ),
            (
                "中文a测a试",
                Datum::I64(-2),
                Datum::U64(u64::max_value()),
                "a试",
            ),
        ];
        for (s, pos, len, exp) in tests {
            let s = Datum::Bytes(s.as_bytes().to_vec());
            let got = eval_func(ScalarFuncSig::Substring3Args, &[s, pos, len]).unwrap();
            assert_eq!(got, Datum::Bytes(exp.as_bytes().to_vec()));
        }
    }

    #[test]
    fn test_substring_binary_2_args() {
        let tests = vec![
            ("中文a测试bb", 1, "中文a测试bb"),
            ("中文a测试", -3, "试"),
            ("\x61\x76\x5e\x38\x2f\x35", -1, "\x35"),
            ("\x61\x76\x5e\x38\x2f\x35", 2, "\x76\x5e\x38\x2f\x35"),
            ("Quadratically", 5, "ratically"),
            ("Sakila", 1, "Sakila"),
            ("Sakila", -3, "ila"),
            ("Sakila", 0, ""),
            ("Sakila", 100, ""),
            ("Sakila", -100, ""),
            ("Sakila", i64::max_value(), ""),
            ("Sakila", i64::min_value(), ""),
            ("", 1, ""),
            ("", -1, ""),
        ];
        for (s, pos, exp) in tests {
            let s = Datum::Bytes(s.as_bytes().to_vec());
            let pos = Datum::I64(pos);
            let got = eval_func(ScalarFuncSig::SubstringBinary2Args, &[s, pos]).unwrap();
            assert_eq!(got, Datum::Bytes(exp.as_bytes().to_vec()));
        }

        // multibytes & unsigned position test
        let corner_case_tests = vec![
            ("中文a测试", Datum::I64(-1), vec![149]),
            ("Sakila", Datum::U64(u64::max_value()), b"".to_vec()),
        ];
        for (s, pos, exp) in corner_case_tests {
            let s = Datum::Bytes(s.as_bytes().to_vec());
            let got = eval_func(ScalarFuncSig::SubstringBinary2Args, &[s, pos]).unwrap();
            assert_eq!(got, Datum::Bytes(exp));
        }
    }

    #[test]
    fn test_substring_binary_3_args() {
        let tests = vec![
            ("Quadratically", 5, 6, "ratica"),
            ("Sakila", -5, 3, "aki"),
            ("Sakila", 2, 0, ""),
            ("Sakila", 2, -1, ""),
            ("Sakila", 2, 100, "akila"),
            ("Sakila", 100, 5, ""),
            ("Sakila", -100, 5, ""),
            ("中文a测a试", 4, 3, "文"),
            ("中文a测a试", 4, 4, "文a"),
            ("中文a测a试", -3, 3, "试"),
            ("\x61\x76\x5e\x38\x2f\x35", 2, 2, "\x76\x5e"),
            ("\x61\x76\x5e\x38\x2f\x35", 4, 100, "\x38\x2f\x35"),
            ("\x61\x76\x5e\x38\x2f\x35", -1, 2, "\x35"),
            ("\x61\x76\x5e\x38\x2f\x35", -2, 2, "\x2f\x35"),
            ("", 1, 1, ""),
            ("", -1, 1, ""),
        ];
        for (s, pos, len, exp) in tests {
            let s = Datum::Bytes(s.as_bytes().to_vec());
            let pos = Datum::I64(pos);
            let len = Datum::I64(len);
            let got = eval_func(ScalarFuncSig::SubstringBinary3Args, &[s, pos, len]).unwrap();
            assert_eq!(got, Datum::Bytes(exp.as_bytes().to_vec()));
        }

        // multibytes & unsigned position test
        let corner_case_tests = vec![
            (
                "中文a测试",
                Datum::I64(-2),
                Datum::I64(2),
                vec![175, 149],
            ),
            (
                "Sakila",
                Datum::U64(u64::max_value()),
                Datum::I64(2),
                b"".to_vec(),
            ),
            (
                "Sakila",
                Datum::I64(2),
                Datum::U64(u64::max_value()),
                b"akila".to_vec(),
            ),
        ];
        for (s, pos, len, exp) in corner_case_tests {
            let s = Datum::Bytes(s.as_bytes().to_vec());
            let got = eval_func(ScalarFuncSig::SubstringBinary3Args, &[s, pos, len]).unwrap();
            assert_eq!(got, Datum::Bytes(exp));
        }
    }

    #[test]
    fn test_space() {
        let tests = vec![
            (Datum::I64(0), Datum::Bytes(b"".to_vec())),
            (Datum::U64(0), Datum::Bytes(b"".to_vec())),
            (Datum::I64(3), Datum::Bytes(b"   ".to_vec())),
            (Datum::I64(-1), Datum::Bytes(b"".to_vec())),
            (Datum::U64(u64::max_value()), Datum::Null),
            (Datum::I64(i64::from(MAX_BLOB_WIDTH) + 1), Datum::Null),
            (
                Datum::I64(i64::from(MAX_BLOB_WIDTH)),
                Datum::Bytes(vec![super::SPACE; MAX_BLOB_WIDTH as usize]),
            ),
        ];

        for (len, exp) in tests {
            let got = eval_func(ScalarFuncSig::Space, &[len]).unwrap();
            assert_eq!(got, exp);
        }
    }

    #[test]
    fn test_strcmp() {
        let tests = vec![
            (
                Datum::Bytes(b"123".to_vec()),
                Datum::Bytes(b"123".to_vec()),
                Datum::I64(0),
            ),
            (
                Datum::Bytes(b"123".to_vec()),
                Datum::Bytes(b"1".to_vec()),
                Datum::I64(1),
            ),
            (
                Datum::Bytes(b"1".to_vec()),
                Datum::Bytes(b"123".to_vec()),
                Datum::I64(-1),
            ),
            (
                Datum::Bytes(b"123".to_vec()),
                Datum::Bytes(b"45".to_vec()),
                Datum::I64(-1),
            ),
            (
                Datum::Bytes("你好".as_bytes().to_vec()),
                Datum::Bytes(b"hello".to_vec()),
                Datum::I64(1),
            ),
            (
                Datum::Bytes(b"".to_vec()),
                Datum::Bytes(b"123".to_vec()),
                Datum::I64(-1),
            ),
            (
                Datum::Bytes(b"123".to_vec()),
                Datum::Bytes(b"".to_vec()),
                Datum::I64(1),
            ),
            (
                Datum::Bytes(b"".to_vec()),
                Datum::Bytes(b"".to_vec()),
                Datum::I64(0),
            ),
            (Datum::Null, Datum::Bytes(b"123".to_vec()), Datum::Null),
            (Datum::Bytes(b"123".to_vec()), Datum::Null, Datum::Null),
            (Datum::Bytes(b"".to_vec()), Datum::Null, Datum::Null),
            (Datum::Null, Datum::Bytes(b"".to_vec()), Datum::Null),
        ];

        for (left, right, exp) in tests {
            let got = eval_func(ScalarFuncSig::Strcmp, &[left, right]).unwrap();
            assert_eq!(got, exp);
        }
    }

    #[test]
    fn test_validate_target_len_for_pad() {
        use cop_datatype::FieldTypeAccessor;
        use tipb::expression::FieldType;
        let cases = vec![
            // target_len, input_len, size_of_type, pad_empty, result
            (0, 10, 1, false, Some(0)),
            (-1, 10, 1, false, None),
            (12, 10, 1, true, None),
            (i64::from(MAX_BLOB_WIDTH) + 1, 10, 1, false, None),
            (i64::from(MAX_BLOB_WIDTH) / 4 + 1, 10, 4, false, None),
            (12, 10, 1, false, Some(12)),
        ];
        for case in cases {
            let ft = FieldType::default();
            let got = super::validate_target_len_for_pad(&ft, case.0, case.1, case.2, case.3);
            assert_eq!(got, case.4);
        }

        let unsigned_cases = vec![
            (u64::max_value(), 10, 1, false, None),
            (u64::max_value(), 10, 4, false, None),
            (u64::max_value(), 10, 1, true, None),
            (u64::max_value(), 10, 4, true, None),
            (12u64, 10, 4, false, Some(12)),
        ];
        for case in unsigned_cases {
            let mut ft = FieldType::default();
            ft.as_mut_accessor().set_flag(FieldTypeFlag::UNSIGNED);
            let got =
                super::validate_target_len_for_pad(&ft, case.0 as i64, case.1, case.2, case.3);
            assert_eq!(got, case.4);
        }
    }

    fn common_rpad_cases() -> Vec<(Datum, Datum, Datum, Datum)> {
        vec![
            (
                Datum::Bytes(b"hi".to_vec()),
                Datum::I64(5),
                Datum::Bytes(b"?".to_vec()),
                Datum::Bytes(b"hi???".to_vec()),
            ),
            (
                Datum::Bytes(b"hi".to_vec()),
                Datum::I64(1),
                Datum::Bytes(b"?".to_vec()),
                Datum::Bytes(b"h".to_vec()),
            ),
            (
                Datum::Bytes(b"hi".to_vec()),
                Datum::I64(0),
                Datum::Bytes(b"?".to_vec()),
                Datum::Bytes(b"".to_vec()),
            ),
            (
                Datum::Bytes(b"hi".to_vec()),
                Datum::I64(1),
                Datum::Bytes(b"".to_vec()),
                Datum::Bytes(b"h".to_vec()),
            ),
            (
                Datum::Bytes(b"hi".to_vec()),
                Datum::I64(5),
                Datum::Bytes(b"ab".to_vec()),
                Datum::Bytes(b"hiaba".to_vec()),
            ),
            (
                Datum::Bytes(b"hi".to_vec()),
                Datum::I64(6),
                Datum::Bytes(b"ab".to_vec()),
                Datum::Bytes(b"hiabab".to_vec()),
            ),
            (
                Datum::Bytes(b"hi".to_vec()),
                Datum::I64(-1),
                Datum::Bytes(b"?".to_vec()),
                Datum::Null,
            ),
            (
                Datum::Bytes(b"hi".to_vec()),
                Datum::I64(5),
                Datum::Bytes(b"".to_vec()),
                Datum::Null,
            ),
            (
                Datum::Bytes(b"hi".to_vec()),
                Datum::I64(0),
                Datum::Bytes(b"".to_vec()),
                Datum::Bytes(b"".to_vec()),
            ),
        ]
    }

    #[test]
    fn test_rpad() {
        let mut cases = vec![
            (
                Datum::Bytes("a多字节".as_bytes().to_vec()),
                Datum::I64(3),
                Datum::Bytes("测试".as_bytes().to_vec()),
                Datum::Bytes("a多字".as_bytes().to_vec()),
            ),
            (
                Datum::Bytes("a多字节".as_bytes().to_vec()),
                Datum::I64(4),
                Datum::Bytes("测试".as_bytes().to_vec()),
                Datum::Bytes("a多字节".as_bytes().to_vec()),
            ),
            (
                Datum::Bytes("a多字节".as_bytes().to_vec()),
                Datum::I64(5),
                Datum::Bytes("测试".as_bytes().to_vec()),
                Datum::Bytes("a多字节测".as_bytes().to_vec()),
            ),
            (
                Datum::Bytes("a多字节".as_bytes().to_vec()),
                Datum::I64(6),
                Datum::Bytes("测试".as_bytes().to_vec()),
                Datum::Bytes("a多字节测试".as_bytes().to_vec()),
            ),
            (
                Datum::Bytes("a多字节".as_bytes().to_vec()),
                Datum::I64(7),
                Datum::Bytes("测试".as_bytes().to_vec()),
                Datum::Bytes("a多字节测试测".as_bytes().to_vec()),
            ),
            (
                Datum::Bytes("a多字节".as_bytes().to_vec()),
                Datum::I64(i64::from(MAX_BLOB_WIDTH) / 4 + 1),
                Datum::Bytes("测试".as_bytes().to_vec()),
                Datum::Null,
            ),
        ];
        cases.append(&mut common_rpad_cases());

        for (s, len, pad, exp) in cases {
            let got = eval_func(ScalarFuncSig::Rpad, &[s, len, pad]).unwrap();
            assert_eq!(got, exp);
        }
    }

    #[test]
    fn test_rpad_binary() {
        let mut cases = vec![
            (
                Datum::Bytes(b"\x61\x76\x5e".to_vec()),
                Datum::I64(5),
                Datum::Bytes(b"\x35".to_vec()),
                Datum::Bytes(b"\x61\x76\x5e\x35\x35".to_vec()),
            ),
            (
                Datum::Bytes(b"\x61\x76\x5e".to_vec()),
                Datum::I64(2),
                Datum::Bytes(b"\x35".to_vec()),
                Datum::Bytes(b"\x61\x76".to_vec()),
            ),
            (
                Datum::Bytes("a多字节".as_bytes().to_vec()),
                Datum::I64(13),
                Datum::Bytes("测试".as_bytes().to_vec()),
                Datum::Bytes("a多字节测".as_bytes().to_vec()),
            ),
            (
                Datum::Bytes(b"abc".to_vec()),
                Datum::I64(i64::from(MAX_BLOB_WIDTH) + 1),
                Datum::Bytes(b"aa".to_vec()),
                Datum::Null,
            ),
        ];
        cases.append(&mut common_rpad_cases());

        for (s, len, pad, exp) in cases {
            let got = eval_func(ScalarFuncSig::RpadBinary, &[s, len, pad]).unwrap();
            assert_eq!(got, exp);
        }
    }

    fn common_lpad_cases() -> Vec<(Datum, Datum, Datum, Datum)> {
        vec![
            (
                Datum::Bytes(b"hi".to_vec()),
                Datum::I64(5),
                Datum::Bytes(b"?".to_vec()),
                Datum::Bytes(b"???hi".to_vec()),
            ),
            (
                Datum::Bytes(b"hi".to_vec()),
                Datum::I64(1),
                Datum::Bytes(b"?".to_vec()),
                Datum::Bytes(b"h".to_vec()),
            ),
            (
                Datum::Bytes(b"hi".to_vec()),
                Datum::I64(0),
                Datum::Bytes(b"?".to_vec()),
                Datum::Bytes(b"".to_vec()),
            ),
            (
                Datum::Bytes(b"hi".to_vec()),
                Datum::I64(-1),
                Datum::Bytes(b"?".to_vec()),
                Datum::Null,
            ),
            (
                Datum::Bytes(b"hi".to_vec()),
                Datum::I64(1),
                Datum::Bytes(b"".to_vec()),
                Datum::Bytes(b"h".to_vec()),
            ),
            (
                Datum::Bytes(b"hi".to_vec()),
                Datum::I64(5),
                Datum::Bytes(b"".to_vec()),
                Datum::Null,
            ),
            (
                Datum::Bytes(b"hi".to_vec()),
                Datum::I64(5),
                Datum::Bytes(b"ab".to_vec()),
                Datum::Bytes(b"abahi".to_vec()),
            ),
            (
                Datum::Bytes(b"hi".to_vec()),
                Datum::I64(6),
                Datum::Bytes(b"ab".to_vec()),
                Datum::Bytes(b"ababhi".to_vec()),
            ),
        ]
    }

    #[test]
    fn test_lpad() {
        let mut cases = vec![
            (
                Datum::Bytes("a多字节".as_bytes().to_vec()),
                Datum::I64(3),
                Datum::Bytes("测试".as_bytes().to_vec()),
                Datum::Bytes("a多字".as_bytes().to_vec()),
            ),
            (
                Datum::Bytes("a多字节".as_bytes().to_vec()),
                Datum::I64(4),
                Datum::Bytes("测试".as_bytes().to_vec()),
                Datum::Bytes("a多字节".as_bytes().to_vec()),
            ),
            (
                Datum::Bytes("a多字节".as_bytes().to_vec()),
                Datum::I64(5),
                Datum::Bytes("测试".as_bytes().to_vec()),
                Datum::Bytes("测a多字节".as_bytes().to_vec()),
            ),
            (
                Datum::Bytes("a多字节".as_bytes().to_vec()),
                Datum::I64(6),
                Datum::Bytes("测试".as_bytes().to_vec()),
                Datum::Bytes("测试a多字节".as_bytes().to_vec()),
            ),
            (
                Datum::Bytes("a多字节".as_bytes().to_vec()),
                Datum::I64(7),
                Datum::Bytes("测试".as_bytes().to_vec()),
                Datum::Bytes("测试测a多字节".as_bytes().to_vec()),
            ),
            (
                Datum::Bytes("a多字节".as_bytes().to_vec()),
                Datum::I64(i64::from(MAX_BLOB_WIDTH) / 4 + 1),
                Datum::Bytes("测试".as_bytes().to_vec()),
                Datum::Null,
            ),
        ];
        cases.append(&mut common_lpad_cases());

        for (s, len, pad, exp) in cases {
            let got = eval_func(ScalarFuncSig::Lpad, &[s, len, pad]).unwrap();
            assert_eq!(got, exp);
        }
    }

    #[test]
    fn test_lpad_binary() {
        let mut cases = vec![
            (
                Datum::Bytes(b"\x61\x76\x5e".to_vec()),
                Datum::I64(5),
                Datum::Bytes(b"\x35".to_vec()),
                Datum::Bytes(b"\x35\x35\x61\x76\x5e".to_vec()),
            ),
            (
                Datum::Bytes(b"\x61\x76\x5e".to_vec()),
                Datum::I64(2),
                Datum::Bytes(b"\x35".to_vec()),
                Datum::Bytes(b"\x61\x76".to_vec()),
            ),
            (
                Datum::Bytes("a多字节".as_bytes().to_vec()),
                Datum::I64(13),
                Datum::Bytes("测试".as_bytes().to_vec()),
                Datum::Bytes("测a多字节".as_bytes().to_vec()),
            ),
            (
                Datum::Bytes(b"abc".to_vec()),
                Datum::I64(i64::from(MAX_BLOB_WIDTH) + 1),
                Datum::Bytes(b"aa".to_vec()),
                Datum::Null,
            ),
        ];
        cases.append(&mut common_lpad_cases());

        for (s, len, pad, exp) in cases {
            let got = eval_func(ScalarFuncSig::LpadBinary, &[s, len, pad]).unwrap();
            assert_eq!(got, exp);
        }
    }
}<|MERGE_RESOLUTION|>--- conflicted
+++ resolved
@@ -432,202 +432,6 @@
             return Ok(Some(Cow::Borrowed(b"")));
         }
 
-<<<<<<< HEAD
-        // test NULL case
-        let input = datum_expr(Datum::Null);
-        let op = scalar_func_expr(ScalarFuncSig::BitLength, &[input]);
-        let op = Expression::build(&mut ctx, op).unwrap();
-        let got = op.eval(&mut ctx, &[]).unwrap();
-        let exp = Datum::Null;
-        assert_eq!(got, exp, "bit_length(NULL)");
-    }
-
-    #[test]
-    fn test_oct_string() {
-        let cases = vec![
-            (Datum::Bytes(b"12".to_vec()), Datum::Bytes(b"14".to_vec())),
-            (Datum::Bytes(b"8".to_vec()), Datum::Bytes(b"10".to_vec())),
-            (Datum::Bytes(b"365".to_vec()), Datum::Bytes(b"555".to_vec())),
-            (
-                Datum::Bytes(b"1024".to_vec()),
-                Datum::Bytes(b"2000".to_vec()),
-            ),
-            (
-                Datum::Bytes(b"-1".to_vec()),
-                Datum::Bytes(b"1777777777777777777777".to_vec()),
-            ),
-            (
-                Datum::Bytes(b"-365".to_vec()),
-                Datum::Bytes(b"1777777777777777777223".to_vec()),
-            ),
-            (
-                Datum::Bytes(b"-9223372036854775809".to_vec()),
-                Datum::Bytes(b"777777777777777777777".to_vec()),
-            ),
-            (
-                Datum::Bytes(b"18446744073709551614".to_vec()),
-                Datum::Bytes(b"1777777777777777777776".to_vec()),
-            ),
-            (
-                Datum::Bytes(b"18446744073709551615".to_vec()),
-                Datum::Bytes(b"1777777777777777777777".to_vec()),
-            ),
-            (
-                Datum::Bytes(b"18446744073709551616".to_vec()),
-                Datum::Bytes(b"1777777777777777777777".to_vec()),
-            ),
-            (
-                Datum::Bytes(
-                    b"111111111111111111111111111111111111111111111111111111111111111".to_vec(),
-                ),
-                Datum::Bytes(b"1777777777777777777777".to_vec()),
-            ),
-            (Datum::Null, Datum::Null),
-        ];
-
-        let mut ctx = EvalContext::default();
-        for (input, exp) in cases {
-            let input = datum_expr(input);
-            let op = scalar_func_expr(ScalarFuncSig::OctInt, &[input]);
-            let op = Expression::build(&mut ctx, op).unwrap();
-            let got = op.eval(&mut ctx, &[]).unwrap();
-            assert_eq!(got, exp);
-        }
-    }
-
-    #[test]
-    #[allow(overflowing_literals)]
-    fn test_oct_int() {
-        let cases = vec![
-            (Datum::I64(12), Datum::Bytes(b"14".to_vec())),
-            (Datum::I64(8), Datum::Bytes(b"10".to_vec())),
-            (Datum::I64(365), Datum::Bytes(b"555".to_vec())),
-            (Datum::I64(1024), Datum::Bytes(b"2000".to_vec())),
-            (
-                Datum::I64(-1),
-                Datum::Bytes(b"1777777777777777777777".to_vec()),
-            ),
-            (
-                Datum::I64(-365),
-                Datum::Bytes(b"1777777777777777777223".to_vec()),
-            ),
-            (
-                Datum::I64(-9223372036854775809),
-                Datum::Bytes(b"777777777777777777777".to_vec()),
-            ),
-            (
-                Datum::U64(18446744073709551614),
-                Datum::Bytes(b"1777777777777777777776".to_vec()),
-            ),
-            (
-                Datum::U64(18446744073709551615),
-                Datum::Bytes(b"1777777777777777777777".to_vec()),
-            ),
-            (Datum::Null, Datum::Null),
-        ];
-        let mut ctx = EvalContext::default();
-        for (input, exp) in cases {
-            let args = &[datum_expr(input)];
-            let op = scalar_func_expr(ScalarFuncSig::OctInt, args);
-            let op = Expression::build(&mut ctx, op).unwrap();
-            let res = op.eval(&mut ctx, &[]).unwrap();
-            assert_eq!(res, exp);
-        }
-
-        let cases = vec![
-            (Datum::Bytes(b"12".to_vec()), Datum::Bytes(b"14".to_vec())),
-            (Datum::Bytes(b"8".to_vec()), Datum::Bytes(b"10".to_vec())),
-            (Datum::Bytes(b"365".to_vec()), Datum::Bytes(b"555".to_vec())),
-            (
-                Datum::Bytes(b"1024".to_vec()),
-                Datum::Bytes(b"2000".to_vec()),
-            ),
-            (
-                Datum::Bytes(b"-1".to_vec()),
-                Datum::Bytes(b"1777777777777777777777".to_vec()),
-            ),
-            (
-                Datum::Bytes(b"-365".to_vec()),
-                Datum::Bytes(b"1777777777777777777223".to_vec()),
-            ),
-            (
-                Datum::Bytes(b"-9223372036854775809".to_vec()),
-                Datum::Bytes(b"777777777777777777777".to_vec()),
-            ),
-            (
-                Datum::Bytes(b"18446744073709551614".to_vec()),
-                Datum::Bytes(b"1777777777777777777776".to_vec()),
-            ),
-            (
-                Datum::Bytes(b"18446744073709551615".to_vec()),
-                Datum::Bytes(b"1777777777777777777777".to_vec()),
-            ),
-            (
-                Datum::Bytes(b"18446744073709551616".to_vec()),
-                Datum::Bytes(b"1777777777777777777777".to_vec()),
-            ),
-            (
-                Datum::Bytes(
-                    b"111111111111111111111111111111111111111111111111111111111111111".to_vec(),
-                ),
-                Datum::Bytes(b"1777777777777777777777".to_vec()),
-            ),
-            (Datum::Null, Datum::Null),
-        ];
-
-        let mut ctx = EvalContext::default();
-        for (input, exp) in cases {
-            let input = datum_expr(input);
-            let op = scalar_func_expr(ScalarFuncSig::OctInt, &[input]);
-            let op = Expression::build(&mut ctx, op).unwrap();
-            let got = op.eval(&mut ctx, &[]).unwrap();
-            assert_eq!(got, exp);
-        }
-    }
-
-    #[test]
-    fn test_bin() {
-        let cases = vec![
-            (Datum::I64(10), Datum::Bytes(b"1010".to_vec())),
-            (Datum::I64(0), Datum::Bytes(b"0".to_vec())),
-            (Datum::I64(1), Datum::Bytes(b"1".to_vec())),
-            (Datum::I64(365), Datum::Bytes(b"101101101".to_vec())),
-            (Datum::I64(1024), Datum::Bytes(b"10000000000".to_vec())),
-            (Datum::Null, Datum::Null),
-            (
-                Datum::I64(i64::max_value()),
-                Datum::Bytes(
-                    b"111111111111111111111111111111111111111111111111111111111111111".to_vec(),
-                ),
-            ),
-            (
-                Datum::I64(i64::min_value()),
-                Datum::Bytes(
-                    b"1000000000000000000000000000000000000000000000000000000000000000".to_vec(),
-                ),
-            ),
-            (
-                Datum::I64(-1),
-                Datum::Bytes(
-                    b"1111111111111111111111111111111111111111111111111111111111111111".to_vec(),
-                ),
-            ),
-            (
-                Datum::I64(-365),
-                Datum::Bytes(
-                    b"1111111111111111111111111111111111111111111111111111111010010011".to_vec(),
-                ),
-            ),
-        ];
-
-        let mut ctx = EvalContext::default();
-        for (input, exp) in cases {
-            let input = datum_expr(input);
-            let op = scalar_func_expr(ScalarFuncSig::Bin, &[input]);
-            let op = Expression::build(&mut ctx, op).unwrap();
-            let got = op.eval(&mut ctx, &[]).unwrap();
-            assert_eq!(got, exp);
-=======
         if let Some(size) = encoded_size(s.len()) {
             let mut buf = vec![0; size];
             let len_without_wrap =
@@ -636,7 +440,6 @@
             Ok(Some(Cow::Owned(buf)))
         } else {
             Ok(Some(Cow::Borrowed(b"")))
->>>>>>> c8f4d96d
         }
     }
 
@@ -1255,6 +1058,149 @@
         let got = op.eval(&mut ctx, &[]).unwrap();
         let exp = Datum::Null;
         assert_eq!(got, exp, "bit_length(NULL)");
+    }
+
+    #[test]
+    fn test_oct_string() {
+        let cases = vec![
+            (Datum::Bytes(b"12".to_vec()), Datum::Bytes(b"14".to_vec())),
+            (Datum::Bytes(b"8".to_vec()), Datum::Bytes(b"10".to_vec())),
+            (Datum::Bytes(b"365".to_vec()), Datum::Bytes(b"555".to_vec())),
+            (
+                Datum::Bytes(b"1024".to_vec()),
+                Datum::Bytes(b"2000".to_vec()),
+            ),
+            (
+                Datum::Bytes(b"-1".to_vec()),
+                Datum::Bytes(b"1777777777777777777777".to_vec()),
+            ),
+            (
+                Datum::Bytes(b"-365".to_vec()),
+                Datum::Bytes(b"1777777777777777777223".to_vec()),
+            ),
+            (
+                Datum::Bytes(b"-9223372036854775809".to_vec()),
+                Datum::Bytes(b"777777777777777777777".to_vec()),
+            ),
+            (
+                Datum::Bytes(b"18446744073709551614".to_vec()),
+                Datum::Bytes(b"1777777777777777777776".to_vec()),
+            ),
+            (
+                Datum::Bytes(b"18446744073709551615".to_vec()),
+                Datum::Bytes(b"1777777777777777777777".to_vec()),
+            ),
+            (
+                Datum::Bytes(b"18446744073709551616".to_vec()),
+                Datum::Bytes(b"1777777777777777777777".to_vec()),
+            ),
+            (
+                Datum::Bytes(
+                    b"111111111111111111111111111111111111111111111111111111111111111".to_vec(),
+                ),
+                Datum::Bytes(b"1777777777777777777777".to_vec()),
+            ),
+            (Datum::Null, Datum::Null),
+        ];
+
+        let mut ctx = EvalContext::default();
+        for (input, exp) in cases {
+            let input = datum_expr(input);
+            let op = scalar_func_expr(ScalarFuncSig::OctString, &[input]);
+            let op = Expression::build(&ctx, op).unwrap();
+            let got = op.eval(&mut ctx, &[]).unwrap();
+            assert_eq!(got, exp);
+        }
+    }
+
+    #[test]
+    #[allow(overflowing_literals)]
+    fn test_oct_int() {
+        let cases = vec![
+            (Datum::I64(12), Datum::Bytes(b"14".to_vec())),
+            (Datum::I64(8), Datum::Bytes(b"10".to_vec())),
+            (Datum::I64(365), Datum::Bytes(b"555".to_vec())),
+            (Datum::I64(1024), Datum::Bytes(b"2000".to_vec())),
+            (
+                Datum::I64(-1),
+                Datum::Bytes(b"1777777777777777777777".to_vec()),
+            ),
+            (
+                Datum::I64(-365),
+                Datum::Bytes(b"1777777777777777777223".to_vec()),
+            ),
+            (
+                Datum::I64(-9223372036854775809),
+                Datum::Bytes(b"777777777777777777777".to_vec()),
+            ),
+            (
+                Datum::U64(18446744073709551614),
+                Datum::Bytes(b"1777777777777777777776".to_vec()),
+            ),
+            (
+                Datum::U64(18446744073709551615),
+                Datum::Bytes(b"1777777777777777777777".to_vec()),
+            ),
+            (Datum::Null, Datum::Null),
+        ];
+        let mut ctx = EvalContext::default();
+        for (input, exp) in cases {
+            let args = &[datum_expr(input)];
+            let op = scalar_func_expr(ScalarFuncSig::OctInt, args);
+            let op = Expression::build(&ctx, op).unwrap();
+            let res = op.eval(&mut ctx, &[]).unwrap();
+            assert_eq!(res, exp);
+        }
+
+        let cases = vec![
+            (Datum::Bytes(b"12".to_vec()), Datum::Bytes(b"14".to_vec())),
+            (Datum::Bytes(b"8".to_vec()), Datum::Bytes(b"10".to_vec())),
+            (Datum::Bytes(b"365".to_vec()), Datum::Bytes(b"555".to_vec())),
+            (
+                Datum::Bytes(b"1024".to_vec()),
+                Datum::Bytes(b"2000".to_vec()),
+            ),
+            (
+                Datum::Bytes(b"-1".to_vec()),
+                Datum::Bytes(b"1777777777777777777777".to_vec()),
+            ),
+            (
+                Datum::Bytes(b"-365".to_vec()),
+                Datum::Bytes(b"1777777777777777777223".to_vec()),
+            ),
+            (
+                Datum::Bytes(b"-9223372036854775809".to_vec()),
+                Datum::Bytes(b"777777777777777777777".to_vec()),
+            ),
+            (
+                Datum::Bytes(b"18446744073709551614".to_vec()),
+                Datum::Bytes(b"1777777777777777777776".to_vec()),
+            ),
+            (
+                Datum::Bytes(b"18446744073709551615".to_vec()),
+                Datum::Bytes(b"1777777777777777777777".to_vec()),
+            ),
+            (
+                Datum::Bytes(b"18446744073709551616".to_vec()),
+                Datum::Bytes(b"1777777777777777777777".to_vec()),
+            ),
+            (
+                Datum::Bytes(
+                    b"111111111111111111111111111111111111111111111111111111111111111".to_vec(),
+                ),
+                Datum::Bytes(b"1777777777777777777777".to_vec()),
+            ),
+            (Datum::Null, Datum::Null),
+        ];
+
+        let mut ctx = EvalContext::default();
+        for (input, exp) in cases {
+            let input = datum_expr(input);
+            let op = scalar_func_expr(ScalarFuncSig::OctInt, &[input]);
+            let op = Expression::build(&ctx, op).unwrap();
+            let got = op.eval(&mut ctx, &[]).unwrap();
+            assert_eq!(got, exp);
+        }
     }
 
     #[test]
