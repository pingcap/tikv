--- conflicted
+++ resolved
@@ -138,10 +138,7 @@
         }
     }
 
-<<<<<<< HEAD
-=======
     #[cfg(test)]
->>>>>>> 92c7a332
     #[inline]
     fn mut_tp(&mut self) -> &mut FieldType {
         match *self {
@@ -215,10 +212,7 @@
                 ScalarFuncSig::PlusInt => f.plus_int(ctx, row),
                 ScalarFuncSig::MinusInt => f.minus_int(ctx, row),
                 ScalarFuncSig::MultiplyInt => f.multiply_int(ctx, row),
-<<<<<<< HEAD
-
-=======
->>>>>>> 92c7a332
+
                 ScalarFuncSig::LogicalAnd => f.logical_and(ctx, row),
                 ScalarFuncSig::LogicalOr => f.logical_or(ctx, row),
                 ScalarFuncSig::LogicalXor => f.logical_xor(ctx, row),
@@ -247,10 +241,7 @@
                 ScalarFuncSig::PlusReal => f.plus_real(ctx, row),
                 ScalarFuncSig::MinusReal => f.minus_real(ctx, row),
                 ScalarFuncSig::MultiplyReal => f.multiply_real(ctx, row),
-<<<<<<< HEAD
-=======
-
->>>>>>> 92c7a332
+
                 _ => Err(Error::Other("Unknown signature")),
             },
         }
@@ -268,10 +259,7 @@
                 ScalarFuncSig::PlusDecimal => f.plus_decimal(ctx, row),
                 ScalarFuncSig::MinusDecimal => f.minus_decimal(ctx, row),
                 ScalarFuncSig::MultiplyDecimal => f.multiply_decimal(ctx, row),
-<<<<<<< HEAD
-=======
-
->>>>>>> 92c7a332
+
                 _ => Err(Error::Other("Unknown signature")),
             },
         }
