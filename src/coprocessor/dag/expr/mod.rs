--- conflicted
+++ resolved
@@ -246,12 +246,9 @@
                 ScalarFuncSig::MinusReal => f.minus_real(ctx, row),
                 ScalarFuncSig::MultiplyReal => f.multiply_real(ctx, row),
 
-<<<<<<< HEAD
-=======
                 ScalarFuncSig::IfNullReal => f.if_null_real(ctx, row),
                 ScalarFuncSig::IfReal => f.if_real(ctx, row),
 
->>>>>>> 41693861
                 _ => Err(Error::Other("Unknown signature")),
             },
         }
@@ -270,12 +267,9 @@
                 ScalarFuncSig::MinusDecimal => f.minus_decimal(ctx, row),
                 ScalarFuncSig::MultiplyDecimal => f.multiply_decimal(ctx, row),
 
-<<<<<<< HEAD
-=======
                 ScalarFuncSig::IfNullDecimal => f.if_null_decimal(ctx, row),
                 ScalarFuncSig::IfDecimal => f.if_decimal(ctx, row),
 
->>>>>>> 41693861
                 _ => Err(Error::Other("Unknown signature")),
             },
         }
