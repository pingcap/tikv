// Copyright 2017 PingCAP, Inc.
//
// Licensed under the Apache License, Version 2.0 (the "License");
// you may not use this file except in compliance with the License.
// You may obtain a copy of the License at
//
//     http://www.apache.org/licenses/LICENSE-2.0
//
// Unless required by applicable law or agreed to in writing, software
// distributed under the License is distributed on an "AS IS" BASIS,
// See the License for the specific language governing permissions and
// limitations under the License.
// FIXME(shirly): remove following later
#![allow(dead_code,unused_variables)]

mod builtin_cast;
mod compare;

use std::io;
use std::convert::TryFrom;
use std::string::FromUtf8Error;

use tipb::expression::{DataType, Expr, ExprType, FieldType, ScalarFuncSig};

use coprocessor::codec::mysql::{Decimal, Duration, Json, Time, MAX_FSP};
use coprocessor::codec::mysql::decimal::DecimalDecoder;
use coprocessor::codec::Datum;
use util;
use util::codec::number::NumberDecoder;
use util::codec::Error as CError;

pub use coprocessor::select::xeval::EvalContext as StatementContext;

quick_error! {
    #[derive(Debug)]
    pub enum Error {
        Io(err: io::Error) {
            from()
            description("io error")
            display("I/O error: {}", err)
            cause(err)
        }
        Type { has: &'static str, expected: &'static str } {
            description("type error")
            display("type error: cannot get {:?} result from {:?} expression", expected, has)
        }
        Codec(err: util::codec::Error) {
            from()
            description("codec error")
            display("codec error: {}", err)
            cause(err)
        }
        ColumnOffset(offset: usize) {
            description("column offset not found")
            display("illegal column offset: {}", offset)
        }
        Other(desc: &'static str) {
            description(desc)
            display("error {}", desc)
        }
    }
}

impl From<FromUtf8Error> for Error {
    fn from(err: FromUtf8Error) -> Error {
        Error::Codec(CError::Encoding(err.utf8_error().into()))
    }
}

pub type Result<T> = ::std::result::Result<T, Error>;

#[derive(Debug, Clone, PartialEq)]
pub enum Expression {
    Constant(Constant),
    ColumnRef(Column),
    ScalarFn(FnCall),
}

#[derive(Debug, Clone, PartialEq)]
pub struct Column {
    offset: usize,
    tp: FieldType,
}

#[derive(Debug, Clone, PartialEq)]
pub struct Constant {
    val: Datum,
    tp: FieldType,
}

/// A single scalar function call
#[derive(Debug, Clone, PartialEq)]
pub struct FnCall {
    sig: ScalarFuncSig,
    children: Vec<Expression>,
    tp: FieldType,
}

impl Expression {
    fn new_const(v: Datum, field_type: FieldType) -> Expression {
        Expression::Constant(Constant {
            val: v,
            tp: field_type,
        })
    }

    fn get_tp(&self) -> &FieldType {
        match *self {
            Expression::Constant(ref c) => &c.tp,
            Expression::ColumnRef(ref c) => &c.tp,
            Expression::ScalarFn(ref c) => &c.tp,
        }
    }

    fn eval_int(&self, ctx: &StatementContext, row: &[Datum]) -> Result<Option<i64>> {
        match *self {
            Expression::ScalarFn(ref f) => match f.sig {
                ScalarFuncSig::LTInt |
                ScalarFuncSig::LEInt |
                ScalarFuncSig::GTInt |
                ScalarFuncSig::GEInt |
                ScalarFuncSig::EQInt |
                ScalarFuncSig::NEInt |
                ScalarFuncSig::NullEQInt => f.compare_int(ctx, row, f.sig),

                ScalarFuncSig::LTReal |
                ScalarFuncSig::LEReal |
                ScalarFuncSig::GTReal |
                ScalarFuncSig::GEReal |
                ScalarFuncSig::EQReal |
                ScalarFuncSig::NEReal |
                ScalarFuncSig::NullEQReal => f.compare_real(ctx, row, f.sig),

                ScalarFuncSig::LTDecimal |
                ScalarFuncSig::LEDecimal |
                ScalarFuncSig::GTDecimal |
                ScalarFuncSig::GEDecimal |
                ScalarFuncSig::EQDecimal |
                ScalarFuncSig::NEDecimal |
                ScalarFuncSig::NullEQDecimal => f.compare_decimal(ctx, row, f.sig),

                ScalarFuncSig::LTString |
                ScalarFuncSig::LEString |
                ScalarFuncSig::GTString |
                ScalarFuncSig::GEString |
                ScalarFuncSig::EQString |
                ScalarFuncSig::NEString |
                ScalarFuncSig::NullEQString => f.compare_string(ctx, row, f.sig),

                ScalarFuncSig::LTTime |
                ScalarFuncSig::LETime |
                ScalarFuncSig::GTTime |
                ScalarFuncSig::GETime |
                ScalarFuncSig::EQTime |
                ScalarFuncSig::NETime |
                ScalarFuncSig::NullEQTime => f.compare_time(ctx, row, f.sig),

                ScalarFuncSig::LTDuration |
                ScalarFuncSig::LEDuration |
                ScalarFuncSig::GTDuration |
                ScalarFuncSig::GEDuration |
                ScalarFuncSig::EQDuration |
                ScalarFuncSig::NEDuration |
                ScalarFuncSig::NullEQDuration => f.compare_duration(ctx, row, f.sig),

                ScalarFuncSig::LTJson |
                ScalarFuncSig::LEJson |
                ScalarFuncSig::GTJson |
                ScalarFuncSig::GEJson |
                ScalarFuncSig::EQJson |
                ScalarFuncSig::NEJson |
                ScalarFuncSig::NullEQJson => f.compare_json(ctx, row, f.sig),
                _ => Err(Error::Other("Unknown signature")),
            },
            _ => unimplemented!(),
        }
    }

    fn eval_real(&self, ctx: &StatementContext, row: &[Datum]) -> Result<Option<f64>> {
        unimplemented!()
    }

    fn eval_decimal(&self, ctx: &StatementContext, row: &[Datum]) -> Result<Option<Decimal>> {
        unimplemented!()
    }

    fn eval_string(&self, ctx: &StatementContext, row: &[Datum]) -> Result<Option<Vec<u8>>> {
        unimplemented!()
    }

    fn eval_time(&self, ctx: &StatementContext, row: &[Datum]) -> Result<Option<Time>> {
        unimplemented!()
    }

    fn eval_duration(&self, ctx: &StatementContext, row: &[Datum]) -> Result<Option<Duration>> {
        unimplemented!()
    }

    fn eval_json(&self, ctx: &StatementContext, row: &[Datum]) -> Result<Option<Json>> {
        unimplemented!()
<<<<<<< HEAD
    }

    fn get_tp(&self) -> &FieldType {
        match *self {
            Expression::Constant(ref c) => &c.tp,
            Expression::ColumnRef(ref c) => &c.tp,
            Expression::ScalarFn(ref c) => &c.tp,
        }
=======
>>>>>>> 987936c2
    }

    /// IsHybridType checks whether a ClassString expression is a hybrid type value which will
    /// return different types of value in different context.
    /// For ENUM/SET which is consist of a string attribute `Name` and an int attribute `Value`,
    /// it will cause an error if we convert ENUM/SET to int as a string value.
    /// For Bit/Hex, we will get a wrong result if we convert it to int as a string value.
    /// For example, when convert `0b101` to int, the result should be 5, but we will get
    /// 101 if we regard it as a string.
    fn is_hybrid_type(&self) -> bool {
        match self.get_tp().get_tp() {
            DataType::TypeEnum | DataType::TypeBit | DataType::TypeSet => {
                return true;
            }
            _ => {}
        }
        // TODO:For a constant, the field type will be inferred as `VARCHAR`
        // when the kind of it is `HEX` or `BIT`.
        false
    }
}

impl TryFrom<Expr> for Expression {
    type Error = Error;

    fn try_from(expr: Expr) -> ::std::result::Result<Expression, Self::Error> {
        let mut expr = expr;
        let tp = expr.take_field_type();
        match expr.get_tp() {
            ExprType::Null => Ok(Expression::new_const(Datum::Null, tp)),
            ExprType::Int64 => expr.get_val()
                .decode_i64()
                .map(Datum::I64)
                .map(|e| Expression::new_const(e, tp))
                .map_err(Error::from),
            ExprType::Uint64 => expr.get_val()
                .decode_u64()
                .map(Datum::U64)
                .map(|e| Expression::new_const(e, tp))
                .map_err(Error::from),
            ExprType::String | ExprType::Bytes => {
                Ok(Expression::new_const(Datum::Bytes(expr.take_val()), tp))
            }
            ExprType::Float32 | ExprType::Float64 => expr.get_val()
                .decode_f64()
                .map(Datum::F64)
                .map(|e| Expression::new_const(e, tp))
                .map_err(Error::from),
            ExprType::MysqlDuration => expr.get_val()
                .decode_i64()
                .and_then(|n| Duration::from_nanos(n, MAX_FSP))
                .map(Datum::Dur)
                .map(|e| Expression::new_const(e, tp))
                .map_err(Error::from),
            ExprType::MysqlDecimal => expr.get_val()
                .decode_decimal()
                .map(Datum::Dec)
                .map(|e| Expression::new_const(e, tp))
                .map_err(Error::from),
            // TODO(andelf): fn sig verification
            ExprType::ScalarFunc => {
                let sig = expr.get_sig();
                let mut expr = expr;
                expr.take_children()
                    .into_iter()
                    .map(Expression::try_from)
                    .collect::<Result<Vec<_>>>()
                    .map(|children| {
                        Expression::ScalarFn(FnCall {
                            sig: sig,
                            children: children,
                            tp: tp,
                        })
                    })
            }
            ExprType::ColumnRef => expr.get_val()
                .decode_i64()
                .map(|i| {
                    Expression::ColumnRef(Column {
                        offset: i as usize,
                        tp: tp,
                    })
                })
                .map_err(Error::from),
            unhandled => unreachable!("can't handle {:?} expr in DAG mode", unhandled),
        }
    }
}

#[test]
fn test_smoke() {
    use std::convert::TryInto;
    use util::codec::number::NumberEncoder;

    let mut pb = Expr::new();
    pb.set_tp(ExprType::ColumnRef);
    pb.mut_val().encode_i64(1).unwrap();

    let e: Result<Expression> = pb.try_into();
    let _ = e.unwrap();
}<|MERGE_RESOLUTION|>--- conflicted
+++ resolved
@@ -198,17 +198,6 @@
 
     fn eval_json(&self, ctx: &StatementContext, row: &[Datum]) -> Result<Option<Json>> {
         unimplemented!()
-<<<<<<< HEAD
-    }
-
-    fn get_tp(&self) -> &FieldType {
-        match *self {
-            Expression::Constant(ref c) => &c.tp,
-            Expression::ColumnRef(ref c) => &c.tp,
-            Expression::ScalarFn(ref c) => &c.tp,
-        }
-=======
->>>>>>> 987936c2
     }
 
     /// IsHybridType checks whether a ClassString expression is a hybrid type value which will
