// Copyright 2017 PingCAP, Inc.
//
// Licensed under the Apache License, Version 2.0 (the "License");
// you may not use this file except in compliance with the License.
// You may obtain a copy of the License at
//
//     http://www.apache.org/licenses/LICENSE-2.0
//
// Unless required by applicable law or agreed to in writing, software
// distributed under the License is distributed on an "AS IS" BASIS,
// See the License for the specific language governing permissions and
// limitations under the License.
// FIXME(shirly): remove following later
#![allow(dead_code, unused_variables)]

mod column;
mod constant;
mod fncall;
mod builtin_cast;
mod builtin_control;
mod builtin_op;
mod compare;
mod arithmetic;
use self::compare::CmpOp;

use std::io;
use std::borrow::Cow;
use std::string::FromUtf8Error;

use tipb::expression::{Expr, ExprType, FieldType, ScalarFuncSig};

use coprocessor::codec::mysql::{Decimal, Duration, Json, Res, Time, MAX_FSP};
use coprocessor::codec::mysql::decimal::DecimalDecoder;
use coprocessor::codec::mysql::types;
use coprocessor::codec::Datum;
use util;
use util::codec::number::NumberDecoder;
use util::codec::Error as CError;

pub use coprocessor::select::xeval::EvalContext as StatementContext;

quick_error! {
    #[derive(Debug)]
    pub enum Error {
        Io(err: io::Error) {
            from()
            description("io error")
            display("I/O error: {}", err)
            cause(err)
        }
        Type { has: &'static str, expected: &'static str } {
            description("type error")
            display("type error: cannot get {:?} result from {:?} expression", expected, has)
        }
        Codec(err: util::codec::Error) {
            from()
            description("codec error")
            display("codec error: {}", err)
            cause(err)
        }
        ColumnOffset(offset: usize) {
            description("column offset not found")
            display("illegal column offset: {}", offset)
        }
        Truncated {
            description("Truncated")
            display("error Truncated")
        }
        Overflow {
            description("Overflow")
            display("error Overflow")
        }
        Other(desc: &'static str) {
            description(desc)
            display("error {}", desc)
        }
        Truncated {
            description("Truncated")
            display("error Truncated")
        }
        Overflow {
            description("Overflow")
            display("error Overflow")
        }
    }
}

impl From<FromUtf8Error> for Error {
    fn from(err: FromUtf8Error) -> Error {
        Error::Codec(CError::Encoding(err.utf8_error().into()))
    }
}

pub type Result<T> = ::std::result::Result<T, Error>;

impl<T> Into<Result<T>> for Res<T> {
    fn into(self) -> Result<T> {
        match self {
            Res::Ok(t) => Ok(t),
            Res::Truncated(_) => Err(Error::Truncated),
            Res::Overflow(_) => Err(Error::Overflow),
        }
    }
}

#[derive(Debug, Clone, PartialEq)]
pub enum Expression {
    Constant(Constant),
    ColumnRef(Column),
    ScalarFn(FnCall),
}

#[derive(Debug, Clone, PartialEq)]
pub struct Column {
    offset: usize,
    tp: FieldType,
}

#[derive(Debug, Clone, PartialEq)]
pub struct Constant {
    val: Datum,
    tp: FieldType,
}

/// A single scalar function call
#[derive(Debug, Clone, PartialEq)]
pub struct FnCall {
    sig: ScalarFuncSig,
    children: Vec<Expression>,
    tp: FieldType,
}

impl Expression {
    fn new_const(v: Datum, field_type: FieldType) -> Expression {
        Expression::Constant(Constant {
            val: v,
            tp: field_type,
        })
    }

    #[inline]
    fn get_tp(&self) -> &FieldType {
        match *self {
            Expression::Constant(ref c) => &c.tp,
            Expression::ColumnRef(ref c) => &c.tp,
            Expression::ScalarFn(ref c) => &c.tp,
        }
    }

    #[cfg(test)]
    #[inline]
    fn mut_tp(&mut self) -> &mut FieldType {
        match *self {
            Expression::Constant(ref mut c) => &mut c.tp,
            Expression::ColumnRef(ref mut c) => &mut c.tp,
            Expression::ScalarFn(ref mut c) => &mut c.tp,
        }
    }

    fn eval_int(&self, ctx: &StatementContext, row: &[Datum]) -> Result<Option<i64>> {
        match *self {
            Expression::Constant(ref constant) => constant.eval_int(),
            Expression::ColumnRef(ref column) => column.eval_int(row),
            Expression::ScalarFn(ref f) => match f.sig {
                ScalarFuncSig::LTInt => f.compare_int(ctx, row, CmpOp::LT),
                ScalarFuncSig::LEInt => f.compare_int(ctx, row, CmpOp::LE),
                ScalarFuncSig::GTInt => f.compare_int(ctx, row, CmpOp::GT),
                ScalarFuncSig::GEInt => f.compare_int(ctx, row, CmpOp::GE),
                ScalarFuncSig::EQInt => f.compare_int(ctx, row, CmpOp::EQ),
                ScalarFuncSig::NEInt => f.compare_int(ctx, row, CmpOp::NE),
                ScalarFuncSig::NullEQInt => f.compare_int(ctx, row, CmpOp::NullEQ),

                ScalarFuncSig::LTReal => f.compare_real(ctx, row, CmpOp::LT),
                ScalarFuncSig::LEReal => f.compare_real(ctx, row, CmpOp::LE),
                ScalarFuncSig::GTReal => f.compare_real(ctx, row, CmpOp::GT),
                ScalarFuncSig::GEReal => f.compare_real(ctx, row, CmpOp::GE),
                ScalarFuncSig::EQReal => f.compare_real(ctx, row, CmpOp::EQ),
                ScalarFuncSig::NEReal => f.compare_real(ctx, row, CmpOp::NE),
                ScalarFuncSig::NullEQReal => f.compare_real(ctx, row, CmpOp::NullEQ),

                ScalarFuncSig::LTDecimal => f.compare_decimal(ctx, row, CmpOp::LT),
                ScalarFuncSig::LEDecimal => f.compare_decimal(ctx, row, CmpOp::LE),
                ScalarFuncSig::GTDecimal => f.compare_decimal(ctx, row, CmpOp::GT),
                ScalarFuncSig::GEDecimal => f.compare_decimal(ctx, row, CmpOp::GE),
                ScalarFuncSig::EQDecimal => f.compare_decimal(ctx, row, CmpOp::EQ),
                ScalarFuncSig::NEDecimal => f.compare_decimal(ctx, row, CmpOp::NE),
                ScalarFuncSig::NullEQDecimal => f.compare_decimal(ctx, row, CmpOp::NullEQ),

                ScalarFuncSig::LTString => f.compare_string(ctx, row, CmpOp::LT),
                ScalarFuncSig::LEString => f.compare_string(ctx, row, CmpOp::LE),
                ScalarFuncSig::GTString => f.compare_string(ctx, row, CmpOp::GT),
                ScalarFuncSig::GEString => f.compare_string(ctx, row, CmpOp::GE),
                ScalarFuncSig::EQString => f.compare_string(ctx, row, CmpOp::EQ),
                ScalarFuncSig::NEString => f.compare_string(ctx, row, CmpOp::NE),
                ScalarFuncSig::NullEQString => f.compare_string(ctx, row, CmpOp::NullEQ),

                ScalarFuncSig::LTTime => f.compare_time(ctx, row, CmpOp::LT),
                ScalarFuncSig::LETime => f.compare_time(ctx, row, CmpOp::LE),
                ScalarFuncSig::GTTime => f.compare_time(ctx, row, CmpOp::GT),
                ScalarFuncSig::GETime => f.compare_time(ctx, row, CmpOp::GE),
                ScalarFuncSig::EQTime => f.compare_time(ctx, row, CmpOp::EQ),
                ScalarFuncSig::NETime => f.compare_time(ctx, row, CmpOp::NE),
                ScalarFuncSig::NullEQTime => f.compare_time(ctx, row, CmpOp::NullEQ),

                ScalarFuncSig::LTDuration => f.compare_duration(ctx, row, CmpOp::LT),
                ScalarFuncSig::LEDuration => f.compare_duration(ctx, row, CmpOp::LE),
                ScalarFuncSig::GTDuration => f.compare_duration(ctx, row, CmpOp::GT),
                ScalarFuncSig::GEDuration => f.compare_duration(ctx, row, CmpOp::GE),
                ScalarFuncSig::EQDuration => f.compare_duration(ctx, row, CmpOp::EQ),
                ScalarFuncSig::NEDuration => f.compare_duration(ctx, row, CmpOp::NE),
                ScalarFuncSig::NullEQDuration => f.compare_duration(ctx, row, CmpOp::NullEQ),

                ScalarFuncSig::LTJson => f.compare_json(ctx, row, CmpOp::LT),
                ScalarFuncSig::LEJson => f.compare_json(ctx, row, CmpOp::LE),
                ScalarFuncSig::GTJson => f.compare_json(ctx, row, CmpOp::GT),
                ScalarFuncSig::GEJson => f.compare_json(ctx, row, CmpOp::GE),
                ScalarFuncSig::EQJson => f.compare_json(ctx, row, CmpOp::EQ),
                ScalarFuncSig::NEJson => f.compare_json(ctx, row, CmpOp::NE),
                ScalarFuncSig::NullEQJson => f.compare_json(ctx, row, CmpOp::NullEQ),

                ScalarFuncSig::PlusInt => f.plus_int(ctx, row),
                ScalarFuncSig::MinusInt => f.minus_int(ctx, row),
                ScalarFuncSig::MultiplyInt => f.multiply_int(ctx, row),
                ScalarFuncSig::LogicalAnd => f.logical_and(ctx, row),
                ScalarFuncSig::LogicalOr => f.logical_or(ctx, row),
                ScalarFuncSig::LogicalXor => f.logical_xor(ctx, row),

                ScalarFuncSig::UnaryNot => f.unary_not(ctx, row),
                ScalarFuncSig::UnaryMinusInt => f.unary_minus_int(ctx, row),
                ScalarFuncSig::IntIsNull => f.int_is_null(ctx, row),
                ScalarFuncSig::IntIsFalse => f.int_is_false(ctx, row),
                ScalarFuncSig::RealIsTrue => f.real_is_true(ctx, row),
                ScalarFuncSig::RealIsNull => f.real_is_null(ctx, row),
                ScalarFuncSig::DecimalIsNull => f.decimal_is_null(ctx, row),
                ScalarFuncSig::DecimalIsTrue => f.decimal_is_true(ctx, row),
                ScalarFuncSig::StringIsNull => f.string_is_null(ctx, row),
                ScalarFuncSig::TimeIsNull => f.time_is_null(ctx, row),
                ScalarFuncSig::DurationIsNull => f.duration_is_null(ctx, row),

                ScalarFuncSig::IfNullInt => f.if_null_int(ctx, row),
                ScalarFuncSig::IfInt => f.if_int(ctx, row),

                _ => Err(Error::Other("Unknown signature")),
            },
        }
    }

    fn eval_real(&self, ctx: &StatementContext, row: &[Datum]) -> Result<Option<f64>> {
        match *self {
            Expression::Constant(ref constant) => constant.eval_real(),
            Expression::ColumnRef(ref column) => column.eval_real(row),
            Expression::ScalarFn(ref f) => match f.sig {
<<<<<<< HEAD
                ScalarFuncSig::UnaryMinusReal => f.unary_minus_real(ctx, row),
=======
                ScalarFuncSig::PlusReal => f.plus_real(ctx, row),
                ScalarFuncSig::MinusReal => f.minus_real(ctx, row),
                ScalarFuncSig::MultiplyReal => f.multiply_real(ctx, row),

>>>>>>> 41693861
                ScalarFuncSig::IfNullReal => f.if_null_real(ctx, row),
                ScalarFuncSig::IfReal => f.if_real(ctx, row),

                _ => Err(Error::Other("Unknown signature")),
            },
        }
    }

    fn eval_decimal<'a, 'b: 'a>(
        &'b self,
        ctx: &StatementContext,
        row: &'a [Datum],
    ) -> Result<Option<Cow<'a, Decimal>>> {
        match *self {
            Expression::Constant(ref constant) => constant.eval_decimal(),
            Expression::ColumnRef(ref column) => column.eval_decimal(row),
            Expression::ScalarFn(ref f) => match f.sig {
<<<<<<< HEAD
                ScalarFuncSig::UnaryMinusDecimal => f.unary_minus_decimal(ctx, row),
=======
                ScalarFuncSig::PlusDecimal => f.plus_decimal(ctx, row),
                ScalarFuncSig::MinusDecimal => f.minus_decimal(ctx, row),
                ScalarFuncSig::MultiplyDecimal => f.multiply_decimal(ctx, row),

>>>>>>> 41693861
                ScalarFuncSig::IfNullDecimal => f.if_null_decimal(ctx, row),
                ScalarFuncSig::IfDecimal => f.if_decimal(ctx, row),

                _ => Err(Error::Other("Unknown signature")),
            },
        }
    }

    fn eval_string<'a, 'b: 'a>(
        &'b self,
        ctx: &StatementContext,
        row: &'a [Datum],
    ) -> Result<Option<Cow<'a, Vec<u8>>>> {
        match *self {
            Expression::Constant(ref constant) => constant.eval_string(),
            Expression::ColumnRef(ref column) => column.eval_string(row),
            Expression::ScalarFn(ref f) => match f.sig {
                ScalarFuncSig::IfNullString => f.if_null_string(ctx, row),
                ScalarFuncSig::IfString => f.if_string(ctx, row),
                _ => Err(Error::Other("Unknown signature")),
            },
        }
    }

    fn eval_time<'a, 'b: 'a>(
        &'b self,
        ctx: &StatementContext,
        row: &'a [Datum],
    ) -> Result<Option<Cow<'a, Time>>> {
        match *self {
            Expression::Constant(ref constant) => constant.eval_time(),
            Expression::ColumnRef(ref column) => column.eval_time(row),
            Expression::ScalarFn(ref f) => match f.sig {
                ScalarFuncSig::IfNullTime => f.if_null_time(ctx, row),
                ScalarFuncSig::IfTime => f.if_time(ctx, row),
                _ => Err(Error::Other("Unknown signature")),
            },
        }
    }

    fn eval_duration<'a, 'b: 'a>(
        &'b self,
        ctx: &StatementContext,
        row: &'a [Datum],
    ) -> Result<Option<Cow<'a, Duration>>> {
        match *self {
            Expression::Constant(ref constant) => constant.eval_duration(),
            Expression::ColumnRef(ref column) => column.eval_duration(row),
            Expression::ScalarFn(ref f) => match f.sig {
                ScalarFuncSig::IfNullDuration => f.if_null_duration(ctx, row),
                ScalarFuncSig::IfDuration => f.if_duration(ctx, row),
                _ => Err(Error::Other("Unknown signature")),
            },
        }
    }

    fn eval_json<'a, 'b: 'a>(
        &'b self,
        ctx: &StatementContext,
        row: &'a [Datum],
    ) -> Result<Option<Cow<'a, Json>>> {
        match *self {
            Expression::Constant(ref constant) => constant.eval_json(),
            Expression::ColumnRef(ref column) => column.eval_json(row),
            Expression::ScalarFn(ref f) => match f.sig {
                _ => Err(Error::Other("Unknown signature")),
            },
        }
    }

    /// IsHybridType checks whether a ClassString expression is a hybrid type value which will
    /// return different types of value in different context.
    /// For ENUM/SET which is consist of a string attribute `Name` and an int attribute `Value`,
    /// it will cause an error if we convert ENUM/SET to int as a string value.
    /// For Bit/Hex, we will get a wrong result if we convert it to int as a string value.
    /// For example, when convert `0b101` to int, the result should be 5, but we will get
    /// 101 if we regard it as a string.
    fn is_hybrid_type(&self) -> bool {
        match self.get_tp().get_tp() as u8 {
            types::ENUM | types::BIT | types::SET => {
                return true;
            }
            _ => {}
        }
        // TODO:For a constant, the field type will be inferred as `VARCHAR`
        // when the kind of it is `HEX` or `BIT`.
        false
    }
}

impl Expression {
    fn build(mut expr: Expr, row_len: usize) -> Result<Self> {
        let tp = expr.take_field_type();
        match expr.get_tp() {
            ExprType::Null => Ok(Expression::new_const(Datum::Null, tp)),
            ExprType::Int64 => expr.get_val()
                .decode_i64()
                .map(Datum::I64)
                .map(|e| Expression::new_const(e, tp))
                .map_err(Error::from),
            ExprType::Uint64 => expr.get_val()
                .decode_u64()
                .map(Datum::U64)
                .map(|e| Expression::new_const(e, tp))
                .map_err(Error::from),
            ExprType::String | ExprType::Bytes => {
                Ok(Expression::new_const(Datum::Bytes(expr.take_val()), tp))
            }
            ExprType::Float32 | ExprType::Float64 => expr.get_val()
                .decode_f64()
                .map(Datum::F64)
                .map(|e| Expression::new_const(e, tp))
                .map_err(Error::from),
            ExprType::MysqlDuration => expr.get_val()
                .decode_i64()
                .and_then(|n| Duration::from_nanos(n, MAX_FSP))
                .map(Datum::Dur)
                .map(|e| Expression::new_const(e, tp))
                .map_err(Error::from),
            ExprType::MysqlDecimal => expr.get_val()
                .decode_decimal()
                .map(Datum::Dec)
                .map(|e| Expression::new_const(e, tp))
                .map_err(Error::from),
            ExprType::ScalarFunc => {
                try!(FnCall::check_args(
                    expr.get_sig(),
                    expr.get_children().len()
                ));
                expr.take_children()
                    .into_iter()
                    .map(|child| Expression::build(child, row_len))
                    .collect::<Result<Vec<_>>>()
                    .map(|children| {
                        Expression::ScalarFn(FnCall {
                            sig: expr.get_sig(),
                            children: children,
                            tp: tp,
                        })
                    })
            }
            ExprType::ColumnRef => {
                let offset = try!(expr.get_val().decode_i64().map_err(Error::from)) as usize;
                try!(Column::check_offset(offset, row_len));
                let column = Column {
                    offset: offset,
                    tp: tp,
                };
                Ok(Expression::ColumnRef(column))
            }
            unhandled => unreachable!("can't handle {:?} expr in DAG mode", unhandled),
        }
    }
}

#[cfg(test)]
mod test {
    use coprocessor::codec::Datum;
    use coprocessor::select::xeval::evaluator::test::{col_expr, datum_expr};
    use tipb::expression::{Expr, ExprType, FieldType, ScalarFuncSig};
    use super::Expression;

    #[inline]
    pub fn str2dec(s: &str) -> Datum {
        Datum::Dec(s.parse().unwrap())
    }

    pub fn fncall_expr(sig: ScalarFuncSig, children: &[Expr]) -> Expr {
        let mut expr = Expr::new();
        expr.set_tp(ExprType::ScalarFunc);
        expr.set_sig(sig);
        expr.set_field_type(FieldType::new());
        for child in children {
            expr.mut_children().push(child.clone());
        }
        expr
    }

    #[test]
    fn test_expression_build() {
        let colref = col_expr(1);
        let constant = datum_expr(Datum::Null);

        let tests = vec![
            (colref.clone(), 1, false),
            (colref.clone(), 2, true),
            (constant.clone(), 0, true),
            (
                fncall_expr(ScalarFuncSig::LTInt, &[colref.clone(), constant.clone()]),
                2,
                true,
            ),
            (
                fncall_expr(ScalarFuncSig::LTInt, &[colref.clone()]),
                0,
                false,
            ),
        ];

        for tt in tests {
            let expr = Expression::build(tt.0, tt.1);
            assert_eq!(expr.is_ok(), tt.2);
        }
    }
}<|MERGE_RESOLUTION|>--- conflicted
+++ resolved
@@ -250,14 +250,12 @@
             Expression::Constant(ref constant) => constant.eval_real(),
             Expression::ColumnRef(ref column) => column.eval_real(row),
             Expression::ScalarFn(ref f) => match f.sig {
-<<<<<<< HEAD
                 ScalarFuncSig::UnaryMinusReal => f.unary_minus_real(ctx, row),
-=======
+
                 ScalarFuncSig::PlusReal => f.plus_real(ctx, row),
                 ScalarFuncSig::MinusReal => f.minus_real(ctx, row),
                 ScalarFuncSig::MultiplyReal => f.multiply_real(ctx, row),
 
->>>>>>> 41693861
                 ScalarFuncSig::IfNullReal => f.if_null_real(ctx, row),
                 ScalarFuncSig::IfReal => f.if_real(ctx, row),
 
@@ -275,14 +273,12 @@
             Expression::Constant(ref constant) => constant.eval_decimal(),
             Expression::ColumnRef(ref column) => column.eval_decimal(row),
             Expression::ScalarFn(ref f) => match f.sig {
-<<<<<<< HEAD
                 ScalarFuncSig::UnaryMinusDecimal => f.unary_minus_decimal(ctx, row),
-=======
+
                 ScalarFuncSig::PlusDecimal => f.plus_decimal(ctx, row),
                 ScalarFuncSig::MinusDecimal => f.minus_decimal(ctx, row),
                 ScalarFuncSig::MultiplyDecimal => f.multiply_decimal(ctx, row),
-
->>>>>>> 41693861
+                
                 ScalarFuncSig::IfNullDecimal => f.if_null_decimal(ctx, row),
                 ScalarFuncSig::IfDecimal => f.if_decimal(ctx, row),
 
