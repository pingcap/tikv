// Copyright 2017 PingCAP, Inc.
//
// Licensed under the Apache License, Version 2.0 (the "License");
// you may not use this file except in compliance with the License.
// You may obtain a copy of the License at
//
//     http://www.apache.org/licenses/LICENSE-2.0
//
// Unless required by applicable law or agreed to in writing, software
// distributed under the License is distributed on an "AS IS" BASIS,
// See the License for the specific language governing permissions and
// limitations under the License.
// FIXME(shirly): remove following later
#![allow(dead_code, unused_variables)]

mod column;
mod constant;
mod fncall;
mod builtin_cast;
mod builtin_control;
mod builtin_op;
mod compare;
use self::compare::CmpOp;

use std::io;
use std::borrow::Cow;
use std::string::FromUtf8Error;

use tipb::expression::{Expr, ExprType, FieldType, ScalarFuncSig};

use coprocessor::codec::mysql::{Decimal, Duration, Json, Res, Time, MAX_FSP};
use coprocessor::codec::mysql::decimal::DecimalDecoder;
use coprocessor::codec::mysql::types;
use coprocessor::codec::Datum;
use util;
use util::codec::number::NumberDecoder;
use util::codec::Error as CError;

pub use coprocessor::select::xeval::EvalContext as StatementContext;

quick_error! {
    #[derive(Debug)]
    pub enum Error {
        Io(err: io::Error) {
            from()
            description("io error")
            display("I/O error: {}", err)
            cause(err)
        }
        Type { has: &'static str, expected: &'static str } {
            description("type error")
            display("type error: cannot get {:?} result from {:?} expression", expected, has)
        }
        Codec(err: util::codec::Error) {
            from()
            description("codec error")
            display("codec error: {}", err)
            cause(err)
        }
        ColumnOffset(offset: usize) {
            description("column offset not found")
            display("illegal column offset: {}", offset)
        }
        Other(desc: &'static str) {
            description(desc)
            display("error {}", desc)
        }
        Truncated {
            description("Truncated")
            display("error Truncated")
        }
        Overflow {
            description("Overflow")
            display("error Overflow")
        }
    }
}

impl From<FromUtf8Error> for Error {
    fn from(err: FromUtf8Error) -> Error {
        Error::Codec(CError::Encoding(err.utf8_error().into()))
    }
}

pub type Result<T> = ::std::result::Result<T, Error>;

impl<T> Into<Result<T>> for Res<T> {
    fn into(self) -> Result<T> {
        match self {
            Res::Ok(t) => Ok(t),
            Res::Truncated(_) => Err(Error::Truncated),
            Res::Overflow(_) => Err(Error::Overflow),
        }
    }
}

#[derive(Debug, Clone, PartialEq)]
pub enum Expression {
    Constant(Constant),
    ColumnRef(Column),
    ScalarFn(FnCall),
}

#[derive(Debug, Clone, PartialEq)]
pub struct Column {
    offset: usize,
    tp: FieldType,
}

#[derive(Debug, Clone, PartialEq)]
pub struct Constant {
    val: Datum,
    tp: FieldType,
}

/// A single scalar function call
#[derive(Debug, Clone, PartialEq)]
pub struct FnCall {
    sig: ScalarFuncSig,
    children: Vec<Expression>,
    tp: FieldType,
}

impl Expression {
    fn new_const(v: Datum, field_type: FieldType) -> Expression {
        Expression::Constant(Constant {
            val: v,
            tp: field_type,
        })
    }

    fn get_tp(&self) -> &FieldType {
        match *self {
            Expression::Constant(ref c) => &c.tp,
            Expression::ColumnRef(ref c) => &c.tp,
            Expression::ScalarFn(ref c) => &c.tp,
        }
    }

    fn eval_int(&self, ctx: &StatementContext, row: &[Datum]) -> Result<Option<i64>> {
        match *self {
            Expression::Constant(ref constant) => constant.eval_int(),
            Expression::ColumnRef(ref column) => column.eval_int(row),
            Expression::ScalarFn(ref f) => match f.sig {
                ScalarFuncSig::LTInt => f.compare_int(ctx, row, CmpOp::LT),
                ScalarFuncSig::LEInt => f.compare_int(ctx, row, CmpOp::LE),
                ScalarFuncSig::GTInt => f.compare_int(ctx, row, CmpOp::GT),
                ScalarFuncSig::GEInt => f.compare_int(ctx, row, CmpOp::GE),
                ScalarFuncSig::EQInt => f.compare_int(ctx, row, CmpOp::EQ),
                ScalarFuncSig::NEInt => f.compare_int(ctx, row, CmpOp::NE),
                ScalarFuncSig::NullEQInt => f.compare_int(ctx, row, CmpOp::NullEQ),

                ScalarFuncSig::LTReal => f.compare_real(ctx, row, CmpOp::LT),
                ScalarFuncSig::LEReal => f.compare_real(ctx, row, CmpOp::LE),
                ScalarFuncSig::GTReal => f.compare_real(ctx, row, CmpOp::GT),
                ScalarFuncSig::GEReal => f.compare_real(ctx, row, CmpOp::GE),
                ScalarFuncSig::EQReal => f.compare_real(ctx, row, CmpOp::EQ),
                ScalarFuncSig::NEReal => f.compare_real(ctx, row, CmpOp::NE),
                ScalarFuncSig::NullEQReal => f.compare_real(ctx, row, CmpOp::NullEQ),

                ScalarFuncSig::LTDecimal => f.compare_decimal(ctx, row, CmpOp::LT),
                ScalarFuncSig::LEDecimal => f.compare_decimal(ctx, row, CmpOp::LE),
                ScalarFuncSig::GTDecimal => f.compare_decimal(ctx, row, CmpOp::GT),
                ScalarFuncSig::GEDecimal => f.compare_decimal(ctx, row, CmpOp::GE),
                ScalarFuncSig::EQDecimal => f.compare_decimal(ctx, row, CmpOp::EQ),
                ScalarFuncSig::NEDecimal => f.compare_decimal(ctx, row, CmpOp::NE),
                ScalarFuncSig::NullEQDecimal => f.compare_decimal(ctx, row, CmpOp::NullEQ),

                ScalarFuncSig::LTString => f.compare_string(ctx, row, CmpOp::LT),
                ScalarFuncSig::LEString => f.compare_string(ctx, row, CmpOp::LE),
                ScalarFuncSig::GTString => f.compare_string(ctx, row, CmpOp::GT),
                ScalarFuncSig::GEString => f.compare_string(ctx, row, CmpOp::GE),
                ScalarFuncSig::EQString => f.compare_string(ctx, row, CmpOp::EQ),
                ScalarFuncSig::NEString => f.compare_string(ctx, row, CmpOp::NE),
                ScalarFuncSig::NullEQString => f.compare_string(ctx, row, CmpOp::NullEQ),

                ScalarFuncSig::LTTime => f.compare_time(ctx, row, CmpOp::LT),
                ScalarFuncSig::LETime => f.compare_time(ctx, row, CmpOp::LE),
                ScalarFuncSig::GTTime => f.compare_time(ctx, row, CmpOp::GT),
                ScalarFuncSig::GETime => f.compare_time(ctx, row, CmpOp::GE),
                ScalarFuncSig::EQTime => f.compare_time(ctx, row, CmpOp::EQ),
                ScalarFuncSig::NETime => f.compare_time(ctx, row, CmpOp::NE),
                ScalarFuncSig::NullEQTime => f.compare_time(ctx, row, CmpOp::NullEQ),

                ScalarFuncSig::LTDuration => f.compare_duration(ctx, row, CmpOp::LT),
                ScalarFuncSig::LEDuration => f.compare_duration(ctx, row, CmpOp::LE),
                ScalarFuncSig::GTDuration => f.compare_duration(ctx, row, CmpOp::GT),
                ScalarFuncSig::GEDuration => f.compare_duration(ctx, row, CmpOp::GE),
                ScalarFuncSig::EQDuration => f.compare_duration(ctx, row, CmpOp::EQ),
                ScalarFuncSig::NEDuration => f.compare_duration(ctx, row, CmpOp::NE),
                ScalarFuncSig::NullEQDuration => f.compare_duration(ctx, row, CmpOp::NullEQ),

                ScalarFuncSig::LTJson => f.compare_json(ctx, row, CmpOp::LT),
                ScalarFuncSig::LEJson => f.compare_json(ctx, row, CmpOp::LE),
                ScalarFuncSig::GTJson => f.compare_json(ctx, row, CmpOp::GT),
                ScalarFuncSig::GEJson => f.compare_json(ctx, row, CmpOp::GE),
                ScalarFuncSig::EQJson => f.compare_json(ctx, row, CmpOp::EQ),
                ScalarFuncSig::NEJson => f.compare_json(ctx, row, CmpOp::NE),
                ScalarFuncSig::NullEQJson => f.compare_json(ctx, row, CmpOp::NullEQ),

                ScalarFuncSig::LogicalAnd => f.logical_and(ctx, row),
                ScalarFuncSig::LogicalOr => f.logical_or(ctx, row),
                ScalarFuncSig::LogicalXor => f.logical_xor(ctx, row),

                ScalarFuncSig::UnaryNot => f.unary_not(ctx, row),
                ScalarFuncSig::UnaryMinusInt => f.unary_minus_int(ctx, row),
                ScalarFuncSig::IntIsNull => f.int_is_null(ctx, row),
                ScalarFuncSig::IntIsFalse => f.int_is_false(ctx, row),
                ScalarFuncSig::RealIsTrue => f.real_is_true(ctx, row),
                ScalarFuncSig::RealIsNull => f.real_is_null(ctx, row),
                ScalarFuncSig::DecimalIsNull => f.decimal_is_null(ctx, row),
                ScalarFuncSig::DecimalIsTrue => f.decimal_is_true(ctx, row),
                ScalarFuncSig::StringIsNull => f.string_is_null(ctx, row),
                ScalarFuncSig::TimeIsNull => f.time_is_null(ctx, row),
                ScalarFuncSig::DurationIsNull => f.duration_is_null(ctx, row),

                ScalarFuncSig::IfNullInt => f.if_null_int(ctx, row),
                ScalarFuncSig::IfInt => f.if_int(ctx, row),

                _ => Err(Error::Other("Unknown signature")),
            },
        }
    }

    fn eval_real(&self, ctx: &StatementContext, row: &[Datum]) -> Result<Option<f64>> {
        match *self {
            Expression::Constant(ref constant) => constant.eval_real(),
            Expression::ColumnRef(ref column) => column.eval_real(row),
            Expression::ScalarFn(ref f) => match f.sig {
<<<<<<< HEAD
                ScalarFuncSig::UnaryMinusReal => f.unary_minus_real(ctx, row),
=======
                ScalarFuncSig::IfNullReal => f.if_null_real(ctx, row),
                ScalarFuncSig::IfReal => f.if_real(ctx, row),
>>>>>>> eb81d16f
                _ => Err(Error::Other("Unknown signature")),
            },
        }
    }

    fn eval_decimal<'a, 'b: 'a>(
        &'b self,
        ctx: &StatementContext,
        row: &'a [Datum],
    ) -> Result<Option<Cow<'a, Decimal>>> {
        match *self {
            Expression::Constant(ref constant) => constant.eval_decimal(),
            Expression::ColumnRef(ref column) => column.eval_decimal(row),
            Expression::ScalarFn(ref f) => match f.sig {
<<<<<<< HEAD
                ScalarFuncSig::UnaryMinusDecimal => f.unary_minus_decimal(ctx, row),
=======
                ScalarFuncSig::IfNullDecimal => f.if_null_decimal(ctx, row),
                ScalarFuncSig::IfDecimal => f.if_decimal(ctx, row),
>>>>>>> eb81d16f
                _ => Err(Error::Other("Unknown signature")),
            },
        }
    }

    fn eval_string<'a, 'b: 'a>(
        &'b self,
        ctx: &StatementContext,
        row: &'a [Datum],
    ) -> Result<Option<Cow<'a, Vec<u8>>>> {
        match *self {
            Expression::Constant(ref constant) => constant.eval_string(),
            Expression::ColumnRef(ref column) => column.eval_string(row),
            Expression::ScalarFn(ref f) => match f.sig {
                ScalarFuncSig::IfNullString => f.if_null_string(ctx, row),
                ScalarFuncSig::IfString => f.if_string(ctx, row),
                _ => Err(Error::Other("Unknown signature")),
            },
        }
    }

    fn eval_time<'a, 'b: 'a>(
        &'b self,
        ctx: &StatementContext,
        row: &'a [Datum],
    ) -> Result<Option<Cow<'a, Time>>> {
        match *self {
            Expression::Constant(ref constant) => constant.eval_time(),
            Expression::ColumnRef(ref column) => column.eval_time(row),
            Expression::ScalarFn(ref f) => match f.sig {
                ScalarFuncSig::IfNullTime => f.if_null_time(ctx, row),
                ScalarFuncSig::IfTime => f.if_time(ctx, row),
                _ => Err(Error::Other("Unknown signature")),
            },
        }
    }

    fn eval_duration<'a, 'b: 'a>(
        &'b self,
        ctx: &StatementContext,
        row: &'a [Datum],
    ) -> Result<Option<Cow<'a, Duration>>> {
        match *self {
            Expression::Constant(ref constant) => constant.eval_duration(),
            Expression::ColumnRef(ref column) => column.eval_duration(row),
            Expression::ScalarFn(ref f) => match f.sig {
                ScalarFuncSig::IfNullDuration => f.if_null_duration(ctx, row),
                ScalarFuncSig::IfDuration => f.if_duration(ctx, row),
                _ => Err(Error::Other("Unknown signature")),
            },
        }
    }

    fn eval_json<'a, 'b: 'a>(
        &'b self,
        ctx: &StatementContext,
        row: &'a [Datum],
    ) -> Result<Option<Cow<'a, Json>>> {
        match *self {
            Expression::Constant(ref constant) => constant.eval_json(),
            Expression::ColumnRef(ref column) => column.eval_json(row),
            _ => unimplemented!(),
        }
    }

    /// IsHybridType checks whether a ClassString expression is a hybrid type value which will
    /// return different types of value in different context.
    /// For ENUM/SET which is consist of a string attribute `Name` and an int attribute `Value`,
    /// it will cause an error if we convert ENUM/SET to int as a string value.
    /// For Bit/Hex, we will get a wrong result if we convert it to int as a string value.
    /// For example, when convert `0b101` to int, the result should be 5, but we will get
    /// 101 if we regard it as a string.
    fn is_hybrid_type(&self) -> bool {
        match self.get_tp().get_tp() as u8 {
            types::ENUM | types::BIT | types::SET => {
                return true;
            }
            _ => {}
        }
        // TODO:For a constant, the field type will be inferred as `VARCHAR`
        // when the kind of it is `HEX` or `BIT`.
        false
    }
}

impl Expression {
    fn build(mut expr: Expr, row_len: usize) -> Result<Self> {
        let tp = expr.take_field_type();
        match expr.get_tp() {
            ExprType::Null => Ok(Expression::new_const(Datum::Null, tp)),
            ExprType::Int64 => expr.get_val()
                .decode_i64()
                .map(Datum::I64)
                .map(|e| Expression::new_const(e, tp))
                .map_err(Error::from),
            ExprType::Uint64 => expr.get_val()
                .decode_u64()
                .map(Datum::U64)
                .map(|e| Expression::new_const(e, tp))
                .map_err(Error::from),
            ExprType::String | ExprType::Bytes => {
                Ok(Expression::new_const(Datum::Bytes(expr.take_val()), tp))
            }
            ExprType::Float32 | ExprType::Float64 => expr.get_val()
                .decode_f64()
                .map(Datum::F64)
                .map(|e| Expression::new_const(e, tp))
                .map_err(Error::from),
            ExprType::MysqlDuration => expr.get_val()
                .decode_i64()
                .and_then(|n| Duration::from_nanos(n, MAX_FSP))
                .map(Datum::Dur)
                .map(|e| Expression::new_const(e, tp))
                .map_err(Error::from),
            ExprType::MysqlDecimal => expr.get_val()
                .decode_decimal()
                .map(Datum::Dec)
                .map(|e| Expression::new_const(e, tp))
                .map_err(Error::from),
            ExprType::ScalarFunc => {
                try!(FnCall::check_args(
                    expr.get_sig(),
                    expr.get_children().len()
                ));
                expr.take_children()
                    .into_iter()
                    .map(|child| Expression::build(child, row_len))
                    .collect::<Result<Vec<_>>>()
                    .map(|children| {
                        Expression::ScalarFn(FnCall {
                            sig: expr.get_sig(),
                            children: children,
                            tp: tp,
                        })
                    })
            }
            ExprType::ColumnRef => {
                let offset = try!(expr.get_val().decode_i64().map_err(Error::from)) as usize;
                try!(Column::check_offset(offset, row_len));
                let column = Column {
                    offset: offset,
                    tp: tp,
                };
                Ok(Expression::ColumnRef(column))
            }
            unhandled => unreachable!("can't handle {:?} expr in DAG mode", unhandled),
        }
    }
}

#[cfg(test)]
mod test {
    use coprocessor::codec::Datum;
    use coprocessor::select::xeval::evaluator::test::{col_expr, datum_expr};
    use tipb::expression::{Expr, ExprType, FieldType, ScalarFuncSig};
    use super::Expression;

    #[inline]
    pub fn str2dec(s: &str) -> Datum {
        Datum::Dec(s.parse().unwrap())
    }

    pub fn fncall_expr(sig: ScalarFuncSig, children: &[Expr]) -> Expr {
        let mut expr = Expr::new();
        expr.set_tp(ExprType::ScalarFunc);
        expr.set_sig(sig);
        expr.set_field_type(FieldType::new());
        for child in children {
            expr.mut_children().push(child.clone());
        }
        expr
    }

    #[test]
    fn test_expression_build() {
        let colref = col_expr(1);
        let constant = datum_expr(Datum::Null);

        let tests = vec![
            (colref.clone(), 1, false),
            (colref.clone(), 2, true),
            (constant.clone(), 0, true),
            (
                fncall_expr(ScalarFuncSig::LTInt, &[colref.clone(), constant.clone()]),
                2,
                true,
            ),
            (
                fncall_expr(ScalarFuncSig::LTInt, &[colref.clone()]),
                0,
                false,
            ),
        ];

        for tt in tests {
            let expr = Expression::build(tt.0, tt.1);
            assert_eq!(expr.is_ok(), tt.2);
        }
    }
}<|MERGE_RESOLUTION|>--- conflicted
+++ resolved
@@ -227,12 +227,9 @@
             Expression::Constant(ref constant) => constant.eval_real(),
             Expression::ColumnRef(ref column) => column.eval_real(row),
             Expression::ScalarFn(ref f) => match f.sig {
-<<<<<<< HEAD
                 ScalarFuncSig::UnaryMinusReal => f.unary_minus_real(ctx, row),
-=======
                 ScalarFuncSig::IfNullReal => f.if_null_real(ctx, row),
                 ScalarFuncSig::IfReal => f.if_real(ctx, row),
->>>>>>> eb81d16f
                 _ => Err(Error::Other("Unknown signature")),
             },
         }
@@ -247,12 +244,9 @@
             Expression::Constant(ref constant) => constant.eval_decimal(),
             Expression::ColumnRef(ref column) => column.eval_decimal(row),
             Expression::ScalarFn(ref f) => match f.sig {
-<<<<<<< HEAD
                 ScalarFuncSig::UnaryMinusDecimal => f.unary_minus_decimal(ctx, row),
-=======
                 ScalarFuncSig::IfNullDecimal => f.if_null_decimal(ctx, row),
                 ScalarFuncSig::IfDecimal => f.if_decimal(ctx, row),
->>>>>>> eb81d16f
                 _ => Err(Error::Other("Unknown signature")),
             },
         }
