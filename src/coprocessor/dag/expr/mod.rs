// Copyright 2017 PingCAP, Inc.
//
// Licensed under the Apache License, Version 2.0 (the "License");
// you may not use this file except in compliance with the License.
// You may obtain a copy of the License at
//
//     http://www.apache.org/licenses/LICENSE-2.0
//
// Unless required by applicable law or agreed to in writing, software
// distributed under the License is distributed on an "AS IS" BASIS,
// See the License for the specific language governing permissions and
// limitations under the License.
// FIXME(shirly): remove following later
#![allow(dead_code, unused_variables)]

mod column;
mod constant;
mod fncall;
mod builtin_cast;
<<<<<<< HEAD
mod builtin_control;
=======
>>>>>>> 038bc18e
mod builtin_op;
mod compare;
use self::compare::CmpOp;

use std::io;
use std::borrow::Cow;
use std::string::FromUtf8Error;

use tipb::expression::{Expr, ExprType, FieldType, ScalarFuncSig};

use coprocessor::codec::mysql::{Decimal, Duration, Json, Time, MAX_FSP};
use coprocessor::codec::mysql::decimal::DecimalDecoder;
use coprocessor::codec::mysql::types;
use coprocessor::codec::Datum;
use util;
use util::codec::number::NumberDecoder;
use util::codec::Error as CError;

pub use coprocessor::select::xeval::EvalContext as StatementContext;

quick_error! {
    #[derive(Debug)]
    pub enum Error {
        Io(err: io::Error) {
            from()
            description("io error")
            display("I/O error: {}", err)
            cause(err)
        }
        Type { has: &'static str, expected: &'static str } {
            description("type error")
            display("type error: cannot get {:?} result from {:?} expression", expected, has)
        }
        Codec(err: util::codec::Error) {
            from()
            description("codec error")
            display("codec error: {}", err)
            cause(err)
        }
        ColumnOffset(offset: usize) {
            description("column offset not found")
            display("illegal column offset: {}", offset)
        }
        Other(desc: &'static str) {
            description(desc)
            display("error {}", desc)
        }
    }
}

impl From<FromUtf8Error> for Error {
    fn from(err: FromUtf8Error) -> Error {
        Error::Codec(CError::Encoding(err.utf8_error().into()))
    }
}

pub type Result<T> = ::std::result::Result<T, Error>;

#[derive(Debug, Clone, PartialEq)]
pub enum Expression {
    Constant(Constant),
    ColumnRef(Column),
    ScalarFn(FnCall),
}

#[derive(Debug, Clone, PartialEq)]
pub struct Column {
    offset: usize,
    tp: FieldType,
}

#[derive(Debug, Clone, PartialEq)]
pub struct Constant {
    val: Datum,
    tp: FieldType,
}

/// A single scalar function call
#[derive(Debug, Clone, PartialEq)]
pub struct FnCall {
    sig: ScalarFuncSig,
    children: Vec<Expression>,
    tp: FieldType,
}

impl Expression {
    fn new_const(v: Datum, field_type: FieldType) -> Expression {
        Expression::Constant(Constant {
            val: v,
            tp: field_type,
        })
    }

    fn get_tp(&self) -> &FieldType {
        match *self {
            Expression::Constant(ref c) => &c.tp,
            Expression::ColumnRef(ref c) => &c.tp,
            Expression::ScalarFn(ref c) => &c.tp,
        }
    }

    fn eval_int(&self, ctx: &StatementContext, row: &[Datum]) -> Result<Option<i64>> {
        match *self {
            Expression::Constant(ref constant) => constant.eval_int(),
            Expression::ColumnRef(ref column) => column.eval_int(row),
            Expression::ScalarFn(ref f) => match f.sig {
                ScalarFuncSig::LTInt => f.compare_int(ctx, row, CmpOp::LT),
                ScalarFuncSig::LEInt => f.compare_int(ctx, row, CmpOp::LE),
                ScalarFuncSig::GTInt => f.compare_int(ctx, row, CmpOp::GT),
                ScalarFuncSig::GEInt => f.compare_int(ctx, row, CmpOp::GE),
                ScalarFuncSig::EQInt => f.compare_int(ctx, row, CmpOp::EQ),
                ScalarFuncSig::NEInt => f.compare_int(ctx, row, CmpOp::NE),
                ScalarFuncSig::NullEQInt => f.compare_int(ctx, row, CmpOp::NullEQ),

                ScalarFuncSig::LTReal => f.compare_real(ctx, row, CmpOp::LT),
                ScalarFuncSig::LEReal => f.compare_real(ctx, row, CmpOp::LE),
                ScalarFuncSig::GTReal => f.compare_real(ctx, row, CmpOp::GT),
                ScalarFuncSig::GEReal => f.compare_real(ctx, row, CmpOp::GE),
                ScalarFuncSig::EQReal => f.compare_real(ctx, row, CmpOp::EQ),
                ScalarFuncSig::NEReal => f.compare_real(ctx, row, CmpOp::NE),
                ScalarFuncSig::NullEQReal => f.compare_real(ctx, row, CmpOp::NullEQ),

                ScalarFuncSig::LTDecimal => f.compare_decimal(ctx, row, CmpOp::LT),
                ScalarFuncSig::LEDecimal => f.compare_decimal(ctx, row, CmpOp::LE),
                ScalarFuncSig::GTDecimal => f.compare_decimal(ctx, row, CmpOp::GT),
                ScalarFuncSig::GEDecimal => f.compare_decimal(ctx, row, CmpOp::GE),
                ScalarFuncSig::EQDecimal => f.compare_decimal(ctx, row, CmpOp::EQ),
                ScalarFuncSig::NEDecimal => f.compare_decimal(ctx, row, CmpOp::NE),
                ScalarFuncSig::NullEQDecimal => f.compare_decimal(ctx, row, CmpOp::NullEQ),

                ScalarFuncSig::LTString => f.compare_string(ctx, row, CmpOp::LT),
                ScalarFuncSig::LEString => f.compare_string(ctx, row, CmpOp::LE),
                ScalarFuncSig::GTString => f.compare_string(ctx, row, CmpOp::GT),
                ScalarFuncSig::GEString => f.compare_string(ctx, row, CmpOp::GE),
                ScalarFuncSig::EQString => f.compare_string(ctx, row, CmpOp::EQ),
                ScalarFuncSig::NEString => f.compare_string(ctx, row, CmpOp::NE),
                ScalarFuncSig::NullEQString => f.compare_string(ctx, row, CmpOp::NullEQ),

                ScalarFuncSig::LTTime => f.compare_time(ctx, row, CmpOp::LT),
                ScalarFuncSig::LETime => f.compare_time(ctx, row, CmpOp::LE),
                ScalarFuncSig::GTTime => f.compare_time(ctx, row, CmpOp::GT),
                ScalarFuncSig::GETime => f.compare_time(ctx, row, CmpOp::GE),
                ScalarFuncSig::EQTime => f.compare_time(ctx, row, CmpOp::EQ),
                ScalarFuncSig::NETime => f.compare_time(ctx, row, CmpOp::NE),
                ScalarFuncSig::NullEQTime => f.compare_time(ctx, row, CmpOp::NullEQ),

                ScalarFuncSig::LTDuration => f.compare_duration(ctx, row, CmpOp::LT),
                ScalarFuncSig::LEDuration => f.compare_duration(ctx, row, CmpOp::LE),
                ScalarFuncSig::GTDuration => f.compare_duration(ctx, row, CmpOp::GT),
                ScalarFuncSig::GEDuration => f.compare_duration(ctx, row, CmpOp::GE),
                ScalarFuncSig::EQDuration => f.compare_duration(ctx, row, CmpOp::EQ),
                ScalarFuncSig::NEDuration => f.compare_duration(ctx, row, CmpOp::NE),
                ScalarFuncSig::NullEQDuration => f.compare_duration(ctx, row, CmpOp::NullEQ),

                ScalarFuncSig::LTJson => f.compare_json(ctx, row, CmpOp::LT),
                ScalarFuncSig::LEJson => f.compare_json(ctx, row, CmpOp::LE),
                ScalarFuncSig::GTJson => f.compare_json(ctx, row, CmpOp::GT),
                ScalarFuncSig::GEJson => f.compare_json(ctx, row, CmpOp::GE),
                ScalarFuncSig::EQJson => f.compare_json(ctx, row, CmpOp::EQ),
                ScalarFuncSig::NEJson => f.compare_json(ctx, row, CmpOp::NE),
                ScalarFuncSig::NullEQJson => f.compare_json(ctx, row, CmpOp::NullEQ),

                ScalarFuncSig::LogicalAnd => f.logical_and(ctx, row),
                ScalarFuncSig::LogicalOr => f.logical_or(ctx, row),
                ScalarFuncSig::LogicalXor => f.logical_xor(ctx, row),

                ScalarFuncSig::UnaryNot => f.unary_not(ctx, row),
                ScalarFuncSig::IntIsNull => f.int_is_null(ctx, row),
                ScalarFuncSig::IntIsFalse => f.int_is_false(ctx, row),
                ScalarFuncSig::RealIsTrue => f.real_is_true(ctx, row),
                ScalarFuncSig::RealIsNull => f.real_is_null(ctx, row),
                ScalarFuncSig::DecimalIsNull => f.decimal_is_null(ctx, row),
                ScalarFuncSig::DecimalIsTrue => f.decimal_is_true(ctx, row),
                ScalarFuncSig::StringIsNull => f.string_is_null(ctx, row),
                ScalarFuncSig::TimeIsNull => f.time_is_null(ctx, row),
                ScalarFuncSig::DurationIsNull => f.duration_is_null(ctx, row),
<<<<<<< HEAD
                ScalarFuncSig::IfNullInt => f.if_null_int(ctx, row),
                ScalarFuncSig::IfInt => f.if_int(ctx, row),
=======
>>>>>>> 038bc18e

                _ => Err(Error::Other("Unknown signature")),
            },
        }
    }

    fn eval_real(&self, ctx: &StatementContext, row: &[Datum]) -> Result<Option<f64>> {
        match *self {
            Expression::Constant(ref constant) => constant.eval_real(),
            Expression::ColumnRef(ref column) => column.eval_real(row),
            Expression::ScalarFn(ref f) => match f.sig {
<<<<<<< HEAD
                ScalarFuncSig::IfNullReal => f.if_null_real(ctx, row),
                ScalarFuncSig::IfReal => f.if_real(ctx, row),
=======
>>>>>>> 038bc18e
                _ => Err(Error::Other("Unknown signature")),
            },
        }
    }

    fn eval_decimal<'a, 'b: 'a>(
        &'b self,
        ctx: &StatementContext,
        row: &'a [Datum],
    ) -> Result<Option<Cow<'a, Decimal>>> {
        match *self {
            Expression::Constant(ref constant) => constant.eval_decimal(),
            Expression::ColumnRef(ref column) => column.eval_decimal(row),
            Expression::ScalarFn(ref f) => match f.sig {
<<<<<<< HEAD
                ScalarFuncSig::IfNullDecimal => f.if_null_decimal(ctx, row),
                ScalarFuncSig::IfDecimal => f.if_decimal(ctx, row),
=======
>>>>>>> 038bc18e
                _ => Err(Error::Other("Unknown signature")),
            },
        }
    }

    fn eval_string<'a, 'b: 'a>(
        &'b self,
        ctx: &StatementContext,
        row: &'a [Datum],
    ) -> Result<Option<Cow<'a, Vec<u8>>>> {
        match *self {
            Expression::Constant(ref constant) => constant.eval_string(),
            Expression::ColumnRef(ref column) => column.eval_string(row),
            Expression::ScalarFn(ref f) => match f.sig {
<<<<<<< HEAD
                ScalarFuncSig::IfNullString => f.if_null_string(ctx, row),
                ScalarFuncSig::IfString => f.if_string(ctx, row),
=======
>>>>>>> 038bc18e
                _ => Err(Error::Other("Unknown signature")),
            },
        }
    }

    fn eval_time<'a, 'b: 'a>(
        &'b self,
        ctx: &StatementContext,
        row: &'a [Datum],
    ) -> Result<Option<Cow<'a, Time>>> {
        match *self {
            Expression::Constant(ref constant) => constant.eval_time(),
            Expression::ColumnRef(ref column) => column.eval_time(row),
            Expression::ScalarFn(ref f) => match f.sig {
<<<<<<< HEAD
                ScalarFuncSig::IfNullTime => f.if_null_time(ctx, row),
                ScalarFuncSig::IfTime => f.if_time(ctx, row),
=======
>>>>>>> 038bc18e
                _ => Err(Error::Other("Unknown signature")),
            },
        }
    }

    fn eval_duration<'a, 'b: 'a>(
        &'b self,
        ctx: &StatementContext,
        row: &'a [Datum],
    ) -> Result<Option<Cow<'a, Duration>>> {
        match *self {
            Expression::Constant(ref constant) => constant.eval_duration(),
            Expression::ColumnRef(ref column) => column.eval_duration(row),
            Expression::ScalarFn(ref f) => match f.sig {
<<<<<<< HEAD
                ScalarFuncSig::IfNullDuration => f.if_null_duration(ctx, row),
                ScalarFuncSig::IfDuration => f.if_duration(ctx, row),
=======
>>>>>>> 038bc18e
                _ => Err(Error::Other("Unknown signature")),
            },
        }
    }

    fn eval_json<'a, 'b: 'a>(
        &'b self,
        ctx: &StatementContext,
        row: &'a [Datum],
    ) -> Result<Option<Cow<'a, Json>>> {
        match *self {
            Expression::Constant(ref constant) => constant.eval_json(),
            Expression::ColumnRef(ref column) => column.eval_json(row),
            _ => unimplemented!(),
        }
    }

    /// IsHybridType checks whether a ClassString expression is a hybrid type value which will
    /// return different types of value in different context.
    /// For ENUM/SET which is consist of a string attribute `Name` and an int attribute `Value`,
    /// it will cause an error if we convert ENUM/SET to int as a string value.
    /// For Bit/Hex, we will get a wrong result if we convert it to int as a string value.
    /// For example, when convert `0b101` to int, the result should be 5, but we will get
    /// 101 if we regard it as a string.
    fn is_hybrid_type(&self) -> bool {
        match self.get_tp().get_tp() as u8 {
            types::ENUM | types::BIT | types::SET => {
                return true;
            }
            _ => {}
        }
        // TODO:For a constant, the field type will be inferred as `VARCHAR`
        // when the kind of it is `HEX` or `BIT`.
        false
    }
}

impl Expression {
    fn build(mut expr: Expr, row_len: usize) -> Result<Self> {
        let tp = expr.take_field_type();
        match expr.get_tp() {
            ExprType::Null => Ok(Expression::new_const(Datum::Null, tp)),
            ExprType::Int64 => expr.get_val()
                .decode_i64()
                .map(Datum::I64)
                .map(|e| Expression::new_const(e, tp))
                .map_err(Error::from),
            ExprType::Uint64 => expr.get_val()
                .decode_u64()
                .map(Datum::U64)
                .map(|e| Expression::new_const(e, tp))
                .map_err(Error::from),
            ExprType::String | ExprType::Bytes => {
                Ok(Expression::new_const(Datum::Bytes(expr.take_val()), tp))
            }
            ExprType::Float32 | ExprType::Float64 => expr.get_val()
                .decode_f64()
                .map(Datum::F64)
                .map(|e| Expression::new_const(e, tp))
                .map_err(Error::from),
            ExprType::MysqlDuration => expr.get_val()
                .decode_i64()
                .and_then(|n| Duration::from_nanos(n, MAX_FSP))
                .map(Datum::Dur)
                .map(|e| Expression::new_const(e, tp))
                .map_err(Error::from),
            ExprType::MysqlDecimal => expr.get_val()
                .decode_decimal()
                .map(Datum::Dec)
                .map(|e| Expression::new_const(e, tp))
                .map_err(Error::from),
            ExprType::ScalarFunc => {
                try!(FnCall::check_args(
                    expr.get_sig(),
                    expr.get_children().len()
                ));
                expr.take_children()
                    .into_iter()
                    .map(|child| Expression::build(child, row_len))
                    .collect::<Result<Vec<_>>>()
                    .map(|children| {
                        Expression::ScalarFn(FnCall {
                            sig: expr.get_sig(),
                            children: children,
                            tp: tp,
                        })
                    })
            }
            ExprType::ColumnRef => {
                let offset = try!(expr.get_val().decode_i64().map_err(Error::from)) as usize;
                try!(Column::check_offset(offset, row_len));
                let column = Column {
                    offset: offset,
                    tp: tp,
                };
                Ok(Expression::ColumnRef(column))
            }
            unhandled => unreachable!("can't handle {:?} expr in DAG mode", unhandled),
        }
    }
}

#[cfg(test)]
mod test {
    use coprocessor::codec::Datum;
    use coprocessor::select::xeval::evaluator::test::{col_expr, datum_expr};
    use tipb::expression::{Expr, ExprType, FieldType, ScalarFuncSig};
    use super::Expression;

    #[inline]
    pub fn str2dec(s: &str) -> Datum {
        Datum::Dec(s.parse().unwrap())
    }

    pub fn fncall_expr(sig: ScalarFuncSig, children: &[Expr]) -> Expr {
        let mut expr = Expr::new();
        expr.set_tp(ExprType::ScalarFunc);
        expr.set_sig(sig);
        expr.set_field_type(FieldType::new());
        for child in children {
            expr.mut_children().push(child.clone());
        }
        expr
    }

    #[test]
    fn test_expression_build() {
        let colref = col_expr(1);
        let constant = datum_expr(Datum::Null);

        let tests = vec![
            (colref.clone(), 1, false),
            (colref.clone(), 2, true),
            (constant.clone(), 0, true),
            (
                fncall_expr(ScalarFuncSig::LTInt, &[colref.clone(), constant.clone()]),
                2,
                true,
            ),
            (
                fncall_expr(ScalarFuncSig::LTInt, &[colref.clone()]),
                0,
                false,
            ),
        ];

        for tt in tests {
            let expr = Expression::build(tt.0, tt.1);
            assert_eq!(expr.is_ok(), tt.2);
        }
    }
}<|MERGE_RESOLUTION|>--- conflicted
+++ resolved
@@ -17,10 +17,7 @@
 mod constant;
 mod fncall;
 mod builtin_cast;
-<<<<<<< HEAD
 mod builtin_control;
-=======
->>>>>>> 038bc18e
 mod builtin_op;
 mod compare;
 use self::compare::CmpOp;
@@ -197,11 +194,9 @@
                 ScalarFuncSig::StringIsNull => f.string_is_null(ctx, row),
                 ScalarFuncSig::TimeIsNull => f.time_is_null(ctx, row),
                 ScalarFuncSig::DurationIsNull => f.duration_is_null(ctx, row),
-<<<<<<< HEAD
+
                 ScalarFuncSig::IfNullInt => f.if_null_int(ctx, row),
                 ScalarFuncSig::IfInt => f.if_int(ctx, row),
-=======
->>>>>>> 038bc18e
 
                 _ => Err(Error::Other("Unknown signature")),
             },
@@ -213,11 +208,8 @@
             Expression::Constant(ref constant) => constant.eval_real(),
             Expression::ColumnRef(ref column) => column.eval_real(row),
             Expression::ScalarFn(ref f) => match f.sig {
-<<<<<<< HEAD
                 ScalarFuncSig::IfNullReal => f.if_null_real(ctx, row),
                 ScalarFuncSig::IfReal => f.if_real(ctx, row),
-=======
->>>>>>> 038bc18e
                 _ => Err(Error::Other("Unknown signature")),
             },
         }
@@ -232,11 +224,8 @@
             Expression::Constant(ref constant) => constant.eval_decimal(),
             Expression::ColumnRef(ref column) => column.eval_decimal(row),
             Expression::ScalarFn(ref f) => match f.sig {
-<<<<<<< HEAD
                 ScalarFuncSig::IfNullDecimal => f.if_null_decimal(ctx, row),
                 ScalarFuncSig::IfDecimal => f.if_decimal(ctx, row),
-=======
->>>>>>> 038bc18e
                 _ => Err(Error::Other("Unknown signature")),
             },
         }
@@ -251,11 +240,8 @@
             Expression::Constant(ref constant) => constant.eval_string(),
             Expression::ColumnRef(ref column) => column.eval_string(row),
             Expression::ScalarFn(ref f) => match f.sig {
-<<<<<<< HEAD
                 ScalarFuncSig::IfNullString => f.if_null_string(ctx, row),
                 ScalarFuncSig::IfString => f.if_string(ctx, row),
-=======
->>>>>>> 038bc18e
                 _ => Err(Error::Other("Unknown signature")),
             },
         }
@@ -270,11 +256,8 @@
             Expression::Constant(ref constant) => constant.eval_time(),
             Expression::ColumnRef(ref column) => column.eval_time(row),
             Expression::ScalarFn(ref f) => match f.sig {
-<<<<<<< HEAD
                 ScalarFuncSig::IfNullTime => f.if_null_time(ctx, row),
                 ScalarFuncSig::IfTime => f.if_time(ctx, row),
-=======
->>>>>>> 038bc18e
                 _ => Err(Error::Other("Unknown signature")),
             },
         }
@@ -289,11 +272,8 @@
             Expression::Constant(ref constant) => constant.eval_duration(),
             Expression::ColumnRef(ref column) => column.eval_duration(row),
             Expression::ScalarFn(ref f) => match f.sig {
-<<<<<<< HEAD
                 ScalarFuncSig::IfNullDuration => f.if_null_duration(ctx, row),
                 ScalarFuncSig::IfDuration => f.if_duration(ctx, row),
-=======
->>>>>>> 038bc18e
                 _ => Err(Error::Other("Unknown signature")),
             },
         }
