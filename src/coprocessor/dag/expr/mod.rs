// Copyright 2017 PingCAP, Inc.
//
// Licensed under the Apache License, Version 2.0 (the "License");
// you may not use this file except in compliance with the License.
// You may obtain a copy of the License at
//
//     http://www.apache.org/licenses/LICENSE-2.0
//
// Unless required by applicable law or agreed to in writing, software
// distributed under the License is distributed on an "AS IS" BASIS,
// See the License for the specific language governing permissions and
// limitations under the License.
// FIXME(shirly): remove following later
#![allow(dead_code, unused_variables)]

mod column;
mod constant;
mod fncall;
mod builtin_cast;
mod builtin_op;
mod compare;
mod arithmetic;
use self::compare::CmpOp;

use std::io;
use std::borrow::Cow;
use std::string::FromUtf8Error;

use tipb::expression::{Expr, ExprType, FieldType, ScalarFuncSig};

use coprocessor::codec::mysql::{Decimal, Duration, Json, Res, Time, MAX_FSP};
use coprocessor::codec::mysql::decimal::DecimalDecoder;
use coprocessor::codec::mysql::types;
use coprocessor::codec::Datum;
use util;
use util::codec::number::NumberDecoder;
use util::codec::Error as CError;

pub use coprocessor::select::xeval::EvalContext as StatementContext;

quick_error! {
    #[derive(Debug)]
    pub enum Error {
        Io(err: io::Error) {
            from()
            description("io error")
            display("I/O error: {}", err)
            cause(err)
        }
        Type { has: &'static str, expected: &'static str } {
            description("type error")
            display("type error: cannot get {:?} result from {:?} expression", expected, has)
        }
        Codec(err: util::codec::Error) {
            from()
            description("codec error")
            display("codec error: {}", err)
            cause(err)
        }
        ColumnOffset(offset: usize) {
            description("column offset not found")
            display("illegal column offset: {}", offset)
        }
        Truncated {
            description("Truncated")
            display("error Truncated")
        }
        Overflow {
            description("Overflow")
            display("error Overflow")
        }
        Other(desc: &'static str) {
            description(desc)
            display("error {}", desc)
        }
    }
}

impl From<FromUtf8Error> for Error {
    fn from(err: FromUtf8Error) -> Error {
        Error::Codec(CError::Encoding(err.utf8_error().into()))
    }
}

pub type Result<T> = ::std::result::Result<T, Error>;

impl<T> Into<Result<T>> for Res<T> {
    fn into(self) -> Result<T> {
        match self {
            Res::Ok(t) => Ok(t),
            Res::Truncated(_) => Err(Error::Truncated),
            Res::Overflow(_) => Err(Error::Overflow),
        }
    }
}

#[derive(Debug, Clone, PartialEq)]
pub enum Expression {
    Constant(Constant),
    ColumnRef(Column),
    ScalarFn(FnCall),
}

#[derive(Debug, Clone, PartialEq)]
pub struct Column {
    offset: usize,
    tp: FieldType,
}

#[derive(Debug, Clone, PartialEq)]
pub struct Constant {
    val: Datum,
    tp: FieldType,
}

/// A single scalar function call
#[derive(Debug, Clone, PartialEq)]
pub struct FnCall {
    sig: ScalarFuncSig,
    children: Vec<Expression>,
    tp: FieldType,
}

impl Expression {
    fn new_const(v: Datum, field_type: FieldType) -> Expression {
        Expression::Constant(Constant {
            val: v,
            tp: field_type,
        })
    }

    #[inline]
    fn get_tp(&self) -> &FieldType {
        match *self {
            Expression::Constant(ref c) => &c.tp,
            Expression::ColumnRef(ref c) => &c.tp,
            Expression::ScalarFn(ref c) => &c.tp,
        }
    }

    #[inline]
    fn mut_tp(&mut self) -> &mut FieldType {
        match *self {
            Expression::Constant(ref mut c) => &mut c.tp,
            Expression::ColumnRef(ref mut c) => &mut c.tp,
            Expression::ScalarFn(ref mut c) => &mut c.tp,
        }
    }

    fn eval_int(&self, ctx: &StatementContext, row: &[Datum]) -> Result<Option<i64>> {
        match *self {
            Expression::Constant(ref constant) => constant.eval_int(),
            Expression::ColumnRef(ref column) => column.eval_int(row),
            Expression::ScalarFn(ref f) => match f.sig {
                ScalarFuncSig::LTInt => f.compare_int(ctx, row, CmpOp::LT),
                ScalarFuncSig::LEInt => f.compare_int(ctx, row, CmpOp::LE),
                ScalarFuncSig::GTInt => f.compare_int(ctx, row, CmpOp::GT),
                ScalarFuncSig::GEInt => f.compare_int(ctx, row, CmpOp::GE),
                ScalarFuncSig::EQInt => f.compare_int(ctx, row, CmpOp::EQ),
                ScalarFuncSig::NEInt => f.compare_int(ctx, row, CmpOp::NE),
                ScalarFuncSig::NullEQInt => f.compare_int(ctx, row, CmpOp::NullEQ),

                ScalarFuncSig::LTReal => f.compare_real(ctx, row, CmpOp::LT),
                ScalarFuncSig::LEReal => f.compare_real(ctx, row, CmpOp::LE),
                ScalarFuncSig::GTReal => f.compare_real(ctx, row, CmpOp::GT),
                ScalarFuncSig::GEReal => f.compare_real(ctx, row, CmpOp::GE),
                ScalarFuncSig::EQReal => f.compare_real(ctx, row, CmpOp::EQ),
                ScalarFuncSig::NEReal => f.compare_real(ctx, row, CmpOp::NE),
                ScalarFuncSig::NullEQReal => f.compare_real(ctx, row, CmpOp::NullEQ),

                ScalarFuncSig::LTDecimal => f.compare_decimal(ctx, row, CmpOp::LT),
                ScalarFuncSig::LEDecimal => f.compare_decimal(ctx, row, CmpOp::LE),
                ScalarFuncSig::GTDecimal => f.compare_decimal(ctx, row, CmpOp::GT),
                ScalarFuncSig::GEDecimal => f.compare_decimal(ctx, row, CmpOp::GE),
                ScalarFuncSig::EQDecimal => f.compare_decimal(ctx, row, CmpOp::EQ),
                ScalarFuncSig::NEDecimal => f.compare_decimal(ctx, row, CmpOp::NE),
                ScalarFuncSig::NullEQDecimal => f.compare_decimal(ctx, row, CmpOp::NullEQ),

                ScalarFuncSig::LTString => f.compare_string(ctx, row, CmpOp::LT),
                ScalarFuncSig::LEString => f.compare_string(ctx, row, CmpOp::LE),
                ScalarFuncSig::GTString => f.compare_string(ctx, row, CmpOp::GT),
                ScalarFuncSig::GEString => f.compare_string(ctx, row, CmpOp::GE),
                ScalarFuncSig::EQString => f.compare_string(ctx, row, CmpOp::EQ),
                ScalarFuncSig::NEString => f.compare_string(ctx, row, CmpOp::NE),
                ScalarFuncSig::NullEQString => f.compare_string(ctx, row, CmpOp::NullEQ),

                ScalarFuncSig::LTTime => f.compare_time(ctx, row, CmpOp::LT),
                ScalarFuncSig::LETime => f.compare_time(ctx, row, CmpOp::LE),
                ScalarFuncSig::GTTime => f.compare_time(ctx, row, CmpOp::GT),
                ScalarFuncSig::GETime => f.compare_time(ctx, row, CmpOp::GE),
                ScalarFuncSig::EQTime => f.compare_time(ctx, row, CmpOp::EQ),
                ScalarFuncSig::NETime => f.compare_time(ctx, row, CmpOp::NE),
                ScalarFuncSig::NullEQTime => f.compare_time(ctx, row, CmpOp::NullEQ),

                ScalarFuncSig::LTDuration => f.compare_duration(ctx, row, CmpOp::LT),
                ScalarFuncSig::LEDuration => f.compare_duration(ctx, row, CmpOp::LE),
                ScalarFuncSig::GTDuration => f.compare_duration(ctx, row, CmpOp::GT),
                ScalarFuncSig::GEDuration => f.compare_duration(ctx, row, CmpOp::GE),
                ScalarFuncSig::EQDuration => f.compare_duration(ctx, row, CmpOp::EQ),
                ScalarFuncSig::NEDuration => f.compare_duration(ctx, row, CmpOp::NE),
                ScalarFuncSig::NullEQDuration => f.compare_duration(ctx, row, CmpOp::NullEQ),

                ScalarFuncSig::LTJson => f.compare_json(ctx, row, CmpOp::LT),
                ScalarFuncSig::LEJson => f.compare_json(ctx, row, CmpOp::LE),
                ScalarFuncSig::GTJson => f.compare_json(ctx, row, CmpOp::GT),
                ScalarFuncSig::GEJson => f.compare_json(ctx, row, CmpOp::GE),
                ScalarFuncSig::EQJson => f.compare_json(ctx, row, CmpOp::EQ),
                ScalarFuncSig::NEJson => f.compare_json(ctx, row, CmpOp::NE),
                ScalarFuncSig::NullEQJson => f.compare_json(ctx, row, CmpOp::NullEQ),

<<<<<<< HEAD
                ScalarFuncSig::PlusInt => f.plus_int(ctx, row),
                ScalarFuncSig::MinusInt => f.minus_int(ctx, row),
                ScalarFuncSig::MultiplyInt => f.multiply_int(ctx, row),
=======
                ScalarFuncSig::LogicalAnd => f.logical_and(ctx, row),
                ScalarFuncSig::LogicalOr => f.logical_or(ctx, row),
                ScalarFuncSig::LogicalXor => f.logical_xor(ctx, row),

                ScalarFuncSig::UnaryNot => f.unary_not(ctx, row),
                ScalarFuncSig::IntIsNull => f.int_is_null(ctx, row),
                ScalarFuncSig::IntIsFalse => f.int_is_false(ctx, row),
                ScalarFuncSig::RealIsTrue => f.real_is_true(ctx, row),
                ScalarFuncSig::RealIsNull => f.real_is_null(ctx, row),
                ScalarFuncSig::DecimalIsNull => f.decimal_is_null(ctx, row),
                ScalarFuncSig::DecimalIsTrue => f.decimal_is_true(ctx, row),
                ScalarFuncSig::StringIsNull => f.string_is_null(ctx, row),
                ScalarFuncSig::TimeIsNull => f.time_is_null(ctx, row),
                ScalarFuncSig::DurationIsNull => f.duration_is_null(ctx, row),
>>>>>>> 12f41d3f

                _ => Err(Error::Other("Unknown signature")),
            },
        }
    }

    fn eval_real(&self, ctx: &StatementContext, row: &[Datum]) -> Result<Option<f64>> {
        match *self {
            Expression::Constant(ref constant) => constant.eval_real(),
            Expression::ColumnRef(ref column) => column.eval_real(row),
            Expression::ScalarFn(ref f) => match f.sig {
<<<<<<< HEAD
                ScalarFuncSig::PlusReal => f.plus_real(ctx, row),
                ScalarFuncSig::MinusReal => f.minus_real(ctx, row),
                ScalarFuncSig::MultiplyReal => f.multiply_real(ctx, row),
                _ => unimplemented!(),
=======
                _ => Err(Error::Other("Unknown signature")),
>>>>>>> 12f41d3f
            },
        }
    }

    fn eval_decimal<'a, 'b: 'a>(
        &'b self,
        ctx: &StatementContext,
        row: &'a [Datum],
    ) -> Result<Option<Cow<'a, Decimal>>> {
        match *self {
            Expression::Constant(ref constant) => constant.eval_decimal(),
            Expression::ColumnRef(ref column) => column.eval_decimal(row),
            Expression::ScalarFn(ref f) => match f.sig {
<<<<<<< HEAD
                ScalarFuncSig::PlusDecimal => f.plus_decimal(ctx, row),
                ScalarFuncSig::MinusDecimal => f.minus_decimal(ctx, row),
                ScalarFuncSig::MultiplyDecimal => f.multiply_decimal(ctx, row),
                _ => unimplemented!(),
=======
                _ => Err(Error::Other("Unknown signature")),
>>>>>>> 12f41d3f
            },
        }
    }

    fn eval_string<'a, 'b: 'a>(
        &'b self,
        ctx: &StatementContext,
        row: &'a [Datum],
    ) -> Result<Option<Cow<'a, Vec<u8>>>> {
        match *self {
            Expression::Constant(ref constant) => constant.eval_string(),
            Expression::ColumnRef(ref column) => column.eval_string(row),
            Expression::ScalarFn(ref f) => match f.sig {
                _ => Err(Error::Other("Unknown signature")),
            },
        }
    }

    fn eval_time<'a, 'b: 'a>(
        &'b self,
        ctx: &StatementContext,
        row: &'a [Datum],
    ) -> Result<Option<Cow<'a, Time>>> {
        match *self {
            Expression::Constant(ref constant) => constant.eval_time(),
            Expression::ColumnRef(ref column) => column.eval_time(row),
            Expression::ScalarFn(ref f) => match f.sig {
                _ => Err(Error::Other("Unknown signature")),
            },
        }
    }

    fn eval_duration<'a, 'b: 'a>(
        &'b self,
        ctx: &StatementContext,
        row: &'a [Datum],
    ) -> Result<Option<Cow<'a, Duration>>> {
        match *self {
            Expression::Constant(ref constant) => constant.eval_duration(),
            Expression::ColumnRef(ref column) => column.eval_duration(row),
            Expression::ScalarFn(ref f) => match f.sig {
                _ => Err(Error::Other("Unknown signature")),
            },
        }
    }

    fn eval_json<'a, 'b: 'a>(
        &'b self,
        ctx: &StatementContext,
        row: &'a [Datum],
    ) -> Result<Option<Cow<'a, Json>>> {
        match *self {
            Expression::Constant(ref constant) => constant.eval_json(),
            Expression::ColumnRef(ref column) => column.eval_json(row),
            _ => unimplemented!(),
        }
    }

    /// IsHybridType checks whether a ClassString expression is a hybrid type value which will
    /// return different types of value in different context.
    /// For ENUM/SET which is consist of a string attribute `Name` and an int attribute `Value`,
    /// it will cause an error if we convert ENUM/SET to int as a string value.
    /// For Bit/Hex, we will get a wrong result if we convert it to int as a string value.
    /// For example, when convert `0b101` to int, the result should be 5, but we will get
    /// 101 if we regard it as a string.
    fn is_hybrid_type(&self) -> bool {
        match self.get_tp().get_tp() as u8 {
            types::ENUM | types::BIT | types::SET => {
                return true;
            }
            _ => {}
        }
        // TODO:For a constant, the field type will be inferred as `VARCHAR`
        // when the kind of it is `HEX` or `BIT`.
        false
    }
}

impl Expression {
    fn build(mut expr: Expr, row_len: usize) -> Result<Self> {
        let tp = expr.take_field_type();
        match expr.get_tp() {
            ExprType::Null => Ok(Expression::new_const(Datum::Null, tp)),
            ExprType::Int64 => expr.get_val()
                .decode_i64()
                .map(Datum::I64)
                .map(|e| Expression::new_const(e, tp))
                .map_err(Error::from),
            ExprType::Uint64 => expr.get_val()
                .decode_u64()
                .map(Datum::U64)
                .map(|e| Expression::new_const(e, tp))
                .map_err(Error::from),
            ExprType::String | ExprType::Bytes => {
                Ok(Expression::new_const(Datum::Bytes(expr.take_val()), tp))
            }
            ExprType::Float32 | ExprType::Float64 => expr.get_val()
                .decode_f64()
                .map(Datum::F64)
                .map(|e| Expression::new_const(e, tp))
                .map_err(Error::from),
            ExprType::MysqlDuration => expr.get_val()
                .decode_i64()
                .and_then(|n| Duration::from_nanos(n, MAX_FSP))
                .map(Datum::Dur)
                .map(|e| Expression::new_const(e, tp))
                .map_err(Error::from),
            ExprType::MysqlDecimal => expr.get_val()
                .decode_decimal()
                .map(Datum::Dec)
                .map(|e| Expression::new_const(e, tp))
                .map_err(Error::from),
            ExprType::ScalarFunc => {
                try!(FnCall::check_args(
                    expr.get_sig(),
                    expr.get_children().len()
                ));
                expr.take_children()
                    .into_iter()
                    .map(|child| Expression::build(child, row_len))
                    .collect::<Result<Vec<_>>>()
                    .map(|children| {
                        Expression::ScalarFn(FnCall {
                            sig: expr.get_sig(),
                            children: children,
                            tp: tp,
                        })
                    })
            }
            ExprType::ColumnRef => {
                let offset = try!(expr.get_val().decode_i64().map_err(Error::from)) as usize;
                try!(Column::check_offset(offset, row_len));
                let column = Column {
                    offset: offset,
                    tp: tp,
                };
                Ok(Expression::ColumnRef(column))
            }
            unhandled => unreachable!("can't handle {:?} expr in DAG mode", unhandled),
        }
    }
}

#[cfg(test)]
mod test {
    use coprocessor::codec::Datum;
    use coprocessor::codec::mysql::Decimal;
    use coprocessor::select::xeval::evaluator::test::{col_expr, datum_expr};
    use tipb::expression::{Expr, ExprType, FieldType, ScalarFuncSig};
    use super::Expression;

    #[inline]
    pub fn str2dec(s: &str) -> Datum {
<<<<<<< HEAD
        Datum::Dec(s.parse::<Decimal>().unwrap())
=======
        Datum::Dec(s.parse().unwrap())
>>>>>>> 12f41d3f
    }

    pub fn fncall_expr(sig: ScalarFuncSig, children: &[Expr]) -> Expr {
        let mut expr = Expr::new();
        expr.set_tp(ExprType::ScalarFunc);
        expr.set_sig(sig);
        expr.set_field_type(FieldType::new());
        for child in children {
            expr.mut_children().push(child.clone());
        }
        expr
    }

    #[test]
    fn test_expression_build() {
        let colref = col_expr(1);
        let constant = datum_expr(Datum::Null);

        let tests = vec![
            (colref.clone(), 1, false),
            (colref.clone(), 2, true),
            (constant.clone(), 0, true),
            (
                fncall_expr(ScalarFuncSig::LTInt, &[colref.clone(), constant.clone()]),
                2,
                true,
            ),
            (
                fncall_expr(ScalarFuncSig::LTInt, &[colref.clone()]),
                0,
                false,
            ),
        ];

        for tt in tests {
            let expr = Expression::build(tt.0, tt.1);
            assert_eq!(expr.is_ok(), tt.2);
        }
    }
}<|MERGE_RESOLUTION|>--- conflicted
+++ resolved
@@ -208,11 +208,10 @@
                 ScalarFuncSig::NEJson => f.compare_json(ctx, row, CmpOp::NE),
                 ScalarFuncSig::NullEQJson => f.compare_json(ctx, row, CmpOp::NullEQ),
 
-<<<<<<< HEAD
                 ScalarFuncSig::PlusInt => f.plus_int(ctx, row),
                 ScalarFuncSig::MinusInt => f.minus_int(ctx, row),
                 ScalarFuncSig::MultiplyInt => f.multiply_int(ctx, row),
-=======
+
                 ScalarFuncSig::LogicalAnd => f.logical_and(ctx, row),
                 ScalarFuncSig::LogicalOr => f.logical_or(ctx, row),
                 ScalarFuncSig::LogicalXor => f.logical_xor(ctx, row),
@@ -227,7 +226,6 @@
                 ScalarFuncSig::StringIsNull => f.string_is_null(ctx, row),
                 ScalarFuncSig::TimeIsNull => f.time_is_null(ctx, row),
                 ScalarFuncSig::DurationIsNull => f.duration_is_null(ctx, row),
->>>>>>> 12f41d3f
 
                 _ => Err(Error::Other("Unknown signature")),
             },
@@ -239,14 +237,10 @@
             Expression::Constant(ref constant) => constant.eval_real(),
             Expression::ColumnRef(ref column) => column.eval_real(row),
             Expression::ScalarFn(ref f) => match f.sig {
-<<<<<<< HEAD
                 ScalarFuncSig::PlusReal => f.plus_real(ctx, row),
                 ScalarFuncSig::MinusReal => f.minus_real(ctx, row),
                 ScalarFuncSig::MultiplyReal => f.multiply_real(ctx, row),
-                _ => unimplemented!(),
-=======
-                _ => Err(Error::Other("Unknown signature")),
->>>>>>> 12f41d3f
+                _ => Err(Error::Other("Unknown signature")),
             },
         }
     }
@@ -260,14 +254,10 @@
             Expression::Constant(ref constant) => constant.eval_decimal(),
             Expression::ColumnRef(ref column) => column.eval_decimal(row),
             Expression::ScalarFn(ref f) => match f.sig {
-<<<<<<< HEAD
                 ScalarFuncSig::PlusDecimal => f.plus_decimal(ctx, row),
                 ScalarFuncSig::MinusDecimal => f.minus_decimal(ctx, row),
                 ScalarFuncSig::MultiplyDecimal => f.multiply_decimal(ctx, row),
-                _ => unimplemented!(),
-=======
-                _ => Err(Error::Other("Unknown signature")),
->>>>>>> 12f41d3f
+                _ => Err(Error::Other("Unknown signature")),
             },
         }
     }
@@ -414,18 +404,13 @@
 #[cfg(test)]
 mod test {
     use coprocessor::codec::Datum;
-    use coprocessor::codec::mysql::Decimal;
     use coprocessor::select::xeval::evaluator::test::{col_expr, datum_expr};
     use tipb::expression::{Expr, ExprType, FieldType, ScalarFuncSig};
     use super::Expression;
 
     #[inline]
     pub fn str2dec(s: &str) -> Datum {
-<<<<<<< HEAD
-        Datum::Dec(s.parse::<Decimal>().unwrap())
-=======
         Datum::Dec(s.parse().unwrap())
->>>>>>> 12f41d3f
     }
 
     pub fn fncall_expr(sig: ScalarFuncSig, children: &[Expr]) -> Expr {
