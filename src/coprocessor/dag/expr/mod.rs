// Copyright 2017 PingCAP, Inc.
//
// Licensed under the Apache License, Version 2.0 (the "License");
// you may not use this file except in compliance with the License.
// You may obtain a copy of the License at
//
//     http://www.apache.org/licenses/LICENSE-2.0
//
// Unless required by applicable law or agreed to in writing, software
// distributed under the License is distributed on an "AS IS" BASIS,
// See the License for the specific language governing permissions and
// limitations under the License.
// FIXME(shirly): remove following later
#![allow(dead_code, unused_variables)]

mod column;
mod constant;
mod fncall;
mod builtin_cast;
mod builtin_control;
mod builtin_op;
mod compare;
mod arithmetic;
mod math;
use self::compare::CmpOp;

use std::{error, io};
use std::borrow::Cow;
use std::string::FromUtf8Error;
use std::str::Utf8Error;

use tipb::expression::{Expr, ExprType, FieldType, ScalarFuncSig};

use coprocessor::codec::mysql::{self, Decimal, Duration, Json, Res, Time, MAX_FSP};
use coprocessor::codec::mysql::decimal::DecimalDecoder;
use coprocessor::codec::mysql::types;
use coprocessor::codec::Datum;
use util;
use util::codec::number::NumberDecoder;
use util::codec::Error as CError;

pub use coprocessor::select::xeval::EvalContext as StatementContext;

quick_error! {
    #[derive(Debug)]
    pub enum Error {
        Io(err: io::Error) {
            from()
            description("io error")
            display("I/O error: {}", err)
            cause(err)
        }
        Type { has: &'static str, expected: &'static str } {
            description("type error")
            display("type error: cannot get {:?} result from {:?} expression", expected, has)
        }
        Codec(err: util::codec::Error) {
            from()
            description("codec error")
            display("codec error: {}", err)
            cause(err)
        }
        ColumnOffset(offset: usize) {
            description("column offset not found")
            display("illegal column offset: {}", offset)
        }
<<<<<<< HEAD
        UnKnownSignature(sig: ScalarFuncSig) {
=======
        UnknownSignature(sig: ScalarFuncSig) {
>>>>>>> 1ed85401
            description("Unknown signature")
            display("Unknown signature: {:?}", sig)
        }
        Truncated {
            description("Truncated")
            display("error Truncated")
        }
        Overflow {
            description("Overflow")
            display("error Overflow")
        }
        Other(err: Box<error::Error + Send + Sync>) {
            from()
            cause(err.as_ref())
            description(err.description())
            display("unknown error {:?}", err)
        }
    }
}

impl From<FromUtf8Error> for Error {
    fn from(err: FromUtf8Error) -> Error {
        Error::Codec(CError::Encoding(err.utf8_error().into()))
    }
}
impl From<Utf8Error> for Error {
    fn from(err: Utf8Error) -> Error {
        Error::Codec(CError::Encoding(err.into()))
    }
}

pub type Result<T> = ::std::result::Result<T, Error>;

impl<T> Into<Result<T>> for Res<T> {
    fn into(self) -> Result<T> {
        match self {
            Res::Ok(t) => Ok(t),
            Res::Truncated(_) => Err(Error::Truncated),
            Res::Overflow(_) => Err(Error::Overflow),
        }
    }
}

#[derive(Debug, Clone, PartialEq)]
pub enum Expression {
    Constant(Constant),
    ColumnRef(Column),
    ScalarFn(FnCall),
}

#[derive(Debug, Clone, PartialEq)]
pub struct Column {
    offset: usize,
    tp: FieldType,
}

#[derive(Debug, Clone, PartialEq)]
pub struct Constant {
    val: Datum,
    tp: FieldType,
}

/// A single scalar function call
#[derive(Debug, Clone, PartialEq)]
pub struct FnCall {
    sig: ScalarFuncSig,
    children: Vec<Expression>,
    tp: FieldType,
}

impl Expression {
    fn new_const(v: Datum, field_type: FieldType) -> Expression {
        Expression::Constant(Constant {
            val: v,
            tp: field_type,
        })
    }

    #[inline]
    fn get_tp(&self) -> &FieldType {
        match *self {
            Expression::Constant(ref c) => &c.tp,
            Expression::ColumnRef(ref c) => &c.tp,
            Expression::ScalarFn(ref c) => &c.tp,
        }
    }

    #[cfg(test)]
    #[inline]
    fn mut_tp(&mut self) -> &mut FieldType {
        match *self {
            Expression::Constant(ref mut c) => &mut c.tp,
            Expression::ColumnRef(ref mut c) => &mut c.tp,
            Expression::ScalarFn(ref mut c) => &mut c.tp,
        }
    }

    #[allow(match_same_arms)]
    fn eval_int(&self, ctx: &StatementContext, row: &[Datum]) -> Result<Option<i64>> {
        match *self {
            Expression::Constant(ref constant) => constant.eval_int(),
            Expression::ColumnRef(ref column) => column.eval_int(row),
            Expression::ScalarFn(ref f) => match f.sig {
                ScalarFuncSig::LTInt => f.compare_int(ctx, row, CmpOp::LT),
                ScalarFuncSig::LEInt => f.compare_int(ctx, row, CmpOp::LE),
                ScalarFuncSig::GTInt => f.compare_int(ctx, row, CmpOp::GT),
                ScalarFuncSig::GEInt => f.compare_int(ctx, row, CmpOp::GE),
                ScalarFuncSig::EQInt => f.compare_int(ctx, row, CmpOp::EQ),
                ScalarFuncSig::NEInt => f.compare_int(ctx, row, CmpOp::NE),
                ScalarFuncSig::NullEQInt => f.compare_int(ctx, row, CmpOp::NullEQ),

                ScalarFuncSig::LTReal => f.compare_real(ctx, row, CmpOp::LT),
                ScalarFuncSig::LEReal => f.compare_real(ctx, row, CmpOp::LE),
                ScalarFuncSig::GTReal => f.compare_real(ctx, row, CmpOp::GT),
                ScalarFuncSig::GEReal => f.compare_real(ctx, row, CmpOp::GE),
                ScalarFuncSig::EQReal => f.compare_real(ctx, row, CmpOp::EQ),
                ScalarFuncSig::NEReal => f.compare_real(ctx, row, CmpOp::NE),
                ScalarFuncSig::NullEQReal => f.compare_real(ctx, row, CmpOp::NullEQ),

                ScalarFuncSig::LTDecimal => f.compare_decimal(ctx, row, CmpOp::LT),
                ScalarFuncSig::LEDecimal => f.compare_decimal(ctx, row, CmpOp::LE),
                ScalarFuncSig::GTDecimal => f.compare_decimal(ctx, row, CmpOp::GT),
                ScalarFuncSig::GEDecimal => f.compare_decimal(ctx, row, CmpOp::GE),
                ScalarFuncSig::EQDecimal => f.compare_decimal(ctx, row, CmpOp::EQ),
                ScalarFuncSig::NEDecimal => f.compare_decimal(ctx, row, CmpOp::NE),
                ScalarFuncSig::NullEQDecimal => f.compare_decimal(ctx, row, CmpOp::NullEQ),

                ScalarFuncSig::LTString => f.compare_string(ctx, row, CmpOp::LT),
                ScalarFuncSig::LEString => f.compare_string(ctx, row, CmpOp::LE),
                ScalarFuncSig::GTString => f.compare_string(ctx, row, CmpOp::GT),
                ScalarFuncSig::GEString => f.compare_string(ctx, row, CmpOp::GE),
                ScalarFuncSig::EQString => f.compare_string(ctx, row, CmpOp::EQ),
                ScalarFuncSig::NEString => f.compare_string(ctx, row, CmpOp::NE),
                ScalarFuncSig::NullEQString => f.compare_string(ctx, row, CmpOp::NullEQ),

                ScalarFuncSig::LTTime => f.compare_time(ctx, row, CmpOp::LT),
                ScalarFuncSig::LETime => f.compare_time(ctx, row, CmpOp::LE),
                ScalarFuncSig::GTTime => f.compare_time(ctx, row, CmpOp::GT),
                ScalarFuncSig::GETime => f.compare_time(ctx, row, CmpOp::GE),
                ScalarFuncSig::EQTime => f.compare_time(ctx, row, CmpOp::EQ),
                ScalarFuncSig::NETime => f.compare_time(ctx, row, CmpOp::NE),
                ScalarFuncSig::NullEQTime => f.compare_time(ctx, row, CmpOp::NullEQ),

                ScalarFuncSig::LTDuration => f.compare_duration(ctx, row, CmpOp::LT),
                ScalarFuncSig::LEDuration => f.compare_duration(ctx, row, CmpOp::LE),
                ScalarFuncSig::GTDuration => f.compare_duration(ctx, row, CmpOp::GT),
                ScalarFuncSig::GEDuration => f.compare_duration(ctx, row, CmpOp::GE),
                ScalarFuncSig::EQDuration => f.compare_duration(ctx, row, CmpOp::EQ),
                ScalarFuncSig::NEDuration => f.compare_duration(ctx, row, CmpOp::NE),
                ScalarFuncSig::NullEQDuration => f.compare_duration(ctx, row, CmpOp::NullEQ),

                ScalarFuncSig::LTJson => f.compare_json(ctx, row, CmpOp::LT),
                ScalarFuncSig::LEJson => f.compare_json(ctx, row, CmpOp::LE),
                ScalarFuncSig::GTJson => f.compare_json(ctx, row, CmpOp::GT),
                ScalarFuncSig::GEJson => f.compare_json(ctx, row, CmpOp::GE),
                ScalarFuncSig::EQJson => f.compare_json(ctx, row, CmpOp::EQ),
                ScalarFuncSig::NEJson => f.compare_json(ctx, row, CmpOp::NE),
                ScalarFuncSig::NullEQJson => f.compare_json(ctx, row, CmpOp::NullEQ),

                ScalarFuncSig::CastIntAsInt => f.cast_int_as_int(ctx, row),
                ScalarFuncSig::CastRealAsInt => f.cast_real_as_int(ctx, row),
                ScalarFuncSig::CastDecimalAsInt => f.cast_decimal_as_int(ctx, row),
                ScalarFuncSig::CastStringAsInt => f.cast_str_as_int(ctx, row),
                ScalarFuncSig::CastTimeAsInt => f.cast_time_as_int(ctx, row),
                ScalarFuncSig::CastDurationAsInt => f.cast_duration_as_int(ctx, row),
                ScalarFuncSig::CastJsonAsInt => f.cast_json_as_int(ctx, row),

                ScalarFuncSig::PlusInt => f.plus_int(ctx, row),
                ScalarFuncSig::MinusInt => f.minus_int(ctx, row),
                ScalarFuncSig::MultiplyInt => f.multiply_int(ctx, row),

                ScalarFuncSig::LogicalAnd => f.logical_and(ctx, row),
                ScalarFuncSig::LogicalOr => f.logical_or(ctx, row),
                ScalarFuncSig::LogicalXor => f.logical_xor(ctx, row),

                ScalarFuncSig::UnaryNot => f.unary_not(ctx, row),
                ScalarFuncSig::UnaryMinusInt => f.unary_minus_int(ctx, row),
                ScalarFuncSig::IntIsNull => f.int_is_null(ctx, row),
                ScalarFuncSig::IntIsFalse => f.int_is_false(ctx, row),
                ScalarFuncSig::RealIsTrue => f.real_is_true(ctx, row),
                ScalarFuncSig::RealIsNull => f.real_is_null(ctx, row),
                ScalarFuncSig::DecimalIsNull => f.decimal_is_null(ctx, row),
                ScalarFuncSig::DecimalIsTrue => f.decimal_is_true(ctx, row),
                ScalarFuncSig::StringIsNull => f.string_is_null(ctx, row),
                ScalarFuncSig::TimeIsNull => f.time_is_null(ctx, row),
                ScalarFuncSig::DurationIsNull => f.duration_is_null(ctx, row),

                ScalarFuncSig::AbsInt => f.abs_int(ctx, row),
                ScalarFuncSig::AbsUInt => f.children[0].eval_int(ctx, row),
                ScalarFuncSig::CeilIntToInt => f.children[0].eval_int(ctx, row),
                ScalarFuncSig::CeilDecToInt => f.ceil_dec_to_int(ctx, row),
                ScalarFuncSig::FloorIntToInt => f.children[0].eval_int(ctx, row),
                ScalarFuncSig::FloorDecToInt => f.floor_dec_to_int(ctx, row),

                ScalarFuncSig::IfNullInt => f.if_null_int(ctx, row),
                ScalarFuncSig::IfInt => f.if_int(ctx, row),

<<<<<<< HEAD
                _ => Err(Error::UnKnownSignature(f.sig)),
=======
                _ => Err(Error::UnknownSignature(f.sig)),
>>>>>>> 1ed85401
            },
        }
    }

    fn eval_real(&self, ctx: &StatementContext, row: &[Datum]) -> Result<Option<f64>> {
        match *self {
            Expression::Constant(ref constant) => constant.eval_real(),
            Expression::ColumnRef(ref column) => column.eval_real(row),
            Expression::ScalarFn(ref f) => match f.sig {
                ScalarFuncSig::CastIntAsReal => f.cast_int_as_real(ctx, row),
                ScalarFuncSig::CastRealAsReal => f.cast_real_as_real(ctx, row),
                ScalarFuncSig::CastDecimalAsReal => f.cast_decimal_as_real(ctx, row),
                ScalarFuncSig::CastStringAsReal => f.cast_str_as_real(ctx, row),
                ScalarFuncSig::CastTimeAsReal => f.cast_time_as_real(ctx, row),
                ScalarFuncSig::CastDurationAsReal => f.cast_duration_as_real(ctx, row),
                ScalarFuncSig::CastJsonAsReal => f.cast_json_as_real(ctx, row),
                ScalarFuncSig::UnaryMinusReal => f.unary_minus_real(ctx, row),

                ScalarFuncSig::PlusReal => f.plus_real(ctx, row),
                ScalarFuncSig::MinusReal => f.minus_real(ctx, row),
                ScalarFuncSig::MultiplyReal => f.multiply_real(ctx, row),

                ScalarFuncSig::AbsReal => f.abs_real(ctx, row),
                ScalarFuncSig::CeilReal => f.ceil_real(ctx, row),
                ScalarFuncSig::FloorReal => f.floor_real(ctx, row),

                ScalarFuncSig::IfNullReal => f.if_null_real(ctx, row),
                ScalarFuncSig::IfReal => f.if_real(ctx, row),

<<<<<<< HEAD
                _ => Err(Error::UnKnownSignature(f.sig)),
=======
                _ => Err(Error::UnknownSignature(f.sig)),
>>>>>>> 1ed85401
            },
        }
    }

    #[allow(match_same_arms)]
    fn eval_decimal<'a, 'b: 'a>(
        &'b self,
        ctx: &StatementContext,
        row: &'a [Datum],
    ) -> Result<Option<Cow<'a, Decimal>>> {
        match *self {
            Expression::Constant(ref constant) => constant.eval_decimal(),
            Expression::ColumnRef(ref column) => column.eval_decimal(row),
            Expression::ScalarFn(ref f) => match f.sig {
                ScalarFuncSig::CastIntAsDecimal => f.cast_int_as_decimal(ctx, row),
                ScalarFuncSig::CastRealAsDecimal => f.cast_real_as_decimal(ctx, row),
                ScalarFuncSig::CastDecimalAsDecimal => f.cast_decimal_as_decimal(ctx, row),
                ScalarFuncSig::CastStringAsDecimal => f.cast_str_as_decimal(ctx, row),
                ScalarFuncSig::CastTimeAsDecimal => f.cast_time_as_decimal(ctx, row),
                ScalarFuncSig::CastDurationAsDecimal => f.cast_duration_as_decimal(ctx, row),
                ScalarFuncSig::CastJsonAsDecimal => f.cast_json_as_decimal(ctx, row),
                ScalarFuncSig::UnaryMinusDecimal => f.unary_minus_decimal(ctx, row),

                ScalarFuncSig::PlusDecimal => f.plus_decimal(ctx, row),
                ScalarFuncSig::MinusDecimal => f.minus_decimal(ctx, row),
                ScalarFuncSig::MultiplyDecimal => f.multiply_decimal(ctx, row),

                ScalarFuncSig::AbsDecimal => f.abs_decimal(ctx, row),
                ScalarFuncSig::CeilDecToDec => f.ceil_dec_to_dec(ctx, row),
                ScalarFuncSig::CeilIntToDec => f.cast_int_as_decimal(ctx, row),
                ScalarFuncSig::FloorDecToDec => f.floor_dec_to_dec(ctx, row),
                ScalarFuncSig::FloorIntToDec => f.cast_int_as_decimal(ctx, row),

                ScalarFuncSig::IfNullDecimal => f.if_null_decimal(ctx, row),
                ScalarFuncSig::IfDecimal => f.if_decimal(ctx, row),

<<<<<<< HEAD
                _ => Err(Error::UnKnownSignature(f.sig)),
=======
                _ => Err(Error::UnknownSignature(f.sig)),
>>>>>>> 1ed85401
            },
        }
    }

    fn eval_string<'a, 'b: 'a>(
        &'b self,
        ctx: &StatementContext,
        row: &'a [Datum],
    ) -> Result<Option<Cow<'a, Vec<u8>>>> {
        match *self {
            Expression::Constant(ref constant) => constant.eval_string(),
            Expression::ColumnRef(ref column) => column.eval_string(row),
            Expression::ScalarFn(ref f) => match f.sig {
                ScalarFuncSig::CastIntAsString => f.cast_int_as_str(ctx, row),
                ScalarFuncSig::CastRealAsString => f.cast_real_as_str(ctx, row),
                ScalarFuncSig::CastDecimalAsString => f.cast_decimal_as_str(ctx, row),
                ScalarFuncSig::CastStringAsString => f.cast_str_as_str(ctx, row),
                ScalarFuncSig::CastTimeAsString => f.cast_time_as_str(ctx, row),
                ScalarFuncSig::CastDurationAsString => f.cast_duration_as_str(ctx, row),
                ScalarFuncSig::CastJsonAsString => f.cast_json_as_str(ctx, row),

                ScalarFuncSig::IfNullString => f.if_null_string(ctx, row),
                ScalarFuncSig::IfString => f.if_string(ctx, row),
<<<<<<< HEAD
                _ => Err(Error::UnKnownSignature(f.sig)),
=======
                _ => Err(Error::UnknownSignature(f.sig)),
>>>>>>> 1ed85401
            },
        }
    }

    fn eval_time<'a, 'b: 'a>(
        &'b self,
        ctx: &StatementContext,
        row: &'a [Datum],
    ) -> Result<Option<Cow<'a, Time>>> {
        match *self {
            Expression::Constant(ref constant) => constant.eval_time(),
            Expression::ColumnRef(ref column) => column.eval_time(row),
            Expression::ScalarFn(ref f) => match f.sig {
                ScalarFuncSig::CastIntAsTime => f.cast_int_as_time(ctx, row),
                ScalarFuncSig::CastRealAsTime => f.cast_real_as_time(ctx, row),
                ScalarFuncSig::CastDecimalAsTime => f.cast_decimal_as_time(ctx, row),
                ScalarFuncSig::CastStringAsTime => f.cast_str_as_time(ctx, row),
                ScalarFuncSig::CastTimeAsTime => f.cast_time_as_time(ctx, row),
                ScalarFuncSig::CastDurationAsTime => f.cast_duration_as_time(ctx, row),
                ScalarFuncSig::CastJsonAsTime => f.cast_json_as_time(ctx, row),

                ScalarFuncSig::IfNullTime => f.if_null_time(ctx, row),
                ScalarFuncSig::IfTime => f.if_time(ctx, row),
<<<<<<< HEAD
                _ => Err(Error::UnKnownSignature(f.sig)),
=======
                _ => Err(Error::UnknownSignature(f.sig)),
>>>>>>> 1ed85401
            },
        }
    }

    fn eval_duration<'a, 'b: 'a>(
        &'b self,
        ctx: &StatementContext,
        row: &'a [Datum],
    ) -> Result<Option<Cow<'a, Duration>>> {
        match *self {
            Expression::Constant(ref constant) => constant.eval_duration(),
            Expression::ColumnRef(ref column) => column.eval_duration(row),
            Expression::ScalarFn(ref f) => match f.sig {
                ScalarFuncSig::CastIntAsDuration => f.cast_int_as_duration(ctx, row),
                ScalarFuncSig::CastRealAsDuration => f.cast_real_as_duration(ctx, row),
                ScalarFuncSig::CastDecimalAsDuration => f.cast_decimal_as_duration(ctx, row),
                ScalarFuncSig::CastStringAsDuration => f.cast_str_as_duration(ctx, row),
                ScalarFuncSig::CastTimeAsDuration => f.cast_time_as_duration(ctx, row),
                ScalarFuncSig::CastDurationAsDuration => f.cast_duration_as_duration(ctx, row),
                ScalarFuncSig::CastJsonAsDuration => f.cast_json_as_duration(ctx, row),

                ScalarFuncSig::IfNullDuration => f.if_null_duration(ctx, row),
                ScalarFuncSig::IfDuration => f.if_duration(ctx, row),
<<<<<<< HEAD
                _ => Err(Error::UnKnownSignature(f.sig)),
=======
                _ => Err(Error::UnknownSignature(f.sig)),
>>>>>>> 1ed85401
            },
        }
    }

    fn eval_json<'a, 'b: 'a>(
        &'b self,
        ctx: &StatementContext,
        row: &'a [Datum],
    ) -> Result<Option<Cow<'a, Json>>> {
        match *self {
            Expression::Constant(ref constant) => constant.eval_json(),
            Expression::ColumnRef(ref column) => column.eval_json(row),
            Expression::ScalarFn(ref f) => match f.sig {
                ScalarFuncSig::CastIntAsJson => f.cast_int_as_json(ctx, row),
                ScalarFuncSig::CastRealAsJson => f.cast_real_as_json(ctx, row),
                ScalarFuncSig::CastDecimalAsJson => f.cast_decimal_as_json(ctx, row),
                ScalarFuncSig::CastStringAsJson => f.cast_str_as_json(ctx, row),
                ScalarFuncSig::CastTimeAsJson => f.cast_time_as_json(ctx, row),
                ScalarFuncSig::CastDurationAsJson => f.cast_duration_as_json(ctx, row),
                ScalarFuncSig::CastJsonAsJson => f.cast_json_as_json(ctx, row),
<<<<<<< HEAD
                _ => Err(Error::UnKnownSignature(f.sig)),
=======
                _ => Err(Error::UnknownSignature(f.sig)),
>>>>>>> 1ed85401
            },
        }
    }

    /// IsHybridType checks whether a ClassString expression is a hybrid type value which will
    /// return different types of value in different context.
    /// For ENUM/SET which is consist of a string attribute `Name` and an int attribute `Value`,
    /// it will cause an error if we convert ENUM/SET to int as a string value.
    /// For Bit/Hex, we will get a wrong result if we convert it to int as a string value.
    /// For example, when convert `0b101` to int, the result should be 5, but we will get
    /// 101 if we regard it as a string.
    fn is_hybrid_type(&self) -> bool {
        match self.get_tp().get_tp() as u8 {
            types::ENUM | types::BIT | types::SET => {
                return true;
            }
            _ => {}
        }
        // TODO:For a constant, the field type will be inferred as `VARCHAR`
        // when the kind of it is `HEX` or `BIT`.
        false
    }
}

fn filter<T: Into<Datum>>(x: Result<T>) -> Option<Result<Datum>> {
    match x {
        Err(Error::UnknownSignature(_)) => None,
        e => Some(e.map(|x| x.into())),
    }
}

impl Expression {
    pub fn eval(&self, ctx: &StatementContext, row: &[Datum]) -> Result<Datum> {
        match *self {
            Expression::Constant(ref constant) => Ok(constant.eval()),
            Expression::ColumnRef(ref column) => Ok(column.eval(row)),
            Expression::ScalarFn(ref f) => {
<<<<<<< HEAD
                match self.eval_int(ctx, row) {
                    Ok(v) => {
                        let v = v.map_or(Datum::Null, |v| {
                            if mysql::has_unsigned_flag(self.get_tp().get_flag() as u64) {
                                Datum::U64(v as u64)
                            } else {
                                Datum::I64(v)
                            }
                        });
                        return Ok(v);
                    }
                    Err(Error::UnKnownSignature(_)) => {}
                    Err(e) => return Err(e),
                }

                match self.eval_real(ctx, row) {
                    Ok(d) => return Ok(d.into()),
                    Err(Error::UnKnownSignature(_)) => {}
                    Err(e) => return Err(e),
                }

                match self.eval_decimal(ctx, row) {
                    Ok(d) => {
                        let v = d.map_or(Datum::Null, |v| Datum::Dec(v.into_owned()));
                        return Ok(v);
                    }
                    Err(Error::UnKnownSignature(_)) => {}
                    Err(e) => return Err(e),
                }

                match self.eval_time(ctx, row) {
                    Ok(d) => {
                        let v = d.map_or(Datum::Null, |v| Datum::Time(v.into_owned()));
                        return Ok(v);
                    }
                    Err(Error::UnKnownSignature(_)) => {}
                    Err(e) => return Err(e),
                }

                match self.eval_duration(ctx, row) {
                    Ok(d) => {
                        let v = d.map_or(Datum::Null, |v| Datum::Dur(v.into_owned()));
                        return Ok(v);
                    }
                    Err(Error::UnKnownSignature(_)) => {}
                    Err(e) => return Err(e),
                }

                match self.eval_string(ctx, row) {
                    Ok(d) => {
                        let v = d.map_or(Datum::Null, |v| Datum::Bytes(v.into_owned()));
                        return Ok(v);
                    }
                    Err(Error::UnKnownSignature(_)) => {}
                    Err(e) => return Err(e),
                }

                match self.eval_json(ctx, row) {
                    Ok(d) => {
                        let v = d.map_or(Datum::Null, |v| Datum::Json(v.into_owned()));
                        return Ok(v);
                    }
                    Err(Error::UnKnownSignature(_)) => {}
                    Err(e) => return Err(e),
                }

                Err(Error::UnKnownSignature(f.sig))
            }
        }
    }

    pub fn batch_build(exprs: Vec<Expr>, ctx: &StatementContext) -> Result<Vec<Self>> {
        let mut data = Vec::with_capacity(exprs.len());
        for expr in exprs {
            let ex = try!(Expression::build(expr, ctx));
            data.push(ex);
        }
        Ok(data)
    }

=======
                let eval_int = self.eval_int(ctx, row).map(|v| {
                    v.map_or(Datum::Null, |v| {
                        if mysql::has_unsigned_flag(self.get_tp().get_flag() as u64) {
                            Datum::U64(v as u64)
                        } else {
                            Datum::I64(v)
                        }
                    })
                });

                let res = filter(eval_int)
                    .or_else(|| filter(self.eval_real(ctx, row)))
                    .or_else(|| filter(self.eval_decimal(ctx, row)))
                    .or_else(|| filter(self.eval_time(ctx, row)))
                    .or_else(|| filter(self.eval_duration(ctx, row)))
                    .or_else(|| filter(self.eval_string(ctx, row)))
                    .or_else(|| filter(self.eval_json(ctx, row)));
                res.unwrap_or_else(|| Err(Error::UnknownSignature(f.sig)))
            }
        }
    }

>>>>>>> 1ed85401
    pub fn build(mut expr: Expr, ctx: &StatementContext) -> Result<Self> {
        let tp = expr.take_field_type();
        match expr.get_tp() {
            ExprType::Null => Ok(Expression::new_const(Datum::Null, tp)),
            ExprType::Int64 => expr.get_val()
                .decode_i64()
                .map(Datum::I64)
                .map(|e| Expression::new_const(e, tp))
                .map_err(Error::from),
            ExprType::Uint64 => expr.get_val()
                .decode_u64()
                .map(Datum::U64)
                .map(|e| Expression::new_const(e, tp))
                .map_err(Error::from),
            ExprType::String | ExprType::Bytes => {
                Ok(Expression::new_const(Datum::Bytes(expr.take_val()), tp))
            }
            ExprType::Float32 | ExprType::Float64 => expr.get_val()
                .decode_f64()
                .map(Datum::F64)
                .map(|e| Expression::new_const(e, tp))
                .map_err(Error::from),
            ExprType::MysqlTime => expr.get_val()
                .decode_u64()
                .and_then(|i| {
                    let fsp = tp.get_decimal() as i8;
                    let t = tp.get_tp() as u8;
                    Time::from_packed_u64(i, t, fsp, &ctx.tz)
                })
                .map(|t| Expression::new_const(Datum::Time(t), tp))
                .map_err(Error::from),
            ExprType::MysqlDuration => expr.get_val()
                .decode_i64()
                .and_then(|n| Duration::from_nanos(n, MAX_FSP))
                .map(Datum::Dur)
                .map(|e| Expression::new_const(e, tp))
                .map_err(Error::from),
            ExprType::MysqlDecimal => expr.get_val()
                .decode_decimal()
                .map(Datum::Dec)
                .map(|e| Expression::new_const(e, tp))
                .map_err(Error::from),
            ExprType::ScalarFunc => {
                try!(FnCall::check_args(
                    expr.get_sig(),
                    expr.get_children().len()
                ));
                expr.take_children()
                    .into_iter()
                    .map(|child| Expression::build(child, ctx))
                    .collect::<Result<Vec<_>>>()
                    .map(|children| {
                        Expression::ScalarFn(FnCall {
                            sig: expr.get_sig(),
                            children: children,
                            tp: tp,
                        })
                    })
            }
            ExprType::ColumnRef => {
                let offset = try!(expr.get_val().decode_i64().map_err(Error::from)) as usize;
                let column = Column {
                    offset: offset,
                    tp: tp,
                };
                Ok(Expression::ColumnRef(column))
            }
            unhandled => unreachable!("can't handle {:?} expr in DAG mode", unhandled),
        }
    }
}

#[cfg(test)]
mod test {
    use std::{i64, u64};
    use coprocessor::codec::{convert, Datum};
    use coprocessor::codec::mysql::{types, Decimal, Duration, Json, Time};
    use coprocessor::select::xeval::evaluator::test::col_expr;
    use tipb::expression::{Expr, ExprType, FieldType, ScalarFuncSig};
    use super::{Error, Expression, StatementContext};

    #[inline]
    pub fn str2dec(s: &str) -> Datum {
        Datum::Dec(s.parse().unwrap())
    }

    #[inline]
    pub fn check_overflow(e: Error) -> Result<(), ()> {
        match e {
            Error::Overflow => Ok(()),
            _ => Err(()),
        }
    }

    pub fn fncall_expr(sig: ScalarFuncSig, children: &[Expr]) -> Expr {
        let mut expr = Expr::new();
        expr.set_tp(ExprType::ScalarFunc);
        expr.set_sig(sig);
        expr.set_field_type(FieldType::new());
        for child in children {
            expr.mut_children().push(child.clone());
        }
        expr
    }

    #[test]
    fn test_expression_eval() {
        let mut ctx = StatementContext::default();
        ctx.ignore_truncate = true;
        let cases = vec![
            (
                ScalarFuncSig::CastStringAsReal,
                vec![Datum::Bytes(b"123".to_vec())],
                Datum::F64(123f64),
            ),
            (
                ScalarFuncSig::CastStringAsDecimal,
                vec![Datum::Bytes(b"123".to_vec())],
                Datum::Dec(Decimal::from(123)),
            ),
<<<<<<< HEAD
            (
                ScalarFuncSig::CastStringAsDuration,
                vec![Datum::Bytes(b"12:02:03".to_vec())],
                Datum::Dur(Duration::parse(b"12:02:03", 0).unwrap()),
            ),
            (
                ScalarFuncSig::CastStringAsTime,
                vec![Datum::Bytes(b"2012-12-12 14:00:05".to_vec())],
                Datum::Time(Time::parse_utc_datetime("2012-12-12 14:00:05", 0).unwrap()),
            ),
            (
                ScalarFuncSig::CastStringAsString,
                vec![Datum::Bytes(b"134".to_vec())],
                Datum::Bytes(b"134".to_vec()),
            ),
            (
=======
            (
                ScalarFuncSig::CastStringAsDuration,
                vec![Datum::Bytes(b"12:02:03".to_vec())],
                Datum::Dur(Duration::parse(b"12:02:03", 0).unwrap()),
            ),
            (
                ScalarFuncSig::CastStringAsTime,
                vec![Datum::Bytes(b"2012-12-12 14:00:05".to_vec())],
                Datum::Time(Time::parse_utc_datetime("2012-12-12 14:00:05", 0).unwrap()),
            ),
            (
                ScalarFuncSig::CastStringAsString,
                vec![Datum::Bytes(b"134".to_vec())],
                Datum::Bytes(b"134".to_vec()),
            ),
            (
>>>>>>> 1ed85401
                ScalarFuncSig::CastIntAsJson,
                vec![Datum::I64(12)],
                Datum::Json(Json::I64(12)),
            ),
        ];
        for (sig, cols, exp) in cases {
            let col_expr = col_expr(0);
            let mut ex = fncall_expr(sig, &[col_expr]);
            ex.mut_field_type()
                .set_decimal(convert::UNSPECIFIED_LENGTH as i32);
            ex.mut_field_type()
                .set_flen(convert::UNSPECIFIED_LENGTH as i32);
            let e = Expression::build(ex, &ctx).unwrap();
            let res = e.eval(&ctx, &cols).unwrap();
            if let Datum::F64(_) = exp {
                assert_eq!(format!("{}", res), format!("{}", exp));
            } else {
                assert_eq!(res, exp);
            }
        }
<<<<<<< HEAD
    }

    #[test]
    fn test_expression_eval_as_int() {
        let mut ctx = StatementContext::default();
        ctx.ignore_truncate = true;
=======
        // cases for integer
>>>>>>> 1ed85401
        let cases = vec![
            (
                Some(types::UNSIGNED_FLAG),
                vec![Datum::U64(u64::MAX)],
                Datum::U64(u64::MAX),
            ),
            (None, vec![Datum::I64(i64::MIN)], Datum::I64(i64::MIN)),
            (None, vec![Datum::Null], Datum::Null),
        ];
        for (flag, cols, exp) in cases {
            let col_expr = col_expr(0);
            let mut ex = fncall_expr(ScalarFuncSig::CastIntAsInt, &[col_expr]);
            if flag.is_some() {
                ex.mut_field_type().set_flag(flag.unwrap() as u32);
            }
            let e = Expression::build(ex, &ctx).unwrap();
            let res = e.eval(&ctx, &cols).unwrap();
            assert_eq!(res, exp);
        }
    }
}<|MERGE_RESOLUTION|>--- conflicted
+++ resolved
@@ -64,11 +64,7 @@
             description("column offset not found")
             display("illegal column offset: {}", offset)
         }
-<<<<<<< HEAD
-        UnKnownSignature(sig: ScalarFuncSig) {
-=======
         UnknownSignature(sig: ScalarFuncSig) {
->>>>>>> 1ed85401
             description("Unknown signature")
             display("Unknown signature: {:?}", sig)
         }
@@ -266,11 +262,7 @@
                 ScalarFuncSig::IfNullInt => f.if_null_int(ctx, row),
                 ScalarFuncSig::IfInt => f.if_int(ctx, row),
 
-<<<<<<< HEAD
-                _ => Err(Error::UnKnownSignature(f.sig)),
-=======
                 _ => Err(Error::UnknownSignature(f.sig)),
->>>>>>> 1ed85401
             },
         }
     }
@@ -300,11 +292,7 @@
                 ScalarFuncSig::IfNullReal => f.if_null_real(ctx, row),
                 ScalarFuncSig::IfReal => f.if_real(ctx, row),
 
-<<<<<<< HEAD
-                _ => Err(Error::UnKnownSignature(f.sig)),
-=======
                 _ => Err(Error::UnknownSignature(f.sig)),
->>>>>>> 1ed85401
             },
         }
     }
@@ -341,11 +329,7 @@
                 ScalarFuncSig::IfNullDecimal => f.if_null_decimal(ctx, row),
                 ScalarFuncSig::IfDecimal => f.if_decimal(ctx, row),
 
-<<<<<<< HEAD
-                _ => Err(Error::UnKnownSignature(f.sig)),
-=======
                 _ => Err(Error::UnknownSignature(f.sig)),
->>>>>>> 1ed85401
             },
         }
     }
@@ -369,11 +353,7 @@
 
                 ScalarFuncSig::IfNullString => f.if_null_string(ctx, row),
                 ScalarFuncSig::IfString => f.if_string(ctx, row),
-<<<<<<< HEAD
-                _ => Err(Error::UnKnownSignature(f.sig)),
-=======
                 _ => Err(Error::UnknownSignature(f.sig)),
->>>>>>> 1ed85401
             },
         }
     }
@@ -397,11 +377,7 @@
 
                 ScalarFuncSig::IfNullTime => f.if_null_time(ctx, row),
                 ScalarFuncSig::IfTime => f.if_time(ctx, row),
-<<<<<<< HEAD
-                _ => Err(Error::UnKnownSignature(f.sig)),
-=======
                 _ => Err(Error::UnknownSignature(f.sig)),
->>>>>>> 1ed85401
             },
         }
     }
@@ -425,11 +401,7 @@
 
                 ScalarFuncSig::IfNullDuration => f.if_null_duration(ctx, row),
                 ScalarFuncSig::IfDuration => f.if_duration(ctx, row),
-<<<<<<< HEAD
-                _ => Err(Error::UnKnownSignature(f.sig)),
-=======
                 _ => Err(Error::UnknownSignature(f.sig)),
->>>>>>> 1ed85401
             },
         }
     }
@@ -450,11 +422,7 @@
                 ScalarFuncSig::CastTimeAsJson => f.cast_time_as_json(ctx, row),
                 ScalarFuncSig::CastDurationAsJson => f.cast_duration_as_json(ctx, row),
                 ScalarFuncSig::CastJsonAsJson => f.cast_json_as_json(ctx, row),
-<<<<<<< HEAD
-                _ => Err(Error::UnKnownSignature(f.sig)),
-=======
                 _ => Err(Error::UnknownSignature(f.sig)),
->>>>>>> 1ed85401
             },
         }
     }
@@ -492,88 +460,6 @@
             Expression::Constant(ref constant) => Ok(constant.eval()),
             Expression::ColumnRef(ref column) => Ok(column.eval(row)),
             Expression::ScalarFn(ref f) => {
-<<<<<<< HEAD
-                match self.eval_int(ctx, row) {
-                    Ok(v) => {
-                        let v = v.map_or(Datum::Null, |v| {
-                            if mysql::has_unsigned_flag(self.get_tp().get_flag() as u64) {
-                                Datum::U64(v as u64)
-                            } else {
-                                Datum::I64(v)
-                            }
-                        });
-                        return Ok(v);
-                    }
-                    Err(Error::UnKnownSignature(_)) => {}
-                    Err(e) => return Err(e),
-                }
-
-                match self.eval_real(ctx, row) {
-                    Ok(d) => return Ok(d.into()),
-                    Err(Error::UnKnownSignature(_)) => {}
-                    Err(e) => return Err(e),
-                }
-
-                match self.eval_decimal(ctx, row) {
-                    Ok(d) => {
-                        let v = d.map_or(Datum::Null, |v| Datum::Dec(v.into_owned()));
-                        return Ok(v);
-                    }
-                    Err(Error::UnKnownSignature(_)) => {}
-                    Err(e) => return Err(e),
-                }
-
-                match self.eval_time(ctx, row) {
-                    Ok(d) => {
-                        let v = d.map_or(Datum::Null, |v| Datum::Time(v.into_owned()));
-                        return Ok(v);
-                    }
-                    Err(Error::UnKnownSignature(_)) => {}
-                    Err(e) => return Err(e),
-                }
-
-                match self.eval_duration(ctx, row) {
-                    Ok(d) => {
-                        let v = d.map_or(Datum::Null, |v| Datum::Dur(v.into_owned()));
-                        return Ok(v);
-                    }
-                    Err(Error::UnKnownSignature(_)) => {}
-                    Err(e) => return Err(e),
-                }
-
-                match self.eval_string(ctx, row) {
-                    Ok(d) => {
-                        let v = d.map_or(Datum::Null, |v| Datum::Bytes(v.into_owned()));
-                        return Ok(v);
-                    }
-                    Err(Error::UnKnownSignature(_)) => {}
-                    Err(e) => return Err(e),
-                }
-
-                match self.eval_json(ctx, row) {
-                    Ok(d) => {
-                        let v = d.map_or(Datum::Null, |v| Datum::Json(v.into_owned()));
-                        return Ok(v);
-                    }
-                    Err(Error::UnKnownSignature(_)) => {}
-                    Err(e) => return Err(e),
-                }
-
-                Err(Error::UnKnownSignature(f.sig))
-            }
-        }
-    }
-
-    pub fn batch_build(exprs: Vec<Expr>, ctx: &StatementContext) -> Result<Vec<Self>> {
-        let mut data = Vec::with_capacity(exprs.len());
-        for expr in exprs {
-            let ex = try!(Expression::build(expr, ctx));
-            data.push(ex);
-        }
-        Ok(data)
-    }
-
-=======
                 let eval_int = self.eval_int(ctx, row).map(|v| {
                     v.map_or(Datum::Null, |v| {
                         if mysql::has_unsigned_flag(self.get_tp().get_flag() as u64) {
@@ -596,7 +482,15 @@
         }
     }
 
->>>>>>> 1ed85401
+    pub fn batch_build(exprs: Vec<Expr>, ctx: &StatementContext) -> Result<Vec<Self>> {
+        let mut data = Vec::with_capacity(exprs.len());
+        for expr in exprs {
+            let ex = try!(Expression::build(expr, ctx));
+            data.push(ex);
+        }
+        Ok(data)
+    }
+
     pub fn build(mut expr: Expr, ctx: &StatementContext) -> Result<Self> {
         let tp = expr.take_field_type();
         match expr.get_tp() {
@@ -717,7 +611,6 @@
                 vec![Datum::Bytes(b"123".to_vec())],
                 Datum::Dec(Decimal::from(123)),
             ),
-<<<<<<< HEAD
             (
                 ScalarFuncSig::CastStringAsDuration,
                 vec![Datum::Bytes(b"12:02:03".to_vec())],
@@ -734,24 +627,6 @@
                 Datum::Bytes(b"134".to_vec()),
             ),
             (
-=======
-            (
-                ScalarFuncSig::CastStringAsDuration,
-                vec![Datum::Bytes(b"12:02:03".to_vec())],
-                Datum::Dur(Duration::parse(b"12:02:03", 0).unwrap()),
-            ),
-            (
-                ScalarFuncSig::CastStringAsTime,
-                vec![Datum::Bytes(b"2012-12-12 14:00:05".to_vec())],
-                Datum::Time(Time::parse_utc_datetime("2012-12-12 14:00:05", 0).unwrap()),
-            ),
-            (
-                ScalarFuncSig::CastStringAsString,
-                vec![Datum::Bytes(b"134".to_vec())],
-                Datum::Bytes(b"134".to_vec()),
-            ),
-            (
->>>>>>> 1ed85401
                 ScalarFuncSig::CastIntAsJson,
                 vec![Datum::I64(12)],
                 Datum::Json(Json::I64(12)),
@@ -772,16 +647,7 @@
                 assert_eq!(res, exp);
             }
         }
-<<<<<<< HEAD
-    }
-
-    #[test]
-    fn test_expression_eval_as_int() {
-        let mut ctx = StatementContext::default();
-        ctx.ignore_truncate = true;
-=======
         // cases for integer
->>>>>>> 1ed85401
         let cases = vec![
             (
                 Some(types::UNSIGNED_FLAG),
