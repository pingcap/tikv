--- conflicted
+++ resolved
@@ -460,11 +460,7 @@
     use coprocessor::codec::mysql::{Time, MAX_FSP};
     use coprocessor::select::xeval::evaluator::test::{col_expr, datum_expr};
     use tipb::expression::{Expr, ExprType, FieldType, ScalarFuncSig};
-<<<<<<< HEAD
-    use super::{Error, Expression};
-=======
     use super::{Expression, StatementContext};
->>>>>>> 6c8eeb8f
 
     #[inline]
     pub fn str2dec(s: &str) -> Datum {
