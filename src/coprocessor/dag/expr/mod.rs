// Copyright 2017 PingCAP, Inc.
//
// Licensed under the Apache License, Version 2.0 (the "License");
// you may not use this file except in compliance with the License.
// You may obtain a copy of the License at
//
//     http://www.apache.org/licenses/LICENSE-2.0
//
// Unless required by applicable law or agreed to in writing, software
// distributed under the License is distributed on an "AS IS" BASIS,
// See the License for the specific language governing permissions and
// limitations under the License.
// FIXME(shirly): remove following later
#![allow(dead_code, unused_variables)]

mod column;
mod constant;
mod fncall;
mod builtin_cast;
mod builtin_op;
mod compare;
use self::compare::CmpOp;

use std::{error, io};
use std::borrow::Cow;
use std::string::FromUtf8Error;

use tipb::expression::{Expr, ExprType, FieldType, ScalarFuncSig};

use coprocessor::codec::mysql::{Decimal, Duration, Json, Time, MAX_FSP};
use coprocessor::codec::mysql::decimal::DecimalDecoder;
use coprocessor::codec::mysql::types;
use coprocessor::codec::Datum;
use util;
use util::codec::number::NumberDecoder;
use util::codec::Error as CError;

pub use coprocessor::select::xeval::EvalContext as StatementContext;

quick_error! {
    #[derive(Debug)]
    pub enum Error {
        Io(err: io::Error) {
            from()
            description("io error")
            display("I/O error: {}", err)
            cause(err)
        }
        Type { has: &'static str, expected: &'static str } {
            description("type error")
            display("type error: cannot get {:?} result from {:?} expression", expected, has)
        }
        Codec(err: util::codec::Error) {
            from()
            description("codec error")
            display("codec error: {}", err)
            cause(err)
        }
        ColumnOffset(offset: usize) {
            description("column offset not found")
            display("illegal column offset: {}", offset)
        }
        Other(err: Box<error::Error + Send + Sync>) {
            from()
            cause(err.as_ref())
            description(err.description())
            display("unknown error {:?}", err)
        }
    }
}

impl From<FromUtf8Error> for Error {
    fn from(err: FromUtf8Error) -> Error {
        Error::Codec(CError::Encoding(err.utf8_error().into()))
    }
}

pub type Result<T> = ::std::result::Result<T, Error>;

#[derive(Debug, Clone, PartialEq)]
pub enum Expression {
    Constant(Constant),
    ColumnRef(Column),
    ScalarFn(FnCall),
}

#[derive(Debug, Clone, PartialEq)]
pub struct Column {
    offset: usize,
    tp: FieldType,
}

#[derive(Debug, Clone, PartialEq)]
pub struct Constant {
    val: Datum,
    tp: FieldType,
}

/// A single scalar function call
#[derive(Debug, Clone, PartialEq)]
pub struct FnCall {
    sig: ScalarFuncSig,
    children: Vec<Expression>,
    tp: FieldType,
}

impl Expression {
    fn new_const(v: Datum, field_type: FieldType) -> Expression {
        Expression::Constant(Constant {
            val: v,
            tp: field_type,
        })
    }

    fn get_tp(&self) -> &FieldType {
        match *self {
            Expression::Constant(ref c) => &c.tp,
            Expression::ColumnRef(ref c) => &c.tp,
            Expression::ScalarFn(ref c) => &c.tp,
        }
    }

    fn eval_int(&self, ctx: &StatementContext, row: &[Datum]) -> Result<Option<i64>> {
        match *self {
            Expression::Constant(ref constant) => constant.eval_int(),
            Expression::ColumnRef(ref column) => column.eval_int(row),
            Expression::ScalarFn(ref f) => match f.sig {
                ScalarFuncSig::LTInt => f.compare_int(ctx, row, CmpOp::LT),
                ScalarFuncSig::LEInt => f.compare_int(ctx, row, CmpOp::LE),
                ScalarFuncSig::GTInt => f.compare_int(ctx, row, CmpOp::GT),
                ScalarFuncSig::GEInt => f.compare_int(ctx, row, CmpOp::GE),
                ScalarFuncSig::EQInt => f.compare_int(ctx, row, CmpOp::EQ),
                ScalarFuncSig::NEInt => f.compare_int(ctx, row, CmpOp::NE),
                ScalarFuncSig::NullEQInt => f.compare_int(ctx, row, CmpOp::NullEQ),

                ScalarFuncSig::LTReal => f.compare_real(ctx, row, CmpOp::LT),
                ScalarFuncSig::LEReal => f.compare_real(ctx, row, CmpOp::LE),
                ScalarFuncSig::GTReal => f.compare_real(ctx, row, CmpOp::GT),
                ScalarFuncSig::GEReal => f.compare_real(ctx, row, CmpOp::GE),
                ScalarFuncSig::EQReal => f.compare_real(ctx, row, CmpOp::EQ),
                ScalarFuncSig::NEReal => f.compare_real(ctx, row, CmpOp::NE),
                ScalarFuncSig::NullEQReal => f.compare_real(ctx, row, CmpOp::NullEQ),

                ScalarFuncSig::LTDecimal => f.compare_decimal(ctx, row, CmpOp::LT),
                ScalarFuncSig::LEDecimal => f.compare_decimal(ctx, row, CmpOp::LE),
                ScalarFuncSig::GTDecimal => f.compare_decimal(ctx, row, CmpOp::GT),
                ScalarFuncSig::GEDecimal => f.compare_decimal(ctx, row, CmpOp::GE),
                ScalarFuncSig::EQDecimal => f.compare_decimal(ctx, row, CmpOp::EQ),
                ScalarFuncSig::NEDecimal => f.compare_decimal(ctx, row, CmpOp::NE),
                ScalarFuncSig::NullEQDecimal => f.compare_decimal(ctx, row, CmpOp::NullEQ),

                ScalarFuncSig::LTString => f.compare_string(ctx, row, CmpOp::LT),
                ScalarFuncSig::LEString => f.compare_string(ctx, row, CmpOp::LE),
                ScalarFuncSig::GTString => f.compare_string(ctx, row, CmpOp::GT),
                ScalarFuncSig::GEString => f.compare_string(ctx, row, CmpOp::GE),
                ScalarFuncSig::EQString => f.compare_string(ctx, row, CmpOp::EQ),
                ScalarFuncSig::NEString => f.compare_string(ctx, row, CmpOp::NE),
                ScalarFuncSig::NullEQString => f.compare_string(ctx, row, CmpOp::NullEQ),

                ScalarFuncSig::LTTime => f.compare_time(ctx, row, CmpOp::LT),
                ScalarFuncSig::LETime => f.compare_time(ctx, row, CmpOp::LE),
                ScalarFuncSig::GTTime => f.compare_time(ctx, row, CmpOp::GT),
                ScalarFuncSig::GETime => f.compare_time(ctx, row, CmpOp::GE),
                ScalarFuncSig::EQTime => f.compare_time(ctx, row, CmpOp::EQ),
                ScalarFuncSig::NETime => f.compare_time(ctx, row, CmpOp::NE),
                ScalarFuncSig::NullEQTime => f.compare_time(ctx, row, CmpOp::NullEQ),

                ScalarFuncSig::LTDuration => f.compare_duration(ctx, row, CmpOp::LT),
                ScalarFuncSig::LEDuration => f.compare_duration(ctx, row, CmpOp::LE),
                ScalarFuncSig::GTDuration => f.compare_duration(ctx, row, CmpOp::GT),
                ScalarFuncSig::GEDuration => f.compare_duration(ctx, row, CmpOp::GE),
                ScalarFuncSig::EQDuration => f.compare_duration(ctx, row, CmpOp::EQ),
                ScalarFuncSig::NEDuration => f.compare_duration(ctx, row, CmpOp::NE),
                ScalarFuncSig::NullEQDuration => f.compare_duration(ctx, row, CmpOp::NullEQ),

                ScalarFuncSig::LTJson => f.compare_json(ctx, row, CmpOp::LT),
                ScalarFuncSig::LEJson => f.compare_json(ctx, row, CmpOp::LE),
                ScalarFuncSig::GTJson => f.compare_json(ctx, row, CmpOp::GT),
                ScalarFuncSig::GEJson => f.compare_json(ctx, row, CmpOp::GE),
                ScalarFuncSig::EQJson => f.compare_json(ctx, row, CmpOp::EQ),
                ScalarFuncSig::NEJson => f.compare_json(ctx, row, CmpOp::NE),
                ScalarFuncSig::NullEQJson => f.compare_json(ctx, row, CmpOp::NullEQ),

<<<<<<< HEAD
                ScalarFuncSig::CastIntAsInt => f.cast_int_as_int(ctx, row),
                ScalarFuncSig::CastRealAsInt => f.cast_real_as_int(ctx, row),
                ScalarFuncSig::CastDecimalAsInt => f.cast_decimal_as_int(ctx, row),
                ScalarFuncSig::CastStringAsInt => f.cast_str_as_int(ctx, row),
                ScalarFuncSig::CastTimeAsInt => f.cast_time_as_int(ctx, row),
                ScalarFuncSig::CastDurationAsInt => f.cast_duration_as_int(ctx, row),
                ScalarFuncSig::CastJsonAsInt => f.cast_json_as_int(ctx, row),

                _ => Err(box_err!("Unknown signature")),
=======
                ScalarFuncSig::LogicalAnd => f.logical_and(ctx, row),
                ScalarFuncSig::LogicalOr => f.logical_or(ctx, row),
                ScalarFuncSig::LogicalXor => f.logical_xor(ctx, row),

                ScalarFuncSig::UnaryNot => f.unary_not(ctx, row),
                ScalarFuncSig::IntIsNull => f.int_is_null(ctx, row),
                ScalarFuncSig::IntIsFalse => f.int_is_false(ctx, row),
                ScalarFuncSig::RealIsTrue => f.real_is_true(ctx, row),
                ScalarFuncSig::RealIsNull => f.real_is_null(ctx, row),
                ScalarFuncSig::DecimalIsNull => f.decimal_is_null(ctx, row),
                ScalarFuncSig::DecimalIsTrue => f.decimal_is_true(ctx, row),
                ScalarFuncSig::StringIsNull => f.string_is_null(ctx, row),
                ScalarFuncSig::TimeIsNull => f.time_is_null(ctx, row),
                ScalarFuncSig::DurationIsNull => f.duration_is_null(ctx, row),

                _ => Err(Error::Other("Unknown signature")),
>>>>>>> 038bc18e
            },
        }
    }

    fn eval_real(&self, ctx: &StatementContext, row: &[Datum]) -> Result<Option<f64>> {
        match *self {
            Expression::Constant(ref constant) => constant.eval_real(),
            Expression::ColumnRef(ref column) => column.eval_real(row),
            Expression::ScalarFn(ref f) => match f.sig {
<<<<<<< HEAD
                ScalarFuncSig::CastIntAsReal => f.cast_int_as_real(ctx, row),
                ScalarFuncSig::CastRealAsReal => f.cast_real_as_real(ctx, row),
                ScalarFuncSig::CastDecimalAsReal => f.cast_decimal_as_real(ctx, row),
                ScalarFuncSig::CastStringAsReal => f.cast_str_as_real(ctx, row),
                ScalarFuncSig::CastTimeAsReal => f.cast_time_as_real(ctx, row),
                ScalarFuncSig::CastDurationAsReal => f.cast_duration_as_real(ctx, row),
                ScalarFuncSig::CastJsonAsReal => f.cast_json_as_real(ctx, row),
                _ => Err(box_err!("Unknown signature")),
=======
                _ => Err(Error::Other("Unknown signature")),
>>>>>>> 038bc18e
            },
        }
    }

    fn eval_decimal<'a, 'b: 'a>(
        &'b self,
        ctx: &StatementContext,
        row: &'a [Datum],
    ) -> Result<Option<Cow<'a, Decimal>>> {
        match *self {
            Expression::Constant(ref constant) => constant.eval_decimal(),
            Expression::ColumnRef(ref column) => column.eval_decimal(row),
            Expression::ScalarFn(ref f) => match f.sig {
<<<<<<< HEAD
                ScalarFuncSig::CastIntAsDecimal => f.cast_int_as_decimal(ctx, row),
                ScalarFuncSig::CastRealAsDecimal => f.cast_real_as_decimal(ctx, row),
                ScalarFuncSig::CastDecimalAsDecimal => f.cast_decimal_as_decimal(ctx, row),
                ScalarFuncSig::CastStringAsDecimal => f.cast_str_as_decimal(ctx, row),
                ScalarFuncSig::CastTimeAsDecimal => f.cast_time_as_decimal(ctx, row),
                ScalarFuncSig::CastDurationAsDecimal => f.cast_duration_as_decimal(ctx, row),
                ScalarFuncSig::CastJsonAsDecimal => f.cast_json_as_decimal(ctx, row),
                _ => Err(box_err!("Unknown signature")),
=======
                _ => Err(Error::Other("Unknown signature")),
>>>>>>> 038bc18e
            },
        }
    }

    fn eval_string<'a, 'b: 'a>(
        &'b self,
        ctx: &StatementContext,
        row: &'a [Datum],
    ) -> Result<Option<Cow<'a, Vec<u8>>>> {
        match *self {
            Expression::Constant(ref constant) => constant.eval_string(),
            Expression::ColumnRef(ref column) => column.eval_string(row),
            Expression::ScalarFn(ref f) => match f.sig {
<<<<<<< HEAD
                ScalarFuncSig::CastIntAsString => f.cast_int_as_str(ctx, row),
                ScalarFuncSig::CastRealAsString => f.cast_real_as_str(ctx, row),
                ScalarFuncSig::CastDecimalAsString => f.cast_decimal_as_str(ctx, row),
                ScalarFuncSig::CastStringAsString => f.cast_str_as_str(ctx, row),
                ScalarFuncSig::CastTimeAsString => f.cast_time_as_str(ctx, row),
                ScalarFuncSig::CastDurationAsString => f.cast_duration_as_str(ctx, row),
                ScalarFuncSig::CastJsonAsString => f.cast_json_as_str(ctx, row),
                _ => Err(box_err!("Unknown signature")),
=======
                _ => Err(Error::Other("Unknown signature")),
>>>>>>> 038bc18e
            },
        }
    }

    fn eval_time<'a, 'b: 'a>(
        &'b self,
        ctx: &StatementContext,
        row: &'a [Datum],
    ) -> Result<Option<Cow<'a, Time>>> {
        match *self {
            Expression::Constant(ref constant) => constant.eval_time(),
            Expression::ColumnRef(ref column) => column.eval_time(row),
            Expression::ScalarFn(ref f) => match f.sig {
<<<<<<< HEAD
                ScalarFuncSig::CastIntAsTime => f.cast_int_as_time(ctx, row),
                ScalarFuncSig::CastRealAsTime => f.cast_real_as_time(ctx, row),
                ScalarFuncSig::CastDecimalAsTime => f.cast_decimal_as_time(ctx, row),
                ScalarFuncSig::CastStringAsTime => f.cast_str_as_time(ctx, row),
                ScalarFuncSig::CastTimeAsTime => f.cast_time_as_time(ctx, row),
                ScalarFuncSig::CastDurationAsTime => f.cast_duration_as_time(ctx, row),
                ScalarFuncSig::CastJsonAsTime => f.cast_json_as_time(ctx, row),
                _ => Err(box_err!("Unknown signature")),
=======
                _ => Err(Error::Other("Unknown signature")),
>>>>>>> 038bc18e
            },
        }
    }

    fn eval_duration<'a, 'b: 'a>(
        &'b self,
        ctx: &StatementContext,
        row: &'a [Datum],
    ) -> Result<Option<Cow<'a, Duration>>> {
        match *self {
            Expression::Constant(ref constant) => constant.eval_duration(),
            Expression::ColumnRef(ref column) => column.eval_duration(row),
            Expression::ScalarFn(ref f) => match f.sig {
<<<<<<< HEAD
                ScalarFuncSig::CastIntAsDuration => f.cast_int_as_duration(ctx, row),
                ScalarFuncSig::CastRealAsDuration => f.cast_real_as_duration(ctx, row),
                ScalarFuncSig::CastDecimalAsDuration => f.cast_decimal_as_duration(ctx, row),
                ScalarFuncSig::CastStringAsDuration => f.cast_str_as_duration(ctx, row),
                ScalarFuncSig::CastTimeAsDuration => f.cast_time_as_duration(ctx, row),
                ScalarFuncSig::CastDurationAsDuration => f.cast_duration_as_duration(ctx, row),
                ScalarFuncSig::CastJsonAsDuration => f.cast_json_as_duration(ctx, row),
                _ => Err(box_err!("Unknown signature")),
=======
                _ => Err(Error::Other("Unknown signature")),
>>>>>>> 038bc18e
            },
        }
    }

    fn eval_json<'a, 'b: 'a>(
        &'b self,
        ctx: &StatementContext,
        row: &'a [Datum],
    ) -> Result<Option<Cow<'a, Json>>> {
        match *self {
            Expression::Constant(ref constant) => constant.eval_json(),
            Expression::ColumnRef(ref column) => column.eval_json(row),
            Expression::ScalarFn(ref f) => match f.sig {
                ScalarFuncSig::CastIntAsJson => f.cast_int_as_json(ctx, row),
                ScalarFuncSig::CastRealAsJson => f.cast_real_as_json(ctx, row),
                ScalarFuncSig::CastDecimalAsJson => f.cast_decimal_as_json(ctx, row),
                ScalarFuncSig::CastStringAsJson => f.cast_str_as_json(ctx, row),
                ScalarFuncSig::CastTimeAsJson => f.cast_time_as_json(ctx, row),
                ScalarFuncSig::CastDurationAsJson => f.cast_duration_as_json(ctx, row),
                ScalarFuncSig::CastJsonAsJson => f.cast_json_as_json(ctx, row),
                _ => Err(box_err!("Unknown signature")),
            },
        }
    }

    /// IsHybridType checks whether a ClassString expression is a hybrid type value which will
    /// return different types of value in different context.
    /// For ENUM/SET which is consist of a string attribute `Name` and an int attribute `Value`,
    /// it will cause an error if we convert ENUM/SET to int as a string value.
    /// For Bit/Hex, we will get a wrong result if we convert it to int as a string value.
    /// For example, when convert `0b101` to int, the result should be 5, but we will get
    /// 101 if we regard it as a string.
    fn is_hybrid_type(&self) -> bool {
        match self.get_tp().get_tp() as u8 {
            types::ENUM | types::BIT | types::SET => {
                return true;
            }
            _ => {}
        }
        // TODO:For a constant, the field type will be inferred as `VARCHAR`
        // when the kind of it is `HEX` or `BIT`.
        false
    }
}

impl Expression {
    fn build(mut expr: Expr, row_len: usize) -> Result<Self> {
        let tp = expr.take_field_type();
        match expr.get_tp() {
            ExprType::Null => Ok(Expression::new_const(Datum::Null, tp)),
            ExprType::Int64 => expr.get_val()
                .decode_i64()
                .map(Datum::I64)
                .map(|e| Expression::new_const(e, tp))
                .map_err(Error::from),
            ExprType::Uint64 => expr.get_val()
                .decode_u64()
                .map(Datum::U64)
                .map(|e| Expression::new_const(e, tp))
                .map_err(Error::from),
            ExprType::String | ExprType::Bytes => {
                Ok(Expression::new_const(Datum::Bytes(expr.take_val()), tp))
            }
            ExprType::Float32 | ExprType::Float64 => expr.get_val()
                .decode_f64()
                .map(Datum::F64)
                .map(|e| Expression::new_const(e, tp))
                .map_err(Error::from),
            ExprType::MysqlDuration => expr.get_val()
                .decode_i64()
                .and_then(|n| Duration::from_nanos(n, MAX_FSP))
                .map(Datum::Dur)
                .map(|e| Expression::new_const(e, tp))
                .map_err(Error::from),
            ExprType::MysqlDecimal => expr.get_val()
                .decode_decimal()
                .map(Datum::Dec)
                .map(|e| Expression::new_const(e, tp))
                .map_err(Error::from),
            ExprType::ScalarFunc => {
                try!(FnCall::check_args(
                    expr.get_sig(),
                    expr.get_children().len()
                ));
                expr.take_children()
                    .into_iter()
                    .map(|child| Expression::build(child, row_len))
                    .collect::<Result<Vec<_>>>()
                    .map(|children| {
                        Expression::ScalarFn(FnCall {
                            sig: expr.get_sig(),
                            children: children,
                            tp: tp,
                        })
                    })
            }
            ExprType::ColumnRef => {
                let offset = try!(expr.get_val().decode_i64().map_err(Error::from)) as usize;
                try!(Column::check_offset(offset, row_len));
                let column = Column {
                    offset: offset,
                    tp: tp,
                };
                Ok(Expression::ColumnRef(column))
            }
            unhandled => unreachable!("can't handle {:?} expr in DAG mode", unhandled),
        }
    }
}

#[cfg(test)]
mod test {
    use coprocessor::codec::Datum;
    use coprocessor::select::xeval::evaluator::test::{col_expr, datum_expr};
    use tipb::expression::{Expr, ExprType, FieldType, ScalarFuncSig};
    use super::Expression;

    #[inline]
    pub fn str2dec(s: &str) -> Datum {
        Datum::Dec(s.parse().unwrap())
    }

    pub fn fncall_expr(sig: ScalarFuncSig, children: &[Expr]) -> Expr {
        let mut expr = Expr::new();
        expr.set_tp(ExprType::ScalarFunc);
        expr.set_sig(sig);
        expr.set_field_type(FieldType::new());
        for child in children {
            expr.mut_children().push(child.clone());
        }
        expr
    }

    #[test]
    fn test_expression_build() {
        let colref = col_expr(1);
        let constant = datum_expr(Datum::Null);

        let tests = vec![
            (colref.clone(), 1, false),
            (colref.clone(), 2, true),
            (constant.clone(), 0, true),
            (
                fncall_expr(ScalarFuncSig::LTInt, &[colref.clone(), constant.clone()]),
                2,
                true,
            ),
            (
                fncall_expr(ScalarFuncSig::LTInt, &[colref.clone()]),
                0,
                false,
            ),
        ];

        for tt in tests {
            let expr = Expression::build(tt.0, tt.1);
            assert_eq!(expr.is_ok(), tt.2);
        }
    }
}<|MERGE_RESOLUTION|>--- conflicted
+++ resolved
@@ -181,7 +181,6 @@
                 ScalarFuncSig::NEJson => f.compare_json(ctx, row, CmpOp::NE),
                 ScalarFuncSig::NullEQJson => f.compare_json(ctx, row, CmpOp::NullEQ),
 
-<<<<<<< HEAD
                 ScalarFuncSig::CastIntAsInt => f.cast_int_as_int(ctx, row),
                 ScalarFuncSig::CastRealAsInt => f.cast_real_as_int(ctx, row),
                 ScalarFuncSig::CastDecimalAsInt => f.cast_decimal_as_int(ctx, row),
@@ -190,8 +189,6 @@
                 ScalarFuncSig::CastDurationAsInt => f.cast_duration_as_int(ctx, row),
                 ScalarFuncSig::CastJsonAsInt => f.cast_json_as_int(ctx, row),
 
-                _ => Err(box_err!("Unknown signature")),
-=======
                 ScalarFuncSig::LogicalAnd => f.logical_and(ctx, row),
                 ScalarFuncSig::LogicalOr => f.logical_or(ctx, row),
                 ScalarFuncSig::LogicalXor => f.logical_xor(ctx, row),
@@ -207,8 +204,7 @@
                 ScalarFuncSig::TimeIsNull => f.time_is_null(ctx, row),
                 ScalarFuncSig::DurationIsNull => f.duration_is_null(ctx, row),
 
-                _ => Err(Error::Other("Unknown signature")),
->>>>>>> 038bc18e
+                _ => Err(box_err!("Unknown signature")),
             },
         }
     }
@@ -218,7 +214,6 @@
             Expression::Constant(ref constant) => constant.eval_real(),
             Expression::ColumnRef(ref column) => column.eval_real(row),
             Expression::ScalarFn(ref f) => match f.sig {
-<<<<<<< HEAD
                 ScalarFuncSig::CastIntAsReal => f.cast_int_as_real(ctx, row),
                 ScalarFuncSig::CastRealAsReal => f.cast_real_as_real(ctx, row),
                 ScalarFuncSig::CastDecimalAsReal => f.cast_decimal_as_real(ctx, row),
@@ -227,9 +222,6 @@
                 ScalarFuncSig::CastDurationAsReal => f.cast_duration_as_real(ctx, row),
                 ScalarFuncSig::CastJsonAsReal => f.cast_json_as_real(ctx, row),
                 _ => Err(box_err!("Unknown signature")),
-=======
-                _ => Err(Error::Other("Unknown signature")),
->>>>>>> 038bc18e
             },
         }
     }
@@ -243,7 +235,6 @@
             Expression::Constant(ref constant) => constant.eval_decimal(),
             Expression::ColumnRef(ref column) => column.eval_decimal(row),
             Expression::ScalarFn(ref f) => match f.sig {
-<<<<<<< HEAD
                 ScalarFuncSig::CastIntAsDecimal => f.cast_int_as_decimal(ctx, row),
                 ScalarFuncSig::CastRealAsDecimal => f.cast_real_as_decimal(ctx, row),
                 ScalarFuncSig::CastDecimalAsDecimal => f.cast_decimal_as_decimal(ctx, row),
@@ -252,9 +243,6 @@
                 ScalarFuncSig::CastDurationAsDecimal => f.cast_duration_as_decimal(ctx, row),
                 ScalarFuncSig::CastJsonAsDecimal => f.cast_json_as_decimal(ctx, row),
                 _ => Err(box_err!("Unknown signature")),
-=======
-                _ => Err(Error::Other("Unknown signature")),
->>>>>>> 038bc18e
             },
         }
     }
@@ -268,7 +256,6 @@
             Expression::Constant(ref constant) => constant.eval_string(),
             Expression::ColumnRef(ref column) => column.eval_string(row),
             Expression::ScalarFn(ref f) => match f.sig {
-<<<<<<< HEAD
                 ScalarFuncSig::CastIntAsString => f.cast_int_as_str(ctx, row),
                 ScalarFuncSig::CastRealAsString => f.cast_real_as_str(ctx, row),
                 ScalarFuncSig::CastDecimalAsString => f.cast_decimal_as_str(ctx, row),
@@ -277,9 +264,6 @@
                 ScalarFuncSig::CastDurationAsString => f.cast_duration_as_str(ctx, row),
                 ScalarFuncSig::CastJsonAsString => f.cast_json_as_str(ctx, row),
                 _ => Err(box_err!("Unknown signature")),
-=======
-                _ => Err(Error::Other("Unknown signature")),
->>>>>>> 038bc18e
             },
         }
     }
@@ -293,7 +277,6 @@
             Expression::Constant(ref constant) => constant.eval_time(),
             Expression::ColumnRef(ref column) => column.eval_time(row),
             Expression::ScalarFn(ref f) => match f.sig {
-<<<<<<< HEAD
                 ScalarFuncSig::CastIntAsTime => f.cast_int_as_time(ctx, row),
                 ScalarFuncSig::CastRealAsTime => f.cast_real_as_time(ctx, row),
                 ScalarFuncSig::CastDecimalAsTime => f.cast_decimal_as_time(ctx, row),
@@ -302,9 +285,6 @@
                 ScalarFuncSig::CastDurationAsTime => f.cast_duration_as_time(ctx, row),
                 ScalarFuncSig::CastJsonAsTime => f.cast_json_as_time(ctx, row),
                 _ => Err(box_err!("Unknown signature")),
-=======
-                _ => Err(Error::Other("Unknown signature")),
->>>>>>> 038bc18e
             },
         }
     }
@@ -318,7 +298,6 @@
             Expression::Constant(ref constant) => constant.eval_duration(),
             Expression::ColumnRef(ref column) => column.eval_duration(row),
             Expression::ScalarFn(ref f) => match f.sig {
-<<<<<<< HEAD
                 ScalarFuncSig::CastIntAsDuration => f.cast_int_as_duration(ctx, row),
                 ScalarFuncSig::CastRealAsDuration => f.cast_real_as_duration(ctx, row),
                 ScalarFuncSig::CastDecimalAsDuration => f.cast_decimal_as_duration(ctx, row),
@@ -327,9 +306,6 @@
                 ScalarFuncSig::CastDurationAsDuration => f.cast_duration_as_duration(ctx, row),
                 ScalarFuncSig::CastJsonAsDuration => f.cast_json_as_duration(ctx, row),
                 _ => Err(box_err!("Unknown signature")),
-=======
-                _ => Err(Error::Other("Unknown signature")),
->>>>>>> 038bc18e
             },
         }
     }
