// Copyright 2017 PingCAP, Inc.
//
// Licensed under the Apache License, Version 2.0 (the "License");
// you may not use this file except in compliance with the License.
// You may obtain a copy of the License at
//
//     http://www.apache.org/licenses/LICENSE-2.0
//
// Unless required by applicable law or agreed to in writing, software
// distributed under the License is distributed on an "AS IS" BASIS,
// See the License for the specific language governing permissions and
// limitations under the License.

use tipb::expression::ScalarFuncSig;
use super::{FnCall, Result};

impl FnCall {
    pub fn check_args(sig: ScalarFuncSig, args: usize) -> Result<()> {
        let (min_args, max_args) = match sig {
            ScalarFuncSig::LTInt |
            ScalarFuncSig::LEInt |
            ScalarFuncSig::GTInt |
            ScalarFuncSig::GEInt |
            ScalarFuncSig::EQInt |
            ScalarFuncSig::NEInt |
            ScalarFuncSig::NullEQInt |
            ScalarFuncSig::LTReal |
            ScalarFuncSig::LEReal |
            ScalarFuncSig::GTReal |
            ScalarFuncSig::GEReal |
            ScalarFuncSig::EQReal |
            ScalarFuncSig::NEReal |
            ScalarFuncSig::NullEQReal |
            ScalarFuncSig::LTDecimal |
            ScalarFuncSig::LEDecimal |
            ScalarFuncSig::GTDecimal |
            ScalarFuncSig::GEDecimal |
            ScalarFuncSig::EQDecimal |
            ScalarFuncSig::NEDecimal |
            ScalarFuncSig::NullEQDecimal |
            ScalarFuncSig::LTString |
            ScalarFuncSig::LEString |
            ScalarFuncSig::GTString |
            ScalarFuncSig::GEString |
            ScalarFuncSig::EQString |
            ScalarFuncSig::NEString |
            ScalarFuncSig::NullEQString |
            ScalarFuncSig::LTTime |
            ScalarFuncSig::LETime |
            ScalarFuncSig::GTTime |
            ScalarFuncSig::GETime |
            ScalarFuncSig::EQTime |
            ScalarFuncSig::NETime |
            ScalarFuncSig::NullEQTime |
            ScalarFuncSig::LTDuration |
            ScalarFuncSig::LEDuration |
            ScalarFuncSig::GTDuration |
            ScalarFuncSig::GEDuration |
            ScalarFuncSig::EQDuration |
            ScalarFuncSig::NEDuration |
            ScalarFuncSig::NullEQDuration |
            ScalarFuncSig::LTJson |
            ScalarFuncSig::LEJson |
            ScalarFuncSig::GTJson |
            ScalarFuncSig::GEJson |
            ScalarFuncSig::EQJson |
            ScalarFuncSig::NEJson |
            ScalarFuncSig::NullEQJson |
            ScalarFuncSig::PlusReal |
            ScalarFuncSig::PlusDecimal |
            ScalarFuncSig::PlusInt |
            ScalarFuncSig::MinusReal |
            ScalarFuncSig::MinusDecimal |
            ScalarFuncSig::MinusInt |
            ScalarFuncSig::MultiplyReal |
            ScalarFuncSig::MultiplyDecimal |
            ScalarFuncSig::MultiplyInt |
            ScalarFuncSig::IfNullInt |
            ScalarFuncSig::IfNullReal |
            ScalarFuncSig::IfNullString |
            ScalarFuncSig::IfNullDecimal |
            ScalarFuncSig::IfNullTime |
            ScalarFuncSig::IfNullDuration |
            ScalarFuncSig::LogicalAnd |
            ScalarFuncSig::LogicalOr |
            ScalarFuncSig::LogicalXor => (2, 2),

            ScalarFuncSig::CastIntAsInt |
            ScalarFuncSig::CastIntAsReal |
            ScalarFuncSig::CastIntAsString |
            ScalarFuncSig::CastIntAsDecimal |
            ScalarFuncSig::CastIntAsTime |
            ScalarFuncSig::CastIntAsDuration |
            ScalarFuncSig::CastIntAsJson |
<<<<<<< HEAD
            ScalarFuncSig::CastRealAsInt |
            ScalarFuncSig::CastRealAsReal |
            ScalarFuncSig::CastRealAsString |
            ScalarFuncSig::CastRealAsDecimal |
            ScalarFuncSig::CastRealAsTime |
            ScalarFuncSig::CastRealAsDuration |
            ScalarFuncSig::CastRealAsJson |
            ScalarFuncSig::CastDecimalAsInt |
            ScalarFuncSig::CastDecimalAsReal |
            ScalarFuncSig::CastDecimalAsString |
            ScalarFuncSig::CastDecimalAsDecimal |
            ScalarFuncSig::CastDecimalAsTime |
            ScalarFuncSig::CastDecimalAsDuration |
            ScalarFuncSig::CastDecimalAsJson |
            ScalarFuncSig::CastStringAsInt |
            ScalarFuncSig::CastStringAsReal |
            ScalarFuncSig::CastStringAsString |
            ScalarFuncSig::CastStringAsDecimal |
            ScalarFuncSig::CastStringAsTime |
            ScalarFuncSig::CastStringAsDuration |
            ScalarFuncSig::CastStringAsJson |
            ScalarFuncSig::CastTimeAsInt |
            ScalarFuncSig::CastTimeAsReal |
            ScalarFuncSig::CastTimeAsString |
            ScalarFuncSig::CastTimeAsDecimal |
            ScalarFuncSig::CastTimeAsTime |
            ScalarFuncSig::CastTimeAsDuration |
            ScalarFuncSig::CastTimeAsJson |
            ScalarFuncSig::CastDurationAsInt |
            ScalarFuncSig::CastDurationAsReal |
            ScalarFuncSig::CastDurationAsString |
            ScalarFuncSig::CastDurationAsDecimal |
            ScalarFuncSig::CastDurationAsTime |
            ScalarFuncSig::CastDurationAsDuration |
            ScalarFuncSig::CastDurationAsJson |
            ScalarFuncSig::CastJsonAsInt |
            ScalarFuncSig::CastJsonAsReal |
            ScalarFuncSig::CastJsonAsString |
            ScalarFuncSig::CastJsonAsDecimal |
            ScalarFuncSig::CastJsonAsTime |
            ScalarFuncSig::CastJsonAsDuration |
            ScalarFuncSig::CastJsonAsJson |
=======
>>>>>>> 9379c42f
            ScalarFuncSig::UnaryNot |
            ScalarFuncSig::IntIsFalse |
            ScalarFuncSig::IntIsNull |
            ScalarFuncSig::RealIsTrue |
            ScalarFuncSig::RealIsNull |
            ScalarFuncSig::DecimalIsTrue |
            ScalarFuncSig::DecimalIsNull |
            ScalarFuncSig::StringIsNull |
            ScalarFuncSig::TimeIsNull |
            ScalarFuncSig::DurationIsNull => (1, 1),
<<<<<<< HEAD
=======

            ScalarFuncSig::IfInt |
            ScalarFuncSig::IfReal |
            ScalarFuncSig::IfString |
            ScalarFuncSig::IfDecimal |
            ScalarFuncSig::IfTime |
            ScalarFuncSig::IfDuration => (3, 3),
>>>>>>> 9379c42f

            _ => unimplemented!(),
        };
        if args < min_args || args > max_args {
            return Err(box_err!("unexpected arguments"));
        }
        Ok(())
    }
}<|MERGE_RESOLUTION|>--- conflicted
+++ resolved
@@ -92,7 +92,6 @@
             ScalarFuncSig::CastIntAsTime |
             ScalarFuncSig::CastIntAsDuration |
             ScalarFuncSig::CastIntAsJson |
-<<<<<<< HEAD
             ScalarFuncSig::CastRealAsInt |
             ScalarFuncSig::CastRealAsReal |
             ScalarFuncSig::CastRealAsString |
@@ -135,8 +134,6 @@
             ScalarFuncSig::CastJsonAsTime |
             ScalarFuncSig::CastJsonAsDuration |
             ScalarFuncSig::CastJsonAsJson |
-=======
->>>>>>> 9379c42f
             ScalarFuncSig::UnaryNot |
             ScalarFuncSig::IntIsFalse |
             ScalarFuncSig::IntIsNull |
@@ -147,8 +144,6 @@
             ScalarFuncSig::StringIsNull |
             ScalarFuncSig::TimeIsNull |
             ScalarFuncSig::DurationIsNull => (1, 1),
-<<<<<<< HEAD
-=======
 
             ScalarFuncSig::IfInt |
             ScalarFuncSig::IfReal |
@@ -156,7 +151,6 @@
             ScalarFuncSig::IfDecimal |
             ScalarFuncSig::IfTime |
             ScalarFuncSig::IfDuration => (3, 3),
->>>>>>> 9379c42f
 
             _ => unimplemented!(),
         };
