// Copyright 2017 PingCAP, Inc.
//
// Licensed under the Apache License, Version 2.0 (the "License");
// you may not use this file except in compliance with the License.
// You may obtain a copy of the License at
//
//     http://www.apache.org/licenses/LICENSE-2.0
//
// Unless required by applicable law or agreed to in writing, software
// distributed under the License is distributed on an "AS IS" BASIS,
// See the License for the specific language governing permissions and
// limitations under the License.

use tipb::expression::ScalarFuncSig;
use super::{FnCall, Result};

impl FnCall {
    pub fn check_args(sig: ScalarFuncSig, args: usize) -> Result<()> {
        let (min_args, max_args) = match sig {
            ScalarFuncSig::LogicalAnd |
            ScalarFuncSig::LogicalOr |
            ScalarFuncSig::LogicalXor |
            ScalarFuncSig::LTInt => (2, 2),
<<<<<<< HEAD
            ScalarFuncSig::CastIntAsInt |
            ScalarFuncSig::CastIntAsReal |
            ScalarFuncSig::CastIntAsString |
            ScalarFuncSig::CastIntAsDecimal |
            ScalarFuncSig::CastIntAsTime |
            ScalarFuncSig::CastIntAsDuration |
            ScalarFuncSig::CastIntAsJson |
            ScalarFuncSig::CastRealAsInt |
            ScalarFuncSig::CastRealAsReal |
            ScalarFuncSig::CastRealAsString |
            ScalarFuncSig::CastRealAsDecimal |
            ScalarFuncSig::CastRealAsTime |
            ScalarFuncSig::CastRealAsDuration |
            ScalarFuncSig::CastRealAsJson |
            ScalarFuncSig::CastDecimalAsInt |
            ScalarFuncSig::CastDecimalAsReal |
            ScalarFuncSig::CastDecimalAsString |
            ScalarFuncSig::CastDecimalAsDecimal |
            ScalarFuncSig::CastDecimalAsTime |
            ScalarFuncSig::CastDecimalAsDuration |
            ScalarFuncSig::CastDecimalAsJson |
            ScalarFuncSig::CastStringAsInt |
            ScalarFuncSig::CastStringAsReal |
            ScalarFuncSig::CastStringAsString |
            ScalarFuncSig::CastStringAsDecimal |
            ScalarFuncSig::CastStringAsTime |
            ScalarFuncSig::CastStringAsDuration |
            ScalarFuncSig::CastStringAsJson |
            ScalarFuncSig::CastTimeAsInt |
            ScalarFuncSig::CastTimeAsReal |
            ScalarFuncSig::CastTimeAsString |
            ScalarFuncSig::CastTimeAsDecimal |
            ScalarFuncSig::CastTimeAsTime |
            ScalarFuncSig::CastTimeAsDuration |
            ScalarFuncSig::CastTimeAsJson |
            ScalarFuncSig::CastDurationAsInt |
            ScalarFuncSig::CastDurationAsReal |
            ScalarFuncSig::CastDurationAsString |
            ScalarFuncSig::CastDurationAsDecimal |
            ScalarFuncSig::CastDurationAsTime |
            ScalarFuncSig::CastDurationAsDuration |
            ScalarFuncSig::CastDurationAsJson |
            ScalarFuncSig::CastJsonAsInt |
            ScalarFuncSig::CastJsonAsReal |
            ScalarFuncSig::CastJsonAsString |
            ScalarFuncSig::CastJsonAsDecimal |
            ScalarFuncSig::CastJsonAsTime |
            ScalarFuncSig::CastJsonAsDuration |
            ScalarFuncSig::CastJsonAsJson => (1, 1),
=======

            ScalarFuncSig::UnaryNot |
            ScalarFuncSig::IntIsFalse |
            ScalarFuncSig::IntIsNull |
            ScalarFuncSig::RealIsTrue |
            ScalarFuncSig::RealIsNull |
            ScalarFuncSig::DecimalIsTrue |
            ScalarFuncSig::DecimalIsNull |
            ScalarFuncSig::StringIsNull |
            ScalarFuncSig::TimeIsNull |
            ScalarFuncSig::DurationIsNull |
            ScalarFuncSig::CastIntAsInt => (1, 1),

>>>>>>> 038bc18e
            _ => unimplemented!(),
        };
        if args < min_args || args > max_args {
            return Err(box_err!("unexpected arguments"));
        }
        Ok(())
    }
}<|MERGE_RESOLUTION|>--- conflicted
+++ resolved
@@ -21,7 +21,7 @@
             ScalarFuncSig::LogicalOr |
             ScalarFuncSig::LogicalXor |
             ScalarFuncSig::LTInt => (2, 2),
-<<<<<<< HEAD
+
             ScalarFuncSig::CastIntAsInt |
             ScalarFuncSig::CastIntAsReal |
             ScalarFuncSig::CastIntAsString |
@@ -70,9 +70,7 @@
             ScalarFuncSig::CastJsonAsDecimal |
             ScalarFuncSig::CastJsonAsTime |
             ScalarFuncSig::CastJsonAsDuration |
-            ScalarFuncSig::CastJsonAsJson => (1, 1),
-=======
-
+            ScalarFuncSig::CastJsonAsJson |
             ScalarFuncSig::UnaryNot |
             ScalarFuncSig::IntIsFalse |
             ScalarFuncSig::IntIsNull |
@@ -82,10 +80,8 @@
             ScalarFuncSig::DecimalIsNull |
             ScalarFuncSig::StringIsNull |
             ScalarFuncSig::TimeIsNull |
-            ScalarFuncSig::DurationIsNull |
-            ScalarFuncSig::CastIntAsInt => (1, 1),
+            ScalarFuncSig::DurationIsNull => (1, 1),
 
->>>>>>> 038bc18e
             _ => unimplemented!(),
         };
         if args < min_args || args > max_args {
