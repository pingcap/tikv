// Copyright 2017 PingCAP, Inc.
//
// Licensed under the Apache License, Version 2.0 (the "License");
// you may not use this file except in compliance with the License.
// You may obtain a copy of the License at
//
//     http://www.apache.org/licenses/LICENSE-2.0
//
// Unless required by applicable law or agreed to in writing, software
// distributed under the License is distributed on an "AS IS" BASIS,
// See the License for the specific language governing permissions and
// limitations under the License.

use std::borrow::Cow;
use std::usize;

use tipb::expression::ScalarFuncSig;

use coprocessor::codec::Datum;
use coprocessor::codec::mysql::{self, Decimal, Duration, Json, Time};
use super::{Error, FnCall, Result, StatementContext};
use super::compare::CmpOp;

impl FnCall {
    pub fn check_args(sig: ScalarFuncSig, args: usize) -> Result<()> {
        let (min_args, max_args) = match sig {
            ScalarFuncSig::LTInt |
            ScalarFuncSig::LEInt |
            ScalarFuncSig::GTInt |
            ScalarFuncSig::GEInt |
            ScalarFuncSig::EQInt |
            ScalarFuncSig::NEInt |
            ScalarFuncSig::NullEQInt |
            ScalarFuncSig::LTReal |
            ScalarFuncSig::LEReal |
            ScalarFuncSig::GTReal |
            ScalarFuncSig::GEReal |
            ScalarFuncSig::EQReal |
            ScalarFuncSig::NEReal |
            ScalarFuncSig::NullEQReal |
            ScalarFuncSig::LTDecimal |
            ScalarFuncSig::LEDecimal |
            ScalarFuncSig::GTDecimal |
            ScalarFuncSig::GEDecimal |
            ScalarFuncSig::EQDecimal |
            ScalarFuncSig::NEDecimal |
            ScalarFuncSig::NullEQDecimal |
            ScalarFuncSig::LTString |
            ScalarFuncSig::LEString |
            ScalarFuncSig::GTString |
            ScalarFuncSig::GEString |
            ScalarFuncSig::EQString |
            ScalarFuncSig::NEString |
            ScalarFuncSig::NullEQString |
            ScalarFuncSig::LTTime |
            ScalarFuncSig::LETime |
            ScalarFuncSig::GTTime |
            ScalarFuncSig::GETime |
            ScalarFuncSig::EQTime |
            ScalarFuncSig::NETime |
            ScalarFuncSig::NullEQTime |
            ScalarFuncSig::LTDuration |
            ScalarFuncSig::LEDuration |
            ScalarFuncSig::GTDuration |
            ScalarFuncSig::GEDuration |
            ScalarFuncSig::EQDuration |
            ScalarFuncSig::NEDuration |
            ScalarFuncSig::NullEQDuration |
            ScalarFuncSig::LTJson |
            ScalarFuncSig::LEJson |
            ScalarFuncSig::GTJson |
            ScalarFuncSig::GEJson |
            ScalarFuncSig::EQJson |
            ScalarFuncSig::NEJson |
            ScalarFuncSig::NullEQJson |
            ScalarFuncSig::PlusReal |
            ScalarFuncSig::PlusDecimal |
            ScalarFuncSig::PlusInt |
            ScalarFuncSig::MinusReal |
            ScalarFuncSig::MinusDecimal |
            ScalarFuncSig::MinusInt |
            ScalarFuncSig::MultiplyReal |
            ScalarFuncSig::MultiplyDecimal |
            ScalarFuncSig::MultiplyInt |
            ScalarFuncSig::IfNullInt |
            ScalarFuncSig::IfNullReal |
            ScalarFuncSig::IfNullString |
            ScalarFuncSig::IfNullDecimal |
            ScalarFuncSig::IfNullTime |
            ScalarFuncSig::IfNullDuration |
            ScalarFuncSig::LogicalAnd |
            ScalarFuncSig::LogicalOr |
            ScalarFuncSig::LogicalXor => (2, 2),

            ScalarFuncSig::CastIntAsInt |
            ScalarFuncSig::CastIntAsReal |
            ScalarFuncSig::CastIntAsString |
            ScalarFuncSig::CastIntAsDecimal |
            ScalarFuncSig::CastIntAsTime |
            ScalarFuncSig::CastIntAsDuration |
            ScalarFuncSig::CastIntAsJson |
            ScalarFuncSig::CastRealAsInt |
            ScalarFuncSig::CastRealAsReal |
            ScalarFuncSig::CastRealAsString |
            ScalarFuncSig::CastRealAsDecimal |
            ScalarFuncSig::CastRealAsTime |
            ScalarFuncSig::CastRealAsDuration |
            ScalarFuncSig::CastRealAsJson |
            ScalarFuncSig::CastDecimalAsInt |
            ScalarFuncSig::CastDecimalAsReal |
            ScalarFuncSig::CastDecimalAsString |
            ScalarFuncSig::CastDecimalAsDecimal |
            ScalarFuncSig::CastDecimalAsTime |
            ScalarFuncSig::CastDecimalAsDuration |
            ScalarFuncSig::CastDecimalAsJson |
            ScalarFuncSig::CastStringAsInt |
            ScalarFuncSig::CastStringAsReal |
            ScalarFuncSig::CastStringAsString |
            ScalarFuncSig::CastStringAsDecimal |
            ScalarFuncSig::CastStringAsTime |
            ScalarFuncSig::CastStringAsDuration |
            ScalarFuncSig::CastStringAsJson |
            ScalarFuncSig::CastTimeAsInt |
            ScalarFuncSig::CastTimeAsReal |
            ScalarFuncSig::CastTimeAsString |
            ScalarFuncSig::CastTimeAsDecimal |
            ScalarFuncSig::CastTimeAsTime |
            ScalarFuncSig::CastTimeAsDuration |
            ScalarFuncSig::CastTimeAsJson |
            ScalarFuncSig::CastDurationAsInt |
            ScalarFuncSig::CastDurationAsReal |
            ScalarFuncSig::CastDurationAsString |
            ScalarFuncSig::CastDurationAsDecimal |
            ScalarFuncSig::CastDurationAsTime |
            ScalarFuncSig::CastDurationAsDuration |
            ScalarFuncSig::CastDurationAsJson |
            ScalarFuncSig::CastJsonAsInt |
            ScalarFuncSig::CastJsonAsReal |
            ScalarFuncSig::CastJsonAsString |
            ScalarFuncSig::CastJsonAsDecimal |
            ScalarFuncSig::CastJsonAsTime |
            ScalarFuncSig::CastJsonAsDuration |
            ScalarFuncSig::CastJsonAsJson |
            ScalarFuncSig::UnaryNot |
            ScalarFuncSig::UnaryMinusInt |
            ScalarFuncSig::UnaryMinusReal |
            ScalarFuncSig::UnaryMinusDecimal |
            ScalarFuncSig::IntIsFalse |
            ScalarFuncSig::IntIsNull |
            ScalarFuncSig::RealIsTrue |
            ScalarFuncSig::RealIsNull |
            ScalarFuncSig::DecimalIsTrue |
            ScalarFuncSig::DecimalIsNull |
            ScalarFuncSig::StringIsNull |
            ScalarFuncSig::TimeIsNull |
            ScalarFuncSig::DurationIsNull |
            ScalarFuncSig::AbsInt |
            ScalarFuncSig::AbsUInt |
            ScalarFuncSig::AbsReal |
            ScalarFuncSig::AbsDecimal |
            ScalarFuncSig::CeilReal |
            ScalarFuncSig::CeilIntToInt |
            ScalarFuncSig::CeilIntToDec |
            ScalarFuncSig::CeilDecToDec |
            ScalarFuncSig::CeilDecToInt |
            ScalarFuncSig::FloorReal |
            ScalarFuncSig::FloorIntToInt |
            ScalarFuncSig::FloorIntToDec |
            ScalarFuncSig::FloorDecToDec |
            ScalarFuncSig::FloorDecToInt => (1, 1),

            ScalarFuncSig::IfInt |
            ScalarFuncSig::IfReal |
            ScalarFuncSig::IfString |
            ScalarFuncSig::IfDecimal |
            ScalarFuncSig::IfTime |
            ScalarFuncSig::IfDuration => (3, 3),

<<<<<<< HEAD
            ScalarFuncSig::CoalesceDecimal |
            ScalarFuncSig::CoalesceDuration |
            ScalarFuncSig::CoalesceInt |
            ScalarFuncSig::CoalesceJson |
            ScalarFuncSig::CoalesceReal |
            ScalarFuncSig::CoalesceString |
            ScalarFuncSig::CoalesceTime => (1, usize::MAX),

            _ => return Err(Error::UnknownSignature(sig)),
=======
            ScalarFuncSig::CaseWhenDecimal |
            ScalarFuncSig::CaseWhenDuration |
            ScalarFuncSig::CaseWhenInt |
            ScalarFuncSig::CaseWhenJson |
            ScalarFuncSig::CaseWhenReal |
            ScalarFuncSig::CaseWhenString |
            ScalarFuncSig::CaseWhenTime => (1, usize::MAX),
            _ => return Err(Error::UnknownSignature(sig)),

>>>>>>> cb157adc
        };
        if args < min_args || args > max_args {
            return Err(box_err!("unexpected arguments"));
        }
        Ok(())
    }
}

macro_rules! dispatch_call {
    (
        INT_CALLS {$($i_sig:ident => $i_func:ident $($i_arg:expr)*,)*}
        REAL_CALLS {$($r_sig:ident => $r_func:ident $($r_arg:expr)*,)*}
        DEC_CALLS {$($d_sig:ident => $d_func:ident $($d_arg:expr)*,)*}
        BYTES_CALLS {$($b_sig:ident => $b_func:ident $($b_arg:expr)*,)*}
        TIME_CALLS {$($t_sig:ident => $t_func:ident $($t_arg:expr)*,)*}
        DUR_CALLS {$($u_sig:ident => $u_func:ident $($u_arg:expr)*,)*}
        JSON_CALLS {$($j_sig:ident => $j_func:ident $($j_arg:expr)*,)*}
    ) => {
        impl FnCall {
            pub fn eval_int(&self, ctx: &StatementContext, row: &[Datum]) -> Result<Option<i64>> {
                match self.sig {
                    $(ScalarFuncSig::$i_sig => self.$i_func(ctx, row, $($i_arg),*)),*,
                    _ => Err(Error::UnknownSignature(self.sig))
                }
            }

            pub fn eval_real(&self, ctx: &StatementContext, row: &[Datum]) -> Result<Option<f64>> {
                match self.sig {
                    $(ScalarFuncSig::$r_sig => self.$r_func(ctx, row, $($r_arg),*),)*
                    _ => Err(Error::UnknownSignature(self.sig))
                }
            }

            pub fn eval_decimal<'a, 'b: 'a>(
                &'b self, ctx: &StatementContext,
                row: &'a [Datum]
            ) -> Result<Option<Cow<'a, Decimal>>> {
                match self.sig {
                    $(ScalarFuncSig::$d_sig => self.$d_func(ctx, row, $($d_arg),*),)*
                    _ => Err(Error::UnknownSignature(self.sig))
                }
            }

            pub fn eval_bytes<'a, 'b: 'a>(
                &'b self,
                ctx: &StatementContext,
                row: &'a [Datum]
            ) -> Result<Option<Cow<'a, Vec<u8>>>> {
                match self.sig {
                    $(ScalarFuncSig::$b_sig => self.$b_func(ctx, row, $($b_arg),*),)*
                    _ => Err(Error::UnknownSignature(self.sig))
                }
            }

            pub fn eval_time<'a, 'b: 'a>(
                &'b self,
                ctx: &StatementContext,
                row: &'a [Datum]
            ) -> Result<Option<Cow<'a, Time>>> {
                match self.sig {
                    $(ScalarFuncSig::$t_sig => self.$t_func(ctx, row, $($t_arg),*),)*
                    _ => Err(Error::UnknownSignature(self.sig))
                }
            }

            pub fn eval_duration<'a, 'b: 'a>(
                &'b self,
                ctx: &StatementContext,
                row: &'a [Datum]
            ) -> Result<Option<Cow<'a, Duration>>> {
                match self.sig {
                    $(ScalarFuncSig::$u_sig => self.$u_func(ctx, row, $($u_arg),*),)*
                    _ => Err(Error::UnknownSignature(self.sig))
                }
            }

            pub fn eval_json<'a, 'b: 'a>(
                &'b self,
                ctx: &StatementContext,
                row: &'a [Datum]
            ) -> Result<Option<Cow<'a, Json>>> {
                match self.sig {
                    $(ScalarFuncSig::$j_sig => self.$j_func(ctx, row, $($j_arg),*),)*
                    _ => Err(Error::UnknownSignature(self.sig))
                }
            }

            pub fn eval(&self, ctx: &StatementContext, row: &[Datum]) -> Result<Datum> {
                match self.sig {
                    $(ScalarFuncSig::$i_sig => {
                        match self.$i_func(ctx, row, $($i_arg)*) {
                            Ok(Some(i)) => {
                                if mysql::has_unsigned_flag(self.tp.get_flag() as u64) {
                                    Ok(Datum::U64(i as u64))
                                } else {
                                    Ok(Datum::I64(i))
                                }
                            }
                            Ok(None) => Ok(Datum::Null),
                            Err(e) => Err(e),
                        }
                    },)*
                    $(ScalarFuncSig::$r_sig => {
                        self.$r_func(ctx, row, $($r_arg)*).map(Datum::from)
                    })*
                    $(ScalarFuncSig::$d_sig => {
                        self.$d_func(ctx, row, $($d_arg)*).map(Datum::from)
                    })*
                    $(ScalarFuncSig::$b_sig => {
                        self.$b_func(ctx, row, $($b_arg)*).map(Datum::from)
                    })*
                    $(ScalarFuncSig::$t_sig => {
                        self.$t_func(ctx, row, $($t_arg)*).map(Datum::from)
                    })*
                    $(ScalarFuncSig::$u_sig => {
                        self.$u_func(ctx, row, $($u_arg)*).map(Datum::from)
                    })*
                    $(ScalarFuncSig::$j_sig => {
                        self.$j_func(ctx, row, $($j_arg)*).map(Datum::from)
                    })*
<<<<<<< HEAD
                    _=>Err(Error::UnknownSignature(self.sig)),
=======
                    _=> Err(Error::UnknownSignature(self.sig)),
>>>>>>> cb157adc
                }
            }
        }
    };
}

dispatch_call! {
    INT_CALLS {
        LTInt => compare_int CmpOp::LT,
        LEInt => compare_int CmpOp::LE,
        GTInt => compare_int CmpOp::GT,
        GEInt => compare_int CmpOp::GE,
        EQInt => compare_int CmpOp::EQ,
        NEInt => compare_int CmpOp::NE,
        NullEQInt => compare_int CmpOp::NullEQ,

        LTReal => compare_real CmpOp::LT,
        LEReal => compare_real CmpOp::LE,
        GTReal => compare_real CmpOp::GT,
        GEReal => compare_real CmpOp::GE,
        EQReal => compare_real CmpOp::EQ,
        NEReal => compare_real CmpOp::NE,
        NullEQReal => compare_real CmpOp::NullEQ,

        LTDecimal => compare_decimal CmpOp::LT,
        LEDecimal => compare_decimal CmpOp::LE,
        GTDecimal => compare_decimal CmpOp::GT,
        GEDecimal => compare_decimal CmpOp::GE,
        EQDecimal => compare_decimal CmpOp::EQ,
        NEDecimal => compare_decimal CmpOp::NE,
        NullEQDecimal => compare_decimal CmpOp::NullEQ,

        LTString => compare_string CmpOp::LT,
        LEString => compare_string CmpOp::LE,
        GTString => compare_string CmpOp::GT,
        GEString => compare_string CmpOp::GE,
        EQString => compare_string CmpOp::EQ,
        NEString => compare_string CmpOp::NE,
        NullEQString => compare_string CmpOp::NullEQ,

        LTTime => compare_time CmpOp::LT,
        LETime => compare_time CmpOp::LE,
        GTTime => compare_time CmpOp::GT,
        GETime => compare_time CmpOp::GE,
        EQTime => compare_time CmpOp::EQ,
        NETime => compare_time CmpOp::NE,
        NullEQTime => compare_time CmpOp::NullEQ,

        LTDuration => compare_duration CmpOp::LT,
        LEDuration => compare_duration CmpOp::LE,
        GTDuration => compare_duration CmpOp::GT,
        GEDuration => compare_duration CmpOp::GE,
        EQDuration => compare_duration CmpOp::EQ,
        NEDuration => compare_duration CmpOp::NE,
        NullEQDuration => compare_duration CmpOp::NullEQ,

        LTJson => compare_json CmpOp::LT,
        LEJson => compare_json CmpOp::LE,
        GTJson => compare_json CmpOp::GT,
        GEJson => compare_json CmpOp::GE,
        EQJson => compare_json CmpOp::EQ,
        NEJson => compare_json CmpOp::NE,
        NullEQJson => compare_json CmpOp::NullEQ,

        CastIntAsInt => cast_int_as_int,
        CastRealAsInt => cast_real_as_int,
        CastDecimalAsInt => cast_decimal_as_int,
        CastStringAsInt => cast_str_as_int,
        CastTimeAsInt => cast_time_as_int,
        CastDurationAsInt => cast_duration_as_int,
        CastJsonAsInt => cast_json_as_int,

        PlusInt => plus_int,
        MinusInt => minus_int,
        MultiplyInt => multiply_int,

        LogicalAnd => logical_and,
        LogicalOr => logical_or,
        LogicalXor => logical_xor,

        UnaryNot => unary_not,
        UnaryMinusInt => unary_minus_int,
        IntIsNull => int_is_null,
        IntIsFalse => int_is_false,
        RealIsTrue => real_is_true,
        RealIsNull => real_is_null,
        DecimalIsNull => decimal_is_null,
        DecimalIsTrue => decimal_is_true,
        StringIsNull => string_is_null,
        TimeIsNull => time_is_null,
        DurationIsNull => duration_is_null,

        AbsInt => abs_int,
        AbsUInt => abs_uint,
        CeilIntToInt => ceil_int_to_int,
        CeilDecToInt => ceil_dec_to_int,
        FloorIntToInt => floor_int_to_int,
        FloorDecToInt => floor_dec_to_int,

        IfNullInt => if_null_int,
        IfInt => if_int,

<<<<<<< HEAD
        CoalesceInt => coalesce_int,
=======
        CaseWhenInt => case_when_int,
>>>>>>> cb157adc
    }
    REAL_CALLS {
        CastIntAsReal => cast_int_as_real,
        CastRealAsReal => cast_real_as_real,
        CastDecimalAsReal => cast_decimal_as_real,
        CastStringAsReal => cast_str_as_real,
        CastTimeAsReal => cast_time_as_real,
        CastDurationAsReal => cast_duration_as_real,
        CastJsonAsReal => cast_json_as_real,
        UnaryMinusReal => unary_minus_real,

        PlusReal => plus_real,
        MinusReal => minus_real,
        MultiplyReal => multiply_real,

        AbsReal => abs_real,
        CeilReal => ceil_real,
        FloorReal => floor_real,

        IfNullReal => if_null_real,
        IfReal => if_real,

<<<<<<< HEAD
        CoalesceReal => coalesce_real,
=======
        CaseWhenReal => case_when_real,
>>>>>>> cb157adc
    }
    DEC_CALLS {
        CastIntAsDecimal => cast_int_as_decimal,
        CastRealAsDecimal => cast_real_as_decimal,
        CastDecimalAsDecimal => cast_decimal_as_decimal,
        CastStringAsDecimal => cast_str_as_decimal,
        CastTimeAsDecimal => cast_time_as_decimal,
        CastDurationAsDecimal => cast_duration_as_decimal,
        CastJsonAsDecimal => cast_json_as_decimal,
        UnaryMinusDecimal => unary_minus_decimal,

        PlusDecimal => plus_decimal,
        MinusDecimal => minus_decimal,
        MultiplyDecimal => multiply_decimal,

        AbsDecimal => abs_decimal,
        CeilDecToDec => ceil_dec_to_dec,
        CeilIntToDec => cast_int_as_decimal,
        FloorDecToDec => floor_dec_to_dec,
        FloorIntToDec => cast_int_as_decimal,

        IfNullDecimal => if_null_decimal,
        IfDecimal => if_decimal,

<<<<<<< HEAD
        CoalesceDecimal => coalesce_decimal,
=======
        CaseWhenDecimal => case_when_decimal,
>>>>>>> cb157adc
    }
    BYTES_CALLS {
        CastIntAsString => cast_int_as_str,
        CastRealAsString => cast_real_as_str,
        CastDecimalAsString => cast_decimal_as_str,
        CastStringAsString => cast_str_as_str,
        CastTimeAsString => cast_time_as_str,
        CastDurationAsString => cast_duration_as_str,
        CastJsonAsString => cast_json_as_str,

        IfNullString => if_null_string,
        IfString => if_string,

<<<<<<< HEAD
        CoalesceString => coalesce_string,
=======
        CaseWhenString => case_when_string,
>>>>>>> cb157adc
    }
    TIME_CALLS {
        CastIntAsTime => cast_int_as_time,
        CastRealAsTime => cast_real_as_time,
        CastDecimalAsTime => cast_decimal_as_time,
        CastStringAsTime => cast_str_as_time,
        CastTimeAsTime => cast_time_as_time,
        CastDurationAsTime => cast_duration_as_time,
        CastJsonAsTime => cast_json_as_time,

        IfNullTime => if_null_time,
        IfTime => if_time,

<<<<<<< HEAD
        CoalesceTime => coalesce_time,
=======
        CaseWhenTime => case_when_time,
>>>>>>> cb157adc
    }
    DUR_CALLS {
        CastIntAsDuration => cast_int_as_duration,
        CastRealAsDuration => cast_real_as_duration,
        CastDecimalAsDuration => cast_decimal_as_duration,
        CastStringAsDuration => cast_str_as_duration,
        CastTimeAsDuration => cast_time_as_duration,
        CastDurationAsDuration => cast_duration_as_duration,
        CastJsonAsDuration => cast_json_as_duration,

        IfNullDuration => if_null_duration,
        IfDuration => if_duration,

<<<<<<< HEAD
        CoalesceDuration => coalesce_duration,
=======
        CaseWhenDuration => case_when_duration,
>>>>>>> cb157adc
    }
    JSON_CALLS {
        CastIntAsJson => cast_int_as_json,
        CastRealAsJson => cast_real_as_json,
        CastDecimalAsJson => cast_decimal_as_json,
        CastStringAsJson => cast_str_as_json,
        CastTimeAsJson => cast_time_as_json,
        CastDurationAsJson => cast_duration_as_json,
        CastJsonAsJson => cast_json_as_json,

<<<<<<< HEAD
        CoalesceJson => coalesce_json,
=======
        CaseWhenJson => case_when_json,
>>>>>>> cb157adc
    }
}<|MERGE_RESOLUTION|>--- conflicted
+++ resolved
@@ -176,17 +176,13 @@
             ScalarFuncSig::IfTime |
             ScalarFuncSig::IfDuration => (3, 3),
 
-<<<<<<< HEAD
             ScalarFuncSig::CoalesceDecimal |
             ScalarFuncSig::CoalesceDuration |
             ScalarFuncSig::CoalesceInt |
             ScalarFuncSig::CoalesceJson |
             ScalarFuncSig::CoalesceReal |
             ScalarFuncSig::CoalesceString |
-            ScalarFuncSig::CoalesceTime => (1, usize::MAX),
-
-            _ => return Err(Error::UnknownSignature(sig)),
-=======
+            ScalarFuncSig::CoalesceTime |
             ScalarFuncSig::CaseWhenDecimal |
             ScalarFuncSig::CaseWhenDuration |
             ScalarFuncSig::CaseWhenInt |
@@ -194,9 +190,8 @@
             ScalarFuncSig::CaseWhenReal |
             ScalarFuncSig::CaseWhenString |
             ScalarFuncSig::CaseWhenTime => (1, usize::MAX),
+
             _ => return Err(Error::UnknownSignature(sig)),
-
->>>>>>> cb157adc
         };
         if args < min_args || args > max_args {
             return Err(box_err!("unexpected arguments"));
@@ -317,11 +312,7 @@
                     $(ScalarFuncSig::$j_sig => {
                         self.$j_func(ctx, row, $($j_arg)*).map(Datum::from)
                     })*
-<<<<<<< HEAD
                     _=>Err(Error::UnknownSignature(self.sig)),
-=======
-                    _=> Err(Error::UnknownSignature(self.sig)),
->>>>>>> cb157adc
                 }
             }
         }
@@ -424,11 +415,8 @@
         IfNullInt => if_null_int,
         IfInt => if_int,
 
-<<<<<<< HEAD
         CoalesceInt => coalesce_int,
-=======
         CaseWhenInt => case_when_int,
->>>>>>> cb157adc
     }
     REAL_CALLS {
         CastIntAsReal => cast_int_as_real,
@@ -451,11 +439,8 @@
         IfNullReal => if_null_real,
         IfReal => if_real,
 
-<<<<<<< HEAD
         CoalesceReal => coalesce_real,
-=======
         CaseWhenReal => case_when_real,
->>>>>>> cb157adc
     }
     DEC_CALLS {
         CastIntAsDecimal => cast_int_as_decimal,
@@ -480,11 +465,8 @@
         IfNullDecimal => if_null_decimal,
         IfDecimal => if_decimal,
 
-<<<<<<< HEAD
         CoalesceDecimal => coalesce_decimal,
-=======
         CaseWhenDecimal => case_when_decimal,
->>>>>>> cb157adc
     }
     BYTES_CALLS {
         CastIntAsString => cast_int_as_str,
@@ -498,11 +480,8 @@
         IfNullString => if_null_string,
         IfString => if_string,
 
-<<<<<<< HEAD
         CoalesceString => coalesce_string,
-=======
         CaseWhenString => case_when_string,
->>>>>>> cb157adc
     }
     TIME_CALLS {
         CastIntAsTime => cast_int_as_time,
@@ -516,11 +495,8 @@
         IfNullTime => if_null_time,
         IfTime => if_time,
 
-<<<<<<< HEAD
         CoalesceTime => coalesce_time,
-=======
         CaseWhenTime => case_when_time,
->>>>>>> cb157adc
     }
     DUR_CALLS {
         CastIntAsDuration => cast_int_as_duration,
@@ -534,11 +510,8 @@
         IfNullDuration => if_null_duration,
         IfDuration => if_duration,
 
-<<<<<<< HEAD
         CoalesceDuration => coalesce_duration,
-=======
         CaseWhenDuration => case_when_duration,
->>>>>>> cb157adc
     }
     JSON_CALLS {
         CastIntAsJson => cast_int_as_json,
@@ -549,10 +522,7 @@
         CastDurationAsJson => cast_duration_as_json,
         CastJsonAsJson => cast_json_as_json,
 
-<<<<<<< HEAD
         CoalesceJson => coalesce_json,
-=======
         CaseWhenJson => case_when_json,
->>>>>>> cb157adc
     }
 }