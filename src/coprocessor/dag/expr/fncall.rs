--- conflicted
+++ resolved
@@ -11,12 +11,8 @@
 // See the License for the specific language governing permissions and
 // limitations under the License.
 
-<<<<<<< HEAD
+use std::borrow::Cow;
 use std::usize;
-use tipb::expression::ScalarFuncSig;
-use super::{Error, FnCall, Result};
-=======
-use std::borrow::Cow;
 
 use tipb::expression::ScalarFuncSig;
 
@@ -24,7 +20,6 @@
 use coprocessor::codec::mysql::{self, Decimal, Duration, Json, Time};
 use super::{Error, FnCall, Result, StatementContext};
 use super::compare::CmpOp;
->>>>>>> ee92941e
 
 impl FnCall {
     pub fn check_args(sig: ScalarFuncSig, args: usize) -> Result<()> {
@@ -310,6 +305,7 @@
                     $(ScalarFuncSig::$j_sig => {
                         self.$j_func(ctx, row, $($j_arg)*).map(Datum::from)
                     })*
+                    _=> Err(Error::UnknownSignature(self.sig)),
                 }
             }
         }
@@ -411,6 +407,8 @@
 
         IfNullInt => if_null_int,
         IfInt => if_int,
+
+        CaseWhenInt => case_when_int,
     }
     REAL_CALLS {
         CastIntAsReal => cast_int_as_real,
@@ -432,6 +430,8 @@
 
         IfNullReal => if_null_real,
         IfReal => if_real,
+
+        CaseWhenReal => case_when_real,
     }
     DEC_CALLS {
         CastIntAsDecimal => cast_int_as_decimal,
@@ -455,6 +455,8 @@
 
         IfNullDecimal => if_null_decimal,
         IfDecimal => if_decimal,
+
+        CaseWhenDecimal => case_when_decimal,
     }
     BYTES_CALLS {
         CastIntAsString => cast_int_as_str,
@@ -467,6 +469,8 @@
 
         IfNullString => if_null_string,
         IfString => if_string,
+
+        CaseWhenString => case_when_string,
     }
     TIME_CALLS {
         CastIntAsTime => cast_int_as_time,
@@ -479,6 +483,8 @@
 
         IfNullTime => if_null_time,
         IfTime => if_time,
+
+        CaseWhenTime => case_when_time,
     }
     DUR_CALLS {
         CastIntAsDuration => cast_int_as_duration,
@@ -491,6 +497,8 @@
 
         IfNullDuration => if_null_duration,
         IfDuration => if_duration,
+
+        CaseWhenDuration => case_when_duration,
     }
     JSON_CALLS {
         CastIntAsJson => cast_int_as_json,
@@ -500,5 +508,7 @@
         CastTimeAsJson => cast_time_as_json,
         CastDurationAsJson => cast_duration_as_json,
         CastJsonAsJson => cast_json_as_json,
+
+        CaseWhenJson => case_when_json,
     }
 }