--- conflicted
+++ resolved
@@ -451,7 +451,11 @@
     ) -> Result<Option<Cow<Decimal>>> {
         let x = try_opt!(self.children[0].eval_decimal(ctx, row));
         let d = try_opt!(self.children[1].eval_int(ctx, row));
-        let d = if mysql::has_unsigned_flag(self.children[1].get_tp().get_flag()) {
+        let d = if self.children[1]
+            .field_type()
+            .flag()
+            .contains(FieldTypeFlag::UNSIGNED)
+        {
             (d as u64).min(127) as i8
         } else if d >= 0 {
             d.min(127) as i8
@@ -493,12 +497,9 @@
 
 #[cfg(test)]
 mod test {
-<<<<<<< HEAD
-=======
     use coprocessor::codec::mysql::types;
     use coprocessor::codec::{convert, mysql, Datum};
     use coprocessor::dag::expr::test::{check_overflow, eval_func, eval_func_with, str2dec};
->>>>>>> 183d572b
     use std::f64::consts::{FRAC_1_SQRT_2, PI};
     use std::{f64, i64, u64};
 
@@ -529,23 +530,13 @@
             (ScalarFuncSig::AbsDecimal, str2dec("-1.1"), str2dec("1.1")),
         ];
         for (sig, arg, exp) in tests {
-<<<<<<< HEAD
-            let arg = datum_expr(arg);
-            let mut f = scalar_func_expr(sig, &[arg]);
-            if sig == ScalarFuncSig::AbsUInt {
-                f.mut_field_type()
-                    .as_mut_accessor()
-                    .set_flag(FieldTypeFlag::UNSIGNED);
-            }
-            let op = Expression::build(&mut ctx, f).unwrap();
-            let got = op.eval(&mut ctx, &[]).unwrap();
-=======
             let got = eval_func_with(sig, &[arg], |op, _| {
                 if sig == ScalarFuncSig::AbsUInt {
-                    op.mut_tp().set_flag(types::UNSIGNED_FLAG as u32);
+                    op.mut_field_type()
+                        .as_mut_accessor()
+                        .set_flag(FieldTypeFlag::UNSIGNED);
                 }
             }).unwrap();
->>>>>>> 183d572b
             assert_eq!(got, exp);
         }
     }
@@ -609,37 +600,23 @@
 
         // for ceil decimal to int.
         for (sig, arg, exp) in tests {
-<<<<<<< HEAD
-            let arg = datum_expr(arg);
-            let mut op =
-                Expression::build(&mut ctx, scalar_func_expr(sig, &[arg.clone()])).unwrap();
-            if arg
-                .get_field_type()
-                .flag()
-                .contains(FieldTypeFlag::UNSIGNED)
-            {
-                op.mut_field_type()
-                    .as_mut_accessor()
-                    .set_flag(FieldTypeFlag::UNSIGNED);
-            }
-            if sig == ScalarFuncSig::CeilIntToDec || sig == ScalarFuncSig::CeilDecToDec {
-                op.mut_field_type()
-                    .as_mut_accessor()
-                    .set_flen(cop_datatype::UNSPECIFIED_LENGTH)
-                    .set_decimal(cop_datatype::UNSPECIFIED_LENGTH);
-            }
-            let got = op.eval(&mut ctx, &[]).unwrap();
-=======
             let got = eval_func_with(sig, &[arg], |op, args| {
-                if mysql::has_unsigned_flag(args[0].get_field_type().get_flag()) {
-                    op.mut_tp().set_flag(types::UNSIGNED_FLAG as u32);
+                if args[0]
+                    .get_field_type()
+                    .flag()
+                    .contains(FieldTypeFlag::UNSIGNED)
+                {
+                    op.mut_field_type()
+                        .as_mut_accessor()
+                        .set_flag(FieldTypeFlag::UNSIGNED);
                 }
                 if sig == ScalarFuncSig::CeilIntToDec || sig == ScalarFuncSig::CeilDecToDec {
-                    op.mut_tp().set_flen(convert::UNSPECIFIED_LENGTH);
-                    op.mut_tp().set_decimal(convert::UNSPECIFIED_LENGTH);
+                    op.mut_field_type()
+                        .as_mut_accessor()
+                        .set_flen(cop_datatype::UNSPECIFIED_LENGTH)
+                        .set_decimal(cop_datatype::UNSPECIFIED_LENGTH);
                 }
             }).unwrap();
->>>>>>> 183d572b
             assert_eq!(got, exp);
         }
     }
@@ -696,37 +673,23 @@
         ];
         // for ceil decimal to int.
         for (sig, arg, exp) in tests {
-<<<<<<< HEAD
-            let arg = datum_expr(arg);
-            let mut op =
-                Expression::build(&mut ctx, scalar_func_expr(sig, &[arg.clone()])).unwrap();
-            if arg
-                .get_field_type()
-                .flag()
-                .contains(FieldTypeFlag::UNSIGNED)
-            {
-                op.mut_field_type()
-                    .as_mut_accessor()
-                    .set_flag(FieldTypeFlag::UNSIGNED);
-            }
-            if sig == ScalarFuncSig::FloorIntToDec || sig == ScalarFuncSig::FloorDecToDec {
-                op.mut_field_type()
-                    .as_mut_accessor()
-                    .set_flen(cop_datatype::UNSPECIFIED_LENGTH)
-                    .set_decimal(cop_datatype::UNSPECIFIED_LENGTH);
-            }
-            let got = op.eval(&mut ctx, &[]).unwrap();
-=======
             let got = eval_func_with(sig, &[arg], |op, args| {
-                if mysql::has_unsigned_flag(args[0].get_field_type().get_flag()) {
-                    op.mut_tp().set_flag(types::UNSIGNED_FLAG as u32);
+                if args[0]
+                    .get_field_type()
+                    .flag()
+                    .contains(FieldTypeFlag::UNSIGNED)
+                {
+                    op.mut_field_type()
+                        .as_mut_accessor()
+                        .set_flag(FieldTypeFlag::UNSIGNED);
                 }
                 if sig == ScalarFuncSig::FloorIntToDec || sig == ScalarFuncSig::FloorDecToDec {
-                    op.mut_tp().set_flen(convert::UNSPECIFIED_LENGTH);
-                    op.mut_tp().set_decimal(convert::UNSPECIFIED_LENGTH);
+                    op.mut_field_type()
+                        .as_mut_accessor()
+                        .set_flen(cop_datatype::UNSPECIFIED_LENGTH)
+                        .set_decimal(cop_datatype::UNSPECIFIED_LENGTH);
                 }
             }).unwrap();
->>>>>>> 183d572b
             assert_eq!(got, exp);
         }
     }
@@ -1347,25 +1310,6 @@
                 Datum::F64(1.797693134862315708145274237317043567981e+308),
             ),
         ];
-<<<<<<< HEAD
-        check_truncate_data(tests);
-    }
-
-    fn check_truncate_data(tests: Vec<(ScalarFuncSig, Datum, Datum, Datum)>) {
-        let mut ctx = EvalContext::default();
-        for (sig, x, d, exp) in tests {
-            let x = datum_expr(x);
-            let d = datum_expr(d);
-            let is_unsigned = x.get_field_type().flag().contains(FieldTypeFlag::UNSIGNED);
-            let mut f = scalar_func_expr(sig, &[x, d]);
-            if is_unsigned {
-                f.mut_field_type()
-                    .as_mut_accessor()
-                    .set_flag(FieldTypeFlag::UNSIGNED);
-            }
-            let op = Expression::build(&mut ctx, f).unwrap();
-            let got = op.eval(&mut ctx, &[]).unwrap();
-=======
         for (x, d, exp) in tests {
             let got = eval_func(ScalarFuncSig::TruncateReal, &[x, d]).unwrap();
             assert_eq!(got, exp);
@@ -1428,7 +1372,6 @@
         ];
         for (arg, exp) in tests {
             let got = eval_func(ScalarFuncSig::Radians, &[arg]).unwrap();
->>>>>>> 183d572b
             assert_eq!(got, exp);
         }
     }
