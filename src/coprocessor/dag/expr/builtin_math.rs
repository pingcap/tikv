// Copyright 2017 PingCAP, Inc.
//
// Licensed under the Apache License, Version 2.0 (the "License");
// you may not use this file except in compliance with the License.
// You may obtain a copy of the License at
//
//     http://www.apache.org/licenses/LICENSE-2.0
//
// Unless required by applicable law or agreed to in writing, software
// distributed under the License is distributed on an "AS IS" BASIS,
// See the License for the specific language governing permissions and
// limitations under the License.

use super::{Error, EvalContext, Result, ScalarFunc};
use coprocessor::codec::mysql::Decimal;
use coprocessor::codec::Datum;
use crc::{crc32, Hasher32};
use num::traits::Pow;
use std::borrow::Cow;
use std::{f64, i64};

impl ScalarFunc {
    #[inline]
    pub fn abs_real(&self, ctx: &mut EvalContext, row: &[Datum]) -> Result<Option<f64>> {
        let n = try_opt!(self.children[0].eval_real(ctx, row));
        Ok(Some(n.abs()))
    }

    #[inline]
    pub fn abs_decimal<'a, 'b: 'a>(
        &'b self,
        ctx: &mut EvalContext,
        row: &'a [Datum],
    ) -> Result<Option<Cow<'a, Decimal>>> {
        let d = try_opt!(self.children[0].eval_decimal(ctx, row));
        let result: Result<Decimal> = d.into_owned().abs().into();
        result.map(|t| Some(Cow::Owned(t)))
    }

    #[inline]
    pub fn abs_int(&self, ctx: &mut EvalContext, row: &[Datum]) -> Result<Option<i64>> {
        let n = try_opt!(self.children[0].eval_int(ctx, row));
        if n == i64::MIN {
            return Err(Error::overflow("BIGINT", &format!("abs({})", n)));
        }
        Ok(Some(n.abs()))
    }

    #[inline]
    pub fn abs_uint(&self, ctx: &mut EvalContext, row: &[Datum]) -> Result<Option<i64>> {
        self.children[0].eval_int(ctx, row)
    }

    #[inline]
    pub fn ceil_real(&self, ctx: &mut EvalContext, row: &[Datum]) -> Result<Option<f64>> {
        let n = try_opt!(self.children[0].eval_real(ctx, row));
        Ok(Some(n.ceil()))
    }

    #[inline]
    pub fn ceil_dec_to_int(&self, ctx: &mut EvalContext, row: &[Datum]) -> Result<Option<i64>> {
        let d = try_opt!(self.children[0].eval_decimal(ctx, row));
        let d: Result<Decimal> = d.ceil().into();
        d.and_then(|dec| dec.as_i64_with_ctx(ctx)).map(Some)
    }

    #[inline]
    pub fn ceil_dec_to_dec<'a, 'b: 'a>(
        &'b self,
        ctx: &mut EvalContext,
        row: &'a [Datum],
    ) -> Result<Option<Cow<'a, Decimal>>> {
        let d = try_opt!(self.children[0].eval_decimal(ctx, row));
        let result: Result<Decimal> = d.ceil().into();
        result.map(|t| Some(Cow::Owned(t)))
    }

    #[inline]
    pub fn ceil_int_to_int(&self, ctx: &mut EvalContext, row: &[Datum]) -> Result<Option<i64>> {
        self.children[0].eval_int(ctx, row)
    }

    #[inline]
    pub fn floor_real(&self, ctx: &mut EvalContext, row: &[Datum]) -> Result<Option<f64>> {
        let n = try_opt!(self.children[0].eval_real(ctx, row));
        Ok(Some(n.floor()))
    }

    #[inline]
    pub fn floor_dec_to_int(&self, ctx: &mut EvalContext, row: &[Datum]) -> Result<Option<i64>> {
        let d = try_opt!(self.children[0].eval_decimal(ctx, row));
        let d: Result<Decimal> = d.floor().into();
        d.and_then(|dec| dec.as_i64_with_ctx(ctx)).map(Some)
    }

    #[inline]
    pub fn floor_dec_to_dec<'a, 'b: 'a>(
        &'b self,
        ctx: &mut EvalContext,
        row: &'a [Datum],
    ) -> Result<Option<Cow<'a, Decimal>>> {
        let d = try_opt!(self.children[0].eval_decimal(ctx, row));
        let result: Result<Decimal> = d.floor().into();
        result.map(|t| Some(Cow::Owned(t)))
    }

    #[inline]
    pub fn floor_int_to_int(&self, ctx: &mut EvalContext, row: &[Datum]) -> Result<Option<i64>> {
        self.children[0].eval_int(ctx, row)
    }

    #[inline]
    pub fn pi(&self, _ctx: &mut EvalContext, _row: &[Datum]) -> Result<Option<f64>> {
        Ok(Some(f64::consts::PI))
    }

    #[inline]
    pub fn crc32(&self, ctx: &mut EvalContext, row: &[Datum]) -> Result<Option<i64>> {
        let d = try_opt!(self.children[0].eval_string(ctx, row));
        let mut digest = crc32::Digest::new(crc32::IEEE);
        digest.write(&d);
        Ok(Some(i64::from(digest.sum32())))
    }

    #[inline]
    pub fn sign(&self, ctx: &mut EvalContext, row: &[Datum]) -> Result<Option<i64>> {
        let f = try_opt!(self.children[0].eval_real(ctx, row));
        if f > 0f64 {
            Ok(Some(1))
        } else if f == 0f64 {
            Ok(Some(0))
        } else {
            Ok(Some(-1))
        }
    }

    #[inline]
    pub fn sqrt(&self, ctx: &mut EvalContext, row: &[Datum]) -> Result<Option<f64>> {
        let f = try_opt!(self.children[0].eval_real(ctx, row)) as f64;
        if f < 0f64 {
            Ok(None)
        } else {
            Ok(Some(f.sqrt()))
        }
    }

    #[inline]
    pub fn cos(&self, ctx: &mut EvalContext, row: &[Datum]) -> Result<Option<f64>> {
        let n = try_opt!(self.children[0].eval_real(ctx, row));
        Ok(Some(n.cos()))
    }

    #[inline]
    pub fn tan(&self, ctx: &mut EvalContext, row: &[Datum]) -> Result<Option<f64>> {
        let n = try_opt!(self.children[0].eval_real(ctx, row));
        Ok(Some(n.tan()))
    }

    #[inline]
<<<<<<< HEAD
    pub fn sin(&self, ctx: &mut EvalContext, row: &[Datum]) -> Result<Option<f64>> {
        let n = try_opt!(self.children[0].eval_real(ctx, row));
        Ok(Some(n.sin()))
=======
    pub fn atan_1_arg(&self, ctx: &mut EvalContext, row: &[Datum]) -> Result<Option<f64>> {
        let f = try_opt!(self.children[0].eval_real(ctx, row));
        Ok(Some(f.atan()))
    }

    #[inline]
    pub fn atan_2_args(&self, ctx: &mut EvalContext, row: &[Datum]) -> Result<Option<f64>> {
        let y = try_opt!(self.children[0].eval_real(ctx, row));
        let x = try_opt!(self.children[1].eval_real(ctx, row));
        Ok(Some(y.atan2(x)))
    }
>>>>>>> 95898169

    #[inline]
    pub fn pow(&self, ctx: &mut EvalContext, row: &[Datum]) -> Result<Option<f64>> {
        let x = try_opt!(self.children[0].eval_real(ctx, row));
        let y = try_opt!(self.children[1].eval_real(ctx, row));
        let pow = x.pow(y);
        if pow.is_infinite() || pow.is_nan() {
            return Err(Error::overflow("DOUBLE", &format!("{}.pow({})", x, y)));
        }
        Ok(Some(pow))
    }
}

#[cfg(test)]
mod test {
    use coprocessor::codec::mysql::types;
    use coprocessor::codec::{convert, mysql, Datum};
    use coprocessor::dag::expr::test::{check_overflow, datum_expr, scalar_func_expr, str2dec};
    use coprocessor::dag::expr::{EvalConfig, EvalContext, Expression};
    use std::f64::consts::{FRAC_1_SQRT_2, PI};
    use std::sync::Arc;
    use std::{f64, i64, u64};
    use tipb::expression::ScalarFuncSig;

    #[test]
    fn test_abs() {
        let tests = vec![
            (ScalarFuncSig::AbsInt, Datum::I64(-3), Datum::I64(3)),
            (
                ScalarFuncSig::AbsInt,
                Datum::I64(i64::MAX),
                Datum::I64(i64::MAX),
            ),
            (
                ScalarFuncSig::AbsUInt,
                Datum::U64(u64::MAX),
                Datum::U64(u64::MAX),
            ),
            (ScalarFuncSig::AbsReal, Datum::F64(3.5), Datum::F64(3.5)),
            (ScalarFuncSig::AbsReal, Datum::F64(-3.5), Datum::F64(3.5)),
            (ScalarFuncSig::AbsDecimal, str2dec("1.1"), str2dec("1.1")),
            (ScalarFuncSig::AbsDecimal, str2dec("-1.1"), str2dec("1.1")),
        ];
        let mut ctx = EvalContext::default();
        for (sig, arg, exp) in tests {
            let arg = datum_expr(arg);
            let mut f = scalar_func_expr(sig, &[arg]);
            if sig == ScalarFuncSig::AbsUInt {
                f.mut_field_type().set_flag(types::UNSIGNED_FLAG as u32);
            }
            let op = Expression::build(&mut ctx, f).unwrap();
            let got = op.eval(&mut ctx, &[]).unwrap();
            assert_eq!(got, exp);
        }
    }

    #[test]
    fn test_overflow_abs() {
        let tests = vec![(ScalarFuncSig::AbsInt, Datum::I64(i64::MIN))];
        let mut ctx = EvalContext::default();
        for tt in tests {
            let arg = datum_expr(tt.1);
            let op = Expression::build(&mut ctx, scalar_func_expr(tt.0, &[arg])).unwrap();
            let got = op.eval(&mut ctx, &[]).unwrap_err();
            assert!(check_overflow(got).is_ok());
        }
    }

    #[test]
    fn test_ceil() {
        let tests = vec![
            (ScalarFuncSig::CeilReal, Datum::F64(3.45), Datum::F64(4f64)),
            (
                ScalarFuncSig::CeilReal,
                Datum::F64(-3.45),
                Datum::F64(-3f64),
            ),
            (
                ScalarFuncSig::CeilReal,
                Datum::F64(f64::MAX),
                Datum::F64(f64::MAX),
            ),
            (
                ScalarFuncSig::CeilReal,
                Datum::F64(f64::MIN),
                Datum::F64(f64::MIN),
            ),
            (
                ScalarFuncSig::CeilIntToInt,
                Datum::I64(i64::MIN),
                Datum::I64(i64::MIN),
            ),
            (
                ScalarFuncSig::CeilIntToInt,
                Datum::U64(u64::MAX),
                Datum::U64(u64::MAX),
            ),
            (
                ScalarFuncSig::CeilIntToDec,
                Datum::I64(i64::MIN),
                str2dec("-9223372036854775808"),
            ),
            (
                ScalarFuncSig::CeilDecToInt,
                str2dec("123.456"),
                Datum::I64(124),
            ),
            (
                ScalarFuncSig::CeilDecToInt,
                str2dec("-123.456"),
                Datum::I64(-123),
            ),
            (
                ScalarFuncSig::CeilDecToDec,
                str2dec("9223372036854775808"),
                str2dec("9223372036854775808"),
            ),
        ];

        // for ceil decimal to int.
        let mut ctx = EvalContext::new(Arc::new(EvalConfig::default_for_test()));
        for (sig, arg, exp) in tests {
            let arg = datum_expr(arg);
            let mut op =
                Expression::build(&mut ctx, scalar_func_expr(sig, &[arg.clone()])).unwrap();
            if mysql::has_unsigned_flag(arg.get_field_type().get_flag()) {
                op.mut_tp().set_flag(types::UNSIGNED_FLAG as u32);
            }
            if sig == ScalarFuncSig::CeilIntToDec || sig == ScalarFuncSig::CeilDecToDec {
                op.mut_tp().set_flen(convert::UNSPECIFIED_LENGTH);
                op.mut_tp().set_decimal(convert::UNSPECIFIED_LENGTH);
            }
            let got = op.eval(&mut ctx, &[]).unwrap();
            assert_eq!(got, exp);
        }
    }

    #[test]
    fn test_floor() {
        let tests = vec![
            (ScalarFuncSig::FloorReal, Datum::F64(3.45), Datum::F64(3f64)),
            (
                ScalarFuncSig::FloorReal,
                Datum::F64(-3.45),
                Datum::F64(-4f64),
            ),
            (
                ScalarFuncSig::FloorReal,
                Datum::F64(f64::MAX),
                Datum::F64(f64::MAX),
            ),
            (
                ScalarFuncSig::FloorReal,
                Datum::F64(f64::MIN),
                Datum::F64(f64::MIN),
            ),
            (
                ScalarFuncSig::FloorIntToInt,
                Datum::I64(i64::MIN),
                Datum::I64(i64::MIN),
            ),
            (
                ScalarFuncSig::FloorIntToInt,
                Datum::U64(u64::MAX),
                Datum::U64(u64::MAX),
            ),
            (
                ScalarFuncSig::FloorIntToDec,
                Datum::I64(i64::MIN),
                str2dec("-9223372036854775808"),
            ),
            (
                ScalarFuncSig::FloorDecToInt,
                str2dec("123.456"),
                Datum::I64(123),
            ),
            (
                ScalarFuncSig::FloorDecToInt,
                str2dec("-123.456"),
                Datum::I64(-124),
            ),
            (
                ScalarFuncSig::FloorDecToDec,
                str2dec("9223372036854775808"),
                str2dec("9223372036854775808"),
            ),
        ];
        // for ceil decimal to int.
        let mut ctx = EvalContext::new(Arc::new(EvalConfig::new().set_ignore_truncate(true)));
        for (sig, arg, exp) in tests {
            let arg = datum_expr(arg);
            let mut op =
                Expression::build(&mut ctx, scalar_func_expr(sig, &[arg.clone()])).unwrap();
            if mysql::has_unsigned_flag(arg.get_field_type().get_flag()) {
                op.mut_tp().set_flag(types::UNSIGNED_FLAG as u32);
            }
            if sig == ScalarFuncSig::FloorIntToDec || sig == ScalarFuncSig::FloorDecToDec {
                op.mut_tp().set_flen(convert::UNSPECIFIED_LENGTH);
                op.mut_tp().set_decimal(convert::UNSPECIFIED_LENGTH);
            }
            let got = op.eval(&mut ctx, &[]).unwrap();
            assert_eq!(got, exp);
        }
    }

    #[test]
    fn test_pi() {
        let mut ctx = EvalContext::default();
        let op = Expression::build(&mut ctx, scalar_func_expr(ScalarFuncSig::PI, &[])).unwrap();
        let got = op.eval(&mut ctx, &[]).unwrap();
        assert_eq!(got, Datum::F64(f64::consts::PI));
    }

    #[test]
    fn test_crc32() {
        let cases: Vec<(&'static str, i64)> = vec![
            ("", 0),
            ("-1", 808273962),
            ("mysql", 2501908538),
            ("MySQL", 3259397556),
            ("hello", 907060870),
            ("❤️", 4067711813),
        ];

        let mut ctx = EvalContext::default();

        for (arg, exp) in cases {
            let arg = datum_expr(Datum::Bytes(arg.as_bytes().to_vec()));
            let op = scalar_func_expr(ScalarFuncSig::CRC32, &[arg]);
            let op = Expression::build(&mut ctx, op).unwrap();
            let got = op.eval(&mut ctx, &[]).unwrap();
            let exp = Datum::I64(exp);
            assert_eq!(got, exp);
        }
    }

    #[test]
    fn test_sign() {
        let tests = vec![
            (Datum::F64(42f64), Datum::I64(1)),
            (Datum::F64(0f64), Datum::I64(0)),
            (Datum::F64(-47f64), Datum::I64(-1)),
            (Datum::Null, Datum::Null),
        ];

        let mut ctx = EvalContext::default();

        for (arg, exp) in tests {
            let arg = datum_expr(arg);
            let op = scalar_func_expr(ScalarFuncSig::Sign, &[arg]);
            let op = Expression::build(&mut ctx, op).unwrap();
            let got = op.eval(&mut ctx, &[]).unwrap();
            assert_eq!(got, exp);
        }
    }

    #[test]
    fn test_sqrt() {
        let tests = vec![
            (Datum::F64(64f64), Datum::F64(8f64)),
            (Datum::F64(2f64), Datum::F64(f64::consts::SQRT_2)),
            (Datum::F64(-16f64), Datum::Null),
            (Datum::Null, Datum::Null),
        ];

        let mut ctx = EvalContext::default();

        for (arg, exp) in tests {
            let arg = datum_expr(arg);
            let op = scalar_func_expr(ScalarFuncSig::Sqrt, &[arg]);
            let op = Expression::build(&mut ctx, op).unwrap();
            let got = op.eval(&mut ctx, &[]).unwrap();
            assert_eq!(got, exp);
        }
    }

    #[test]
    fn test_cos() {
        let tests = vec![
            (ScalarFuncSig::Cos, Datum::F64(0f64), 1f64),
            (ScalarFuncSig::Cos, Datum::F64(f64::consts::PI / 2f64), 0f64),
            (ScalarFuncSig::Cos, Datum::F64(f64::consts::PI), -1f64),
            (ScalarFuncSig::Cos, Datum::F64(-f64::consts::PI), -1f64),
        ];
        let mut ctx = EvalContext::new(Arc::new(EvalConfig::new().set_ignore_truncate(true)));
        for (sig, arg, exp) in tests {
            let arg = datum_expr(arg);
            let expr = scalar_func_expr(sig, &[arg.clone()]);
            let op = Expression::build(&mut ctx, expr).unwrap();
            let got = op.eval(&mut ctx, &[]).unwrap();
            match got {
                Datum::F64(result) => assert!((result - exp).abs() < f64::EPSILON),
                _ => panic!("F64 result was expected"),
            }
        }
    }

    #[test]
    fn test_tan() {
        let tests = vec![
            (ScalarFuncSig::Tan, Datum::F64(0.0_f64), 0.0_f64),
            (
                ScalarFuncSig::Tan,
                Datum::F64(f64::consts::PI / 4.0_f64),
                1.0_f64,
            ),
            (
                ScalarFuncSig::Tan,
                Datum::F64(-f64::consts::PI / 4.0_f64),
                -1.0_f64,
            ),
            (ScalarFuncSig::Tan, Datum::F64(f64::consts::PI), 0.0_f64),
            (
                ScalarFuncSig::Tan,
                Datum::F64((f64::consts::PI * 3.0) / 4.0),
                f64::tan((f64::consts::PI * 3.0) / 4.0), //in mysql and rust, it equals -1.0000000000000002, not -1
            ),
        ];
        let tests_invalid_f64 = vec![
            (ScalarFuncSig::Tan, Datum::F64(f64::INFINITY)),
            (ScalarFuncSig::Tan, Datum::F64(f64::NAN)),
        ];
        let mut ctx = EvalContext::default();
        for (sig, arg, exp) in tests {
            let arg = datum_expr(arg);
            let f = scalar_func_expr(sig, &[arg]);
            let op = Expression::build(&mut ctx, f).unwrap();
            let got = op.eval(&mut ctx, &[]).unwrap();
            assert!((got.f64() - exp).abs() < f64::EPSILON);
        }
        for (sig, arg) in tests_invalid_f64 {
            let arg = datum_expr(arg);
            let f = scalar_func_expr(sig, &[arg]);
            let op = Expression::build(&mut ctx, f).unwrap();
            let got = op.eval(&mut ctx, &[]).unwrap();
            assert!(got.f64().is_nan());
        }
    }

    #[test]
<<<<<<< HEAD
    fn test_sin() {
        let tests = vec![
            (ScalarFuncSig::Sin, Datum::F64(0.0_f64), 0.0_f64),
            (ScalarFuncSig::Sin, Datum::F64(PI / 4.0_f64), FRAC_1_SQRT_2),
            (ScalarFuncSig::Sin, Datum::F64(PI / 2.0_f64), 1.0_f64),
            (ScalarFuncSig::Sin, Datum::F64(PI), 0.0_f64),
        ];
        let tests_invalid_f64 = vec![
            (ScalarFuncSig::Sin, Datum::F64(f64::INFINITY)),
            (ScalarFuncSig::Sin, Datum::F64(f64::NAN)),
        ];
        let mut ctx = EvalContext::default();
        for (sig, arg, exp) in tests {
            let arg = datum_expr(arg);
            let f = scalar_func_expr(sig, &[arg]);
            let op = Expression::build(&mut ctx, f).unwrap();
            let got = op.eval(&mut ctx, &[]).unwrap();
            assert!((got.f64() - exp).abs() < f64::EPSILON);
        }
        for (sig, arg) in tests_invalid_f64 {
            let arg = datum_expr(arg);
            let f = scalar_func_expr(sig, &[arg]);
            let op = Expression::build(&mut ctx, f).unwrap();
            let got = op.eval(&mut ctx, &[]).unwrap();
            assert!(got.f64().is_nan());
=======
    fn test_atan_1_arg() {
        let tests = vec![
            (Datum::Null, Datum::Null),
            (Datum::F64(1.0_f64), Datum::F64(f64::consts::PI / 4.0_f64)),
            (Datum::F64(-1.0_f64), Datum::F64(-f64::consts::PI / 4.0_f64)),
            (Datum::F64(f64::MAX), Datum::F64(f64::consts::PI / 2.0_f64)),
            (Datum::F64(f64::MIN), Datum::F64(-f64::consts::PI / 2.0_f64)),
            (Datum::F64(0.0_f64), Datum::F64(0.0_f64)),
        ];

        let mut ctx = EvalContext::default();

        for (arg, exp) in tests {
            let arg = datum_expr(arg);
            let op = scalar_func_expr(ScalarFuncSig::Atan1Arg, &[arg]);
            let op = Expression::build(&mut ctx, op).unwrap();
            let got = op.eval(&mut ctx, &[]).unwrap();
            assert_eq!(got, exp);
        }
    }

    #[test]
    fn test_atan_2_args() {
        let tests = vec![
            (Datum::Null, Datum::Null, Datum::Null),
            (
                Datum::F64(0.0_f64),
                Datum::F64(0.0_f64),
                Datum::F64(0.0_f64),
            ),
            (
                Datum::F64(0.0_f64),
                Datum::F64(-1.0_f64),
                Datum::F64(f64::consts::PI),
            ),
            (
                Datum::F64(1.0_f64),
                Datum::F64(-1.0_f64),
                Datum::F64(3.0_f64 * f64::consts::PI / 4.0_f64),
            ),
            (
                Datum::F64(-1.0_f64),
                Datum::F64(1.0_f64),
                Datum::F64(-f64::consts::PI / 4.0_f64),
            ),
            (
                Datum::F64(1.0_f64),
                Datum::F64(0.0_f64),
                Datum::F64(f64::consts::PI / 2.0_f64),
            ),
        ];

        let mut ctx = EvalContext::default();

        for (arg0, arg1, exp) in tests {
            let arg0 = datum_expr(arg0);
            let arg1 = datum_expr(arg1);
            let op = scalar_func_expr(ScalarFuncSig::Atan2Args, &[arg0, arg1]);
            let op = Expression::build(&mut ctx, op).unwrap();
            let got = op.eval(&mut ctx, &[]).unwrap();
            assert_eq!(got, exp);
        }
    }
>>>>>>> 95898169

    #[test]
    fn test_pow() {
        let tests = vec![
            (
                ScalarFuncSig::Pow,
                Datum::F64(1.0),
                Datum::F64(3.0),
                Datum::F64(1.0),
            ),
            (
                ScalarFuncSig::Pow,
                Datum::F64(3.0),
                Datum::F64(0.0),
                Datum::F64(1.0),
            ),
            (
                ScalarFuncSig::Pow,
                Datum::F64(2.0),
                Datum::F64(4.0),
                Datum::F64(16.0),
            ),
        ];
        let mut ctx = EvalContext::default();
        for (sig, arg0, arg1, exp) in tests {
            let arg0 = datum_expr(arg0);
            let arg1 = datum_expr(arg1);
            let mut f = scalar_func_expr(sig, &[arg0, arg1]);
            let op = Expression::build(&mut ctx, f).unwrap();
            let got = op.eval(&mut ctx, &[]).unwrap();
            assert_eq!(got, exp);
        }
    }

    #[test]
    fn test_pow_overflow() {
        let tests = vec![(ScalarFuncSig::Pow, Datum::F64(2.0), Datum::F64(300000000.0))];
        let mut ctx = EvalContext::default();
        for (sig, arg0, arg1) in tests {
            let arg0 = datum_expr(arg0);
            let arg1 = datum_expr(arg1);
            let mut f = scalar_func_expr(sig, &[arg0, arg1]);
            let op = Expression::build(&mut ctx, f).unwrap();
            let got = op.eval(&mut ctx, &[]).unwrap_err();
            assert!(check_overflow(got).is_ok());
        }
    }
}<|MERGE_RESOLUTION|>--- conflicted
+++ resolved
@@ -157,11 +157,6 @@
     }
 
     #[inline]
-<<<<<<< HEAD
-    pub fn sin(&self, ctx: &mut EvalContext, row: &[Datum]) -> Result<Option<f64>> {
-        let n = try_opt!(self.children[0].eval_real(ctx, row));
-        Ok(Some(n.sin()))
-=======
     pub fn atan_1_arg(&self, ctx: &mut EvalContext, row: &[Datum]) -> Result<Option<f64>> {
         let f = try_opt!(self.children[0].eval_real(ctx, row));
         Ok(Some(f.atan()))
@@ -173,7 +168,12 @@
         let x = try_opt!(self.children[1].eval_real(ctx, row));
         Ok(Some(y.atan2(x)))
     }
->>>>>>> 95898169
+
+    #[inline]
+    pub fn sin(&self, ctx: &mut EvalContext, row: &[Datum]) -> Result<Option<f64>> {
+        let n = try_opt!(self.children[0].eval_real(ctx, row));
+        Ok(Some(n.sin()))
+    }
 
     #[inline]
     pub fn pow(&self, ctx: &mut EvalContext, row: &[Datum]) -> Result<Option<f64>> {
@@ -514,33 +514,6 @@
     }
 
     #[test]
-<<<<<<< HEAD
-    fn test_sin() {
-        let tests = vec![
-            (ScalarFuncSig::Sin, Datum::F64(0.0_f64), 0.0_f64),
-            (ScalarFuncSig::Sin, Datum::F64(PI / 4.0_f64), FRAC_1_SQRT_2),
-            (ScalarFuncSig::Sin, Datum::F64(PI / 2.0_f64), 1.0_f64),
-            (ScalarFuncSig::Sin, Datum::F64(PI), 0.0_f64),
-        ];
-        let tests_invalid_f64 = vec![
-            (ScalarFuncSig::Sin, Datum::F64(f64::INFINITY)),
-            (ScalarFuncSig::Sin, Datum::F64(f64::NAN)),
-        ];
-        let mut ctx = EvalContext::default();
-        for (sig, arg, exp) in tests {
-            let arg = datum_expr(arg);
-            let f = scalar_func_expr(sig, &[arg]);
-            let op = Expression::build(&mut ctx, f).unwrap();
-            let got = op.eval(&mut ctx, &[]).unwrap();
-            assert!((got.f64() - exp).abs() < f64::EPSILON);
-        }
-        for (sig, arg) in tests_invalid_f64 {
-            let arg = datum_expr(arg);
-            let f = scalar_func_expr(sig, &[arg]);
-            let op = Expression::build(&mut ctx, f).unwrap();
-            let got = op.eval(&mut ctx, &[]).unwrap();
-            assert!(got.f64().is_nan());
-=======
     fn test_atan_1_arg() {
         let tests = vec![
             (Datum::Null, Datum::Null),
@@ -604,7 +577,35 @@
             assert_eq!(got, exp);
         }
     }
->>>>>>> 95898169
+
+    #[test]
+    fn test_sin() {
+        let tests = vec![
+            (ScalarFuncSig::Sin, Datum::F64(0.0_f64), 0.0_f64),
+            (ScalarFuncSig::Sin, Datum::F64(PI / 4.0_f64), FRAC_1_SQRT_2),
+            (ScalarFuncSig::Sin, Datum::F64(PI / 2.0_f64), 1.0_f64),
+            (ScalarFuncSig::Sin, Datum::F64(PI), 0.0_f64),
+        ];
+        let tests_invalid_f64 = vec![
+            (ScalarFuncSig::Sin, Datum::F64(f64::INFINITY)),
+            (ScalarFuncSig::Sin, Datum::F64(f64::NAN)),
+        ];
+        let mut ctx = EvalContext::default();
+        for (sig, arg, exp) in tests {
+            let arg = datum_expr(arg);
+            let f = scalar_func_expr(sig, &[arg]);
+            let op = Expression::build(&mut ctx, f).unwrap();
+            let got = op.eval(&mut ctx, &[]).unwrap();
+            assert!((got.f64() - exp).abs() < f64::EPSILON);
+        }
+        for (sig, arg) in tests_invalid_f64 {
+            let arg = datum_expr(arg);
+            let f = scalar_func_expr(sig, &[arg]);
+            let op = Expression::build(&mut ctx, f).unwrap();
+            let got = op.eval(&mut ctx, &[]).unwrap();
+            assert!(got.f64().is_nan());
+        }
+    }
 
     #[test]
     fn test_pow() {
