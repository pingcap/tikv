--- conflicted
+++ resolved
@@ -123,10 +123,11 @@
     }
 
     #[inline]
-<<<<<<< HEAD
     pub fn round_int(&self, ctx: &mut EvalContext, row: &[Datum]) -> Result<Option<i64>> {
         self.children[0].eval_int(ctx, row)
-=======
+    }
+
+    #[inline]
     pub fn sign(&self, ctx: &mut EvalContext, row: &[Datum]) -> Result<Option<i64>> {
         let f = try_opt!(self.children[0].eval_real(ctx, row));
         if f > 0f64 {
@@ -136,7 +137,6 @@
         } else {
             Ok(Some(-1))
         }
->>>>>>> e0c17ff8
     }
 
     #[inline]
@@ -409,7 +409,6 @@
     }
 
     #[test]
-<<<<<<< HEAD
     fn test_round() {
         let tests = vec![
             (ScalarFuncSig::RoundInt, Datum::I64(1), Datum::I64(1)),
@@ -430,7 +429,12 @@
             let arg = datum_expr(arg);
             let expr = scalar_func_expr(sig, &[arg.clone()]);
             let op = Expression::build(&mut ctx, expr).unwrap();
-=======
+            let got = op.eval(&mut ctx, &[]).unwrap();
+            assert_eq!(got, exp);
+        }
+    }
+
+    #[test]
     fn test_sign() {
         let tests = vec![
             (Datum::F64(42f64), Datum::I64(1)),
@@ -445,7 +449,6 @@
             let arg = datum_expr(arg);
             let op = scalar_func_expr(ScalarFuncSig::Sign, &[arg]);
             let op = Expression::build(&mut ctx, op).unwrap();
->>>>>>> e0c17ff8
             let got = op.eval(&mut ctx, &[]).unwrap();
             assert_eq!(got, exp);
         }
