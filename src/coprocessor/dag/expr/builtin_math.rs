--- conflicted
+++ resolved
@@ -17,11 +17,6 @@
 use crc::{crc32, Hasher32};
 use num::traits::Pow;
 use rand::{Rng, SeedableRng, XorShiftRng};
-<<<<<<< HEAD
-=======
-use std::borrow::Cow;
-use std::{f64, i64, u64};
->>>>>>> 7ee13c34
 use time;
 
 use cop_datatype::prelude::*;
@@ -599,14 +594,7 @@
 }
 
 #[cfg(test)]
-<<<<<<< HEAD
-mod test {
-=======
 mod tests {
-    use coprocessor::codec::mysql::types;
-    use coprocessor::codec::{convert, mysql, Datum};
-    use coprocessor::dag::expr::tests::{check_overflow, eval_func, eval_func_with, str2dec};
->>>>>>> 7ee13c34
     use std::f64::consts::{FRAC_1_SQRT_2, PI};
     use std::{f64, i64, u64};
 
@@ -614,7 +602,7 @@
     use tipb::expression::ScalarFuncSig;
 
     use coprocessor::codec::Datum;
-    use coprocessor::dag::expr::test::{check_overflow, eval_func, eval_func_with, str2dec};
+    use coprocessor::dag::expr::tests::{check_overflow, eval_func, eval_func_with, str2dec};
 
     #[test]
     fn test_abs() {
