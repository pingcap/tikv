// Copyright 2017 TiKV Project Authors. Licensed under Apache-2.0.

use kvproto::coprocessor::Response;
use protobuf::{Message, RepeatedField};
use tipb::executor::ExecutorExecutionSummary;
use tipb::select::{Chunk, SelectResponse, StreamResponse};

use super::executor::Executor;
use crate::coprocessor::dag::execute_stats::ExecuteStats;
use crate::coprocessor::dag::storage::IntervalRange;
use crate::coprocessor::*;

/// Handles Coprocessor DAG requests.
pub struct DAGHandler<SS> {
    deadline: Deadline,
    executor: Box<dyn Executor<StorageStats = SS> + Send>,
    output_offsets: Vec<u32>,
    batch_row_limit: usize,
    collect_exec_summary: bool,
    exec_stats: ExecuteStats,
}

impl<SS> DAGHandler<SS> {
    pub fn new(
        deadline: Deadline,
        executor: Box<dyn Executor<StorageStats = SS> + Send>,
        output_offsets: Vec<u32>,
        batch_row_limit: usize,
        collect_exec_summary: bool,
        exec_stats: ExecuteStats,
    ) -> Self {
        Self {
            deadline,
            executor,
            output_offsets,
            batch_row_limit,
            collect_exec_summary,
            exec_stats,
        }
    }

<<<<<<< HEAD
    fn make_stream_response(&mut self, chunk: Chunk, range: IntervalRange) -> Result<Response> {
        self.executor.collect_exec_stats(&mut self.exec_stats);

        let mut s_resp = StreamResponse::new();
=======
    fn make_stream_response(&mut self, chunk: Chunk, range: Option<KeyRange>) -> Result<Response> {
        let mut s_resp = StreamResponse::default();
>>>>>>> f786a68f
        s_resp.set_data(box_try!(chunk.write_to_bytes()));
        if let Some(eval_warnings) = self.executor.take_eval_warnings() {
            s_resp.set_warnings(RepeatedField::from_vec(eval_warnings.warnings));
            s_resp.set_warning_count(eval_warnings.warning_cnt as i64);
        }
<<<<<<< HEAD
        s_resp.set_output_counts(
            self.exec_stats
                .scanned_rows_per_range
                .iter()
                .map(|v| *v as i64)
                .collect(),
        );
        let mut resp = Response::new();
=======
        self.executor
            .collect_output_counts(s_resp.mut_output_counts());

        let mut resp = Response::default();
>>>>>>> f786a68f
        resp.set_data(box_try!(s_resp.write_to_bytes()));
        resp.mut_range().set_start(range.lower_inclusive);
        resp.mut_range().set_end(range.upper_exclusive);

        self.exec_stats.clear();

        Ok(resp)
    }

    pub fn handle_request(&mut self) -> Result<Response> {
        let mut record_cnt = 0;
        let mut chunks = Vec::new();
        loop {
            match self.executor.next() {
                Ok(Some(row)) => {
                    self.deadline.check_if_exceeded()?;
                    if chunks.is_empty() || record_cnt >= self.batch_row_limit {
                        let chunk = Chunk::new();
                        chunks.push(chunk);
                        record_cnt = 0;
                    }
                    let chunk = chunks.last_mut().unwrap();
                    record_cnt += 1;
                    // for default encode type
                    let value = row.get_binary(&self.output_offsets)?;
                    chunk.mut_rows_data().extend_from_slice(&value);
                }
                Ok(None) => {
<<<<<<< HEAD
                    self.executor.collect_exec_stats(&mut self.exec_stats);

                    let mut resp = Response::new();
                    let mut sel_resp = SelectResponse::new();
=======
                    let mut resp = Response::default();
                    let mut sel_resp = SelectResponse::default();
>>>>>>> f786a68f
                    sel_resp.set_chunks(RepeatedField::from_vec(chunks));
                    if let Some(eval_warnings) = self.executor.take_eval_warnings() {
                        sel_resp.set_warnings(RepeatedField::from_vec(eval_warnings.warnings));
                        sel_resp.set_warning_count(eval_warnings.warning_cnt as i64);
                    }
                    // TODO: output_counts should not be i64. Let's fix it in Coprocessor DAG V2.
                    sel_resp.set_output_counts(
                        self.exec_stats
                            .scanned_rows_per_range
                            .iter()
                            .map(|v| *v as i64)
                            .collect(),
                    );

                    if self.collect_exec_summary {
                        let summaries = self
                            .exec_stats
                            .summary_per_executor
                            .iter()
                            .map(|summary| {
                                let mut ret = ExecutorExecutionSummary::new();
                                ret.set_num_iterations(summary.num_iterations as u64);
                                ret.set_num_produced_rows(summary.num_produced_rows as u64);
                                ret.set_time_processed_ns(summary.time_processed_ns as u64);
                                ret
                            })
                            .collect();
                        sel_resp.set_execution_summaries(RepeatedField::from_vec(summaries));
                    }

                    // In case of this function is called multiple times.
                    self.exec_stats.clear();

                    let data = box_try!(sel_resp.write_to_bytes());
                    resp.set_data(data);
                    return Ok(resp);
                }
                Err(Error::Eval(err)) => {
                    let mut resp = Response::default();
                    let mut sel_resp = SelectResponse::default();
                    sel_resp.set_error(err);
                    let data = box_try!(sel_resp.write_to_bytes());
                    resp.set_data(data);
                    return Ok(resp);
                }
                Err(e) => return Err(e),
            }
        }
    }

    pub fn handle_streaming_request(&mut self) -> Result<(Option<Response>, bool)> {
        let (mut record_cnt, mut finished) = (0, false);
        let mut chunk = Chunk::new();
        while record_cnt < self.batch_row_limit {
            match self.executor.next() {
                Ok(Some(row)) => {
                    self.deadline.check_if_exceeded()?;
                    record_cnt += 1;
                    let value = row.get_binary(&self.output_offsets)?;
                    chunk.mut_rows_data().extend_from_slice(&value);
                }
                Ok(None) => {
                    finished = true;
                    break;
                }
                Err(Error::Eval(err)) => {
                    let mut resp = Response::default();
                    let mut sel_resp = StreamResponse::default();
                    sel_resp.set_error(err);
                    let data = box_try!(sel_resp.write_to_bytes());
                    resp.set_data(data);
                    return Ok((Some(resp), true));
                }
                Err(e) => return Err(e),
            }
        }
        if record_cnt > 0 {
            let range = self.executor.take_scanned_range();
            return self
                .make_stream_response(chunk, range)
                .map(|r| (Some(r), finished));
        }
        Ok((None, true))
    }

    pub fn collect_storage_stats(&mut self, dest: &mut SS) {
        // TODO: A better way is to fill storage stats in `handle_request`, or
        // return SelectResponse in `handle_request`.
        self.executor.collect_storage_stats(dest);
    }
}

// TODO: This should stay in Coprocessor instead of DAG
use crate::storage::Statistics;

impl RequestHandler for DAGHandler<Statistics> {
    fn handle_request(&mut self) -> Result<Response> {
        DAGHandler::handle_request(self)
    }

    fn handle_streaming_request(&mut self) -> Result<(Option<Response>, bool)> {
        DAGHandler::handle_streaming_request(self)
    }

    fn collect_scan_statistics(&mut self, stats: &mut Statistics) {
        DAGHandler::collect_storage_stats(self, stats);
    }
}<|MERGE_RESOLUTION|>--- conflicted
+++ resolved
@@ -39,21 +39,15 @@
         }
     }
 
-<<<<<<< HEAD
     fn make_stream_response(&mut self, chunk: Chunk, range: IntervalRange) -> Result<Response> {
         self.executor.collect_exec_stats(&mut self.exec_stats);
 
-        let mut s_resp = StreamResponse::new();
-=======
-    fn make_stream_response(&mut self, chunk: Chunk, range: Option<KeyRange>) -> Result<Response> {
         let mut s_resp = StreamResponse::default();
->>>>>>> f786a68f
         s_resp.set_data(box_try!(chunk.write_to_bytes()));
         if let Some(eval_warnings) = self.executor.take_eval_warnings() {
             s_resp.set_warnings(RepeatedField::from_vec(eval_warnings.warnings));
             s_resp.set_warning_count(eval_warnings.warning_cnt as i64);
         }
-<<<<<<< HEAD
         s_resp.set_output_counts(
             self.exec_stats
                 .scanned_rows_per_range
@@ -61,13 +55,7 @@
                 .map(|v| *v as i64)
                 .collect(),
         );
-        let mut resp = Response::new();
-=======
-        self.executor
-            .collect_output_counts(s_resp.mut_output_counts());
-
         let mut resp = Response::default();
->>>>>>> f786a68f
         resp.set_data(box_try!(s_resp.write_to_bytes()));
         resp.mut_range().set_start(range.lower_inclusive);
         resp.mut_range().set_end(range.upper_exclusive);
@@ -96,15 +84,10 @@
                     chunk.mut_rows_data().extend_from_slice(&value);
                 }
                 Ok(None) => {
-<<<<<<< HEAD
                     self.executor.collect_exec_stats(&mut self.exec_stats);
 
-                    let mut resp = Response::new();
-                    let mut sel_resp = SelectResponse::new();
-=======
                     let mut resp = Response::default();
                     let mut sel_resp = SelectResponse::default();
->>>>>>> f786a68f
                     sel_resp.set_chunks(RepeatedField::from_vec(chunks));
                     if let Some(eval_warnings) = self.executor.take_eval_warnings() {
                         sel_resp.set_warnings(RepeatedField::from_vec(eval_warnings.warnings));
