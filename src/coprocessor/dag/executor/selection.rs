--- conflicted
+++ resolved
@@ -99,14 +99,8 @@
     use cop_datatype::FieldTypeTp;
     use tipb::expression::{Expr, ExprType, ScalarFuncSig};
 
-<<<<<<< HEAD
-    use coprocessor::codec::datum::Datum;
-    use util::codec::number::NumberEncoder;
-=======
     use crate::coprocessor::codec::datum::Datum;
-    use crate::storage::SnapshotStore;
     use crate::util::codec::number::NumberEncoder;
->>>>>>> 8de58add
 
     use super::super::tests::{gen_table_scan_executor, new_col_info};
     use super::*;
@@ -199,18 +193,9 @@
         let expr = new_const_expr();
         selection.mut_conditions().push(expr);
 
-<<<<<<< HEAD
         let mut selection_executor =
             SelectionExecutor::new(selection, Arc::new(EvalConfig::default()), inner_table_scan)
                 .unwrap();
-=======
-        let mut selection_executor = SelectionExecutor::new(
-            selection,
-            Arc::new(EvalConfig::default()),
-            Box::new(inner_table_scan),
-        )
-        .unwrap();
->>>>>>> 8de58add
 
         let mut selection_rows = Vec::with_capacity(raw_data.len());
         while let Some(row) = selection_executor.next().unwrap() {
@@ -247,18 +232,9 @@
         let expr = new_col_gt_u64_expr(2, 5);
         selection.mut_conditions().push(expr);
 
-<<<<<<< HEAD
         let mut selection_executor =
             SelectionExecutor::new(selection, Arc::new(EvalConfig::default()), inner_table_scan)
                 .unwrap();
-=======
-        let mut selection_executor = SelectionExecutor::new(
-            selection,
-            Arc::new(EvalConfig::default()),
-            Box::new(inner_table_scan),
-        )
-        .unwrap();
->>>>>>> 8de58add
 
         let mut selection_rows = Vec::with_capacity(raw_data.len());
         while let Some(row) = selection_executor.next().unwrap() {
