--- conflicted
+++ resolved
@@ -14,7 +14,7 @@
 use crate::util::collections::HashSet;
 use std::sync::Arc;
 
-use super::{scan::InnerExecutor, Row, ScanExecutor, ScanOn};
+use super::{scan::InnerExecutor, Row, ScanExecutor};
 use crate::coprocessor::codec::table;
 use crate::coprocessor::{util, Result};
 use crate::storage::Store;
@@ -22,25 +22,7 @@
 use tipb::executor::TableScan;
 use tipb::schema::ColumnInfo;
 
-<<<<<<< HEAD
-use crate::storage::{Key, Store};
-use crate::util::collections::HashSet;
-
-use super::{Executor, ExecutorMetrics, Row};
-use crate::coprocessor::codec::table;
-use crate::coprocessor::dag::{ScanOn, Scanner};
-use crate::coprocessor::util;
-use crate::coprocessor::*;
-
-/// Scans rows from table records.
-///
-/// `row_id` in the key and datums in the value are processed.
-pub struct TableScanExecutor<S: Store> {
-    store: S,
-    desc: bool,
-=======
 pub struct TableInnerExecutor {
->>>>>>> 93919cba
     col_ids: HashSet<i64>,
 }
 
@@ -74,8 +56,8 @@
     }
 
     #[inline]
-    fn scan_on(&self) -> ScanOn {
-        ScanOn::Table
+    fn scan_on(&self) -> super::super::scanner::ScanOn {
+        super::super::scanner::ScanOn::Table
     }
 
     #[inline]
@@ -115,16 +97,10 @@
 
     use crate::storage::SnapshotStore;
 
-<<<<<<< HEAD
-    use super::*;
-    use crate::coprocessor::dag::scanner::tests::{
-        get_point_range, get_range, prepare_table_data, Data, TestStore,
-=======
     use super::super::{
-        scanner::tests::{get_point_range, prepare_table_data, Data},
+        super::scanner::tests::{get_point_range, prepare_table_data, Data},
         tests::{get_range, TestStore},
         Executor,
->>>>>>> 93919cba
     };
 
     const TABLE_ID: i64 = 1;
@@ -179,7 +155,8 @@
         let (snapshot, start_ts) = wrapper.store.get_snapshot();
         let store = SnapshotStore::new(snapshot, start_ts, IsolationLevel::SI, true);
         let mut table_scanner =
-            TableScanExecutor::table_scan(wrapper.table_scan, wrapper.ranges, store, true).unwrap();
+            super::TableScanExecutor::table_scan(wrapper.table_scan, wrapper.ranges, store, true)
+                .unwrap();
 
         let row = table_scanner.next().unwrap().unwrap().take_origin();
         assert_eq!(row.handle, handle as i64);
@@ -215,7 +192,8 @@
         let (snapshot, start_ts) = wrapper.store.get_snapshot();
         let store = SnapshotStore::new(snapshot, start_ts, IsolationLevel::SI, true);
         let mut table_scanner =
-            TableScanExecutor::table_scan(wrapper.table_scan, wrapper.ranges, store, true).unwrap();
+            super::TableScanExecutor::table_scan(wrapper.table_scan, wrapper.ranges, store, true)
+                .unwrap();
 
         for handle in 0..KEY_NUMBER {
             let row = table_scanner.next().unwrap().unwrap().take_origin();
@@ -250,7 +228,8 @@
         let (snapshot, start_ts) = wrapper.store.get_snapshot();
         let store = SnapshotStore::new(snapshot, start_ts, IsolationLevel::SI, true);
         let mut table_scanner =
-            TableScanExecutor::table_scan(wrapper.table_scan, wrapper.ranges, store, true).unwrap();
+            super::TableScanExecutor::table_scan(wrapper.table_scan, wrapper.ranges, store, true)
+                .unwrap();
 
         for tid in 0..KEY_NUMBER {
             let handle = KEY_NUMBER - tid - 1;
