--- conflicted
+++ resolved
@@ -198,13 +198,12 @@
         }
     }
 
-<<<<<<< HEAD
     fn take_last_key(&mut self) -> Option<Vec<u8>> {
         self.last_key.take()
-=======
+    }
+
     fn collect_metrics_into(&mut self, metrics: &mut ScanCounter) {
         metrics.merge(&mut self.scan_counter);
->>>>>>> ddef0db7
     }
 }
 
