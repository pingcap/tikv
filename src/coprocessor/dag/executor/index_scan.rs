// Copyright 2017 PingCAP, Inc.
//
// Licensed under the Apache License, Version 2.0 (the "License");
// you may not use this file except in compliance with the License.
// You may obtain a copy of the License at
//
//     http://www.apache.org/licenses/LICENSE-2.0
//
// Unless required by applicable law or agreed to in writing, software
// distributed under the License is distributed on an "AS IS" BASIS,
// See the License for the specific language governing permissions and
// limitations under the License.

use std::sync::Arc;

use super::{scan::InnerExecutor, Row, ScanExecutor, ScanOn};
use coprocessor::codec::table;
use coprocessor::{util, Result};
use kvproto::coprocessor::KeyRange;
use storage::Store;
use tipb::executor::IndexScan;
use tipb::schema::ColumnInfo;

<<<<<<< HEAD
pub struct IndexInnerExecutor {
=======
use crate::coprocessor::codec::{datum, table};
use crate::coprocessor::util;
use crate::coprocessor::*;

use crate::storage::{Key, Store};

use super::scanner::{ScanOn, Scanner};
use super::ExecutorMetrics;
use super::{Executor, Row};

/// Scans rows from table indexes.
///
/// Index values are in the key. Additionally, for unique index, `row_id` is in the value and for
/// normal index, `row_id` is in the key. All of them are processed.
pub struct IndexScanExecutor<S: Store> {
    store: S,
    desc: bool,
    col_ids: Vec<i64>,
    cols: Arc<Vec<ColumnInfo>>,
>>>>>>> 8de58add
    pk_col: Option<ColumnInfo>,
    col_ids: Vec<i64>,
    unique: bool,
}

impl IndexInnerExecutor {
    fn new(meta: &mut IndexScan, unique: bool) -> Self {
        let mut pk_col = None;
        let cols = meta.mut_columns();
        if cols.last().map_or(false, |c| c.get_pk_handle()) {
            pk_col = Some(cols.pop().unwrap());
        }
        let col_ids = cols.iter().map(|c| c.get_column_id()).collect();
        Self {
            pk_col,
            col_ids,
            unique,
        }
    }
}

impl InnerExecutor for IndexInnerExecutor {
    fn decode_row(
        &self,
        key: Vec<u8>,
        value: Vec<u8>,
        columns: Arc<Vec<ColumnInfo>>,
    ) -> Result<Option<Row>> {
        use byteorder::{BigEndian, ReadBytesExt};
        use cop_datatype::prelude::*;
        use cop_datatype::FieldTypeFlag;
        use coprocessor::codec::datum;

        let (mut values, handle) = box_try!(table::cut_idx_key(key, &self.col_ids));
        let handle = match handle {
            None => box_try!(value.as_slice().read_i64::<BigEndian>()),
            Some(h) => h,
        };

        if let Some(ref pk_col) = self.pk_col {
            let handle_datum = if pk_col.flag().contains(FieldTypeFlag::UNSIGNED) {
                // PK column is unsigned
                datum::Datum::U64(handle as u64)
            } else {
                datum::Datum::I64(handle)
            };
            let mut bytes = box_try!(datum::encode_key(&[handle_datum]));
            values.append(pk_col.get_column_id(), &mut bytes);
        }
        Ok(Some(Row::origin(handle, values, columns)))
    }

    fn is_point(&self, range: &KeyRange) -> bool {
        self.unique && util::is_point(range)
    }
<<<<<<< HEAD
=======
}

impl<S: Store> Executor for IndexScanExecutor<S> {
    fn next(&mut self) -> Result<Option<Row>> {
        loop {
            if let Some(row) = self.get_row_from_range_scanner()? {
                if let Some(counts) = self.counts.as_mut() {
                    counts.last_mut().map_or((), |val| *val += 1);
                }
                return Ok(Some(row));
            }
            if let Some(range) = self.key_ranges.next() {
                if let Some(counts) = self.counts.as_mut() {
                    counts.push(0)
                };
                self.current_range = Some(range.clone());
                if self.is_point(&range) {
                    if let Some(row) = self.get_row_from_point(range)? {
                        if let Some(counts) = self.counts.as_mut() {
                            counts.last_mut().map_or((), |val| *val += 1);
                        }
                        return Ok(Some(row));
                    }
                    continue;
                }
                self.scanner = match self.scanner.take() {
                    Some(mut scanner) => {
                        box_try!(scanner.reset_range(range, &self.store));
                        Some(scanner)
                    }
                    None => Some(self.new_scanner(range)?),
                };
                continue;
            }
            return Ok(None);
        }
    }

    fn start_scan(&mut self) {
        if let Some(range) = self.current_range.as_ref() {
            if !self.is_point(range) {
                let scanner = self.scanner.as_ref().unwrap();
                return scanner.start_scan(&mut self.scan_range);
            }
        }
>>>>>>> 8de58add

    fn scan_on(&self) -> ScanOn {
        ScanOn::Index
    }

<<<<<<< HEAD
    // Since the unique index wouldn't always come with
    // self.unique = true. so the key-only would always be false.
    fn key_only(&self) -> bool {
        false
=======
    fn stop_scan(&mut self) -> Option<KeyRange> {
        let mut ret_range = mem::replace(&mut self.scan_range, KeyRange::default());
        match self.current_range.as_ref() {
            Some(range) => {
                if !self.is_point(range) {
                    let scanner = self.scanner.as_mut().unwrap();
                    if scanner.stop_scan(&mut ret_range) {
                        return Some(ret_range);
                    }
                }
                if !self.desc {
                    ret_range.set_end(range.get_end().to_owned());
                } else {
                    ret_range.set_start(range.get_start().to_owned());
                }
            }
            // `stop_scan` will be called only if we get some data from
            // `current_range` so that it's unreachable.
            None => unreachable!(),
        }
        Some(ret_range)
    }

    fn collect_output_counts(&mut self, counts: &mut Vec<i64>) {
        if let Some(cur_counts) = self.counts.as_mut() {
            counts.append(cur_counts);
            cur_counts.push(0);
        }
>>>>>>> 8de58add
    }
}

impl<S: Store> ScanExecutor<S, IndexInnerExecutor> {
    pub fn index_scan(
        mut meta: IndexScan,
        key_ranges: Vec<KeyRange>,
        store: S,
        unique: bool,
        collect: bool,
    ) -> Result<Self> {
        let columns = meta.get_columns().to_vec();
        let inner = IndexInnerExecutor::new(&mut meta, unique);
        Self::new(inner, meta.get_desc(), columns, key_ranges, store, collect)
    }

    pub fn index_scan_with_cols_len(
        cols: i64,
        key_ranges: Vec<KeyRange>,
        store: S,
    ) -> Result<Self> {
        let col_ids: Vec<i64> = (0..cols).collect();
        let inner = IndexInnerExecutor {
            col_ids,
            pk_col: None,
            unique: false,
        };
        Self::new(inner, false, vec![], key_ranges, store, false)
    }
}

pub type IndexScanExecutor<S> = ScanExecutor<S, IndexInnerExecutor>;

#[cfg(test)]
pub mod tests {
    use byteorder::{BigEndian, WriteBytesExt};
    use std::i64;

    use cop_datatype::FieldTypeTp;
    use kvproto::kvrpcpb::IsolationLevel;
    use protobuf::RepeatedField;
    use tipb::schema::ColumnInfo;

    use crate::coprocessor::codec::datum::{self, Datum};
    use crate::storage::SnapshotStore;
    use crate::util::collections::HashMap;

    use super::super::{
        scanner::tests::Data,
        tests::{new_col_info, TestStore},
        Executor,
    };
    use super::*;

    const TABLE_ID: i64 = 1;
    const INDEX_ID: i64 = 1;
    const KEY_NUMBER: usize = 10;

    // get_idx_range get range for index in [("abc",start),("abc", end))
    pub fn get_idx_range(
        table_id: i64,
        idx_id: i64,
        start: i64,
        end: i64,
        val_start: &Datum,
        val_end: &Datum,
        unique: bool,
    ) -> KeyRange {
        let (_, start_key) = generate_index_data(table_id, idx_id, start, val_start, unique);
        let (_, end_key) = generate_index_data(table_id, idx_id, end, val_end, unique);
        let mut key_range = KeyRange::new();
        key_range.set_start(start_key);
        key_range.set_end(end_key);
        key_range
    }

    pub fn generate_index_data(
        table_id: i64,
        index_id: i64,
        handle: i64,
        col_val: &Datum,
        unique: bool,
    ) -> (HashMap<i64, Vec<u8>>, Vec<u8>) {
        let indice = vec![(2, (*col_val).clone()), (3, Datum::Dec(handle.into()))];
        let mut expect_row = HashMap::default();
        let mut v: Vec<_> = indice
            .iter()
            .map(|&(ref cid, ref value)| {
                expect_row.insert(*cid, datum::encode_key(&[value.clone()]).unwrap());
                value.clone()
            })
            .collect();
        if !unique {
            v.push(Datum::I64(handle));
        }
        let encoded = datum::encode_key(&v).unwrap();
        let idx_key = table::encode_index_seek_key(table_id, index_id, &encoded);
        (expect_row, idx_key)
    }

    pub fn prepare_index_data(
        key_number: usize,
        table_id: i64,
        index_id: i64,
        unique: bool,
    ) -> Data {
        let cols = vec![
            new_col_info(2, FieldTypeTp::VarChar),
            new_col_info(3, FieldTypeTp::NewDecimal),
        ];

        let mut kv_data = Vec::new();
        let mut expect_rows = Vec::new();

        let idx_col_val = Datum::Bytes(b"abc".to_vec());
        for handle in 0..key_number {
            let (expect_row, idx_key) =
                generate_index_data(table_id, index_id, handle as i64, &idx_col_val, unique);
            expect_rows.push(expect_row);
            let value = if unique {
                let mut value = Vec::with_capacity(8);
                value.write_i64::<BigEndian>(handle as i64).unwrap();
                value
            } else {
                vec![1; 0]
            };
            kv_data.push((idx_key, value));
        }
        Data {
            kv_data,
            expect_rows,
            cols,
        }
    }

    pub struct IndexTestWrapper {
        data: Data,
        pub store: TestStore,
        pub scan: IndexScan,
        pub ranges: Vec<KeyRange>,
        cols: Vec<ColumnInfo>,
    }

    impl IndexTestWrapper {
        fn include_pk_cols() -> IndexTestWrapper {
            let unique = false;
            let test_data = prepare_index_data(KEY_NUMBER, TABLE_ID, INDEX_ID, unique);
            let mut wrapper = IndexTestWrapper::new(unique, test_data);
            let mut cols = wrapper.data.cols.clone();
            cols.push(wrapper.data.get_col_pk());
            wrapper
                .scan
                .set_columns(RepeatedField::from_vec(cols.clone()));
            wrapper.cols = cols;
            wrapper
        }

        pub fn new(unique: bool, test_data: Data) -> IndexTestWrapper {
            let test_store = TestStore::new(&test_data.kv_data);
            let mut scan = IndexScan::new();
            // prepare cols
            let cols = test_data.cols.clone();
            let col_req = RepeatedField::from_vec(cols.clone());
            scan.set_columns(col_req);
            // prepare range
            let val_start = Datum::Bytes(b"a".to_vec());
            let val_end = Datum::Bytes(b"z".to_vec());
            let range = get_idx_range(
                TABLE_ID,
                INDEX_ID,
                0,
                i64::MAX,
                &val_start,
                &val_end,
                unique,
            );
            let key_ranges = vec![range];
            IndexTestWrapper {
                data: test_data,
                store: test_store,
                scan,
                ranges: key_ranges,
                cols,
            }
        }
    }

    #[test]
    fn test_multiple_ranges() {
        let unique = false;
        let test_data = prepare_index_data(KEY_NUMBER, TABLE_ID, INDEX_ID, unique);
        let mut wrapper = IndexTestWrapper::new(unique, test_data);
        let val_start = Datum::Bytes(b"abc".to_vec());
        let val_end = Datum::Bytes(b"abc".to_vec());
        let r1 = get_idx_range(
            TABLE_ID,
            INDEX_ID,
            0,
            (KEY_NUMBER / 3) as i64,
            &val_start,
            &val_end,
            unique,
        );
        let r2 = get_idx_range(
            TABLE_ID,
            INDEX_ID,
            (KEY_NUMBER / 3) as i64,
            (KEY_NUMBER / 2) as i64,
            &val_start,
            &val_end,
            unique,
        );
        wrapper.ranges = vec![r1, r2];
        let (snapshot, start_ts) = wrapper.store.get_snapshot();
        let store = SnapshotStore::new(snapshot, start_ts, IsolationLevel::SI, true);

        let mut scanner =
            IndexScanExecutor::index_scan(wrapper.scan, wrapper.ranges, store, false, false)
                .unwrap();

        for handle in 0..KEY_NUMBER / 2 {
            let row = scanner.next().unwrap().unwrap().take_origin();
            assert_eq!(row.handle, handle as i64);
            assert_eq!(row.data.len(), wrapper.cols.len());
            let expect_row = &wrapper.data.expect_rows[handle];
            for col in &wrapper.cols {
                let cid = col.get_column_id();
                let v = row.data.get(cid).unwrap();
                assert_eq!(expect_row[&cid], v.to_vec());
            }
        }
        assert!(scanner.next().unwrap().is_none());
    }

    #[test]
    fn test_unique_index_scan() {
        let unique = true;
        let test_data = prepare_index_data(KEY_NUMBER, TABLE_ID, INDEX_ID, unique);
        let mut wrapper = IndexTestWrapper::new(unique, test_data);

        let val_start = Datum::Bytes(b"abc".to_vec());
        let val_end = Datum::Bytes(b"abc".to_vec());
        // point get
        let r1 = get_idx_range(TABLE_ID, INDEX_ID, 0, 1, &val_start, &val_end, unique);
        // range seek
        let r2 = get_idx_range(TABLE_ID, INDEX_ID, 1, 4, &val_start, &val_end, unique);
        // point get
        let r3 = get_idx_range(TABLE_ID, INDEX_ID, 4, 5, &val_start, &val_end, unique);
        //range seek
        let r4 = get_idx_range(
            TABLE_ID,
            INDEX_ID,
            5,
            (KEY_NUMBER + 1) as i64,
            &val_start,
            &val_end,
            unique,
        );
        let r5 = get_idx_range(
            TABLE_ID,
            INDEX_ID,
            (KEY_NUMBER + 1) as i64,
            (KEY_NUMBER + 2) as i64,
            &val_start,
            &val_end,
            unique,
        ); // point get but miss
        wrapper.ranges = vec![r1, r2, r3, r4, r5];

        let (snapshot, start_ts) = wrapper.store.get_snapshot();
        let store = SnapshotStore::new(snapshot, start_ts, IsolationLevel::SI, true);
        let mut scanner =
            IndexScanExecutor::index_scan(wrapper.scan, wrapper.ranges, store, unique, true)
                .unwrap();
        for handle in 0..KEY_NUMBER {
            let row = scanner.next().unwrap().unwrap().take_origin();
            assert_eq!(row.handle, handle as i64);
            assert_eq!(row.data.len(), 2);
            let expect_row = &wrapper.data.expect_rows[handle];
            for col in &wrapper.cols {
                let cid = col.get_column_id();
                let v = row.data.get(cid).unwrap();
                assert_eq!(expect_row[&cid], v.to_vec());
            }
        }
        assert!(scanner.next().unwrap().is_none());
        let expected_counts = vec![1, 3, 1, 5, 0];
        let mut counts = Vec::with_capacity(5);
        scanner.collect_output_counts(&mut counts);
        assert_eq!(expected_counts, counts);
    }

    #[test]
    fn test_reverse_scan() {
        let unique = false;
        let test_data = prepare_index_data(KEY_NUMBER, TABLE_ID, INDEX_ID, unique);
        let mut wrapper = IndexTestWrapper::new(unique, test_data);
        wrapper.scan.set_desc(true);

        let val_start = Datum::Bytes(b"abc".to_vec());
        let val_end = Datum::Bytes(b"abc".to_vec());
        let r1 = get_idx_range(
            TABLE_ID,
            INDEX_ID,
            0,
            (KEY_NUMBER / 2) as i64,
            &val_start,
            &val_end,
            unique,
        );
        let r2 = get_idx_range(
            TABLE_ID,
            INDEX_ID,
            (KEY_NUMBER / 2) as i64,
            i64::MAX,
            &val_start,
            &val_end,
            unique,
        );
        wrapper.ranges = vec![r1, r2];

        let (snapshot, start_ts) = wrapper.store.get_snapshot();
        let store = SnapshotStore::new(snapshot, start_ts, IsolationLevel::SI, true);

        let mut scanner =
            IndexScanExecutor::index_scan(wrapper.scan, wrapper.ranges, store, unique, false)
                .unwrap();

        for tid in 0..KEY_NUMBER {
            let handle = KEY_NUMBER - tid - 1;
            let row = scanner.next().unwrap().unwrap().take_origin();
            assert_eq!(row.handle, handle as i64);
            assert_eq!(row.data.len(), 2);
            let expect_row = &wrapper.data.expect_rows[handle];
            for col in &wrapper.cols {
                let cid = col.get_column_id();
                let v = row.data.get(cid).unwrap();
                assert_eq!(expect_row[&cid], v.to_vec());
            }
        }
        assert!(scanner.next().unwrap().is_none());
    }

    #[test]
    fn test_include_pk() {
        let mut wrapper = IndexTestWrapper::include_pk_cols();
        let (snapshot, start_ts) = wrapper.store.get_snapshot();
        let store = SnapshotStore::new(snapshot, start_ts, IsolationLevel::SI, true);

        let mut scanner =
            IndexScanExecutor::index_scan(wrapper.scan, wrapper.ranges, store, false, false)
                .unwrap();

        for handle in 0..KEY_NUMBER {
            let row = scanner.next().unwrap().unwrap().take_origin();
            assert_eq!(row.handle, handle as i64);
            assert_eq!(row.data.len(), wrapper.cols.len());
            let expect_row = &wrapper.data.expect_rows[handle];
            let handle_datum = datum::Datum::I64(handle as i64);
            let pk = datum::encode_key(&[handle_datum]).unwrap();
            for col in &wrapper.cols {
                let cid = col.get_column_id();
                let v = row.data.get(cid).unwrap();
                if col.get_pk_handle() {
                    assert_eq!(pk, v.to_vec());
                    continue;
                }
                assert_eq!(expect_row[&cid], v.to_vec());
            }
        }
        assert!(scanner.next().unwrap().is_none());
    }
}<|MERGE_RESOLUTION|>--- conflicted
+++ resolved
@@ -14,36 +14,14 @@
 use std::sync::Arc;
 
 use super::{scan::InnerExecutor, Row, ScanExecutor, ScanOn};
-use coprocessor::codec::table;
-use coprocessor::{util, Result};
+use crate::coprocessor::codec::table;
+use crate::coprocessor::{util, Result};
+use crate::storage::Store;
 use kvproto::coprocessor::KeyRange;
-use storage::Store;
 use tipb::executor::IndexScan;
 use tipb::schema::ColumnInfo;
 
-<<<<<<< HEAD
 pub struct IndexInnerExecutor {
-=======
-use crate::coprocessor::codec::{datum, table};
-use crate::coprocessor::util;
-use crate::coprocessor::*;
-
-use crate::storage::{Key, Store};
-
-use super::scanner::{ScanOn, Scanner};
-use super::ExecutorMetrics;
-use super::{Executor, Row};
-
-/// Scans rows from table indexes.
-///
-/// Index values are in the key. Additionally, for unique index, `row_id` is in the value and for
-/// normal index, `row_id` is in the key. All of them are processed.
-pub struct IndexScanExecutor<S: Store> {
-    store: S,
-    desc: bool,
-    col_ids: Vec<i64>,
-    cols: Arc<Vec<ColumnInfo>>,
->>>>>>> 8de58add
     pk_col: Option<ColumnInfo>,
     col_ids: Vec<i64>,
     unique: bool,
@@ -72,10 +50,10 @@
         value: Vec<u8>,
         columns: Arc<Vec<ColumnInfo>>,
     ) -> Result<Option<Row>> {
+        use crate::coprocessor::codec::datum;
         use byteorder::{BigEndian, ReadBytesExt};
         use cop_datatype::prelude::*;
         use cop_datatype::FieldTypeFlag;
-        use coprocessor::codec::datum;
 
         let (mut values, handle) = box_try!(table::cut_idx_key(key, &self.col_ids));
         let handle = match handle {
@@ -99,94 +77,15 @@
     fn is_point(&self, range: &KeyRange) -> bool {
         self.unique && util::is_point(range)
     }
-<<<<<<< HEAD
-=======
-}
-
-impl<S: Store> Executor for IndexScanExecutor<S> {
-    fn next(&mut self) -> Result<Option<Row>> {
-        loop {
-            if let Some(row) = self.get_row_from_range_scanner()? {
-                if let Some(counts) = self.counts.as_mut() {
-                    counts.last_mut().map_or((), |val| *val += 1);
-                }
-                return Ok(Some(row));
-            }
-            if let Some(range) = self.key_ranges.next() {
-                if let Some(counts) = self.counts.as_mut() {
-                    counts.push(0)
-                };
-                self.current_range = Some(range.clone());
-                if self.is_point(&range) {
-                    if let Some(row) = self.get_row_from_point(range)? {
-                        if let Some(counts) = self.counts.as_mut() {
-                            counts.last_mut().map_or((), |val| *val += 1);
-                        }
-                        return Ok(Some(row));
-                    }
-                    continue;
-                }
-                self.scanner = match self.scanner.take() {
-                    Some(mut scanner) => {
-                        box_try!(scanner.reset_range(range, &self.store));
-                        Some(scanner)
-                    }
-                    None => Some(self.new_scanner(range)?),
-                };
-                continue;
-            }
-            return Ok(None);
-        }
-    }
-
-    fn start_scan(&mut self) {
-        if let Some(range) = self.current_range.as_ref() {
-            if !self.is_point(range) {
-                let scanner = self.scanner.as_ref().unwrap();
-                return scanner.start_scan(&mut self.scan_range);
-            }
-        }
->>>>>>> 8de58add
 
     fn scan_on(&self) -> ScanOn {
         ScanOn::Index
     }
 
-<<<<<<< HEAD
     // Since the unique index wouldn't always come with
     // self.unique = true. so the key-only would always be false.
     fn key_only(&self) -> bool {
         false
-=======
-    fn stop_scan(&mut self) -> Option<KeyRange> {
-        let mut ret_range = mem::replace(&mut self.scan_range, KeyRange::default());
-        match self.current_range.as_ref() {
-            Some(range) => {
-                if !self.is_point(range) {
-                    let scanner = self.scanner.as_mut().unwrap();
-                    if scanner.stop_scan(&mut ret_range) {
-                        return Some(ret_range);
-                    }
-                }
-                if !self.desc {
-                    ret_range.set_end(range.get_end().to_owned());
-                } else {
-                    ret_range.set_start(range.get_start().to_owned());
-                }
-            }
-            // `stop_scan` will be called only if we get some data from
-            // `current_range` so that it's unreachable.
-            None => unreachable!(),
-        }
-        Some(ret_range)
-    }
-
-    fn collect_output_counts(&mut self, counts: &mut Vec<i64>) {
-        if let Some(cur_counts) = self.counts.as_mut() {
-            counts.append(cur_counts);
-            cur_counts.push(0);
-        }
->>>>>>> 8de58add
     }
 }
 
