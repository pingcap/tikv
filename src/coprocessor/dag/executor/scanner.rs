// Copyright 2017 PingCAP, Inc.
//
// Licensed under the Apache License, Version 2.0 (the "License");
// you may not use this file except in compliance with the License.
// You may obtain a copy of the License at
//
//     http://www.apache.org/licenses/LICENSE-2.0
//
// Unless required by applicable law or agreed to in writing, software
// distributed under the License is distributed on an "AS IS" BASIS,
// See the License for the specific language governing permissions and
// limitations under the License.

use kvproto::coprocessor::KeyRange;

<<<<<<< HEAD
use coprocessor::util;
=======
>>>>>>> 14d0ee5d
use coprocessor::codec::table::truncate_as_row_key;
use coprocessor::endpoint::prefix_next;
use storage::txn::Result;
use storage::{Key, ScanMode, SnapshotStore, Statistics, StoreScanner, Value};
use util::escape;

#[derive(Copy, Clone)]
pub enum ScanOn {
    Table,
    Index,
}

// `Scanner` is a helper struct to wrap all common scan operations
// for `TableScanExecutor` and `IndexScanExecutor`
pub struct Scanner {
    scan_mode: ScanMode,
    scan_on: ScanOn,
    key_only: bool,
    seek_key: Vec<u8>,
    scanner: StoreScanner,
    range: KeyRange,
    no_more: bool,
    // statistics_cache caches Statistics because
    // reset_range may re-initialize a StoreScanner.
    statistics_cache: Statistics,
}

impl Scanner {
    pub fn new(
        store: &SnapshotStore,
        scan_on: ScanOn,
        desc: bool,
        key_only: bool,
        range: KeyRange,
    ) -> Result<Scanner> {
        let (scan_mode, seek_key) = if desc {
            (ScanMode::Backward, range.get_end().to_vec())
        } else {
            (ScanMode::Forward, range.get_start().to_vec())
        };
        let scanner = Self::range_scanner(store, scan_mode, key_only, &range)?;

        Ok(Scanner {
            scan_mode,
            scan_on,
            key_only,
            seek_key,
            scanner,
            range,
            no_more: false,
            statistics_cache: Statistics::default(),
        })
    }

    fn range_scanner(
        store: &SnapshotStore,
        scan_mode: ScanMode,
        key_only: bool,
        range: &KeyRange,
    ) -> Result<StoreScanner> {
        let lower_bound = Some(Key::from_raw(range.get_start()).encoded().to_vec());
        let upper_bound = Some(Key::from_raw(range.get_end()).encoded().to_vec());
        store.scanner(scan_mode, key_only, lower_bound, upper_bound)
    }

    pub fn reset_range(&mut self, range: KeyRange, store: &SnapshotStore) -> Result<()> {
        self.range = range;
        self.no_more = false;
        match self.scan_mode {
            ScanMode::Backward => self.seek_key = self.range.get_end().to_vec(),
            ScanMode::Forward => self.seek_key = self.range.get_start().to_vec(),
            _ => unreachable!(),
        };

        self.statistics_cache.add(self.scanner.get_statistics());
        self.scanner = Self::range_scanner(store, self.scan_mode, self.key_only, &self.range)?;
        Ok(())
    }

    pub fn next_row(&mut self) -> Result<Option<(Vec<u8>, Value)>> {
        if self.no_more {
            return Ok(None);
        }

        let kv = match self.scan_mode {
            ScanMode::Backward => self.scanner.reverse_seek(Key::from_raw(&self.seek_key))?,
            ScanMode::Forward => self.scanner.seek(Key::from_raw(&self.seek_key))?,
            _ => unreachable!(),
        };

        let (key, value) = match kv {
            Some((k, v)) => (box_try!(k.raw()), v),
            None => {
                self.no_more = true;
                return Ok(None);
            }
        };

        if self.range.start > key || self.range.end <= key {
            panic!(
                "key: {} out of range [{}, {})",
                escape(&key),
                escape(self.range.get_start()),
                escape(self.range.get_end())
            );
        }

        self.seek_key = match (self.scan_mode, self.scan_on) {
            (ScanMode::Forward, _) => util::prefix_next(&key),
            (ScanMode::Backward, ScanOn::Table) => box_try!(truncate_as_row_key(&key)).to_vec(),
            (ScanMode::Backward, ScanOn::Index) => key.clone(),
            _ => unreachable!(),
        };

        Ok(Some((key, value)))
    }

    pub fn start_scan(&self, range: &mut KeyRange) {
        assert!(!self.no_more);
        let cur_seek_key = self.seek_key.clone();
        match self.scan_mode {
            ScanMode::Forward => range.set_start(cur_seek_key),
            ScanMode::Backward => range.set_end(cur_seek_key),
            _ => unreachable!(),
        };
    }

    pub fn stop_scan(&self, range: &mut KeyRange) -> bool {
        if self.no_more {
            return false;
        }
        let cur_seek_key = self.seek_key.clone();
        match self.scan_mode {
            ScanMode::Forward => range.set_end(cur_seek_key),
            ScanMode::Backward => range.set_start(cur_seek_key),
            _ => unreachable!(),
        };
        true
    }

    pub fn collect_statistics_into(&mut self, stats: &mut Statistics) {
        stats.add(&self.statistics_cache);
        self.statistics_cache = Statistics::default();
        self.scanner.collect_statistics_into(stats);
    }
}

#[cfg(test)]
pub mod test {
    use std::i64;

    use kvproto::kvrpcpb::{Context, IsolationLevel};
    use tipb::schema::ColumnInfo;

    use coprocessor::codec::datum::{self, Datum};
    use coprocessor::codec::mysql::types;
    use coprocessor::codec::table;
<<<<<<< HEAD
    use coprocessor::util;
    use util::collections::HashMap;
    use util::codec::number::NumberEncoder;
=======
    use coprocessor::endpoint::prefix_next;
    use storage::engine::{self, Engine, Modify, TEMP_DIR};
>>>>>>> 14d0ee5d
    use storage::mvcc::MvccTxn;
    use storage::{make_key, Mutation, Options, Snapshot, SnapshotStore, ALL_CFS};
    use util::codec::number::NumberEncoder;
    use util::collections::HashMap;

    use super::*;

    pub fn new_col_info(cid: i64, tp: u8) -> ColumnInfo {
        let mut col_info = ColumnInfo::new();
        col_info.set_tp(i32::from(tp));
        col_info.set_column_id(cid);
        col_info
    }

    pub struct Data {
        pub kv_data: Vec<(Vec<u8>, Vec<u8>)>,
        // expect_rows[row_id][column_id]=>value
        pub expect_rows: Vec<HashMap<i64, Vec<u8>>>,
        pub cols: Vec<ColumnInfo>,
    }

    impl Data {
        pub fn get_prev_2_cols(&self) -> Vec<ColumnInfo> {
            let col1 = self.cols[0].clone();
            let col2 = self.cols[1].clone();
            vec![col1, col2]
        }

        pub fn get_index_cols(&self) -> Vec<ColumnInfo> {
            vec![self.cols[1].clone(), self.cols[2].clone()]
        }

        pub fn get_col_pk(&self) -> ColumnInfo {
            let mut pk_col = new_col_info(0, types::LONG);
            pk_col.set_pk_handle(true);
            pk_col
        }
    }

    pub fn prepare_table_data(key_number: usize, table_id: i64) -> Data {
        let cols = vec![
            new_col_info(1, types::LONG_LONG),
            new_col_info(2, types::VARCHAR),
            new_col_info(3, types::NEW_DECIMAL),
        ];

        let mut kv_data = Vec::new();
        let mut expect_rows = Vec::new();

        for handle in 0..key_number {
            let row = map![
                1 => Datum::I64(handle as i64),
                2 => Datum::Bytes(b"abc".to_vec()),
                3 => Datum::Dec(10.into())
            ];
            let mut expect_row = HashMap::default();
            let col_ids: Vec<_> = row.iter().map(|(&id, _)| id).collect();
            let col_values: Vec<_> = row.iter()
                .map(|(cid, v)| {
                    let f = table::flatten(v.clone()).unwrap();
                    let value = datum::encode_value(&[f]).unwrap();
                    expect_row.insert(*cid, value);
                    v.clone()
                })
                .collect();

            let value = table::encode_row(col_values, &col_ids).unwrap();
            let mut buf = vec![];
            buf.encode_i64(handle as i64).unwrap();
            let key = table::encode_row_key(table_id, &buf);
            expect_rows.push(expect_row);
            kv_data.push((key, value));
        }
        Data {
            kv_data,
            expect_rows,
            cols,
        }
    }

    const START_TS: u64 = 10;
    const COMMIT_TS: u64 = 20;

    pub struct TestStore {
        snapshot: Box<Snapshot>,
        ctx: Context,
        engine: Box<Engine>,
    }

    impl TestStore {
        pub fn new(kv_data: &[(Vec<u8>, Vec<u8>)]) -> TestStore {
            let engine = engine::new_local_engine(TEMP_DIR, ALL_CFS).unwrap();
            let ctx = Context::new();
            let snapshot = engine.snapshot(&ctx).unwrap();
            let mut store = TestStore {
                snapshot,
                ctx,
                engine,
            };
            store.init_data(kv_data);
            store
        }

        fn init_data(&mut self, kv_data: &[(Vec<u8>, Vec<u8>)]) {
            if kv_data.is_empty() {
                return;
            }

            // do prewrite.
            let txn_motifies = {
                let mut txn = MvccTxn::new(
                    self.snapshot.clone(),
                    START_TS,
                    None,
                    IsolationLevel::SI,
                    true,
                );
                let mut pk = vec![];
                for &(ref key, ref value) in kv_data {
                    if pk.is_empty() {
                        pk = key.clone();
                    }
                    txn.prewrite(
                        Mutation::Put((make_key(key), value.to_vec())),
                        &pk,
                        &Options::default(),
                    ).unwrap();
                }
                txn.into_modifies()
            };
            self.write_modifies(txn_motifies);

            // do commit
            let txn_modifies = {
                let mut txn = MvccTxn::new(
                    self.snapshot.clone(),
                    START_TS,
                    None,
                    IsolationLevel::SI,
                    true,
                );
                for &(ref key, _) in kv_data {
                    txn.commit(&make_key(key), COMMIT_TS).unwrap();
                }
                txn.into_modifies()
            };
            self.write_modifies(txn_modifies);
        }

        #[inline]
        fn write_modifies(&mut self, txn: Vec<Modify>) {
            self.engine.write(&self.ctx, txn).unwrap();
            self.snapshot = self.engine.snapshot(&self.ctx).unwrap()
        }

        pub fn get_snapshot(&mut self) -> (Box<Snapshot>, u64) {
            (self.snapshot.clone(), COMMIT_TS + 1)
        }
    }

    #[inline]
    pub fn get_range(table_id: i64, start: i64, end: i64) -> KeyRange {
        let mut start_buf = Vec::with_capacity(8);
        start_buf.encode_i64(start).unwrap();
        let mut end_buf = Vec::with_capacity(8);
        end_buf.encode_i64(end).unwrap();
        let mut key_range = KeyRange::new();
        key_range.set_start(table::encode_row_key(table_id, &start_buf));
        key_range.set_end(table::encode_row_key(table_id, &end_buf));
        key_range
    }

    pub fn get_point_range(table_id: i64, handle: i64) -> KeyRange {
        let mut start_buf = Vec::with_capacity(8);
        start_buf.encode_i64(handle).unwrap();
        let start_key = table::encode_row_key(table_id, &start_buf);
        let end = util::prefix_next(&start_key);
        let mut key_range = KeyRange::new();
        key_range.set_start(start_key);
        key_range.set_end(end);
        key_range
    }

    #[test]
    fn test_scan() {
        let table_id = 1;
        let pk = table::encode_row_key(table_id, b"key1");
        let pv = b"value1";
        let test_data = vec![
            (pk.clone(), pv.to_vec()),
            (table::encode_row_key(table_id, b"key2"), b"value2".to_vec()),
        ];
        let mut test_store = TestStore::new(&test_data);
        let (snapshot, start_ts) = test_store.get_snapshot();
        let store = SnapshotStore::new(snapshot, start_ts, IsolationLevel::SI, true);
        let range = get_range(table_id, i64::MIN, i64::MAX);
        let mut scanner = Scanner::new(&store, ScanOn::Table, false, false, range).unwrap();
        for &(ref k, ref v) in &test_data {
            let (key, value) = scanner.next_row().unwrap().unwrap();
            assert_eq!(k, &key);
            assert_eq!(*v, value);
        }
        assert!(scanner.next_row().unwrap().is_none());
    }

    #[test]
    fn test_reverse_scan() {
        let table_id = 1;
        let key_number = 10;
        let mut data = prepare_table_data(key_number, table_id);
        let mut test_store = TestStore::new(&data.kv_data);
        let (snapshot, start_ts) = test_store.get_snapshot();
        let store = SnapshotStore::new(snapshot, start_ts, IsolationLevel::SI, true);
        let range = get_range(table_id, i64::MIN, i64::MAX);
        let mut scanner = Scanner::new(&store, ScanOn::Table, true, false, range).unwrap();
        data.kv_data.reverse();
        for &(ref k, ref v) in &data.kv_data {
            let (key, value) = scanner.next_row().unwrap().unwrap();
            assert_eq!(*k, key);
            assert_eq!(*v, value);
        }
        assert!(scanner.next_row().unwrap().is_none());
    }

    #[test]
    fn test_scan_key_only() {
        let table_id = 1;
        let pk = table::encode_row_key(table_id, b"key1");
        let pv = b"value1";
        let test_data = vec![
            (pk.clone(), pv.to_vec()),
            (table::encode_row_key(table_id, b"key2"), b"value2".to_vec()),
        ];
        let mut test_store = TestStore::new(&test_data);
        let (snapshot, start_ts) = test_store.get_snapshot();
        let store = SnapshotStore::new(snapshot, start_ts, IsolationLevel::SI, true);
        let range = get_range(table_id, i64::MIN, i64::MAX);
        let mut scanner = Scanner::new(&store, ScanOn::Table, false, true, range).unwrap();
        let (_, value) = scanner.next_row().unwrap().unwrap();
        assert!(value.is_empty());
    }

    #[test]
    fn test_seek_key() {
        let table_id = 1;
        let pk = table::encode_row_key(table_id, b"key1");
        let pv = b"value1";
        let test_data = vec![(pk.clone(), pv.to_vec())];
        let mut test_store = TestStore::new(&test_data);
        let (snapshot, start_ts) = test_store.get_snapshot();
        let store = SnapshotStore::new(snapshot, start_ts, IsolationLevel::SI, true);
        let range = get_range(table_id, i64::MIN, i64::MAX);

        // 1. desc scan
        let scanner = Scanner::new(&store, ScanOn::Table, true, false, range.clone()).unwrap();
        assert_eq!(scanner.seek_key, range.get_end());

        // 2.asc scan
        let scanner = Scanner::new(&store, ScanOn::Table, false, false, range.clone()).unwrap();
        assert_eq!(scanner.seek_key, range.get_start());
    }
}<|MERGE_RESOLUTION|>--- conflicted
+++ resolved
@@ -13,12 +13,8 @@
 
 use kvproto::coprocessor::KeyRange;
 
-<<<<<<< HEAD
+use coprocessor::codec::table::truncate_as_row_key;
 use coprocessor::util;
-=======
->>>>>>> 14d0ee5d
-use coprocessor::codec::table::truncate_as_row_key;
-use coprocessor::endpoint::prefix_next;
 use storage::txn::Result;
 use storage::{Key, ScanMode, SnapshotStore, Statistics, StoreScanner, Value};
 use util::escape;
@@ -174,16 +170,10 @@
     use coprocessor::codec::datum::{self, Datum};
     use coprocessor::codec::mysql::types;
     use coprocessor::codec::table;
-<<<<<<< HEAD
     use coprocessor::util;
-    use util::collections::HashMap;
-    use util::codec::number::NumberEncoder;
-=======
-    use coprocessor::endpoint::prefix_next;
-    use storage::engine::{self, Engine, Modify, TEMP_DIR};
->>>>>>> 14d0ee5d
     use storage::mvcc::MvccTxn;
-    use storage::{make_key, Mutation, Options, Snapshot, SnapshotStore, ALL_CFS};
+    use storage::{engine, make_key, Engine, Mutation, Options, Snapshot, SnapshotStore, ALL_CFS,
+                  TEMP_DIR};
     use util::codec::number::NumberEncoder;
     use util::collections::HashMap;
 
@@ -332,7 +322,7 @@
         }
 
         #[inline]
-        fn write_modifies(&mut self, txn: Vec<Modify>) {
+        fn write_modifies(&mut self, txn: Vec<engine::Modify>) {
             self.engine.write(&self.ctx, txn).unwrap();
             self.snapshot = self.engine.snapshot(&self.ctx).unwrap()
         }
