// Copyright 2017 PingCAP, Inc.
//
// Licensed under the Apache License, Version 2.0 (the "License");
// you may not use this file except in compliance with the License.
// You may obtain a copy of the License at
//
//     http://www.apache.org/licenses/LICENSE-2.0
//
// Unless required by applicable law or agreed to in writing, software
// distributed under the License is distributed on an "AS IS" BASIS,
// See the License for the specific language governing permissions and
// limitations under the License.

use tipb::executor::Limit;

use super::ExecutorMetrics;
use crate::coprocessor::dag::executor::{Executor, Row};
use crate::coprocessor::dag::expr::EvalWarnings;
use crate::coprocessor::Result;

/// Retrieves rows from the source executor and only produces part of the rows.
pub struct LimitExecutor<'a> {
    limit: u64,
    cursor: u64,
    src: Box<Executor + Send + 'a>,
    first_collect: bool,
}

impl<'a> LimitExecutor<'a> {
    pub fn new(limit: Limit, src: Box<Executor + Send + 'a>) -> LimitExecutor {
        LimitExecutor {
            limit: limit.get_limit(),
            cursor: 0,
            src,
            first_collect: true,
        }
    }
}

impl<'a> Executor for LimitExecutor<'a> {
    fn next(&mut self) -> Result<Option<Row>> {
        if self.cursor >= self.limit {
            return Ok(None);
        }
        if let Some(row) = self.src.next()? {
            self.cursor += 1;
            Ok(Some(row))
        } else {
            Ok(None)
        }
    }

    fn collect_output_counts(&mut self, _: &mut Vec<i64>) {
        // We do not know whether `limit` has consumed all of it's source, so just ignore it.
    }

    fn collect_metrics_into(&mut self, metrics: &mut ExecutorMetrics) {
        self.src.collect_metrics_into(metrics);
        if self.first_collect {
            metrics.executor_count.limit += 1;
            self.first_collect = false;
        }
    }

    fn take_eval_warnings(&mut self) -> Option<EvalWarnings> {
        self.src.take_eval_warnings()
    }

    fn get_len_of_columns(&self) -> usize {
        self.src.get_len_of_columns()
    }
}

#[cfg(test)]
mod tests {
    use cop_datatype::FieldTypeTp;
<<<<<<< HEAD
    use coprocessor::codec::datum::Datum;
=======
    use kvproto::kvrpcpb::IsolationLevel;
    use protobuf::RepeatedField;
    use tipb::executor::TableScan;

    use crate::coprocessor::codec::datum::Datum;
    use crate::storage::SnapshotStore;
>>>>>>> 8de58add

    use super::super::tests::{gen_table_scan_executor, get_range, new_col_info};
    use super::*;

    #[test]
    fn test_limit_executor() {
        // prepare data and store
        let tid = 1;
        let cis = vec![
            new_col_info(1, FieldTypeTp::LongLong),
            new_col_info(2, FieldTypeTp::VarChar),
        ];
        let raw_data = vec![
            vec![Datum::I64(1), Datum::Bytes(b"a".to_vec())],
            vec![Datum::I64(2), Datum::Bytes(b"b".to_vec())],
            vec![Datum::I64(3), Datum::Bytes(b"c".to_vec())],
            vec![Datum::I64(4), Datum::Bytes(b"d".to_vec())],
            vec![Datum::I64(5), Datum::Bytes(b"e".to_vec())],
            vec![Datum::I64(6), Datum::Bytes(b"f".to_vec())],
            vec![Datum::I64(7), Datum::Bytes(b"g".to_vec())],
        ];
        // prepare range
        let range1 = get_range(tid, 0, 4);
        let range2 = get_range(tid, 5, 10);
        let key_ranges = vec![range1, range2];
        let ts_ect = gen_table_scan_executor(tid, cis, &raw_data, Some(key_ranges));

        // init Limit meta
        let mut limit_meta = Limit::default();
        let limit = 5;
        limit_meta.set_limit(limit);
        // init topn executor
        let mut limit_ect = LimitExecutor::new(limit_meta, ts_ect);
        let mut limit_rows = Vec::with_capacity(limit as usize);
        while let Some(row) = limit_ect.next().unwrap() {
            limit_rows.push(row.take_origin());
        }
        assert_eq!(limit_rows.len(), limit as usize);
        let expect_row_handles = vec![1, 2, 3, 5, 6];
        for (row, handle) in limit_rows.iter().zip(expect_row_handles) {
            assert_eq!(row.handle, handle);
        }
    }
}<|MERGE_RESOLUTION|>--- conflicted
+++ resolved
@@ -73,17 +73,8 @@
 
 #[cfg(test)]
 mod tests {
+    use crate::coprocessor::codec::datum::Datum;
     use cop_datatype::FieldTypeTp;
-<<<<<<< HEAD
-    use coprocessor::codec::datum::Datum;
-=======
-    use kvproto::kvrpcpb::IsolationLevel;
-    use protobuf::RepeatedField;
-    use tipb::executor::TableScan;
-
-    use crate::coprocessor::codec::datum::Datum;
-    use crate::storage::SnapshotStore;
->>>>>>> 8de58add
 
     use super::super::tests::{gen_table_scan_executor, get_range, new_col_info};
     use super::*;
