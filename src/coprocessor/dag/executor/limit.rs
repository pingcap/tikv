--- conflicted
+++ resolved
@@ -23,21 +23,12 @@
 pub struct LimitExecutor<'a> {
     limit: u64,
     cursor: u64,
-<<<<<<< HEAD
     src: Box<Executor + Send + 'a>,
+    first_collect: bool,
 }
 
 impl<'a> LimitExecutor<'a> {
     pub fn new(limit: Limit, src: Box<Executor + Send + 'a>) -> LimitExecutor {
-        COPR_EXECUTOR_COUNT.with_label_values(&["limit"]).inc();
-=======
-    src: Box<Executor + 'a>,
-    first_collect: bool,
-}
-
-impl<'a> LimitExecutor<'a> {
-    pub fn new(limit: Limit, src: Box<Executor + 'a>) -> LimitExecutor {
->>>>>>> dfb49087
         LimitExecutor {
             limit: limit.get_limit(),
             cursor: 0,
