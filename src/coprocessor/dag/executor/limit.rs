--- conflicted
+++ resolved
@@ -71,12 +71,8 @@
 }
 
 #[cfg(test)]
-<<<<<<< HEAD
-mod test {
+mod tests {
     use cop_datatype::FieldTypeTp;
-=======
-mod tests {
->>>>>>> 7ee13c34
     use kvproto::kvrpcpb::IsolationLevel;
     use protobuf::RepeatedField;
     use tipb::executor::TableScan;
