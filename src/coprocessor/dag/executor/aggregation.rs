--- conflicted
+++ resolved
@@ -95,14 +95,7 @@
         visitor.batch_visit(&group_by)?;
         let aggr_func = meta.take_agg_func().into_vec();
         visitor.batch_visit(&aggr_func)?;
-<<<<<<< HEAD
-        Ok(AggregationExecutor {
-=======
-        COPR_EXECUTOR_COUNT
-            .with_label_values(&["aggregation"])
-            .inc();
         Ok(HashAggExecutor {
->>>>>>> 1dedabc5
             group_by: box_try!(Expression::batch_build(&ctx, group_by)),
             aggr_func: AggFuncExpr::batch_build(&ctx, aggr_func)?,
             group_key_aggrs: OrderMap::new(),
