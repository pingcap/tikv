// Copyright 2019 PingCAP, Inc.
//
// Licensed under the Apache License, Version 2.0 (the "License");
// you may not use this file except in compliance with the License.
// You may obtain a copy of the License at
//
//     http://www.apache.org/licenses/LICENSE-2.0
//
// Unless required by applicable law or agreed to in writing, software
// distributed under the License is distributed on an "AS IS" BASIS,
// See the License for the specific language governing permissions and
// limitations under the License.

use std::sync::{atomic, Arc};

/// Data to be flowed between parent and child executors at once during `collect_statistics()`
/// invocation.
///
/// Each batch executor aggregates and updates corresponding slots in this structure.
pub struct BatchExecuteStatistics {
    /// The execution summary of each executor.
    pub summary_per_executor: Vec<Option<ExecSummary>>,

    /// For each range given in the request, how many rows are scanned.
    pub scanned_rows_per_range: Vec<usize>,

    /// Scanning statistics for each CF during execution.
    pub cf_stats: crate::storage::Statistics,
}

impl BatchExecuteStatistics {
    pub fn new(executors: usize, ranges: usize) -> Self {
        let mut summary_per_executor = Vec::new();
        summary_per_executor.resize_with(executors, || None);

        Self {
            summary_per_executor,
            scanned_rows_per_range: vec![0; ranges],
            cf_stats: crate::storage::Statistics::default(),
        }
    }

    pub fn clear(&mut self) {
        for item in self.summary_per_executor.iter_mut() {
            *item = None;
        }
        for item in self.scanned_rows_per_range.iter_mut() {
            *item = 0;
        }
        self.cf_stats = crate::storage::Statistics::default();
    }
}

/// Execution summaries to support `EXPLAIN ANALYZE` statements.
#[derive(Default)]
pub struct ExecSummary {
    /// Total time cost in this executor.
<<<<<<< HEAD
    pub time_processed_ms: Arc<atomic::AtomicUsize>,
=======
    pub time_processed_ms: usize,
>>>>>>> eda986fc

    /// How many rows this executor produced totally.
    pub num_produced_rows: usize,

<<<<<<< HEAD
    /// How many times executor's `next()` is called.
=======
    /// How many times executor's `next_batch()` is called.
>>>>>>> eda986fc
    pub num_iterations: usize,
}

impl ExecSummary {
    #[inline]
    pub fn merge_into(self, target: &mut Self) {
<<<<<<< HEAD
        target.time_processed_ms.fetch_add(
            self.time_processed_ms.load(atomic::Ordering::Relaxed),
            atomic::Ordering::Relaxed,
        );
=======
        target.time_processed_ms += self.time_processed_ms;
>>>>>>> eda986fc
        target.num_produced_rows += self.num_produced_rows;
        target.num_iterations += self.num_iterations;
    }
}

<<<<<<< HEAD
pub trait ExecSummaryCollector: Send {
    type TimeRecorderGuard;
=======
/// A trait for all execution summary collectors.
pub trait ExecSummaryCollector: Send {
    type DurationRecorder;
>>>>>>> eda986fc

    /// Creates a new instance with specified output slot index.
    fn new(output_index: usize) -> Self
    where
        Self: Sized;

<<<<<<< HEAD
    /// Creates a guard that will collect elapsed time as the scope duration when it is dropped.
    fn collect_scope_duration(&self) -> Self::TimeRecorderGuard;
=======
    /// Returns an instance that will record elapsed duration. The instance should be later
    /// passed back to `inc_elapsed_duration` when processing is complete.
    fn start_record_duration(&self) -> Self::DurationRecorder;

    /// Increases processed time.
    fn inc_elapsed_duration(&mut self, dr: Self::DurationRecorder);
>>>>>>> eda986fc

    /// Increases produced rows counter.
    fn inc_produced_rows(&mut self, rows: usize);

    /// Increases iterations counter.
    fn inc_iterations(&mut self);

    /// Takes and appends current execution summary into `target`.
    fn collect_into(&mut self, target: &mut [Option<ExecSummary>]);
}

<<<<<<< HEAD
/// A helper to record duration for timing fields for `ExecSummary` based on `Drop`.
pub struct ExecSummaryTimeGuard {
    start_time: crate::util::time::Instant,
    collect_target: Arc<atomic::AtomicUsize>,
}

impl Drop for ExecSummaryTimeGuard {
    #[inline]
    fn drop(&mut self) {
        let elapsed = (self.start_time.elapsed_secs() * 1000f64) as usize;
        self.collect_target
            .fetch_add(elapsed, atomic::Ordering::Relaxed);
    }
}

/// A normal `ExecSummaryCollector`. Acts like `collect = true`.
pub struct ExecSummaryCollectorNormal {
=======
/// A normal `ExecSummaryCollector` that simply collects execution summaries.
/// It acts like `collect = true`.
pub struct ExecSummaryCollectorEnabled {
>>>>>>> eda986fc
    output_index: usize,
    counts: ExecSummary,
}

<<<<<<< HEAD
impl ExecSummaryCollector for ExecSummaryCollectorNormal {
    type TimeRecorderGuard = ExecSummaryTimeGuard;

    #[inline]
    fn new(output_index: usize) -> ExecSummaryCollectorNormal {
        ExecSummaryCollectorNormal {
=======
impl ExecSummaryCollector for ExecSummaryCollectorEnabled {
    type DurationRecorder = crate::util::time::Instant;

    #[inline]
    fn new(output_index: usize) -> ExecSummaryCollectorEnabled {
        ExecSummaryCollectorEnabled {
>>>>>>> eda986fc
            output_index,
            counts: Default::default(),
        }
    }

    #[inline]
<<<<<<< HEAD
    fn collect_scope_duration(&self) -> Self::TimeRecorderGuard {
        ExecSummaryTimeGuard {
            start_time: crate::util::time::Instant::now_coarse(),
            collect_target: self.counts.time_processed_ms.clone(),
        }
=======
    fn start_record_duration(&self) -> Self::DurationRecorder {
        crate::util::time::Instant::now_coarse()
    }

    #[inline]
    fn inc_elapsed_duration(&mut self, dr: Self::DurationRecorder) {
        let elapsed_time = crate::util::time::duration_to_ms(dr.elapsed()) as usize;
        self.counts.time_processed_ms += elapsed_time;
>>>>>>> eda986fc
    }

    #[inline]
    fn inc_produced_rows(&mut self, rows: usize) {
        self.counts.num_produced_rows += rows;
    }

    #[inline]
    fn inc_iterations(&mut self) {
        self.counts.num_iterations += 1;
    }

    #[inline]
    fn collect_into(&mut self, target: &mut [Option<ExecSummary>]) {
        let current_summary = std::mem::replace(&mut self.counts, ExecSummary::default());
        if let Some(t) = &mut target[self.output_index] {
            current_summary.merge_into(t);
        } else {
            target[self.output_index] = Some(current_summary);
        }
    }
}

/// A `ExecSummaryCollector` that does not collect anything. Acts like `collect = false`.
pub struct ExecSummaryCollectorDisabled;

impl ExecSummaryCollector for ExecSummaryCollectorDisabled {
<<<<<<< HEAD
    type TimeRecorderGuard = ();
=======
    type DurationRecorder = ();
>>>>>>> eda986fc

    #[inline]
    fn new(_output_index: usize) -> ExecSummaryCollectorDisabled {
        ExecSummaryCollectorDisabled
    }

    #[inline]
<<<<<<< HEAD
    fn collect_scope_duration(&self) -> Self::TimeRecorderGuard {}
=======
    fn start_record_duration(&self) -> Self::DurationRecorder {}

    #[inline]
    fn inc_elapsed_duration(&mut self, _dr: Self::DurationRecorder) {}
>>>>>>> eda986fc

    #[inline]
    fn inc_produced_rows(&mut self, _rows: usize) {}

    #[inline]
    fn inc_iterations(&mut self) {}

    #[inline]
    fn collect_into(&mut self, _target: &mut [Option<ExecSummary>]) {}
}<|MERGE_RESOLUTION|>--- conflicted
+++ resolved
@@ -10,8 +10,6 @@
 // distributed under the License is distributed on an "AS IS" BASIS,
 // See the License for the specific language governing permissions and
 // limitations under the License.
-
-use std::sync::{atomic, Arc};
 
 /// Data to be flowed between parent and child executors at once during `collect_statistics()`
 /// invocation.
@@ -55,64 +53,39 @@
 #[derive(Default)]
 pub struct ExecSummary {
     /// Total time cost in this executor.
-<<<<<<< HEAD
-    pub time_processed_ms: Arc<atomic::AtomicUsize>,
-=======
     pub time_processed_ms: usize,
->>>>>>> eda986fc
 
     /// How many rows this executor produced totally.
     pub num_produced_rows: usize,
 
-<<<<<<< HEAD
-    /// How many times executor's `next()` is called.
-=======
     /// How many times executor's `next_batch()` is called.
->>>>>>> eda986fc
     pub num_iterations: usize,
 }
 
 impl ExecSummary {
     #[inline]
     pub fn merge_into(self, target: &mut Self) {
-<<<<<<< HEAD
-        target.time_processed_ms.fetch_add(
-            self.time_processed_ms.load(atomic::Ordering::Relaxed),
-            atomic::Ordering::Relaxed,
-        );
-=======
         target.time_processed_ms += self.time_processed_ms;
->>>>>>> eda986fc
         target.num_produced_rows += self.num_produced_rows;
         target.num_iterations += self.num_iterations;
     }
 }
 
-<<<<<<< HEAD
-pub trait ExecSummaryCollector: Send {
-    type TimeRecorderGuard;
-=======
 /// A trait for all execution summary collectors.
 pub trait ExecSummaryCollector: Send {
     type DurationRecorder;
->>>>>>> eda986fc
 
     /// Creates a new instance with specified output slot index.
     fn new(output_index: usize) -> Self
     where
         Self: Sized;
 
-<<<<<<< HEAD
-    /// Creates a guard that will collect elapsed time as the scope duration when it is dropped.
-    fn collect_scope_duration(&self) -> Self::TimeRecorderGuard;
-=======
     /// Returns an instance that will record elapsed duration. The instance should be later
     /// passed back to `inc_elapsed_duration` when processing is complete.
     fn start_record_duration(&self) -> Self::DurationRecorder;
 
     /// Increases processed time.
     fn inc_elapsed_duration(&mut self, dr: Self::DurationRecorder);
->>>>>>> eda986fc
 
     /// Increases produced rows counter.
     fn inc_produced_rows(&mut self, rows: usize);
@@ -124,61 +97,25 @@
     fn collect_into(&mut self, target: &mut [Option<ExecSummary>]);
 }
 
-<<<<<<< HEAD
-/// A helper to record duration for timing fields for `ExecSummary` based on `Drop`.
-pub struct ExecSummaryTimeGuard {
-    start_time: crate::util::time::Instant,
-    collect_target: Arc<atomic::AtomicUsize>,
-}
-
-impl Drop for ExecSummaryTimeGuard {
-    #[inline]
-    fn drop(&mut self) {
-        let elapsed = (self.start_time.elapsed_secs() * 1000f64) as usize;
-        self.collect_target
-            .fetch_add(elapsed, atomic::Ordering::Relaxed);
-    }
-}
-
-/// A normal `ExecSummaryCollector`. Acts like `collect = true`.
-pub struct ExecSummaryCollectorNormal {
-=======
 /// A normal `ExecSummaryCollector` that simply collects execution summaries.
 /// It acts like `collect = true`.
 pub struct ExecSummaryCollectorEnabled {
->>>>>>> eda986fc
     output_index: usize,
     counts: ExecSummary,
 }
 
-<<<<<<< HEAD
-impl ExecSummaryCollector for ExecSummaryCollectorNormal {
-    type TimeRecorderGuard = ExecSummaryTimeGuard;
-
-    #[inline]
-    fn new(output_index: usize) -> ExecSummaryCollectorNormal {
-        ExecSummaryCollectorNormal {
-=======
 impl ExecSummaryCollector for ExecSummaryCollectorEnabled {
     type DurationRecorder = crate::util::time::Instant;
 
     #[inline]
     fn new(output_index: usize) -> ExecSummaryCollectorEnabled {
         ExecSummaryCollectorEnabled {
->>>>>>> eda986fc
             output_index,
             counts: Default::default(),
         }
     }
 
     #[inline]
-<<<<<<< HEAD
-    fn collect_scope_duration(&self) -> Self::TimeRecorderGuard {
-        ExecSummaryTimeGuard {
-            start_time: crate::util::time::Instant::now_coarse(),
-            collect_target: self.counts.time_processed_ms.clone(),
-        }
-=======
     fn start_record_duration(&self) -> Self::DurationRecorder {
         crate::util::time::Instant::now_coarse()
     }
@@ -187,7 +124,6 @@
     fn inc_elapsed_duration(&mut self, dr: Self::DurationRecorder) {
         let elapsed_time = crate::util::time::duration_to_ms(dr.elapsed()) as usize;
         self.counts.time_processed_ms += elapsed_time;
->>>>>>> eda986fc
     }
 
     #[inline]
@@ -215,11 +151,7 @@
 pub struct ExecSummaryCollectorDisabled;
 
 impl ExecSummaryCollector for ExecSummaryCollectorDisabled {
-<<<<<<< HEAD
-    type TimeRecorderGuard = ();
-=======
     type DurationRecorder = ();
->>>>>>> eda986fc
 
     #[inline]
     fn new(_output_index: usize) -> ExecSummaryCollectorDisabled {
@@ -227,14 +159,10 @@
     }
 
     #[inline]
-<<<<<<< HEAD
-    fn collect_scope_duration(&self) -> Self::TimeRecorderGuard {}
-=======
     fn start_record_duration(&self) -> Self::DurationRecorder {}
 
     #[inline]
     fn inc_elapsed_duration(&mut self, _dr: Self::DurationRecorder) {}
->>>>>>> eda986fc
 
     #[inline]
     fn inc_produced_rows(&mut self, _rows: usize) {}
