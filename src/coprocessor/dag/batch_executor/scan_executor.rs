--- conflicted
+++ resolved
@@ -49,11 +49,8 @@
     ) -> Result<()>;
 }
 
-<<<<<<< HEAD
-=======
 /// A shared executor implementation for both table scan and index scan. Implementation differences
 /// between table scan and index scan are further given via `ScanExecutorImpl`.
->>>>>>> eda986fc
 pub struct ScanExecutor<C: ExecSummaryCollector, S: Store, I: ScanExecutorImpl, P: PointRangePolicy>
 {
     /// The execution summary collector of this executor.
@@ -221,23 +218,12 @@
         assert!(!self.is_ended);
         assert!(expect_rows > 0);
 
-<<<<<<< HEAD
-        self.summary_collector.inc_iterations();
-        let _guard = self.summary_collector.collect_scope_duration();
-=======
         let timer = self.summary_collector.start_record_duration();
         self.summary_collector.inc_iterations();
->>>>>>> eda986fc
 
         let mut data = self.imp.build_column_vec(expect_rows);
         let is_drained = self.fill_column_vec(expect_rows, &mut data);
 
-<<<<<<< HEAD
-        data.assert_columns_equal_length();
-        self.summary_collector.inc_produced_rows(data.rows_len());
-
-=======
->>>>>>> eda986fc
         // TODO
         // If `is_drained.is_err()`, it means that there is an error after *successfully* retrieving
         // these rows. After that, if we only consumes some of the rows (TopN / Limit), we should
