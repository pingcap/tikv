--- conflicted
+++ resolved
@@ -101,10 +101,6 @@
             }
 
             // TODO: When there are many conditions, it would be better to filter column each time.
-<<<<<<< HEAD
-
-=======
->>>>>>> 8b62de90
             src_result.data.retain_rows_by_array(&base_retain_map);
         }
 
