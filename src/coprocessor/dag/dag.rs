// Copyright 2017 PingCAP, Inc.
//
// Licensed under the Apache License, Version 2.0 (the "License");
// you may not use this file except in compliance with the License.
// You may obtain a copy of the License at
//
//     http://www.apache.org/licenses/LICENSE-2.0
//
// Unless required by applicable law or agreed to in writing, software
// distributed under the License is distributed on an "AS IS" BASIS,
// See the License for the specific language governing permissions and
// limitations under the License.

use std::mem;
use std::sync::Arc;

use tipb::schema::ColumnInfo;
use tipb::select::{Chunk, DAGRequest, SelectResponse};
use kvproto::coprocessor::{KeyRange, Response};
use protobuf::{Message as PbMsg, RepeatedField};

use coprocessor::codec::mysql;
use coprocessor::codec::datum::{Datum, DatumEncoder};
use coprocessor::select::xeval::EvalContext;
use coprocessor::{Error, Result};
<<<<<<< HEAD
use coprocessor::endpoint::{get_pk, to_pb_error, ReqContext, BATCH_ROW_COUNT};
=======
use coprocessor::endpoint::{get_pk, to_pb_error, ReqContext};
>>>>>>> 9cc2ed25
use storage::{Snapshot, SnapshotStore, Statistics};

use super::executor::{build_exec, Executor, Row};

pub struct DAGContext {
    columns: Arc<Vec<ColumnInfo>>,
    has_aggr: bool,
<<<<<<< HEAD
    req_ctx: Arc<ReqContext>,
    exec: Box<Executor>,
    output_offsets: Vec<u32>,
    chunks: Vec<Chunk>,
=======
    req: DAGRequest,
    ranges: Vec<KeyRange>,
    snap: &'s Snapshot,
    eval_ctx: Rc<EvalContext>,
    req_ctx: &'s ReqContext,
    batch_row_limit: usize,
>>>>>>> 9cc2ed25
}

impl DAGContext {
    pub fn new(
        mut req: DAGRequest,
        ranges: Vec<KeyRange>,
<<<<<<< HEAD
        snap: Box<Snapshot>,
        req_ctx: Arc<ReqContext>,
    ) -> Result<DAGContext> {
        let eval_ctx = Arc::new(box_try!(EvalContext::new(
            req.get_time_zone_offset(),
            req.get_flags()
        )));
        let store = SnapshotStore::new(
            snap,
            req.get_start_ts(),
            req_ctx.isolation_level,
            req_ctx.fill_cache,
        );

        let dag_executor = build_exec(req.take_executors().into_vec(), store, ranges, eval_ctx)?;
        Ok(DAGContext {
            columns: dag_executor.columns,
            has_aggr: dag_executor.has_aggr,
            req_ctx: req_ctx,
            exec: dag_executor.exec,
            output_offsets: req.take_output_offsets(),
            chunks: Vec::new(),
        })
    }

    pub fn handle_request(&mut self) -> Result<Response> {
        let mut cur_row_count = 0;
        let mut chunk = Chunk::default();
=======
        snap: &'s Snapshot,
        eval_ctx: Rc<EvalContext>,
        req_ctx: &'s ReqContext,
        batch_row_limit: usize,
    ) -> DAGContext<'s> {
        DAGContext {
            req: req,
            columns: Rc::new(vec![]),
            ranges: ranges,
            snap: snap,
            has_aggr: false,
            eval_ctx: eval_ctx,
            req_ctx: req_ctx,
            batch_row_limit: batch_row_limit,
        }
    }

    pub fn handle_request(mut self, statistics: &'s mut Statistics) -> Result<Response> {
        self.validate_dag()?;
        let mut exec = self.build_dag(statistics)?;
        let mut chunks = vec![];
        let mut record_cnt = 0;
>>>>>>> 9cc2ed25
        loop {
            match self.exec.next() {
                Ok(Some(row)) => {
                    self.req_ctx.check_if_outdated()?;
<<<<<<< HEAD
=======
                    if chunks.is_empty() || record_cnt >= self.batch_row_limit {
                        let chunk = Chunk::new();
                        chunks.push(chunk);
                        record_cnt = 0;
                    }
                    let chunk = chunks.last_mut().unwrap();
                    record_cnt += 1;
>>>>>>> 9cc2ed25
                    if self.has_aggr {
                        chunk.mut_rows_data().extend_from_slice(&row.data.value);
                    } else {
                        let value = inflate_cols(&row, &self.columns, &self.output_offsets)?;
                        chunk.mut_rows_data().extend_from_slice(&value);
                    }
                    cur_row_count += 1;
                    if cur_row_count >= BATCH_ROW_COUNT {
                        self.chunks.push(mem::replace(&mut chunk, Chunk::default()));
                        cur_row_count = 0;
                    }
                }
                Ok(None) => {
                    if cur_row_count > 0 {
                        self.chunks.push(chunk);
                    }
                    let chunks = mem::replace(&mut self.chunks, Vec::new());

                    let mut resp = Response::new();
                    let mut sel_resp = SelectResponse::new();
                    sel_resp.set_chunks(RepeatedField::from_vec(chunks));
                    let data = box_try!(sel_resp.write_to_bytes());
                    resp.set_data(data);
                    return Ok(resp);
                }
                Err(e) => if let Error::Other(_) = e {
                    let mut resp = Response::new();
                    let mut sel_resp = SelectResponse::new();
                    sel_resp.set_error(to_pb_error(&e));
                    resp.set_data(box_try!(sel_resp.write_to_bytes()));
                    resp.set_other_error(format!("{}", e));
                    return Ok(resp);
                } else {
                    return Err(e);
                },
            }
        }
    }

    pub fn collect_statistics_into(&mut self, statistics: &mut Statistics) {
        self.exec.collect_statistics_into(statistics);
    }
}

#[inline]
fn inflate_cols(row: &Row, cols: &[ColumnInfo], output_offsets: &[u32]) -> Result<Vec<u8>> {
    let data = &row.data;
    // TODO capacity is not enough
    let mut values = Vec::with_capacity(data.value.len());
    for offset in output_offsets {
        let col = &cols[*offset as usize];
        let col_id = col.get_column_id();
        match data.get(col_id) {
            Some(value) => values.extend_from_slice(value),
            None if col.get_pk_handle() => {
                let pk = get_pk(col, row.handle);
                box_try!(values.encode(&[pk], false));
            }
            None if col.has_default_val() => {
                values.extend_from_slice(col.get_default_val());
            }
            None if mysql::has_not_null_flag(col.get_flag() as u64) => {
                return Err(box_err!("column {} of {} is missing", col_id, row.handle));
            }
            None => {
                box_try!(values.encode(&[Datum::Null], false));
            }
        }
    }
    Ok(values)
}<|MERGE_RESOLUTION|>--- conflicted
+++ resolved
@@ -11,7 +11,6 @@
 // See the License for the specific language governing permissions and
 // limitations under the License.
 
-use std::mem;
 use std::sync::Arc;
 
 use tipb::schema::ColumnInfo;
@@ -23,11 +22,7 @@
 use coprocessor::codec::datum::{Datum, DatumEncoder};
 use coprocessor::select::xeval::EvalContext;
 use coprocessor::{Error, Result};
-<<<<<<< HEAD
-use coprocessor::endpoint::{get_pk, to_pb_error, ReqContext, BATCH_ROW_COUNT};
-=======
 use coprocessor::endpoint::{get_pk, to_pb_error, ReqContext};
->>>>>>> 9cc2ed25
 use storage::{Snapshot, SnapshotStore, Statistics};
 
 use super::executor::{build_exec, Executor, Row};
@@ -35,28 +30,19 @@
 pub struct DAGContext {
     columns: Arc<Vec<ColumnInfo>>,
     has_aggr: bool,
-<<<<<<< HEAD
     req_ctx: Arc<ReqContext>,
     exec: Box<Executor>,
     output_offsets: Vec<u32>,
-    chunks: Vec<Chunk>,
-=======
-    req: DAGRequest,
-    ranges: Vec<KeyRange>,
-    snap: &'s Snapshot,
-    eval_ctx: Rc<EvalContext>,
-    req_ctx: &'s ReqContext,
     batch_row_limit: usize,
->>>>>>> 9cc2ed25
 }
 
 impl DAGContext {
     pub fn new(
         mut req: DAGRequest,
         ranges: Vec<KeyRange>,
-<<<<<<< HEAD
         snap: Box<Snapshot>,
         req_ctx: Arc<ReqContext>,
+        batch_row_limit: usize,
     ) -> Result<DAGContext> {
         let eval_ctx = Arc::new(box_try!(EvalContext::new(
             req.get_time_zone_offset(),
@@ -76,43 +62,17 @@
             req_ctx: req_ctx,
             exec: dag_executor.exec,
             output_offsets: req.take_output_offsets(),
-            chunks: Vec::new(),
+            batch_row_limit: batch_row_limit,
         })
     }
 
     pub fn handle_request(&mut self) -> Result<Response> {
-        let mut cur_row_count = 0;
-        let mut chunk = Chunk::default();
-=======
-        snap: &'s Snapshot,
-        eval_ctx: Rc<EvalContext>,
-        req_ctx: &'s ReqContext,
-        batch_row_limit: usize,
-    ) -> DAGContext<'s> {
-        DAGContext {
-            req: req,
-            columns: Rc::new(vec![]),
-            ranges: ranges,
-            snap: snap,
-            has_aggr: false,
-            eval_ctx: eval_ctx,
-            req_ctx: req_ctx,
-            batch_row_limit: batch_row_limit,
-        }
-    }
-
-    pub fn handle_request(mut self, statistics: &'s mut Statistics) -> Result<Response> {
-        self.validate_dag()?;
-        let mut exec = self.build_dag(statistics)?;
-        let mut chunks = vec![];
         let mut record_cnt = 0;
->>>>>>> 9cc2ed25
+        let mut chunks = Vec::new();
         loop {
             match self.exec.next() {
                 Ok(Some(row)) => {
                     self.req_ctx.check_if_outdated()?;
-<<<<<<< HEAD
-=======
                     if chunks.is_empty() || record_cnt >= self.batch_row_limit {
                         let chunk = Chunk::new();
                         chunks.push(chunk);
@@ -120,25 +80,14 @@
                     }
                     let chunk = chunks.last_mut().unwrap();
                     record_cnt += 1;
->>>>>>> 9cc2ed25
                     if self.has_aggr {
                         chunk.mut_rows_data().extend_from_slice(&row.data.value);
                     } else {
                         let value = inflate_cols(&row, &self.columns, &self.output_offsets)?;
                         chunk.mut_rows_data().extend_from_slice(&value);
                     }
-                    cur_row_count += 1;
-                    if cur_row_count >= BATCH_ROW_COUNT {
-                        self.chunks.push(mem::replace(&mut chunk, Chunk::default()));
-                        cur_row_count = 0;
-                    }
                 }
                 Ok(None) => {
-                    if cur_row_count > 0 {
-                        self.chunks.push(chunk);
-                    }
-                    let chunks = mem::replace(&mut self.chunks, Vec::new());
-
                     let mut resp = Response::new();
                     let mut sel_resp = SelectResponse::new();
                     sel_resp.set_chunks(RepeatedField::from_vec(chunks));
