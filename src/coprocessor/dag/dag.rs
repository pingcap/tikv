--- conflicted
+++ resolved
@@ -154,7 +154,6 @@
         self.exec.collect_statistics_into(statistics);
     }
 
-<<<<<<< HEAD
     pub fn can_cache(&mut self) -> bool {
         self.enable_distsql_cache && (self.has_aggr || self.has_topn)
     }
@@ -165,10 +164,10 @@
         } else {
             self.can_cache()
         }
-=======
+    }
+
     pub fn collect_metrics_into(&mut self, metrics: &mut ScanCounter) {
         self.exec.collect_metrics_into(metrics);
->>>>>>> ddef0db7
     }
 }
 
