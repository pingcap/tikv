// Copyright 2017 PingCAP, Inc.
//
// Licensed under the Apache License, Version 2.0 (the "License");
// you may not use this file except in compliance with the License.
// You may obtain a copy of the License at
//
//     http://www.apache.org/licenses/LICENSE-2.0
//
// Unless required by applicable law or agreed to in writing, software
// distributed under the License is distributed on an "AS IS" BASIS,
// See the License for the specific language governing permissions and
// limitations under the License.

use std::marker::PhantomData;
use std::sync::Arc;

use kvproto::coprocessor::{KeyRange, Response};
use protobuf::{Message as PbMsg, RepeatedField};
use tipb::schema::ColumnInfo;
use tipb::select::{Chunk, DAGRequest, EncodeType, SelectResponse, StreamResponse};

use storage::{Snapshot, SnapshotStore};

use coprocessor::cache::*;
use coprocessor::codec::datum::{Datum, DatumEncoder};
use coprocessor::codec::mysql;
use coprocessor::dag::expr::EvalConfig;
use coprocessor::metrics::*;
use coprocessor::util;
use coprocessor::*;

use super::executor::{build_exec, Executor, ExecutorMetrics, Row};

pub struct DAGContext<S: Snapshot + 'static> {
    _phantom: PhantomData<S>,

    columns: Arc<Vec<ColumnInfo>>,
    has_aggr: bool,
    has_topn: bool,
    req_ctx: ReqContext,
    exec: Box<Executor + Send>,
    output_offsets: Vec<u32>,
    cache_key: String,
    distsql_cache: Option<Arc<SQLCache>>,
    start_ts: u64,
    distsql_cache_entry_max_size: usize,
    batch_row_limit: usize,
}

impl<S: Snapshot + 'static> DAGContext<S> {
    pub fn new(
        mut req: DAGRequest,
        ranges: Vec<KeyRange>,
        snap: S,
        req_ctx: ReqContext,
        batch_row_limit: usize,
<<<<<<< HEAD
        distsql_cache: Option<Arc<SQLCache>>,
        distsql_cache_entry_max_size: usize,
    ) -> Result<DAGContext> {
=======
    ) -> Result<Self> {
>>>>>>> b33e5fe9
        let mut eval_cfg = box_try!(EvalConfig::new(req.get_time_zone_offset(), req.get_flags(),));
        if req.has_max_warning_count() {
            eval_cfg.set_max_warning_cnt(req.get_max_warning_count() as usize);
        }
        if req.has_sql_mode() {
            eval_cfg.set_sql_mode(req.get_sql_mode())
        }
        if req.has_is_strict_sql_mode() {
            eval_cfg.set_strict_sql_mode(req.get_is_strict_sql_mode());
        }
        let store = SnapshotStore::new(
            snap,
            req.get_start_ts(),
            req_ctx.context.get_isolation_level(),
            !req_ctx.context.get_not_fill_cache(),
        );
        let cache_key = format!(
            "{:?} {:?} {:?} {:?}",
            ranges,
            req.get_flags(),
            req.get_output_offsets(),
            req.get_executors()
        );

        let dag_executor = build_exec(
            req.take_executors().into_vec(),
            store,
            ranges,
            Arc::new(eval_cfg),
            req.get_collect_range_counts(),
        )?;
        Ok(Self {
            _phantom: Default::default(),
            columns: dag_executor.columns,
            has_aggr: dag_executor.has_aggr,
            has_topn: dag_executor.has_topn,
            req_ctx,
            exec: dag_executor.exec,
            output_offsets: req.take_output_offsets(),
            cache_key,
            distsql_cache,
            start_ts: req.get_start_ts(),
            distsql_cache_entry_max_size,
            batch_row_limit,
        })
    }

    fn can_cache(&mut self) -> bool {
        self.distsql_cache.is_some() && (self.has_aggr || self.has_topn)
    }

    fn can_cache_with_size(&mut self, data: &[u8]) -> bool {
        if data.len() > self.distsql_cache_entry_max_size {
            false
        } else {
            self.can_cache()
        }
    }

    fn make_stream_response(&mut self, chunk: Chunk, range: Option<KeyRange>) -> Result<Response> {
        let mut s_resp = StreamResponse::new();
        s_resp.set_encode_type(EncodeType::TypeDefault);
        s_resp.set_data(box_try!(chunk.write_to_bytes()));
        if let Some(eval_warnings) = self.exec.take_eval_warnings() {
            s_resp.set_warnings(RepeatedField::from_vec(eval_warnings.warnings));
            s_resp.set_warning_count(eval_warnings.warning_cnt as i64);
        }
        self.exec.collect_output_counts(s_resp.mut_output_counts());

        let mut resp = Response::new();
        resp.set_data(box_try!(s_resp.write_to_bytes()));
        if let Some(range) = range {
            resp.set_range(range);
        }
        Ok(resp)
    }
}

<<<<<<< HEAD
impl RequestHandler for DAGContext {
    fn handle_request(&mut self, region_id: u64) -> Result<Response> {
=======
impl<S: Snapshot> RequestHandler for DAGContext<S> {
    fn handle_request(&mut self) -> Result<Response> {
>>>>>>> b33e5fe9
        let mut record_cnt = 0;
        let mut chunks = Vec::new();
        let mut version: u64 = 0;
        if self.can_cache() {
            let mut cache = self.distsql_cache.as_mut().unwrap().lock();
            let (rver, entry) =
                cache.get_region_version_and_cache_entry(region_id, &self.cache_key, self.start_ts);
            version = rver;
            if let Some(data) = entry {
                debug!("Cache Hit: {}, region_id: {}", self.cache_key, region_id);
                CORP_DISTSQL_CACHE_COUNT.with_label_values(&["hit"]).inc();
                let mut resp = Response::new();
                resp.set_data(data.clone());
                return Ok(resp);
            }
        }

        loop {
            match self.exec.next() {
                Ok(Some(row)) => {
                    self.req_ctx.check_if_outdated()?;
                    if chunks.is_empty() || record_cnt >= self.batch_row_limit {
                        let chunk = Chunk::new();
                        chunks.push(chunk);
                        record_cnt = 0;
                    }
                    let chunk = chunks.last_mut().unwrap();
                    record_cnt += 1;
                    if self.has_aggr {
                        chunk.mut_rows_data().extend_from_slice(&row.data.value);
                    } else {
                        let value = inflate_cols(&row, &self.columns, &self.output_offsets)?;
                        chunk.mut_rows_data().extend_from_slice(&value);
                    }
                }
                Ok(None) => {
                    let mut resp = Response::new();
                    let mut sel_resp = SelectResponse::new();
                    sel_resp.set_chunks(RepeatedField::from_vec(chunks));
                    if let Some(eval_warnings) = self.exec.take_eval_warnings() {
                        sel_resp.set_warnings(RepeatedField::from_vec(eval_warnings.warnings));
                        sel_resp.set_warning_count(eval_warnings.warning_cnt as i64);
                    }
                    self.exec
                        .collect_output_counts(sel_resp.mut_output_counts());
                    let data = box_try!(sel_resp.write_to_bytes());
                    // If the result set is bigger than distsql_cache_entry_max_size
                    // it cannot be cached.
                    if self.can_cache_with_size(&data) {
                        debug!(
                            "Cache It: {}, region_id: {}, start_ts: {}",
                            &self.cache_key, region_id, self.start_ts
                        );
                        self.distsql_cache.as_mut().unwrap().lock().put(
                            region_id,
                            self.cache_key.clone(),
                            version,
                            data.clone(),
                            self.start_ts,
                        );
                        CORP_DISTSQL_CACHE_COUNT.with_label_values(&["miss"]).inc();
                    }
                    resp.set_data(data);
                    return Ok(resp);
                }
                Err(Error::Eval(err)) => {
                    let mut resp = Response::new();
                    let mut sel_resp = SelectResponse::new();
                    sel_resp.set_error(err);
                    let data = box_try!(sel_resp.write_to_bytes());
                    resp.set_data(data);
                    return Ok(resp);
                }
                Err(e) => return Err(e),
            }
        }
    }

    fn handle_streaming_request(&mut self) -> Result<(Option<Response>, bool)> {
        let (mut record_cnt, mut finished) = (0, false);
        let mut chunk = Chunk::new();
        self.exec.start_scan();
        while record_cnt < self.batch_row_limit {
            match self.exec.next() {
                Ok(Some(row)) => {
                    record_cnt += 1;
                    if self.has_aggr {
                        chunk.mut_rows_data().extend_from_slice(&row.data.value);
                    } else {
                        let value = inflate_cols(&row, &self.columns, &self.output_offsets)?;
                        chunk.mut_rows_data().extend_from_slice(&value);
                    }
                }
                Ok(None) => {
                    finished = true;
                    break;
                }
                Err(Error::Eval(err)) => {
                    let mut resp = Response::new();
                    let mut sel_resp = StreamResponse::new();
                    sel_resp.set_error(err);
                    let data = box_try!(sel_resp.write_to_bytes());
                    resp.set_data(data);
                    return Ok((Some(resp), true));
                }
                Err(e) => return Err(e),
            }
        }
        if record_cnt > 0 {
            let range = self.exec.stop_scan();
            return self
                .make_stream_response(chunk, range)
                .map(|r| (Some(r), finished));
        }
        Ok((None, true))
    }

    fn collect_metrics_into(&mut self, metrics: &mut ExecutorMetrics) {
        self.exec.collect_metrics_into(metrics);
    }
}

#[inline]
fn inflate_cols(row: &Row, cols: &[ColumnInfo], output_offsets: &[u32]) -> Result<Vec<u8>> {
    let data = &row.data;
    // TODO capacity is not enough
    let mut values = Vec::with_capacity(data.value.len());
    for offset in output_offsets {
        let col = &cols[*offset as usize];
        let col_id = col.get_column_id();
        match data.get(col_id) {
            Some(value) => values.extend_from_slice(value),
            None if col.get_pk_handle() => {
                let pk = util::get_pk(col, row.handle);
                box_try!(values.encode(&[pk], false));
            }
            None if col.has_default_val() => {
                values.extend_from_slice(col.get_default_val());
            }
            None if mysql::has_not_null_flag(col.get_flag() as u64) => {
                return Err(box_err!("column {} of {} is missing", col_id, row.handle));
            }
            None => {
                box_try!(values.encode(&[Datum::Null], false));
            }
        }
    }
    Ok(values)
}<|MERGE_RESOLUTION|>--- conflicted
+++ resolved
@@ -54,13 +54,9 @@
         snap: S,
         req_ctx: ReqContext,
         batch_row_limit: usize,
-<<<<<<< HEAD
         distsql_cache: Option<Arc<SQLCache>>,
         distsql_cache_entry_max_size: usize,
-    ) -> Result<DAGContext> {
-=======
     ) -> Result<Self> {
->>>>>>> b33e5fe9
         let mut eval_cfg = box_try!(EvalConfig::new(req.get_time_zone_offset(), req.get_flags(),));
         if req.has_max_warning_count() {
             eval_cfg.set_max_warning_cnt(req.get_max_warning_count() as usize);
@@ -139,13 +135,8 @@
     }
 }
 
-<<<<<<< HEAD
-impl RequestHandler for DAGContext {
+impl<S: Snapshot> RequestHandler for DAGContext<S> {
     fn handle_request(&mut self, region_id: u64) -> Result<Response> {
-=======
-impl<S: Snapshot> RequestHandler for DAGContext<S> {
-    fn handle_request(&mut self) -> Result<Response> {
->>>>>>> b33e5fe9
         let mut record_cnt = 0;
         let mut chunks = Vec::new();
         let mut version: u64 = 0;
