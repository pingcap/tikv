--- conflicted
+++ resolved
@@ -18,16 +18,12 @@
 use tipb::schema::ColumnInfo;
 use tipb::select::{Chunk, DAGRequest, EncodeType, SelectResponse, StreamResponse};
 
+use coprocessor::cache::*;
 use coprocessor::codec::datum::{Datum, DatumEncoder};
 use coprocessor::codec::mysql;
 use coprocessor::dag::expr::EvalConfig;
-<<<<<<< HEAD
-use coprocessor::cache::*;
+use coprocessor::endpoint::{get_pk, ReqContext};
 use coprocessor::metrics::*;
-use coprocessor::Result;
-=======
->>>>>>> 9c75a26c
-use coprocessor::endpoint::{get_pk, ReqContext};
 use coprocessor::{Error, Result};
 use storage::{Snapshot, SnapshotStore};
 
@@ -83,18 +79,14 @@
         Ok(DAGContext {
             columns: dag_executor.columns,
             has_aggr: dag_executor.has_aggr,
-<<<<<<< HEAD
             has_topn: dag_executor.has_topn,
-            req_ctx: req_ctx,
-=======
             req_ctx,
->>>>>>> 9c75a26c
             exec: dag_executor.exec,
             output_offsets: req.take_output_offsets(),
-            cache_key: cache_key,
-            distsql_cache: distsql_cache,
+            cache_key,
+            distsql_cache,
             start_ts: req.get_start_ts(),
-            distsql_cache_entry_max_size: distsql_cache_entry_max_size,
+            distsql_cache_entry_max_size,
         })
     }
 
