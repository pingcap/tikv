--- conflicted
+++ resolved
@@ -115,7 +115,6 @@
             }
         }
 
-<<<<<<< HEAD
         for mut ed in executor_descriptors {
             summary_slot_index += 1;
 
@@ -149,16 +148,6 @@
                         executor,
                         ed.mut_aggregation().take_agg_func().into_vec(),
                     )?)
-=======
-        for ex in executor_descriptors {
-            match ex.get_tp() {
-                ExecType::TypeLimit => {
-                    executor = Box::new(BatchLimitExecutor::new(
-                        executor,
-                        ex.get_limit().get_limit() as usize,
-                        ExecSummaryCollectorDisabled,
-                    )?);
->>>>>>> 7865df19
                 }
                 _ => {
                     return Err(Error::Other(box_err!(
@@ -166,12 +155,8 @@
                         first_ed.get_tp()
                     )));
                 }
-<<<<<<< HEAD
             };
             executor = new_executor;
-=======
-            }
->>>>>>> 7865df19
         }
 
         Ok(executor)
