// Copyright 2019 PingCAP, Inc.
//
// Licensed under the Apache License, Version 2.0 (the "License");
// you may not use this file except in compliance with the License.
// You may obtain a copy of the License at
//
//     http://www.apache.org/licenses/LICENSE-2.0
//
// Unless required by applicable law or agreed to in writing, software
// distributed under the License is distributed on an "AS IS" BASIS,
// See the License for the specific language governing permissions and
// limitations under the License.

use std::sync::Arc;

use kvproto::coprocessor::KeyRange;
use tipb::executor::{self, ExecType};

use crate::storage::Store;

use super::batch::executors::*;
use super::batch::interface::*;
use super::executor::{
    Executor, HashAggExecutor, LimitExecutor, ScanExecutor, SelectionExecutor, StreamAggExecutor,
    TopNExecutor,
};
<<<<<<< HEAD
=======
use crate::coprocessor::dag::batch::statistics::ExecSummaryCollectorDisabled;
>>>>>>> 8eb1ff29
use crate::coprocessor::dag::expr::EvalConfig;
use crate::coprocessor::metrics::*;
use crate::coprocessor::*;

/// Utilities to build an executor DAG.
///
/// Currently all executors are executed in sequence and there is no task scheduler, so this
/// builder is in fact a pipeline builder. The builder will finally build a `Box<Executor>` which
/// may contain another executor as its source, embedded in the field, one after another. These
/// nested executors together form an executor pipeline that a single iteration at the out-most
/// executor (i.e. calling `next()`) will drive the whole pipeline.
pub struct DAGBuilder;

impl DAGBuilder {
    /// Given a list of executor descriptors and checks whether all executor descriptors can
    /// be used to build batch executors.
    pub fn check_build_batch(exec_descriptors: &[executor::Executor]) -> Result<()> {
        for ed in exec_descriptors {
            match ed.get_tp() {
                ExecType::TypeTableScan => {
                    let descriptor = ed.get_tbl_scan();
                    BatchTableScanExecutor::check_supported(&descriptor)?;
                }
                ExecType::TypeIndexScan => {
                    let descriptor = ed.get_idx_scan();
                    BatchIndexScanExecutor::check_supported(&descriptor)?;
<<<<<<< HEAD
                }
                ExecType::TypeSelection => {
                    let descriptor = ed.get_selection();
                    BatchSelectionExecutor::check_supported(&descriptor)?;
                }
                ExecType::TypeAggregation | ExecType::TypeStreamAgg
                    if ed.get_aggregation().get_group_by().is_empty() =>
                {
                    let descriptor = ed.get_aggregation();
                    BatchSimpleAggregationExecutor::check_supported(&descriptor)?;
=======
>>>>>>> 8eb1ff29
                }
                _ => {
                    return Err(box_err!("Unsupported executor {:?}", ed.get_tp()));
                }
            }
        }

        Ok(())
    }

    // Note: `S` is `'static` because we have trait objects `Executor`.
    pub fn build_batch<S: Store + 'static, C: ExecSummaryCollector + 'static>(
        executor_descriptors: Vec<executor::Executor>,
        store: S,
        ranges: Vec<KeyRange>,
        config: Arc<EvalConfig>,
    ) -> Result<Box<dyn BatchExecutor>> {
        // Shared in multiple executors, so wrap with Rc.
        let mut executor_descriptors = executor_descriptors.into_iter();
        let mut first_ed = executor_descriptors
            .next()
            .ok_or_else(|| Error::Other(box_err!("No executors")))?;

        let mut executor: Box<dyn BatchExecutor>;
        let mut summary_slot_index = 0;

        match first_ed.get_tp() {
            ExecType::TypeTableScan => {
                // TODO: Use static metrics.
                COPR_EXECUTOR_COUNT.with_label_values(&["tblscan"]).inc();

                let mut descriptor = first_ed.take_tbl_scan();
                let columns_info = descriptor.take_columns().into_vec();
                executor = Box::new(BatchTableScanExecutor::new(
                    C::new(summary_slot_index),
                    store,
                    config.clone(),
                    columns_info,
                    ranges,
                    descriptor.get_desc(),
                )?);
            }
            ExecType::TypeIndexScan => {
                COPR_EXECUTOR_COUNT.with_label_values(&["idxscan"]).inc();

                let mut descriptor = first_ed.take_idx_scan();
                let columns_info = descriptor.take_columns().into_vec();
                executor = Box::new(BatchIndexScanExecutor::new(
                    C::new(summary_slot_index),
                    store,
                    config.clone(),
                    columns_info,
                    ranges,
                    descriptor.get_desc(),
                    descriptor.get_unique(),
                )?);
            }
            _ => {
                return Err(Error::Other(box_err!(
                    "Unexpected first executor {:?}",
                    first_ed.get_tp()
                )));
            }
        }

        for mut ed in executor_descriptors {
            summary_slot_index += 1;

            let new_executor: Box<dyn BatchExecutor> = match ed.get_tp() {
                ExecType::TypeTableScan | ExecType::TypeIndexScan => {
                    return Err(Error::Other(box_err!(
                        "Unexpected non-first executor {:?}",
                        ed.get_tp()
                    )));
                }
                ExecType::TypeSelection => {
                    COPR_EXECUTOR_COUNT.with_label_values(&["selection"]).inc();

                    Box::new(BatchSelectionExecutor::new(
                        C::new(summary_slot_index),
                        config.clone(),
                        executor,
                        ed.take_selection().take_conditions().into_vec(),
                    )?)
                }
                ExecType::TypeAggregation | ExecType::TypeStreamAgg
                    if ed.get_aggregation().get_group_by().is_empty() =>
                {
                    COPR_EXECUTOR_COUNT
                        .with_label_values(&["simple_aggregation"])
                        .inc();

                    Box::new(BatchSimpleAggregationExecutor::new(
                        C::new(summary_slot_index),
                        config.clone(),
                        executor,
                        ed.mut_aggregation().take_agg_func().into_vec(),
                    )?)
                }
                _ => {
                    return Err(Error::Other(box_err!(
                        "Unexpected non-first executor {:?}",
                        first_ed.get_tp()
                    )));
                }
            };
            executor = new_executor;
        }

        Ok(executor)
    }

    /// Builds a normal executor pipeline.
    ///
    /// Normal executors iterate rows one by one.
    pub fn build_normal<S: Store + 'static>(
        exec_descriptors: Vec<executor::Executor>,
        store: S,
        ranges: Vec<KeyRange>,
        ctx: Arc<EvalConfig>,
        collect: bool,
    ) -> Result<Box<dyn Executor + Send>> {
        let mut exec_descriptors = exec_descriptors.into_iter();
        let first = exec_descriptors
            .next()
            .ok_or_else(|| Error::Other(box_err!("has no executor")))?;
        let mut src = Self::build_normal_first_executor(first, store, ranges, collect)?;
        for mut exec in exec_descriptors {
            let curr: Box<dyn Executor + Send> = match exec.get_tp() {
                ExecType::TypeTableScan | ExecType::TypeIndexScan => {
                    return Err(box_err!("got too much *scan exec, should be only one"));
                }
                ExecType::TypeSelection => Box::new(SelectionExecutor::new(
                    exec.take_selection(),
                    Arc::clone(&ctx),
                    src,
                )?),
                ExecType::TypeAggregation => Box::new(HashAggExecutor::new(
                    exec.take_aggregation(),
                    Arc::clone(&ctx),
                    src,
                )?),
                ExecType::TypeStreamAgg => Box::new(StreamAggExecutor::new(
                    Arc::clone(&ctx),
                    src,
                    exec.take_aggregation(),
                )?),
                ExecType::TypeTopN => {
                    Box::new(TopNExecutor::new(exec.take_topN(), Arc::clone(&ctx), src)?)
                }
                ExecType::TypeLimit => Box::new(LimitExecutor::new(exec.take_limit(), src)),
            };
            src = curr;
        }
        Ok(src)
    }

    /// Builds the inner-most executor for the normal executor pipeline, which can produce rows to
    /// other executors and never receive rows from other executors.
    ///
    /// The inner-most executor must be a table scan executor or an index scan executor.
    fn build_normal_first_executor<S: Store + 'static>(
        mut first: executor::Executor,
        store: S,
        ranges: Vec<KeyRange>,
        collect: bool,
    ) -> Result<Box<dyn Executor + Send>> {
        match first.get_tp() {
            ExecType::TypeTableScan => {
                let ex = Box::new(ScanExecutor::table_scan(
                    first.take_tbl_scan(),
                    ranges,
                    store,
                    collect,
                )?);
                Ok(ex)
            }
            ExecType::TypeIndexScan => {
                let unique = first.get_idx_scan().get_unique();
                let ex = Box::new(ScanExecutor::index_scan(
                    first.take_idx_scan(),
                    ranges,
                    store,
                    unique,
                    collect,
                )?);
                Ok(ex)
            }
            _ => Err(box_err!(
                "first exec type should be *Scan, but get {:?}",
                first.get_tp()
            )),
        }
    }
}<|MERGE_RESOLUTION|>--- conflicted
+++ resolved
@@ -24,10 +24,6 @@
     Executor, HashAggExecutor, LimitExecutor, ScanExecutor, SelectionExecutor, StreamAggExecutor,
     TopNExecutor,
 };
-<<<<<<< HEAD
-=======
-use crate::coprocessor::dag::batch::statistics::ExecSummaryCollectorDisabled;
->>>>>>> 8eb1ff29
 use crate::coprocessor::dag::expr::EvalConfig;
 use crate::coprocessor::metrics::*;
 use crate::coprocessor::*;
@@ -54,7 +50,6 @@
                 ExecType::TypeIndexScan => {
                     let descriptor = ed.get_idx_scan();
                     BatchIndexScanExecutor::check_supported(&descriptor)?;
-<<<<<<< HEAD
                 }
                 ExecType::TypeSelection => {
                     let descriptor = ed.get_selection();
@@ -65,8 +60,6 @@
                 {
                     let descriptor = ed.get_aggregation();
                     BatchSimpleAggregationExecutor::check_supported(&descriptor)?;
-=======
->>>>>>> 8eb1ff29
                 }
                 _ => {
                     return Err(box_err!("Unsupported executor {:?}", ed.get_tp()));
