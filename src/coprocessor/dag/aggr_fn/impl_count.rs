// Copyright 2019 TiKV Project Authors. Licensed under Apache-2.0.

use cop_codegen::AggrFunction;
use cop_datatype::builder::FieldTypeBuilder;
use cop_datatype::{FieldTypeFlag, FieldTypeTp};
use tipb::expression::{Expr, ExprType, FieldType};

use crate::coprocessor::codec::data_type::*;
use crate::coprocessor::codec::mysql::Tz;
use crate::coprocessor::dag::expr::EvalContext;
use crate::coprocessor::dag::rpn_expr::{RpnExpression, RpnExpressionBuilder};
use crate::coprocessor::Result;

/// The parser for COUNT aggregate function.
pub struct AggrFnDefinitionParserCount;

<<<<<<< HEAD
impl super::parser::AggrDefinitionParser for AggrFnDefinitionParserCount {
=======
impl super::AggrDefinitionParser for AggrFnDefinitionParserCount {
>>>>>>> 01be2286
    fn check_supported(&self, aggr_def: &Expr) -> Result<()> {
        assert_eq!(aggr_def.get_tp(), ExprType::Count);
        super::util::check_aggr_exp_supported_one_child(aggr_def)
    }

    fn parse(
        &self,
        mut aggr_def: Expr,
        time_zone: &Tz,
        max_columns: usize,
        // We use the same structure for all data types, so this parameter is not needed.
        _schema: &[FieldType],
        out_schema: &mut Vec<FieldType>,
        out_exp: &mut Vec<RpnExpression>,
    ) -> Result<Box<dyn super::AggrFunction>> {
        assert_eq!(aggr_def.get_tp(), ExprType::Count);
        let child = aggr_def.take_children().into_iter().next().unwrap();

        // COUNT outputs one column.
        out_schema.push(
            FieldTypeBuilder::new()
                .tp(FieldTypeTp::LongLong)
                .flag(FieldTypeFlag::UNSIGNED)
                .build(),
        );

        // COUNT doesn't need to cast, so using the expression directly.
        out_exp.push(RpnExpressionBuilder::build_from_expr_tree(
            child,
            time_zone,
            max_columns,
        )?);

        Ok(Box::new(AggrFnCount))
    }
}

/// The COUNT aggregate function.
#[derive(Debug, AggrFunction)]
#[aggr_function(state = AggrFnStateCount::new())]
pub struct AggrFnCount;

/// The state of the COUNT aggregate function.
#[derive(Debug)]
pub struct AggrFnStateCount {
    count: usize,
}

impl AggrFnStateCount {
    pub fn new() -> Self {
        Self { count: 0 }
    }
}

// Here we manually implement `AggrFunctionStateUpdatePartial` so that `update_repeat` and
// `update_vector` can be faster. Also note that we support all kind of
// `AggrFunctionStateUpdatePartial` for the COUNT aggregate function.

impl<T: Evaluable> super::AggrFunctionStateUpdatePartial<T> for AggrFnStateCount {
    #[inline]
    fn update(&mut self, _ctx: &mut EvalContext, value: &Option<T>) -> Result<()> {
        if value.is_some() {
            self.count += 1;
        }
        Ok(())
    }

    #[inline]
    fn update_repeat(
        &mut self,
        _ctx: &mut EvalContext,
        value: &Option<T>,
        repeat_times: usize,
    ) -> Result<()> {
        // Will be used for expressions like `COUNT(1)`.
        if value.is_some() {
            self.count += repeat_times;
        }
        Ok(())
    }

    #[inline]
    fn update_vector(&mut self, _ctx: &mut EvalContext, values: &[Option<T>]) -> Result<()> {
        // Will be used for expressions like `COUNT(col)`.
        for value in values {
            if value.is_some() {
                self.count += 1;
            }
        }
        Ok(())
    }
}

impl super::AggrFunctionState for AggrFnStateCount {
    #[inline]
    fn push_result(&self, _ctx: &mut EvalContext, target: &mut [VectorValue]) -> Result<()> {
<<<<<<< HEAD
        target[0].push_int(Some(self.count as Int));
=======
        target[0].push(Some(self.count as Int));
>>>>>>> 01be2286
        Ok(())
    }
}

#[cfg(test)]
mod tests {
    use cop_datatype::EvalType;

    use super::super::AggrFunction;
    use super::*;

    #[test]
    fn test_update() {
        let mut ctx = EvalContext::default();
        let function = AggrFnCount;
        let mut state = function.create_state();

        let mut result = [VectorValue::with_capacity(0, EvalType::Int)];

        state.push_result(&mut ctx, &mut result).unwrap();
        assert_eq!(result[0].as_int_slice(), &[Some(0)]);

        state.update(&mut ctx, &Option::<Real>::None).unwrap();

        result[0].clear();
        state.push_result(&mut ctx, &mut result).unwrap();
        assert_eq!(result[0].as_int_slice(), &[Some(0)]);

        state.update(&mut ctx, &Real::new(5.0).ok()).unwrap();
        state.update(&mut ctx, &Option::<Real>::None).unwrap();
        state.update(&mut ctx, &Some(7i64)).unwrap();

        result[0].clear();
        state.push_result(&mut ctx, &mut result).unwrap();
        assert_eq!(result[0].as_int_slice(), &[Some(2)]);

        state.update_repeat(&mut ctx, &Some(3i64), 4).unwrap();
        state
            .update_repeat(&mut ctx, &Option::<Int>::None, 7)
            .unwrap();

        result[0].clear();
        state.push_result(&mut ctx, &mut result).unwrap();
        assert_eq!(result[0].as_int_slice(), &[Some(6)]);

        state
            .update_vector(&mut ctx, &[Some(1i64), None, Some(-1i64)])
            .unwrap();

        result[0].clear();
        state.push_result(&mut ctx, &mut result).unwrap();
        assert_eq!(result[0].as_int_slice(), &[Some(8)]);
    }
}<|MERGE_RESOLUTION|>--- conflicted
+++ resolved
@@ -14,11 +14,7 @@
 /// The parser for COUNT aggregate function.
 pub struct AggrFnDefinitionParserCount;
 
-<<<<<<< HEAD
-impl super::parser::AggrDefinitionParser for AggrFnDefinitionParserCount {
-=======
 impl super::AggrDefinitionParser for AggrFnDefinitionParserCount {
->>>>>>> 01be2286
     fn check_supported(&self, aggr_def: &Expr) -> Result<()> {
         assert_eq!(aggr_def.get_tp(), ExprType::Count);
         super::util::check_aggr_exp_supported_one_child(aggr_def)
@@ -115,11 +111,7 @@
 impl super::AggrFunctionState for AggrFnStateCount {
     #[inline]
     fn push_result(&self, _ctx: &mut EvalContext, target: &mut [VectorValue]) -> Result<()> {
-<<<<<<< HEAD
         target[0].push_int(Some(self.count as Int));
-=======
-        target[0].push(Some(self.count as Int));
->>>>>>> 01be2286
         Ok(())
     }
 }
