--- conflicted
+++ resolved
@@ -40,27 +40,9 @@
     ) -> Result<Box<dyn AggrFunction>>;
 }
 
-<<<<<<< HEAD
-/// Parse all aggregate function definition from ProtoBuf.
-pub struct AllAggrDefinitionParser;
-
-=======
-#[inline]
-fn map_pb_sig_to_aggr_func_parser(value: ExprType) -> Result<Box<dyn AggrDefinitionParser>> {
-    match value {
-        ExprType::Count => Ok(Box::new(super::impl_count::AggrFnDefinitionParserCount)),
-        ExprType::Avg => Ok(Box::new(super::impl_avg::AggrFnDefinitionParserAvg)),
-        v => Err(box_err!(
-            "Aggregation function expr type {:?} is not supported in batch mode",
-            v
-        )),
-    }
-}
-
 /// Parse all aggregate function definition from protobuf.
 pub struct AllAggrDefinitionParser;
 
->>>>>>> 01be2286
 impl AggrDefinitionParser for AllAggrDefinitionParser {
     /// Checks whether the aggregate function definition is supported.
     #[inline]
