// Copyright 2019 TiKV Project Authors. Licensed under Apache-2.0.

//! This module provides aggregate functions for batch executors.

mod impl_avg;
mod impl_count;
mod parser;
mod summable;

pub use self::parser::AggrDefinitionParser;

use crate::coprocessor::codec::data_type::*;
use crate::coprocessor::dag::expr::EvalContext;
use crate::coprocessor::Result;

/// A trait for all single parameter aggregate functions.
///
/// Unlike ordinary function, aggregate function calculates a summary value over multiple rows. To
/// save memory, this functionality is provided via an incremental update model:
///
/// 1. Each aggregate function associates a state structure, storing partially computed aggregate
///    results.
///
/// 2. The caller calls `update()` or `update_vector()` for each row to update the state.
///
/// 3. The caller finally calls `push_result()` to aggregate a summary value and push it into the
///    given data container.
///
/// This trait can be auto derived by using `cop_codegen::AggrFunction`.
pub trait AggrFunction: std::fmt::Debug + Send + 'static {
    /// The display name of the function.
    fn name(&self) -> &'static str;

    /// Creates a new state instance. Different states aggregate independently.
    fn create_state(&self) -> Box<dyn AggrFunctionState>;
}

/// A trait for all single parameter aggregate function states.
///
/// Aggregate function states are created by corresponding aggregate functions. For each state,
/// it can be updated or aggregated (to finalize a result) independently.
///
/// Note that aggregate function states are strongly typed, that is, the caller must provide the
/// parameter in the correct data type for an aggregate function states that calculates over this
/// data type. To be safely boxed and placed in a vector, interfaces are provided in a form that
/// accept all kinds of data type. However, unmatched types will result in panics in runtime.
pub trait AggrFunctionState:
    std::fmt::Debug
    + Send
    + 'static
    + AggrFunctionStateUpdatePartial<Int>
    + AggrFunctionStateUpdatePartial<Real>
    + AggrFunctionStateUpdatePartial<Decimal>
    + AggrFunctionStateUpdatePartial<Bytes>
    + AggrFunctionStateUpdatePartial<DateTime>
    + AggrFunctionStateUpdatePartial<Duration>
    + AggrFunctionStateUpdatePartial<Json>
{
    // TODO: A better implementation is to specialize different push result targets. However
    // current aggregation executor cannot utilize it.
    fn push_result(&self, ctx: &mut EvalContext, target: &mut [VectorValue]) -> Result<()>;
}

/// A helper trait for single parameter aggregate function states that only work over concrete eval
/// types. This is the actual and only trait that normal aggregate function states will implement.
///
/// Unlike `AggrFunctionState`, this trait only provides specialized `update()` and `push_result()`
/// functions according to the associated type. `update()` and `push_result()` functions that accept
/// any eval types (but will panic when eval type does not match expectation) will be generated via
/// implementations over this trait.
pub trait ConcreteAggrFunctionState: std::fmt::Debug + Send + 'static {
    type ParameterType: Evaluable;

    fn update_concrete(
        &mut self,
        ctx: &mut EvalContext,
        value: &Option<Self::ParameterType>,
    ) -> Result<()>;

    fn push_result(&self, ctx: &mut EvalContext, target: &mut [VectorValue]) -> Result<()>;
}

/// A helper trait that provides `update()` and `update_vector()` over a concrete type, which will
/// be relied in `AggrFunctionState`.
pub trait AggrFunctionStateUpdatePartial<T: Evaluable> {
    /// Updates the internal state giving one row data.
    ///
    /// # Panics
    ///
    /// Panics if the aggregate function does not support the supplied concrete data type as its
    /// parameter.
    fn update(&mut self, ctx: &mut EvalContext, value: &Option<T>) -> Result<()>;

    /// Repeatedly updates the internal state giving one row data.
    ///
    /// # Panics
    ///
    /// Panics if the aggregate function does not support the supplied concrete data type as its
    /// parameter.
    fn update_repeat(
        &mut self,
        ctx: &mut EvalContext,
        value: &Option<T>,
        repeat_times: usize,
    ) -> Result<()>;

    /// Updates the internal state giving multiple rows data.
    ///
    /// # Panics
    ///
    /// Panics if the aggregate function does not support the supplied concrete data type as its
    /// parameter.
    fn update_vector(&mut self, ctx: &mut EvalContext, values: &[Option<T>]) -> Result<()>;
}

impl<T: Evaluable, State> AggrFunctionStateUpdatePartial<T> for State
where
    State: ConcreteAggrFunctionState,
{
    // All `ConcreteAggrFunctionState` implement `AggrFunctionStateUpdatePartial<T>`, which is
    // one of the trait bound that `AggrFunctionState` requires.

    #[inline]
    default fn update(&mut self, _ctx: &mut EvalContext, _value: &Option<T>) -> Result<()> {
        panic!("Unmatched parameter type")
    }

    #[inline]
    default fn update_repeat(
        &mut self,
        _ctx: &mut EvalContext,
        _value: &Option<T>,
        _repeat_times: usize,
    ) -> Result<()> {
        panic!("Unmatched parameter type")
    }

    #[inline]
    default fn update_vector(
        &mut self,
        _ctx: &mut EvalContext,
        _values: &[Option<T>],
    ) -> Result<()> {
        panic!("Unmatched parameter type")
    }
}

impl<T: Evaluable, State> AggrFunctionStateUpdatePartial<T> for State
where
    State: ConcreteAggrFunctionState<ParameterType = T>,
{
    #[inline]
    fn update(&mut self, ctx: &mut EvalContext, value: &Option<T>) -> Result<()> {
        self.update_concrete(ctx, value)
    }

    #[inline]
    fn update_repeat(
        &mut self,
        ctx: &mut EvalContext,
        value: &Option<T>,
        repeat_times: usize,
    ) -> Result<()> {
        for _ in 0..repeat_times {
            self.update_concrete(ctx, value)?;
        }
        Ok(())
    }

    #[inline]
    fn update_vector(&mut self, ctx: &mut EvalContext, values: &[Option<T>]) -> Result<()> {
        for value in values {
            self.update_concrete(ctx, value)?;
        }
        Ok(())
    }
}

impl<F> AggrFunctionState for F
where
    F: ConcreteAggrFunctionState,
{
    fn push_result(&self, ctx: &mut EvalContext, target: &mut [VectorValue]) -> Result<()> {
        <Self as ConcreteAggrFunctionState>::push_result(self, ctx, target)
    }
}

#[cfg(test)]
mod tests {
    use super::*;

    use cop_datatype::EvalType;

    #[test]
    fn test_type_match() {
        /// A state that accepts Int and outputs Real.
        #[derive(Clone, Debug)]
        struct AggrFnStateFoo {
            sum: i64,
        }

        impl AggrFnStateFoo {
            fn new() -> Self {
                Self { sum: 0 }
            }
        }

        impl ConcreteAggrFunctionState for AggrFnStateFoo {
            type ParameterType = Int;

            fn update_concrete(
                &mut self,
                _ctx: &mut EvalContext,
                value: &Option<Int>,
            ) -> Result<()> {
                if let Some(v) = value {
                    self.sum += *v;
                }
                Ok(())
            }

            fn push_result(
                &self,
                _ctx: &mut EvalContext,
                target: &mut [VectorValue],
            ) -> Result<()> {
<<<<<<< HEAD
                target[0].push_real(Some(self.sum as f64));
=======
                target.push(Real::new(self.sum as f64).ok());
>>>>>>> e4df79de
                Ok(())
            }
        }

        let mut ctx = EvalContext::default();
        let mut s = AggrFnStateFoo::new();

        // Update using `Int` should success.
        assert!((&mut s as &mut dyn AggrFunctionStateUpdatePartial<_>)
            .update(&mut ctx, &Some(1))
            .is_ok());
        assert!((&mut s as &mut dyn AggrFunctionStateUpdatePartial<_>)
            .update(&mut ctx, &Some(3))
            .is_ok());

        // Update using other data type should panic.
        let result = panic_hook::recover_safe(|| {
            let mut s = s.clone();
            let _ = (&mut s as &mut dyn AggrFunctionStateUpdatePartial<_>)
                .update(&mut ctx, &Real::new(1.0).ok());
        });
        assert!(result.is_err());

        let result = panic_hook::recover_safe(|| {
            let mut s = s.clone();
            let _ = (&mut s as &mut dyn AggrFunctionStateUpdatePartial<_>)
                .update(&mut ctx, &Some(vec![1u8]));
        });
        assert!(result.is_err());

        // Push result to Real VectorValue should success.
        let mut target = vec![VectorValue::with_capacity(0, EvalType::Real)];

        assert!((&mut s as &mut dyn AggrFunctionState)
            .push_result(&mut ctx, &mut target)
            .is_ok());
<<<<<<< HEAD
        assert_eq!(target[0].as_real_slice(), &[Some(4.0)]);
=======
        assert_eq!(target, vec![Real::new(4.0).ok()]);
>>>>>>> e4df79de

        // Calling push result multiple times should also success.
        assert!((&mut s as &mut dyn AggrFunctionStateUpdatePartial<_>)
            .update(&mut ctx, &Some(1))
            .is_ok());
        assert!((&mut s as &mut dyn AggrFunctionState)
            .push_result(&mut ctx, &mut target)
            .is_ok());
<<<<<<< HEAD
        assert_eq!(target[0].as_real_slice(), &[Some(4.0), Some(5.0)]);
=======
        assert_eq!(target, vec![Real::new(4.0).ok(), Real::new(5.0).ok()]);
>>>>>>> e4df79de

        // Push result into other VectorValue should panic.
        let result = panic_hook::recover_safe(|| {
            let mut s = s.clone();
            let mut target: Vec<VectorValue> = Vec::new();
            let _ = (&mut s as &mut dyn AggrFunctionState).push_result(&mut ctx, &mut target[..]);
        });
        assert!(result.is_err());

        let result = panic_hook::recover_safe(|| {
            let mut s = s.clone();
            let mut target: Vec<VectorValue> = vec![VectorValue::with_capacity(0, EvalType::Int)];
            let _ = (&mut s as &mut dyn AggrFunctionState).push_result(&mut ctx, &mut target[..]);
        });
        assert!(result.is_err());
    }
}<|MERGE_RESOLUTION|>--- conflicted
+++ resolved
@@ -224,11 +224,7 @@
                 _ctx: &mut EvalContext,
                 target: &mut [VectorValue],
             ) -> Result<()> {
-<<<<<<< HEAD
-                target[0].push_real(Some(self.sum as f64));
-=======
-                target.push(Real::new(self.sum as f64).ok());
->>>>>>> e4df79de
+                target[0].push_real(Real::new(self.sum as f64).ok());
                 Ok(())
             }
         }
@@ -265,11 +261,7 @@
         assert!((&mut s as &mut dyn AggrFunctionState)
             .push_result(&mut ctx, &mut target)
             .is_ok());
-<<<<<<< HEAD
-        assert_eq!(target[0].as_real_slice(), &[Some(4.0)]);
-=======
-        assert_eq!(target, vec![Real::new(4.0).ok()]);
->>>>>>> e4df79de
+        assert_eq!(target[0].as_real_slice(), &[Real::new(4.0).ok()]);
 
         // Calling push result multiple times should also success.
         assert!((&mut s as &mut dyn AggrFunctionStateUpdatePartial<_>)
@@ -278,11 +270,10 @@
         assert!((&mut s as &mut dyn AggrFunctionState)
             .push_result(&mut ctx, &mut target)
             .is_ok());
-<<<<<<< HEAD
-        assert_eq!(target[0].as_real_slice(), &[Some(4.0), Some(5.0)]);
-=======
-        assert_eq!(target, vec![Real::new(4.0).ok(), Real::new(5.0).ok()]);
->>>>>>> e4df79de
+        assert_eq!(
+            target[0].as_real_slice(),
+            &[Real::new(4.0).ok(), Real::new(5.0).ok()]
+        );
 
         // Push result into other VectorValue should panic.
         let result = panic_hook::recover_safe(|| {
