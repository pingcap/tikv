// Copyright 2019 TiKV Project Authors. Licensed under Apache-2.0.

use std::rc::Rc;

use tipb::expression::FieldType;

use super::super::function::RpnFunction;
use super::expr::{RpnExpression, RpnExpressionNode};
use super::{LogicalVectorView, RpnFnCallPayload};
use crate::coprocessor::codec::batch::LazyBatchColumnVec;
use crate::coprocessor::codec::data_type::{ScalarValue, ScalarValueRef, VectorValue};
use crate::coprocessor::codec::mysql::time::Tz;
use crate::coprocessor::dag::expr::EvalContext;
use crate::coprocessor::Result;

/// Represents a vector value node in the RPN stack.
///
/// It can be either an owned node or a reference node.
///
/// When node comes from a column reference, it is a reference node (both value and field_type
/// are references).
///
/// When nodes comes from an evaluated result, it is an owned node.
#[derive(Debug)]
pub enum RpnStackNodeVectorValue<'a> {
    Generated {
        // TODO: Maybe box it can be faster.
        physical_value: VectorValue,
        logical_rows: Rc<[usize]>,
    },
    Ref {
        physical_value: &'a VectorValue,
        logical_rows: &'a [usize],
    },
}

impl<'a> RpnStackNodeVectorValue<'a> {
    /// Gets a reference to the inner physical vector value.
    pub fn as_ref(&self) -> &VectorValue {
        match self {
            RpnStackNodeVectorValue::Generated { physical_value, .. } => &physical_value,
            RpnStackNodeVectorValue::Ref { physical_value, .. } => *physical_value,
        }
    }

    /// Gets a reference to the logical rows.
    pub fn logical_rows(&self) -> &[usize] {
        match self {
            RpnStackNodeVectorValue::Generated { logical_rows, .. } => &logical_rows,
            RpnStackNodeVectorValue::Ref { logical_rows, .. } => logical_rows,
        }
    }
}

/// A type for each node in the RPN evaluation stack. It can be one of a scalar value node or a
/// vector value node. The vector value node can be either an owned vector value or a reference.
#[derive(Debug)]
pub enum RpnStackNode<'a> {
    /// Represents a scalar value. Comes from a constant node in expression list.
    Scalar {
        value: &'a ScalarValue,
        field_type: &'a FieldType,
    },

    /// Represents a vector value. Comes from a column reference or evaluated result.
    Vector {
        value: RpnStackNodeVectorValue<'a>,
        field_type: &'a FieldType,
    },
}

impl<'a> RpnStackNode<'a> {
    /// Gets the field type.
    #[inline]
    pub fn field_type(&self) -> &FieldType {
        match self {
            RpnStackNode::Scalar { field_type, .. } => field_type,
            RpnStackNode::Vector { field_type, .. } => field_type,
        }
    }

    /// Borrows the inner scalar value for `Scalar` variant.
    #[inline]
    pub fn scalar_value(&self) -> Option<&ScalarValue> {
        match self {
            RpnStackNode::Scalar { value, .. } => Some(*value),
            RpnStackNode::Vector { .. } => None,
        }
    }

    /// Borrows the inner vector value for `Vector` variant.
    #[inline]
    pub fn vector_value(&self) -> Option<&RpnStackNodeVectorValue<'_>> {
        match self {
            RpnStackNode::Scalar { .. } => None,
            RpnStackNode::Vector { value, .. } => Some(&value),
        }
    }

    /// Creates a vector view from the inner value.
    #[inline]
    pub fn as_vector_view(&self) -> LogicalVectorView<'_> {
        match self {
            RpnStackNode::Scalar { value, .. } => LogicalVectorView::from_scalar(value),
            RpnStackNode::Vector { value, .. } => {
                LogicalVectorView::from_physical_vector(value.as_ref(), value.logical_rows())
            }
        }
    }

    /// Whether this is a `Scalar` variant.
    #[inline]
    pub fn is_scalar(&self) -> bool {
        match self {
            RpnStackNode::Scalar { .. } => true,
            _ => false,
        }
    }

    /// Whether this is a `Vector` variant.
    #[inline]
    pub fn is_vector(&self) -> bool {
        match self {
            RpnStackNode::Vector { .. } => true,
            _ => false,
        }
    }

    /// Gets a reference of the element by logical index.
    ///
    /// If this is a `Scalar` variant, the returned reference will be the same for any index.
    ///
    /// # Panics
    ///
    /// Panics if index is out of range and this is a `Vector` variant.
    #[inline]
    pub fn get_logical_scalar_ref(&self, logical_index: usize) -> ScalarValueRef<'_> {
        match self {
            RpnStackNode::Vector { value, .. } => {
                let physical_vector = value.as_ref();
                let logical_rows = value.logical_rows();
                physical_vector.get_scalar_ref(logical_rows[logical_index])
            }
            RpnStackNode::Scalar { value, .. } => value.as_scalar_value_ref(),
        }
    }
}

impl RpnExpression {
    /// Evaluates the expression into a vector.
    ///
    /// If referred columns are not decoded, they will be decoded according to the given schema.
    ///
    /// # Panics
    ///
    /// Panics if the expression is not valid.
    ///
    /// Panics when referenced column does not have equal length as specified in `rows`.
    pub fn eval<'a>(
        &'a self,
        context: &mut EvalContext,
        schema: &'a [FieldType],
        input_physical_columns: &'a mut LazyBatchColumnVec,
        input_logical_rows: &'a [usize],
        output_rows: usize,
    ) -> Result<RpnStackNode<'a>> {
        // We iterate two times. The first time we decode all referred columns. The second time
        // we evaluate. This is to make Rust's borrow checker happy because there will be
        // mutable reference during the first iteration and we can't keep these references.
<<<<<<< HEAD
        self.ensure_columns_decoded(
            &context.cfg.tz,
            schema,
            input_physical_columns,
            input_logical_rows,
        )?;
        self.eval_unchecked(
            context,
            schema,
            input_physical_columns,
            input_logical_rows,
            output_rows,
        )
=======
        self.ensure_columns_decoded(&context.cfg.tz, schema, columns)?;
        self.eval_decoded(context, rows, schema, columns)
>>>>>>> 0af7a0aa
    }

    //    /// Evaluates the expression into a boolean vector.
    //    ///
    //    /// # Panics
    //    ///
    //    /// Panics if the expression is not valid.
    //    ///
    //    /// Panics if the boolean vector output buffer is not large enough to contain all values.
    //    pub fn eval_as_mysql_bools(
    //        &self,
    //        context: &mut EvalContext,
    //        rows: usize,
    //        schema: &[FieldType],
    //        columns: &mut LazyBatchColumnVec,
    //        outputs: &mut [bool], // modify an existing buffer to avoid repeated allocation
    //    ) -> Result<()> {
    //        use crate::coprocessor::codec::data_type::AsMySQLBool;
    //
    //        assert!(outputs.len() >= rows);
    //        let values = self.eval(context, rows, schema, columns)?;
    //        match values {
    //            RpnStackNode::Scalar { value, .. } => {
    //                let b = value.as_mysql_bool(context)?;
    //                for i in 0..rows {
    //                    outputs[i] = b;
    //                }
    //            }
    //            RpnStackNode::Vector { value, .. } => {
    //                assert_eq!(value.len(), rows);
    //                value.eval_as_mysql_bools(context, outputs)?;
    //            }
    //        }
    //        Ok(())
    //    }

    /// Decodes all referred columns which are not decoded. Then we ensure
    /// all referred columns are decoded.
    pub fn ensure_columns_decoded<'a>(
        &'a self,
        tz: &Tz,
        schema: &'a [FieldType],
        input_physical_columns: &'a mut LazyBatchColumnVec,
        input_logical_rows: &[usize],
    ) -> Result<()> {
        for node in self.as_ref() {
            if let RpnExpressionNode::ColumnRef { offset, .. } = node {
                input_physical_columns[*offset].ensure_decoded(
                    tz,
                    &schema[*offset],
                    input_logical_rows,
                )?;
            }
        }
        Ok(())
    }

    /// Evaluates the expression into a vector. The input columns must be already decoded.
    ///
    /// It differs from `eval` in that `eval_decoded` needn't receive a mutable reference
    /// to `LazyBatchColumnVec`. However, since `eval_decoded` doesn't decode columns,
    /// it will panic if referred columns are not decoded.
    ///
    /// # Panics
    ///
    /// Panics if the expression is not valid.
    ///
    /// Panics if referred columns are not decoded.
    ///
    /// Panics when referenced column does not have equal length as specified in `rows`.
    pub fn eval_decoded<'a>(
        &'a self,
        context: &mut EvalContext,
        schema: &'a [FieldType],
        input_physical_columns: &'a LazyBatchColumnVec,
        input_logical_rows: &'a [usize],
        output_rows: usize,
    ) -> Result<RpnStackNode<'a>> {
        assert!(output_rows > 0);
        let mut stack = Vec::with_capacity(self.len());
        // Logical rows for generated columns
        // TODO: Eliminate allocation
        let identity_logical_rows: Vec<_> = (0..output_rows).collect();
        let identity_logical_rows = Rc::from(identity_logical_rows);

        for node in self.as_ref() {
            match node {
                RpnExpressionNode::Constant {
                    ref value,
                    ref field_type,
                } => {
                    stack.push(RpnStackNode::Scalar {
                        value: &value,
                        field_type,
                    });
                }
                RpnExpressionNode::ColumnRef { offset } => {
                    let field_type = &schema[*offset];
                    let decoded_physical_column = input_physical_columns[*offset].decoded();
                    assert_eq!(input_logical_rows.len(), output_rows);
                    stack.push(RpnStackNode::Vector {
                        value: RpnStackNodeVectorValue::Ref {
                            physical_value: &decoded_physical_column,
                            logical_rows: input_logical_rows,
                        },
                        field_type,
                    });
                }
                RpnExpressionNode::FnCall {
                    ref func,
                    ref field_type,
                } => {
                    // Suppose that we have function call `Foo(A, B, C)`, the RPN nodes looks like
                    // `[A, B, C, Foo]`.
                    // Now we receives a function call `Foo`, so there are `[A, B, C]` in the stack
                    // as the last several elements. We will directly use the last N (N = number of
                    // arguments) elements in the stack as function arguments.
                    assert!(stack.len() >= func.args_len());
                    let stack_slice_begin = stack.len() - func.args_len();
                    let stack_slice = &stack[stack_slice_begin..];
                    let call_info = RpnFnCallPayload {
                        output_rows,
                        raw_args: stack_slice,
                        ret_field_type: field_type,
                    };
                    let ret = func.eval(context, call_info)?;
                    stack.truncate(stack_slice_begin);
                    stack.push(RpnStackNode::Vector {
                        value: RpnStackNodeVectorValue::Generated {
                            physical_value: ret,
                            logical_rows: Rc::clone(&identity_logical_rows),
                        },
                        field_type,
                    });
                }
            }
        }

        assert_eq!(stack.len(), 1);
        Ok(stack.into_iter().next().unwrap())
    }
}

#[cfg(test)]
mod tests {
    #![allow(clippy::float_cmp)]

    use super::*;

    use cop_codegen::RpnFunction;
    use cop_datatype::{EvalType, FieldTypeAccessor, FieldTypeTp};
    use tipb::expression::FieldType;

    use super::super::RpnFnCallPayload;

    use crate::coprocessor::codec::batch::LazyBatchColumn;
    use crate::coprocessor::codec::data_type::Real;
    use crate::coprocessor::codec::datum::{Datum, DatumEncoder};
    use crate::coprocessor::dag::expr::EvalContext;
    use crate::coprocessor::dag::rpn_expr::RpnExpressionBuilder;
    use crate::coprocessor::Result;

    /// Single constant node
    #[test]
    fn test_eval_single_constant_node() {
        let exp = RpnExpressionBuilder::new().push_constant(1.5f64).build();
        let mut ctx = EvalContext::default();
        let mut columns = LazyBatchColumnVec::empty();
        let result = exp.eval(&mut ctx, &[], &mut columns, &[], 10);
        let val = result.unwrap();
        assert!(val.is_scalar());
        assert_eq!(*val.scalar_value().unwrap().as_real(), Real::new(1.5).ok());
        assert_eq!(val.field_type().tp(), FieldTypeTp::Double);
    }

    /// Creates fixture to be used in `test_eval_single_column_node_xxx`.
    fn new_single_column_node_fixture() -> (LazyBatchColumnVec, Vec<usize>, [FieldType; 2]) {
        let physical_columns = LazyBatchColumnVec::from(vec![
            {
                // this column is not referenced
                let mut col = LazyBatchColumn::decoded_with_capacity_and_tp(5, EvalType::Real);
                col.mut_decoded().push_real(Real::new(1.0).ok());
                col.mut_decoded().push_real(None);
                col.mut_decoded().push_real(Real::new(7.5).ok());
                col.mut_decoded().push_real(None);
                col.mut_decoded().push_real(None);
                col
            },
            {
                let mut col = LazyBatchColumn::decoded_with_capacity_and_tp(5, EvalType::Int);
                col.mut_decoded().push_int(Some(1));
                col.mut_decoded().push_int(Some(5));
                col.mut_decoded().push_int(None);
                col.mut_decoded().push_int(None);
                col.mut_decoded().push_int(Some(42));
                col
            },
        ]);
        let schema = [FieldTypeTp::Double.into(), FieldTypeTp::LongLong.into()];
        let logical_rows = (0..5).collect();
        (physical_columns, logical_rows, schema)
    }

    /// Single column node
    #[test]
    fn test_eval_single_column_node_normal() {
        let (columns, logical_rows, schema) = new_single_column_node_fixture();

        let mut c = columns.clone();
        let exp = RpnExpressionBuilder::new().push_column_ref(1).build();
        let mut ctx = EvalContext::default();
        let result = exp.eval(&mut ctx, &schema, &mut c, &logical_rows, 5);
        let val = result.unwrap();
        assert!(val.is_vector());
        assert_eq!(
            val.vector_value().unwrap().as_ref().as_int_slice(),
            [Some(1), Some(5), None, None, Some(42)]
        );
        assert_eq!(
            val.vector_value().unwrap().logical_rows(),
            logical_rows.as_slice()
        );
        assert_eq!(val.field_type().tp(), FieldTypeTp::LongLong);

        let mut c = columns.clone();
        let exp = RpnExpressionBuilder::new().push_column_ref(1).build();
        let mut ctx = EvalContext::default();
        let result = exp.eval(&mut ctx, &schema, &mut c, &[2, 0, 1], 3);
        let val = result.unwrap();
        assert!(val.is_vector());
        // Physical column is unchanged
        assert_eq!(
            val.vector_value().unwrap().as_ref().as_int_slice(),
            [Some(1), Some(5), None, None, Some(42)]
        );
        assert_eq!(val.vector_value().unwrap().logical_rows(), &[2, 0, 1]);
        assert_eq!(val.field_type().tp(), FieldTypeTp::LongLong);

        let mut c = columns.clone();
        let exp = RpnExpressionBuilder::new().push_column_ref(0).build();
        let mut ctx = EvalContext::default();
        let result = exp.eval(&mut ctx, &schema, &mut c, &logical_rows, 5);
        let val = result.unwrap();
        assert!(val.is_vector());
        assert_eq!(
            val.vector_value().unwrap().as_ref().as_real_slice(),
            [Real::new(1.0).ok(), None, Real::new(7.5).ok(), None, None]
        );
        assert_eq!(
            val.vector_value().unwrap().logical_rows(),
            logical_rows.as_slice()
        );
        assert_eq!(val.field_type().tp(), FieldTypeTp::Double);
    }

    /// Single column node but row numbers in `eval()` does not match column length, should panic.
    #[test]
    fn test_eval_single_column_node_mismatch_rows() {
        let (columns, logical_rows, schema) = new_single_column_node_fixture();

        let mut c = columns.clone();
        let exp = RpnExpressionBuilder::new().push_column_ref(1).build();
        let mut ctx = EvalContext::default();
        let hooked_eval = ::panic_hook::recover_safe(|| {
            // smaller row number
            let _ = exp.eval(&mut ctx, &schema, &mut c, &logical_rows, 4);
        });
        assert!(hooked_eval.is_err());

        let mut c = columns.clone();
        let exp = RpnExpressionBuilder::new().push_column_ref(1).build();
        let mut ctx = EvalContext::default();
        let hooked_eval = ::panic_hook::recover_safe(|| {
            // larger row number
            let _ = exp.eval(&mut ctx, &schema, &mut c, &logical_rows, 6);
        });
        assert!(hooked_eval.is_err());
    }

    /// Single function call node (i.e. nullary function)
    #[test]
    fn test_eval_single_fn_call_node() {
        #[derive(Debug, Clone, Copy, RpnFunction)]
        #[rpn_function(args = 0)]
        struct FnFoo;

        impl FnFoo {
            fn call(_ctx: &mut EvalContext, _payload: RpnFnCallPayload<'_>) -> Result<Option<i64>> {
                Ok(Some(42))
            }
        }

        let exp = RpnExpressionBuilder::new()
            .push_fn_call(FnFoo, FieldTypeTp::LongLong)
            .build();
        let mut ctx = EvalContext::default();
        let mut columns = LazyBatchColumnVec::empty();
        let result = exp.eval(&mut ctx, &[], &mut columns, &[], 4);
        let val = result.unwrap();
        assert!(val.is_vector());
        assert_eq!(
            val.vector_value().unwrap().as_ref().as_int_slice(),
            [Some(42), Some(42), Some(42), Some(42)]
        );
        assert_eq!(val.vector_value().unwrap().logical_rows(), &[0, 1, 2, 3]);
        assert_eq!(val.field_type().tp(), FieldTypeTp::LongLong);
    }

    /// Unary function (argument is scalar)
    #[test]
    fn test_eval_unary_function_scalar() {
        /// FnFoo(v) performs v * 2.
        #[derive(Debug, Clone, Copy, RpnFunction)]
        #[rpn_function(args = 1)]
        struct FnFoo;

        impl FnFoo {
            fn call(
                _ctx: &mut EvalContext,
                _payload: RpnFnCallPayload<'_>,
                v: &Option<Real>,
            ) -> Result<Option<Real>> {
                Ok(v.map(|v| v * 2.0))
            }
        }

        let exp = RpnExpressionBuilder::new()
            .push_constant(1.5f64)
            .push_fn_call(FnFoo, FieldTypeTp::Double)
            .build();
        let mut ctx = EvalContext::default();
        let mut columns = LazyBatchColumnVec::empty();
        let result = exp.eval(&mut ctx, &[], &mut columns, &[], 3);
        let val = result.unwrap();
        assert!(val.is_vector());
        assert_eq!(
            val.vector_value().unwrap().as_ref().as_real_slice(),
            [
                Real::new(3.0).ok(),
                Real::new(3.0).ok(),
                Real::new(3.0).ok()
            ]
        );
        assert_eq!(val.vector_value().unwrap().logical_rows(), &[0, 1, 2]);
        assert_eq!(val.field_type().tp(), FieldTypeTp::Double);
    }

    /// Unary function (argument is vector)
    #[test]
    fn test_eval_unary_function_vector() {
        /// FnFoo(v) performs v + 5.
        #[derive(Debug, Clone, Copy, RpnFunction)]
        #[rpn_function(args = 1)]
        struct FnFoo;

        impl FnFoo {
            fn call(
                _ctx: &mut EvalContext,
                _payload: RpnFnCallPayload<'_>,
                v: &Option<i64>,
            ) -> Result<Option<i64>> {
                Ok(v.map(|v| v + 5))
            }
        }

        let mut columns = LazyBatchColumnVec::from(vec![{
            let mut col = LazyBatchColumn::decoded_with_capacity_and_tp(3, EvalType::Int);
            col.mut_decoded().push_int(Some(1));
            col.mut_decoded().push_int(Some(5));
            col.mut_decoded().push_int(None);
            col
        }]);
        let schema = &[FieldTypeTp::LongLong.into()];

        let exp = RpnExpressionBuilder::new()
            .push_column_ref(0)
            .push_fn_call(FnFoo, FieldTypeTp::LongLong)
            .build();
        let mut ctx = EvalContext::default();
        let result = exp.eval(&mut ctx, schema, &mut columns, &[2, 0], 2);
        let val = result.unwrap();
        assert!(val.is_vector());
        assert_eq!(
            val.vector_value().unwrap().as_ref().as_int_slice(),
            [None, Some(6)]
        );
        assert_eq!(val.vector_value().unwrap().logical_rows(), &[0, 1]);
        assert_eq!(val.field_type().tp(), FieldTypeTp::LongLong);
    }

    /// Unary function (argument is raw column). The column should be decoded.
    #[test]
    fn test_eval_unary_function_raw_column() {
        /// FnFoo(v) performs v + 5.
        #[derive(Debug, Clone, Copy, RpnFunction)]
        #[rpn_function(args = 1)]
        struct FnFoo;

        impl FnFoo {
            fn call(
                _ctx: &mut EvalContext,
                _payload: RpnFnCallPayload<'_>,
                v: &Option<i64>,
            ) -> Result<Option<i64>> {
                Ok(Some(v.unwrap() + 5))
            }
        }

        let mut columns = LazyBatchColumnVec::from(vec![{
            let mut col = LazyBatchColumn::raw_with_capacity(3);

            let mut datum_raw = Vec::new();
            DatumEncoder::encode(&mut datum_raw, &[Datum::I64(-5)], false).unwrap();
            col.mut_raw().push(&datum_raw);

            let mut datum_raw = Vec::new();
            DatumEncoder::encode(&mut datum_raw, &[Datum::I64(-7)], false).unwrap();
            col.mut_raw().push(&datum_raw);

            let mut datum_raw = Vec::new();
            DatumEncoder::encode(&mut datum_raw, &[Datum::I64(3)], false).unwrap();
            col.mut_raw().push(&datum_raw);

            col
        }]);
        let schema = &[FieldTypeTp::LongLong.into()];

        let exp = RpnExpressionBuilder::new()
            .push_column_ref(0)
            .push_fn_call(FnFoo, FieldTypeTp::LongLong)
            .build();
        let mut ctx = EvalContext::default();
        let result = exp.eval(&mut ctx, schema, &mut columns, &[2, 0, 1], 3);
        let val = result.unwrap();
        assert!(val.is_vector());
        assert_eq!(
            val.vector_value().unwrap().as_ref().as_int_slice(),
            [Some(8), Some(0), Some(-2)]
        );
        assert_eq!(val.vector_value().unwrap().logical_rows(), &[0, 1, 2]);
        assert_eq!(val.field_type().tp(), FieldTypeTp::LongLong);
    }

    /// Binary function (arguments are scalar, scalar)
    #[test]
    fn test_eval_binary_function_scalar_scalar() {
        /// FnFoo(v) performs v1 + float(v2) - 1.
        #[derive(Debug, Clone, Copy, RpnFunction)]
        #[rpn_function(args = 2)]
        struct FnFoo;

        impl FnFoo {
            fn call(
                _ctx: &mut EvalContext,
                _payload: RpnFnCallPayload<'_>,
                v1: &Option<Real>,
                v2: &Option<i64>,
            ) -> Result<Option<Real>> {
                Ok(Some(v1.unwrap() + v2.unwrap() as f64 - 1.0))
            }
        }

        let exp = RpnExpressionBuilder::new()
            .push_constant(1.5f64)
            .push_constant(3i64)
            .push_fn_call(FnFoo, FieldTypeTp::Double)
            .build();
        let mut ctx = EvalContext::default();
        let mut columns = LazyBatchColumnVec::empty();
        let result = exp.eval(&mut ctx, &[], &mut columns, &[], 3);
        let val = result.unwrap();
        assert!(val.is_vector());
        assert_eq!(
            val.vector_value().unwrap().as_ref().as_real_slice(),
            [
                Real::new(3.5).ok(),
                Real::new(3.5).ok(),
                Real::new(3.5).ok()
            ]
        );
        assert_eq!(val.vector_value().unwrap().logical_rows(), &[0, 1, 2]);
        assert_eq!(val.field_type().tp(), FieldTypeTp::Double);
    }

    /// Binary function (arguments are vector, scalar)
    #[test]
    fn test_eval_binary_function_vector_scalar() {
        /// FnFoo(v) performs v1 - v2.
        #[derive(Debug, Clone, Copy, RpnFunction)]
        #[rpn_function(args = 2)]
        struct FnFoo;

        impl FnFoo {
            fn call(
                _ctx: &mut EvalContext,
                _payload: RpnFnCallPayload<'_>,
                v1: &Option<Real>,
                v2: &Option<Real>,
            ) -> Result<Option<Real>> {
                Ok(Some(v1.unwrap() - v2.unwrap()))
            }
        }

        let mut columns = LazyBatchColumnVec::from(vec![{
            let mut col = LazyBatchColumn::decoded_with_capacity_and_tp(3, EvalType::Real);
            col.mut_decoded().push_real(Real::new(1.0).ok());
            col.mut_decoded().push_real(Real::new(5.5).ok());
            col.mut_decoded().push_real(Real::new(-4.3).ok());
            col
        }]);
        let schema = &[FieldTypeTp::Double.into()];

        let exp = RpnExpressionBuilder::new()
            .push_column_ref(0)
            .push_constant(1.5f64)
            .push_fn_call(FnFoo, FieldTypeTp::Double)
            .build();
        let mut ctx = EvalContext::default();
        let result = exp.eval(&mut ctx, schema, &mut columns, &[2, 0], 2);
        let val = result.unwrap();
        assert!(val.is_vector());
        assert_eq!(
            val.vector_value().unwrap().as_ref().as_real_slice(),
            [
                Real::new(-5.8).ok(), // original row 2
                Real::new(-0.5).ok(), // original row 0
            ]
        );
        assert_eq!(val.vector_value().unwrap().logical_rows(), &[0, 1]);
        assert_eq!(val.field_type().tp(), FieldTypeTp::Double);
    }

    /// Binary function (arguments are scalar, vector)
    #[test]
    fn test_eval_binary_function_scalar_vector() {
        /// FnFoo(v) performs v1 - float(v2).
        #[derive(Debug, Clone, Copy, RpnFunction)]
        #[rpn_function(args = 2)]
        struct FnFoo;

        impl FnFoo {
            fn call(
                _ctx: &mut EvalContext,
                _payload: RpnFnCallPayload<'_>,
                v1: &Option<Real>,
                v2: &Option<i64>,
            ) -> Result<Option<Real>> {
                Ok(Some(v1.unwrap() - v2.unwrap() as f64))
            }
        }

        let mut columns = LazyBatchColumnVec::from(vec![{
            let mut col = LazyBatchColumn::decoded_with_capacity_and_tp(3, EvalType::Int);
            col.mut_decoded().push_int(Some(1));
            col.mut_decoded().push_int(Some(5));
            col.mut_decoded().push_int(Some(-4));
            col
        }]);
        let schema = &[FieldTypeTp::LongLong.into()];

        let exp = RpnExpressionBuilder::new()
            .push_constant(1.5f64)
            .push_column_ref(0)
            .push_fn_call(FnFoo, FieldTypeTp::Double)
            .build();
        let mut ctx = EvalContext::default();
        let result = exp.eval(&mut ctx, schema, &mut columns, &[1, 2], 2);
        let val = result.unwrap();
        assert!(val.is_vector());
        assert_eq!(
            val.vector_value().unwrap().as_ref().as_real_slice(),
            [
                Real::new(-3.5).ok(), // original row 1
                Real::new(5.5).ok(),  // original row 2
            ]
        );
        assert_eq!(val.vector_value().unwrap().logical_rows(), &[0, 1]);
        assert_eq!(val.field_type().tp(), FieldTypeTp::Double);
    }

    /// Binary function (arguments are vector, vector)
    #[test]
    fn test_eval_binary_function_vector_vector() {
        /// FnFoo(v) performs int(v1*2.5 - float(v2)*3.5).
        #[derive(Debug, Clone, Copy, RpnFunction)]
        #[rpn_function(args = 2)]
        struct FnFoo;

        impl FnFoo {
            fn call(
                _ctx: &mut EvalContext,
                _payload: RpnFnCallPayload<'_>,
                v1: &Option<Real>,
                v2: &Option<i64>,
            ) -> Result<Option<i64>> {
                Ok(Some(
                    (v1.unwrap().into_inner() * 2.5 - (v2.unwrap() as f64) * 3.5) as i64,
                ))
            }
        }

        let mut columns = LazyBatchColumnVec::from(vec![
            {
                let mut col = LazyBatchColumn::decoded_with_capacity_and_tp(3, EvalType::Int);
                col.mut_decoded().push_int(Some(1));
                col.mut_decoded().push_int(Some(5));
                col.mut_decoded().push_int(Some(-4));
                col
            },
            {
                let mut col = LazyBatchColumn::decoded_with_capacity_and_tp(3, EvalType::Real);
                col.mut_decoded().push_real(Real::new(0.5).ok());
                col.mut_decoded().push_real(Real::new(-0.1).ok());
                col.mut_decoded().push_real(Real::new(3.5).ok());
                col
            },
        ]);
        let schema = &[FieldTypeTp::LongLong.into(), FieldTypeTp::Double.into()];

        // FnFoo(col1, col0)
        let exp = RpnExpressionBuilder::new()
            .push_column_ref(1)
            .push_column_ref(0)
            .push_fn_call(FnFoo, FieldTypeTp::LongLong)
            .build();
        let mut ctx = EvalContext::default();
        let result = exp.eval(&mut ctx, schema, &mut columns, &[0, 2, 1], 3);
        let val = result.unwrap();
        assert!(val.is_vector());
        assert_eq!(
            val.vector_value().unwrap().as_ref().as_int_slice(),
            [
                Some(-2),  // original row 0
                Some(22),  // original row 2
                Some(-17), // original row 1
            ]
        );
        assert_eq!(val.vector_value().unwrap().logical_rows(), &[0, 1, 2]);
        assert_eq!(val.field_type().tp(), FieldTypeTp::LongLong);
    }

    /// Binary function (arguments are both raw columns). The same column is referred multiple times
    /// and it should be Ok.
    #[test]
    fn test_eval_binary_function_raw_column() {
        /// FnFoo(v1, v2) performs v1 * v2.
        #[derive(Debug, Clone, Copy, RpnFunction)]
        #[rpn_function(args = 2)]
        struct FnFoo;

        impl FnFoo {
            fn call(
                _ctx: &mut EvalContext,
                _payload: RpnFnCallPayload<'_>,
                v1: &Option<i64>,
                v2: &Option<i64>,
            ) -> Result<Option<i64>> {
                Ok(Some(v1.unwrap() * v2.unwrap()))
            }
        }

        let mut columns = LazyBatchColumnVec::from(vec![{
            let mut col = LazyBatchColumn::raw_with_capacity(3);

            let mut datum_raw = Vec::new();
            DatumEncoder::encode(&mut datum_raw, &[Datum::I64(-5)], false).unwrap();
            col.mut_raw().push(&datum_raw);

            let mut datum_raw = Vec::new();
            DatumEncoder::encode(&mut datum_raw, &[Datum::I64(-7)], false).unwrap();
            col.mut_raw().push(&datum_raw);

            let mut datum_raw = Vec::new();
            DatumEncoder::encode(&mut datum_raw, &[Datum::I64(3)], false).unwrap();
            col.mut_raw().push(&datum_raw);

            col
        }]);
        let schema = &[FieldTypeTp::LongLong.into(), FieldTypeTp::LongLong.into()];

        let exp = RpnExpressionBuilder::new()
            .push_column_ref(0)
            .push_column_ref(0)
            .push_fn_call(FnFoo, FieldTypeTp::LongLong)
            .build();
        let mut ctx = EvalContext::default();
        let result = exp.eval(&mut ctx, schema, &mut columns, &[1], 1);
        let val = result.unwrap();
        assert!(val.is_vector());
        assert_eq!(
            val.vector_value().unwrap().as_ref().as_int_slice(),
            [Some(49)]
        );
        assert_eq!(val.vector_value().unwrap().logical_rows(), &[0]);
        assert_eq!(val.field_type().tp(), FieldTypeTp::LongLong);
    }

    /// Ternary function (arguments are vector, scalar, vector)
    #[test]
    fn test_eval_ternary_function() {
        /// FnFoo(v) performs v1 - v2 * v3.
        #[derive(Debug, Clone, Copy, RpnFunction)]
        #[rpn_function(args = 3)]
        struct FnFoo;

        impl FnFoo {
            fn call(
                _ctx: &mut EvalContext,
                _payload: RpnFnCallPayload<'_>,
                v1: &Option<i64>,
                v2: &Option<i64>,
                v3: &Option<i64>,
            ) -> Result<Option<i64>> {
                Ok(Some(v1.unwrap() - v2.unwrap() * v3.unwrap()))
            }
        }

        let mut columns = LazyBatchColumnVec::from(vec![{
            let mut col = LazyBatchColumn::decoded_with_capacity_and_tp(3, EvalType::Int);
            col.mut_decoded().push_int(Some(1));
            col.mut_decoded().push_int(Some(5));
            col.mut_decoded().push_int(Some(-4));
            col
        }]);
        let schema = &[FieldTypeTp::LongLong.into()];

        let exp = RpnExpressionBuilder::new()
            .push_column_ref(0)
            .push_constant(3i64)
            .push_column_ref(0)
            .push_fn_call(FnFoo, FieldTypeTp::LongLong)
            .build();
        let mut ctx = EvalContext::default();
        let result = exp.eval(&mut ctx, schema, &mut columns, &[1, 0, 2], 3);
        let val = result.unwrap();
        assert!(val.is_vector());
        assert_eq!(
            val.vector_value().unwrap().as_ref().as_int_slice(),
            [Some(-10), Some(-2), Some(8)]
        );
        assert_eq!(val.vector_value().unwrap().logical_rows(), &[0, 1, 2]);
        assert_eq!(val.field_type().tp(), FieldTypeTp::LongLong);
    }

    // Comprehensive expression:
    //      FnA(
    //          Col0,
    //          FnB(),
    //          FnC(
    //              FnD(Col1, Const0),
    //              Const1
    //          )
    //      )
    //
    // RPN: Col0, FnB, Col1, Const0, FnD, Const1, FnC, FnA
    #[test]
    fn test_eval_comprehensive() {
        /// FnA(v1, v2, v3) performs v1 * v2 - v3.
        #[derive(Debug, Clone, Copy, RpnFunction)]
        #[rpn_function(args = 3)]
        struct FnA;

        impl FnA {
            fn call(
                _ctx: &mut EvalContext,
                _payload: RpnFnCallPayload<'_>,
                v1: &Option<Real>,
                v2: &Option<Real>,
                v3: &Option<Real>,
            ) -> Result<Option<Real>> {
                Ok(Some(v1.unwrap() * v2.unwrap() - v3.unwrap()))
            }
        }

        /// FnB() returns 42.0.
        #[derive(Debug, Clone, Copy, RpnFunction)]
        #[rpn_function(args = 0)]
        struct FnB;

        impl FnB {
            fn call(
                _ctx: &mut EvalContext,
                _payload: RpnFnCallPayload<'_>,
            ) -> Result<Option<Real>> {
                Ok(Real::new(42.0).ok())
            }
        }

        /// FnC(v1, v2) performs float(v2 - v1).
        #[derive(Debug, Clone, Copy, RpnFunction)]
        #[rpn_function(args = 2)]
        struct FnC;

        impl FnC {
            fn call(
                _ctx: &mut EvalContext,
                _payload: RpnFnCallPayload<'_>,
                v1: &Option<i64>,
                v2: &Option<i64>,
            ) -> Result<Option<Real>> {
                Ok(Real::new((v2.unwrap() - v1.unwrap()) as f64).ok())
            }
        }

        /// FnD(v1, v2) performs v1 + v2 * 2.
        #[derive(Debug, Clone, Copy, RpnFunction)]
        #[rpn_function(args = 2)]
        struct FnD;

        impl FnD {
            fn call(
                _ctx: &mut EvalContext,
                _payload: RpnFnCallPayload<'_>,
                v1: &Option<i64>,
                v2: &Option<i64>,
            ) -> Result<Option<i64>> {
                Ok(Some(v1.unwrap() + v2.unwrap() * 2))
            }
        }

        let mut columns = LazyBatchColumnVec::from(vec![
            {
                let mut col = LazyBatchColumn::decoded_with_capacity_and_tp(3, EvalType::Real);
                col.mut_decoded().push_real(Real::new(0.5).ok());
                col.mut_decoded().push_real(Real::new(-0.1).ok());
                col.mut_decoded().push_real(Real::new(3.5).ok());
                col
            },
            {
                let mut col = LazyBatchColumn::decoded_with_capacity_and_tp(3, EvalType::Int);
                col.mut_decoded().push_int(Some(1));
                col.mut_decoded().push_int(Some(5));
                col.mut_decoded().push_int(Some(-4));
                col
            },
        ]);
        let schema = &[FieldTypeTp::Double.into(), FieldTypeTp::LongLong.into()];

        // Col0, FnB, Col1, Const0, FnD, Const1, FnC, FnA
        let exp = RpnExpressionBuilder::new()
            .push_column_ref(0)
            .push_fn_call(FnB, FieldTypeTp::Double)
            .push_column_ref(1)
            .push_constant(7i64)
            .push_fn_call(FnD, FieldTypeTp::LongLong)
            .push_constant(11i64)
            .push_fn_call(FnC, FieldTypeTp::Double)
            .push_fn_call(FnA, FieldTypeTp::Double)
            .build();

        //      FnA(
        //          [0.5, -0.1, 3.5],
        //          42.0,
        //          FnC(
        //              FnD([1, 5, -4], 7),
        //              11
        //          )
        //      )
        //      => [25.0, 3.8, 146.0]

        let mut ctx = EvalContext::default();
        let result = exp.eval(&mut ctx, schema, &mut columns, &[2, 0], 2);
        let val = result.unwrap();
        assert!(val.is_vector());
        assert_eq!(
            val.vector_value().unwrap().as_ref().as_real_slice(),
            [Real::new(146.0).ok(), Real::new(25.0).ok(),]
        );
        assert_eq!(val.vector_value().unwrap().logical_rows(), &[0, 1]);
        assert_eq!(val.field_type().tp(), FieldTypeTp::Double);
    }

    /// Unary function, but supplied zero arguments. Should panic.
    #[test]
    fn test_eval_fail_1() {
        #[derive(Debug, Clone, Copy, RpnFunction)]
        #[rpn_function(args = 1)]
        struct FnFoo;

        impl FnFoo {
            fn call(
                _ctx: &mut EvalContext,
                _payload: RpnFnCallPayload<'_>,
                _v: &Option<i64>,
            ) -> Result<Option<i64>> {
                unreachable!()
            }
        }

        let exp = RpnExpressionBuilder::new()
            .push_fn_call(FnFoo, FieldTypeTp::LongLong)
            .build();
        let mut ctx = EvalContext::default();
        let mut columns = LazyBatchColumnVec::empty();
        let hooked_eval = ::panic_hook::recover_safe(|| {
            let _ = exp.eval(&mut ctx, &[], &mut columns, &[], 3);
        });
        assert!(hooked_eval.is_err());
    }

    /// Irregular RPN expression (contains unused node). Should panic.
    #[test]
    fn test_eval_fail_2() {
        /// FnFoo(v) performs v * 2.

        #[derive(Debug, Clone, Copy, RpnFunction)]
        #[rpn_function(args = 1)]
        struct FnFoo;

        impl FnFoo {
            fn call(
                _ctx: &mut EvalContext,
                _payload: RpnFnCallPayload<'_>,
                v: &Option<Real>,
            ) -> Result<Option<Real>> {
                Ok(v.map(|v| v * 2.0))
            }
        }

        // FnFoo only accepts 1 parameter but we will give 2.

        let exp = RpnExpressionBuilder::new()
            .push_constant(3.0f64)
            .push_constant(1.5f64)
            .push_fn_call(FnFoo, FieldTypeTp::Double)
            .build();
        let mut ctx = EvalContext::default();
        let mut columns = LazyBatchColumnVec::empty();
        let hooked_eval = ::panic_hook::recover_safe(|| {
            let _ = exp.eval(&mut ctx, &[], &mut columns, &[], 3);
        });
        assert!(hooked_eval.is_err());
    }

    /// Eval type does not match. Should panic.
    /// Note: When field type is not matching, it doesn't panic.
    #[test]
    fn test_eval_fail_3() {
        // Expects real argument, receives int argument.

        #[derive(Debug, Clone, Copy, RpnFunction)]
        #[rpn_function(args = 1)]
        struct FnFoo;

        impl FnFoo {
            fn call(
                _ctx: &mut EvalContext,
                _payload: RpnFnCallPayload<'_>,
                v: &Option<Real>,
            ) -> Result<Option<Real>> {
                Ok(v.map(|v| v * 2.5))
            }
        }

        let exp = RpnExpressionBuilder::new()
            .push_constant(7i64)
            .push_fn_call(FnFoo, FieldTypeTp::Double)
            .build();
        let mut ctx = EvalContext::default();
        let mut columns = LazyBatchColumnVec::empty();
        let hooked_eval = ::panic_hook::recover_safe(|| {
            let _ = exp.eval(&mut ctx, &[], &mut columns, &[], 3);
        });
        assert!(hooked_eval.is_err());
    }

    /// Parse from an expression tree then evaluate.
    #[test]
    fn test_parse_and_eval() {
        use tipb::expression::ScalarFuncSig;
        use tipb::expression::{Expr, ExprType};

        use tikv_util::codec::number::NumberEncoder;

        // We will build an expression tree from:
        //      FnD(
        //          FnA(
        //              Const1,
        //              FnB(Col1, FnC()),
        //              Col0
        //          )
        //      )

        /// FnA(a: int, b: float, c: int) performs: float(a) - b * float(c)
        #[derive(Debug, Clone, Copy, RpnFunction)]
        #[rpn_function(args = 3)]
        struct FnA;

        impl FnA {
            fn call(
                _ctx: &mut EvalContext,
                _payload: RpnFnCallPayload<'_>,
                a: &Option<i64>,
                b: &Option<Real>,
                c: &Option<i64>,
            ) -> Result<Option<Real>> {
                Ok(Real::new(a.unwrap() as f64 - b.unwrap().into_inner() * c.unwrap() as f64).ok())
            }
        }

        /// FnB(a: float, b: int) performs: a * (float(b) - 1.5)
        #[derive(Debug, Clone, Copy, RpnFunction)]
        #[rpn_function(args = 2)]
        struct FnB;

        impl FnB {
            fn call(
                _ctx: &mut EvalContext,
                _payload: RpnFnCallPayload<'_>,
                a: &Option<Real>,
                b: &Option<i64>,
            ) -> Result<Option<Real>> {
                Ok(Real::new(a.unwrap().into_inner() * (b.unwrap() as f64 - 1.5)).ok())
            }
        }

        /// FnC() returns: int(42)
        #[derive(Debug, Clone, Copy, RpnFunction)]
        #[rpn_function(args = 0)]
        struct FnC;

        impl FnC {
            fn call(_ctx: &mut EvalContext, _payload: RpnFnCallPayload<'_>) -> Result<Option<i64>> {
                Ok(Some(42))
            }
        }

        /// FnD(a: float) performs: int(a)
        #[derive(Debug, Clone, Copy, RpnFunction)]
        #[rpn_function(args = 1)]
        struct FnD;

        impl FnD {
            fn call(
                _ctx: &mut EvalContext,
                _payload: RpnFnCallPayload<'_>,
                a: &Option<Real>,
            ) -> Result<Option<i64>> {
                Ok(Some(a.unwrap().into_inner() as i64))
            }
        }

        fn fn_mapper(value: ScalarFuncSig, _children: &[Expr]) -> Result<Box<dyn RpnFunction>> {
            // FnA: CastIntAsInt
            // FnB: CastIntAsReal
            // FnC: CastIntAsString
            // FnD: CastIntAsDecimal
            match value {
                ScalarFuncSig::CastIntAsInt => Ok(Box::new(FnA)),
                ScalarFuncSig::CastIntAsReal => Ok(Box::new(FnB)),
                ScalarFuncSig::CastIntAsString => Ok(Box::new(FnC)),
                ScalarFuncSig::CastIntAsDecimal => Ok(Box::new(FnD)),
                _ => unreachable!(),
            }
        }

        let node_fn_b = {
            // Col1
            let mut node_col_1 = Expr::new();
            node_col_1.set_tp(ExprType::ColumnRef);
            node_col_1
                .mut_field_type()
                .as_mut_accessor()
                .set_tp(FieldTypeTp::Double);
            node_col_1.mut_val().encode_i64(1).unwrap();

            // FnC
            let mut node_fn_c = Expr::new();
            node_fn_c.set_tp(ExprType::ScalarFunc);
            node_fn_c.set_sig(ScalarFuncSig::CastIntAsString);
            node_fn_c
                .mut_field_type()
                .as_mut_accessor()
                .set_tp(FieldTypeTp::LongLong);

            // FnB
            let mut node_fn_b = Expr::new();
            node_fn_b.set_tp(ExprType::ScalarFunc);
            node_fn_b.set_sig(ScalarFuncSig::CastIntAsReal);
            node_fn_b
                .mut_field_type()
                .as_mut_accessor()
                .set_tp(FieldTypeTp::Double);
            node_fn_b.mut_children().push(node_col_1);
            node_fn_b.mut_children().push(node_fn_c);
            node_fn_b
        };

        let node_fn_a = {
            // Const1
            let mut node_const_1 = Expr::new();
            node_const_1.set_tp(ExprType::Int64);
            node_const_1
                .mut_field_type()
                .as_mut_accessor()
                .set_tp(FieldTypeTp::LongLong);
            node_const_1.mut_val().encode_i64(7).unwrap();

            // Col0
            let mut node_col_0 = Expr::new();
            node_col_0.set_tp(ExprType::ColumnRef);
            node_col_0
                .mut_field_type()
                .as_mut_accessor()
                .set_tp(FieldTypeTp::LongLong);
            node_col_0.mut_val().encode_i64(0).unwrap();

            // FnA
            let mut node_fn_a = Expr::new();
            node_fn_a.set_tp(ExprType::ScalarFunc);
            node_fn_a.set_sig(ScalarFuncSig::CastIntAsInt);
            node_fn_a
                .mut_field_type()
                .as_mut_accessor()
                .set_tp(FieldTypeTp::Double);
            node_fn_a.mut_children().push(node_const_1);
            node_fn_a.mut_children().push(node_fn_b);
            node_fn_a.mut_children().push(node_col_0);
            node_fn_a
        };

        // FnD
        let mut node_fn_d = Expr::new();
        node_fn_d.set_tp(ExprType::ScalarFunc);
        node_fn_d.set_sig(ScalarFuncSig::CastIntAsDecimal);
        node_fn_d
            .mut_field_type()
            .as_mut_accessor()
            .set_tp(FieldTypeTp::LongLong);
        node_fn_d.mut_children().push(node_fn_a);

        // Build RPN expression from this expression tree.
        let exp =
            RpnExpressionBuilder::build_from_expr_tree_with_fn_mapper(node_fn_d, fn_mapper, 2)
                .unwrap();

        let mut columns = LazyBatchColumnVec::from(vec![
            {
                let mut col = LazyBatchColumn::decoded_with_capacity_and_tp(3, EvalType::Int);
                col.mut_decoded().push_int(Some(1)); // row 1
                col.mut_decoded().push_int(Some(5));
                col.mut_decoded().push_int(Some(-4)); // row 0
                col
            },
            {
                let mut col = LazyBatchColumn::decoded_with_capacity_and_tp(3, EvalType::Real);
                col.mut_decoded().push_real(Real::new(0.5).ok());
                col.mut_decoded().push_real(Real::new(-0.1).ok());
                col.mut_decoded().push_real(Real::new(3.5).ok());
                col
            },
        ]);
        let schema = &[FieldTypeTp::LongLong.into(), FieldTypeTp::Double.into()];

        let mut ctx = EvalContext::default();
        let result = exp.eval(&mut ctx, schema, &mut columns, &[2, 0], 2);
        let val = result.unwrap();
        assert!(val.is_vector());
        assert_eq!(
            val.vector_value().unwrap().as_ref().as_int_slice(),
            [Some(574), Some(-13)]
        );
        assert_eq!(val.vector_value().unwrap().logical_rows(), &[0, 1]);
        assert_eq!(val.field_type().tp(), FieldTypeTp::LongLong);
    }
}<|MERGE_RESOLUTION|>--- conflicted
+++ resolved
@@ -167,24 +167,19 @@
         // We iterate two times. The first time we decode all referred columns. The second time
         // we evaluate. This is to make Rust's borrow checker happy because there will be
         // mutable reference during the first iteration and we can't keep these references.
-<<<<<<< HEAD
         self.ensure_columns_decoded(
             &context.cfg.tz,
             schema,
             input_physical_columns,
             input_logical_rows,
         )?;
-        self.eval_unchecked(
+        self.eval_decoded(
             context,
             schema,
             input_physical_columns,
             input_logical_rows,
             output_rows,
         )
-=======
-        self.ensure_columns_decoded(&context.cfg.tz, schema, columns)?;
-        self.eval_decoded(context, rows, schema, columns)
->>>>>>> 0af7a0aa
     }
 
     //    /// Evaluates the expression into a boolean vector.
