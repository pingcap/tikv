// Copyright 2019 TiKV Project Authors. Licensed under Apache-2.0.

use std::convert::{TryFrom, TryInto};

use cop_datatype::{EvalType, FieldTypeAccessor};
use tikv_util::codec::number;
use tipb::expression::{Expr, ExprType, FieldType};

use super::super::function::RpnFunction;
use super::expr::{RpnExpression, RpnExpressionNode};
use crate::coprocessor::codec::data_type::ScalarValue;
use crate::coprocessor::codec::mysql::Tz;
use crate::coprocessor::codec::mysql::{Decimal, Duration, Json, Time, MAX_FSP};
use crate::coprocessor::{Error, Result};

/// Helper to build an `RpnExpression`.
pub struct RpnExpressionBuilder(Vec<RpnExpressionNode>);

impl RpnExpressionBuilder {
    /// Checks whether the given expression definition tree is supported.
    pub fn check_expr_tree_supported(c: &Expr) -> Result<()> {
<<<<<<< HEAD
        use cop_datatype::FieldTypeAccessor;
        use std::convert::TryFrom;

=======
>>>>>>> 7cf147ff
        EvalType::try_from(c.get_field_type().tp()).map_err(|e| Error::Other(box_err!(e)))?;

        match c.get_tp() {
            ExprType::ScalarFunc => {
                let sig = c.get_sig();
                super::super::map_pb_sig_to_rpn_func(sig)?;
                for n in c.get_children() {
                    RpnExpressionBuilder::check_expr_tree_supported(n)?;
                }
            }
            ExprType::Null => {}
            ExprType::Int64 => {}
            ExprType::Uint64 => {}
            ExprType::String | ExprType::Bytes => {}
            ExprType::Float32 | ExprType::Float64 => {}
            ExprType::MysqlTime => {}
            ExprType::MysqlDuration => {}
            ExprType::MysqlDecimal => {}
            ExprType::MysqlJson => {}
            ExprType::ColumnRef => {}
            _ => return Err(box_err!("Unsupported expression type {:?}", c.get_tp())),
        }

        Ok(())
    }

    /// Builds the RPN expression node list from an expression definition tree.
    pub fn build_from_expr_tree(
        tree_node: Expr,
        time_zone: &Tz,
        max_columns: usize,
    ) -> Result<RpnExpression> {
        let mut expr_nodes = Vec::new();
        append_rpn_nodes_recursively(
            tree_node,
            &mut expr_nodes,
            time_zone,
            super::super::map_pb_sig_to_rpn_func,
            max_columns,
        )?;
        Ok(RpnExpression::from(expr_nodes))
    }

    /// Only used in tests, with a customized function mapper.
    #[cfg(test)]
    pub fn build_from_expr_tree_with_fn_mapper<F>(
        tree_node: Expr,
        fn_mapper: F,
        max_columns: usize,
    ) -> Result<RpnExpression>
    where
        F: Fn(tipb::expression::ScalarFuncSig) -> Result<Box<dyn RpnFunction>> + Copy,
    {
        let mut expr_nodes = Vec::new();
        append_rpn_nodes_recursively(
            tree_node,
            &mut expr_nodes,
            &Tz::utc(),
            fn_mapper,
            max_columns,
        )?;
        Ok(RpnExpression::from(expr_nodes))
    }

    /// Creates a new builder instance.
    ///
    /// Only used in tests. Normal logic should use `build_from_expr_tree`.
    #[cfg(test)]
    pub fn new() -> Self {
        Self(Vec::new())
    }

    #[cfg(test)]
    pub fn push_fn_call(
        mut self,
        func: impl RpnFunction,
        field_type: impl Into<FieldType>,
    ) -> Self {
        let node = RpnExpressionNode::FnCall {
            func: Box::new(func),
            field_type: field_type.into(),
        };
        self.0.push(node);
        self
    }

    #[cfg(test)]
    pub fn push_constant(
        mut self,
        value: impl Into<ScalarValue>,
        field_type: impl Into<FieldType>,
    ) -> Self {
        let node = RpnExpressionNode::Constant {
            value: value.into(),
            field_type: field_type.into(),
        };
        self.0.push(node);
        self
    }

    #[cfg(test)]
    pub fn push_column_ref(mut self, offset: usize) -> Self {
        let node = RpnExpressionNode::ColumnRef { offset };
        self.0.push(node);
        self
    }

    #[cfg(test)]
    pub fn build(self) -> RpnExpression {
        RpnExpression::from(self.0)
    }
}

/// Transforms eval tree nodes into RPN nodes.
///
/// Suppose that we have a function call:
///
/// ```ignore
/// A(B, C(E, F, G), D)
/// ```
///
/// The eval tree looks like:
///
/// ```ignore
///           +---+
///           | A |
///           +---+
///             |
///   +-------------------+
///   |         |         |
/// +---+     +---+     +---+
/// | B |     | C |     | D |
/// +---+     +---+     +---+
///             |
///      +-------------+
///      |      |      |
///    +---+  +---+  +---+
///    | E |  | F |  | G |
///    +---+  +---+  +---+
/// ```
///
/// We need to transform the tree into RPN nodes:
///
/// ```ignore
/// B E F G C D A
/// ```
///
/// The transform process is very much like a post-order traversal. This function does it
/// recursively.
fn append_rpn_nodes_recursively<F>(
    tree_node: Expr,
    rpn_nodes: &mut Vec<RpnExpressionNode>,
    time_zone: &Tz,
    fn_mapper: F,
    max_columns: usize,
    // TODO: Passing `max_columns` is only a workaround solution that works when we only check
    // column offset. To totally check whether or not the expression is valid, we need to pass in
    // the full schema instead.
) -> Result<()>
where
    F: Fn(tipb::expression::ScalarFuncSig) -> Result<Box<dyn RpnFunction>> + Copy,
{
    // TODO: We should check whether node types match the function signature. Otherwise there
    // will be panics when the expression is evaluated.

    match tree_node.get_tp() {
        ExprType::ScalarFunc => {
            handle_node_fn_call(tree_node, rpn_nodes, time_zone, fn_mapper, max_columns)
        }
        ExprType::ColumnRef => handle_node_column_ref(tree_node, rpn_nodes, max_columns),
        _ => handle_node_constant(tree_node, rpn_nodes, time_zone),
    }
}

/// TODO: Remove this helper function when we use Failure which can simplify the code.
#[inline]
fn get_eval_type(tree_node: &Expr) -> Result<EvalType> {
    EvalType::try_from(tree_node.get_field_type().tp()).map_err(|e| Error::Other(box_err!(e)))
}

#[inline]
fn handle_node_column_ref(
    tree_node: Expr,
    rpn_nodes: &mut Vec<RpnExpressionNode>,
    max_columns: usize,
) -> Result<()> {
    let offset = number::decode_i64(&mut tree_node.get_val()).map_err(|_| {
        Error::Other(box_err!(
            "Unable to decode column reference offset from the request"
        ))
    })? as usize;
    if offset >= max_columns {
        return Err(box_err!(
            "Invalid column offset (schema has {} columns, access index {})",
            max_columns,
            offset
        ));
    }
    rpn_nodes.push(RpnExpressionNode::ColumnRef { offset });
    Ok(())
}

#[inline]
fn handle_node_fn_call<F>(
    mut tree_node: Expr,
    rpn_nodes: &mut Vec<RpnExpressionNode>,
    time_zone: &Tz,
    fn_mapper: F,
    max_columns: usize,
) -> Result<()>
where
    F: Fn(tipb::expression::ScalarFuncSig) -> Result<Box<dyn RpnFunction>> + Copy,
{
    // Map pb func to `RpnFunction`.
    let func = fn_mapper(tree_node.get_sig())?;
    let args = tree_node.take_children().into_vec();
    if func.args_len() != args.len() {
        return Err(box_err!(
            "Unexpected arguments, expect {}, received {}",
            func.args_len(),
            args.len()
        ));
    }
    // Visit children first, then push current node, so that it is a post-order traversal.
    for arg in args {
        append_rpn_nodes_recursively(arg, rpn_nodes, time_zone, fn_mapper, max_columns)?;
    }
    rpn_nodes.push(RpnExpressionNode::FnCall {
        func,
        field_type: tree_node.take_field_type(),
    });
    Ok(())
}

#[inline]
fn handle_node_constant(
    mut tree_node: Expr,
    rpn_nodes: &mut Vec<RpnExpressionNode>,
    time_zone: &Tz,
) -> Result<()> {
    let eval_type = get_eval_type(&tree_node)?;

    let scalar_value = match tree_node.get_tp() {
        ExprType::Null => get_scalar_value_null(eval_type),
        ExprType::Int64 if eval_type == EvalType::Int => {
            extract_scalar_value_int64(tree_node.take_val())?
        }
        ExprType::Uint64 if eval_type == EvalType::Int => {
            extract_scalar_value_uint64(tree_node.take_val())?
        }
        ExprType::String | ExprType::Bytes if eval_type == EvalType::Bytes => {
            extract_scalar_value_bytes(tree_node.take_val())?
        }
        ExprType::Float32 | ExprType::Float64 if eval_type == EvalType::Real => {
            extract_scalar_value_float(tree_node.take_val())?
        }
        ExprType::MysqlTime if eval_type == EvalType::DateTime => extract_scalar_value_date_time(
            tree_node.take_val(),
            tree_node.get_field_type(),
            time_zone,
        )?,
        ExprType::MysqlDuration if eval_type == EvalType::Duration => {
            extract_scalar_value_duration(tree_node.take_val())?
        }
        ExprType::MysqlDecimal if eval_type == EvalType::Decimal => {
            extract_scalar_value_decimal(tree_node.take_val())?
        }
        ExprType::MysqlJson if eval_type == EvalType::Json => {
            extract_scalar_value_json(tree_node.take_val())?
        }
        expr_type => {
            return Err(box_err!(
                "Unexpected ExprType {:?} and EvalType {:?}",
                expr_type,
                eval_type
            ))
        }
    };
    rpn_nodes.push(RpnExpressionNode::Constant {
        value: scalar_value,
        field_type: tree_node.take_field_type(),
    });
    Ok(())
}

#[inline]
fn get_scalar_value_null(eval_type: EvalType) -> ScalarValue {
    match eval_type {
        EvalType::Int => ScalarValue::Int(None),
        EvalType::Real => ScalarValue::Real(None),
        EvalType::Decimal => ScalarValue::Decimal(None),
        EvalType::Bytes => ScalarValue::Bytes(None),
        EvalType::DateTime => ScalarValue::DateTime(None),
        EvalType::Duration => ScalarValue::Duration(None),
        EvalType::Json => ScalarValue::Json(None),
    }
}

#[inline]
fn extract_scalar_value_int64(val: Vec<u8>) -> Result<ScalarValue> {
    let value = number::decode_i64(&mut val.as_slice())
        .map_err(|_| Error::Other(box_err!("Unable to decode int64 from the request")))?;
    Ok(ScalarValue::Int(Some(value)))
}

#[inline]
fn extract_scalar_value_uint64(val: Vec<u8>) -> Result<ScalarValue> {
    let value = number::decode_u64(&mut val.as_slice())
        .map_err(|_| Error::Other(box_err!("Unable to decode uint64 from the request")))?;
    Ok(ScalarValue::Int(Some(value as i64)))
}

#[inline]
fn extract_scalar_value_bytes(val: Vec<u8>) -> Result<ScalarValue> {
    Ok(ScalarValue::Bytes(Some(val)))
}

#[inline]
fn extract_scalar_value_float(val: Vec<u8>) -> Result<ScalarValue> {
    let value = number::decode_f64(&mut val.as_slice())
        .map_err(|_| Error::Other(box_err!("Unable to decode float from the request")))?;
    Ok(ScalarValue::Real(Some(value)))
}

#[inline]
fn extract_scalar_value_date_time(
    val: Vec<u8>,
    field_type: &FieldType,
    time_zone: &Tz,
) -> Result<ScalarValue> {
    let v = number::decode_u64(&mut val.as_slice())
        .map_err(|_| Error::Other(box_err!("Unable to decode date time from the request")))?;
    let fsp = field_type.decimal() as i8;
    let value = Time::from_packed_u64(v, field_type.tp().try_into()?, fsp, time_zone)
        .map_err(|_| Error::Other(box_err!("Unable to decode date time from the request")))?;
    Ok(ScalarValue::DateTime(Some(value)))
}

#[inline]
fn extract_scalar_value_duration(val: Vec<u8>) -> Result<ScalarValue> {
    let n = number::decode_i64(&mut val.as_slice())
        .map_err(|_| Error::Other(box_err!("Unable to decode duration from the request")))?;
    let value = Duration::from_nanos(n, MAX_FSP)
        .map_err(|_| Error::Other(box_err!("Unable to decode duration from the request")))?;
    Ok(ScalarValue::Duration(Some(value)))
}

#[inline]
fn extract_scalar_value_decimal(val: Vec<u8>) -> Result<ScalarValue> {
    let value = Decimal::decode(&mut val.as_slice())
        .map_err(|_| Error::Other(box_err!("Unable to decode decimal from the request")))?;
    Ok(ScalarValue::Decimal(Some(value)))
}

#[inline]
fn extract_scalar_value_json(val: Vec<u8>) -> Result<ScalarValue> {
    let value = Json::decode(&mut val.as_slice())
        .map_err(|_| Error::Other(box_err!("Unable to decode json from the request")))?;
    Ok(ScalarValue::Json(Some(value)))
}

#[cfg(test)]
mod tests {
    use super::*;

    use super::super::RpnFnCallPayload;

    use cop_datatype::FieldTypeTp;
    use tipb::expression::ScalarFuncSig;

    use crate::coprocessor::dag::expr::EvalContext;
    use crate::coprocessor::Result;
    use tikv_util::codec::number::NumberEncoder;

    /// An RPN function for test. It accepts 1 int argument, returns float.
    #[derive(Debug, Clone, Copy)]
    struct FnA;

    impl_template_fn! { 1 arg @ FnA }

    impl FnA {
        fn call(
            _ctx: &mut EvalContext,
            _payload: RpnFnCallPayload<'_>,
            _v: &Option<i64>,
        ) -> Result<Option<f64>> {
            unreachable!()
        }
    }

    /// An RPN function for test. It accepts 2 float arguments, returns int.
    #[derive(Debug, Clone, Copy)]
    struct FnB;

    impl_template_fn! { 2 arg @ FnB }

    impl FnB {
        fn call(
            _ctx: &mut EvalContext,
            _payload: RpnFnCallPayload<'_>,
            _v1: &Option<f64>,
            _v2: &Option<f64>,
        ) -> Result<Option<i64>> {
            unreachable!()
        }
    }

    /// An RPN function for test. It accepts 3 int arguments, returns int.
    #[derive(Debug, Clone, Copy)]
    struct FnC;

    impl_template_fn! { 3 arg @ FnC }

    impl FnC {
        fn call(
            _ctx: &mut EvalContext,
            _payload: RpnFnCallPayload<'_>,
            _v1: &Option<i64>,
            _v2: &Option<i64>,
            _v3: &Option<i64>,
        ) -> Result<Option<i64>> {
            unreachable!()
        }
    }

    /// An RPN function for test. It accepts 3 float arguments, returns float.
    #[derive(Debug, Clone, Copy)]
    struct FnD;

    impl_template_fn! { 3 arg @ FnD }

    impl FnD {
        fn call(
            _ctx: &mut EvalContext,
            _payload: RpnFnCallPayload<'_>,
            _v1: &Option<f64>,
            _v2: &Option<f64>,
            _v3: &Option<f64>,
        ) -> Result<Option<f64>> {
            unreachable!()
        }
    }

    /// For testing `append_rpn_nodes_recursively`. It accepts protobuf function sig enum, which
    /// cannot be modified by us in tests to support FnA ~ FnD. So let's just hard code some
    /// substitute.
    fn fn_mapper(value: ScalarFuncSig) -> Result<Box<dyn RpnFunction>> {
        // FnA: CastIntAsInt
        // FnB: CastIntAsReal
        // FnC: CastIntAsString
        // FnD: CastIntAsDecimal
        match value {
            ScalarFuncSig::CastIntAsInt => Ok(Box::new(FnA)),
            ScalarFuncSig::CastIntAsReal => Ok(Box::new(FnB)),
            ScalarFuncSig::CastIntAsString => Ok(Box::new(FnC)),
            ScalarFuncSig::CastIntAsDecimal => Ok(Box::new(FnD)),
            _ => unreachable!(),
        }
    }

    #[test]
    #[allow(clippy::float_cmp)]
    fn test_append_rpn_nodes_recursively() {
        // Input:
        // FnD(a, FnA(FnC(b, c, d)), FnA(FnB(e, f))
        //
        // Tree:
        //           FnD
        // +----------+----------+
        // a         FnA        FnA
        //            |          |
        //           FnC        FnB
        //        +---+---+      +---+
        //        b   c   d      e   f
        //
        // RPN:
        // a b c d FnC FnA e f FnB FnA FnD

        let node_fn_a_1 = {
            // node b
            let mut node_b = Expr::new();
            node_b.set_tp(ExprType::Int64);
            node_b
                .mut_field_type()
                .as_mut_accessor()
                .set_tp(FieldTypeTp::LongLong);
            node_b.mut_val().encode_i64(7).unwrap();

            // node c
            let mut node_c = Expr::new();
            node_c.set_tp(ExprType::Int64);
            node_c
                .mut_field_type()
                .as_mut_accessor()
                .set_tp(FieldTypeTp::LongLong);
            node_c.mut_val().encode_i64(3).unwrap();

            // node d
            let mut node_d = Expr::new();
            node_d.set_tp(ExprType::Int64);
            node_d
                .mut_field_type()
                .as_mut_accessor()
                .set_tp(FieldTypeTp::LongLong);
            node_d.mut_val().encode_i64(11).unwrap();

            // FnC
            let mut node_fn_c = Expr::new();
            node_fn_c.set_tp(ExprType::ScalarFunc);
            node_fn_c.set_sig(ScalarFuncSig::CastIntAsString);
            node_fn_c
                .mut_field_type()
                .as_mut_accessor()
                .set_tp(FieldTypeTp::LongLong);
            node_fn_c.mut_children().push(node_b);
            node_fn_c.mut_children().push(node_c);
            node_fn_c.mut_children().push(node_d);

            // FnA
            let mut node_fn_a = Expr::new();
            node_fn_a.set_tp(ExprType::ScalarFunc);
            node_fn_a.set_sig(ScalarFuncSig::CastIntAsInt);
            node_fn_a
                .mut_field_type()
                .as_mut_accessor()
                .set_tp(FieldTypeTp::Double);
            node_fn_a.mut_children().push(node_fn_c);
            node_fn_a
        };

        let node_fn_a_2 = {
            // node e
            let mut node_e = Expr::new();
            node_e.set_tp(ExprType::Float64);
            node_e
                .mut_field_type()
                .as_mut_accessor()
                .set_tp(FieldTypeTp::Double);
            node_e.mut_val().encode_f64(-1.5).unwrap();

            // node f
            let mut node_f = Expr::new();
            node_f.set_tp(ExprType::Float64);
            node_f
                .mut_field_type()
                .as_mut_accessor()
                .set_tp(FieldTypeTp::Double);
            node_f.mut_val().encode_f64(100.12).unwrap();

            // FnB
            let mut node_fn_b = Expr::new();
            node_fn_b.set_tp(ExprType::ScalarFunc);
            node_fn_b.set_sig(ScalarFuncSig::CastIntAsReal);
            node_fn_b
                .mut_field_type()
                .as_mut_accessor()
                .set_tp(FieldTypeTp::LongLong);
            node_fn_b.mut_children().push(node_e);
            node_fn_b.mut_children().push(node_f);

            // FnA
            let mut node_fn_a = Expr::new();
            node_fn_a.set_tp(ExprType::ScalarFunc);
            node_fn_a.set_sig(ScalarFuncSig::CastIntAsInt);
            node_fn_a
                .mut_field_type()
                .as_mut_accessor()
                .set_tp(FieldTypeTp::Double);
            node_fn_a.mut_children().push(node_fn_b);
            node_fn_a
        };

        // node a (NULL)
        let mut node_a = Expr::new();
        node_a.set_tp(ExprType::Null);
        node_a
            .mut_field_type()
            .as_mut_accessor()
            .set_tp(FieldTypeTp::Double);

        // FnD
        let mut node_fn_d = Expr::new();
        node_fn_d.set_tp(ExprType::ScalarFunc);
        node_fn_d.set_sig(ScalarFuncSig::CastIntAsDecimal);
        node_fn_d
            .mut_field_type()
            .as_mut_accessor()
            .set_tp(FieldTypeTp::Double);
        node_fn_d.mut_children().push(node_a);
        node_fn_d.mut_children().push(node_fn_a_1);
        node_fn_d.mut_children().push(node_fn_a_2);

        let mut vec = vec![];
        append_rpn_nodes_recursively(node_fn_d, &mut vec, &Tz::utc(), fn_mapper, 0).unwrap();

        let mut it = vec.into_iter();

        // node a
        assert!(it
            .next()
            .unwrap()
            .constant_value()
            .unwrap()
            .as_real()
            .is_none());

        // node b
        assert_eq!(
            it.next()
                .unwrap()
                .constant_value()
                .unwrap()
                .as_int()
                .unwrap(),
            7
        );

        // node c
        assert_eq!(
            it.next()
                .unwrap()
                .constant_value()
                .unwrap()
                .as_int()
                .unwrap(),
            3
        );

        // node d
        assert_eq!(
            it.next()
                .unwrap()
                .constant_value()
                .unwrap()
                .as_int()
                .unwrap(),
            11
        );

        // FnC
        assert_eq!(it.next().unwrap().fn_call_func().unwrap().name(), "FnC");

        // FnA
        assert_eq!(it.next().unwrap().fn_call_func().unwrap().name(), "FnA");

        // node e
        assert_eq!(
            it.next()
                .unwrap()
                .constant_value()
                .unwrap()
                .as_real()
                .unwrap(),
            -1.5
        );

        // node f
        assert_eq!(
            it.next()
                .unwrap()
                .constant_value()
                .unwrap()
                .as_real()
                .unwrap(),
            100.12
        );

        // FnB
        assert_eq!(it.next().unwrap().fn_call_func().unwrap().name(), "FnB");

        // FnA
        assert_eq!(it.next().unwrap().fn_call_func().unwrap().name(), "FnA");

        // FnD
        assert_eq!(it.next().unwrap().fn_call_func().unwrap().name(), "FnD");

        // Finish
        assert!(it.next().is_none())
    }

    #[test]
    fn test_max_columns_check() {
        let mut vec = vec![];

        // Col offset = 0. The minimum success max_columns is 1.
        let mut node = Expr::new();
        node.set_tp(ExprType::ColumnRef);
        node.mut_val().encode_i64(0).unwrap();
        assert!(
            append_rpn_nodes_recursively(node.clone(), &mut vec, &Tz::utc(), fn_mapper, 0).is_err()
        );
        for i in 1..10 {
            assert!(
                append_rpn_nodes_recursively(node.clone(), &mut vec, &Tz::utc(), fn_mapper, i)
                    .is_ok()
            );
        }

        // Col offset = 3. The minimum success max_columns is 4.
        let mut node = Expr::new();
        node.set_tp(ExprType::ColumnRef);
        node.mut_val().encode_i64(3).unwrap();
        for i in 0..=3 {
            assert!(
                append_rpn_nodes_recursively(node.clone(), &mut vec, &Tz::utc(), fn_mapper, i)
                    .is_err()
            );
        }
        for i in 4..10 {
            assert!(
                append_rpn_nodes_recursively(node.clone(), &mut vec, &Tz::utc(), fn_mapper, i)
                    .is_ok()
            );
        }

        // Col offset = 1, 2, 5. The minimum success max_columns is 6.
        let mut node = Expr::new();
        node.set_tp(ExprType::ScalarFunc);
        node.set_sig(ScalarFuncSig::CastIntAsString); // FnC
        node.mut_field_type()
            .as_mut_accessor()
            .set_tp(FieldTypeTp::LongLong);
        node.mut_children().push({
            let mut n = Expr::new();
            n.set_tp(ExprType::ColumnRef);
            n.mut_val().encode_i64(1).unwrap();
            n
        });
        node.mut_children().push({
            let mut n = Expr::new();
            n.set_tp(ExprType::ColumnRef);
            n.mut_val().encode_i64(2).unwrap();
            n
        });
        node.mut_children().push({
            let mut n = Expr::new();
            n.set_tp(ExprType::ColumnRef);
            n.mut_val().encode_i64(5).unwrap();
            n
        });
        for i in 0..=5 {
            assert!(
                append_rpn_nodes_recursively(node.clone(), &mut vec, &Tz::utc(), fn_mapper, i)
                    .is_err()
            );
        }
        for i in 6..10 {
            assert!(
                append_rpn_nodes_recursively(node.clone(), &mut vec, &Tz::utc(), fn_mapper, i)
                    .is_ok()
            );
        }
    }
}<|MERGE_RESOLUTION|>--- conflicted
+++ resolved
@@ -19,12 +19,6 @@
 impl RpnExpressionBuilder {
     /// Checks whether the given expression definition tree is supported.
     pub fn check_expr_tree_supported(c: &Expr) -> Result<()> {
-<<<<<<< HEAD
-        use cop_datatype::FieldTypeAccessor;
-        use std::convert::TryFrom;
-
-=======
->>>>>>> 7cf147ff
         EvalType::try_from(c.get_field_type().tp()).map_err(|e| Error::Other(box_err!(e)))?;
 
         match c.get_tp() {
