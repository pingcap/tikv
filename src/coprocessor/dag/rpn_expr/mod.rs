--- conflicted
+++ resolved
@@ -162,18 +162,14 @@
         ScalarFuncSig::ModReal => arithmetic_fn::<RealMod>(),
         ScalarFuncSig::ModDecimal => arithmetic_fn::<DecimalMod>(),
         ScalarFuncSig::ModInt => map_int_sig(value, children, mod_mapper)?,
-<<<<<<< HEAD
         ScalarFuncSig::LikeSig => like_fn(),
-=======
-        ScalarFuncSig::LikeSig => Box::new(RpnFnLike),
-        ScalarFuncSig::IfNullInt => Box::new(RpnFnIfNull::<Int>::new()),
-        ScalarFuncSig::IfNullReal => Box::new(RpnFnIfNull::<Real>::new()),
-        ScalarFuncSig::IfNullString => Box::new(RpnFnIfNull::<Bytes>::new()),
-        ScalarFuncSig::IfNullDecimal => Box::new(RpnFnIfNull::<Decimal>::new()),
-        ScalarFuncSig::IfNullTime => Box::new(RpnFnIfNull::<DateTime>::new()),
-        ScalarFuncSig::IfNullDuration => Box::new(RpnFnIfNull::<Duration>::new()),
-        ScalarFuncSig::IfNullJson => Box::new(RpnFnIfNull::<Json>::new()),
->>>>>>> c2692add
+        ScalarFuncSig::IfNullInt => Box::new(if_null_fn::<Int>()),
+        ScalarFuncSig::IfNullReal => Box::new(if_null_fn::<Real>()),
+        ScalarFuncSig::IfNullString => Box::new(if_null_fn::<Bytes>()),
+        ScalarFuncSig::IfNullDecimal => Box::new(if_null_fn::<Decimal>()),
+        ScalarFuncSig::IfNullTime => Box::new(if_null_fn::<DateTime>()),
+        ScalarFuncSig::IfNullDuration => Box::new(if_null_fn::<Duration>()),
+        ScalarFuncSig::IfNullJson => Box::new(if_null_fn::<Json>()),
         _ => return Err(box_err!(
             "ScalarFunction {:?} is not supported in batch mode",
             value
