--- conflicted
+++ resolved
@@ -78,363 +78,11 @@
 //! If you are curious about what code the macro will generate, check the test code
 //! in `components/cop_codegen/rpn_functions.rs`.
 
-use super::types::{ConcreteLogicalVectorView, LogicalVectorView, RpnFnCallPayload, RpnStackNode};
+use super::types::{RpnFnCallPayload, RpnStackNode};
 use crate::coprocessor::codec::data_type::{Evaluable, ScalarValue, VectorValue};
 use crate::coprocessor::dag::expr::EvalContext;
 use crate::coprocessor::Result;
 
-<<<<<<< HEAD
-=======
-/// A trait for all RPN functions.
-///
-/// This trait can be auto derived by using `cop_codegen::RpnFunction`.
-pub trait RpnFunction: std::fmt::Debug + Send + Sync + 'static {
-    /// The display name of the function.
-    fn name(&self) -> &'static str;
-
-    /// The accepted argument length of this RPN function.
-    ///
-    /// Currently we do not support variable arguments.
-    fn args_len(&self) -> usize;
-
-    /// Evaluates the function according to given raw arguments. A raw argument contains the
-    /// argument value and the argument field type.
-    fn eval(&self, context: &mut EvalContext, payload: RpnFnCallPayload<'_>)
-        -> Result<VectorValue>;
-
-    /// Clones current instance into a trait object.
-    fn box_clone(&self) -> Box<dyn RpnFunction>;
-}
-
-impl Clone for Box<dyn RpnFunction> {
-    #[inline]
-    fn clone(&self) -> Self {
-        self.box_clone()
-    }
-}
-
-impl<T: RpnFunction + ?Sized> RpnFunction for Box<T> {
-    #[inline]
-    fn name(&self) -> &'static str {
-        (**self).name()
-    }
-
-    #[inline]
-    fn args_len(&self) -> usize {
-        (**self).args_len()
-    }
-
-    #[inline]
-    fn eval(
-        &self,
-        context: &mut EvalContext,
-        payload: RpnFnCallPayload<'_>,
-    ) -> Result<VectorValue> {
-        (**self).eval(context, payload)
-    }
-
-    #[inline]
-    fn box_clone(&self) -> Box<dyn RpnFunction> {
-        (**self).box_clone()
-    }
-}
-
-pub struct Helper;
-
-impl Helper {
-    /// Evaluates a function without argument to produce a vector value.
-    ///
-    /// The function will be called multiple times to fill the vector.
-    #[inline]
-    pub fn eval_0_arg<Ret, F>(
-        mut f: F,
-        context: &mut EvalContext,
-        payload: RpnFnCallPayload<'_>,
-    ) -> Result<VectorValue>
-    where
-        Ret: Evaluable,
-        F: FnMut(&mut EvalContext, RpnFnCallPayload<'_>) -> Result<Option<Ret>>,
-    {
-        assert_eq!(payload.args_len(), 0);
-
-        let rows = payload.output_rows();
-        let mut result = Vec::with_capacity(rows);
-        for _ in 0..rows {
-            result.push(f(context, payload)?);
-        }
-        Ok(Ret::into_vector_value(result))
-    }
-
-    /// Evaluates a function with 1 scalar or vector argument to produce a vector value.
-    ///
-    /// The function will be called multiple times to fill the vector.
-    #[inline]
-    pub fn eval_1_arg<Arg0, Ret, F>(
-        mut f: F,
-        context: &mut EvalContext,
-        payload: RpnFnCallPayload<'_>,
-    ) -> Result<VectorValue>
-    where
-        Arg0: Evaluable,
-        Ret: Evaluable,
-        F: FnMut(&mut EvalContext, RpnFnCallPayload<'_>, &Option<Arg0>) -> Result<Option<Ret>>,
-    {
-        assert_eq!(payload.args_len(), 1);
-
-        let rows = payload.output_rows();
-        let mut result = Vec::with_capacity(rows);
-        match payload.raw_arg_at(0) {
-            RpnStackNode::Scalar { value: v, .. } => {
-                let value = Arg0::borrow_scalar_value(v);
-                for _ in 0..rows {
-                    result.push(f(context, payload, value)?);
-                }
-            }
-            RpnStackNode::Vector { value: v, .. } => {
-                let physical_values = Arg0::borrow_vector_value(v.as_ref());
-                let logical_rows = v.logical_rows();
-                assert_eq!(rows, logical_rows.len());
-                for physical_idx in logical_rows {
-                    result.push(f(context, payload, &physical_values[*physical_idx])?);
-                }
-            }
-        }
-        Ok(Ret::into_vector_value(result))
-    }
-
-    /// Evaluates a function with 2 scalar or vector arguments to produce a vector value.
-    ///
-    /// The function will be called multiple times to fill the vector.
-    #[inline]
-    pub fn eval_2_args<Arg0, Arg1, Ret, F>(
-        f: F,
-        context: &mut EvalContext,
-        payload: RpnFnCallPayload<'_>,
-    ) -> Result<VectorValue>
-    where
-        Arg0: Evaluable,
-        Arg1: Evaluable,
-        Ret: Evaluable,
-        F: FnMut(
-            &mut EvalContext,
-            RpnFnCallPayload<'_>,
-            &Option<Arg0>,
-            &Option<Arg1>,
-        ) -> Result<Option<Ret>>,
-    {
-        assert_eq!(payload.args_len(), 2);
-
-        match (payload.raw_arg_at(0), payload.raw_arg_at(1)) {
-            (RpnStackNode::Scalar { value: lhs, .. }, RpnStackNode::Scalar { value: rhs, .. }) => {
-                Self::eval_2_args_scalar_scalar(f, context, payload, lhs, rhs)
-            }
-            (RpnStackNode::Scalar { value: lhs, .. }, RpnStackNode::Vector { value: rhs, .. }) => {
-                Self::eval_2_args_scalar_vector(
-                    f,
-                    context,
-                    payload,
-                    lhs,
-                    rhs.as_ref(),
-                    rhs.logical_rows(),
-                )
-            }
-            (RpnStackNode::Vector { value: lhs, .. }, RpnStackNode::Scalar { value: rhs, .. }) => {
-                Self::eval_2_args_vector_scalar(
-                    f,
-                    context,
-                    payload,
-                    lhs.as_ref(),
-                    lhs.logical_rows(),
-                    rhs,
-                )
-            }
-            (RpnStackNode::Vector { value: lhs, .. }, RpnStackNode::Vector { value: rhs, .. }) => {
-                Self::eval_2_args_vector_vector(
-                    f,
-                    context,
-                    payload,
-                    lhs.as_ref(),
-                    lhs.logical_rows(),
-                    rhs.as_ref(),
-                    rhs.logical_rows(),
-                )
-            }
-        }
-    }
-
-    #[inline]
-    fn eval_2_args_scalar_scalar<Arg0, Arg1, Ret, F>(
-        mut f: F,
-        context: &mut EvalContext,
-        payload: RpnFnCallPayload<'_>,
-        lhs: &ScalarValue,
-        rhs: &ScalarValue,
-    ) -> Result<VectorValue>
-    where
-        Arg0: Evaluable,
-        Arg1: Evaluable,
-        Ret: Evaluable,
-        F: FnMut(
-            &mut EvalContext,
-            RpnFnCallPayload<'_>,
-            &Option<Arg0>,
-            &Option<Arg1>,
-        ) -> Result<Option<Ret>>,
-    {
-        let rows = payload.output_rows();
-        let mut result = Vec::with_capacity(rows);
-        let lhs = Arg0::borrow_scalar_value(lhs);
-        let rhs = Arg1::borrow_scalar_value(rhs);
-        for _ in 0..rows {
-            result.push(f(context, payload, lhs, rhs)?);
-        }
-        Ok(Ret::into_vector_value(result))
-    }
-
-    #[inline]
-    fn eval_2_args_scalar_vector<Arg0, Arg1, Ret, F>(
-        mut f: F,
-        context: &mut EvalContext,
-        payload: RpnFnCallPayload<'_>,
-        lhs: &ScalarValue,
-        rhs: &VectorValue,
-        rhs_logical_rows: &[usize],
-    ) -> Result<VectorValue>
-    where
-        Arg0: Evaluable,
-        Arg1: Evaluable,
-        Ret: Evaluable,
-        F: FnMut(
-            &mut EvalContext,
-            RpnFnCallPayload<'_>,
-            &Option<Arg0>,
-            &Option<Arg1>,
-        ) -> Result<Option<Ret>>,
-    {
-        let rows = payload.output_rows();
-        assert_eq!(rows, rhs_logical_rows.len());
-        let mut result = Vec::with_capacity(rows);
-        let lhs = Arg0::borrow_scalar_value(lhs);
-        let rhs = Arg1::borrow_vector_value(rhs);
-        for physical_idx in rhs_logical_rows {
-            result.push(f(context, payload, lhs, &rhs[*physical_idx])?);
-        }
-        Ok(Ret::into_vector_value(result))
-    }
-
-    #[inline]
-    fn eval_2_args_vector_scalar<Arg0, Arg1, Ret, F>(
-        mut f: F,
-        context: &mut EvalContext,
-        payload: RpnFnCallPayload<'_>,
-        lhs: &VectorValue,
-        lhs_logical_rows: &[usize],
-        rhs: &ScalarValue,
-    ) -> Result<VectorValue>
-    where
-        Arg0: Evaluable,
-        Arg1: Evaluable,
-        Ret: Evaluable,
-        F: FnMut(
-            &mut EvalContext,
-            RpnFnCallPayload<'_>,
-            &Option<Arg0>,
-            &Option<Arg1>,
-        ) -> Result<Option<Ret>>,
-    {
-        let rows = payload.output_rows();
-        assert_eq!(rows, lhs_logical_rows.len());
-        let mut result = Vec::with_capacity(rows);
-        let lhs = Arg0::borrow_vector_value(lhs);
-        let rhs = Arg1::borrow_scalar_value(rhs);
-        for physical_idx in lhs_logical_rows {
-            result.push(f(context, payload, &lhs[*physical_idx], rhs)?);
-        }
-        Ok(Ret::into_vector_value(result))
-    }
-
-    #[inline]
-    fn eval_2_args_vector_vector<Arg0, Arg1, Ret, F>(
-        mut f: F,
-        context: &mut EvalContext,
-        payload: RpnFnCallPayload<'_>,
-        lhs: &VectorValue,
-        lhs_logical_rows: &[usize],
-        rhs: &VectorValue,
-        rhs_logical_rows: &[usize],
-    ) -> Result<VectorValue>
-    where
-        Arg0: Evaluable,
-        Arg1: Evaluable,
-        Ret: Evaluable,
-        F: FnMut(
-            &mut EvalContext,
-            RpnFnCallPayload<'_>,
-            &Option<Arg0>,
-            &Option<Arg1>,
-        ) -> Result<Option<Ret>>,
-    {
-        let rows = payload.output_rows();
-        assert_eq!(rows, lhs_logical_rows.len());
-        assert_eq!(rows, rhs_logical_rows.len());
-        let mut result = Vec::with_capacity(rows);
-        let lhs = Arg0::borrow_vector_value(lhs);
-        let rhs = Arg1::borrow_vector_value(rhs);
-        for i in 0..rows {
-            result.push(f(
-                context,
-                payload,
-                &lhs[lhs_logical_rows[i]],
-                &rhs[rhs_logical_rows[i]],
-            )?);
-        }
-        Ok(Ret::into_vector_value(result))
-    }
-
-    /// Evaluates a function with 3 scalar or vector arguments to produce a vector value.
-    ///
-    /// The function will be called multiple times to fill the vector. For each function call,
-    /// there will be one indirection to support both scalar and vector arguments.
-    #[inline]
-    pub fn eval_3_args<Arg0, Arg1, Arg2, Ret, F>(
-        mut f: F,
-        context: &mut EvalContext,
-        payload: RpnFnCallPayload<'_>,
-    ) -> Result<VectorValue>
-    where
-        Arg0: Evaluable,
-        Arg1: Evaluable,
-        Arg2: Evaluable,
-        for<'a> ConcreteLogicalVectorView<'a, Arg0>: From<LogicalVectorView<'a>>,
-        for<'a> ConcreteLogicalVectorView<'a, Arg1>: From<LogicalVectorView<'a>>,
-        for<'a> ConcreteLogicalVectorView<'a, Arg2>: From<LogicalVectorView<'a>>,
-        Ret: Evaluable,
-        F: FnMut(
-            &mut EvalContext,
-            RpnFnCallPayload<'_>,
-            &Option<Arg0>,
-            &Option<Arg1>,
-            &Option<Arg2>,
-        ) -> Result<Option<Ret>>,
-    {
-        assert_eq!(payload.args_len(), 3);
-
-        let rows = payload.output_rows();
-        let mut result = Vec::with_capacity(rows);
-        let arg0: ConcreteLogicalVectorView<'_, Arg0> =
-            payload.raw_arg_at(0).as_vector_view().into();
-        let arg1: ConcreteLogicalVectorView<'_, Arg1> =
-            payload.raw_arg_at(1).as_vector_view().into();
-        let arg2: ConcreteLogicalVectorView<'_, Arg2> =
-            payload.raw_arg_at(2).as_vector_view().into();
-        for i in 0..rows {
-            result.push(f(context, payload, &arg0[i], &arg1[i], &arg2[i])?);
-        }
-        Ok(Ret::into_vector_value(result))
-    }
-}
-
->>>>>>> 6a7a4171
 #[derive(Clone, Copy)]
 /// An RPN function
 pub struct RpnFn {
