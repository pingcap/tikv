// Copyright 2019 TiKV Project Authors. Licensed under Apache-2.0.

use cop_codegen::rpn_fn;

use crate::coprocessor::codec::data_type::*;
use crate::coprocessor::Result;

#[rpn_fn]
#[inline]
fn if_null<T: Evaluable>(lhs: &Option<T>, rhs: &Option<T>) -> Result<Option<T>> {
    if lhs.is_some() {
        return Ok(lhs.clone());
    }
    Ok(rhs.clone())
}

<<<<<<< HEAD
#[rpn_fn(raw_varg, validator = case_when_validator::<T>)]
=======
#[rpn_fn(raw_varg)]
>>>>>>> acc29927
#[inline]
pub fn case_when<T: Evaluable>(args: &[ScalarValueRef<'_>]) -> Result<Option<T>> {
    for chunk in args.chunks(2) {
        if chunk.len() == 1 {
<<<<<<< HEAD
            // Else statement
=======
            // else statement
            // TODO: Must verify type
>>>>>>> acc29927
            let ret: &Option<T> = Evaluable::borrow_scalar_value_ref(&chunk[0]);
            return Ok(ret.clone());
        }
        let cond: &Option<Int> = Evaluable::borrow_scalar_value_ref(&chunk[0]);
<<<<<<< HEAD
        if cond == &Some(1) {
=======
        if cond.unwrap_or(0) != 0 {
            // TODO: Must verify type
>>>>>>> acc29927
            let ret: &Option<T> = Evaluable::borrow_scalar_value_ref(&chunk[1]);
            return Ok(ret.clone());
        }
    }
    Ok(None)
}

<<<<<<< HEAD
fn case_when_validator<T: Evaluable>(expr: &tipb::expression::Expr) -> Result<()> {
    super::function::validate_expr_return_type(expr, T::EVAL_TYPE)?;
    for chunk in expr.get_children().chunks(2) {
        if chunk.len() == 1 {
            super::function::validate_expr_return_type(&chunk[0], T::EVAL_TYPE)?;
        } else {
            super::function::validate_expr_return_type(&chunk[0], Int::EVAL_TYPE)?;
            super::function::validate_expr_return_type(&chunk[1], T::EVAL_TYPE)?;
        }
    }
    Ok(())
}

=======
>>>>>>> acc29927
#[cfg(test)]
mod tests {
    use super::*;

    use tipb::expression::ScalarFuncSig;

    use crate::coprocessor::dag::rpn_expr::test_util::RpnFnScalarEvaluator;

    #[test]
    fn test_if_null() {
        let cases = vec![
            (None, None, None),
            (None, Some(1), Some(1)),
            (Some(2), None, Some(2)),
            (Some(2), Some(1), Some(2)),
        ];
        for (lhs, rhs, expected) in cases {
            let output = RpnFnScalarEvaluator::new()
                .push_param(lhs)
                .push_param(rhs)
                .evaluate(ScalarFuncSig::IfNullInt)
                .unwrap();
            assert_eq!(output, expected, "lhs={:?}, rhs={:?}", lhs, rhs);
        }
    }

    #[test]
    fn test_case_when() {
        let cases: Vec<(Vec<ScalarValue>, Option<Real>)> = vec![
            (
                vec![1.into(), (3.0).into(), 1.into(), (5.0).into()],
                Real::new(3.0).ok(),
            ),
            (
                vec![0.into(), (3.0).into(), 1.into(), (5.0).into()],
                Real::new(5.0).ok(),
            ),
            (
                vec![ScalarValue::Int(None), (2.0).into(), 1.into(), (6.0).into()],
                Real::new(6.0).ok(),
            ),
            (vec![(7.0).into()], Real::new(7.0).ok()),
            (vec![0.into(), ScalarValue::Real(None)], None),
            (vec![1.into(), ScalarValue::Real(None)], None),
            (vec![1.into(), (3.5).into()], Real::new(3.5).ok()),
<<<<<<< HEAD
=======
            (vec![2.into(), (3.5).into()], Real::new(3.5).ok()),
>>>>>>> acc29927
            (
                vec![
                    0.into(),
                    ScalarValue::Real(None),
                    ScalarValue::Int(None),
                    ScalarValue::Real(None),
                    (5.5).into(),
                ],
                Real::new(5.5).ok(),
            ),
        ];

        for (args, expected) in cases {
            let mut evaluator = RpnFnScalarEvaluator::new();
            for arg in args {
                evaluator = evaluator.push_param(arg);
            }
            let output = evaluator.evaluate(ScalarFuncSig::CaseWhenReal).unwrap();
            assert_eq!(output, expected);
        }
    }
}<|MERGE_RESOLUTION|>--- conflicted
+++ resolved
@@ -14,31 +14,17 @@
     Ok(rhs.clone())
 }
 
-<<<<<<< HEAD
 #[rpn_fn(raw_varg, validator = case_when_validator::<T>)]
-=======
-#[rpn_fn(raw_varg)]
->>>>>>> acc29927
 #[inline]
 pub fn case_when<T: Evaluable>(args: &[ScalarValueRef<'_>]) -> Result<Option<T>> {
     for chunk in args.chunks(2) {
         if chunk.len() == 1 {
-<<<<<<< HEAD
             // Else statement
-=======
-            // else statement
-            // TODO: Must verify type
->>>>>>> acc29927
             let ret: &Option<T> = Evaluable::borrow_scalar_value_ref(&chunk[0]);
             return Ok(ret.clone());
         }
         let cond: &Option<Int> = Evaluable::borrow_scalar_value_ref(&chunk[0]);
-<<<<<<< HEAD
-        if cond == &Some(1) {
-=======
         if cond.unwrap_or(0) != 0 {
-            // TODO: Must verify type
->>>>>>> acc29927
             let ret: &Option<T> = Evaluable::borrow_scalar_value_ref(&chunk[1]);
             return Ok(ret.clone());
         }
@@ -46,7 +32,6 @@
     Ok(None)
 }
 
-<<<<<<< HEAD
 fn case_when_validator<T: Evaluable>(expr: &tipb::expression::Expr) -> Result<()> {
     super::function::validate_expr_return_type(expr, T::EVAL_TYPE)?;
     for chunk in expr.get_children().chunks(2) {
@@ -60,8 +45,6 @@
     Ok(())
 }
 
-=======
->>>>>>> acc29927
 #[cfg(test)]
 mod tests {
     use super::*;
@@ -107,10 +90,7 @@
             (vec![0.into(), ScalarValue::Real(None)], None),
             (vec![1.into(), ScalarValue::Real(None)], None),
             (vec![1.into(), (3.5).into()], Real::new(3.5).ok()),
-<<<<<<< HEAD
-=======
             (vec![2.into(), (3.5).into()], Real::new(3.5).ok()),
->>>>>>> acc29927
             (
                 vec![
                     0.into(),
