// Copyright 2016 PingCAP, Inc.
//
// Licensed under the Apache License, Version 2.0 (the "License");
// you may not use this file except in compliance with the License.
// You may obtain a copy of the License at
//
//     http://www.apache.org/licenses/LICENSE-2.0
//
// Unless required by applicable law or agreed to in writing, software
// distributed under the License is distributed on an "AS IS" BASIS,
// See the License for the specific language governing permissions and
// limitations under the License.

mod endpoint;
mod aggregate;
mod metrics;
mod executor;
<<<<<<< HEAD
mod dag;
=======
pub mod codec;
pub mod xeval;
>>>>>>> d8098ff3

use kvproto::kvrpcpb::LockInfo;
use kvproto::errorpb;

use std::result;
use std::time::Instant;
use std::error;

use storage::{txn, engine, mvcc};

quick_error! {
    #[derive(Debug)]
    pub enum Error {
        Region(err: errorpb::Error) {
            description("region related failure")
            display("region {:?}", err)
        }
        Locked(l: LockInfo) {
            description("key is locked")
            display("locked {:?}", l)
        }
        Outdated(deadline: Instant, now: Instant, tp: i64) {
            description("request is outdated")
        }
        Full(allow: usize) {
            description("running queue is full")
        }
        Other(err: Box<error::Error + Send + Sync>) {
            from()
            cause(err.as_ref())
            description(err.description())
            display("unknown error {:?}", err)
        }
    }
}

pub type Result<T> = result::Result<T, Error>;

impl From<engine::Error> for Error {
    fn from(e: engine::Error) -> Error {
        match e {
            engine::Error::Request(e) => Error::Region(e),
            _ => Error::Other(box e),
        }
    }
}

impl From<txn::Error> for Error {
    fn from(e: txn::Error) -> Error {
        match e {
            txn::Error::Mvcc(mvcc::Error::KeyIsLocked { primary, ts, key, ttl }) => {
                let mut info = LockInfo::new();
                info.set_primary_lock(primary);
                info.set_lock_version(ts);
                info.set_key(key);
                info.set_lock_ttl(ttl);
                Error::Locked(info)
            }
            _ => Error::Other(box e),
        }
    }
}

pub use self::endpoint::{Host as EndPointHost, RequestTask, SelectContext, SINGLE_GROUP,
                         REQ_TYPE_SELECT, REQ_TYPE_INDEX, REQ_TYPE_DAG, Task as EndPointTask};<|MERGE_RESOLUTION|>--- conflicted
+++ resolved
@@ -15,12 +15,9 @@
 mod aggregate;
 mod metrics;
 mod executor;
-<<<<<<< HEAD
 mod dag;
-=======
 pub mod codec;
 pub mod xeval;
->>>>>>> d8098ff3
 
 use kvproto::kvrpcpb::LockInfo;
 use kvproto::errorpb;
