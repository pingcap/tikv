--- conflicted
+++ resolved
@@ -28,21 +28,13 @@
 use std::result;
 use std::time::Duration;
 
-<<<<<<< HEAD
 use kvproto::{errorpb, kvrpcpb};
+use tipb;
 
+use storage;
 use util::time::Instant;
-use storage;
 
 const SINGLE_GROUP: &[u8] = b"SingleGroup";
-=======
-use kvproto::errorpb;
-use kvproto::kvrpcpb::LockInfo;
-use tipb::select;
-
-use self::dag::expr;
-use storage::{engine, mvcc, txn};
->>>>>>> 8ba7632f
 
 quick_error! {
     #[derive(Debug)]
@@ -61,10 +53,10 @@
         Full(allow: usize) {
             description("running queue is full")
         }
-        Eval(err:select::Error) {
+        Eval(err: tipb::select::Error) {
             from()
             description("eval failed")
-            display("eval error {:?}",err)
+            display("eval error {:?}", err)
         }
         Other(err: Box<error::Error + Send + Sync>) {
             from()
@@ -86,27 +78,22 @@
     }
 }
 
-<<<<<<< HEAD
-impl From<storage::txn::Error> for Error {
-    fn from(e: storage::txn::Error) -> Error {
-=======
-impl From<expr::Error> for Error {
-    fn from(e: expr::Error) -> Error {
+impl From<self::dag::expr::Error> for Error {
+    fn from(e: self::dag::expr::Error) -> Error {
         Error::Eval(e.into())
     }
 }
 
-impl From<super::util::codec::Error> for Error {
-    fn from(e: super::util::codec::Error) -> Error {
-        let mut err = select::Error::new();
+impl From<::util::codec::Error> for Error {
+    fn from(e: ::util::codec::Error) -> Error {
+        let mut err = tipb::select::Error::new();
         err.set_msg(format!("{}", e));
         Error::Eval(err)
     }
 }
 
-impl From<txn::Error> for Error {
-    fn from(e: txn::Error) -> Error {
->>>>>>> 8ba7632f
+impl From<storage::txn::Error> for Error {
+    fn from(e: storage::txn::Error) -> Error {
         match e {
             storage::txn::Error::Mvcc(storage::mvcc::Error::KeyIsLocked {
                 primary,
@@ -125,12 +112,6 @@
         }
     }
 }
-
-pub use self::dag::{ScanOn, Scanner};
-pub use self::endpoint::{Host as EndPointHost, RequestTask, Task as EndPointTask,
-<<<<<<< HEAD
-                         DEFAULT_REQUEST_MAX_HANDLE_SECS, REQ_TYPE_CHECKSUM, REQ_TYPE_DAG};
-pub use self::dag::{ScanOn, Scanner};
 
 #[derive(Debug)]
 pub struct ReqContext {
@@ -175,7 +156,7 @@
         Ok(())
     }
 }
-=======
-                         DEFAULT_REQUEST_MAX_HANDLE_SECS, REQ_TYPE_CHECKSUM, REQ_TYPE_DAG,
-                         SINGLE_GROUP};
->>>>>>> 8ba7632f
+
+pub use self::dag::{ScanOn, Scanner};
+pub use self::endpoint::{Host as EndPointHost, RequestTask, Task as EndPointTask,
+                         DEFAULT_REQUEST_MAX_HANDLE_SECS, REQ_TYPE_CHECKSUM, REQ_TYPE_DAG};