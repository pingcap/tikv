// Copyright 2016 PingCAP, Inc.
//
// Licensed under the Apache License, Version 2.0 (the "License");
// you may not use this file except in compliance with the License.
// You may obtain a copy of the License at
//
//     http://www.apache.org/licenses/LICENSE-2.0
//
// Unless required by applicable law or agreed to in writing, software
// distributed under the License is distributed on an "AS IS" BASIS,
// See the License for the specific language governing permissions and
// limitations under the License.

mod checksum;
pub mod codec;
mod dag;
mod endpoint;
pub mod local_metrics;
mod metrics;
mod readpool_context;
<<<<<<< HEAD
pub mod local_metrics;
pub mod dag;
pub mod statistics;
pub mod checksum;
pub mod util;
pub mod codec;
=======
mod statistics;
mod util;
>>>>>>> bfe38767

pub use self::endpoint::err_resp;
pub use self::readpool_context::Context as ReadPoolContext;

<<<<<<< HEAD
use std::boxed::FnBox;
use std::result;
=======
>>>>>>> bfe38767
use std::error;
use std::result;
use std::time::Duration;

<<<<<<< HEAD
use kvproto::{coprocessor as coppb, errorpb, kvrpcpb};
=======
use kvproto::{errorpb, kvrpcpb};
use tipb;
>>>>>>> bfe38767

use storage;
use util::time::Instant;

pub const REQ_TYPE_DAG: i64 = 103;
pub const REQ_TYPE_ANALYZE: i64 = 104;
pub const REQ_TYPE_CHECKSUM: i64 = 105;

const SINGLE_GROUP: &[u8] = b"SingleGroup";

quick_error! {
    #[derive(Debug)]
    pub enum Error {
        Region(err: errorpb::Error) {
            description("region related failure")
            display("region {:?}", err)
        }
        Locked(l: kvrpcpb::LockInfo) {
            description("key is locked")
            display("locked {:?}", l)
        }
        Outdated(elapsed: Duration, tag: &'static str) {
            description("request is outdated")
        }
        Full(allow: usize) {
            description("running queue is full")
        }
        Eval(err: tipb::select::Error) {
            from()
            description("eval failed")
            display("eval error {:?}", err)
        }
        Other(err: Box<error::Error + Send + Sync>) {
            from()
            cause(err.as_ref())
            description(err.description())
            display("unknown error {:?}", err)
        }
    }
}

pub type Result<T> = result::Result<T, Error>;

impl From<storage::engine::Error> for Error {
    fn from(e: storage::engine::Error) -> Error {
        match e {
            storage::engine::Error::Request(e) => Error::Region(e),
            _ => Error::Other(box e),
        }
    }
}

impl From<self::dag::expr::Error> for Error {
    fn from(e: self::dag::expr::Error) -> Error {
        Error::Eval(e.into())
    }
}

impl From<::util::codec::Error> for Error {
    fn from(e: ::util::codec::Error) -> Error {
        let mut err = tipb::select::Error::new();
        err.set_msg(format!("{}", e));
        Error::Eval(err)
    }
}

impl From<storage::txn::Error> for Error {
    fn from(e: storage::txn::Error) -> Error {
        match e {
            storage::txn::Error::Mvcc(storage::mvcc::Error::KeyIsLocked {
                primary,
                ts,
                key,
                ttl,
            }) => {
                let mut info = kvrpcpb::LockInfo::new();
                info.set_primary_lock(primary);
                info.set_lock_version(ts);
                info.set_key(key);
                info.set_lock_ttl(ttl);
                Error::Locked(info)
            }
            _ => Error::Other(box e),
        }
    }
}

<<<<<<< HEAD
pub use self::endpoint::{Host as EndPointHost, RequestTask, Task as EndPointTask};

type HandlerStreamStepResult = Result<(Option<coppb::Response>, bool)>;

trait RequestHandler: Send {
    fn handle_request(&mut self) -> Result<coppb::Response> {
        panic!("unary request is not supported for this handler");
    }

    fn handle_streaming_request(&mut self) -> HandlerStreamStepResult {
        panic!("streaming request is not supported for this handler");
    }

    fn collect_metrics_into(&mut self, _metrics: &mut self::dag::executor::ExecutorMetrics) {
        // Do nothing by default
    }

    fn into_boxed(self) -> Box<RequestHandler>
    where
        Self: 'static + Sized,
    {
        box self
    }
}

/// `RequestHandlerBuilder` accepts a `Box<Snapshot>` and builds a `RequestHandler`.
type RequestHandlerBuilder =
    Box<FnBox(Box<storage::Snapshot + 'static>) -> Result<Box<RequestHandler>> + Send>;

=======
>>>>>>> bfe38767
#[derive(Debug)]
pub struct ReqContext {
    pub context: kvrpcpb::Context,
    pub table_scan: bool, // Whether is a table scan request.
    pub txn_start_ts: u64,
    pub start_time: Instant,
    pub deadline: Instant,
}

impl ReqContext {
    pub fn new(
        context: kvrpcpb::Context,
        txn_start_ts: u64,
        table_scan: bool,
        max_handle_duration: Duration,
    ) -> ReqContext {
        let start_time = Instant::now_coarse();
        let deadline = start_time + max_handle_duration;
        ReqContext {
            context,
            table_scan,
            txn_start_ts,
            start_time,
            deadline,
        }
    }

    #[inline]
    pub fn get_scan_tag(&self) -> &'static str {
        if self.table_scan {
            "select"
        } else {
            "index"
        }
    }

    pub fn check_if_outdated(&self) -> Result<()> {
        let now = Instant::now_coarse();
        if self.deadline <= now {
            let elapsed = now.duration_since(self.start_time);
            return Err(Error::Outdated(elapsed, self.get_scan_tag()));
        }
        Ok(())
    }
}

pub use self::dag::{ScanOn, Scanner};
pub use self::endpoint::{Host as EndPointHost, RequestTask, Task as EndPointTask,
                         DEFAULT_REQUEST_MAX_HANDLE_SECS, REQ_TYPE_CHECKSUM, REQ_TYPE_DAG};<|MERGE_RESOLUTION|>--- conflicted
+++ resolved
@@ -18,36 +18,19 @@
 pub mod local_metrics;
 mod metrics;
 mod readpool_context;
-<<<<<<< HEAD
-pub mod local_metrics;
-pub mod dag;
-pub mod statistics;
-pub mod checksum;
-pub mod util;
-pub mod codec;
-=======
 mod statistics;
 mod util;
->>>>>>> bfe38767
 
 pub use self::endpoint::err_resp;
 pub use self::readpool_context::Context as ReadPoolContext;
 
-<<<<<<< HEAD
 use std::boxed::FnBox;
-use std::result;
-=======
->>>>>>> bfe38767
 use std::error;
 use std::result;
 use std::time::Duration;
 
-<<<<<<< HEAD
 use kvproto::{coprocessor as coppb, errorpb, kvrpcpb};
-=======
-use kvproto::{errorpb, kvrpcpb};
 use tipb;
->>>>>>> bfe38767
 
 use storage;
 use util::time::Instant;
@@ -135,7 +118,6 @@
     }
 }
 
-<<<<<<< HEAD
 pub use self::endpoint::{Host as EndPointHost, RequestTask, Task as EndPointTask};
 
 type HandlerStreamStepResult = Result<(Option<coppb::Response>, bool)>;
@@ -165,8 +147,6 @@
 type RequestHandlerBuilder =
     Box<FnBox(Box<storage::Snapshot + 'static>) -> Result<Box<RequestHandler>> + Send>;
 
-=======
->>>>>>> bfe38767
 #[derive(Debug)]
 pub struct ReqContext {
     pub context: kvrpcpb::Context,
@@ -211,8 +191,4 @@
         }
         Ok(())
     }
-}
-
-pub use self::dag::{ScanOn, Scanner};
-pub use self::endpoint::{Host as EndPointHost, RequestTask, Task as EndPointTask,
-                         DEFAULT_REQUEST_MAX_HANDLE_SECS, REQ_TYPE_CHECKSUM, REQ_TYPE_DAG};+}