// Copyright 2016 TiKV Project Authors. Licensed under Apache-2.0.

use byteorder::WriteBytesExt;
use std::borrow::Cow;
use std::cmp::Ordering;
use std::fmt::{self, Debug, Display, Formatter};
use std::io::Write;
use std::str::FromStr;
use std::{i64, str};

use cop_datatype::FieldTypeTp;

use super::mysql::{
    self, parse_json_path_expr, Decimal, DecimalEncoder, Duration, Json, JsonEncoder,
    PathExpression, RoundMode, Time, DEFAULT_FSP, MAX_FSP,
};
use super::{convert, Error, Result};
use crate::coprocessor::dag::expr::EvalContext;
use tikv_util::codec::bytes::{self, BytesEncoder};
use tikv_util::codec::{number, BytesSlice};
use tikv_util::escape;

pub const NIL_FLAG: u8 = 0;
pub const BYTES_FLAG: u8 = 1;
pub const COMPACT_BYTES_FLAG: u8 = 2;
pub const INT_FLAG: u8 = 3;
pub const UINT_FLAG: u8 = 4;
pub const FLOAT_FLAG: u8 = 5;
pub const DECIMAL_FLAG: u8 = 6;
pub const DURATION_FLAG: u8 = 7;
pub const VAR_INT_FLAG: u8 = 8;
pub const VAR_UINT_FLAG: u8 = 9;
pub const JSON_FLAG: u8 = 10;
pub const MAX_FLAG: u8 = 250;

pub const DATUM_DATA_NULL: &[u8; 1] = &[NIL_FLAG];

/// `Datum` stores data with different types.
#[derive(PartialEq, Clone)]
pub enum Datum {
    Null,
    I64(i64),
    U64(u64),
    F64(f64),
    Dur(Duration),
    Bytes(Vec<u8>),
    Dec(Decimal),
    Time(Time),
    Json(Json),
    Min,
    Max,
}

impl Display for Datum {
    fn fmt(&self, f: &mut Formatter<'_>) -> fmt::Result {
        match *self {
            Datum::Null => write!(f, "NULL"),
            Datum::I64(i) => write!(f, "I64({})", i),
            Datum::U64(u) => write!(f, "U64({})", u),
            Datum::F64(v) => write!(f, "F64({})", v),
            Datum::Dur(ref d) => write!(f, "Dur({})", d),
            Datum::Bytes(ref bs) => write!(f, "Bytes(\"{}\")", escape(bs)),
            Datum::Dec(ref d) => write!(f, "Dec({})", d),
            Datum::Time(ref t) => write!(f, "Time({})", t),
            Datum::Json(ref j) => write!(f, "Json({})", j.to_string()),
            Datum::Min => write!(f, "MIN"),
            Datum::Max => write!(f, "MAX"),
        }
    }
}

impl Debug for Datum {
    fn fmt(&self, f: &mut Formatter<'_>) -> fmt::Result {
        write!(f, "{}", self)
    }
}

/// `cmp_f64` compares the f64 values and returns the Ordering.
#[inline]
pub fn cmp_f64(l: f64, r: f64) -> Result<Ordering> {
    l.partial_cmp(&r)
        .ok_or_else(|| invalid_type!("{} and {} can't be compared", l, r))
}

/// `checked_add_i64`  checks and adds `r` to the `l`. Return None if the sum is negative.
#[inline]
fn checked_add_i64(l: u64, r: i64) -> Option<u64> {
    if r >= 0 {
        Some(l + r as u64)
    } else {
        l.checked_sub(r.overflowing_neg().0 as u64)
    }
}

impl Datum {
    /// `cmp` compares the datum and returns an Ordering.
    pub fn cmp(&self, ctx: &mut EvalContext, datum: &Datum) -> Result<Ordering> {
        if let Datum::Json(_) = *self {
            if let Datum::Json(_) = *datum {
            } else {
                // reverse compare when self is json while datum not.
                let order = datum.cmp(ctx, self)?;
                return Ok(order.reverse());
            }
        }

        match *datum {
            Datum::Null => match *self {
                Datum::Null => Ok(Ordering::Equal),
                _ => Ok(Ordering::Greater),
            },
            Datum::Min => match *self {
                Datum::Null => Ok(Ordering::Less),
                Datum::Min => Ok(Ordering::Equal),
                _ => Ok(Ordering::Greater),
            },
            Datum::Max => match *self {
                Datum::Max => Ok(Ordering::Equal),
                _ => Ok(Ordering::Less),
            },
            Datum::I64(i) => self.cmp_i64(ctx, i),
            Datum::U64(u) => self.cmp_u64(ctx, u),
            Datum::F64(f) => self.cmp_f64(ctx, f),
            Datum::Bytes(ref bs) => self.cmp_bytes(ctx, bs),
            Datum::Dur(ref d) => self.cmp_dur(ctx, d),
            Datum::Dec(ref d) => self.cmp_dec(ctx, d),
            Datum::Time(ref t) => self.cmp_time(ctx, t),
            Datum::Json(ref j) => self.cmp_json(j),
        }
    }

    fn cmp_i64(&self, ctx: &mut EvalContext, i: i64) -> Result<Ordering> {
        match *self {
            Datum::I64(ii) => Ok(ii.cmp(&i)),
            Datum::U64(u) => {
                if i < 0 || u > i64::MAX as u64 {
                    Ok(Ordering::Greater)
                } else {
                    Ok(u.cmp(&(i as u64)))
                }
            }
            _ => self.cmp_f64(ctx, i as f64),
        }
    }

    fn cmp_u64(&self, ctx: &mut EvalContext, u: u64) -> Result<Ordering> {
        match *self {
            Datum::I64(i) => {
                if i < 0 || u > i64::MAX as u64 {
                    Ok(Ordering::Less)
                } else {
                    Ok(i.cmp(&(u as i64)))
                }
            }
            Datum::U64(uu) => Ok(uu.cmp(&u)),
            _ => self.cmp_f64(ctx, u as f64),
        }
    }

    fn cmp_f64(&self, ctx: &mut EvalContext, f: f64) -> Result<Ordering> {
        match *self {
            Datum::Null | Datum::Min => Ok(Ordering::Less),
            Datum::Max => Ok(Ordering::Greater),
            Datum::I64(i) => cmp_f64(i as f64, f),
            Datum::U64(u) => cmp_f64(u as f64, f),
            Datum::F64(ff) => cmp_f64(ff, f),
            Datum::Bytes(ref bs) => {
                let ff = convert::bytes_to_f64(ctx, bs)?;
                cmp_f64(ff, f)
            }
            Datum::Dec(ref d) => {
                let ff = d.as_f64()?;
                cmp_f64(ff, f)
            }
            Datum::Dur(ref d) => {
                let ff = d.to_secs();
                cmp_f64(ff, f)
            }
            Datum::Time(ref t) => {
                let ff = t.to_f64()?;
                cmp_f64(ff, f)
            }
            Datum::Json(ref json) => Datum::F64(f).cmp_json(json),
        }
    }

    fn cmp_bytes(&self, ctx: &mut EvalContext, bs: &[u8]) -> Result<Ordering> {
        match *self {
            Datum::Null | Datum::Min => Ok(Ordering::Less),
            Datum::Max => Ok(Ordering::Greater),
            Datum::Bytes(ref bss) => Ok((bss as &[u8]).cmp(bs)),
            Datum::Dec(ref d) => {
                let s = str::from_utf8(bs)?;
                let d2 = s.parse()?;
                Ok(d.cmp(&d2))
            }
            Datum::Time(ref t) => {
                let s = str::from_utf8(bs)?;
                let t2 = Time::parse_datetime(s, DEFAULT_FSP, &ctx.cfg.tz)?;
                Ok(t.cmp(&t2))
            }
            Datum::Dur(ref d) => {
                let d2 = Duration::parse(bs, MAX_FSP)?;
                Ok(d.cmp(&d2))
            }
            _ => {
                let f = convert::bytes_to_f64(ctx, bs)?;
                self.cmp_f64(ctx, f)
            }
        }
    }

    fn cmp_dec(&self, ctx: &mut EvalContext, dec: &Decimal) -> Result<Ordering> {
        match *self {
            Datum::Dec(ref d) => Ok(d.cmp(dec)),
            Datum::Bytes(ref bs) => {
                let s = str::from_utf8(bs)?;
                let d = s.parse::<Decimal>()?;
                Ok(d.cmp(dec))
            }
            _ => {
                let f = dec.as_f64()?;
                self.cmp_f64(ctx, f)
            }
        }
    }

    fn cmp_dur(&self, ctx: &mut EvalContext, d: &Duration) -> Result<Ordering> {
        match *self {
            Datum::Dur(ref d2) => Ok(d2.cmp(d)),
            Datum::Bytes(ref bs) => {
                let d2 = Duration::parse(bs, MAX_FSP)?;
                Ok(d2.cmp(d))
            }
            _ => self.cmp_f64(ctx, d.to_secs()),
        }
    }

    fn cmp_time(&self, ctx: &mut EvalContext, time: &Time) -> Result<Ordering> {
        match *self {
            Datum::Bytes(ref bs) => {
                let s = str::from_utf8(bs)?;
                let t = Time::parse_datetime(s, DEFAULT_FSP, &ctx.cfg.tz)?;
                Ok(t.cmp(time))
            }
            Datum::Time(ref t) => Ok(t.cmp(time)),
            _ => {
                let f = time.to_f64()?;
                self.cmp_f64(ctx, f)
            }
        }
    }

    fn cmp_json(&self, json: &Json) -> Result<Ordering> {
        let order = match *self {
            Datum::Json(ref j) => j.cmp(json),
            Datum::I64(d) => Json::I64(d).cmp(json),
            Datum::U64(d) => Json::U64(d).cmp(json),
            Datum::F64(d) => Json::Double(d).cmp(json),
            Datum::Dec(ref d) => {
                let ff = d.as_f64()?;
                Json::Double(ff).cmp(json)
            }
            Datum::Bytes(ref d) => {
                let data = str::from_utf8(d)?;
                Json::String(String::from(data)).cmp(json)
            }
            _ => {
                let data = self.to_string().unwrap_or_default();
                Json::String(data).cmp(json)
            }
        };
        Ok(order)
    }

    /// `into_bool` converts self to a bool.
    /// source function name is `ToBool`.
    pub fn into_bool(self, ctx: &mut EvalContext) -> Result<Option<bool>> {
        let b = match self {
            Datum::I64(i) => Some(i != 0),
            Datum::U64(u) => Some(u != 0),
<<<<<<< HEAD
            Datum::F64(f) => Some(f != 0f64),
            Datum::Bytes(ref bs) => Some(!bs.is_empty() && convert::bytes_to_int(ctx, bs)? != 0),
=======
            Datum::F64(f) => Some(f.round() != 0f64),
            Datum::Bytes(ref bs) => Some(!bs.is_empty() && convert::bytes_to_f64(ctx, bs)? != 0f64),
>>>>>>> 136f85c7
            Datum::Time(t) => Some(!t.is_zero()),
            Datum::Dur(d) => Some(!d.is_zero()),
            Datum::Dec(d) => Some(!d.is_zero()),
            Datum::Null => None,
            _ => return Err(invalid_type!("can't convert {:?} to bool", self)),
        };
        Ok(b)
    }

    /// `to_string` returns a string representation of the datum.
    pub fn to_string(&self) -> Result<String> {
        let s = match *self {
            Datum::I64(i) => format!("{}", i),
            Datum::U64(u) => format!("{}", u),
            Datum::F64(f) => format!("{}", f),
            Datum::Bytes(ref bs) => String::from_utf8(bs.to_vec())?,
            Datum::Time(ref t) => format!("{}", t),
            Datum::Dur(ref d) => format!("{}", d),
            Datum::Dec(ref d) => format!("{}", d),
            Datum::Json(ref d) => d.to_string(),
            ref d => return Err(invalid_type!("can't convert {:?} to string", d)),
        };
        Ok(s)
    }

    /// into_string convert self into a string.
    /// source function name is `ToString`.
    pub fn into_string(self) -> Result<String> {
        if let Datum::Bytes(bs) = self {
            let data = String::from_utf8(bs)?;
            Ok(data)
        } else {
            self.to_string()
        }
    }

    /// `into_f64` converts self into f64.
    /// source function name is `ToFloat64`.
    pub fn into_f64(self, ctx: &mut EvalContext) -> Result<f64> {
        match self {
            Datum::I64(i) => Ok(i as f64),
            Datum::U64(u) => Ok(u as f64),
            Datum::F64(f) => Ok(f),
            Datum::Bytes(bs) => convert::bytes_to_f64(ctx, &bs),
            Datum::Time(t) => {
                let d = t.to_decimal()?;
                d.as_f64()
            }
            Datum::Dur(d) => {
                let d = d.to_decimal()?;
                d.as_f64()
            }
            Datum::Dec(d) => d.as_f64(),
            Datum::Json(j) => j.cast_to_real(ctx),
            _ => Err(box_err!("failed to convert {} to f64", self)),
        }
    }

    /// `into_i64` converts self into i64.
    /// source function name is `ToInt64`.
    pub fn into_i64(self, ctx: &mut EvalContext) -> Result<i64> {
        let (lower_bound, upper_bound) = (i64::MIN, i64::MAX);
        let tp = FieldTypeTp::LongLong;
        match self {
            Datum::I64(i) => Ok(i),
            Datum::U64(u) => convert::convert_uint_to_int(u, upper_bound, tp),

            Datum::F64(f) => convert::convert_float_to_int(f, lower_bound, upper_bound, tp),
            Datum::Bytes(bs) => convert::bytes_to_int(ctx, &bs),
            Datum::Time(mut t) => {
                t.round_frac(mysql::DEFAULT_FSP)?;
                let d = t.to_decimal()?;
                d.as_i64().into()
            }
            Datum::Dur(d) => {
                let d = d.round_frac(mysql::DEFAULT_FSP)?.to_decimal()?;
                d.as_i64().into()
            }
            Datum::Dec(d) => {
                let res: Result<Decimal> = d.round(mysql::DEFAULT_FSP, RoundMode::HalfEven).into();
                if let Err(e) = res {
                    Err(e)
                } else {
                    res.unwrap().as_i64().into()
                }
            }
            Datum::Json(j) => Ok(j.cast_to_int()),
            _ => Err(box_err!("failed to convert {} to i64", self)),
        }
    }

    /// Keep compatible with TiDB's `GetFloat64` function.
    #[inline]
    pub fn f64(&self) -> f64 {
        let i = self.i64();
        f64::from_bits(i as u64)
    }

    /// Keep compatible with TiDB's `GetInt64` function.
    #[inline]
    pub fn i64(&self) -> i64 {
        match *self {
            Datum::I64(i) => i,
            Datum::U64(u) => u as i64,
            Datum::F64(f) => f.to_bits() as i64,
            Datum::Dur(ref d) => d.to_nanos(),
            Datum::Time(_)
            | Datum::Bytes(_)
            | Datum::Dec(_)
            | Datum::Json(_)
            | Datum::Max
            | Datum::Min
            | Datum::Null => 0,
        }
    }

    /// Keep compatible with TiDB's `GetUint64` function.
    #[inline]
    pub fn u64(&self) -> u64 {
        self.i64() as u64
    }

    /// into_arith converts datum to appropriate datum for arithmetic computing.
    /// Keep compatible with TiDB's `CoerceArithmetic` function.
    pub fn into_arith(self, ctx: &mut EvalContext) -> Result<Datum> {
        match self {
            // MySQL will convert string to float for arithmetic operation
            Datum::Bytes(bs) => convert::bytes_to_f64(ctx, &bs).map(From::from),
            Datum::Time(t) => {
                // if time has no precision, return int64
                let dec = t.to_decimal()?;
                if t.get_fsp() == 0 {
                    return Ok(Datum::I64(dec.as_i64().unwrap()));
                }
                Ok(Datum::Dec(dec))
            }
            Datum::Dur(d) => {
                let dec = d.to_decimal()?;
                if d.fsp() == 0 {
                    return Ok(Datum::I64(dec.as_i64().unwrap()));
                }
                Ok(Datum::Dec(dec))
            }
            a => Ok(a),
        }
    }

    /// Keep compatible with TiDB's `ToDecimal` function.
    pub fn into_dec(self) -> Result<Decimal> {
        match self {
            Datum::Time(t) => t.to_decimal().map_err(From::from),
            Datum::Dur(d) => d.to_decimal().map_err(From::from),
            d => match d.coerce_to_dec()? {
                Datum::Dec(d) => Ok(d),
                d => Err(box_err!("failed to conver {} to decimal", d)),
            },
        }
    }

    /// cast_as_json converts Datum::Bytes(bs) into Json::from_str(bs)
    /// and Datum::Null would be illegal. It would be used in cast,
    /// json_merge,json_extract,json_type
    /// mysql> SELECT CAST('null' AS JSON);
    /// +----------------------+
    /// | CAST('null' AS JSON) |
    /// +----------------------+
    /// | null                 |
    /// +----------------------+
    pub fn cast_as_json(self) -> Result<Json> {
        match self {
            Datum::Bytes(ref bs) => {
                let s = box_try!(str::from_utf8(bs));
                let json: Json = s.parse()?;
                Ok(json)
            }
            Datum::I64(d) => Ok(Json::I64(d)),
            Datum::U64(d) => Ok(Json::U64(d)),
            Datum::F64(d) => Ok(Json::Double(d)),
            Datum::Dec(d) => {
                let ff = d.as_f64()?;
                Ok(Json::Double(ff))
            }
            Datum::Json(d) => Ok(d),
            _ => {
                let s = self.into_string()?;
                Ok(Json::String(s))
            }
        }
    }

    /// into_json would convert Datum::Bytes(bs) into Json::String(bs)
    /// and convert Datum::Null into Json::None.
    /// This func would be used in json_unquote and json_modify
    pub fn into_json(self) -> Result<Json> {
        match self {
            Datum::Null => Ok(Json::None),
            Datum::Bytes(bs) => {
                let s = String::from_utf8(bs)?;
                Ok(Json::String(s))
            }
            _ => self.cast_as_json(),
        }
    }

    /// `to_json_path_expr` parses Datum::Bytes(b) to a JSON PathExpression.
    pub fn to_json_path_expr(&self) -> Result<PathExpression> {
        let v = match *self {
            Datum::Bytes(ref bs) => str::from_utf8(bs)?,
            _ => "",
        };
        parse_json_path_expr(v)
    }

    /// Try its best effort to convert into a decimal datum.
    /// source function name is `ConvertDatumToDecimal`.
    fn coerce_to_dec(self) -> Result<Datum> {
        let dec = match self {
            Datum::I64(i) => i.into(),
            Datum::U64(u) => u.into(),
            Datum::F64(f) => Decimal::from_f64(f)?,
            Datum::Bytes(ref bs) => {
                let s = box_try!(str::from_utf8(bs));
                Decimal::from_str(s)?
            }
            d @ Datum::Dec(_) => return Ok(d),
            _ => return Err(box_err!("failed to convert {} to decimal", self)),
        };
        Ok(Datum::Dec(dec))
    }

    /// Try its best effort to convert into a f64 datum.
    fn coerce_to_f64(self) -> Result<Datum> {
        match self {
            Datum::I64(i) => Ok(Datum::F64(i as f64)),
            Datum::U64(u) => Ok(Datum::F64(u as f64)),
            Datum::Dec(d) => {
                let f = d.as_f64()?;
                Ok(Datum::F64(f))
            }
            a => Ok(a),
        }
    }

    /// `coerce` changes type.
    /// If left or right is F64, changes the both to F64.
    /// Else if left or right is Decimal, changes the both to Decimal.
    /// Keep compatible with TiDB's `CoerceDatum` function.
    pub fn coerce(left: Datum, right: Datum) -> Result<(Datum, Datum)> {
        let res = match (left, right) {
            a @ (Datum::Dec(_), Datum::Dec(_)) | a @ (Datum::F64(_), Datum::F64(_)) => a,
            (l @ Datum::F64(_), r) => (l, r.coerce_to_f64()?),
            (l, r @ Datum::F64(_)) => (l.coerce_to_f64()?, r),
            (l @ Datum::Dec(_), r) => (l, r.coerce_to_dec()?),
            (l, r @ Datum::Dec(_)) => (l.coerce_to_dec()?, r),
            p => p,
        };
        Ok(res)
    }

    /// `checked_div` computes the result of `self / d`.
    pub fn checked_div(self, ctx: &mut EvalContext, d: Datum) -> Result<Datum> {
        match (self, d) {
            (Datum::F64(f), d) => {
                let f2 = d.into_f64(ctx)?;
                if f2 == 0f64 {
                    return Ok(Datum::Null);
                }
                Ok(Datum::F64(f / f2))
            }
            (a, b) => {
                let a = a.into_dec()?;
                let b = b.into_dec()?;
                match &a / &b {
                    None => Ok(Datum::Null),
                    Some(res) => {
                        let d: Result<Decimal> = res.into();
                        d.map(Datum::Dec)
                    }
                }
            }
        }
    }

    /// Keep compatible with TiDB's `ComputePlus` function.
    pub fn checked_add(self, _: &mut EvalContext, d: Datum) -> Result<Datum> {
        let res: Datum = match (&self, &d) {
            (&Datum::I64(l), &Datum::I64(r)) => l.checked_add(r).into(),
            (&Datum::I64(l), &Datum::U64(r)) | (&Datum::U64(r), &Datum::I64(l)) => {
                checked_add_i64(r, l).into()
            }
            (&Datum::U64(l), &Datum::U64(r)) => l.checked_add(r).into(),
            (&Datum::F64(l), &Datum::F64(r)) => {
                let res = l + r;
                if !res.is_finite() {
                    Datum::Null
                } else {
                    Datum::F64(res)
                }
            }
            (&Datum::Dec(ref l), &Datum::Dec(ref r)) => {
                let dec: Result<Decimal> = (l + r).into();
                return dec.map(Datum::Dec);
            }
            (l, r) => return Err(invalid_type!("{:?} and {:?} can't be add together.", l, r)),
        };
        if let Datum::Null = res {
            return Err(box_err!("{:?} + {:?} overflow", self, d));
        }
        Ok(res)
    }

    /// `checked_minus` computes the result of `self - d`.
    pub fn checked_minus(self, _: &mut EvalContext, d: Datum) -> Result<Datum> {
        let res = match (&self, &d) {
            (&Datum::I64(l), &Datum::I64(r)) => l.checked_sub(r).into(),
            (&Datum::I64(l), &Datum::U64(r)) => {
                if l < 0 {
                    Datum::Null
                } else {
                    (l as u64).checked_sub(r).into()
                }
            }
            (&Datum::U64(l), &Datum::I64(r)) => {
                if r < 0 {
                    l.checked_add(r.overflowing_neg().0 as u64).into()
                } else {
                    l.checked_sub(r as u64).into()
                }
            }
            (&Datum::U64(l), &Datum::U64(r)) => l.checked_sub(r).into(),
            (&Datum::F64(l), &Datum::F64(r)) => return Ok(Datum::F64(l - r)),
            (&Datum::Dec(ref l), &Datum::Dec(ref r)) => {
                let dec: Result<Decimal> = (l - r).into();
                return dec.map(Datum::Dec);
            }
            (l, r) => return Err(invalid_type!("{:?} can't minus {:?}", l, r)),
        };
        if let Datum::Null = res {
            return Err(box_err!("{:?} - {:?} overflow", self, d));
        }
        Ok(res)
    }

    // `checked_mul` computes the result of a * b.
    pub fn checked_mul(self, _: &mut EvalContext, d: Datum) -> Result<Datum> {
        let res = match (&self, &d) {
            (&Datum::I64(l), &Datum::I64(r)) => l.checked_mul(r).into(),
            (&Datum::I64(l), &Datum::U64(r)) | (&Datum::U64(r), &Datum::I64(l)) => {
                if l < 0 {
                    return Err(box_err!("{} * {} overflow.", l, r));
                }
                r.checked_mul(l as u64).into()
            }
            (&Datum::U64(l), &Datum::U64(r)) => l.checked_mul(r).into(),
            (&Datum::F64(l), &Datum::F64(r)) => return Ok(Datum::F64(l * r)),
            (&Datum::Dec(ref l), &Datum::Dec(ref r)) => return Ok(Datum::Dec((l * r).unwrap())),
            (l, r) => return Err(invalid_type!("{:?} can't multiply {:?}", l, r)),
        };

        if let Datum::Null = res {
            return Err(box_err!("{} * {} overflow", self, d));
        }
        Ok(res)
    }

    // `checked_rem` computes the result of a mod b.
    pub fn checked_rem(self, _: &mut EvalContext, d: Datum) -> Result<Datum> {
        match d {
            Datum::I64(0) | Datum::U64(0) => return Ok(Datum::Null),
            Datum::F64(f) if f == 0f64 => return Ok(Datum::Null),
            _ => {}
        }
        match (self, d) {
            (Datum::I64(l), Datum::I64(r)) => Ok(Datum::I64(l % r)),
            (Datum::I64(l), Datum::U64(r)) => {
                if l < 0 {
                    Ok(Datum::I64(-((l.overflowing_neg().0 as u64 % r) as i64)))
                } else {
                    Ok(Datum::I64((l as u64 % r) as i64))
                }
            }
            (Datum::U64(l), Datum::I64(r)) => Ok(Datum::U64(l % r.overflowing_abs().0 as u64)),
            (Datum::U64(l), Datum::U64(r)) => Ok(Datum::U64(l % r)),
            (Datum::F64(l), Datum::F64(r)) => Ok(Datum::F64(l % r)),
            (Datum::Dec(l), Datum::Dec(r)) => match l % r {
                None => Ok(Datum::Null),
                Some(res) => {
                    let d: Result<Decimal> = res.into();
                    d.map(Datum::Dec)
                }
            },
            (l, r) => Err(invalid_type!("{:?} can't mod {:?}", l, r)),
        }
    }

    // `checked_int_div` computes the result of a / b, both a and b are integer.
    pub fn checked_int_div(self, _: &mut EvalContext, datum: Datum) -> Result<Datum> {
        match datum {
            Datum::I64(0) | Datum::U64(0) => return Ok(Datum::Null),
            _ => {}
        }
        match (self, datum) {
            (Datum::I64(left), Datum::I64(right)) => match left.checked_div(right) {
                None => Err(box_err!("{} intdiv {} overflow", left, right)),
                Some(res) => Ok(Datum::I64(res)),
            },
            (Datum::I64(left), Datum::U64(right)) => {
                if left < 0 {
                    if left.overflowing_neg().0 as u64 >= right {
                        Err(box_err!("{} intdiv {} overflow", left, right))
                    } else {
                        Ok(Datum::U64(0))
                    }
                } else {
                    Ok(Datum::U64(left as u64 / right))
                }
            }
            (Datum::U64(left), Datum::I64(right)) => {
                if right < 0 {
                    if left != 0 && right.overflowing_neg().0 as u64 <= left {
                        Err(box_err!("{} intdiv {} overflow", left, right))
                    } else {
                        Ok(Datum::U64(0))
                    }
                } else {
                    Ok(Datum::U64(left / right as u64))
                }
            }
            (Datum::U64(left), Datum::U64(right)) => Ok(Datum::U64(left / right)),
            (left, right) => {
                let a = left.into_dec()?;
                let b = right.into_dec()?;
                match &a / &b {
                    None => Ok(Datum::Null),
                    Some(res) => {
                        let i = res.unwrap().as_i64().unwrap();
                        Ok(Datum::I64(i))
                    }
                }
            }
        }
    }
}

impl From<bool> for Datum {
    fn from(b: bool) -> Datum {
        if b {
            Datum::I64(1)
        } else {
            Datum::I64(0)
        }
    }
}

impl<T: Into<Datum>> From<Option<T>> for Datum {
    fn from(opt: Option<T>) -> Datum {
        match opt {
            None => Datum::Null,
            Some(t) => t.into(),
        }
    }
}

impl<'a, T: Clone + Into<Datum>> From<Cow<'a, T>> for Datum {
    fn from(c: Cow<'a, T>) -> Datum {
        c.into_owned().into()
    }
}

impl From<Vec<u8>> for Datum {
    fn from(data: Vec<u8>) -> Datum {
        Datum::Bytes(data)
    }
}

impl<'a> From<&'a [u8]> for Datum {
    fn from(data: &'a [u8]) -> Datum {
        data.to_vec().into()
    }
}

impl<'a> From<Cow<'a, [u8]>> for Datum {
    fn from(data: Cow<'_, [u8]>) -> Datum {
        data.into_owned().into()
    }
}

impl From<Duration> for Datum {
    fn from(dur: Duration) -> Datum {
        Datum::Dur(dur)
    }
}

impl From<i64> for Datum {
    fn from(data: i64) -> Datum {
        Datum::I64(data)
    }
}

impl From<u64> for Datum {
    fn from(data: u64) -> Datum {
        Datum::U64(data)
    }
}

impl From<Decimal> for Datum {
    fn from(data: Decimal) -> Datum {
        Datum::Dec(data)
    }
}

impl From<Time> for Datum {
    fn from(t: Time) -> Datum {
        Datum::Time(t)
    }
}

impl From<f64> for Datum {
    fn from(data: f64) -> Datum {
        Datum::F64(data)
    }
}

impl From<Json> for Datum {
    fn from(data: Json) -> Datum {
        Datum::Json(data)
    }
}

/// `decode_datum` decodes on a datum from a byte slice generated by tidb.
pub fn decode_datum(data: &mut BytesSlice<'_>) -> Result<Datum> {
    if !data.is_empty() {
        let flag = data[0];
        *data = &data[1..];
        let datum = match flag {
            INT_FLAG => number::decode_i64(data).map(Datum::I64)?,
            UINT_FLAG => number::decode_u64(data).map(Datum::U64)?,
            BYTES_FLAG => bytes::decode_bytes(data, false).map(Datum::Bytes)?,
            COMPACT_BYTES_FLAG => bytes::decode_compact_bytes(data).map(Datum::Bytes)?,
            NIL_FLAG => Datum::Null,
            FLOAT_FLAG => number::decode_f64(data).map(Datum::F64)?,
            DURATION_FLAG => {
                let nanos = number::decode_i64(data)?;
                let dur = Duration::from_nanos(nanos, MAX_FSP)?;
                Datum::Dur(dur)
            }
            DECIMAL_FLAG => Decimal::decode(data).map(Datum::Dec)?,
            VAR_INT_FLAG => number::decode_var_i64(data).map(Datum::I64)?,
            VAR_UINT_FLAG => number::decode_var_u64(data).map(Datum::U64)?,
            JSON_FLAG => Json::decode(data).map(Datum::Json)?,
            f => Err(invalid_type!("unsupported data type `{}`", f))?,
        };
        Ok(datum)
    } else {
        Err(Error::unexpected_eof())
    }
}

/// `decode` decodes all datum from a byte slice generated by tidb.
pub fn decode(data: &mut BytesSlice<'_>) -> Result<Vec<Datum>> {
    let mut res = vec![];
    while !data.is_empty() {
        let v = decode_datum(data)?;
        res.push(v);
    }
    Ok(res)
}

/// `DatumEncoder` encodes the datum.
pub trait DatumEncoder: BytesEncoder + DecimalEncoder + JsonEncoder {
    /// Encode values to buf slice.
    fn encode(&mut self, values: &[Datum], comparable: bool) -> Result<()> {
        let mut find_min = false;
        for v in values {
            if find_min {
                return Err(invalid_type!(
                    "MinValue should be the last datum.".to_owned()
                ));
            }
            match *v {
                Datum::I64(i) => {
                    if comparable {
                        self.write_u8(INT_FLAG)?;
                        self.encode_i64(i)?;
                    } else {
                        self.write_u8(VAR_INT_FLAG)?;
                        self.encode_var_i64(i)?;
                    }
                }
                Datum::U64(u) => {
                    if comparable {
                        self.write_u8(UINT_FLAG)?;
                        self.encode_u64(u)?;
                    } else {
                        self.write_u8(VAR_UINT_FLAG)?;
                        self.encode_var_u64(u)?;
                    }
                }
                Datum::Bytes(ref bs) => {
                    if comparable {
                        self.write_u8(BYTES_FLAG)?;
                        self.encode_bytes(bs, false)?;
                    } else {
                        self.write_u8(COMPACT_BYTES_FLAG)?;
                        self.encode_compact_bytes(bs)?;
                    }
                }
                Datum::F64(f) => {
                    self.write_u8(FLOAT_FLAG)?;
                    self.encode_f64(f)?;
                }
                Datum::Null => self.write_u8(NIL_FLAG)?,
                Datum::Min => {
                    self.write_u8(BYTES_FLAG)?; // for backward compatibility
                    find_min = true;
                }
                Datum::Max => self.write_u8(MAX_FLAG)?,
                Datum::Time(ref t) => {
                    self.write_u8(UINT_FLAG)?;
                    self.encode_u64(t.to_packed_u64())?;
                }
                Datum::Dur(ref d) => {
                    self.write_u8(DURATION_FLAG)?;
                    self.encode_i64(d.to_nanos())?;
                }
                Datum::Dec(ref d) => {
                    self.write_u8(DECIMAL_FLAG)?;
                    let (prec, frac) = d.prec_and_frac();
                    self.encode_decimal(d, prec, frac)?;
                }
                Datum::Json(ref j) => {
                    self.write_u8(JSON_FLAG)?;
                    self.encode_json(j)?;
                }
            }
        }
        Ok(())
    }
}

impl<T: Write> DatumEncoder for T {}

/// Get the approximate needed buffer size of values.
///
/// This function ensures that encoded values must fit in the given buffer size.
pub fn approximate_size(values: &[Datum], comparable: bool) -> usize {
    values
        .iter()
        .map(|v| {
            1 + match *v {
                Datum::I64(_) => {
                    if comparable {
                        number::I64_SIZE
                    } else {
                        number::MAX_VAR_I64_LEN
                    }
                }
                Datum::U64(_) => {
                    if comparable {
                        number::U64_SIZE
                    } else {
                        number::MAX_VAR_U64_LEN
                    }
                }
                Datum::F64(_) => number::F64_SIZE,
                Datum::Time(_) => number::U64_SIZE,
                Datum::Dur(_) => number::I64_SIZE,
                Datum::Bytes(ref bs) => {
                    if comparable {
                        bytes::max_encoded_bytes_size(bs.len())
                    } else {
                        bs.len() + number::MAX_VAR_I64_LEN
                    }
                }
                Datum::Dec(ref d) => d.approximate_encoded_size(),
                Datum::Json(ref d) => d.binary_len(),
                Datum::Null | Datum::Min | Datum::Max => 0,
            }
        })
        .sum()
}

/// `encode` encodes a datum slice into a buffer.
/// Uses comparable to encode or not to encode a memory comparable buffer.
pub fn encode(values: &[Datum], comparable: bool) -> Result<Vec<u8>> {
    let mut buf = vec![];
    encode_to(&mut buf, values, comparable)?;
    buf.shrink_to_fit();
    Ok(buf)
}

/// `encode_key` encodes a datum slice into a memory comparable buffer as the key.
pub fn encode_key(values: &[Datum]) -> Result<Vec<u8>> {
    encode(values, true)
}

/// `encode_value` encodes a datum slice into a buffer.
pub fn encode_value(values: &[Datum]) -> Result<Vec<u8>> {
    encode(values, false)
}

/// `encode_to` encodes a datum slice and appends the buffer to a vector.
/// Uses comparable to encode a memory comparable buffer or not.
pub fn encode_to(buf: &mut Vec<u8>, values: &[Datum], comparable: bool) -> Result<()> {
    buf.reserve(approximate_size(values, comparable));
    buf.encode(values, comparable)?;
    Ok(())
}

/// Split bytes array into two part: first one is a whole datum's encoded data,
/// and the second part is the remaining data.
pub fn split_datum(buf: &[u8], desc: bool) -> Result<(&[u8], &[u8])> {
    if buf.is_empty() {
        return Err(box_err!("{} is too short", escape(buf)));
    }
    let pos = match buf[0] {
        INT_FLAG => number::I64_SIZE,
        UINT_FLAG => number::U64_SIZE,
        BYTES_FLAG => bytes::encoded_bytes_len(&buf[1..], desc),
        COMPACT_BYTES_FLAG => bytes::encoded_compact_len(&buf[1..]),
        NIL_FLAG => 0,
        FLOAT_FLAG => number::F64_SIZE,
        DURATION_FLAG => number::I64_SIZE,
        DECIMAL_FLAG => mysql::dec_encoded_len(&buf[1..])?,
        VAR_INT_FLAG => {
            let mut v = &buf[1..];
            let l = v.len();
            number::decode_var_i64(&mut v)?;
            l - v.len()
        }
        VAR_UINT_FLAG => {
            let mut v = &buf[1..];
            let l = v.len();
            number::decode_var_u64(&mut v)?;
            l - v.len()
        }
        JSON_FLAG => {
            let mut v = &buf[1..];
            let l = v.len();
            Json::decode(&mut v)?;
            l - v.len()
        }
        f => return Err(invalid_type!("unsupported data type `{}`", f)),
    };
    if buf.len() < pos + 1 {
        return Err(box_err!("{} is too short", escape(buf)));
    }
    Ok(buf.split_at(1 + pos))
}

#[cfg(test)]
mod tests {
    use super::*;
    use crate::coprocessor::codec::mysql::{Decimal, Duration, Time, MAX_FSP};
    use crate::coprocessor::dag::expr::{EvalConfig, EvalContext};
    use tikv_util::as_slice;

    use std::cmp::Ordering;
    use std::sync::Arc;
    use std::time::Duration as StdDuration;
    use std::{i16, i32, i64, i8, u16, u32, u64, u8};

    fn same_type(l: &Datum, r: &Datum) -> bool {
        match (l, r) {
            (&Datum::I64(_), &Datum::I64(_))
            | (&Datum::U64(_), &Datum::U64(_))
            | (&Datum::F64(_), &Datum::F64(_))
            | (&Datum::Max, &Datum::Max)
            | (&Datum::Min, &Datum::Min)
            | (&Datum::Bytes(_), &Datum::Bytes(_))
            | (&Datum::Dur(_), &Datum::Dur(_))
            | (&Datum::Null, &Datum::Null)
            | (&Datum::Time(_), &Datum::Time(_))
            | (&Datum::Json(_), &Datum::Json(_)) => true,
            (&Datum::Dec(ref d1), &Datum::Dec(ref d2)) => d1.prec_and_frac() == d2.prec_and_frac(),
            _ => false,
        }
    }

    #[test]
    fn test_datum_codec() {
        let table = vec![
            vec![Datum::I64(1)],
            vec![Datum::F64(1.0), Datum::F64(3.15), b"123".as_ref().into()],
            vec![
                Datum::U64(1),
                Datum::F64(3.15),
                b"123".as_ref().into(),
                Datum::I64(-1),
            ],
            vec![Datum::Null],
            vec![
                Duration::new(StdDuration::from_millis(23), false, MAX_FSP)
                    .unwrap()
                    .into(),
                Duration::new(StdDuration::from_millis(23), true, MAX_FSP)
                    .unwrap()
                    .into(),
            ],
            vec![
                Datum::U64(1),
                Datum::Dec(Decimal::from_f64(2.3).unwrap()),
                Datum::Dec("-34".parse().unwrap()),
            ],
            vec![
                Datum::Dec("1234.00".parse().unwrap()),
                Datum::Dec("1234".parse().unwrap()),
                Datum::Dec("12.34".parse().unwrap()),
                Datum::Dec("12.340".parse().unwrap()),
                Datum::Dec("0.1234".parse().unwrap()),
                Datum::Dec("0.0".parse().unwrap()),
                Datum::Dec("0".parse().unwrap()),
                Datum::Dec("-0.0".parse().unwrap()),
                Datum::Dec("-0.0000".parse().unwrap()),
                Datum::Dec("-1234.00".parse().unwrap()),
                Datum::Dec("-1234".parse().unwrap()),
                Datum::Dec("-12.34".parse().unwrap()),
                Datum::Dec("-12.340".parse().unwrap()),
                Datum::Dec("-0.1234".parse().unwrap()),
            ],
            vec![
                Datum::Json(Json::from_str(r#"{"key":"value"}"#).unwrap()),
                Datum::Json(Json::from_str(r#"["d1","d2"]"#).unwrap()),
                Datum::Json(Json::from_str(r#"3"#).unwrap()),
                Datum::Json(Json::from_str(r#"3.0"#).unwrap()),
                Datum::Json(Json::from_str(r#"null"#).unwrap()),
                Datum::Json(Json::from_str(r#"true"#).unwrap()),
                Datum::Json(Json::from_str(r#"false"#).unwrap()),
                Datum::Json(
                    Json::from_str(
                        r#"[
                                    {
                                        "a": 1,
                                        "b": true
                                    },
                                    3,
                                    3.5,
                                    "hello, world",
                                    null,
                                    true]"#,
                    )
                    .unwrap(),
                ),
            ],
        ];
        for vs in table {
            let mut buf = encode_key(&vs).unwrap();
            let decoded = decode(&mut buf.as_slice()).unwrap();
            assert_eq!(vs, decoded);

            buf = encode_value(&vs).unwrap();
            let decoded = decode(&mut buf.as_slice()).unwrap();
            assert_eq!(vs, decoded);
        }
    }

    #[test]
    fn test_datum_cmp() {
        let tests = vec![
            (Datum::F64(-1.0), Datum::Min, Ordering::Greater),
            (Datum::F64(1.0), Datum::Max, Ordering::Less),
            (Datum::F64(1.0), Datum::F64(1.0), Ordering::Equal),
            (Datum::F64(1.0), b"1".as_ref().into(), Ordering::Equal),
            (Datum::I64(1), Datum::I64(1), Ordering::Equal),
            (Datum::I64(-1), Datum::I64(1), Ordering::Less),
            (Datum::I64(-1), b"-1".as_ref().into(), Ordering::Equal),
            (Datum::U64(1), Datum::U64(1), Ordering::Equal),
            (Datum::U64(1), Datum::I64(-1), Ordering::Greater),
            (Datum::U64(1), b"1".as_ref().into(), Ordering::Equal),
            (
                Datum::Dec(1i64.into()),
                Datum::Dec(1i64.into()),
                Ordering::Equal,
            ),
            (
                Datum::Dec(1i64.into()),
                b"2".as_ref().into(),
                Ordering::Less,
            ),
            (
                Datum::Dec(1i64.into()),
                b"0.2".as_ref().into(),
                Ordering::Greater,
            ),
            (
                Datum::Dec(1i64.into()),
                b"1".as_ref().into(),
                Ordering::Equal,
            ),
            (b"1".as_ref().into(), b"1".as_ref().into(), Ordering::Equal),
            (b"1".as_ref().into(), Datum::I64(-1), Ordering::Greater),
            (b"1".as_ref().into(), Datum::U64(1), Ordering::Equal),
            (
                b"1".as_ref().into(),
                Datum::Dec(1i64.into()),
                Ordering::Equal,
            ),
            (Datum::Null, Datum::I64(2), Ordering::Less),
            (Datum::Null, Datum::Null, Ordering::Equal),
            (false.into(), Datum::Null, Ordering::Greater),
            (false.into(), true.into(), Ordering::Less),
            (true.into(), true.into(), Ordering::Equal),
            (false.into(), false.into(), Ordering::Equal),
            (true.into(), Datum::I64(2), Ordering::Less),
            (Datum::F64(1.23), Datum::Null, Ordering::Greater),
            (Datum::F64(0.0), Datum::F64(3.45), Ordering::Less),
            (Datum::F64(354.23), Datum::F64(3.45), Ordering::Greater),
            (Datum::F64(3.452), Datum::F64(3.452), Ordering::Equal),
            (Datum::I64(432), Datum::Null, Ordering::Greater),
            (Datum::I64(-4), Datum::I64(32), Ordering::Less),
            (Datum::I64(4), Datum::I64(-32), Ordering::Greater),
            (Datum::I64(432), Datum::I64(12), Ordering::Greater),
            (Datum::I64(23), Datum::I64(128), Ordering::Less),
            (Datum::I64(123), Datum::I64(123), Ordering::Equal),
            (Datum::I64(23), Datum::I64(123), Ordering::Less),
            (Datum::I64(133), Datum::I64(183), Ordering::Less),
            (Datum::U64(123), Datum::U64(183), Ordering::Less),
            (Datum::U64(2), Datum::I64(-2), Ordering::Greater),
            (Datum::U64(2), Datum::I64(1), Ordering::Greater),
            (b"".as_ref().into(), Datum::Null, Ordering::Greater),
            (b"".as_ref().into(), b"24".as_ref().into(), Ordering::Less),
            (
                b"aasf".as_ref().into(),
                b"4".as_ref().into(),
                Ordering::Greater,
            ),
            (b"".as_ref().into(), b"".as_ref().into(), Ordering::Equal),
            (
                Duration::new(StdDuration::from_millis(34), false, 2)
                    .unwrap()
                    .into(),
                Datum::Null,
                Ordering::Greater,
            ),
            (
                Duration::new(StdDuration::from_millis(3340), false, 2)
                    .unwrap()
                    .into(),
                Duration::new(StdDuration::from_millis(29034), false, 2)
                    .unwrap()
                    .into(),
                Ordering::Less,
            ),
            (
                Duration::new(StdDuration::from_millis(3340), false, 2)
                    .unwrap()
                    .into(),
                Duration::new(StdDuration::from_millis(34), false, 2)
                    .unwrap()
                    .into(),
                Ordering::Greater,
            ),
            (
                Duration::new(StdDuration::from_millis(34), false, 2)
                    .unwrap()
                    .into(),
                Duration::new(StdDuration::from_millis(34), false, 2)
                    .unwrap()
                    .into(),
                Ordering::Equal,
            ),
            (
                Duration::new(StdDuration::from_millis(34), true, 2)
                    .unwrap()
                    .into(),
                Datum::Null,
                Ordering::Greater,
            ),
            (
                Duration::new(StdDuration::from_millis(0), true, 2)
                    .unwrap()
                    .into(),
                Datum::I64(0),
                Ordering::Equal,
            ),
            (
                Duration::new(StdDuration::from_millis(3340), false, 2)
                    .unwrap()
                    .into(),
                Duration::new(StdDuration::from_millis(29034), true, 2)
                    .unwrap()
                    .into(),
                Ordering::Greater,
            ),
            (
                Duration::new(StdDuration::from_millis(3340), true, 2)
                    .unwrap()
                    .into(),
                Duration::new(StdDuration::from_millis(34), false, 2)
                    .unwrap()
                    .into(),
                Ordering::Less,
            ),
            (
                Duration::new(StdDuration::from_millis(34), false, 2)
                    .unwrap()
                    .into(),
                Duration::new(StdDuration::from_millis(34), true, 2)
                    .unwrap()
                    .into(),
                Ordering::Greater,
            ),
            (
                Duration::new(StdDuration::from_millis(34), true, 2)
                    .unwrap()
                    .into(),
                b"-00.34".as_ref().into(),
                Ordering::Greater,
            ),
            (
                Time::parse_utc_datetime("2011-10-10 00:00:00", 0)
                    .unwrap()
                    .into(),
                Time::parse_utc_datetime("2000-12-12 11:11:11", 0)
                    .unwrap()
                    .into(),
                Ordering::Greater,
            ),
            (
                Time::parse_utc_datetime("2011-10-10 00:00:00", 0)
                    .unwrap()
                    .into(),
                b"2000-12-12 11:11:11".as_ref().into(),
                Ordering::Greater,
            ),
            (
                Time::parse_utc_datetime("2000-10-10 00:00:00", 0)
                    .unwrap()
                    .into(),
                Time::parse_utc_datetime("2001-10-10 00:00:00", 0)
                    .unwrap()
                    .into(),
                Ordering::Less,
            ),
            (
                Time::parse_utc_datetime("2000-10-10 00:00:00", 0)
                    .unwrap()
                    .into(),
                Time::parse_utc_datetime("2000-10-10 00:00:00", 0)
                    .unwrap()
                    .into(),
                Ordering::Equal,
            ),
            (
                Time::parse_utc_datetime("2000-10-10 00:00:00", 0)
                    .unwrap()
                    .into(),
                Datum::I64(20001010000000),
                Ordering::Equal,
            ),
            (
                Time::parse_utc_datetime("2000-10-10 00:00:00", 0)
                    .unwrap()
                    .into(),
                Datum::I64(0),
                Ordering::Greater,
            ),
            (
                Datum::I64(0),
                Time::parse_utc_datetime("2000-10-10 00:00:00", 0)
                    .unwrap()
                    .into(),
                Ordering::Less,
            ),
            (
                Datum::Dec("1234".parse().unwrap()),
                Datum::Dec("123400".parse().unwrap()),
                Ordering::Less,
            ),
            (
                Datum::Dec("12340".parse().unwrap()),
                Datum::Dec("123400".parse().unwrap()),
                Ordering::Less,
            ),
            (
                Datum::Dec("1234".parse().unwrap()),
                Datum::Dec("1234.5".parse().unwrap()),
                Ordering::Less,
            ),
            (
                Datum::Dec("1234".parse().unwrap()),
                Datum::Dec("1234.0000".parse().unwrap()),
                Ordering::Equal,
            ),
            (
                Datum::Dec("1234".parse().unwrap()),
                Datum::Dec("12.34".parse().unwrap()),
                Ordering::Greater,
            ),
            (
                Datum::Dec("12.34".parse().unwrap()),
                Datum::Dec("12.35".parse().unwrap()),
                Ordering::Less,
            ),
            (
                Datum::Dec("0.12".parse().unwrap()),
                Datum::Dec("0.1234".parse().unwrap()),
                Ordering::Less,
            ),
            (
                Datum::Dec("0.1234".parse().unwrap()),
                Datum::Dec("12.3400".parse().unwrap()),
                Ordering::Less,
            ),
            (
                Datum::Dec("0.1234".parse().unwrap()),
                Datum::Dec("0.1235".parse().unwrap()),
                Ordering::Less,
            ),
            (
                Datum::Dec("0.123400".parse().unwrap()),
                Datum::Dec("12.34".parse().unwrap()),
                Ordering::Less,
            ),
            (
                Datum::Dec("12.34000".parse().unwrap()),
                Datum::Dec("12.34".parse().unwrap()),
                Ordering::Equal,
            ),
            (
                Datum::Dec("0.01234".parse().unwrap()),
                Datum::Dec("0.01235".parse().unwrap()),
                Ordering::Less,
            ),
            (
                Datum::Dec("0.1234".parse().unwrap()),
                Datum::Dec("0".parse().unwrap()),
                Ordering::Greater,
            ),
            (
                Datum::Dec("0.0000".parse().unwrap()),
                Datum::Dec("0".parse().unwrap()),
                Ordering::Equal,
            ),
            (
                Datum::Dec("0.0001".parse().unwrap()),
                Datum::Dec("0".parse().unwrap()),
                Ordering::Greater,
            ),
            (
                Datum::Dec("0.0001".parse().unwrap()),
                Datum::Dec("0.0000".parse().unwrap()),
                Ordering::Greater,
            ),
            (
                Datum::Dec("0".parse().unwrap()),
                Datum::Dec("-0.0000".parse().unwrap()),
                Ordering::Equal,
            ),
            (
                Datum::Dec("-0.0001".parse().unwrap()),
                Datum::Dec("0".parse().unwrap()),
                Ordering::Less,
            ),
            (
                Datum::Dec("-0.1234".parse().unwrap()),
                Datum::Dec("0".parse().unwrap()),
                Ordering::Less,
            ),
            (
                Datum::Dec("-0.1234".parse().unwrap()),
                Datum::Dec("-0.12".parse().unwrap()),
                Ordering::Less,
            ),
            (
                Datum::Dec("-0.12".parse().unwrap()),
                Datum::Dec("-0.1234".parse().unwrap()),
                Ordering::Greater,
            ),
            (
                Datum::Dec("-0.12".parse().unwrap()),
                Datum::Dec("-0.1200".parse().unwrap()),
                Ordering::Equal,
            ),
            (
                Datum::Dec("-0.1234".parse().unwrap()),
                Datum::Dec("0.1234".parse().unwrap()),
                Ordering::Less,
            ),
            (
                Datum::Dec("-1.234".parse().unwrap()),
                Datum::Dec("-12.34".parse().unwrap()),
                Ordering::Greater,
            ),
            (
                Datum::Dec("-0.1234".parse().unwrap()),
                Datum::Dec("-12.34".parse().unwrap()),
                Ordering::Greater,
            ),
            (
                Datum::Dec("-12.34".parse().unwrap()),
                Datum::Dec("1234".parse().unwrap()),
                Ordering::Less,
            ),
            (
                Datum::Dec("-12.34".parse().unwrap()),
                Datum::Dec("-12.35".parse().unwrap()),
                Ordering::Greater,
            ),
            (
                Datum::Dec("-0.01234".parse().unwrap()),
                Datum::Dec("-0.01235".parse().unwrap()),
                Ordering::Greater,
            ),
            (
                Datum::Dec("-1234".parse().unwrap()),
                Datum::Dec("-123400".parse().unwrap()),
                Ordering::Greater,
            ),
            (
                Datum::Dec("-12340".parse().unwrap()),
                Datum::Dec("-123400".parse().unwrap()),
                Ordering::Greater,
            ),
            (Datum::Dec(100.into()), Datum::I64(1), Ordering::Greater),
            (Datum::Dec((-100).into()), Datum::I64(-1), Ordering::Less),
            (Datum::Dec((-100).into()), Datum::I64(-100), Ordering::Equal),
            (Datum::Dec(100.into()), Datum::I64(100), Ordering::Equal),
            // Test for int type decimal.
            (
                Datum::Dec((-1i64).into()),
                Datum::Dec(1i64.into()),
                Ordering::Less,
            ),
            (
                Datum::Dec(i64::MAX.into()),
                Datum::Dec(i64::MIN.into()),
                Ordering::Greater,
            ),
            (
                Datum::Dec(i64::MAX.into()),
                Datum::Dec(i32::MAX.into()),
                Ordering::Greater,
            ),
            (
                Datum::Dec(i32::MIN.into()),
                Datum::Dec(i16::MAX.into()),
                Ordering::Less,
            ),
            (
                Datum::Dec(i64::MIN.into()),
                Datum::Dec(i8::MAX.into()),
                Ordering::Less,
            ),
            (
                Datum::Dec(0i64.into()),
                Datum::Dec(i8::MAX.into()),
                Ordering::Less,
            ),
            (
                Datum::Dec(i8::MIN.into()),
                Datum::Dec(0i64.into()),
                Ordering::Less,
            ),
            (
                Datum::Dec(i16::MIN.into()),
                Datum::Dec(i16::MAX.into()),
                Ordering::Less,
            ),
            (
                Datum::Dec(1i64.into()),
                Datum::Dec((-1i64).into()),
                Ordering::Greater,
            ),
            (
                Datum::Dec(1i64.into()),
                Datum::Dec(0i64.into()),
                Ordering::Greater,
            ),
            (
                Datum::Dec((-1i64).into()),
                Datum::Dec(0i64.into()),
                Ordering::Less,
            ),
            (
                Datum::Dec(0i64.into()),
                Datum::Dec(0i64.into()),
                Ordering::Equal,
            ),
            (
                Datum::Dec(i16::MAX.into()),
                Datum::Dec(i16::MAX.into()),
                Ordering::Equal,
            ),
            // Test for uint type decimal.
            (
                Datum::Dec(0u64.into()),
                Datum::Dec(0u64.into()),
                Ordering::Equal,
            ),
            (
                Datum::Dec(1u64.into()),
                Datum::Dec(0u64.into()),
                Ordering::Greater,
            ),
            (
                Datum::Dec(0u64.into()),
                Datum::Dec(1u64.into()),
                Ordering::Less,
            ),
            (
                Datum::Dec(i8::MAX.into()),
                Datum::Dec(i16::MAX.into()),
                Ordering::Less,
            ),
            (
                Datum::Dec(u32::MAX.into()),
                Datum::Dec(i32::MAX.into()),
                Ordering::Greater,
            ),
            (
                Datum::Dec(u8::MAX.into()),
                Datum::Dec(i8::MAX.into()),
                Ordering::Greater,
            ),
            (
                Datum::Dec(u16::MAX.into()),
                Datum::Dec(i32::MAX.into()),
                Ordering::Less,
            ),
            (
                Datum::Dec(u64::MAX.into()),
                Datum::Dec(i64::MAX.into()),
                Ordering::Greater,
            ),
            (
                Datum::Dec(i64::MAX.into()),
                Datum::Dec(u32::MAX.into()),
                Ordering::Greater,
            ),
            (
                Datum::Dec(u64::MAX.into()),
                Datum::Dec(0u64.into()),
                Ordering::Greater,
            ),
            (
                Datum::Dec(0u64.into()),
                Datum::Dec(u64::MAX.into()),
                Ordering::Less,
            ),
            (
                b"abc".as_ref().into(),
                b"ab".as_ref().into(),
                Ordering::Greater,
            ),
            (b"123".as_ref().into(), Datum::I64(1234), Ordering::Less),
            (b"1".as_ref().into(), Datum::Max, Ordering::Less),
            (b"".as_ref().into(), Datum::Null, Ordering::Greater),
            (Datum::Max, Datum::Max, Ordering::Equal),
            (Datum::Max, Datum::Min, Ordering::Greater),
            (Datum::Null, Datum::Min, Ordering::Less),
            (Datum::Min, Datum::Min, Ordering::Equal),
            (
                Datum::Json(Json::from_str(r#"{"key":"value"}"#).unwrap()),
                Datum::Json(Json::from_str(r#"{"key":"value"}"#).unwrap()),
                Ordering::Equal,
            ),
            (Datum::I64(18), Datum::Json(Json::I64(18)), Ordering::Equal),
            (Datum::U64(18), Datum::Json(Json::I64(20)), Ordering::Less),
            (
                Datum::F64(1.2),
                Datum::Json(Json::Double(1.0)),
                Ordering::Greater,
            ),
            (
                Datum::Dec(i32::MIN.into()),
                Datum::Json(Json::Double(f64::from(i32::MIN))),
                Ordering::Equal,
            ),
            (
                b"hi".as_ref().into(),
                Datum::Json(Json::from_str(r#""hi""#).unwrap()),
                Ordering::Equal,
            ),
            (
                Datum::Max,
                Datum::Json(Json::from_str(r#""MAX""#).unwrap()),
                Ordering::Less,
            ),
        ];
        let mut ctx = EvalContext::default();
        for (lhs, rhs, ret) in tests {
            if ret != lhs.cmp(&mut ctx, &rhs).unwrap() {
                panic!("{:?} should be {:?} to {:?}", lhs, ret, rhs);
            }

            let rev_ret = ret.reverse();

            if rev_ret != rhs.cmp(&mut ctx, &lhs).unwrap() {
                panic!("{:?} should be {:?} to {:?}", rhs, rev_ret, lhs);
            }

            if same_type(&lhs, &rhs) {
                let lhs_bs = encode_key(as_slice(&lhs)).unwrap();
                let rhs_bs = encode_key(as_slice(&rhs)).unwrap();

                if ret != lhs_bs.cmp(&rhs_bs) {
                    panic!("{:?} should be {:?} to {:?} when encoded", lhs, ret, rhs);
                }

                let lhs_str = format!("{:?}", lhs);
                let rhs_str = format!("{:?}", rhs);
                if ret == Ordering::Equal {
                    assert_eq!(lhs_str, rhs_str);
                }
            }
        }
    }

    #[test]
    fn test_datum_to_bool() {
        let tests = vec![
            (Datum::I64(0), Some(false)),
            (Datum::I64(-1), Some(true)),
            (Datum::U64(0), Some(false)),
            (Datum::U64(1), Some(true)),
            (Datum::F64(0f64), Some(false)),
            (Datum::F64(0.4), Some(true)),
            (Datum::F64(0.5), Some(true)),
            (Datum::F64(-0.5), Some(true)),
            (Datum::F64(-0.4), Some(true)),
            (Datum::Null, None),
            (b"".as_ref().into(), Some(false)),
            (b"0.5".as_ref().into(), Some(true)),
            (b"0".as_ref().into(), Some(false)),
            (b"2".as_ref().into(), Some(true)),
            (b"abc".as_ref().into(), Some(false)),
            (
                Time::parse_utc_datetime("2011-11-10 11:11:11.999999", 6)
                    .unwrap()
                    .into(),
                Some(true),
            ),
            (
                Duration::parse(b"11:11:11.999999", MAX_FSP).unwrap().into(),
                Some(true),
            ),
            (
                Datum::Dec(Decimal::from_f64(0.1415926).unwrap()),
                Some(true),
            ),
            (Datum::Dec(0u64.into()), Some(false)),
        ];

        let mut ctx = EvalContext::new(Arc::new(EvalConfig::default_for_test()));

        for (d, b) in tests {
            if d.clone().into_bool(&mut ctx).unwrap() != b {
                panic!("expect {:?} to be {:?}", d, b);
            }
        }
    }

    #[test]
    fn test_split_datum() {
        let table = vec![
            vec![Datum::I64(1)],
            vec![
                Datum::F64(1f64),
                Datum::F64(3.15),
                Datum::Bytes(b"123".to_vec()),
            ],
            vec![
                Datum::U64(1),
                Datum::F64(3.15),
                Datum::Bytes(b"123".to_vec()),
                Datum::I64(-1),
            ],
            vec![Datum::I64(1), Datum::I64(0)],
            vec![Datum::Null],
            vec![Datum::I64(100), Datum::U64(100)],
            vec![Datum::U64(1), Datum::U64(1)],
            vec![Datum::Dec(10.into())],
            vec![
                Datum::F64(1f64),
                Datum::F64(3.15),
                Datum::Bytes(b"123456789012345".to_vec()),
            ],
            vec![Datum::Json(Json::from_str(r#"{"key":"value"}"#).unwrap())],
            vec![
                Datum::F64(1f64),
                Datum::Json(Json::from_str(r#"{"key":"value"}"#).unwrap()),
                Datum::F64(3.15),
                Datum::Bytes(b"123456789012345".to_vec()),
            ],
        ];

        for case in table {
            let key_bs = encode_key(&case).unwrap();
            let mut buf = key_bs.as_slice();
            for exp in &case {
                let (act, rem) = split_datum(buf, false).unwrap();
                let exp_bs = encode_key(as_slice(exp)).unwrap();
                assert_eq!(exp_bs, act);
                buf = rem;
            }
            assert!(buf.is_empty());

            let value_bs = encode_value(&case).unwrap();
            let mut buf = value_bs.as_slice();
            for exp in &case {
                let (act, rem) = split_datum(buf, false).unwrap();
                let exp_bs = encode_value(as_slice(exp)).unwrap();
                assert_eq!(exp_bs, act);
                buf = rem;
            }
            assert!(buf.is_empty());
        }
    }

    #[test]
    fn test_coerce_datum() {
        let cases = vec![
            (Datum::I64(1), Datum::I64(1), Datum::I64(1), Datum::I64(1)),
            (Datum::U64(1), Datum::I64(1), Datum::U64(1), Datum::I64(1)),
            (
                Datum::U64(1),
                Datum::Dec(1.into()),
                Datum::Dec(1.into()),
                Datum::Dec(1.into()),
            ),
            (
                Datum::F64(1.0),
                Datum::Dec(1.into()),
                Datum::F64(1.0),
                Datum::F64(1.0),
            ),
            (
                Datum::F64(1.0),
                Datum::F64(1.0),
                Datum::F64(1.0),
                Datum::F64(1.0),
            ),
        ];

        for (x, y, exp_x, exp_y) in cases {
            let (res_x, res_y) = Datum::coerce(x, y).unwrap();
            assert_eq!(res_x, exp_x);
            assert_eq!(res_y, exp_y);
        }
    }

    #[test]
    fn test_cast_as_json() {
        let tests = vec![
            (Datum::I64(1), "1.0"),
            (Datum::F64(3.3), "3.3"),
            (
                Datum::Bytes(br#""Hello,world""#.to_vec()),
                r#""Hello,world""#,
            ),
            (Datum::Bytes(b"[1, 2, 3]".to_vec()), "[1, 2, 3]"),
            (Datum::Bytes(b"{}".to_vec()), "{}"),
            (Datum::I64(1), "true"),
        ];

        for (d, json) in tests {
            assert_eq!(d.cast_as_json().unwrap(), json.parse().unwrap());
        }

        let illegal_cases = vec![
            Datum::Bytes(b"hello,world".to_vec()),
            Datum::Null,
            Datum::Max,
            Datum::Min,
        ];

        for d in illegal_cases {
            assert!(d.cast_as_json().is_err());
        }
    }

    #[test]
    fn test_datum_into_json() {
        let tests = vec![
            (Datum::I64(1), "1.0"),
            (Datum::F64(3.3), "3.3"),
            (Datum::Bytes(b"Hello,world".to_vec()), r#""Hello,world""#),
            (Datum::Bytes(b"[1, 2, 3]".to_vec()), r#""[1, 2, 3]""#),
            (Datum::Null, "null"),
        ];

        for (d, json) in tests {
            assert_eq!(d.into_json().unwrap(), json.parse().unwrap());
        }

        let illegal_cases = vec![Datum::Max, Datum::Min];

        for d in illegal_cases {
            assert!(d.into_json().is_err());
        }
    }

    #[test]
    fn test_into_f64() {
        let tests = vec![
            (Datum::I64(1), f64::from(1)),
            (Datum::U64(1), f64::from(1)),
            (Datum::F64(3.3), 3.3),
            (Datum::Bytes(b"Hello,world".to_vec()), f64::from(0)),
            (Datum::Bytes(b"123".to_vec()), f64::from(123)),
            (
                Datum::Time(Time::parse_utc_datetime("2012-12-31 11:30:45", 0).unwrap()),
                Decimal::from_bytes(b"20121231113045")
                    .unwrap()
                    .unwrap()
                    .as_f64()
                    .unwrap(),
            ),
            (
                Datum::Dur(Duration::parse(b"11:30:45", 0).unwrap()),
                f64::from(113045),
            ),
            (
                Datum::Dec(Decimal::from_bytes(b"11.2").unwrap().unwrap()),
                11.2,
            ),
            (
                Datum::Json(Json::from_str(r#"false"#).unwrap()),
                f64::from(0),
            ),
        ];

        let mut ctx = EvalContext::new(Arc::new(EvalConfig::default_for_test()));
        for (d, exp) in tests {
            let got = d.into_f64(&mut ctx).unwrap();
            assert_eq!(Datum::F64(got), Datum::F64(exp));
        }
    }

    #[test]
    fn test_into_i64() {
        let tests = vec![
            (Datum::Bytes(b"0".to_vec()), 0),
            (Datum::I64(1), 1),
            (Datum::U64(1), 1),
            (Datum::F64(3.3), 3),
            (Datum::Bytes(b"100".to_vec()), 100),
            (
                Datum::Time(Time::parse_utc_datetime("2012-12-31 11:30:45.9999", 0).unwrap()),
                20121231113046,
            ),
            (
                Datum::Dur(Duration::parse(b"11:30:45.999", 0).unwrap()),
                113046,
            ),
            (
                Datum::Dec(Decimal::from_bytes(b"11.2").unwrap().unwrap()),
                11,
            ),
            (Datum::Json(Json::from_str(r#"false"#).unwrap()), 0),
        ];

        let mut ctx = EvalContext::new(Arc::new(EvalConfig::default_for_test()));
        for (d, exp) in tests {
            let got = d.into_i64(&mut ctx).unwrap();
            assert_eq!(got, exp);
        }
    }
}<|MERGE_RESOLUTION|>--- conflicted
+++ resolved
@@ -279,13 +279,8 @@
         let b = match self {
             Datum::I64(i) => Some(i != 0),
             Datum::U64(u) => Some(u != 0),
-<<<<<<< HEAD
             Datum::F64(f) => Some(f != 0f64),
-            Datum::Bytes(ref bs) => Some(!bs.is_empty() && convert::bytes_to_int(ctx, bs)? != 0),
-=======
-            Datum::F64(f) => Some(f.round() != 0f64),
             Datum::Bytes(ref bs) => Some(!bs.is_empty() && convert::bytes_to_f64(ctx, bs)? != 0f64),
->>>>>>> 136f85c7
             Datum::Time(t) => Some(!t.is_zero()),
             Datum::Dur(d) => Some(!d.is_zero()),
             Datum::Dec(d) => Some(!d.is_zero()),
