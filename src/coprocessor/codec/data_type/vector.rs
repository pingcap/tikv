--- conflicted
+++ resolved
@@ -107,11 +107,7 @@
         }
     }
 
-<<<<<<< HEAD
-    /// Retain the elements according to a boolean array.
-=======
     /// Retains the elements according to a boolean array.
->>>>>>> 8b62de90
     ///
     /// # Panics
     ///
