--- conflicted
+++ resolved
@@ -52,22 +52,13 @@
     ///
     /// Because column numbers won't change, it means constructed instance will be always empty.
     #[inline]
-<<<<<<< HEAD
-    pub fn new_empty() -> Self {
-=======
     pub fn empty() -> Self {
->>>>>>> 8eb1ff29
         Self {
             columns: Vec::new(),
         }
     }
 
-<<<<<<< HEAD
-    /// Creates a new `LazyBatchColumnVec`, which contains `columns_count` number of raw columns
-    /// and each of them reserves capacity according to `rows_capacity`.
-=======
     /// Creates a new `LazyBatchColumnVec`, which contains `columns_count` number of raw columns.
->>>>>>> 8eb1ff29
     #[inline]
     #[cfg(test)]
     pub fn with_raw_columns(columns_count: usize) -> Self {
