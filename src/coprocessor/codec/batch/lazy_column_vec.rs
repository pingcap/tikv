// Copyright 2019 TiKV Project Authors. Licensed under Apache-2.0.

use tipb::expression::FieldType;

use super::LazyBatchColumn;
use crate::coprocessor::codec::data_type::VectorValue;
use crate::coprocessor::codec::Result;

/// Stores multiple `LazyBatchColumn`s. Each column has an equal length.
#[derive(Clone, Debug)]
pub struct LazyBatchColumnVec {
    /// Multiple lazy batch columns. Each column is either decoded, or not decoded.
    ///
    /// For decoded columns, they may be in different types. If the column is in
    /// type `LazyBatchColumn::Raw`, it means that it is not decoded.
    columns: Vec<LazyBatchColumn>,
}

impl From<Vec<LazyBatchColumn>> for LazyBatchColumnVec {
    #[inline]
    fn from(columns: Vec<LazyBatchColumn>) -> Self {
        LazyBatchColumnVec { columns }
    }
}

impl From<Vec<VectorValue>> for LazyBatchColumnVec {
    #[inline]
    fn from(columns: Vec<VectorValue>) -> Self {
        LazyBatchColumnVec {
            columns: columns
                .into_iter()
                .map(|v| LazyBatchColumn::from(v))
                .collect(),
        }
    }
}

impl LazyBatchColumnVec {
    /// Creates a new empty `LazyBatchColumnVec`, which does not have columns and rows.
    ///
    /// Because column numbers won't change, it means constructed instance will be always empty.
    #[inline]
    pub fn empty() -> Self {
        Self {
            columns: Vec::new(),
        }
    }

    /// Creates a new `LazyBatchColumnVec`, which contains `columns_count` number of raw columns.
    #[cfg(test)]
    pub fn with_raw_columns(columns_count: usize) -> Self {
        let mut columns = Vec::with_capacity(columns_count);
        for _ in 0..columns_count {
            let column = LazyBatchColumn::raw_with_capacity(0);
            columns.push(column);
        }
        Self { columns }
    }

    /// Returns the number of columns.
    ///
    /// It might be possible that there is no row but multiple columns.
    #[inline]
    pub fn columns_len(&self) -> usize {
        self.columns.len()
    }

    /// Returns the number of rows.
    #[inline]
    pub fn rows_len(&self) -> usize {
        if self.columns.is_empty() {
            return 0;
        }
        self.columns[0].len()
    }

    /// Asserts that all columns have equal length.
    #[inline]
    pub fn assert_columns_equal_length(&self) {
        let len = self.rows_len();
        for column in &self.columns {
            assert_eq!(len, column.len());
        }
    }

<<<<<<< HEAD
    /// Retain the elements according to a boolean array.
=======
    /// Retains the elements according to a boolean array.
>>>>>>> 8b62de90
    ///
    /// # Panics
    ///
    /// Panics if `retain_arr` is not long enough.
    pub fn retain_rows_by_array(&mut self, retain_arr: &[bool]) {
        if self.rows_len() == 0 {
            return;
        }

        let current_rows_len = self.rows_len();

        // We retain column by column to be efficient.
        for col in &mut self.columns {
            assert_eq!(col.len(), current_rows_len);
            col.retain_by_array(retain_arr);
        }

        self.assert_columns_equal_length();
    }

    /// Returns maximum encoded size.
    pub fn maximum_encoded_size(&self, output_offsets: impl AsRef<[u32]>) -> Result<usize> {
        let mut size = 0;
        for offset in output_offsets.as_ref() {
            size += self.columns[(*offset) as usize].maximum_encoded_size()?;
        }
        Ok(size)
    }

    /// Encodes into binary format.
    pub fn encode(
        &self,
        output_offsets: impl AsRef<[u32]>,
        schema: impl AsRef<[FieldType]>,
        output: &mut Vec<u8>,
    ) -> Result<()> {
        let len = self.rows_len();
        let schema = schema.as_ref();
        for i in 0..len {
            for offset in output_offsets.as_ref() {
                let offset = *offset as usize;
                let col = &self.columns[offset];
                col.encode(i, &schema[offset], output)?;
            }
        }
        Ok(())
    }

    /// Truncates columns into equal length. The new length of all columns would be the length of
    /// the shortest column before calling this function.
    pub fn truncate_into_equal_length(&mut self) {
        let mut min_len = self.rows_len();
        for col in &self.columns {
            min_len = min_len.min(col.len());
        }
        self.truncate(min_len);
    }

    /// Shortens the rows, keeping the first `len` rows and dropping the rest.
    pub fn truncate(&mut self, len: usize) {
        for col in &mut self.columns {
            col.truncate(len);
        }
        self.assert_columns_equal_length();
    }
}

impl std::ops::Deref for LazyBatchColumnVec {
    type Target = [LazyBatchColumn];

    #[inline]
    fn deref(&self) -> &[LazyBatchColumn] {
        self.columns.deref()
    }
}

impl std::ops::DerefMut for LazyBatchColumnVec {
    #[inline]
    fn deref_mut(&mut self) -> &mut [LazyBatchColumn] {
        self.columns.deref_mut()
    }
}

#[cfg(test)]
mod tests {
    use super::*;

    use cop_datatype::EvalType;

    use crate::coprocessor::codec::data_type::Real;
    use crate::coprocessor::codec::datum::{Datum, DatumEncoder};
    use crate::coprocessor::codec::mysql::Tz;

    /// Pushes a raw row. There must be no empty datum.
    ///
    /// # Panic
    ///
    /// Panics if there is empty datum.
    ///
    /// Panics if the length of row does not match the size of the columns vector.
    ///
    /// Panics if some column in the vector is decoded.
    fn push_raw_row<D, V>(columns: &mut LazyBatchColumnVec, raw_row: V)
    where
        D: AsRef<[u8]>,
        V: AsRef<[D]>,
    {
        let raw_row_slice = raw_row.as_ref();
        assert_eq!(columns.columns_len(), raw_row_slice.len());
        for (col_index, raw_datum) in raw_row_slice.iter().enumerate() {
            let lazy_col = &mut columns.columns[col_index];
            assert!(lazy_col.is_raw());
            lazy_col.mut_raw().push(raw_datum);
        }

        columns.assert_columns_equal_length();
    }

    /// Pushes a raw row via a datum vector.
    fn push_raw_row_from_datums(
        columns: &mut LazyBatchColumnVec,
        datums: impl AsRef<[Datum]>,
        comparable: bool,
    ) {
        let raw_row: Vec<_> = datums
            .as_ref()
            .iter()
            .map(|some_datum| {
                let mut ret = Vec::new();
                DatumEncoder::encode(&mut ret, &[some_datum.clone()], comparable).unwrap();
                ret
            })
            .collect();
        push_raw_row(columns, raw_row);
    }

    // TODO: Move to VectorValue
    /*
    #[test]
    fn test_ensure_column_decoded() {
        use cop_datatype::FieldTypeTp;

        for comparable in &[true, false] {
            let schema = [
                FieldTypeTp::Long.into(),
                FieldTypeTp::Double.into(),
                FieldTypeTp::VarChar.into(),
            ];
            let values = vec![
                vec![Datum::U64(1), Datum::F64(1.0), Datum::Null],
                vec![Datum::Null, Datum::Null, Datum::Bytes(vec![0u8, 2u8])],
            ];

            // Empty LazyBatchColumnVec
            let mut columns = LazyBatchColumnVec::with_raw_columns(3);
            assert_eq!(columns.rows_len(), 0);
            assert_eq!(columns.columns_len(), 3);

            for raw_datum in &values {
                push_raw_row_from_datums(&mut columns, raw_datum, *comparable);
            }
            assert_eq!(columns.rows_len(), values.len());

            // Decode Column Index 2
            assert!(!columns[2].is_decoded());
            {
<<<<<<< HEAD
                let col = columns[2].ensure_decoded(&Tz::utc(), &schema[2]).unwrap();
=======
                columns[2].ensure_decoded(&Tz::utc(), &schema[2]).unwrap();
                let col = columns[2].decoded();
>>>>>>> 8b62de90
                assert_eq!(col.len(), 2);
                assert_eq!(col.eval_type(), EvalType::Bytes);
                assert_eq!(col.as_bytes_slice(), &[None, Some(vec![0u8, 2u8])]);
            }
            // Decode a decoded column
            assert!(columns[2].is_decoded());
            {
<<<<<<< HEAD
                let col = columns[2].ensure_decoded(&Tz::utc(), &schema[2]).unwrap();
=======
                columns[2].ensure_decoded(&Tz::utc(), &schema[2]).unwrap();
                let col = columns[2].decoded();
>>>>>>> 8b62de90
                assert_eq!(col.len(), 2);
                assert_eq!(col.eval_type(), EvalType::Bytes);
                assert_eq!(col.as_bytes_slice(), &[None, Some(vec![0u8, 2u8])]);
            }
            assert!(columns[2].is_decoded());

            // Decode Column Index 0
            assert!(!columns[0].is_decoded());
            {
<<<<<<< HEAD
                let col = columns[0].ensure_decoded(&Tz::utc(), &schema[0]).unwrap();
=======
                columns[0].ensure_decoded(&Tz::utc(), &schema[0]).unwrap();
                let col = columns[0].decoded();
>>>>>>> 8b62de90
                assert_eq!(col.len(), 2);
                assert_eq!(col.eval_type(), EvalType::Int);
                assert_eq!(col.as_int_slice(), &[Some(1), None]);
            }
            assert!(columns[0].is_decoded());

            // Decode Column Index 1
            assert!(!columns[1].is_decoded());
            {
<<<<<<< HEAD
                let col = columns[1].ensure_decoded(&Tz::utc(), &schema[1]).unwrap();
=======
                columns[1].ensure_decoded(&Tz::utc(), &schema[1]).unwrap();
                let col = columns[1].decoded();
>>>>>>> 8b62de90
                assert_eq!(col.len(), 2);
                assert_eq!(col.eval_type(), EvalType::Real);
                assert_eq!(col.as_real_slice(), &[Real::new(1.0).ok(), None]);
            }
            assert!(columns[1].is_decoded());
        }
    }
    */

    #[test]
    fn test_retain_rows_by_array() {
        use cop_datatype::FieldTypeTp;

        let schema = [FieldTypeTp::Long.into(), FieldTypeTp::Double.into()];
        let mut columns = LazyBatchColumnVec::with_raw_columns(2);
        assert_eq!(columns.rows_len(), 0);
        assert_eq!(columns.columns_len(), 2);
        columns.retain_rows_by_array(&[]);
        assert_eq!(columns.rows_len(), 0);
        assert_eq!(columns.columns_len(), 2);
        columns.retain_rows_by_array(&[true]);
        assert_eq!(columns.rows_len(), 0);
        assert_eq!(columns.columns_len(), 2);
        columns.retain_rows_by_array(&[false]);
        assert_eq!(columns.rows_len(), 0);
        assert_eq!(columns.columns_len(), 2);

        push_raw_row_from_datums(&mut columns, &[Datum::Null, Datum::F64(1.3)], false);
        push_raw_row_from_datums(&mut columns, &[Datum::Null, Datum::Null], false);
        push_raw_row_from_datums(&mut columns, &[Datum::U64(3), Datum::Null], true);
        push_raw_row_from_datums(&mut columns, &[Datum::U64(3), Datum::F64(5.0)], false);
        push_raw_row_from_datums(&mut columns, &[Datum::U64(11), Datum::F64(7.5)], true);
        push_raw_row_from_datums(&mut columns, &[Datum::Null, Datum::F64(13.1)], true);

        columns.retain_rows_by_array(&[true, true, false, false, true, false]);

        assert_eq!(columns.rows_len(), 3);
        assert_eq!(columns.columns_len(), 2);
        {
            let mut column0 = columns[0].clone();
            assert!(column0.is_raw());
            column0.ensure_decoded(&Tz::utc(), &schema[0]).unwrap();
            assert_eq!(column0.decoded().len(), 3);
            assert_eq!(column0.decoded().eval_type(), EvalType::Int);
            assert_eq!(column0.decoded().as_int_slice(), &[None, None, Some(11)]);
        }
        {
            let mut column1 = columns[1].clone();
            assert!(column1.is_raw());
            column1.ensure_decoded(&Tz::utc(), &schema[1]).unwrap();
            assert_eq!(column1.decoded().len(), 3);
            assert_eq!(column1.decoded().eval_type(), EvalType::Real);
            assert_eq!(
                column1.decoded().as_real_slice(),
                &[Real::new(1.3).ok(), None, Real::new(7.5).ok()]
            );
        }

        push_raw_row_from_datums(&mut columns, &[Datum::Null, Datum::F64(101.51)], false);
        push_raw_row_from_datums(&mut columns, &[Datum::U64(1), Datum::Null], false);
        push_raw_row_from_datums(&mut columns, &[Datum::U64(5), Datum::F64(1.9)], true);
        push_raw_row_from_datums(&mut columns, &[Datum::Null, Datum::F64(101.51)], false);

        assert_eq!(columns.rows_len(), 7);
        assert_eq!(columns.columns_len(), 2);
        {
            let mut column0 = columns[0].clone();
            assert!(column0.is_raw());
            column0.ensure_decoded(&Tz::utc(), &schema[0]).unwrap();
            assert_eq!(column0.decoded().len(), 7);
            assert_eq!(column0.decoded().eval_type(), EvalType::Int);
            assert_eq!(
                column0.decoded().as_int_slice(),
                &[None, None, Some(11), None, Some(1), Some(5), None]
            );
        }
        {
            let mut column1 = columns[1].clone();
            assert!(column1.is_raw());
            column1.ensure_decoded(&Tz::utc(), &schema[1]).unwrap();
            assert_eq!(column1.decoded().len(), 7);
            assert_eq!(column1.decoded().eval_type(), EvalType::Real);
            assert_eq!(
                column1.decoded().as_real_slice(),
                &[
                    Real::new(1.3).ok(),
                    None,
                    Real::new(7.5).ok(),
                    Real::new(101.51).ok(),
                    None,
                    Real::new(1.9).ok(),
                    Real::new(101.51).ok()
                ]
            );
        }

        columns.retain_rows_by_array(&[true, false, true, false, false, true, true]);

        assert_eq!(columns.rows_len(), 4);
        assert_eq!(columns.columns_len(), 2);
        {
            let mut column0 = columns[0].clone();
            assert!(column0.is_raw());
            column0.ensure_decoded(&Tz::utc(), &schema[0]).unwrap();
            assert_eq!(column0.decoded().len(), 4);
            assert_eq!(column0.decoded().eval_type(), EvalType::Int);
            assert_eq!(
                column0.decoded().as_int_slice(),
                &[None, Some(11), Some(5), None]
            );
        }
        {
            let mut column1 = columns[1].clone();
            assert!(column1.is_raw());
            column1.ensure_decoded(&Tz::utc(), &schema[1]).unwrap();
            assert_eq!(column1.decoded().len(), 4);
            assert_eq!(column1.decoded().eval_type(), EvalType::Real);
            assert_eq!(
                column1.decoded().as_real_slice(),
                &[
                    Real::new(1.3).ok(),
                    Real::new(7.5).ok(),
                    Real::new(1.9).ok(),
                    Real::new(101.51).ok()
                ]
            );
        }

        columns.retain_rows_by_array(&[true, true, true, true]);

        assert_eq!(columns.rows_len(), 4);
        assert_eq!(columns.columns_len(), 2);
        {
            let mut column0 = columns[0].clone();
            assert!(column0.is_raw());
            column0.ensure_decoded(&Tz::utc(), &schema[0]).unwrap();
            assert_eq!(column0.decoded().len(), 4);
            assert_eq!(column0.decoded().eval_type(), EvalType::Int);
            assert_eq!(
                column0.decoded().as_int_slice(),
                &[None, Some(11), Some(5), None]
            );
        }
        {
            let mut column1 = columns[1].clone();
            assert!(column1.is_raw());
            column1.ensure_decoded(&Tz::utc(), &schema[1]).unwrap();
            assert_eq!(column1.decoded().len(), 4);
            assert_eq!(column1.decoded().eval_type(), EvalType::Real);
            assert_eq!(
                column1.decoded().as_real_slice(),
                &[
                    Real::new(1.3).ok(),
                    Real::new(7.5).ok(),
                    Real::new(1.9).ok(),
                    Real::new(101.51).ok()
                ]
            );
        }

        columns.retain_rows_by_array(&[false, false, false, false]);

        assert_eq!(columns.rows_len(), 0);
        assert_eq!(columns.columns_len(), 2);
        {
            let mut column0 = columns[0].clone();
            assert!(column0.is_raw());
            column0.ensure_decoded(&Tz::utc(), &schema[0]).unwrap();
            assert_eq!(column0.decoded().len(), 0);
            assert_eq!(column0.decoded().eval_type(), EvalType::Int);
            assert_eq!(column0.decoded().as_int_slice(), &[]);
        }
        {
            let mut column1 = columns[1].clone();
            assert!(column1.is_raw());
            column1.ensure_decoded(&Tz::utc(), &schema[1]).unwrap();
            assert_eq!(column1.decoded().len(), 0);
            assert_eq!(column1.decoded().eval_type(), EvalType::Real);
            assert_eq!(column1.decoded().as_real_slice(), &[]);
        }

        push_raw_row_from_datums(&mut columns, &[Datum::Null, Datum::F64(7.77)], true);
        push_raw_row_from_datums(&mut columns, &[Datum::U64(5), Datum::Null], false);
        push_raw_row_from_datums(&mut columns, &[Datum::U64(1), Datum::F64(7.17)], false);

        assert_eq!(columns.rows_len(), 3);
        assert_eq!(columns.columns_len(), 2);
        {
            let mut column0 = columns[0].clone();
            assert!(column0.is_raw());
            column0.ensure_decoded(&Tz::utc(), &schema[0]).unwrap();
            assert_eq!(column0.decoded().len(), 3);
            assert_eq!(column0.decoded().eval_type(), EvalType::Int);
            assert_eq!(column0.decoded().as_int_slice(), &[None, Some(5), Some(1)]);
        }
        {
            let mut column1 = columns[1].clone();
            assert!(column1.is_raw());
            column1.ensure_decoded(&Tz::utc(), &schema[1]).unwrap();
            assert_eq!(column1.decoded().len(), 3);
            assert_eq!(column1.decoded().eval_type(), EvalType::Real);
            assert_eq!(
                column1.decoded().as_real_slice(),
                &[Real::new(7.77).ok(), None, Real::new(7.17).ok()]
            );
        }

        // Let's change a column from lazy to decoded and test whether retain works
        columns[0].ensure_decoded(&Tz::utc(), &schema[0]).unwrap();

        columns.retain_rows_by_array(&[true, true, true]);

        assert_eq!(columns.rows_len(), 3);
        assert_eq!(columns.columns_len(), 2);
        {
            let column0 = &columns[0];
            assert!(column0.is_decoded());
            assert_eq!(column0.decoded().len(), 3);
            assert_eq!(column0.decoded().eval_type(), EvalType::Int);
            assert_eq!(column0.decoded().as_int_slice(), &[None, Some(5), Some(1)]);
        }
        {
            let mut column1 = columns[1].clone();
            assert!(column1.is_raw());
            column1.ensure_decoded(&Tz::utc(), &schema[1]).unwrap();
            assert_eq!(column1.decoded().len(), 3);
            assert_eq!(column1.decoded().eval_type(), EvalType::Real);
            assert_eq!(
                column1.decoded().as_real_slice(),
                &[Real::new(7.77).ok(), None, Real::new(7.17).ok()]
            );
        }

        columns.retain_rows_by_array(&[true, false, true]);

        assert_eq!(columns.rows_len(), 2);
        assert_eq!(columns.columns_len(), 2);
        {
            let column0 = &columns[0];
            assert!(column0.is_decoded());
            assert_eq!(column0.decoded().len(), 2);
            assert_eq!(column0.decoded().eval_type(), EvalType::Int);
            assert_eq!(column0.decoded().as_int_slice(), &[None, Some(1)]);
        }
        {
            let mut column1 = columns[1].clone();
            assert!(column1.is_raw());
            column1.ensure_decoded(&Tz::utc(), &schema[1]).unwrap();
            assert_eq!(column1.decoded().len(), 2);
            assert_eq!(column1.decoded().eval_type(), EvalType::Real);
            assert_eq!(
                column1.decoded().as_real_slice(),
                &[Real::new(7.77).ok(), Real::new(7.17).ok()]
            );
        }

        columns.retain_rows_by_array(&[false, false]);

        assert_eq!(columns.rows_len(), 0);
        assert_eq!(columns.columns_len(), 2);
        {
            let column0 = &columns[0];
            assert!(column0.is_decoded());
            assert_eq!(column0.decoded().len(), 0);
            assert_eq!(column0.decoded().eval_type(), EvalType::Int);
            assert_eq!(column0.decoded().as_int_slice(), &[]);
        }
        {
            let mut column1 = columns[1].clone();
            assert!(column1.is_raw());
            column1.ensure_decoded(&Tz::utc(), &schema[1]).unwrap();
            assert_eq!(column1.decoded().len(), 0);
            assert_eq!(column1.decoded().eval_type(), EvalType::Real);
            assert_eq!(column1.decoded().as_real_slice(), &[]);
        }
    }
}<|MERGE_RESOLUTION|>--- conflicted
+++ resolved
@@ -83,11 +83,7 @@
         }
     }
 
-<<<<<<< HEAD
-    /// Retain the elements according to a boolean array.
-=======
     /// Retains the elements according to a boolean array.
->>>>>>> 8b62de90
     ///
     /// # Panics
     ///
@@ -224,8 +220,6 @@
         push_raw_row(columns, raw_row);
     }
 
-    // TODO: Move to VectorValue
-    /*
     #[test]
     fn test_ensure_column_decoded() {
         use cop_datatype::FieldTypeTp;
@@ -254,12 +248,8 @@
             // Decode Column Index 2
             assert!(!columns[2].is_decoded());
             {
-<<<<<<< HEAD
-                let col = columns[2].ensure_decoded(&Tz::utc(), &schema[2]).unwrap();
-=======
                 columns[2].ensure_decoded(&Tz::utc(), &schema[2]).unwrap();
                 let col = columns[2].decoded();
->>>>>>> 8b62de90
                 assert_eq!(col.len(), 2);
                 assert_eq!(col.eval_type(), EvalType::Bytes);
                 assert_eq!(col.as_bytes_slice(), &[None, Some(vec![0u8, 2u8])]);
@@ -267,12 +257,8 @@
             // Decode a decoded column
             assert!(columns[2].is_decoded());
             {
-<<<<<<< HEAD
-                let col = columns[2].ensure_decoded(&Tz::utc(), &schema[2]).unwrap();
-=======
                 columns[2].ensure_decoded(&Tz::utc(), &schema[2]).unwrap();
                 let col = columns[2].decoded();
->>>>>>> 8b62de90
                 assert_eq!(col.len(), 2);
                 assert_eq!(col.eval_type(), EvalType::Bytes);
                 assert_eq!(col.as_bytes_slice(), &[None, Some(vec![0u8, 2u8])]);
@@ -282,12 +268,8 @@
             // Decode Column Index 0
             assert!(!columns[0].is_decoded());
             {
-<<<<<<< HEAD
-                let col = columns[0].ensure_decoded(&Tz::utc(), &schema[0]).unwrap();
-=======
                 columns[0].ensure_decoded(&Tz::utc(), &schema[0]).unwrap();
                 let col = columns[0].decoded();
->>>>>>> 8b62de90
                 assert_eq!(col.len(), 2);
                 assert_eq!(col.eval_type(), EvalType::Int);
                 assert_eq!(col.as_int_slice(), &[Some(1), None]);
@@ -297,12 +279,8 @@
             // Decode Column Index 1
             assert!(!columns[1].is_decoded());
             {
-<<<<<<< HEAD
-                let col = columns[1].ensure_decoded(&Tz::utc(), &schema[1]).unwrap();
-=======
                 columns[1].ensure_decoded(&Tz::utc(), &schema[1]).unwrap();
                 let col = columns[1].decoded();
->>>>>>> 8b62de90
                 assert_eq!(col.len(), 2);
                 assert_eq!(col.eval_type(), EvalType::Real);
                 assert_eq!(col.as_real_slice(), &[Real::new(1.0).ok(), None]);
@@ -310,7 +288,6 @@
             assert!(columns[1].is_decoded());
         }
     }
-    */
 
     #[test]
     fn test_retain_rows_by_array() {
