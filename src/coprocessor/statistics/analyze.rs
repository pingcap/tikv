--- conflicted
+++ resolved
@@ -228,7 +228,7 @@
             }
 
             // TODO: Support sample index.
-            AnalyzeType::TypeColumn | AnalyzeType::TypeSampleIndex => {
+            AnalyzeType::TypeColumn => {
                 let col_req = self.req.take_col_req();
                 let storage = self.storage.take().unwrap();
                 let ranges = mem::replace(&mut self.ranges, Vec::new());
@@ -237,7 +237,6 @@
                 builder.data.collect_storage_stats(&mut self.storage_stats);
                 res
             }
-<<<<<<< HEAD
 
             // Type mixed is analyze common handle and columns by scan table rows once.
             AnalyzeType::TypeMixed => {
@@ -250,11 +249,10 @@
                 builder.data.collect_storage_stats(&mut self.storage_stats);
                 res
             }
-=======
-            AnalyzeType::TypeSampleIndex | AnalyzeType::TypeMixed => Err(Error::Other(
+
+            AnalyzeType::TypeSampleIndex => Err(Error::Other(
                 "Analyze of this kind not implemented".to_string(),
             )),
->>>>>>> 459e105d
         };
         match ret {
             Ok(data) => {
