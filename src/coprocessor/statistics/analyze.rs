--- conflicted
+++ resolved
@@ -51,59 +51,12 @@
             req_ctx.context.get_isolation_level(),
             !req_ctx.context.get_not_fill_cache(),
         );
-<<<<<<< HEAD
         Ok(AnalyzeContext {
-            req: req,
-            snap: Some(snap),
-            ranges: ranges,
-            metrics: ExecutorMetrics::default(),
-        })
-=======
-        AnalyzeContext {
             req,
             snap: Some(snap),
             ranges,
-        }
-    }
-
-    pub fn handle_request(mut self, stats: &mut ExecutorMetrics) -> Result<Response> {
-        let ret = match self.req.get_tp() {
-            AnalyzeType::TypeIndex => {
-                let req = self.req.take_idx_req();
-                let mut scanner = IndexScanExecutor::new_with_cols_len(
-                    i64::from(req.get_num_columns()),
-                    mem::replace(&mut self.ranges, Vec::new()),
-                    self.snap.take().unwrap(),
-                )?;
-                let res = AnalyzeContext::handle_index(req, &mut scanner);
-                scanner.collect_metrics_into(stats);
-                res
-            }
-
-            AnalyzeType::TypeColumn => {
-                let col_req = self.req.take_col_req();
-                let snap = self.snap.take().unwrap();
-                let ranges = mem::replace(&mut self.ranges, Vec::new());
-                let mut builder = SampleBuilder::new(col_req, snap, ranges)?;
-                let res = AnalyzeContext::handle_column(&mut builder);
-                builder.data.collect_metrics_into(stats);
-                res
-            }
-        };
-        match ret {
-            Ok(data) => {
-                let mut resp = Response::new();
-                resp.set_data(data);
-                Ok(resp)
-            }
-            Err(Error::Other(e)) => {
-                let mut resp = Response::new();
-                resp.set_other_error(format!("{}", e));
-                Ok(resp)
-            }
-            Err(e) => Err(e),
-        }
->>>>>>> bfe38767
+            metrics: ExecutorMetrics::default(),
+        })
     }
 
     // handle_column is used to process `AnalyzeColumnsReq`
