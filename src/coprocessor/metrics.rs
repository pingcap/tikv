// Copyright 2016 TiKV Project Authors. Licensed under Apache-2.0.

use std::cell::RefCell;
use std::mem;

use crate::storage::{FlowStatistics, FlowStatsReporter, Statistics};
use tikv_util::collections::HashMap;

use prometheus::local::*;
use prometheus::*;
use prometheus_static_metric::*;

lazy_static! {
    pub static ref COPR_REQ_HISTOGRAM_VEC: HistogramVec = register_histogram_vec!(
        "tikv_coprocessor_request_duration_seconds",
        "Bucketed histogram of coprocessor request duration",
        &["req"],
        exponential_buckets(0.0005, 2.0, 20).unwrap()
    )
    .unwrap();
    pub static ref COPR_REQ_HANDLE_TIME: HistogramVec = register_histogram_vec!(
        "tikv_coprocessor_request_handle_seconds",
        "Bucketed histogram of coprocessor handle request duration",
        &["req"],
        exponential_buckets(0.0005, 2.0, 20).unwrap()
    )
    .unwrap();
    pub static ref COPR_REQ_WAIT_TIME: HistogramVec = register_histogram_vec!(
        "tikv_coprocessor_request_wait_seconds",
        "Bucketed histogram of coprocessor request wait duration",
        &["req"],
        exponential_buckets(0.0005, 2.0, 20).unwrap()
    )
    .unwrap();
    pub static ref COPR_REQ_ERROR: IntCounterVec = register_int_counter_vec!(
        "tikv_coprocessor_request_error",
        "Total number of push down request error.",
        &["reason"]
    )
    .unwrap();
    pub static ref COPR_SCAN_KEYS: HistogramVec = register_histogram_vec!(
        "tikv_coprocessor_scan_keys",
        "Bucketed histogram of coprocessor per request scan keys",
        &["req"],
        exponential_buckets(1.0, 2.0, 20).unwrap()
    )
    .unwrap();
    pub static ref COPR_SCAN_DETAILS: IntCounterVec = register_int_counter_vec!(
        "tikv_coprocessor_scan_details",
        "Bucketed counter of coprocessor scan details for each CF",
        &["req", "cf", "tag"]
    )
    .unwrap();
    pub static ref COPR_ROCKSDB_PERF_COUNTER: IntCounterVec = register_int_counter_vec!(
        "tikv_coprocessor_rocksdb_perf",
        "Total number of RocksDB internal operations from PerfContext",
        &["req", "metric"]
    )
    .unwrap();
    pub static ref COPR_DAG_REQ_COUNT: IntCounterVec = register_int_counter_vec!(
        "tikv_coprocessor_dag_request_count",
        "Total number of DAG requests",
        &["vec_type"]
    )
    .unwrap();
    pub static ref COPR_RESP_SIZE: IntCounter = register_int_counter!(
        "tikv_coprocessor_response_bytes",
        "Total bytes of response body"
    )
    .unwrap();
<<<<<<< HEAD
    pub static ref COPR_ACQUIRE_SEMAPHORE_TYPE: CoprAcquireSemaphoreResultCounterVec =
        register_static_int_counter_vec!(
            CoprAcquireSemaphoreResultCounterVec,
            "tikv_coprocessor_acquire_semaphore_type",
            "The acquire type of the coprocessor semaphore",
            &["type"],
        )
        .unwrap();
}

make_static_metric! {
    pub label_enum AcquireSemaphoreType {
        acquired_generic,
        acquired_heavy,
        unacquired,
    }

    pub struct CoprAcquireSemaphoreResultCounterVec: IntCounter {
        "type" => AcquireSemaphoreType,
    }
=======
>>>>>>> 0247486b
}

pub struct CopLocalMetrics {
    pub local_copr_req_histogram_vec: LocalHistogramVec,
    pub local_copr_req_handle_time: LocalHistogramVec,
    pub local_copr_req_wait_time: LocalHistogramVec,
    pub local_copr_scan_keys: LocalHistogramVec,
    pub local_copr_rocksdb_perf_counter: LocalIntCounterVec,
    local_scan_details: HashMap<&'static str, Statistics>,
    local_cop_flow_stats: HashMap<u64, FlowStatistics>,
}

thread_local! {
    pub static TLS_COP_METRICS: RefCell<CopLocalMetrics> = RefCell::new(
        CopLocalMetrics {
            local_copr_req_histogram_vec:
                COPR_REQ_HISTOGRAM_VEC.local(),
            local_copr_req_handle_time:
                COPR_REQ_HANDLE_TIME.local(),
            local_copr_req_wait_time:
                COPR_REQ_WAIT_TIME.local(),
            local_copr_scan_keys:
                COPR_SCAN_KEYS.local(),
            local_copr_rocksdb_perf_counter:
                COPR_ROCKSDB_PERF_COUNTER.local(),
            local_scan_details:
                HashMap::default(),
            local_cop_flow_stats:
                HashMap::default(),
        }
    );
}

pub fn tls_flush<R: FlowStatsReporter>(reporter: &R) {
    TLS_COP_METRICS.with(|m| {
        // Flush Prometheus metrics
        let mut m = m.borrow_mut();
        m.local_copr_req_histogram_vec.flush();
        m.local_copr_req_handle_time.flush();
        m.local_copr_req_wait_time.flush();
        m.local_copr_scan_keys.flush();
        m.local_copr_rocksdb_perf_counter.flush();

        for (cmd, stat) in m.local_scan_details.drain() {
            for (cf, cf_details) in stat.details().iter() {
                for (tag, count) in cf_details.iter() {
                    COPR_SCAN_DETAILS
                        .with_label_values(&[cmd, *cf, *tag])
                        .inc_by(*count as i64);
                }
            }
        }

        // Report PD metrics
        if m.local_cop_flow_stats.is_empty() {
            // Stats to report to PD is empty, ignore.
            return;
        }

        let mut read_stats = HashMap::default();
        mem::swap(&mut read_stats, &mut m.local_cop_flow_stats);

        reporter.report_read_stats(read_stats);
    });
}

pub fn tls_collect_scan_details(cmd: &'static str, stats: &Statistics) {
    TLS_COP_METRICS.with(|m| {
        m.borrow_mut()
            .local_scan_details
            .entry(cmd)
            .or_insert_with(Default::default)
            .add(stats);
    });
}

pub fn tls_collect_read_flow(region_id: u64, statistics: &Statistics) {
    TLS_COP_METRICS.with(|m| {
        let map = &mut m.borrow_mut().local_cop_flow_stats;
        let flow_stats = map
            .entry(region_id)
            .or_insert_with(crate::storage::FlowStatistics::default);
        flow_stats.add(&statistics.write.flow_stats);
        flow_stats.add(&statistics.data.flow_stats);
    });
}<|MERGE_RESOLUTION|>--- conflicted
+++ resolved
@@ -8,7 +8,6 @@
 
 use prometheus::local::*;
 use prometheus::*;
-use prometheus_static_metric::*;
 
 lazy_static! {
     pub static ref COPR_REQ_HISTOGRAM_VEC: HistogramVec = register_histogram_vec!(
@@ -68,29 +67,6 @@
         "Total bytes of response body"
     )
     .unwrap();
-<<<<<<< HEAD
-    pub static ref COPR_ACQUIRE_SEMAPHORE_TYPE: CoprAcquireSemaphoreResultCounterVec =
-        register_static_int_counter_vec!(
-            CoprAcquireSemaphoreResultCounterVec,
-            "tikv_coprocessor_acquire_semaphore_type",
-            "The acquire type of the coprocessor semaphore",
-            &["type"],
-        )
-        .unwrap();
-}
-
-make_static_metric! {
-    pub label_enum AcquireSemaphoreType {
-        acquired_generic,
-        acquired_heavy,
-        unacquired,
-    }
-
-    pub struct CoprAcquireSemaphoreResultCounterVec: IntCounter {
-        "type" => AcquireSemaphoreType,
-    }
-=======
->>>>>>> 0247486b
 }
 
 pub struct CopLocalMetrics {
