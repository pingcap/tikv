// Copyright 2016 TiKV Project Authors. Licensed under Apache-2.0.

use std::cell::RefCell;
use std::mem;

use crate::storage::{FlowStatsReporter, Statistics};
use kvproto::metapb;
use raftstore::store::util::build_key_range;
use raftstore::store::ReadStats;
use tikv_util::collections::HashMap;

use crate::server::metrics::{GcKeysCF, GcKeysDetail};
use prometheus::*;
use prometheus_static_metric::*;

make_auto_flush_static_metric! {
    pub label_enum ReqTag {
        select,
        index,
        analyze_table,
        analyze_index,
        checksum_table,
        checksum_index,
        test,
    }

    pub label_enum CF {
        default,
        lock,
        write,
    }

    pub label_enum StatDetail {
        total,
        processed,
        get,
        next,
        prev,
        seek,
        seek_for_prev,
        over_seek_bound,
    }

    pub label_enum WaitType {
        all,
        schedule,
        snapshot,
    }

    pub label_enum PerfMetric {
        internal_key_skipped_count,
        internal_delete_skipped_count,
        block_cache_hit_count,
        block_read_count,
        block_read_byte,
        encrypt_data_nanos,
        decrypt_data_nanos,
    }

    pub struct CoprReqHistogram: LocalHistogram {
        "req" => ReqTag,
    }

    pub struct ReqWaitHistogram: LocalHistogram {
        "req" => ReqTag,
        "type" => WaitType,
    }

    pub struct PerfCounter: LocalIntCounter {
        "req" => ReqTag,
        "metric" => PerfMetric,
    }

    pub struct CoprScanDetails : LocalIntCounter {
        "req" => ReqTag,
        "cf" => CF,
        "tag" => StatDetail,
    }
}

lazy_static! {
    pub static ref COPR_REQ_HISTOGRAM_VEC: HistogramVec = register_histogram_vec!(
        "tikv_coprocessor_request_duration_seconds",
        "Bucketed histogram of coprocessor request duration",
        &["req"],
        exponential_buckets(0.0005, 2.0, 20).unwrap()
    )
    .unwrap();
    pub static ref COPR_REQ_HISTOGRAM_STATIC: CoprReqHistogram =
        auto_flush_from!(COPR_REQ_HISTOGRAM_VEC, CoprReqHistogram);
    pub static ref COPR_REQ_HANDLE_TIME: HistogramVec = register_histogram_vec!(
        "tikv_coprocessor_request_handle_seconds",
        "Bucketed histogram of coprocessor handle request duration",
        &["req"],
        exponential_buckets(0.0005, 2.0, 20).unwrap()
    )
    .unwrap();
    pub static ref COPR_REQ_HANDLE_TIME_STATIC: CoprReqHistogram =
        auto_flush_from!(COPR_REQ_HANDLE_TIME, CoprReqHistogram);
    pub static ref COPR_REQ_WAIT_TIME: HistogramVec = register_histogram_vec!(
        "tikv_coprocessor_request_wait_seconds",
        "Bucketed histogram of coprocessor request wait duration",
        &["req", "type"],
        exponential_buckets(0.0005, 2.0, 20).unwrap()
    )
    .unwrap();
    pub static ref COPR_REQ_WAIT_TIME_STATIC: ReqWaitHistogram =
        auto_flush_from!(COPR_REQ_WAIT_TIME, ReqWaitHistogram);
    pub static ref COPR_REQ_HANDLER_BUILD_TIME: HistogramVec = register_histogram_vec!(
        "tikv_coprocessor_request_handler_build_seconds",
        "Bucketed histogram of coprocessor request handler build duration",
        &["req"],
        exponential_buckets(0.0005, 2.0, 20).unwrap()
    )
    .unwrap();
    pub static ref COPR_REQ_HANDLER_BUILD_TIME_STATIC: CoprReqHistogram =
        auto_flush_from!(COPR_REQ_HANDLER_BUILD_TIME, CoprReqHistogram);
    pub static ref COPR_REQ_ERROR: IntCounterVec = register_int_counter_vec!(
        "tikv_coprocessor_request_error",
        "Total number of push down request error.",
        &["reason"]
    )
    .unwrap();
    pub static ref COPR_SCAN_KEYS: HistogramVec = register_histogram_vec!(
        "tikv_coprocessor_scan_keys",
        "Bucketed histogram of coprocessor per request scan keys",
        &["req"],
        exponential_buckets(1.0, 2.0, 20).unwrap()
    )
    .unwrap();
    pub static ref COPR_SCAN_KEYS_STATIC: CoprReqHistogram =
        auto_flush_from!(COPR_SCAN_KEYS, CoprReqHistogram);
    pub static ref COPR_SCAN_DETAILS: IntCounterVec = register_int_counter_vec!(
        "tikv_coprocessor_scan_details",
        "Bucketed counter of coprocessor scan details for each CF",
        &["req", "cf", "tag"]
    )
    .unwrap();
    pub static ref COPR_SCAN_DETAILS_STATIC: CoprScanDetails =
        auto_flush_from!(COPR_SCAN_DETAILS, CoprScanDetails);
    pub static ref COPR_ROCKSDB_PERF_COUNTER: IntCounterVec = register_int_counter_vec!(
        "tikv_coprocessor_rocksdb_perf",
        "Total number of RocksDB internal operations from PerfContext",
        &["req", "metric"]
    )
    .unwrap();
    pub static ref COPR_ROCKSDB_PERF_COUNTER_STATIC: PerfCounter =
        auto_flush_from!(COPR_ROCKSDB_PERF_COUNTER, PerfCounter);
    pub static ref COPR_DAG_REQ_COUNT: IntCounterVec = register_int_counter_vec!(
        "tikv_coprocessor_dag_request_count",
        "Total number of DAG requests",
        &["vec_type"]
    )
    .unwrap();
    pub static ref COPR_RESP_SIZE: IntCounter = register_int_counter!(
        "tikv_coprocessor_response_bytes",
        "Total bytes of response body"
    )
    .unwrap();
    pub static ref COPR_ACQUIRE_SEMAPHORE_TYPE: CoprAcquireSemaphoreTypeCounterVec =
        register_static_int_counter_vec!(
            CoprAcquireSemaphoreTypeCounterVec,
            "tikv_coprocessor_acquire_semaphore_type",
            "The acquire type of the coprocessor semaphore",
            &["type"],
        )
        .unwrap();
    pub static ref COPR_WAITING_FOR_SEMAPHORE: IntGauge = register_int_gauge!(
        "tikv_coprocessor_waiting_for_semaphore",
        "The number of tasks waiting for the semaphore"
    )
    .unwrap();
}

make_static_metric! {
    pub label_enum AcquireSemaphoreType {
        unacquired,
        acquired,
    }

    pub struct CoprAcquireSemaphoreTypeCounterVec: IntCounter {
        "type" => AcquireSemaphoreType,
    }
}

pub struct CopLocalMetrics {
<<<<<<< HEAD
    local_scan_details: HashMap<ReqTag, Statistics>,
    local_cop_flow_stats: HashMap<u64, FlowStatistics>,
=======
    pub local_copr_req_histogram_vec: LocalHistogramVec,
    pub local_copr_req_handle_time: LocalHistogramVec,
    pub local_copr_req_wait_time: LocalHistogramVec,
    pub local_copr_req_handler_build_time: LocalHistogramVec,
    pub local_copr_scan_keys: LocalHistogramVec,
    pub local_copr_rocksdb_perf_counter: LocalIntCounterVec,
    local_scan_details: HashMap<&'static str, Statistics>,
    local_read_stats: ReadStats,
>>>>>>> 848cdd2b
}

thread_local! {
    pub static TLS_COP_METRICS: RefCell<CopLocalMetrics> = RefCell::new(
        CopLocalMetrics {
            local_scan_details:
                HashMap::default(),
            local_read_stats:
                ReadStats::default(),
        }
    );
}

impl Into<CF> for GcKeysCF {
    fn into(self) -> CF {
        match self {
            GcKeysCF::default => CF::default,
            GcKeysCF::lock => CF::lock,
            GcKeysCF::write => CF::write,
        }
    }
}

impl Into<StatDetail> for GcKeysDetail {
    fn into(self) -> StatDetail {
        match self {
            GcKeysDetail::total => StatDetail::total,
            GcKeysDetail::processed => StatDetail::processed,
            GcKeysDetail::get => StatDetail::get,
            GcKeysDetail::next => StatDetail::next,
            GcKeysDetail::prev => StatDetail::prev,
            GcKeysDetail::seek => StatDetail::seek,
            GcKeysDetail::seek_for_prev => StatDetail::seek_for_prev,
            GcKeysDetail::over_seek_bound => StatDetail::over_seek_bound,
        }
    }
}

pub fn tls_flush<R: FlowStatsReporter>(reporter: &R) {
    TLS_COP_METRICS.with(|m| {
        // Flush Prometheus metrics
        let mut m = m.borrow_mut();

        for (req_tag, stat) in m.local_scan_details.drain() {
            for (cf, cf_details) in stat.details_enum().iter() {
                for (tag, count) in cf_details.iter() {
                    COPR_SCAN_DETAILS_STATIC
                        .get(req_tag)
                        .get((*cf).into())
                        .get((*tag).into())
                        .inc_by(*count as i64);
                }
            }
        }

        // Report PD metrics
        if !m.local_read_stats.is_empty() {
            let mut read_stats = ReadStats::default();
            mem::swap(&mut read_stats, &mut m.local_read_stats);
            reporter.report_read_stats(read_stats);
        }
    });
}

pub fn tls_collect_scan_details(cmd: ReqTag, stats: &Statistics) {
    TLS_COP_METRICS.with(|m| {
        m.borrow_mut()
            .local_scan_details
            .entry(cmd)
            .or_insert_with(Default::default)
            .add(stats);
    });
}

pub fn tls_collect_read_flow(region_id: u64, statistics: &Statistics) {
    TLS_COP_METRICS.with(|m| {
        let mut m = m.borrow_mut();
        m.local_read_stats.add_flow(
            region_id,
            &statistics.write.flow_stats,
            &statistics.data.flow_stats,
        );
    });
}

pub fn tls_collect_qps(
    region_id: u64,
    peer: &metapb::Peer,
    start_key: &[u8],
    end_key: &[u8],
    reverse_scan: bool,
) {
    TLS_COP_METRICS.with(|m| {
        let mut m = m.borrow_mut();
        let key_range = build_key_range(start_key, end_key, reverse_scan);
        m.local_read_stats.add_qps(region_id, peer, key_range);
    });
}<|MERGE_RESOLUTION|>--- conflicted
+++ resolved
@@ -184,19 +184,8 @@
 }
 
 pub struct CopLocalMetrics {
-<<<<<<< HEAD
     local_scan_details: HashMap<ReqTag, Statistics>,
-    local_cop_flow_stats: HashMap<u64, FlowStatistics>,
-=======
-    pub local_copr_req_histogram_vec: LocalHistogramVec,
-    pub local_copr_req_handle_time: LocalHistogramVec,
-    pub local_copr_req_wait_time: LocalHistogramVec,
-    pub local_copr_req_handler_build_time: LocalHistogramVec,
-    pub local_copr_scan_keys: LocalHistogramVec,
-    pub local_copr_rocksdb_perf_counter: LocalIntCounterVec,
-    local_scan_details: HashMap<&'static str, Statistics>,
     local_read_stats: ReadStats,
->>>>>>> 848cdd2b
 }
 
 thread_local! {
