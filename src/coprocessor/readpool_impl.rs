// Copyright 2019 TiKV Project Authors. Licensed under Apache-2.0.

use std::cell::RefCell;
use std::mem;
use std::sync::{Arc, Mutex};

<<<<<<< HEAD
use crate::config::CoprocessorReadPoolConfig;
use crate::pd::PdTask;
=======
use crate::server::readpool::{self, Builder, Config, ReadPool};
>>>>>>> 078dd235
use crate::storage::kv::{destroy_tls_engine, set_tls_engine};
use crate::storage::{Engine, FlowStatistics, FlowStatsReporter, Statistics};
use tikv_util::collections::HashMap;
<<<<<<< HEAD
use tikv_util::future_pool::{Builder, Config, TaskLimitedFuturePool};
use tikv_util::worker::FutureScheduler;
=======
>>>>>>> 078dd235

use super::metrics::*;
use prometheus::local::*;

pub struct CopLocalMetrics {
    pub local_copr_req_histogram_vec: LocalHistogramVec,
    pub local_copr_req_handle_time: LocalHistogramVec,
    pub local_copr_req_wait_time: LocalHistogramVec,
    pub local_copr_req_error: LocalIntCounterVec,
    pub local_copr_scan_keys: LocalHistogramVec,
    pub local_copr_scan_details: LocalIntCounterVec,
    pub local_copr_rocksdb_perf_counter: LocalIntCounterVec,
    local_cop_flow_stats: HashMap<u64, FlowStatistics>,
}

thread_local! {
    pub static TLS_COP_METRICS: RefCell<CopLocalMetrics> = RefCell::new(
        CopLocalMetrics {
            local_copr_req_histogram_vec:
                COPR_REQ_HISTOGRAM_VEC.local(),
            local_copr_req_handle_time:
                COPR_REQ_HANDLE_TIME.local(),
            local_copr_req_wait_time:
                COPR_REQ_WAIT_TIME.local(),
            local_copr_req_error:
                COPR_REQ_ERROR.local(),
            local_copr_scan_keys:
                COPR_SCAN_KEYS.local(),
            local_copr_scan_details:
                COPR_SCAN_DETAILS.local(),
            local_copr_rocksdb_perf_counter:
                COPR_ROCKSDB_PERF_COUNTER.local(),
            local_cop_flow_stats:
                HashMap::default(),
        }
    );
}

<<<<<<< HEAD
pub fn build_read_pool<E: Engine>(
    config: &CoprocessorReadPoolConfig,
    pd_sender: FutureScheduler<PdTask>,
    engine: E,
) -> Vec<TaskLimitedFuturePool> {
    let names = vec!["cop-low", "cop-normal", "cop-high"];
    let configs: Vec<Config> = config.to_future_pool_configs();
    assert_eq!(configs.len(), 3);

    configs
        .into_iter()
        .zip(names)
        .map(|(config, name)| {
            let sender = pd_sender.clone();
            let sender2 = pd_sender.clone();
            let engine = Arc::new(Mutex::new(engine.clone()));
            Builder::from_config(config)
                .name_prefix(name)
                .on_tick(move || tls_flush(&sender))
                .after_start(move || set_tls_engine(engine.lock().unwrap().clone()))
                .before_stop(move || {
                    destroy_tls_engine::<E>();
                    tls_flush(&sender2)
                })
                .build_with_task_limit()
=======
pub fn build_read_pool<E: Engine, R: FlowStatsReporter>(
    config: &readpool::Config,
    reporter: R,
    engine: E,
) -> ReadPool {
    let reporter2 = reporter.clone();
    let engine = Arc::new(Mutex::new(engine));

    Builder::from_config(config)
        .name_prefix("cop")
        .on_tick(move || tls_flush(&reporter))
        .after_start(move || set_tls_engine(engine.lock().unwrap().clone()))
        .before_stop(move || {
            destroy_tls_engine::<E>();
            tls_flush(&reporter2)
>>>>>>> 078dd235
        })
        .collect()
}

pub fn build_read_pool_for_test<E: Engine>(
    config: &CoprocessorReadPoolConfig,
    engine: E,
) -> Vec<TaskLimitedFuturePool> {
    let configs: Vec<Config> = config.to_future_pool_configs();
    assert_eq!(configs.len(), 3);

    configs
        .into_iter()
        .map(|config| {
            let engine = Arc::new(Mutex::new(engine.clone()));
            Builder::from_config(config)
                .after_start(move || set_tls_engine(engine.lock().unwrap().clone()))
                .before_stop(|| destroy_tls_engine::<E>())
                .build_with_task_limit()
        })
        .collect()
}

#[inline]
fn tls_flush<R: FlowStatsReporter>(reporter: &R) {
    TLS_COP_METRICS.with(|m| {
        // Flush Prometheus metrics
        let mut cop_metrics = m.borrow_mut();
        cop_metrics.local_copr_req_histogram_vec.flush();
        cop_metrics.local_copr_req_handle_time.flush();
        cop_metrics.local_copr_req_wait_time.flush();
        cop_metrics.local_copr_scan_keys.flush();
        cop_metrics.local_copr_rocksdb_perf_counter.flush();
        cop_metrics.local_copr_scan_details.flush();

        // Report PD metrics
        if cop_metrics.local_cop_flow_stats.is_empty() {
            // Stats to report to PD is empty, ignore.
            return;
        }

        let mut read_stats = HashMap::default();
        mem::swap(&mut read_stats, &mut cop_metrics.local_cop_flow_stats);

        reporter.report_read_stats(read_stats);
    });
}

pub fn tls_collect_cf_stats(region_id: u64, type_str: &str, stats: &Statistics) {
    // cf statistics group by type
    for (cf, details) in stats.details() {
        for (tag, count) in details {
            TLS_COP_METRICS.with(|m| {
                m.borrow_mut()
                    .local_copr_scan_details
                    .with_label_values(&[type_str, cf, tag])
                    .inc_by(count as i64);
            });
        }
    }
    // flow statistics group by region
    tls_collect_read_flow(region_id, stats);
}

#[inline]
pub fn tls_collect_read_flow(region_id: u64, statistics: &crate::storage::Statistics) {
    TLS_COP_METRICS.with(|m| {
        let map = &mut m.borrow_mut().local_cop_flow_stats;
        let flow_stats = map
            .entry(region_id)
            .or_insert_with(crate::storage::FlowStatistics::default);
        flow_stats.add(&statistics.write.flow_stats);
        flow_stats.add(&statistics.data.flow_stats);
    });
}<|MERGE_RESOLUTION|>--- conflicted
+++ resolved
@@ -4,20 +4,11 @@
 use std::mem;
 use std::sync::{Arc, Mutex};
 
-<<<<<<< HEAD
 use crate::config::CoprocessorReadPoolConfig;
-use crate::pd::PdTask;
-=======
-use crate::server::readpool::{self, Builder, Config, ReadPool};
->>>>>>> 078dd235
 use crate::storage::kv::{destroy_tls_engine, set_tls_engine};
 use crate::storage::{Engine, FlowStatistics, FlowStatsReporter, Statistics};
 use tikv_util::collections::HashMap;
-<<<<<<< HEAD
 use tikv_util::future_pool::{Builder, Config, TaskLimitedFuturePool};
-use tikv_util::worker::FutureScheduler;
-=======
->>>>>>> 078dd235
 
 use super::metrics::*;
 use prometheus::local::*;
@@ -56,10 +47,9 @@
     );
 }
 
-<<<<<<< HEAD
-pub fn build_read_pool<E: Engine>(
+pub fn build_read_pool<E: Engine, R: FlowStatsReporter>(
     config: &CoprocessorReadPoolConfig,
-    pd_sender: FutureScheduler<PdTask>,
+    reporter: R,
     engine: E,
 ) -> Vec<TaskLimitedFuturePool> {
     let names = vec!["cop-low", "cop-normal", "cop-high"];
@@ -70,35 +60,18 @@
         .into_iter()
         .zip(names)
         .map(|(config, name)| {
-            let sender = pd_sender.clone();
-            let sender2 = pd_sender.clone();
+            let reporter = reporter.clone();
+            let reporter2 = reporter.clone();
             let engine = Arc::new(Mutex::new(engine.clone()));
             Builder::from_config(config)
                 .name_prefix(name)
-                .on_tick(move || tls_flush(&sender))
+                .on_tick(move || tls_flush(&reporter))
                 .after_start(move || set_tls_engine(engine.lock().unwrap().clone()))
                 .before_stop(move || {
                     destroy_tls_engine::<E>();
-                    tls_flush(&sender2)
+                    tls_flush(&reporter2)
                 })
                 .build_with_task_limit()
-=======
-pub fn build_read_pool<E: Engine, R: FlowStatsReporter>(
-    config: &readpool::Config,
-    reporter: R,
-    engine: E,
-) -> ReadPool {
-    let reporter2 = reporter.clone();
-    let engine = Arc::new(Mutex::new(engine));
-
-    Builder::from_config(config)
-        .name_prefix("cop")
-        .on_tick(move || tls_flush(&reporter))
-        .after_start(move || set_tls_engine(engine.lock().unwrap().clone()))
-        .before_stop(move || {
-            destroy_tls_engine::<E>();
-            tls_flush(&reporter2)
->>>>>>> 078dd235
         })
         .collect()
 }
