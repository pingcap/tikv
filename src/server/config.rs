--- conflicted
+++ resolved
@@ -87,10 +87,7 @@
     #[config(skip)]
     pub max_grpc_send_msg_len: i32,
 
-<<<<<<< HEAD
-=======
     // When merge raft messages into a batch message, leave a buffer.
->>>>>>> a41ae459
     pub raft_client_grpc_send_msg_buffer: usize,
 
     #[config(skip)]
@@ -98,12 +95,6 @@
 
     pub raft_msg_max_batch_size: usize,
 
-<<<<<<< HEAD
-    #[config(skip)]
-    pub raft_msg_flush_delay_us: u64,
-
-=======
->>>>>>> a41ae459
     // TODO: use CompressionAlgorithms instead once it supports traits like Clone etc.
     #[config(skip)]
     pub grpc_compression_type: GrpcCompressionType,
@@ -200,16 +191,9 @@
             advertise_status_addr: DEFAULT_ADVERTISE_LISTENING_ADDR.to_owned(),
             status_thread_pool_size: 1,
             max_grpc_send_msg_len: DEFAULT_MAX_GRPC_SEND_MSG_LEN,
-<<<<<<< HEAD
-            raft_client_grpc_send_msg_buffer: 256 * 1024,
-            raft_client_queue_size: 4096,
-            raft_msg_max_batch_size: 128,
-            raft_msg_flush_delay_us: 500,
-=======
             raft_client_grpc_send_msg_buffer: 512 * 1024,
             raft_client_queue_size: 8192,
             raft_msg_max_batch_size: 128,
->>>>>>> a41ae459
             grpc_compression_type: GrpcCompressionType::None,
             grpc_concurrency: DEFAULT_GRPC_CONCURRENCY,
             grpc_concurrent_stream: DEFAULT_GRPC_CONCURRENT_STREAM,
