// Copyright 2016 TiKV Project Authors. Licensed under Apache-2.0.

<<<<<<< HEAD
use engine_skiplist::{SkiplistEngine, SkiplistSnapshot, SkiplistTablePropertiesCollection};
=======
use std::fmt::{self, Debug, Display, Formatter};
use std::io::Error as IoError;
use std::result;
use std::{sync::atomic::Ordering, sync::Arc, time::Duration};

use engine_rocks::{RocksEngine, RocksSnapshot, RocksTablePropertiesCollection};
>>>>>>> b43070ad
use engine_traits::CfName;
use engine_traits::CF_DEFAULT;
use engine_traits::{
    IterOptions, MvccProperties, MvccPropertiesExt, Peekable, ReadOptions, Snapshot,
    TablePropertiesExt,
};
use kvproto::kvrpcpb::Context;
use kvproto::raft_cmdpb::{
    CmdType, DeleteRangeRequest, DeleteRequest, PutRequest, RaftCmdRequest, RaftCmdResponse,
    RaftRequestHeader, Request, Response,
};
use kvproto::{errorpb, metapb};
<<<<<<< HEAD
use std::fmt::{self, Debug, Display, Formatter};
use std::io::Error as IoError;
use std::result;
use std::{sync::atomic::Ordering, time::Duration};
use txn_types::{Key, TimeStamp, TxnExtra, Value};
=======
use txn_types::{Key, TxnExtraScheduler, Value};
>>>>>>> b43070ad

use super::metrics::*;
use crate::storage::kv::{
    write_modifies, Callback, CbContext, Cursor, Engine, Error as KvError,
    ErrorInner as KvErrorInner, Iterator as EngineIterator, Modify, ScanMode,
    Snapshot as EngineSnapshot, WriteData,
};
use crate::storage::{self, kv};
use raftstore::errors::Error as RaftServerError;
use raftstore::router::{LocalReadRouter, RaftStoreRouter};
use raftstore::store::{Callback as StoreCallback, ReadResponse, WriteResponse};
use raftstore::store::{RegionIterator, RegionSnapshot};
use tikv_util::time::Instant;
use tikv_util::time::ThreadReadId;

quick_error! {
    #[derive(Debug)]
    pub enum Error {
        RequestFailed(e: errorpb::Error) {
            from()
            display("{}", e.get_message())
        }
        Io(e: IoError) {
            from()
            cause(e)
            display("{}", e)
        }

        Server(e: RaftServerError) {
            from()
            cause(e)
            display("{}", e)
        }
        InvalidResponse(reason: String) {
            display("{}", reason)
        }
        InvalidRequest(reason: String) {
            display("{}", reason)
        }
        Timeout(d: Duration) {
            display("timeout after {:?}", d)
        }
    }
}

fn get_status_kind_from_error(e: &Error) -> RequestStatusKind {
    match *e {
        Error::RequestFailed(ref header) => {
            RequestStatusKind::from(storage::get_error_kind_from_header(header))
        }
        Error::Io(_) => RequestStatusKind::err_io,
        Error::Server(_) => RequestStatusKind::err_server,
        Error::InvalidResponse(_) => RequestStatusKind::err_invalid_resp,
        Error::InvalidRequest(_) => RequestStatusKind::err_invalid_req,
        Error::Timeout(_) => RequestStatusKind::err_timeout,
    }
}

fn get_status_kind_from_engine_error(e: &kv::Error) -> RequestStatusKind {
    match *e {
        KvError(box KvErrorInner::Request(ref header)) => {
            RequestStatusKind::from(storage::get_error_kind_from_header(header))
        }

        KvError(box KvErrorInner::Timeout(_)) => RequestStatusKind::err_timeout,
        KvError(box KvErrorInner::EmptyRequest) => RequestStatusKind::err_empty_request,
        KvError(box KvErrorInner::Other(_)) => RequestStatusKind::err_other,
    }
}

pub type Result<T> = result::Result<T, Error>;

impl From<Error> for kv::Error {
    fn from(e: Error) -> kv::Error {
        match e {
            Error::RequestFailed(e) => KvError::from(KvErrorInner::Request(e)),
            Error::Server(e) => e.into(),
            e => box_err!(e),
        }
    }
}

impl From<RaftServerError> for KvError {
    fn from(e: RaftServerError) -> KvError {
        KvError(Box::new(KvErrorInner::Request(e.into())))
    }
}

/// `RaftKv` is a storage engine base on `RaftStore`.
#[derive(Clone)]
<<<<<<< HEAD
pub struct RaftKv<S: RaftStoreRouter<SkiplistEngine> + 'static> {
    router: S,
    engine: SkiplistEngine,
=======
pub struct RaftKv<S>
where
    S: RaftStoreRouter<RocksEngine> + LocalReadRouter<RocksEngine> + 'static,
{
    router: S,
    engine: RocksEngine,
    txn_extra_scheduler: Option<Arc<dyn TxnExtraScheduler>>,
>>>>>>> b43070ad
}

pub enum CmdRes {
    Resp(Vec<Response>),
    Snap(RegionSnapshot<SkiplistSnapshot>),
}

fn new_ctx(resp: &RaftCmdResponse) -> CbContext {
    let mut cb_ctx = CbContext::new();
    cb_ctx.term = Some(resp.get_header().get_current_term());
    cb_ctx
}

fn check_raft_cmd_response(resp: &mut RaftCmdResponse, req_cnt: usize) -> Result<()> {
    if resp.get_header().has_error() {
        return Err(Error::RequestFailed(resp.take_header().take_error()));
    }
    if req_cnt != resp.get_responses().len() {
        return Err(Error::InvalidResponse(format!(
            "responses count {} is not equal to requests count {}",
            resp.get_responses().len(),
            req_cnt
        )));
    }

    Ok(())
}

fn on_write_result(mut write_resp: WriteResponse, req_cnt: usize) -> (CbContext, Result<CmdRes>) {
    let cb_ctx = new_ctx(&write_resp.response);
    if let Err(e) = check_raft_cmd_response(&mut write_resp.response, req_cnt) {
        return (cb_ctx, Err(e));
    }
    let resps = write_resp.response.take_responses();
    (cb_ctx, Ok(CmdRes::Resp(resps.into())))
}

fn on_read_result(
    mut read_resp: ReadResponse<SkiplistSnapshot>,
    req_cnt: usize,
) -> (CbContext, Result<CmdRes>) {
    let mut cb_ctx = new_ctx(&read_resp.response);
    cb_ctx.txn_extra_op = read_resp.txn_extra_op;
    if let Err(e) = check_raft_cmd_response(&mut read_resp.response, req_cnt) {
        return (cb_ctx, Err(e));
    }
    let resps = read_resp.response.take_responses();
    if !resps.is_empty() || resps[0].get_cmd_type() == CmdType::Snap {
        (cb_ctx, Ok(CmdRes::Snap(read_resp.snapshot.unwrap())))
    } else {
        (cb_ctx, Ok(CmdRes::Resp(resps.into())))
    }
}

<<<<<<< HEAD
impl<S: RaftStoreRouter<SkiplistEngine>> RaftKv<S> {
    /// Create a RaftKv using specified configuration.
    pub fn new(router: S, engine: SkiplistEngine) -> RaftKv<S> {
        RaftKv { router, engine }
=======
impl<S> RaftKv<S>
where
    S: RaftStoreRouter<RocksEngine> + LocalReadRouter<RocksEngine> + 'static,
{
    /// Create a RaftKv using specified configuration.
    pub fn new(router: S, engine: RocksEngine) -> RaftKv<S> {
        RaftKv {
            router,
            engine,
            txn_extra_scheduler: None,
        }
    }

    pub fn set_txn_extra_scheduler(&mut self, txn_extra_scheduler: Arc<dyn TxnExtraScheduler>) {
        self.txn_extra_scheduler = Some(txn_extra_scheduler);
>>>>>>> b43070ad
    }

    fn new_request_header(&self, ctx: &Context) -> RaftRequestHeader {
        let mut header = RaftRequestHeader::default();
        header.set_region_id(ctx.get_region_id());
        header.set_peer(ctx.get_peer().clone());
        header.set_region_epoch(ctx.get_region_epoch().clone());
        if ctx.get_term() != 0 {
            header.set_term(ctx.get_term());
        }
        header.set_sync_log(ctx.get_sync_log());
        header.set_replica_read(ctx.get_replica_read());
        header
    }

    fn exec_snapshot(
        &self,
        read_id: Option<ThreadReadId>,
        ctx: &Context,
        req: Request,
        cb: Callback<CmdRes>,
    ) -> Result<()> {
        let header = self.new_request_header(ctx);
        let mut cmd = RaftCmdRequest::default();
        cmd.set_header(header);
        cmd.set_requests(vec![req].into());
        self.router
            .read(
                read_id,
                cmd,
                StoreCallback::Read(Box::new(move |resp| {
                    let (cb_ctx, res) = on_read_result(resp, 1);
                    cb((cb_ctx, res.map_err(Error::into)));
                })),
            )
            .map_err(From::from)
    }

    fn exec_write_requests(
        &self,
        ctx: &Context,
        reqs: Vec<Request>,
        cb: Callback<CmdRes>,
    ) -> Result<()> {
        #[cfg(feature = "failpoints")]
        {
            // If rid is some, only the specified region reports error.
            // If rid is None, all regions report error.
            let raftkv_early_error_report_fp = || -> Result<()> {
                fail_point!("raftkv_early_error_report", |rid| {
                    let region_id = ctx.get_region_id();
                    rid.and_then(|rid| {
                        let rid: u64 = rid.parse().unwrap();
                        if rid == region_id {
                            None
                        } else {
                            Some(())
                        }
                    })
                    .ok_or_else(|| RaftServerError::RegionNotFound(region_id).into())
                });
                Ok(())
            };
            raftkv_early_error_report_fp()?;
        }

        let len = reqs.len();
        let header = self.new_request_header(ctx);
        let mut cmd = RaftCmdRequest::default();
        cmd.set_header(header);
        cmd.set_requests(reqs.into());

        self.router
            .send_command(
                cmd,
                StoreCallback::Write(Box::new(move |resp| {
                    let (cb_ctx, res) = on_write_result(resp, len);
                    cb((cb_ctx, res.map_err(Error::into)));
                })),
            )
            .map_err(From::from)
    }
}

fn invalid_resp_type(exp: CmdType, act: CmdType) -> Error {
    Error::InvalidResponse(format!(
        "cmd type not match, want {:?}, got {:?}!",
        exp, act
    ))
}

<<<<<<< HEAD
impl<S: RaftStoreRouter<SkiplistEngine>> Display for RaftKv<S> {
=======
impl<S> Display for RaftKv<S>
where
    S: RaftStoreRouter<RocksEngine> + LocalReadRouter<RocksEngine> + 'static,
{
>>>>>>> b43070ad
    fn fmt(&self, f: &mut Formatter<'_>) -> fmt::Result {
        write!(f, "RaftKv")
    }
}

<<<<<<< HEAD
impl<S: RaftStoreRouter<SkiplistEngine>> Debug for RaftKv<S> {
=======
impl<S> Debug for RaftKv<S>
where
    S: RaftStoreRouter<RocksEngine> + LocalReadRouter<RocksEngine> + 'static,
{
>>>>>>> b43070ad
    fn fmt(&self, f: &mut Formatter<'_>) -> fmt::Result {
        write!(f, "RaftKv")
    }
}

<<<<<<< HEAD
impl<S: RaftStoreRouter<SkiplistEngine>> Engine for RaftKv<S> {
    type Snap = RegionSnapshot<SkiplistSnapshot>;
    type Local = SkiplistEngine;
=======
impl<S> Engine for RaftKv<S>
where
    S: RaftStoreRouter<RocksEngine> + LocalReadRouter<RocksEngine> + 'static,
{
    type Snap = RegionSnapshot<RocksSnapshot>;
    type Local = RocksEngine;
>>>>>>> b43070ad

    fn kv_engine(&self) -> SkiplistEngine {
        self.engine.clone()
    }

    fn snapshot_on_kv_engine(&self, start_key: &[u8], end_key: &[u8]) -> kv::Result<Self::Snap> {
        let mut region = metapb::Region::default();
        region.set_start_key(start_key.to_owned());
        region.set_end_key(end_key.to_owned());
        // Use a fake peer to avoid panic.
        region.mut_peers().push(Default::default());
        Ok(RegionSnapshot::<SkiplistSnapshot>::from_raw(
            self.engine.clone(),
            region,
        ))
    }

    fn modify_on_kv_engine(&self, mut modifies: Vec<Modify>) -> kv::Result<()> {
        for modify in &mut modifies {
            match modify {
                Modify::Delete(_, ref mut key) => {
                    let bytes = keys::data_key(key.as_encoded());
                    *key = Key::from_encoded(bytes);
                }
                Modify::Put(_, ref mut key, _) => {
                    let bytes = keys::data_key(key.as_encoded());
                    *key = Key::from_encoded(bytes);
                }
                Modify::DeleteRange(_, ref mut key1, ref mut key2, _) => {
                    let bytes = keys::data_key(key1.as_encoded());
                    *key1 = Key::from_encoded(bytes);
                    let bytes = keys::data_end_key(key2.as_encoded());
                    *key2 = Key::from_encoded(bytes);
                }
            }
        }
        write_modifies(&self.engine, modifies)
    }

    fn async_write(&self, ctx: &Context, batch: WriteData, cb: Callback<()>) -> kv::Result<()> {
        fail_point!("raftkv_async_write");
        if batch.modifies.is_empty() {
            return Err(KvError::from(KvErrorInner::EmptyRequest));
        }

        let mut reqs = Vec::with_capacity(batch.modifies.len());
        for m in batch.modifies {
            let mut req = Request::default();
            match m {
                Modify::Delete(cf, k) => {
                    let mut delete = DeleteRequest::default();
                    delete.set_key(k.into_encoded());
                    if cf != CF_DEFAULT {
                        delete.set_cf(cf.to_string());
                    }
                    req.set_cmd_type(CmdType::Delete);
                    req.set_delete(delete);
                }
                Modify::Put(cf, k, v) => {
                    let mut put = PutRequest::default();
                    put.set_key(k.into_encoded());
                    put.set_value(v);
                    if cf != CF_DEFAULT {
                        put.set_cf(cf.to_string());
                    }
                    req.set_cmd_type(CmdType::Put);
                    req.set_put(put);
                }
                Modify::DeleteRange(cf, start_key, end_key, notify_only) => {
                    let mut delete_range = DeleteRangeRequest::default();
                    delete_range.set_cf(cf.to_string());
                    delete_range.set_start_key(start_key.into_encoded());
                    delete_range.set_end_key(end_key.into_encoded());
                    delete_range.set_notify_only(notify_only);
                    req.set_cmd_type(CmdType::DeleteRange);
                    req.set_delete_range(delete_range);
                }
            }
            reqs.push(req);
        }

        ASYNC_REQUESTS_COUNTER_VEC.write.all.inc();
        let begin_instant = Instant::now_coarse();

        if let Some(tx) = self.txn_extra_scheduler.as_ref() {
            if !batch.extra.is_empty() {
                tx.schedule(batch.extra);
            }
        }

        self.exec_write_requests(
            ctx,
            reqs,
            Box::new(move |(cb_ctx, res)| match res {
                Ok(CmdRes::Resp(_)) => {
                    ASYNC_REQUESTS_COUNTER_VEC.write.success.inc();
                    ASYNC_REQUESTS_DURATIONS_VEC
                        .write
                        .observe(begin_instant.elapsed_secs());
                    fail_point!("raftkv_async_write_finish");
                    cb((cb_ctx, Ok(())))
                }
                Ok(CmdRes::Snap(_)) => cb((
                    cb_ctx,
                    Err(box_err!("unexpect snapshot, should mutate instead.")),
                )),
                Err(e) => {
                    let status_kind = get_status_kind_from_engine_error(&e);
                    ASYNC_REQUESTS_COUNTER_VEC.write.get(status_kind).inc();
                    cb((cb_ctx, Err(e)))
                }
            }),
        )
        .map_err(|e| {
            let status_kind = get_status_kind_from_error(&e);
            ASYNC_REQUESTS_COUNTER_VEC.write.get(status_kind).inc();
            e.into()
        })
    }

    fn async_snapshot(
        &self,
        ctx: &Context,
        read_id: Option<ThreadReadId>,
        cb: Callback<Self::Snap>,
    ) -> kv::Result<()> {
        let mut req = Request::default();
        req.set_cmd_type(CmdType::Snap);
        ASYNC_REQUESTS_COUNTER_VEC.snapshot.all.inc();
        let begin_instant = Instant::now_coarse();
        self.exec_snapshot(
            read_id,
            ctx,
            req,
            Box::new(move |(cb_ctx, res)| match res {
                Ok(CmdRes::Resp(r)) => cb((
                    cb_ctx,
                    Err(invalid_resp_type(CmdType::Snap, r[0].get_cmd_type()).into()),
                )),
                Ok(CmdRes::Snap(s)) => {
                    ASYNC_REQUESTS_DURATIONS_VEC
                        .snapshot
                        .observe(begin_instant.elapsed_secs());
                    ASYNC_REQUESTS_COUNTER_VEC.snapshot.success.inc();
                    cb((cb_ctx, Ok(s)))
                }
                Err(e) => {
                    let status_kind = get_status_kind_from_engine_error(&e);
                    ASYNC_REQUESTS_COUNTER_VEC.snapshot.get(status_kind).inc();
                    cb((cb_ctx, Err(e)))
                }
            }),
        )
        .map_err(|e| {
            let status_kind = get_status_kind_from_error(&e);
            ASYNC_REQUESTS_COUNTER_VEC.snapshot.get(status_kind).inc();
            e.into()
        })
    }

    fn release_snapshot(&self) {
        self.router.release_snapshot_cache();
    }

    fn get_properties_cf(
        &self,
        cf: CfName,
        start: &[u8],
        end: &[u8],
    ) -> kv::Result<SkiplistTablePropertiesCollection> {
        let start = keys::data_key(start);
        let end = keys::data_end_key(end);
        self.engine
            .get_range_properties_cf(cf, &start, &end)
            .map_err(|e| e.into())
    }

    fn get_mvcc_properties_cf(
        &self,
        cf: CfName,
        safe_point: TimeStamp,
        start: &[u8],
        end: &[u8],
    ) -> kv::Result<MvccProperties> {
        let start = keys::data_key(start);
        let end = keys::data_end_key(end);
        self.engine
            .get_mvcc_properties_cf(cf, safe_point, &start, &end)
            .map_err(|e| e.into())
    }
}

impl<S: Snapshot> EngineSnapshot for RegionSnapshot<S> {
    type Iter = RegionIterator<S>;

    fn get(&self, key: &Key) -> kv::Result<Option<Value>> {
        fail_point!("raftkv_snapshot_get", |_| Err(box_err!(
            "injected error for get"
        )));
        let v = box_try!(self.get_value(key.as_encoded()));
        Ok(v.map(|v| v.to_vec()))
    }

    fn get_cf(&self, cf: CfName, key: &Key) -> kv::Result<Option<Value>> {
        fail_point!("raftkv_snapshot_get_cf", |_| Err(box_err!(
            "injected error for get_cf"
        )));
        let v = box_try!(self.get_value_cf(cf, key.as_encoded()));
        Ok(v.map(|v| v.to_vec()))
    }

    fn get_cf_opt(&self, opts: ReadOptions, cf: CfName, key: &Key) -> kv::Result<Option<Value>> {
        fail_point!("raftkv_snapshot_get_cf", |_| Err(box_err!(
            "injected error for get_cf"
        )));
        let v = box_try!(self.get_value_cf_opt(&opts, cf, key.as_encoded()));
        Ok(v.map(|v| v.to_vec()))
    }

    fn iter(&self, iter_opt: IterOptions, mode: ScanMode) -> kv::Result<Cursor<Self::Iter>> {
        fail_point!("raftkv_snapshot_iter", |_| Err(box_err!(
            "injected error for iter"
        )));
        Ok(Cursor::new(RegionSnapshot::iter(self, iter_opt), mode))
    }

    fn iter_cf(
        &self,
        cf: CfName,
        iter_opt: IterOptions,
        mode: ScanMode,
    ) -> kv::Result<Cursor<Self::Iter>> {
        fail_point!("raftkv_snapshot_iter_cf", |_| Err(box_err!(
            "injected error for iter_cf"
        )));
        Ok(Cursor::new(
            RegionSnapshot::iter_cf(self, cf, iter_opt)?,
            mode,
        ))
    }

    #[inline]
    fn lower_bound(&self) -> Option<&[u8]> {
        Some(self.get_start_key())
    }

    #[inline]
    fn upper_bound(&self) -> Option<&[u8]> {
        Some(self.get_end_key())
    }

    #[inline]
    fn get_data_version(&self) -> Option<u64> {
        self.get_apply_index().ok()
    }

    fn is_max_ts_synced(&self) -> bool {
        self.max_ts_sync_status
            .as_ref()
            .map(|v| v.load(Ordering::SeqCst) & 1 == 1)
            .unwrap_or(false)
    }
}

impl<S: Snapshot> EngineIterator for RegionIterator<S> {
    fn next(&mut self) -> kv::Result<bool> {
        RegionIterator::next(self).map_err(KvError::from)
    }

    fn prev(&mut self) -> kv::Result<bool> {
        RegionIterator::prev(self).map_err(KvError::from)
    }

    fn seek(&mut self, key: &Key) -> kv::Result<bool> {
        fail_point!("raftkv_iter_seek", |_| Err(box_err!(
            "injected error for iter_seek"
        )));
        RegionIterator::seek(self, key.as_encoded()).map_err(From::from)
    }

    fn seek_for_prev(&mut self, key: &Key) -> kv::Result<bool> {
        fail_point!("raftkv_iter_seek_for_prev", |_| Err(box_err!(
            "injected error for iter_seek_for_prev"
        )));
        RegionIterator::seek_for_prev(self, key.as_encoded()).map_err(From::from)
    }

    fn seek_to_first(&mut self) -> kv::Result<bool> {
        RegionIterator::seek_to_first(self).map_err(KvError::from)
    }

    fn seek_to_last(&mut self) -> kv::Result<bool> {
        RegionIterator::seek_to_last(self).map_err(KvError::from)
    }

    fn valid(&self) -> kv::Result<bool> {
        RegionIterator::valid(self).map_err(KvError::from)
    }

    fn validate_key(&self, key: &Key) -> kv::Result<()> {
        self.should_seekable(key.as_encoded()).map_err(From::from)
    }

    fn key(&self) -> &[u8] {
        RegionIterator::key(self)
    }

    fn value(&self) -> &[u8] {
        RegionIterator::value(self)
    }
}<|MERGE_RESOLUTION|>--- conflicted
+++ resolved
@@ -1,15 +1,11 @@
 // Copyright 2016 TiKV Project Authors. Licensed under Apache-2.0.
 
-<<<<<<< HEAD
-use engine_skiplist::{SkiplistEngine, SkiplistSnapshot, SkiplistTablePropertiesCollection};
-=======
 use std::fmt::{self, Debug, Display, Formatter};
 use std::io::Error as IoError;
 use std::result;
 use std::{sync::atomic::Ordering, sync::Arc, time::Duration};
 
-use engine_rocks::{RocksEngine, RocksSnapshot, RocksTablePropertiesCollection};
->>>>>>> b43070ad
+use engine_skiplist::{SkiplistEngine, SkiplistSnapshot, SkiplistTablePropertiesCollection};
 use engine_traits::CfName;
 use engine_traits::CF_DEFAULT;
 use engine_traits::{
@@ -22,15 +18,7 @@
     RaftRequestHeader, Request, Response,
 };
 use kvproto::{errorpb, metapb};
-<<<<<<< HEAD
-use std::fmt::{self, Debug, Display, Formatter};
-use std::io::Error as IoError;
-use std::result;
-use std::{sync::atomic::Ordering, time::Duration};
-use txn_types::{Key, TimeStamp, TxnExtra, Value};
-=======
-use txn_types::{Key, TxnExtraScheduler, Value};
->>>>>>> b43070ad
+use txn_types::{Key, TimeStamp, TxnExtraScheduler, Value};
 
 use super::metrics::*;
 use crate::storage::kv::{
@@ -121,19 +109,13 @@
 
 /// `RaftKv` is a storage engine base on `RaftStore`.
 #[derive(Clone)]
-<<<<<<< HEAD
-pub struct RaftKv<S: RaftStoreRouter<SkiplistEngine> + 'static> {
+pub struct RaftKv<S>
+where
+    S: RaftStoreRouter<SkiplistEngine> + LocalReadRouter<SkiplistEngine> + 'static,
+{
     router: S,
     engine: SkiplistEngine,
-=======
-pub struct RaftKv<S>
-where
-    S: RaftStoreRouter<RocksEngine> + LocalReadRouter<RocksEngine> + 'static,
-{
-    router: S,
-    engine: RocksEngine,
     txn_extra_scheduler: Option<Arc<dyn TxnExtraScheduler>>,
->>>>>>> b43070ad
 }
 
 pub enum CmdRes {
@@ -188,18 +170,12 @@
     }
 }
 
-<<<<<<< HEAD
-impl<S: RaftStoreRouter<SkiplistEngine>> RaftKv<S> {
+impl<S> RaftKv<S>
+where
+    S: RaftStoreRouter<SkiplistEngine> + LocalReadRouter<SkiplistEngine> + 'static,
+{
     /// Create a RaftKv using specified configuration.
     pub fn new(router: S, engine: SkiplistEngine) -> RaftKv<S> {
-        RaftKv { router, engine }
-=======
-impl<S> RaftKv<S>
-where
-    S: RaftStoreRouter<RocksEngine> + LocalReadRouter<RocksEngine> + 'static,
-{
-    /// Create a RaftKv using specified configuration.
-    pub fn new(router: S, engine: RocksEngine) -> RaftKv<S> {
         RaftKv {
             router,
             engine,
@@ -209,7 +185,6 @@
 
     pub fn set_txn_extra_scheduler(&mut self, txn_extra_scheduler: Arc<dyn TxnExtraScheduler>) {
         self.txn_extra_scheduler = Some(txn_extra_scheduler);
->>>>>>> b43070ad
     }
 
     fn new_request_header(&self, ctx: &Context) -> RaftRequestHeader {
@@ -301,44 +276,30 @@
     ))
 }
 
-<<<<<<< HEAD
-impl<S: RaftStoreRouter<SkiplistEngine>> Display for RaftKv<S> {
-=======
 impl<S> Display for RaftKv<S>
 where
-    S: RaftStoreRouter<RocksEngine> + LocalReadRouter<RocksEngine> + 'static,
+    S: RaftStoreRouter<SkiplistEngine> + LocalReadRouter<SkiplistEngine> + 'static,
 {
->>>>>>> b43070ad
     fn fmt(&self, f: &mut Formatter<'_>) -> fmt::Result {
         write!(f, "RaftKv")
     }
 }
 
-<<<<<<< HEAD
-impl<S: RaftStoreRouter<SkiplistEngine>> Debug for RaftKv<S> {
-=======
 impl<S> Debug for RaftKv<S>
 where
-    S: RaftStoreRouter<RocksEngine> + LocalReadRouter<RocksEngine> + 'static,
+    S: RaftStoreRouter<SkiplistEngine> + LocalReadRouter<SkiplistEngine> + 'static,
 {
->>>>>>> b43070ad
     fn fmt(&self, f: &mut Formatter<'_>) -> fmt::Result {
         write!(f, "RaftKv")
     }
 }
 
-<<<<<<< HEAD
-impl<S: RaftStoreRouter<SkiplistEngine>> Engine for RaftKv<S> {
+impl<S> Engine for RaftKv<S>
+where
+    S: RaftStoreRouter<SkiplistEngine> + LocalReadRouter<SkiplistEngine> + 'static,
+{
     type Snap = RegionSnapshot<SkiplistSnapshot>;
     type Local = SkiplistEngine;
-=======
-impl<S> Engine for RaftKv<S>
-where
-    S: RaftStoreRouter<RocksEngine> + LocalReadRouter<RocksEngine> + 'static,
-{
-    type Snap = RegionSnapshot<RocksSnapshot>;
-    type Local = RocksEngine;
->>>>>>> b43070ad
 
     fn kv_engine(&self) -> SkiplistEngine {
         self.engine.clone()
