--- conflicted
+++ resolved
@@ -546,19 +546,11 @@
         fail_point!("raftkv_snapshot_iter", |_| Err(box_err!(
             "injected error for iter"
         )));
-<<<<<<< HEAD
-        let use_prefix_seek = !iter_opt.total_order_seek_used();
-        Ok(Cursor::new(
-            RegionSnapshot::iter(self, iter_opt),
-            mode,
-            use_prefix_seek,
-=======
         let prefix_seek = iter_opt.prefix_seek_used();
         Ok(Cursor::new(
             RegionSnapshot::iter(self, iter_opt),
             mode,
             prefix_seek,
->>>>>>> cef51c92
         ))
     }
 
@@ -571,19 +563,11 @@
         fail_point!("raftkv_snapshot_iter_cf", |_| Err(box_err!(
             "injected error for iter_cf"
         )));
-<<<<<<< HEAD
-        let use_prefix_seek = !iter_opt.total_order_seek_used();
-        Ok(Cursor::new(
-            RegionSnapshot::iter_cf(self, cf, iter_opt)?,
-            mode,
-            use_prefix_seek,
-=======
         let prefix_seek = iter_opt.prefix_seek_used();
         Ok(Cursor::new(
             RegionSnapshot::iter_cf(self, cf, iter_opt)?,
             mode,
             prefix_seek,
->>>>>>> cef51c92
         ))
     }
 
