// Copyright 2017 PingCAP, Inc.
//
// Licensed under the Apache License, Version 2.0 (the "License");
// you may not use this file except in compliance with the License.
// You may obtain a copy of the License at
//
//     http://www.apache.org/licenses/LICENSE-2.0
//
// Unless required by applicable law or agreed to in writing, software
// distributed under the License is distributed on an "AS IS" BASIS,
// See the License for the specific language governing permissions and
// limitations under the License.

<<<<<<< HEAD
use std::collections::HashSet;
=======
// TODO: remove it
#![allow(dead_code)]

>>>>>>> e588ed83
use util::codec::table::RowColsDict;
use server::coprocessor::Result;
use util::codec::number::NumberDecoder;

use tipb::expression::{Expr, ExprType};

mod scanner;
pub mod table_scan;
pub mod index_scan;
pub mod selection;
pub mod topn;
pub mod limit;
pub mod aggregation;

#[allow(dead_code)]
pub struct ExprColumnRefVisitor {
    pub col_ids: HashSet<i64>,
}

#[allow(dead_code)]
impl ExprColumnRefVisitor {
    pub fn new() -> ExprColumnRefVisitor {
        ExprColumnRefVisitor { col_ids: HashSet::new() }
    }

    pub fn visit(&mut self, expr: &Expr) -> Result<()> {
        if expr.get_tp() == ExprType::ColumnRef {
            self.col_ids.insert(box_try!(expr.get_val().decode_i64()));
        } else {
            for sub_expr in expr.get_children() {
                try!(self.visit(sub_expr));
            }
        }
        Ok(())
    }

    pub fn batch_visit(&mut self, exprs: &[Expr]) -> Result<()> {
        for expr in exprs {
            try!(self.visit(expr));
        }
        Ok(())
    }
}

#[derive(Debug)]
pub struct Row {
    pub handle: i64,
    pub data: RowColsDict,
}

impl Row {
    pub fn new(handle: i64, data: RowColsDict) -> Row {
        Row {
            handle: handle,
            data: data,
        }
    }
}

pub trait Executor {
    fn next(&mut self) -> Result<Option<Row>>;
}<|MERGE_RESOLUTION|>--- conflicted
+++ resolved
@@ -11,18 +11,14 @@
 // See the License for the specific language governing permissions and
 // limitations under the License.
 
-<<<<<<< HEAD
-use std::collections::HashSet;
-=======
 // TODO: remove it
 #![allow(dead_code)]
 
->>>>>>> e588ed83
+use std::collections::HashSet;
 use util::codec::table::RowColsDict;
+use util::codec::number::NumberDecoder;
+use tipb::expression::{Expr, ExprType};
 use server::coprocessor::Result;
-use util::codec::number::NumberDecoder;
-
-use tipb::expression::{Expr, ExprType};
 
 mod scanner;
 pub mod table_scan;
