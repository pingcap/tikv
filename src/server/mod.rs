--- conflicted
+++ resolved
@@ -14,12 +14,7 @@
 use std::boxed::FnBox;
 use kvproto::coprocessor::Response;
 mod metrics;
-<<<<<<< HEAD
-mod grpc_service;
-mod debug_service;
-=======
 mod service;
->>>>>>> c079c849
 mod raft_client;
 
 pub mod config;
