--- conflicted
+++ resolved
@@ -369,13 +369,6 @@
 
     fn get_region_properties(
         &self,
-<<<<<<< HEAD
-        _: RpcContext,
-        _: GetRegionPropertiesRequest,
-        _: UnarySink<GetRegionPropertiesResponse>,
-    ) {
-        unimplemented!();
-=======
         ctx: RpcContext,
         req: GetRegionPropertiesRequest,
         sink: UnarySink<GetRegionPropertiesResponse>,
@@ -399,7 +392,6 @@
             });
 
         self.handle_response(ctx, sink, f, TAG);
->>>>>>> 9dbf171a
     }
 }
 
