--- conflicted
+++ resolved
@@ -48,15 +48,9 @@
 
 /// Service handles the RPC messages for the `Debug` service.
 #[derive(Clone)]
-<<<<<<< HEAD
-pub struct Service<T: RaftStoreRouter<RocksEngine>> {
+pub struct Service<ER: RaftEngine, T: RaftStoreRouter<RocksEngine>> {
     pool: Handle,
-    debugger: Debugger,
-=======
-pub struct Service<ER: RaftEngine, T: RaftStoreRouter<RocksEngine>> {
-    pool: CpuPool,
     debugger: Debugger<ER>,
->>>>>>> 6c5f0e7e
     raft_router: T,
     security_mgr: Arc<SecurityManager>,
 }
@@ -64,13 +58,8 @@
 impl<ER: RaftEngine, T: RaftStoreRouter<RocksEngine>> Service<ER, T> {
     /// Constructs a new `Service` with `Engines`, a `RaftStoreRouter` and a `GcWorker`.
     pub fn new(
-<<<<<<< HEAD
-        engines: Engines<RocksEngine, RocksEngine>,
+        engines: Engines<RocksEngine, ER>,
         pool: Handle,
-=======
-        engines: Engines<RocksEngine, ER>,
-        pool: CpuPool,
->>>>>>> 6c5f0e7e
         raft_router: T,
         cfg_controller: ConfigController,
         security_mgr: Arc<SecurityManager>,
@@ -390,7 +379,6 @@
         const TAG: &str = "debug_get_metrics";
 
         let debugger = self.debugger.clone();
-<<<<<<< HEAD
         let f = self
             .pool
             .spawn(async move {
@@ -399,27 +387,13 @@
                 resp.set_prometheus(metrics::dump());
                 if req.get_all() {
                     let engines = debugger.get_engine();
-                    resp.set_rocksdb_kv(box_try!(engines.kv.dump_stats()));
-                    resp.set_rocksdb_raft(box_try!(engines.raft.dump_stats()));
+                    resp.set_rocksdb_kv(box_try!(MiscExt::dump_stats(&engines.kv)));
+                    resp.set_rocksdb_raft(box_try!(RaftEngine::dump_stats(&engines.raft)));
                     resp.set_jemalloc(tikv_alloc::dump_stats());
                 }
                 Ok(resp)
             })
             .map(|res| res.unwrap());
-=======
-        let f = self.pool.spawn_fn(move || {
-            let mut resp = GetMetricsResponse::default();
-            resp.set_store_id(debugger.get_store_id()?);
-            resp.set_prometheus(metrics::dump());
-            if req.get_all() {
-                let engines = debugger.get_engine();
-                resp.set_rocksdb_kv(box_try!(MiscExt::dump_stats(&engines.kv)));
-                resp.set_rocksdb_raft(box_try!(RaftEngine::dump_stats(&engines.raft)));
-                resp.set_jemalloc(tikv_alloc::dump_stats());
-            }
-            Ok(resp)
-        });
->>>>>>> 6c5f0e7e
 
         self.handle_response(ctx, sink, f, TAG);
     }
