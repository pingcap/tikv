--- conflicted
+++ resolved
@@ -19,11 +19,7 @@
     lock_manager::LockManager,
     Storage, TxnStatus,
 };
-<<<<<<< HEAD
-use engine_skiplist::SkiplistSnapshot;
-=======
-use engine_rocks::RocksEngine;
->>>>>>> a4f38fb4
+use engine_skiplist::SkiplistEngine;
 use futures::executor::{self, Notify, Spawn};
 use futures::future::Either;
 use futures::{future, Async, Future, Sink, Stream};
@@ -51,11 +47,7 @@
 
 /// Service handles the RPC messages for the `Tikv` service.
 pub struct Service<
-<<<<<<< HEAD
-    T: RaftStoreRouter<SkiplistSnapshot> + 'static,
-=======
-    T: RaftStoreRouter<RocksEngine> + 'static,
->>>>>>> a4f38fb4
+    T: RaftStoreRouter<SkiplistEngine> + 'static,
     E: Engine,
     L: LockManager,
     P: PdClient + 'static,
@@ -83,11 +75,7 @@
 }
 
 impl<
-<<<<<<< HEAD
-        T: RaftStoreRouter<SkiplistSnapshot> + Clone + 'static,
-=======
-        T: RaftStoreRouter<RocksEngine> + Clone + 'static,
->>>>>>> a4f38fb4
+        T: RaftStoreRouter<SkiplistEngine> + Clone + 'static,
         E: Engine + Clone,
         L: LockManager + Clone,
         P: PdClient + 'static,
@@ -110,11 +98,7 @@
 }
 
 impl<
-<<<<<<< HEAD
-        T: RaftStoreRouter<SkiplistSnapshot> + 'static,
-=======
-        T: RaftStoreRouter<RocksEngine> + 'static,
->>>>>>> a4f38fb4
+        T: RaftStoreRouter<SkiplistEngine> + 'static,
         E: Engine,
         L: LockManager,
         P: PdClient + 'static,
@@ -188,11 +172,7 @@
 }
 
 impl<
-<<<<<<< HEAD
-        T: RaftStoreRouter<SkiplistSnapshot> + 'static,
-=======
-        T: RaftStoreRouter<RocksEngine> + 'static,
->>>>>>> a4f38fb4
+        T: RaftStoreRouter<SkiplistEngine> + 'static,
         E: Engine,
         L: LockManager,
         P: PdClient + 'static,
