// Copyright 2017 TiKV Project Authors. Licensed under Apache-2.0.

use std::collections::BTreeMap;
use std::iter::{self, FromIterator};
use std::sync::{Arc, Mutex};
use std::time::{Duration, Instant};

use crate::coprocessor::Endpoint;
use crate::raftstore::store::{Callback, CasualMessage};
use crate::server::load_statistics::ThreadLoad;
use crate::server::metrics::*;
use crate::server::snap::Task as SnapTask;
use crate::server::transport::RaftStoreRouter;
use crate::server::Error;
use crate::storage::kv::Error as EngineError;
use crate::storage::lock_manager::LockMgr;
use crate::storage::mvcc::{Error as MvccError, LockType, Write as MvccWrite, WriteType};
use crate::storage::txn::Error as TxnError;
use crate::storage::CommandKind;
use crate::storage::{self, Command, Engine, Key, Mutation, Options, Storage, Value};
use futures::executor::{self, Notify, Spawn};
use futures::{future, Async, Future, Sink, Stream};
use grpcio::{
    ClientStreamingSink, DuplexSink, Error as GrpcError, RequestStream, RpcContext, RpcStatus,
    RpcStatusCode, ServerStreamingSink, UnarySink, WriteFlags,
};
use kvproto::coprocessor::*;
use kvproto::errorpb::{Error as RegionError, ServerIsBusy};
use kvproto::kvrpcpb::{self, *};
use kvproto::raft_cmdpb::{CmdType, RaftCmdRequest, RaftRequestHeader, Request as RaftRequest};
use kvproto::raft_serverpb::*;
use kvproto::tikvpb::*;
use prometheus::HistogramTimer;
use tikv_util::collections::{HashMap, HashSet};
use tikv_util::future::{paired_future_callback, AndThenWith};
use tikv_util::mpsc::batch::{unbounded, BatchReceiver, Sender};
use tikv_util::timer::GLOBAL_TIMER_HANDLE;
use tikv_util::worker::Scheduler;
use tokio_threadpool::{Builder as ThreadPoolBuilder, ThreadPool};

const SCHEDULER_IS_BUSY: &str = "scheduler is busy";
const GC_WORKER_IS_BUSY: &str = "gc worker is busy";

const GRPC_MSG_MAX_BATCH_SIZE: usize = 128;
const GRPC_MSG_NOTIFY_SIZE: usize = 8;
const MINIBATCH_TIMEOUT_MILLIS: u64 = 1;
const MINIBATCH_CROSS_COMMAND_ENABLED: bool = true;
const MINIBATCH_INIT_RATIO: f32 = 2.0;

/// Service handles the RPC messages for the `Tikv` service.
#[derive(Clone)]
pub struct Service<T: RaftStoreRouter + 'static, E: Engine, L: LockMgr> {
    // For handling KV requests.
    storage: Storage<E, L>,
    // For handling coprocessor requests.
    cop: Endpoint<E>,
    // For handling raft messages.
    ch: T,
    // For handling snapshot.
    snap_scheduler: Scheduler<SnapTask>,

    thread_load: Arc<ThreadLoad>,

    timer_pool: Arc<Mutex<ThreadPool>>,
}

fn numerize_command_kind(tag: &CommandKind) -> u8 {
    match tag {
        CommandKind::prewrite => 1,
        CommandKind::commit => 2,
        _ => 0,
    }
}

#[derive(Eq, Hash, Debug)]
struct RegionVerId {
    region: u64,
    epoch: u64,
}

impl PartialEq for RegionVerId {
    fn eq(&self, other: &Self) -> bool {
        self.region == other.region && self.epoch == other.epoch
    }
}

struct MiniBatchMeta {
    idx: usize,
    key_set: HashSet<Vec<u8>>,
    size: u64,
}

impl MiniBatchMeta {
    fn new() -> Self {
        MiniBatchMeta {
            idx: 0,
            key_set: HashSet::default(),
            size: 0,
        }
    }
}

struct MiniBatcherInner {
    tag: CommandKind,
    commands: Vec<Command>,
    router: HashMap<RegionVerId, MiniBatchMeta>,
    total: u64,
    input: u64,
    batchable: u64,
    key_conflict: u64,
    output: u64,
    last_submit: Instant,
    ratio: f32,
}

impl MiniBatcherInner {
    pub fn new(tag: CommandKind) -> Self {
        MiniBatcherInner {
            tag,
            commands: vec![],
            router: HashMap::default(),
            total: 0,
            input: 0,
            batchable: 0,
            key_conflict: 0,
            output: 0,
            last_submit: Instant::now(),
            ratio: MINIBATCH_INIT_RATIO,
        }
    }

    pub fn maybe_submit<E: Engine>(
        &mut self,
        tx: &Sender<(u64, batch_commands_response::Response)>,
        storage: &Storage<E>,
    ) {
        if !MINIBATCH_CROSS_COMMAND_ENABLED
            || self.batchable as f32 / self.output as f32 > self.ratio
        {
            self.submit(tx, storage);
        }
    }

    pub fn should_submit<E: Engine>(
        &mut self,
        tx: &Sender<(u64, batch_commands_response::Response)>,
        storage: &Storage<E>,
    ) {
        if self.last_submit.elapsed() > Duration::from_millis(MINIBATCH_TIMEOUT_MILLIS) {
            if self.commands.len() > 0 && self.ratio > 1.1 {
                // commands drop zero means batch_commands is not called
                self.ratio -= 0.01;
            }
            self.submit(tx, storage);
        } else if self.commands.len() > 0 && self.ratio < 10.0 {
            self.ratio += 0.01;
        }
    }

    fn submit<E: Engine>(
        &mut self,
        tx: &Sender<(u64, batch_commands_response::Response)>,
        storage: &Storage<E>,
    ) {
        if self.commands.len() > 0 {
            self.report();
        } else {
            return;
        }
        let commands = self.take_commands();
        let mut max_ratio = 1;
        match self.tag {
            CommandKind::prewrite => {
                for cmd in commands {
                    let tx = tx.clone();
                    let ratio = if let Command::MiniBatch { commands, .. } = &cmd {
                        commands.len()
                    } else {
                        0
                    };
                    if max_ratio < ratio {
                        max_ratio = ratio;
                    }
                    storage.batch_prewrite(
                        cmd,
                        Box::new(move |id, v: Result<Vec<Result<(), storage::Error>>, storage::Error>| {
                            // let v = v.map_err(Error::from);
                            let mut resp = PrewriteResponse::default();
                            if let Some(err) = extract_region_error(&v) {
                                resp.set_region_error(err);
                            } else {
                                resp.set_errors(extract_key_errors(v).into());
                            }
                            let mut res = batch_commands_response::Response::default();
                            res.cmd = Some(batch_commands_response::response::Cmd::Prewrite(resp));
                            tx.send_and_notify((id, res));
                            // if !tx.send_and_notify((id, res)).is_err() {
                                // timer.observe_duration();
                            // }
                        }),
                    );
                }
                MINIBATCH_MAX_BATCHED_RATIO_HISTOGRAM_VEC
                    .prewrite
                    .observe(max_ratio as f64);
            }
            CommandKind::commit => {
                for cmd in commands {
                    let tx = tx.clone();
                    let ratio = if let Command::MiniBatch { commands, .. } = &cmd {
                        commands.len()
                    } else {
                        0
                    };
                    if max_ratio < ratio {
                        max_ratio = ratio;
                    }
                    storage.batch_commit(
                        cmd,
                        Box::new(move |id, v: Result<Vec<Result<(), storage::Error>>, storage::Error>| {
                            // let v = v.map_err(Error::from);
                            let mut resp = CommitResponse::default();
                            if let Some(err) = extract_region_error(&v) {
                                resp.set_region_error(err);
                            } else if let Err(e) = v {
                                resp.set_error(extract_key_error(&e));
                            }
                            let mut res = batch_commands_response::Response::default();
                            res.cmd = Some(batch_commands_response::response::Cmd::Commit(resp));
                            tx.send_and_notify((id, res));
                            // if !tx.send_and_notify((id, res)).is_err() {
                                // timer.observe_duration();
                            // }
                        }),
                    );
                }
                MINIBATCH_MAX_BATCHED_RATIO_HISTOGRAM_VEC
                    .commit
                    .observe(max_ratio as f64);
            }
            _ => {}
        }
    }

    fn take_commands(&mut self) -> Vec<Command> {
        self.router.clear();
        self.input = 0;
        self.batchable = 0;
        self.output = 0;
        self.key_conflict = 0;
        self.last_submit = Instant::now();
        std::mem::replace(&mut self.commands, vec![])
    }

    fn report(&self) {
        let a = self.input as f64 / self.batchable as f64;
        let b = self.batchable as f64 / self.output as f64;
        match self.tag {
            CommandKind::prewrite => {
                MINIBATCH_READY_RATIO_HISTOGRAM_VEC
                    .prewrite
                    .observe(self.ratio as f64);
                MINIBATCH_BATCHABLE_RATIO_HISTOGRAM_VEC.prewrite.observe(a);
                MINIBATCH_BATCHED_RATIO_HISTOGRAM_VEC.prewrite.observe(b);
            }
            CommandKind::commit => {
                MINIBATCH_READY_RATIO_HISTOGRAM_VEC
                    .commit
                    .observe(self.ratio as f64);
                MINIBATCH_BATCHABLE_RATIO_HISTOGRAM_VEC.commit.observe(a);
                MINIBATCH_BATCHED_RATIO_HISTOGRAM_VEC.commit.observe(b);
            }
            _ => {}
        }
    }
}

struct MiniBatcher {
    inners: BTreeMap<u8, MiniBatcherInner>,
    tx: Sender<(u64, batch_commands_response::Response)>,
}

impl MiniBatcher {
    pub fn new(tx: Sender<(u64, batch_commands_response::Response)>) -> Self {
        let mut inners = BTreeMap::default();
        inners.insert(
            numerize_command_kind(&CommandKind::prewrite),
            MiniBatcherInner::new(CommandKind::prewrite),
        );
        inners.insert(
            numerize_command_kind(&CommandKind::commit),
            MiniBatcherInner::new(CommandKind::commit),
        );
        MiniBatcher { inners, tx }
    }

    pub fn filter(
        &mut self,
        request_id: u64,
        request: &mut batch_commands_request::Request,
    ) -> bool {
        match &mut request.cmd {
            Some(batch_commands_request::request::Cmd::Prewrite(req)) => {
                let inner = self
                    .inners
                    .get_mut(&numerize_command_kind(&CommandKind::prewrite));
                if inner.is_none() {
                    return false;
                }
                let inner = inner.unwrap();
                inner.total += 1;
                inner.input += 1;
                let ver = RegionVerId {
                    region: req.get_context().get_region_id(),
                    epoch: req.get_context().get_region_epoch().get_version(),
                };
                let mutations: Vec<Mutation> = req
                    .take_mutations()
                    .into_iter()
                    .map(|mut x| match x.get_op() {
                        Op::Put => Mutation::Put((Key::from_raw(x.get_key()), x.take_value())),
                        Op::Del => Mutation::Delete(Key::from_raw(x.get_key())),
                        Op::Lock => Mutation::Lock(Key::from_raw(x.get_key())),
                        Op::Insert => {
                            Mutation::Insert((Key::from_raw(x.get_key()), x.take_value()))
                        }
                        _ => panic!("mismatch Op in prewrite mutations"),
                    })
                    .collect();
                let mut create_cmd = |mutations| {
                    let mut options = Options::default();
                    options.lock_ttl = req.get_lock_ttl();
                    options.skip_constraint_check = req.get_skip_constraint_check();
                    options.for_update_ts = req.get_for_update_ts();
                    options.is_pessimistic_lock = req.take_is_pessimistic_lock();
                    options.txn_size = req.get_txn_size();
                    Command::Prewrite {
                        ctx: req.take_context(),
                        mutations,
                        primary: req.take_primary_lock(),
                        start_ts: req.get_start_version(),
                        options,
                    }
                };

                match inner.router.get_mut(&ver) {
                    Some(meta) => {
                        for m in &mutations {
                            if meta.key_set.contains(m.key().clone().as_encoded()) {
                                inner.key_conflict += 1;
                                return false;
                            }
                        }
                        for m in &mutations {
                            meta.key_set.insert(m.key().clone().into_encoded());
                        }
                        let cmd = create_cmd(mutations);
                        if let Command::MiniBatch {
                            ref mut commands,
                            ref mut ids,
                            ..
                        } = inner.commands[meta.idx]
                        {
                            commands.push(cmd);
                            ids.push(request_id);
                        }
                    }
                    None => {
                        let mut meta = MiniBatchMeta::new();
                        meta.idx = inner.commands.len();
                        for m in &mutations {
                            meta.key_set.insert(m.key().clone().into_encoded());
                        }
                        meta.size = 1;
                        inner.router.insert(ver, meta);
                        let cmd = create_cmd(mutations);
                        inner.commands.push(Command::MiniBatch {
                            tag: CommandKind::prewrite,
                            commands: vec![cmd],
                            ids: vec![request_id],
                        });
                        inner.output += 1;
                    }
                }
                inner.batchable += 1;
                true
            }
            Some(batch_commands_request::request::Cmd::Commit(req)) => {
                let inner = self
                    .inners
                    .get_mut(&numerize_command_kind(&CommandKind::commit));
                if inner.is_none() {
                    return false;
                }
                let inner = inner.unwrap();
                inner.total += 1;
                inner.input += 1;
                let ver = RegionVerId {
                    region: req.get_context().get_region_id(),
                    epoch: req.get_context().get_region_epoch().get_version(),
                };
                let keys: Vec<Key> = req.get_keys().iter().map(|x| Key::from_raw(x)).collect();
                let mut create_cmd = |keys| Command::Commit {
                    ctx: req.take_context(),
                    keys,
                    lock_ts: req.get_start_version(),
                    commit_ts: req.get_commit_version(),
                };
                match inner.router.get_mut(&ver) {
                    Some(meta) => {
                        for key in &keys {
                            if meta.key_set.contains(key.clone().as_encoded()) {
                                inner.key_conflict += 1;
                                return false;
                            }
                        }
                        for key in &keys {
                            meta.key_set.insert(key.clone().into_encoded());
                        }
                        let cmd = create_cmd(keys);
                        if let Command::MiniBatch {
                            ref mut commands,
                            ref mut ids,
                            ..
                        } = inner.commands[meta.idx]
                        {
                            commands.push(cmd);
                            ids.push(request_id);
                        }
                    }
                    None => {
                        let mut meta = MiniBatchMeta::new();
                        meta.idx = inner.commands.len();
                        for key in &keys {
                            meta.key_set.insert(key.clone().into_encoded());
                        }
                        meta.size = 1;
                        inner.router.insert(ver, meta);
                        let cmd = create_cmd(keys);
                        inner.commands.push(Command::MiniBatch {
                            tag: CommandKind::commit,
                            commands: vec![cmd],
                            ids: vec![request_id],
                        });
                        inner.output += 1;
                    }
                }
                inner.batchable += 1;
                true
            }
            _ => false,
        }
    }

    // info!("MiniBatcher report";
    //     "region_flatten" => format!("{:?}", self.router.keys()),
    //     "batch_commands" => self.input,
    //     "batched" => self.batched,
    //     "key_conflicted" => self.key_conflict,
    //     "batch_prewrite" => self.commands.len());

    pub fn maybe_submit<E: Engine>(&mut self, storage: &Storage<E>) {
        for (_, inner) in &mut self.inners {
            inner.maybe_submit(&self.tx, storage);
        }
    }

    pub fn should_submit<E: Engine>(&mut self, storage: &Storage<E>) {
        for (_, inner) in &mut self.inners {
            inner.should_submit(&self.tx, storage);
        }
    }
}

impl<T: RaftStoreRouter + 'static, E: Engine, L: LockMgr> Service<T, E, L> {
    /// Constructs a new `Service` which provides the `Tikv` service.
    pub fn new(
        storage: Storage<E, L>,
        cop: Endpoint<E>,
        ch: T,
        snap_scheduler: Scheduler<SnapTask>,
        thread_load: Arc<ThreadLoad>,
    ) -> Self {
        let timer_pool = Arc::new(Mutex::new(
            ThreadPoolBuilder::new()
                .pool_size(1)
                .name_prefix("minibatch_timer_guard")
                .build(),
        ));
        Service {
            storage,
            cop,
            ch,
            snap_scheduler,
            thread_load,
            timer_pool,
        }
    }

    fn send_fail_status<M>(
        &self,
        ctx: RpcContext<'_>,
        sink: UnarySink<M>,
        err: Error,
        code: RpcStatusCode,
    ) {
        let status = RpcStatus::new(code, Some(format!("{}", err)));
        ctx.spawn(sink.fail(status).map_err(|_| ()));
    }
}

impl<T: RaftStoreRouter + 'static, E: Engine, L: LockMgr> Tikv for Service<T, E, L> {
    fn kv_get(&mut self, ctx: RpcContext<'_>, req: GetRequest, sink: UnarySink<GetResponse>) {
        let timer = GRPC_MSG_HISTOGRAM_VEC.kv_get.start_coarse_timer();
        let future = future_get(&self.storage, req)
            .and_then(|res| sink.success(res).map_err(Error::from))
            .map(|_| timer.observe_duration())
            .map_err(move |e| {
                debug!("kv rpc failed";
                    "request" => "kv_get",
                    "err" => ?e
                );
                GRPC_MSG_FAIL_COUNTER.kv_get.inc();
            });

        ctx.spawn(future);
    }

    fn kv_scan(&mut self, ctx: RpcContext<'_>, req: ScanRequest, sink: UnarySink<ScanResponse>) {
        let timer = GRPC_MSG_HISTOGRAM_VEC.kv_scan.start_coarse_timer();
        let future = future_scan(&self.storage, req)
            .and_then(|res| sink.success(res).map_err(Error::from))
            .map(|_| timer.observe_duration())
            .map_err(move |e| {
                debug!("kv rpc failed";
                    "request" => "kv_scan",
                    "err" => ?e
                );
                GRPC_MSG_FAIL_COUNTER.kv_scan.inc();
            });

        ctx.spawn(future);
    }

    fn kv_prewrite(
        &mut self,
        ctx: RpcContext<'_>,
        req: PrewriteRequest,
        sink: UnarySink<PrewriteResponse>,
    ) {
        let timer = GRPC_MSG_HISTOGRAM_VEC.kv_prewrite.start_coarse_timer();
        let future = future_prewrite(&self.storage, req)
            .and_then(|res| sink.success(res).map_err(Error::from))
            .map(|_| timer.observe_duration())
            .map_err(move |e| {
                debug!("kv rpc failed";
                    "request" => "kv_prewrite",
                    "err" => ?e
                );
                GRPC_MSG_FAIL_COUNTER.kv_prewrite.inc();
            });

        ctx.spawn(future);
    }

    fn kv_pessimistic_lock(
        &mut self,
        ctx: RpcContext<'_>,
        req: PessimisticLockRequest,
        sink: UnarySink<PessimisticLockResponse>,
    ) {
        let timer = GRPC_MSG_HISTOGRAM_VEC
            .kv_pessimistic_lock
            .start_coarse_timer();
        let future = future_acquire_pessimistic_lock(&self.storage, req)
            .and_then(|res| sink.success(res).map_err(Error::from))
            .map(|_| timer.observe_duration())
            .map_err(move |e| {
                debug!("kv rpc failed";
                    "request" => "kv_pessimistic_lock",
                    "err" => ?e
                );
                GRPC_MSG_FAIL_COUNTER.kv_pessimistic_lock.inc();
            });

        ctx.spawn(future);
    }

    fn kv_pessimistic_rollback(
        &mut self,
        ctx: RpcContext<'_>,
        req: PessimisticRollbackRequest,
        sink: UnarySink<PessimisticRollbackResponse>,
    ) {
        let timer = GRPC_MSG_HISTOGRAM_VEC
            .kv_pessimistic_rollback
            .start_coarse_timer();
        let future = future_pessimistic_rollback(&self.storage, req)
            .and_then(|res| sink.success(res).map_err(Error::from))
            .map(|_| timer.observe_duration())
            .map_err(move |e| {
                debug!("kv rpc failed";
                    "request" => "kv_pessimistic_rollback",
                    "err" => ?e
                );
                GRPC_MSG_FAIL_COUNTER.kv_pessimistic_rollback.inc();
            });

        ctx.spawn(future);
    }

    fn kv_commit(
        &mut self,
        ctx: RpcContext<'_>,
        req: CommitRequest,
        sink: UnarySink<CommitResponse>,
    ) {
        let timer = GRPC_MSG_HISTOGRAM_VEC.kv_commit.start_coarse_timer();

        let future = future_commit(&self.storage, req)
            .and_then(|res| sink.success(res).map_err(Error::from))
            .map(|_| timer.observe_duration())
            .map_err(move |e| {
                debug!("kv rpc failed";
                    "request" => "kv_commit",
                    "err" => ?e
                );
                GRPC_MSG_FAIL_COUNTER.kv_commit.inc();
            });

        ctx.spawn(future);
    }

    fn kv_import(&mut self, _: RpcContext<'_>, _: ImportRequest, _: UnarySink<ImportResponse>) {
        unimplemented!();
    }

    fn kv_cleanup(
        &mut self,
        ctx: RpcContext<'_>,
        req: CleanupRequest,
        sink: UnarySink<CleanupResponse>,
    ) {
        let timer = GRPC_MSG_HISTOGRAM_VEC.kv_cleanup.start_coarse_timer();
        let future = future_cleanup(&self.storage, req)
            .and_then(|res| sink.success(res).map_err(Error::from))
            .map(|_| timer.observe_duration())
            .map_err(move |e| {
                debug!("kv rpc failed";
                    "request" => "kv_cleanup",
                    "err" => ?e
                );
                GRPC_MSG_FAIL_COUNTER.kv_cleanup.inc();
            });

        ctx.spawn(future);
    }

    fn kv_batch_get(
        &mut self,
        ctx: RpcContext<'_>,
        req: BatchGetRequest,
        sink: UnarySink<BatchGetResponse>,
    ) {
        let timer = GRPC_MSG_HISTOGRAM_VEC.kv_batch_get.start_coarse_timer();
        let future = future_batch_get(&self.storage, req)
            .and_then(|res| sink.success(res).map_err(Error::from))
            .map(|_| timer.observe_duration())
            .map_err(move |e| {
                debug!("kv rpc failed";
                    "request" => "kv_batch_get",
                    "err" => ?e
                );
                GRPC_MSG_FAIL_COUNTER.kv_batch_get.inc();
            });

        ctx.spawn(future);
    }

    fn kv_batch_rollback(
        &mut self,
        ctx: RpcContext<'_>,
        req: BatchRollbackRequest,
        sink: UnarySink<BatchRollbackResponse>,
    ) {
        let timer = GRPC_MSG_HISTOGRAM_VEC
            .kv_batch_rollback
            .start_coarse_timer();
        let future = future_batch_rollback(&self.storage, req)
            .and_then(|res| sink.success(res).map_err(Error::from))
            .map(|_| timer.observe_duration())
            .map_err(move |e| {
                debug!("kv rpc failed";
                    "request" => "kv_batch_rollback",
                    "err" => ?e
                );
                GRPC_MSG_FAIL_COUNTER.kv_batch_rollback.inc();
            });

        ctx.spawn(future);
    }

    fn kv_txn_heart_beat(
        &mut self,
        ctx: RpcContext<'_>,
        req: TxnHeartBeatRequest,
        sink: UnarySink<TxnHeartBeatResponse>,
    ) {
        let timer = GRPC_MSG_HISTOGRAM_VEC
            .kv_txn_heart_beat
            .start_coarse_timer();
        let future = future_txn_heart_beat(&self.storage, req)
            .and_then(|res| sink.success(res).map_err(Error::from))
            .map(|_| timer.observe_duration())
            .map_err(move |e| {
                debug!("kv rpc failed";
                    "request" => "kv_txn_heart_beat",
                    "err" => ?e
                );
                GRPC_MSG_FAIL_COUNTER.kv_txn_heart_beat.inc();
            });

        ctx.spawn(future);
    }

    fn kv_check_txn_status(
        &mut self,
        _ctx: RpcContext<'_>,
        _req: CheckTxnStatusRequest,
        _sink: UnarySink<CheckTxnStatusResponse>,
    ) {
        unimplemented!();
    }

    fn kv_scan_lock(
        &mut self,
        ctx: RpcContext<'_>,
        req: ScanLockRequest,
        sink: UnarySink<ScanLockResponse>,
    ) {
        let timer = GRPC_MSG_HISTOGRAM_VEC.kv_scan_lock.start_coarse_timer();
        let future = future_scan_lock(&self.storage, req)
            .and_then(|res| sink.success(res).map_err(Error::from))
            .map(|_| timer.observe_duration())
            .map_err(move |e| {
                debug!("kv rpc failed";
                    "request" => "kv_scan_lock",
                    "err" => ?e
                );
                GRPC_MSG_FAIL_COUNTER.kv_scan_lock.inc();
            });

        ctx.spawn(future);
    }

    fn kv_resolve_lock(
        &mut self,
        ctx: RpcContext<'_>,
        req: ResolveLockRequest,
        sink: UnarySink<ResolveLockResponse>,
    ) {
        let timer = GRPC_MSG_HISTOGRAM_VEC.kv_resolve_lock.start_coarse_timer();
        let future = future_resolve_lock(&self.storage, req)
            .and_then(|res| sink.success(res).map_err(Error::from))
            .map(|_| timer.observe_duration())
            .map_err(move |e| {
                debug!("kv rpc failed";
                    "request" => "kv_resolve_lock",
                    "err" => ?e
                );
                GRPC_MSG_FAIL_COUNTER.kv_resolve_lock.inc();
            });

        ctx.spawn(future);
    }

    fn kv_gc(&mut self, ctx: RpcContext<'_>, req: GcRequest, sink: UnarySink<GcResponse>) {
        let timer = GRPC_MSG_HISTOGRAM_VEC.kv_gc.start_coarse_timer();
        let future = future_gc(&self.storage, req)
            .and_then(|res| sink.success(res).map_err(Error::from))
            .map(|_| timer.observe_duration())
            .map_err(move |e| {
                debug!("kv rpc failed";
                    "request" => "kv_gc",
                    "err" => ?e
                );
                GRPC_MSG_FAIL_COUNTER.kv_gc.inc();
            });

        ctx.spawn(future);
    }

    fn kv_delete_range(
        &mut self,
        ctx: RpcContext<'_>,
        req: DeleteRangeRequest,
        sink: UnarySink<DeleteRangeResponse>,
    ) {
        let timer = GRPC_MSG_HISTOGRAM_VEC.kv_delete_range.start_coarse_timer();
        let future = future_delete_range(&self.storage, req)
            .and_then(|res| sink.success(res).map_err(Error::from))
            .map(|_| timer.observe_duration())
            .map_err(move |e| {
                debug!("kv rpc failed";
                    "request" => "kv_delete_range",
                    "err" => ?e
                );
                GRPC_MSG_FAIL_COUNTER.kv_delete_range.inc();
            });

        ctx.spawn(future);
    }

    fn raw_get(
        &mut self,
        ctx: RpcContext<'_>,
        req: RawGetRequest,
        sink: UnarySink<RawGetResponse>,
    ) {
        let timer = GRPC_MSG_HISTOGRAM_VEC.raw_get.start_coarse_timer();
        let future = future_raw_get(&self.storage, req)
            .and_then(|res| sink.success(res).map_err(Error::from))
            .map(|_| timer.observe_duration())
            .map_err(move |e| {
                debug!("kv rpc failed";
                    "request" => "raw_get",
                    "err" => ?e
                );
                GRPC_MSG_FAIL_COUNTER.raw_get.inc();
            });

        ctx.spawn(future);
    }

    fn raw_batch_get(
        &mut self,
        ctx: RpcContext<'_>,
        req: RawBatchGetRequest,
        sink: UnarySink<RawBatchGetResponse>,
    ) {
        let timer = GRPC_MSG_HISTOGRAM_VEC.raw_batch_get.start_coarse_timer();

        let future = future_raw_batch_get(&self.storage, req)
            .and_then(|res| sink.success(res).map_err(Error::from))
            .map(|_| timer.observe_duration())
            .map_err(move |e| {
                debug!("kv rpc failed";
                    "request" => "raw_batch_get",
                    "err" => ?e
                );
                GRPC_MSG_FAIL_COUNTER.raw_batch_get.inc();
            });

        ctx.spawn(future);
    }

    fn raw_scan(
        &mut self,
        ctx: RpcContext<'_>,
        req: RawScanRequest,
        sink: UnarySink<RawScanResponse>,
    ) {
        let timer = GRPC_MSG_HISTOGRAM_VEC.raw_scan.start_coarse_timer();

        let future = future_raw_scan(&self.storage, req)
            .and_then(|res| sink.success(res).map_err(Error::from))
            .map(|_| timer.observe_duration())
            .map_err(move |e| {
                debug!("kv rpc failed";
                    "request" => "raw_scan",
                    "err" => ?e
                );
                GRPC_MSG_FAIL_COUNTER.raw_scan.inc();
            });

        ctx.spawn(future);
    }

    fn raw_batch_scan(
        &mut self,
        ctx: RpcContext<'_>,
        req: RawBatchScanRequest,
        sink: UnarySink<RawBatchScanResponse>,
    ) {
        let timer = GRPC_MSG_HISTOGRAM_VEC.raw_batch_scan.start_coarse_timer();

        let future = future_raw_batch_scan(&self.storage, req)
            .and_then(|res| sink.success(res).map_err(Error::from))
            .map(|_| timer.observe_duration())
            .map_err(move |e| {
                debug!("kv rpc failed";
                    "request" => "raw_batch_scan",
                    "err" => ?e
                );
                GRPC_MSG_FAIL_COUNTER.raw_batch_scan.inc();
            });

        ctx.spawn(future);
    }

    fn raw_put(
        &mut self,
        ctx: RpcContext<'_>,
        req: RawPutRequest,
        sink: UnarySink<RawPutResponse>,
    ) {
        let timer = GRPC_MSG_HISTOGRAM_VEC.raw_put.start_coarse_timer();
        let future = future_raw_put(&self.storage, req)
            .and_then(|res| sink.success(res).map_err(Error::from))
            .map(|_| timer.observe_duration())
            .map_err(move |e| {
                debug!("kv rpc failed";
                    "request" => "raw_put",
                    "err" => ?e
                );
                GRPC_MSG_FAIL_COUNTER.raw_put.inc();
            });

        ctx.spawn(future);
    }

    fn raw_batch_put(
        &mut self,
        ctx: RpcContext<'_>,
        req: RawBatchPutRequest,
        sink: UnarySink<RawBatchPutResponse>,
    ) {
        let timer = GRPC_MSG_HISTOGRAM_VEC.raw_batch_put.start_coarse_timer();

        let future = future_raw_batch_put(&self.storage, req)
            .and_then(|res| sink.success(res).map_err(Error::from))
            .map(|_| timer.observe_duration())
            .map_err(move |e| {
                debug!("kv rpc failed";
                    "request" => "raw_batch_put",
                    "err" => ?e
                );
                GRPC_MSG_FAIL_COUNTER.raw_batch_put.inc();
            });

        ctx.spawn(future);
    }

    fn raw_delete(
        &mut self,
        ctx: RpcContext<'_>,
        req: RawDeleteRequest,
        sink: UnarySink<RawDeleteResponse>,
    ) {
        let timer = GRPC_MSG_HISTOGRAM_VEC.raw_delete.start_coarse_timer();
        let future = future_raw_delete(&self.storage, req)
            .and_then(|res| sink.success(res).map_err(Error::from))
            .map(|_| timer.observe_duration())
            .map_err(move |e| {
                debug!("kv rpc failed";
                    "request" => "raw_delete",
                    "err" => ?e
                );
                GRPC_MSG_FAIL_COUNTER.raw_delete.inc();
            });

        ctx.spawn(future);
    }

    fn raw_batch_delete(
        &mut self,
        ctx: RpcContext<'_>,
        req: RawBatchDeleteRequest,
        sink: UnarySink<RawBatchDeleteResponse>,
    ) {
        let timer = GRPC_MSG_HISTOGRAM_VEC.raw_batch_delete.start_coarse_timer();

        let future = future_raw_batch_delete(&self.storage, req)
            .and_then(|res| sink.success(res).map_err(Error::from))
            .map(|_| timer.observe_duration())
            .map_err(move |e| {
                debug!("kv rpc failed";
                    "request" => "raw_batch_delete",
                    "err" => ?e
                );
                GRPC_MSG_FAIL_COUNTER.raw_batch_delete.inc();
            });

        ctx.spawn(future);
    }

    fn raw_delete_range(
        &mut self,
        ctx: RpcContext<'_>,
        req: RawDeleteRangeRequest,
        sink: UnarySink<RawDeleteRangeResponse>,
    ) {
        let timer = GRPC_MSG_HISTOGRAM_VEC.raw_delete_range.start_coarse_timer();

        let future = future_raw_delete_range(&self.storage, req)
            .and_then(|res| sink.success(res).map_err(Error::from))
            .map(|_| timer.observe_duration())
            .map_err(move |e| {
                debug!("kv rpc failed";
                    "request" => "raw_delete_range",
                    "err" => ?e
                );
                GRPC_MSG_FAIL_COUNTER.raw_delete_range.inc();
            });

        ctx.spawn(future);
    }

    fn unsafe_destroy_range(
        &mut self,
        ctx: RpcContext<'_>,
        mut req: UnsafeDestroyRangeRequest,
        sink: UnarySink<UnsafeDestroyRangeResponse>,
    ) {
        let timer = GRPC_MSG_HISTOGRAM_VEC
            .unsafe_destroy_range
            .start_coarse_timer();

        // DestroyRange is a very dangerous operation. We don't allow passing MIN_KEY as start, or
        // MAX_KEY as end here.
        assert!(!req.get_start_key().is_empty());
        assert!(!req.get_end_key().is_empty());

        let (cb, f) = paired_future_callback();
        let res = self.storage.async_unsafe_destroy_range(
            req.take_context(),
            Key::from_raw(&req.take_start_key()),
            Key::from_raw(&req.take_end_key()),
            cb,
        );

        let future = AndThenWith::new(res, f.map_err(Error::from))
            .and_then(|v| {
                let mut resp = UnsafeDestroyRangeResponse::default();
                // Region error is impossible here.
                if let Err(e) = v {
                    resp.set_error(format!("{}", e));
                }
                sink.success(resp).map_err(Error::from)
            })
            .map(|_| timer.observe_duration())
            .map_err(move |e| {
                debug!("kv rpc failed";
                    "request" => "unsafe_destroy_range",
                    "err" => ?e
                );
                GRPC_MSG_FAIL_COUNTER.unsafe_destroy_range.inc();
            });

        ctx.spawn(future);
    }

    fn coprocessor(&mut self, ctx: RpcContext<'_>, req: Request, sink: UnarySink<Response>) {
        let timer = GRPC_MSG_HISTOGRAM_VEC.coprocessor.start_coarse_timer();
        let future = future_cop(&self.cop, req, Some(ctx.peer()))
            .and_then(|resp| sink.success(resp).map_err(Error::from))
            .map(|_| timer.observe_duration())
            .map_err(move |e| {
                debug!("kv rpc failed";
                    "request" => "coprocessor",
                    "err" => ?e
                );
                GRPC_MSG_FAIL_COUNTER.coprocessor.inc();
            });

        ctx.spawn(future);
    }

    fn coprocessor_stream(
        &mut self,
        ctx: RpcContext<'_>,
        req: Request,
        sink: ServerStreamingSink<Response>,
    ) {
        let timer = GRPC_MSG_HISTOGRAM_VEC
            .coprocessor_stream
            .start_coarse_timer();

        let stream = self
            .cop
            .parse_and_handle_stream_request(req, Some(ctx.peer()))
            .map(|resp| (resp, WriteFlags::default().buffer_hint(true)))
            .map_err(|e| {
                let code = RpcStatusCode::UNKNOWN;
                let msg = Some(format!("{:?}", e));
                GrpcError::RpcFailure(RpcStatus::new(code, msg))
            });
        let future = sink
            .send_all(stream)
            .map(|_| timer.observe_duration())
            .map_err(Error::from)
            .map_err(move |e| {
                debug!("kv rpc failed";
                    "request" => "coprocessor_stream",
                    "err" => ?e
                );
                GRPC_MSG_FAIL_COUNTER.coprocessor_stream.inc();
            });

        ctx.spawn(future);
    }

    fn raft(
        &mut self,
        ctx: RpcContext<'_>,
        stream: RequestStream<RaftMessage>,
        sink: ClientStreamingSink<Done>,
    ) {
        let ch = self.ch.clone();
        ctx.spawn(
            stream
                .map_err(Error::from)
                .for_each(move |msg| {
                    RAFT_MESSAGE_RECV_COUNTER.inc();
                    ch.send_raft_msg(msg).map_err(Error::from)
                })
                .then(|res| {
                    let status = match res {
                        Err(e) => {
                            let msg = format!("{:?}", e);
                            error!("dispatch raft msg from gRPC to raftstore fail"; "err" => %msg);
                            RpcStatus::new(RpcStatusCode::UNKNOWN, Some(msg))
                        }
                        Ok(_) => RpcStatus::new(RpcStatusCode::UNKNOWN, None),
                    };
                    sink.fail(status)
                        .map_err(|e| error!("KvService::raft send response fail"; "err" => ?e))
                }),
        );
    }

    fn batch_raft(
        &mut self,
        ctx: RpcContext<'_>,
        stream: RequestStream<BatchRaftMessage>,
        sink: ClientStreamingSink<Done>,
    ) {
        info!("batch_raft RPC is called, new gRPC stream established");
        let ch = self.ch.clone();
        ctx.spawn(
            stream
                .map_err(Error::from)
                .for_each(move |mut msgs| {
                    let len = msgs.get_msgs().len();
                    RAFT_MESSAGE_RECV_COUNTER.inc_by(len as i64);
                    RAFT_MESSAGE_BATCH_SIZE.observe(len as f64);
                    for msg in msgs.take_msgs().into_iter() {
                        if let Err(e) = ch.send_raft_msg(msg) {
                            return Err(Error::from(e));
                        }
                    }
                    Ok(())
                })
                .then(|res| {
                    let status = match res {
                        Err(e) => {
                            let msg = format!("{:?}", e);
                            error!("dispatch raft msg from gRPC to raftstore fail"; "err" => %msg);
                            RpcStatus::new(RpcStatusCode::UNKNOWN, Some(msg))
                        }
                        Ok(_) => RpcStatus::new(RpcStatusCode::UNKNOWN, None),
                    };
                    sink.fail(status).map_err(
                        |e| error!("KvService::batch_raft send response fail"; "err" => ?e),
                    )
                }),
        )
    }

    fn snapshot(
        &mut self,
        ctx: RpcContext<'_>,
        stream: RequestStream<SnapshotChunk>,
        sink: ClientStreamingSink<Done>,
    ) {
        let task = SnapTask::Recv { stream, sink };
        if let Err(e) = self.snap_scheduler.schedule(task) {
            let err_msg = format!("{}", e);
            let sink = match e.into_inner() {
                SnapTask::Recv { sink, .. } => sink,
                _ => unreachable!(),
            };
            let status = RpcStatus::new(RpcStatusCode::RESOURCE_EXHAUSTED, Some(err_msg));
            ctx.spawn(sink.fail(status).map_err(|_| ()));
        }
    }

    fn mvcc_get_by_key(
        &mut self,
        ctx: RpcContext<'_>,
        mut req: MvccGetByKeyRequest,
        sink: UnarySink<MvccGetByKeyResponse>,
    ) {
        let timer = GRPC_MSG_HISTOGRAM_VEC.mvcc_get_by_key.start_coarse_timer();

        let key = Key::from_raw(req.get_key());
        let (cb, f) = paired_future_callback();
        let res = self
            .storage
            .async_mvcc_by_key(req.take_context(), key.clone(), cb);

        let future = AndThenWith::new(res, f.map_err(Error::from))
            .and_then(|v| {
                let mut resp = MvccGetByKeyResponse::default();
                if let Some(err) = extract_region_error(&v) {
                    resp.set_region_error(err);
                } else {
                    match v {
                        Ok(mvcc) => {
                            resp.set_info(extract_mvcc_info(mvcc));
                        }
                        Err(e) => resp.set_error(format!("{}", e)),
                    };
                }
                sink.success(resp).map_err(Error::from)
            })
            .map(|_| timer.observe_duration())
            .map_err(move |e| {
                debug!("kv rpc failed";
                    "request" => "mvcc_get_by_key",
                    "err" => ?e
                );
                GRPC_MSG_FAIL_COUNTER.mvcc_get_by_key.inc();
            });

        ctx.spawn(future);
    }

    fn mvcc_get_by_start_ts(
        &mut self,
        ctx: RpcContext<'_>,
        mut req: MvccGetByStartTsRequest,
        sink: UnarySink<MvccGetByStartTsResponse>,
    ) {
        let timer = GRPC_MSG_HISTOGRAM_VEC
            .mvcc_get_by_start_ts
            .start_coarse_timer();

        let (cb, f) = paired_future_callback();
        let res = self
            .storage
            .async_mvcc_by_start_ts(req.take_context(), req.get_start_ts(), cb);

        let future = AndThenWith::new(res, f.map_err(Error::from))
            .and_then(|v| {
                let mut resp = MvccGetByStartTsResponse::default();
                if let Some(err) = extract_region_error(&v) {
                    resp.set_region_error(err);
                } else {
                    match v {
                        Ok(Some((k, vv))) => {
                            resp.set_key(k.into_raw().unwrap());
                            resp.set_info(extract_mvcc_info(vv));
                        }
                        Ok(None) => {
                            resp.set_info(Default::default());
                        }
                        Err(e) => resp.set_error(format!("{}", e)),
                    }
                }
                sink.success(resp).map_err(Error::from)
            })
            .map(|_| timer.observe_duration())
            .map_err(move |e| {
                debug!("kv rpc failed";
                    "request" => "mvcc_get_by_start_ts",
                    "err" => ?e
                );
                GRPC_MSG_FAIL_COUNTER.mvcc_get_by_start_ts.inc();
            });
        ctx.spawn(future);
    }

    fn split_region(
        &mut self,
        ctx: RpcContext<'_>,
        mut req: SplitRegionRequest,
        sink: UnarySink<SplitRegionResponse>,
    ) {
        let timer = GRPC_MSG_HISTOGRAM_VEC.split_region.start_coarse_timer();

        let region_id = req.get_context().get_region_id();
        let (cb, future) = paired_future_callback();
        let split_keys = if !req.get_split_key().is_empty() {
            vec![Key::from_raw(req.get_split_key()).into_encoded()]
        } else {
            req.take_split_keys()
                .into_iter()
                .map(|x| Key::from_raw(&x).into_encoded())
                .collect()
        };
        let req = CasualMessage::SplitRegion {
            region_epoch: req.take_context().take_region_epoch(),
            split_keys,
            callback: Callback::Write(cb),
        };

        if let Err(e) = self.ch.casual_send(region_id, req) {
            self.send_fail_status(ctx, sink, Error::from(e), RpcStatusCode::RESOURCE_EXHAUSTED);
            return;
        }

        let future = future
            .map_err(Error::from)
            .map(move |mut v| {
                let mut resp = SplitRegionResponse::default();
                if v.response.get_header().has_error() {
                    resp.set_region_error(v.response.mut_header().take_error());
                } else {
                    let admin_resp = v.response.mut_admin_response();
                    let regions: Vec<_> = admin_resp.mut_splits().take_regions().into();
                    if regions.len() < 2 {
                        error!(
                            "invalid split response";
                            "region_id" => region_id,
                            "resp" => ?admin_resp
                        );
                        resp.mut_region_error().set_message(format!(
                            "Internal Error: invalid response: {:?}",
                            admin_resp
                        ));
                    } else {
                        if regions.len() == 2 {
                            resp.set_left(regions[0].clone());
                            resp.set_right(regions[1].clone());
                        }
                        resp.set_regions(regions.into());
                    }
                }
                resp
            })
            .and_then(|res| sink.success(res).map_err(Error::from))
            .map(|_| timer.observe_duration())
            .map_err(move |e| {
                debug!("kv rpc failed";
                    "request" => "split_region",
                    "err" => ?e
                );
                GRPC_MSG_FAIL_COUNTER.split_region.inc();
            });

        ctx.spawn(future);
    }

    fn read_index(
        &mut self,
        ctx: RpcContext<'_>,
        req: ReadIndexRequest,
        sink: UnarySink<ReadIndexResponse>,
    ) {
        let timer = GRPC_MSG_HISTOGRAM_VEC.read_index.start_coarse_timer();

        let region_id = req.get_context().get_region_id();
        let mut cmd = RaftCmdRequest::default();
        let mut header = RaftRequestHeader::default();
        let mut inner_req = RaftRequest::default();
        inner_req.set_cmd_type(CmdType::ReadIndex);
        header.set_region_id(req.get_context().get_region_id());
        header.set_peer(req.get_context().get_peer().clone());
        header.set_region_epoch(req.get_context().get_region_epoch().clone());
        if req.get_context().get_term() != 0 {
            header.set_term(req.get_context().get_term());
        }
        header.set_sync_log(req.get_context().get_sync_log());
        header.set_read_quorum(true);
        cmd.set_header(header);
        cmd.set_requests(vec![inner_req].into());

        let (cb, future) = paired_future_callback();

        if let Err(e) = self.ch.send_command(cmd, Callback::Read(cb)) {
            self.send_fail_status(ctx, sink, Error::from(e), RpcStatusCode::RESOURCE_EXHAUSTED);
            return;
        }

        let future = future
            .map_err(Error::from)
            .map(move |mut v| {
                let mut resp = ReadIndexResponse::default();
                if v.response.get_header().has_error() {
                    resp.set_region_error(v.response.mut_header().take_error());
                } else {
                    let raft_resps = v.response.get_responses();
                    if raft_resps.len() != 1 {
                        error!(
                            "invalid read index response";
                            "region_id" => region_id,
                            "response" => ?raft_resps
                        );
                        resp.mut_region_error().set_message(format!(
                            "Internal Error: invalid response: {:?}",
                            raft_resps
                        ));
                    } else {
                        let read_index = raft_resps[0].get_read_index().get_read_index();
                        resp.set_read_index(read_index);
                    }
                }
                resp
            })
            .and_then(|res| sink.success(res).map_err(Error::from))
            .map(|_| timer.observe_duration())
            .map_err(move |e| {
                debug!("kv rpc failed";
                    "request" => "read_index",
                    "err" => ?e
                );
                GRPC_MSG_FAIL_COUNTER.read_index.inc();
            });

        ctx.spawn(future);
    }

    fn batch_commands(
        &mut self,
        ctx: RpcContext<'_>,
        stream: RequestStream<BatchCommandsRequest>,
        sink: DuplexSink<BatchCommandsResponse>,
    ) {
        let (tx, rx) = unbounded(GRPC_MSG_NOTIFY_SIZE);

        let ctx = Arc::new(ctx);
        let peer = ctx.peer();
        let storage = self.storage.clone();
        let cop = self.cop.clone();
        let minibatcher = MiniBatcher::new(tx.clone());
        let minibatcher = Arc::new(Mutex::new(minibatcher));
        if MINIBATCH_CROSS_COMMAND_ENABLED {
            info!("batch_commands spawn interval timer");
            let storage = storage.clone();
            let minibatcher = minibatcher.clone();
            let start = Instant::now() + Duration::from_millis(100);
            let timer = GLOBAL_TIMER_HANDLE.clone();
            self.timer_pool.lock().unwrap().spawn(
                timer
                    .interval(start, Duration::from_millis(MINIBATCH_TIMEOUT_MILLIS))
                    .for_each(move |_| {
                        minibatcher.lock().unwrap().should_submit(&storage);
                        Ok(())
                    })
                    .map_err(|e| error!("batch_commands timer errored"; "err" => ?e)),
            )
        }
        let request_handler = stream.for_each(move |mut req| {
            let request_ids = req.take_request_ids();
            let requests: Vec<_> = req.take_requests().into();
            GRPC_REQ_BATCH_COMMANDS_SIZE.observe(requests.len() as f64);
<<<<<<< HEAD
            for (id, mut req) in request_ids.into_iter().zip(requests) {
                if !minibatcher.lock().unwrap().filter(id, &mut req) {
                    handle_batch_commands_request(
                        &storage,
                        &cop,
                        peer.clone(),
                        id,
                        req,
                        tx.clone(),
                    );
                }
=======
            for (id, req) in request_ids.into_iter().zip(requests) {
                handle_batch_commands_request(&storage, &cop, &peer, id, req, tx.clone());
>>>>>>> dbe88328
            }
            minibatcher.lock().unwrap().maybe_submit(&storage);
            future::ok::<_, _>(())
        });

        ctx.spawn(request_handler.map_err(|e| error!("batch_commands error"; "err" => %e)));

        let thread_load = Arc::clone(&self.thread_load);
        let response_retriever = BatchReceiver::new(
            rx,
            GRPC_MSG_MAX_BATCH_SIZE,
            BatchCommandsResponse::default,
            |batch_resp, (id, resp)| {
                batch_resp.mut_request_ids().push(id);
                batch_resp.mut_responses().push(resp);
            },
        );

        let response_retriever = response_retriever
            .inspect(|r| GRPC_RESP_BATCH_COMMANDS_SIZE.observe(r.request_ids.len() as f64))
            .map(move |mut r| {
                r.set_transport_layer_load(thread_load.load() as u64);
                (r, WriteFlags::default().buffer_hint(false))
            })
            .map_err(|e| {
                let msg = Some(format!("{:?}", e));
                GrpcError::RpcFailure(RpcStatus::new(RpcStatusCode::UNKNOWN, msg))
            });

        ctx.spawn(sink.send_all(response_retriever).map(|_| ()).map_err(|e| {
            debug!("kv rpc failed";
                "request" => "batch_commands",
                "err" => ?e
            );
        }));
    }
}

fn response_batch_commands_request<F>(
    id: u64,
    resp: F,
    tx: Sender<(u64, batch_commands_response::Response)>,
    timer: HistogramTimer,
) where
    F: Future<Item = batch_commands_response::Response, Error = ()> + Send + 'static,
{
    let f = resp.and_then(move |resp| {
        if tx.send_and_notify((id, resp)).is_err() {
            error!("KvService response batch commands fail");
            return Err(());
        }
        timer.observe_duration();
        Ok(())
    });
    poll_future_notify(f);
}

// BatchCommandsNotify is used to make business pool notifiy completion queues directly.
struct BatchCommandsNotify<F>(Arc<Mutex<Option<Spawn<F>>>>);
impl<F> Clone for BatchCommandsNotify<F> {
    fn clone(&self) -> BatchCommandsNotify<F> {
        BatchCommandsNotify(Arc::clone(&self.0))
    }
}
impl<F> Notify for BatchCommandsNotify<F>
where
    F: Future<Item = (), Error = ()> + Send + 'static,
{
    fn notify(&self, id: usize) {
        let n = Arc::new(self.clone());
        let mut s = self.0.lock().unwrap();
        match s.as_mut().map(|spawn| spawn.poll_future_notify(&n, id)) {
            Some(Ok(Async::NotReady)) | None => {}
            _ => *s = None,
        };
    }
}

fn poll_future_notify<F: Future<Item = (), Error = ()> + Send + 'static>(f: F) {
    let spawn = Arc::new(Mutex::new(Some(executor::spawn(f))));
    let notify = BatchCommandsNotify(spawn);
    notify.notify(0);
}

fn handle_batch_commands_request<E: Engine, L: LockMgr>(
    storage: &Storage<E, L>,
    cop: &Endpoint<E>,
    peer: &str,
    id: u64,
    req: batch_commands_request::Request,
    tx: Sender<(u64, batch_commands_response::Response)>,
) {
    // To simplify code and make the logic more clear.
    macro_rules! oneof {
        ($p:path) => {
            |resp| {
                let mut res = batch_commands_response::Response::default();
                res.cmd = Some($p(resp));
                res
            }
        };
    }

    match req.cmd {
        None => {
            // For some invalid requests.
            let timer = GRPC_MSG_HISTOGRAM_VEC.invalid.start_coarse_timer();
            let resp = future::ok(batch_commands_response::Response::default());
            response_batch_commands_request(id, resp, tx, timer);
        }
        Some(batch_commands_request::request::Cmd::Get(req)) => {
            let timer = GRPC_MSG_HISTOGRAM_VEC.kv_get.start_coarse_timer();
            let resp = future_get(&storage, req)
                .map(oneof!(batch_commands_response::response::Cmd::Get))
                .map_err(|_| GRPC_MSG_FAIL_COUNTER.kv_get.inc());
            response_batch_commands_request(id, resp, tx, timer);
        }
        Some(batch_commands_request::request::Cmd::Scan(req)) => {
            let timer = GRPC_MSG_HISTOGRAM_VEC.kv_scan.start_coarse_timer();
            let resp = future_scan(&storage, req)
                .map(oneof!(batch_commands_response::response::Cmd::Scan))
                .map_err(|_| GRPC_MSG_FAIL_COUNTER.kv_scan.inc());
            response_batch_commands_request(id, resp, tx, timer);
        }
        Some(batch_commands_request::request::Cmd::Prewrite(req)) => {
            let timer = GRPC_MSG_HISTOGRAM_VEC.kv_prewrite.start_coarse_timer();
            let resp = future_prewrite(&storage, req)
                .map(oneof!(batch_commands_response::response::Cmd::Prewrite))
                .map_err(|_| GRPC_MSG_FAIL_COUNTER.kv_prewrite.inc());
            response_batch_commands_request(id, resp, tx, timer);
        }
        Some(batch_commands_request::request::Cmd::Commit(req)) => {
            let timer = GRPC_MSG_HISTOGRAM_VEC.kv_commit.start_coarse_timer();
            let resp = future_commit(&storage, req)
                .map(oneof!(batch_commands_response::response::Cmd::Commit))
                .map_err(|_| GRPC_MSG_FAIL_COUNTER.kv_commit.inc());
            response_batch_commands_request(id, resp, tx, timer);
        }
        Some(batch_commands_request::request::Cmd::Import(_)) => unimplemented!(),
        Some(batch_commands_request::request::Cmd::Cleanup(req)) => {
            let timer = GRPC_MSG_HISTOGRAM_VEC.kv_cleanup.start_coarse_timer();
            let resp = future_cleanup(&storage, req)
                .map(oneof!(batch_commands_response::response::Cmd::Cleanup))
                .map_err(|_| GRPC_MSG_FAIL_COUNTER.kv_cleanup.inc());
            response_batch_commands_request(id, resp, tx, timer);
        }
        Some(batch_commands_request::request::Cmd::BatchGet(req)) => {
            let timer = GRPC_MSG_HISTOGRAM_VEC.kv_batch_get.start_coarse_timer();
            let resp = future_batch_get(&storage, req)
                .map(oneof!(batch_commands_response::response::Cmd::BatchGet))
                .map_err(|_| GRPC_MSG_FAIL_COUNTER.kv_batch_get.inc());
            response_batch_commands_request(id, resp, tx, timer);
        }
        Some(batch_commands_request::request::Cmd::BatchRollback(req)) => {
            let timer = GRPC_MSG_HISTOGRAM_VEC
                .kv_batch_rollback
                .start_coarse_timer();
            let resp = future_batch_rollback(&storage, req)
                .map(oneof!(
                    batch_commands_response::response::Cmd::BatchRollback
                ))
                .map_err(|_| GRPC_MSG_FAIL_COUNTER.kv_batch_rollback.inc());
            response_batch_commands_request(id, resp, tx, timer);
        }
        Some(batch_commands_request::request::Cmd::TxnHeartBeat(req)) => {
            let timer = GRPC_MSG_HISTOGRAM_VEC
                .kv_check_txn_status
                .start_coarse_timer();
            let resp = future_txn_heart_beat(&storage, req)
                .map(oneof!(batch_commands_response::response::Cmd::TxnHeartBeat))
                .map_err(|_| GRPC_MSG_FAIL_COUNTER.kv_txn_heart_beat.inc());
            response_batch_commands_request(id, resp, tx, timer);
        }
        Some(batch_commands_request::request::Cmd::CheckTxnStatus(_)) => unimplemented!(),
        Some(batch_commands_request::request::Cmd::ScanLock(req)) => {
            let timer = GRPC_MSG_HISTOGRAM_VEC.kv_scan_lock.start_coarse_timer();
            let resp = future_scan_lock(&storage, req)
                .map(oneof!(batch_commands_response::response::Cmd::ScanLock))
                .map_err(|_| GRPC_MSG_FAIL_COUNTER.kv_scan_lock.inc());
            response_batch_commands_request(id, resp, tx, timer);
        }
        Some(batch_commands_request::request::Cmd::ResolveLock(req)) => {
            let timer = GRPC_MSG_HISTOGRAM_VEC.kv_resolve_lock.start_coarse_timer();
            let resp = future_resolve_lock(&storage, req)
                .map(oneof!(batch_commands_response::response::Cmd::ResolveLock))
                .map_err(|_| GRPC_MSG_FAIL_COUNTER.kv_resolve_lock.inc());
            response_batch_commands_request(id, resp, tx, timer);
        }
        Some(batch_commands_request::request::Cmd::Gc(req)) => {
            let timer = GRPC_MSG_HISTOGRAM_VEC.kv_gc.start_coarse_timer();
            let resp = future_gc(&storage, req)
                .map(oneof!(batch_commands_response::response::Cmd::Gc))
                .map_err(|_| GRPC_MSG_FAIL_COUNTER.kv_gc.inc());
            response_batch_commands_request(id, resp, tx, timer);
        }
        Some(batch_commands_request::request::Cmd::DeleteRange(req)) => {
            let timer = GRPC_MSG_HISTOGRAM_VEC.kv_delete_range.start_coarse_timer();
            let resp = future_delete_range(&storage, req)
                .map(oneof!(batch_commands_response::response::Cmd::DeleteRange))
                .map_err(|_| GRPC_MSG_FAIL_COUNTER.kv_delete_range.inc());
            response_batch_commands_request(id, resp, tx, timer);
        }
        Some(batch_commands_request::request::Cmd::RawGet(req)) => {
            let timer = GRPC_MSG_HISTOGRAM_VEC.raw_get.start_coarse_timer();
            let resp = future_raw_get(&storage, req)
                .map(oneof!(batch_commands_response::response::Cmd::RawGet))
                .map_err(|_| GRPC_MSG_FAIL_COUNTER.raw_get.inc());
            response_batch_commands_request(id, resp, tx, timer);
        }
        Some(batch_commands_request::request::Cmd::RawBatchGet(req)) => {
            let timer = GRPC_MSG_HISTOGRAM_VEC.raw_batch_get.start_coarse_timer();
            let resp = future_raw_batch_get(&storage, req)
                .map(oneof!(batch_commands_response::response::Cmd::RawBatchGet))
                .map_err(|_| GRPC_MSG_FAIL_COUNTER.raw_batch_get.inc());
            response_batch_commands_request(id, resp, tx, timer);
        }
        Some(batch_commands_request::request::Cmd::RawPut(req)) => {
            let timer = GRPC_MSG_HISTOGRAM_VEC.raw_put.start_coarse_timer();
            let resp = future_raw_put(&storage, req)
                .map(oneof!(batch_commands_response::response::Cmd::RawPut))
                .map_err(|_| GRPC_MSG_FAIL_COUNTER.raw_put.inc());
            response_batch_commands_request(id, resp, tx, timer);
        }
        Some(batch_commands_request::request::Cmd::RawBatchPut(req)) => {
            let timer = GRPC_MSG_HISTOGRAM_VEC.raw_batch_put.start_coarse_timer();
            let resp = future_raw_batch_put(&storage, req)
                .map(oneof!(batch_commands_response::response::Cmd::RawBatchPut))
                .map_err(|_| GRPC_MSG_FAIL_COUNTER.raw_batch_put.inc());
            response_batch_commands_request(id, resp, tx, timer);
        }
        Some(batch_commands_request::request::Cmd::RawDelete(req)) => {
            let timer = GRPC_MSG_HISTOGRAM_VEC.raw_delete.start_coarse_timer();
            let resp = future_raw_delete(&storage, req)
                .map(oneof!(batch_commands_response::response::Cmd::RawDelete))
                .map_err(|_| GRPC_MSG_FAIL_COUNTER.raw_delete.inc());
            response_batch_commands_request(id, resp, tx, timer);
        }
        Some(batch_commands_request::request::Cmd::RawBatchDelete(req)) => {
            let timer = GRPC_MSG_HISTOGRAM_VEC.raw_batch_delete.start_coarse_timer();
            let resp = future_raw_batch_delete(&storage, req)
                .map(oneof!(
                    batch_commands_response::response::Cmd::RawBatchDelete
                ))
                .map_err(|_| GRPC_MSG_FAIL_COUNTER.raw_batch_delete.inc());
            response_batch_commands_request(id, resp, tx, timer);
        }
        Some(batch_commands_request::request::Cmd::RawScan(req)) => {
            let timer = GRPC_MSG_HISTOGRAM_VEC.raw_scan.start_coarse_timer();
            let resp = future_raw_scan(&storage, req)
                .map(oneof!(batch_commands_response::response::Cmd::RawScan))
                .map_err(|_| GRPC_MSG_FAIL_COUNTER.raw_scan.inc());
            response_batch_commands_request(id, resp, tx, timer);
        }
        Some(batch_commands_request::request::Cmd::RawDeleteRange(req)) => {
            let timer = GRPC_MSG_HISTOGRAM_VEC.raw_delete_range.start_coarse_timer();
            let resp = future_raw_delete_range(&storage, req)
                .map(oneof!(
                    batch_commands_response::response::Cmd::RawDeleteRange
                ))
                .map_err(|_| GRPC_MSG_FAIL_COUNTER.raw_delete_range.inc());
            response_batch_commands_request(id, resp, tx, timer);
        }
        Some(batch_commands_request::request::Cmd::RawBatchScan(req)) => {
            let timer = GRPC_MSG_HISTOGRAM_VEC.raw_batch_scan.start_coarse_timer();
            let resp = future_raw_batch_scan(&storage, req)
                .map(oneof!(batch_commands_response::response::Cmd::RawBatchScan))
                .map_err(|_| GRPC_MSG_FAIL_COUNTER.raw_batch_scan.inc());
            response_batch_commands_request(id, resp, tx, timer);
        }
        Some(batch_commands_request::request::Cmd::Coprocessor(req)) => {
            let timer = GRPC_MSG_HISTOGRAM_VEC.coprocessor.start_coarse_timer();
            let resp = future_cop(&cop, req, Some(peer.to_string()))
                .map(oneof!(batch_commands_response::response::Cmd::Coprocessor))
                .map_err(|_| GRPC_MSG_FAIL_COUNTER.coprocessor.inc());
            response_batch_commands_request(id, resp, tx, timer);
        }
        Some(batch_commands_request::request::Cmd::PessimisticLock(req)) => {
            let timer = GRPC_MSG_HISTOGRAM_VEC
                .kv_pessimistic_lock
                .start_coarse_timer();
            let resp = future_acquire_pessimistic_lock(&storage, req)
                .map(oneof!(
                    batch_commands_response::response::Cmd::PessimisticLock
                ))
                .map_err(|_| GRPC_MSG_FAIL_COUNTER.kv_pessimistic_lock.inc());
            response_batch_commands_request(id, resp, tx, timer);
        }
        Some(batch_commands_request::request::Cmd::PessimisticRollback(req)) => {
            let timer = GRPC_MSG_HISTOGRAM_VEC
                .kv_pessimistic_rollback
                .start_coarse_timer();
            let resp = future_pessimistic_rollback(&storage, req)
                .map(oneof!(
                    batch_commands_response::response::Cmd::PessimisticRollback
                ))
                .map_err(|_| GRPC_MSG_FAIL_COUNTER.kv_pessimistic_rollback.inc());
            response_batch_commands_request(id, resp, tx, timer);
        }
        Some(batch_commands_request::request::Cmd::Empty(req)) => {
            let timer = GRPC_MSG_HISTOGRAM_VEC.invalid.start_coarse_timer();
            let resp = future_handle_empty(req)
                .map(oneof!(batch_commands_response::response::Cmd::Empty))
                .map_err(|_| GRPC_MSG_FAIL_COUNTER.invalid.inc());
            response_batch_commands_request(id, resp, tx, timer);
        }
    }
}

fn future_handle_empty(
    req: BatchCommandsEmptyRequest,
) -> impl Future<Item = BatchCommandsEmptyResponse, Error = Error> {
    tikv_util::timer::GLOBAL_TIMER_HANDLE
        .delay(std::time::Instant::now() + std::time::Duration::from_millis(req.get_delay_time()))
        .map(move |_| {
            let mut res = BatchCommandsEmptyResponse::default();
            res.set_test_id(req.get_test_id());
            res
        })
        .map_err(|_| unreachable!())
}

fn future_get<E: Engine, L: LockMgr>(
    storage: &Storage<E, L>,
    mut req: GetRequest,
) -> impl Future<Item = GetResponse, Error = Error> {
    storage
        .async_get(
            req.take_context(),
            Key::from_raw(req.get_key()),
            req.get_version(),
        )
        .then(|v| {
            let mut resp = GetResponse::default();
            if let Some(err) = extract_region_error(&v) {
                resp.set_region_error(err);
            } else {
                match v {
                    Ok(Some(val)) => resp.set_value(val),
                    Ok(None) => resp.set_not_found(true),
                    Err(e) => resp.set_error(extract_key_error(&e)),
                }
            }
            Ok(resp)
        })
}

fn future_scan<E: Engine, L: LockMgr>(
    storage: &Storage<E, L>,
    mut req: ScanRequest,
) -> impl Future<Item = ScanResponse, Error = Error> {
    let end_key = if req.get_end_key().is_empty() {
        None
    } else {
        Some(Key::from_raw(req.get_end_key()))
    };

    let mut options = Options::default();
    options.key_only = req.get_key_only();
    options.reverse_scan = req.get_reverse();

    storage
        .async_scan(
            req.take_context(),
            Key::from_raw(req.get_start_key()),
            end_key,
            req.get_limit() as usize,
            req.get_version(),
            options,
        )
        .then(|v| {
            let mut resp = ScanResponse::default();
            if let Some(err) = extract_region_error(&v) {
                resp.set_region_error(err);
            } else {
                resp.set_pairs(extract_kv_pairs(v).into());
            }
            Ok(resp)
        })
}

fn future_prewrite<E: Engine, L: LockMgr>(
    storage: &Storage<E, L>,
    mut req: PrewriteRequest,
) -> impl Future<Item = PrewriteResponse, Error = Error> {
    let mutations = req
        .take_mutations()
        .into_iter()
        .map(|mut x| match x.get_op() {
            Op::Put => Mutation::Put((Key::from_raw(x.get_key()), x.take_value())),
            Op::Del => Mutation::Delete(Key::from_raw(x.get_key())),
            Op::Lock => Mutation::Lock(Key::from_raw(x.get_key())),
            Op::Insert => Mutation::Insert((Key::from_raw(x.get_key()), x.take_value())),
            _ => panic!("mismatch Op in prewrite mutations"),
        })
        .collect();
    let mut options = Options::default();
    options.lock_ttl = req.get_lock_ttl();
    options.skip_constraint_check = req.get_skip_constraint_check();
    options.for_update_ts = req.get_for_update_ts();
    options.is_pessimistic_lock = req.take_is_pessimistic_lock();
    options.txn_size = req.get_txn_size();

    let (cb, f) = paired_future_callback();
    let res = storage.async_prewrite(
        req.take_context(),
        mutations,
        req.take_primary_lock(),
        req.get_start_version(),
        options,
        cb,
    );

    AndThenWith::new(res, f.map_err(Error::from)).map(|v| {
        let mut resp = PrewriteResponse::default();
        if let Some(err) = extract_region_error(&v) {
            resp.set_region_error(err);
        } else {
            resp.set_errors(extract_key_errors(v).into());
        }
        resp
    })
}

fn future_acquire_pessimistic_lock<E: Engine, L: LockMgr>(
    storage: &Storage<E, L>,
    mut req: PessimisticLockRequest,
) -> impl Future<Item = PessimisticLockResponse, Error = Error> {
    let keys = req
        .take_mutations()
        .into_iter()
        .map(|x| match x.get_op() {
            Op::PessimisticLock => (
                Key::from_raw(x.get_key()),
                x.get_assertion() == Assertion::NotExist,
            ),
            _ => panic!("mismatch Op in pessimistic lock mutations"),
        })
        .collect();
    let mut options = Options::default();
    options.lock_ttl = req.get_lock_ttl();
    options.is_first_lock = req.get_is_first_lock();
    options.for_update_ts = req.get_for_update_ts();

    let (cb, f) = paired_future_callback();
    let res = storage.async_acquire_pessimistic_lock(
        req.take_context(),
        keys,
        req.take_primary_lock(),
        req.get_start_version(),
        options,
        cb,
    );

    AndThenWith::new(res, f.map_err(Error::from)).map(|v| {
        let mut resp = PessimisticLockResponse::default();
        if let Some(err) = extract_region_error(&v) {
            resp.set_region_error(err);
        } else {
            resp.set_errors(extract_key_errors(v).into());
        }
        resp
    })
}

fn future_pessimistic_rollback<E: Engine, L: LockMgr>(
    storage: &Storage<E, L>,
    mut req: PessimisticRollbackRequest,
) -> impl Future<Item = PessimisticRollbackResponse, Error = Error> {
    let keys = req.get_keys().iter().map(|x| Key::from_raw(x)).collect();
    let (cb, f) = paired_future_callback();
    let res = storage.async_pessimistic_rollback(
        req.take_context(),
        keys,
        req.get_start_version(),
        req.get_for_update_ts(),
        cb,
    );

    AndThenWith::new(res, f.map_err(Error::from)).map(|v| {
        let mut resp = PessimisticRollbackResponse::default();
        if let Some(err) = extract_region_error(&v) {
            resp.set_region_error(err);
        } else {
            resp.set_errors(extract_key_errors(v).into());
        }
        resp
    })
}

fn future_commit<E: Engine, L: LockMgr>(
    storage: &Storage<E, L>,
    mut req: CommitRequest,
) -> impl Future<Item = CommitResponse, Error = Error> {
    let keys = req.get_keys().iter().map(|x| Key::from_raw(x)).collect();
    let (cb, f) = paired_future_callback();
    let res = storage.async_commit(
        req.take_context(),
        keys,
        req.get_start_version(),
        req.get_commit_version(),
        cb,
    );

    AndThenWith::new(res, f.map_err(Error::from)).map(|v| {
        let mut resp = CommitResponse::default();
        if let Some(err) = extract_region_error(&v) {
            resp.set_region_error(err);
        } else if let Err(e) = v {
            resp.set_error(extract_key_error(&e));
        }
        resp
    })
}

fn future_cleanup<E: Engine, L: LockMgr>(
    storage: &Storage<E, L>,
    mut req: CleanupRequest,
) -> impl Future<Item = CleanupResponse, Error = Error> {
    let (cb, f) = paired_future_callback();
    let res = storage.async_cleanup(
        req.take_context(),
        Key::from_raw(req.get_key()),
        req.get_start_version(),
        cb,
    );

    AndThenWith::new(res, f.map_err(Error::from)).map(|v| {
        let mut resp = CleanupResponse::default();
        if let Some(err) = extract_region_error(&v) {
            resp.set_region_error(err);
        } else if let Err(e) = v {
            if let Some(ts) = extract_committed(&e) {
                resp.set_commit_version(ts);
            } else {
                resp.set_error(extract_key_error(&e));
            }
        }
        resp
    })
}

fn future_batch_get<E: Engine, L: LockMgr>(
    storage: &Storage<E, L>,
    mut req: BatchGetRequest,
) -> impl Future<Item = BatchGetResponse, Error = Error> {
    let keys = req.get_keys().iter().map(|x| Key::from_raw(x)).collect();
    storage
        .async_batch_get(req.take_context(), keys, req.get_version())
        .then(|v| {
            let mut resp = BatchGetResponse::default();
            if let Some(err) = extract_region_error(&v) {
                resp.set_region_error(err);
            } else {
                resp.set_pairs(extract_kv_pairs(v).into());
            }
            Ok(resp)
        })
}

fn future_batch_rollback<E: Engine, L: LockMgr>(
    storage: &Storage<E, L>,
    mut req: BatchRollbackRequest,
) -> impl Future<Item = BatchRollbackResponse, Error = Error> {
    let keys = req.get_keys().iter().map(|x| Key::from_raw(x)).collect();

    let (cb, f) = paired_future_callback();
    let res = storage.async_rollback(req.take_context(), keys, req.get_start_version(), cb);

    AndThenWith::new(res, f.map_err(Error::from)).map(|v| {
        let mut resp = BatchRollbackResponse::default();
        if let Some(err) = extract_region_error(&v) {
            resp.set_region_error(err);
        } else if let Err(e) = v {
            resp.set_error(extract_key_error(&e));
        }
        resp
    })
}

fn future_txn_heart_beat<E: Engine, L: LockMgr>(
    storage: &Storage<E, L>,
    mut req: TxnHeartBeatRequest,
) -> impl Future<Item = TxnHeartBeatResponse, Error = Error> {
    let primary_key = Key::from_raw(req.get_primary_lock());

    let (cb, f) = paired_future_callback();
    let res = storage.async_txn_heart_beat(
        req.take_context(),
        primary_key,
        req.get_start_version(),
        req.get_advise_lock_ttl(),
        cb,
    );

    AndThenWith::new(res, f.map_err(Error::from)).map(|v| {
        let mut resp = TxnHeartBeatResponse::default();
        if let Some(err) = extract_region_error(&v) {
            resp.set_region_error(err);
        } else {
            match v {
                Ok((ttl, _)) => resp.set_lock_ttl(ttl),
                Err(e) => resp.set_error(extract_key_error(&e)),
            }
        }
        resp
    })
}

fn future_scan_lock<E: Engine, L: LockMgr>(
    storage: &Storage<E, L>,
    mut req: ScanLockRequest,
) -> impl Future<Item = ScanLockResponse, Error = Error> {
    let (cb, f) = paired_future_callback();
    let res = storage.async_scan_locks(
        req.take_context(),
        req.get_max_version(),
        req.take_start_key(),
        req.get_limit() as usize,
        cb,
    );

    AndThenWith::new(res, f.map_err(Error::from)).map(|v| {
        let mut resp = ScanLockResponse::default();
        if let Some(err) = extract_region_error(&v) {
            resp.set_region_error(err);
        } else {
            match v {
                Ok(locks) => resp.set_locks(locks.into()),
                Err(e) => resp.set_error(extract_key_error(&e)),
            }
        }
        resp
    })
}

fn future_resolve_lock<E: Engine, L: LockMgr>(
    storage: &Storage<E, L>,
    mut req: ResolveLockRequest,
) -> impl Future<Item = ResolveLockResponse, Error = Error> {
    let resolve_keys: Vec<Key> = req
        .get_keys()
        .iter()
        .map(|key| Key::from_raw(key))
        .collect();
    let txn_status = if req.get_start_version() > 0 {
        HashMap::from_iter(iter::once((
            req.get_start_version(),
            req.get_commit_version(),
        )))
    } else {
        HashMap::from_iter(
            req.take_txn_infos()
                .into_iter()
                .map(|info| (info.txn, info.status)),
        )
    };

    let (cb, f) = paired_future_callback();
    let res = if !resolve_keys.is_empty() {
        let start_ts = req.get_start_version();
        assert!(start_ts > 0);
        let commit_ts = req.get_commit_version();
        storage.async_resolve_lock_lite(req.take_context(), start_ts, commit_ts, resolve_keys, cb)
    } else {
        storage.async_resolve_lock(req.take_context(), txn_status, cb)
    };

    AndThenWith::new(res, f.map_err(Error::from)).map(|v| {
        let mut resp = ResolveLockResponse::default();
        if let Some(err) = extract_region_error(&v) {
            resp.set_region_error(err);
        } else if let Err(e) = v {
            resp.set_error(extract_key_error(&e));
        }
        resp
    })
}

fn future_gc<E: Engine, L: LockMgr>(
    storage: &Storage<E, L>,
    mut req: GcRequest,
) -> impl Future<Item = GcResponse, Error = Error> {
    let (cb, f) = paired_future_callback();
    let res = storage.async_gc(req.take_context(), req.get_safe_point(), cb);

    AndThenWith::new(res, f.map_err(Error::from)).map(|v| {
        let mut resp = GcResponse::default();
        if let Some(err) = extract_region_error(&v) {
            resp.set_region_error(err);
        } else if let Err(e) = v {
            resp.set_error(extract_key_error(&e));
        }
        resp
    })
}

fn future_delete_range<E: Engine, L: LockMgr>(
    storage: &Storage<E, L>,
    mut req: DeleteRangeRequest,
) -> impl Future<Item = DeleteRangeResponse, Error = Error> {
    let (cb, f) = paired_future_callback();
    let res = storage.async_delete_range(
        req.take_context(),
        Key::from_raw(req.get_start_key()),
        Key::from_raw(req.get_end_key()),
        req.get_notify_only(),
        cb,
    );

    AndThenWith::new(res, f.map_err(Error::from)).map(|v| {
        let mut resp = DeleteRangeResponse::default();
        if let Some(err) = extract_region_error(&v) {
            resp.set_region_error(err);
        } else if let Err(e) = v {
            resp.set_error(format!("{}", e));
        }
        resp
    })
}

fn future_raw_get<E: Engine, L: LockMgr>(
    storage: &Storage<E, L>,
    mut req: RawGetRequest,
) -> impl Future<Item = RawGetResponse, Error = Error> {
    storage
        .async_raw_get(req.take_context(), req.take_cf(), req.take_key())
        .then(|v| {
            let mut resp = RawGetResponse::default();
            if let Some(err) = extract_region_error(&v) {
                resp.set_region_error(err);
            } else {
                match v {
                    Ok(Some(val)) => resp.set_value(val),
                    Ok(None) => resp.set_not_found(true),
                    Err(e) => resp.set_error(format!("{}", e)),
                }
            }
            Ok(resp)
        })
}

fn future_raw_batch_get<E: Engine, L: LockMgr>(
    storage: &Storage<E, L>,
    mut req: RawBatchGetRequest,
) -> impl Future<Item = RawBatchGetResponse, Error = Error> {
    let keys = req.take_keys().into();
    storage
        .async_raw_batch_get(req.take_context(), req.take_cf(), keys)
        .then(|v| {
            let mut resp = RawBatchGetResponse::default();
            if let Some(err) = extract_region_error(&v) {
                resp.set_region_error(err);
            } else {
                resp.set_pairs(extract_kv_pairs(v).into());
            }
            Ok(resp)
        })
}

fn future_raw_put<E: Engine, L: LockMgr>(
    storage: &Storage<E, L>,
    mut req: RawPutRequest,
) -> impl Future<Item = RawPutResponse, Error = Error> {
    let (cb, future) = paired_future_callback();
    let res = storage.async_raw_put(
        req.take_context(),
        req.take_cf(),
        req.take_key(),
        req.take_value(),
        cb,
    );

    AndThenWith::new(res, future.map_err(Error::from)).map(|v| {
        let mut resp = RawPutResponse::default();
        if let Some(err) = extract_region_error(&v) {
            resp.set_region_error(err);
        } else if let Err(e) = v {
            resp.set_error(format!("{}", e));
        }
        resp
    })
}

fn future_raw_batch_put<E: Engine, L: LockMgr>(
    storage: &Storage<E, L>,
    mut req: RawBatchPutRequest,
) -> impl Future<Item = RawBatchPutResponse, Error = Error> {
    let cf = req.take_cf();
    let pairs = req
        .take_pairs()
        .into_iter()
        .map(|mut x| (x.take_key(), x.take_value()))
        .collect();

    let (cb, f) = paired_future_callback();
    let res = storage.async_raw_batch_put(req.take_context(), cf, pairs, cb);

    AndThenWith::new(res, f.map_err(Error::from)).map(|v| {
        let mut resp = RawBatchPutResponse::default();
        if let Some(err) = extract_region_error(&v) {
            resp.set_region_error(err);
        } else if let Err(e) = v {
            resp.set_error(format!("{}", e));
        }
        resp
    })
}

fn future_raw_delete<E: Engine, L: LockMgr>(
    storage: &Storage<E, L>,
    mut req: RawDeleteRequest,
) -> impl Future<Item = RawDeleteResponse, Error = Error> {
    let (cb, f) = paired_future_callback();
    let res = storage.async_raw_delete(req.take_context(), req.take_cf(), req.take_key(), cb);

    AndThenWith::new(res, f.map_err(Error::from)).map(|v| {
        let mut resp = RawDeleteResponse::default();
        if let Some(err) = extract_region_error(&v) {
            resp.set_region_error(err);
        } else if let Err(e) = v {
            resp.set_error(format!("{}", e));
        }
        resp
    })
}

fn future_raw_batch_delete<E: Engine, L: LockMgr>(
    storage: &Storage<E, L>,
    mut req: RawBatchDeleteRequest,
) -> impl Future<Item = RawBatchDeleteResponse, Error = Error> {
    let cf = req.take_cf();
    let keys = req.take_keys().into();
    let (cb, f) = paired_future_callback();
    let res = storage.async_raw_batch_delete(req.take_context(), cf, keys, cb);

    AndThenWith::new(res, f.map_err(Error::from)).map(|v| {
        let mut resp = RawBatchDeleteResponse::default();
        if let Some(err) = extract_region_error(&v) {
            resp.set_region_error(err);
        } else if let Err(e) = v {
            resp.set_error(format!("{}", e));
        }
        resp
    })
}

fn future_raw_scan<E: Engine, L: LockMgr>(
    storage: &Storage<E, L>,
    mut req: RawScanRequest,
) -> impl Future<Item = RawScanResponse, Error = Error> {
    let end_key = if req.get_end_key().is_empty() {
        None
    } else {
        Some(req.take_end_key())
    };
    storage
        .async_raw_scan(
            req.take_context(),
            req.take_cf(),
            req.take_start_key(),
            end_key,
            req.get_limit() as usize,
            req.get_key_only(),
            req.get_reverse(),
        )
        .then(|v| {
            let mut resp = RawScanResponse::default();
            if let Some(err) = extract_region_error(&v) {
                resp.set_region_error(err);
            } else {
                resp.set_kvs(extract_kv_pairs(v).into());
            }
            Ok(resp)
        })
}

fn future_raw_batch_scan<E: Engine, L: LockMgr>(
    storage: &Storage<E, L>,
    mut req: RawBatchScanRequest,
) -> impl Future<Item = RawBatchScanResponse, Error = Error> {
    storage
        .async_raw_batch_scan(
            req.take_context(),
            req.take_cf(),
            req.take_ranges().into(),
            req.get_each_limit() as usize,
            req.get_key_only(),
            req.get_reverse(),
        )
        .then(|v| {
            let mut resp = RawBatchScanResponse::default();
            if let Some(err) = extract_region_error(&v) {
                resp.set_region_error(err);
            } else {
                resp.set_kvs(extract_kv_pairs(v).into());
            }
            Ok(resp)
        })
}

fn future_raw_delete_range<E: Engine, L: LockMgr>(
    storage: &Storage<E, L>,
    mut req: RawDeleteRangeRequest,
) -> impl Future<Item = RawDeleteRangeResponse, Error = Error> {
    let (cb, f) = paired_future_callback();
    let res = storage.async_raw_delete_range(
        req.take_context(),
        req.take_cf(),
        req.take_start_key(),
        req.take_end_key(),
        cb,
    );

    AndThenWith::new(res, f.map_err(Error::from)).map(|v| {
        let mut resp = RawDeleteRangeResponse::default();
        if let Some(err) = extract_region_error(&v) {
            resp.set_region_error(err);
        } else if let Err(e) = v {
            resp.set_error(format!("{}", e));
        }
        resp
    })
}

fn future_cop<E: Engine>(
    cop: &Endpoint<E>,
    req: Request,
    peer: Option<String>,
) -> impl Future<Item = Response, Error = Error> {
    cop.parse_and_handle_unary_request(req, peer)
        .map_err(|_| unreachable!())
}

fn extract_region_error<T>(res: &storage::Result<T>) -> Option<RegionError> {
    use crate::storage::Error;
    match *res {
        // TODO: use `Error::cause` instead.
        Err(Error::Engine(EngineError::Request(ref e)))
        | Err(Error::Txn(TxnError::Engine(EngineError::Request(ref e))))
        | Err(Error::Txn(TxnError::Mvcc(MvccError::Engine(EngineError::Request(ref e))))) => {
            Some(e.to_owned())
        }
        Err(Error::SchedTooBusy) => {
            let mut err = RegionError::default();
            let mut server_is_busy_err = ServerIsBusy::default();
            server_is_busy_err.set_reason(SCHEDULER_IS_BUSY.to_owned());
            err.set_server_is_busy(server_is_busy_err);
            Some(err)
        }
        Err(Error::GCWorkerTooBusy) => {
            let mut err = RegionError::default();
            let mut server_is_busy_err = ServerIsBusy::default();
            server_is_busy_err.set_reason(GC_WORKER_IS_BUSY.to_owned());
            err.set_server_is_busy(server_is_busy_err);
            Some(err)
        }
        Err(Error::Closed) => {
            // TiKV is closing, return an RegionError to tell the client that this region is unavailable
            // temporarily, the client should retry the request in other TiKVs.
            let mut err = RegionError::default();
            err.set_message("TiKV is Closing".to_string());
            Some(err)
        }
        _ => None,
    }
}

fn extract_committed(err: &storage::Error) -> Option<u64> {
    match *err {
        storage::Error::Txn(TxnError::Mvcc(MvccError::Committed { commit_ts })) => Some(commit_ts),
        _ => None,
    }
}

fn extract_key_error(err: &storage::Error) -> KeyError {
    let mut key_error = KeyError::default();
    match err {
        storage::Error::Txn(TxnError::Mvcc(MvccError::KeyIsLocked(info))) => {
            key_error.set_locked(info.clone());
        }
        // failed in prewrite or pessimistic lock
        storage::Error::Txn(TxnError::Mvcc(MvccError::WriteConflict {
            start_ts,
            conflict_start_ts,
            conflict_commit_ts,
            key,
            primary,
            ..
        })) => {
            let mut write_conflict = WriteConflict::default();
            write_conflict.set_start_ts(*start_ts);
            write_conflict.set_conflict_ts(*conflict_start_ts);
            write_conflict.set_conflict_commit_ts(*conflict_commit_ts);
            write_conflict.set_key(key.to_owned());
            write_conflict.set_primary(primary.to_owned());
            key_error.set_conflict(write_conflict);
            // for compatibility with older versions.
            key_error.set_retryable(format!("{:?}", err));
        }
        storage::Error::Txn(TxnError::Mvcc(MvccError::AlreadyExist { key })) => {
            let mut exist = AlreadyExist::default();
            exist.set_key(key.clone());
            key_error.set_already_exist(exist);
        }
        // failed in commit
        storage::Error::Txn(TxnError::Mvcc(MvccError::TxnLockNotFound { .. })) => {
            warn!("txn conflicts"; "err" => ?err);
            key_error.set_retryable(format!("{:?}", err));
        }
        storage::Error::Txn(TxnError::Mvcc(MvccError::Deadlock {
            lock_ts,
            lock_key,
            deadlock_key_hash,
            ..
        })) => {
            warn!("txn deadlocks"; "err" => ?err);
            let mut deadlock = Deadlock::default();
            deadlock.set_lock_ts(*lock_ts);
            deadlock.set_lock_key(lock_key.to_owned());
            deadlock.set_deadlock_key_hash(*deadlock_key_hash);
            key_error.set_deadlock(deadlock);
        }
        _ => {
            error!("txn aborts"; "err" => ?err);
            key_error.set_abort(format!("{:?}", err));
        }
    }
    key_error
}

fn extract_kv_pairs(res: storage::Result<Vec<storage::Result<storage::KvPair>>>) -> Vec<KvPair> {
    match res {
        Ok(res) => res
            .into_iter()
            .map(|r| match r {
                Ok((key, value)) => {
                    let mut pair = KvPair::default();
                    pair.set_key(key);
                    pair.set_value(value);
                    pair
                }
                Err(e) => {
                    let mut pair = KvPair::default();
                    pair.set_error(extract_key_error(&e));
                    pair
                }
            })
            .collect(),
        Err(e) => {
            let mut pair = KvPair::default();
            pair.set_error(extract_key_error(&e));
            vec![pair]
        }
    }
}

fn extract_mvcc_info(mvcc: storage::MvccInfo) -> MvccInfo {
    let mut mvcc_info = MvccInfo::default();
    if let Some(lock) = mvcc.lock {
        let mut lock_info = MvccLock::default();
        let op = match lock.lock_type {
            LockType::Put => Op::Put,
            LockType::Delete => Op::Del,
            LockType::Lock => Op::Lock,
            LockType::Pessimistic => Op::PessimisticLock,
        };
        lock_info.set_type(op);
        lock_info.set_start_ts(lock.ts);
        lock_info.set_primary(lock.primary);
        lock_info.set_short_value(lock.short_value.unwrap_or_default());
        mvcc_info.set_lock(lock_info);
    }
    let vv = extract_2pc_values(mvcc.values);
    let vw = extract_2pc_writes(mvcc.writes);
    mvcc_info.set_writes(vw.into());
    mvcc_info.set_values(vv.into());
    mvcc_info
}

fn extract_2pc_values(res: Vec<(u64, Value)>) -> Vec<MvccValue> {
    res.into_iter()
        .map(|(start_ts, value)| {
            let mut value_info = MvccValue::default();
            value_info.set_start_ts(start_ts);
            value_info.set_value(value);
            value_info
        })
        .collect()
}

fn extract_2pc_writes(res: Vec<(u64, MvccWrite)>) -> Vec<kvrpcpb::MvccWrite> {
    res.into_iter()
        .map(|(commit_ts, write)| {
            let mut write_info = kvrpcpb::MvccWrite::default();
            let op = match write.write_type {
                WriteType::Put => Op::Put,
                WriteType::Delete => Op::Del,
                WriteType::Lock => Op::Lock,
                WriteType::Rollback => Op::Rollback,
            };
            write_info.set_type(op);
            write_info.set_start_ts(write.start_ts);
            write_info.set_commit_ts(commit_ts);
            write_info.set_short_value(write.short_value.unwrap_or_default());
            write_info
        })
        .collect()
}

fn extract_key_errors(res: storage::Result<Vec<storage::Result<()>>>) -> Vec<KeyError> {
    match res {
        Ok(res) => res
            .into_iter()
            .filter_map(|x| match x {
                Err(e) => Some(extract_key_error(&e)),
                Ok(_) => None,
            })
            .collect(),
        Err(e) => vec![extract_key_error(&e)],
    }
}

mod batch_commands_response {
    pub type Response = kvproto::tikvpb::BatchCommandsResponseResponse;

    pub mod response {
        pub type Cmd = kvproto::tikvpb::BatchCommandsResponse_Response_oneof_cmd;
    }
}

mod batch_commands_request {
    pub type Request = kvproto::tikvpb::BatchCommandsRequestRequest;

    pub mod request {
        pub type Cmd = kvproto::tikvpb::BatchCommandsRequest_Request_oneof_cmd;
    }
}

#[cfg(test)]
mod tests {
    use std::thread;

    use futures::sync::oneshot;

    use super::*;
    use crate::storage;
    use crate::storage::mvcc::Error as MvccError;
    use crate::storage::txn::Error as TxnError;

    #[test]
    fn test_extract_key_error_write_conflict() {
        let start_ts = 110;
        let conflict_start_ts = 108;
        let conflict_commit_ts = 109;
        let key = b"key".to_vec();
        let primary = b"primary".to_vec();
        let case = storage::Error::from(TxnError::from(MvccError::WriteConflict {
            start_ts,
            conflict_start_ts,
            conflict_commit_ts,
            key: key.clone(),
            primary: primary.clone(),
        }));
        let mut expect = KeyError::default();
        let mut write_conflict = WriteConflict::default();
        write_conflict.set_start_ts(start_ts);
        write_conflict.set_conflict_ts(conflict_start_ts);
        write_conflict.set_conflict_commit_ts(conflict_commit_ts);
        write_conflict.set_key(key);
        write_conflict.set_primary(primary);
        expect.set_conflict(write_conflict);
        expect.set_retryable(format!("{:?}", case));

        let got = extract_key_error(&case);
        assert_eq!(got, expect);
    }

    #[test]
    fn test_poll_future_notify_with_slow_source() {
        let (tx, rx) = oneshot::channel::<usize>();
        let (signal_tx, signal_rx) = oneshot::channel();

        thread::Builder::new()
            .name("source".to_owned())
            .spawn(move || {
                signal_rx.wait().unwrap();
                tx.send(100).unwrap();
            })
            .unwrap();

        let (tx1, rx1) = oneshot::channel::<usize>();
        poll_future_notify(
            rx.map(move |i| {
                assert_eq!(thread::current().name(), Some("source"));
                tx1.send(i + 100).unwrap();
            })
            .map_err(|_| ()),
        );
        signal_tx.send(()).unwrap();
        assert_eq!(rx1.wait().unwrap(), 200);
    }

    #[test]
    fn test_poll_future_notify_with_slow_poller() {
        let (tx, rx) = oneshot::channel::<usize>();
        let (signal_tx, signal_rx) = oneshot::channel();
        thread::Builder::new()
            .name("source".to_owned())
            .spawn(move || {
                tx.send(100).unwrap();
                signal_tx.send(()).unwrap();
            })
            .unwrap();

        let (tx1, rx1) = oneshot::channel::<usize>();
        signal_rx.wait().unwrap();
        poll_future_notify(
            rx.map(move |i| {
                assert_ne!(thread::current().name(), Some("source"));
                tx1.send(i + 100).unwrap();
            })
            .map_err(|_| ()),
        );
        assert_eq!(rx1.wait().unwrap(), 200);
    }
}<|MERGE_RESOLUTION|>--- conflicted
+++ resolved
@@ -1445,7 +1445,6 @@
             let request_ids = req.take_request_ids();
             let requests: Vec<_> = req.take_requests().into();
             GRPC_REQ_BATCH_COMMANDS_SIZE.observe(requests.len() as f64);
-<<<<<<< HEAD
             for (id, mut req) in request_ids.into_iter().zip(requests) {
                 if !minibatcher.lock().unwrap().filter(id, &mut req) {
                     handle_batch_commands_request(
@@ -1457,10 +1456,6 @@
                         tx.clone(),
                     );
                 }
-=======
-            for (id, req) in request_ids.into_iter().zip(requests) {
-                handle_batch_commands_request(&storage, &cop, &peer, id, req, tx.clone());
->>>>>>> dbe88328
             }
             minibatcher.lock().unwrap().maybe_submit(&storage);
             future::ok::<_, _>(())
