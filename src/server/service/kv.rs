--- conflicted
+++ resolved
@@ -929,7 +929,6 @@
         ctx.spawn(future);
     }
 
-<<<<<<< HEAD
     fn fail_point(
         &self,
         ctx: RpcContext,
@@ -948,7 +947,8 @@
             }
         }
         ctx.spawn(sink.success(resp).map_err(|_| ()));
-=======
+    }
+
     fn split_region(
         &self,
         ctx: RpcContext,
@@ -995,7 +995,6 @@
             });
 
         ctx.spawn(future);
->>>>>>> 878c88ee
     }
 }
 
