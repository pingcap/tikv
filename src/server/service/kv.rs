// Copyright 2017 TiKV Project Authors. Licensed under Apache-2.0.

use std::collections::{BTreeMap, HashSet};
use std::default::Default;
use std::iter::{self, FromIterator};
use std::sync::atomic::{AtomicBool, AtomicUsize, Ordering};
use std::sync::{Arc, Mutex};
use std::time::{Duration, Instant};

use crate::coprocessor::Endpoint;
use crate::raftstore::store::{Callback, CasualMessage};
use crate::server::gc_worker::GCWorker;
use crate::server::load_statistics::ThreadLoad;
use crate::server::metrics::*;
use crate::server::snap::Task as SnapTask;
use crate::server::transport::RaftStoreRouter;
use crate::server::Error;
use crate::storage::kv::Error as EngineError;
use crate::storage::lock_manager::LockManager;
use crate::storage::mvcc::{Error as MvccError, LockType, Write as MvccWrite, WriteType};
use crate::storage::txn::Error as TxnError;
use crate::storage::{
    self, Command, Engine, Key, Mutation, Options, PointGetCommand, Storage, TxnStatus, Value,
};
use futures::executor::{self, Notify, Spawn};
use futures::{future, Async, Future, Sink, Stream};
use grpcio::{
    ClientStreamingSink, DuplexSink, Error as GrpcError, RequestStream, RpcContext, RpcStatus,
    RpcStatusCode, ServerStreamingSink, UnarySink, WriteFlags,
};
use kvproto::coprocessor::*;
use kvproto::errorpb::{Error as RegionError, ServerIsBusy};
use kvproto::kvrpcpb::{self, *};
use kvproto::raft_cmdpb::{CmdType, RaftCmdRequest, RaftRequestHeader, Request as RaftRequest};
use kvproto::raft_serverpb::*;
use kvproto::tikvpb::*;
use prometheus::{Histogram, HistogramTimer};
use tikv_util::collections::HashMap;
use tikv_util::future::{paired_future_callback, AndThenWith};
use tikv_util::metrics::HistogramReader;
use tikv_util::mpsc::batch::{unbounded, BatchReceiver, Sender};
use tikv_util::timer::GLOBAL_TIMER_HANDLE;
use tikv_util::worker::Scheduler;
use tokio_threadpool::{Builder as ThreadPoolBuilder, ThreadPool};

const SCHEDULER_IS_BUSY: &str = "scheduler is busy";
const GC_WORKER_IS_BUSY: &str = "gc worker is busy";

const GRPC_MSG_MAX_BATCH_SIZE: usize = 128;
const GRPC_MSG_NOTIFY_SIZE: usize = 8;

const REQUEST_LOAD_ESTIMATE_SMALL_SAMPLE_WINDOW: usize = 30;
const REQUEST_LOAD_ESTIMATE_LARGE_SAMPLE_WINDOW: usize = 70;
const REQUEST_LOAD_ESTIMATE_THREAD_LOAD_SAMPLE_BAR: usize = 70;
const REQUEST_LOAD_ESTIMATE_LOW_THREAD_LOAD_RATIO: f64 = 0.25;
const REQUEST_LOAD_ESTIMATE_LOW_PRIMARY_LOAD_RATIO: f64 = 0.4; // against jittering
const REQUEST_LOAD_ESTIMATE_READ_HIGH_LATENCY: f64 = 2.2;
const REQUEST_LOAD_ESTIMATE_WRITE_HIGH_PENDING_COMMANDS: usize = 300;

const WRITE_BATCH_WRITE_BYTES_LIMIT: usize = 2097152; // 2MB

#[derive(Hash, PartialEq, Eq, Debug)]
struct RegionVerId {
    region_id: u64,
    conf_ver: u64,
    version: u64,
    term: u64,
}

impl RegionVerId {
    #[inline]
    fn from_context(ctx: &Context) -> Self {
        RegionVerId {
            region_id: ctx.get_region_id(),
            conf_ver: ctx.get_region_epoch().get_conf_ver(),
            version: ctx.get_region_epoch().get_version(),
            term: ctx.get_term(),
        }
    }
}

#[derive(Hash, PartialEq, Eq, PartialOrd, Ord)]
enum BatchableRequestKind {
    PointGet,
    Prewrite,
    Commit,
}

impl BatchableRequestKind {
    fn as_str(&self) -> &str {
        match self {
            BatchableRequestKind::PointGet => &"point_get",
            BatchableRequestKind::Prewrite => &"prewrite",
            BatchableRequestKind::Commit => &"commit",
        }
    }
}

struct DualHistogramReader {
    first_reader: HistogramReader,
    second_reader: Option<HistogramReader>,
}

impl DualHistogramReader {
    fn new(first: Histogram, second: Option<Histogram>) -> Self {
        DualHistogramReader {
            first_reader: HistogramReader::new(first),
            second_reader: second.map(|h| HistogramReader::new(h)),
        }
    }

    fn consume_first(&mut self) -> f64 {
        self.first_reader.consume_latest_avg()
    }

    #[allow(dead_code)]
    fn read_first(&self) -> f64 {
        self.first_reader.read_latest_avg()
    }

    fn consume_second(&mut self) -> f64 {
        if let Some(reader) = &mut self.second_reader {
            reader.consume_latest_avg()
        } else {
            self.first_reader.consume_latest_avg()
        }
    }

    #[allow(dead_code)]
    fn read_second(&self) -> f64 {
        if let Some(reader) = &self.second_reader {
            reader.read_latest_avg()
        } else {
            self.first_reader.read_latest_avg()
        }
    }
}

#[derive(Clone, Copy, PartialEq, Eq)]
enum RequestLoad {
    Heavy,
    Light,
}

struct RequestLoadEstimator {
    latency_reader: Option<DualHistogramReader>,
    latency_estimation: f64,
    latency_threshold: f64,
    atomic_load_reader: Option<Arc<AtomicUsize>>,
    atomic_load_estimation: usize,
    atomic_load_threshold: usize,
    thread_load_reader: Option<Arc<ThreadLoad>>,
    thread_load_estimation: usize,
    thread_load_threshold: usize,
    sample_size: usize,
    load_estimation: RequestLoad,
}

impl RequestLoadEstimator {
    fn new() -> Self {
        RequestLoadEstimator {
            latency_reader: None,
            latency_estimation: 0.0,
            latency_threshold: 0.0,
            atomic_load_reader: None,
            atomic_load_estimation: 0,
            atomic_load_threshold: 0,
            thread_load_reader: None,
            thread_load_estimation: 0,
            thread_load_threshold: 0,
            sample_size: 0,
            load_estimation: RequestLoad::Light,
        }
    }

    fn monitor_latency(&mut self, reader: DualHistogramReader, threshold: f64) {
        self.latency_reader.replace(reader);
        self.latency_threshold = threshold;
        self.thread_load_estimation = REQUEST_LOAD_ESTIMATE_THREAD_LOAD_SAMPLE_BAR;
    }

    fn monitor_atomic_usize(&mut self, reader: Arc<AtomicUsize>, threshold: usize) {
        self.atomic_load_reader.replace(reader);
        self.atomic_load_threshold = threshold;
        self.thread_load_estimation = REQUEST_LOAD_ESTIMATE_THREAD_LOAD_SAMPLE_BAR;
    }

    fn monitor_thread(&mut self, reader: Arc<ThreadLoad>) {
        self.thread_load_reader.replace(reader);
    }

    fn load(&self) -> RequestLoad {
        self.load_estimation
    }

    // Collect monitored metrics.
    // When in light load, update thread load estimation when primary load is high.
    // When in heavy load, estimate with second getter of primary load if present.
    fn collect(&mut self, sample_window: usize) {
        self.sample_size += 1;
        if self.sample_size > sample_window {
            self.sample_size = 0;
            let thread_load = if let Some(reader) = &self.thread_load_reader {
                reader.load()
            } else {
                error!("missing thread load reader in RequestLoadEstimator");
                0
            };
            if let Some(reader) = &mut self.latency_reader {
                let latency = if self.load_estimation == RequestLoad::Light {
                    reader.consume_first() * 1000.0
                } else {
                    reader.consume_second() * 1000.0
                };
                self.latency_estimation = self.latency_estimation * 0.6 + latency * 0.4;
            } else if let Some(reader) = &mut self.atomic_load_reader {
                let atomic_load = reader.load(Ordering::Relaxed);
                self.atomic_load_estimation =
                    (self.atomic_load_estimation * 6 + atomic_load * 4) / 10;
            } else {
                error!("missing primary load reader in RequestLoadEstimator");
            }
            // we use thread load estimation in light load to approximate thread load in heavy
            // hour without request batch, so don't sample if the value is low.
            if self.load_estimation == RequestLoad::Heavy
                || thread_load > REQUEST_LOAD_ESTIMATE_THREAD_LOAD_SAMPLE_BAR
            {
                self.thread_load_estimation = (self.thread_load_estimation + thread_load) / 2;
            }
            // refresh state based on latest sample
            if self.load_estimation == RequestLoad::Light {
                // update load estimation when thread load and primary load is high enough
                if self.thread_load_estimation > REQUEST_LOAD_ESTIMATE_THREAD_LOAD_SAMPLE_BAR {
                    if self.latency_reader.is_some()
                        && self.latency_estimation > self.latency_threshold
                        || self.atomic_load_reader.is_some()
                            && self.atomic_load_estimation > self.atomic_load_threshold
                    {
                        self.load_estimation = RequestLoad::Heavy;
                        self.thread_load_threshold = self.thread_load_estimation;
                    }
                }
            } else {
                if self.thread_load_estimation
                    < (self.thread_load_threshold as f64
                        * REQUEST_LOAD_ESTIMATE_LOW_THREAD_LOAD_RATIO)
                        as usize
                    || self.latency_reader.is_some()
                        && self.latency_estimation
                            < self.latency_threshold * REQUEST_LOAD_ESTIMATE_LOW_PRIMARY_LOAD_RATIO
                {
                    self.load_estimation = RequestLoad::Light;
                    self.thread_load_estimation = REQUEST_LOAD_ESTIMATE_THREAD_LOAD_SAMPLE_BAR;
                }
            }
        }
    }
}

/// BatchLimiter controls submit timing of request batch.
struct BatchLimiter {
    cmd: BatchableRequestKind,
    timeout: Option<Duration>,
    last_submit_time: Instant,
    estimator: RequestLoadEstimator,
    batch_input: usize,
}

impl BatchLimiter {
    /// Construct a new `BatchLimiter` with provided timeout-duration and reader on latency
    /// and thread-load. Limiter will permit batching when request latency is too high and
    /// stop batching when thread load is too low.
    fn with_latency(
        cmd: BatchableRequestKind,
        timeout: Option<Duration>,
        latency_threshold: f64,
        latency_reader: DualHistogramReader,
        thread_load_reader: Arc<ThreadLoad>,
    ) -> Self {
        let mut estimator = RequestLoadEstimator::new();
        estimator.monitor_latency(latency_reader, latency_threshold);
        estimator.monitor_thread(thread_load_reader);
        BatchLimiter {
            cmd,
            timeout,
            last_submit_time: Instant::now(),
            estimator,
            batch_input: 0,
        }
    }

    /// Construct a new `BatchLimiter` with provided timeout-duration and reader on thread-load
    /// Limiter will control batching w.r.t. thread load pressure.
    #[allow(dead_code)]
    fn with_atomic_usize(
        cmd: BatchableRequestKind,
        timeout: Option<Duration>,
        load_threshold: usize,
        atomic_usize: Arc<AtomicUsize>,
        thread_load_reader: Arc<ThreadLoad>,
    ) -> Self {
        let mut estimator = RequestLoadEstimator::new();
        estimator.monitor_atomic_usize(atomic_usize, load_threshold);
        estimator.monitor_thread(thread_load_reader);
        BatchLimiter {
            cmd,
            timeout,
            last_submit_time: Instant::now(),
            estimator,
            batch_input: 0,
        }
    }

    /// Whether this batch limiter is disabled.
    #[inline]
    fn disabled(&self) -> bool {
        self.timeout.is_none()
    }

    /// Whether the batch is timely due to be submitted.
    #[inline]
    fn is_due(&self, now: Instant) -> bool {
        if let Some(timeout) = self.timeout {
            now - self.last_submit_time >= timeout
        } else {
            true
        }
    }

    /// Whether current batch needs more requests.
    #[inline]
    fn needs_more(&self) -> bool {
        self.estimator.load() == RequestLoad::Heavy
    }

    /// Observe a tick from timer guard. Limiter will update statistics at this point.
    #[inline]
    fn observe_tick(&mut self) {
        if self.disabled() {
            return;
        }
        if self.estimator.load() == RequestLoad::Light {
            self.estimator
                .collect(REQUEST_LOAD_ESTIMATE_SMALL_SAMPLE_WINDOW);
        } else {
            self.estimator
                .collect(REQUEST_LOAD_ESTIMATE_LARGE_SAMPLE_WINDOW);
        }
    }

    /// Observe the size of commands been examined by batcher.
    /// Command may not be batched but must have the valid type for this batch.
    #[inline]
    fn observe_input(&mut self, size: usize) {
        self.batch_input += size;
    }

    /// Observe the time and output size of one batch submit.
    #[inline]
    fn observe_submit(&mut self, now: Instant, size: usize) {
        self.last_submit_time = now;
        if self.estimator.load() == RequestLoad::Heavy {
            REQUEST_BATCH_SIZE_HISTOGRAM_VEC
                .with_label_values(&[self.cmd.as_str()])
                .observe(self.batch_input as f64);
            if size > 0 {
                REQUEST_BATCH_RATIO_HISTOGRAM_VEC
                    .with_label_values(&[self.cmd.as_str()])
                    .observe(self.batch_input as f64 / size as f64);
            }
        }
        self.batch_input = 0;
    }
}

/// Batcher buffers specific requests in one stream of `batch_commands` in a batch for bulk submit.
trait Batcher<E: Engine, L: LockManager> {
    /// Try to batch single batch_command request, returns whether the request is stashed.
    /// One batcher must only process requests from one unique command stream.
    fn filter(
        &mut self,
        request_id: u64,
        request: &mut batch_commands_request::request::Cmd,
    ) -> bool;

    /// Submit all batched requests to store. `is_empty` always returns true after this operation.
    /// Returns number of fused commands been submitted.
    fn submit(
        &mut self,
        tx: &Sender<(u64, batch_commands_response::Response)>,
        storage: &Storage<E, L>,
    ) -> usize;

    /// Whether this batcher is empty of buffered requests.
    fn is_empty(&self) -> bool;
}

#[derive(Hash, PartialEq, Eq, Debug)]
struct ReadId {
    region: RegionVerId,
    // None in this field stands for transactional read.
    cf: Option<String>,
}

impl ReadId {
    #[inline]
    fn from_context_cf(ctx: &Context, cf: Option<String>) -> Self {
        ReadId {
            region: RegionVerId::from_context(ctx),
            cf,
        }
    }
}

/// ReadBatcher batches normal-priority `raw_get` and `get` requests to the same region.
struct ReadBatcher {
    router: HashMap<ReadId, (Vec<u64>, Vec<PointGetCommand>)>,
}

impl ReadBatcher {
    fn new() -> Self {
        ReadBatcher {
            router: HashMap::default(),
        }
    }

    fn is_batchable_context(ctx: &Context) -> bool {
        ctx.get_priority() == CommandPri::Normal && !ctx.get_replica_read()
    }

    fn add_get(&mut self, request_id: u64, request: &mut GetRequest) {
        let id = ReadId::from_context_cf(request.get_context(), None);
        let command = PointGetCommand::from_get(request);
        match self.router.get_mut(&id) {
            Some((reqs, commands)) => {
                reqs.push(request_id);
                commands.push(command);
            }
            None => {
                self.router.insert(id, (vec![request_id], vec![command]));
            }
        }
    }

    fn add_raw_get(&mut self, request_id: u64, request: &mut RawGetRequest) {
        let cf = Some(request.take_cf());
        let id = ReadId::from_context_cf(request.get_context(), cf);
        let command = PointGetCommand::from_raw_get(request);
        match self.router.get_mut(&id) {
            Some((reqs, commands)) => {
                reqs.push(request_id);
                commands.push(command);
            }
            None => {
                self.router.insert(id, (vec![request_id], vec![command]));
            }
        }
    }
}

impl<E: Engine, L: LockManager> Batcher<E, L> for ReadBatcher {
    fn filter(
        &mut self,
        request_id: u64,
        request: &mut batch_commands_request::request::Cmd,
    ) -> bool {
        match request {
            batch_commands_request::request::Cmd::Get(req)
                if Self::is_batchable_context(req.get_context()) =>
            {
                self.add_get(request_id, req);
                true
            }
            batch_commands_request::request::Cmd::RawGet(req)
                if Self::is_batchable_context(req.get_context()) =>
            {
                self.add_raw_get(request_id, req);
                true
            }
            _ => false,
        }
    }

    fn submit(
        &mut self,
        tx: &Sender<(u64, batch_commands_response::Response)>,
        storage: &Storage<E, L>,
    ) -> usize {
        let output = self.router.len();
        for (id, (reqs, commands)) in self.router.drain() {
            let tx = tx.clone();
            match id.cf {
                Some(cf) => {
                    let f = future_raw_batch_get_command(storage, tx, reqs, cf, commands);
                    poll_future_notify(f);
                }
                None => {
                    let f = future_batch_get_command(storage, tx, reqs, commands);
                    poll_future_notify(f);
                }
            }
        }
        output
    }

    fn is_empty(&self) -> bool {
        self.router.is_empty()
    }
}

#[derive(Hash, PartialEq, Eq, Debug)]
struct WriteId {
    region_id: RegionVerId,
    sync_log: bool,
}

impl WriteId {
    fn from_context(ctx: &Context) -> Self {
        WriteId {
            region_id: RegionVerId::from_context(ctx),
            sync_log: ctx.get_sync_log(),
        }
    }
}

struct WriteBatch {
    command: Command,
    key_set: HashSet<Vec<u8>>,
    write_bytes: usize,
}

impl Default for WriteBatch {
    fn default() -> Self {
        WriteBatch {
            command: Command::Batch {
                ids: Vec::new(),
                commands: Vec::new(),
            },
            key_set: HashSet::default(),
            write_bytes: 0,
        }
    }
}

struct WriteBatcher {
    cmd: BatchableRequestKind,
    router: HashMap<WriteId, WriteBatch>,
}

impl WriteBatcher {
    fn new(cmd: BatchableRequestKind) -> Self {
        WriteBatcher {
            cmd,
            router: HashMap::default(),
        }
    }

    fn is_batchable_context(ctx: &Context) -> bool {
        storage::is_normal_priority(ctx.get_priority())
    }

    fn is_batchable_prewrite(req: &PrewriteRequest) -> bool {
        // only batch optimistic prewrite
        req.get_for_update_ts() == 0 && Self::is_batchable_context(req.get_context())
    }
}

impl<E: Engine, L: LockMgr> Batcher<E, L> for WriteBatcher {
    fn filter(
        &mut self,
        request_id: u64,
        request: &mut batch_commands_request::request::Cmd,
    ) -> bool {
        // TODO(tabokie): lazy initialization of keys
        let (ver, keys): (_, Vec<Key>) = match request {
            batch_commands_request::request::Cmd::Prewrite(req)
                if self.cmd == BatchableRequestKind::Prewrite
                    && Self::is_batchable_prewrite(req) =>
            {
                (
                    WriteId::from_context(req.get_context()),
                    req.get_mutations()
                        .iter()
                        .map(|m| Key::from_raw(m.get_key()))
                        .collect(),
                )
            }
            batch_commands_request::request::Cmd::Commit(req)
                if self.cmd == BatchableRequestKind::Commit
                    && Self::is_batchable_context(req.get_context()) =>
            {
                (
                    WriteId::from_context(req.get_context()),
                    req.get_keys().iter().map(|k| Key::from_raw(k)).collect(),
                )
            }
            _ => {
                return false;
            }
        };
        let batch = self.router.entry(ver).or_default();
        if batch.write_bytes > WRITE_BATCH_WRITE_BYTES_LIMIT {
            // allow one command to exceed the limit since we can't construct
            // a command without consuming the request.
            return false;
        }
        if !batch.key_set.is_empty() {
            for key in &keys {
                if batch.key_set.contains(key.as_encoded()) {
                    return false;
                }
            }
        }
        for key in &keys {
            batch.key_set.insert(key.clone().into_encoded());
        }
        let cmd = match request {
            batch_commands_request::request::Cmd::Prewrite(req) => {
                let mutations: Vec<Mutation> = req
                    .take_mutations()
                    .into_iter()
                    .zip(keys.into_iter())
                    .map(|(mut x, key)| match x.get_op() {
                        Op::Put => Mutation::Put((key, x.take_value())),
                        Op::Del => Mutation::Delete(key),
                        Op::Lock => Mutation::Lock(key),
                        Op::Insert => Mutation::Insert((key, x.take_value())),
                        _ => panic!("mismatch Op in prewrite mutations"),
                    })
                    .collect();
                let mut options = Options::default();
                options.lock_ttl = req.get_lock_ttl();
                options.skip_constraint_check = req.get_skip_constraint_check();
                options.for_update_ts = req.get_for_update_ts();
                options.is_pessimistic_lock = req.take_is_pessimistic_lock();
                options.txn_size = req.get_txn_size();
                Command::Prewrite {
                    ctx: req.take_context(),
                    mutations,
                    primary: req.take_primary_lock(),
                    start_ts: req.get_start_version(),
                    options,
                }
            }
            batch_commands_request::request::Cmd::Commit(req) => Command::Commit {
                ctx: req.take_context(),
                keys,
                lock_ts: req.get_start_version(),
                commit_ts: req.get_commit_version(),
            },
            _ => unreachable!(),
        };
        batch.write_bytes += cmd.write_bytes();
        if let Command::Batch {
            ref mut commands,
            ref mut ids,
        } = batch.command
        {
            commands.push(cmd);
            ids.push(Some(request_id));
        } else {
            unreachable!();
        }
        true
    }

    fn submit(
        &mut self,
        tx: &Sender<(u64, batch_commands_response::Response)>,
        storage: &Storage<E, L>,
    ) -> usize {
        let output = self.router.len();
        match self.cmd {
            BatchableRequestKind::Prewrite => {
                for (_, batch) in self.router.drain() {
                    let command = batch.command;
                    let tx = tx.clone();
                    let res = storage.async_batch_prewrite_command(
                        command,
                        Box::new(move |res: Vec<(u64, _)>| {
                            for (id, v) in res {
                                let mut resp = PrewriteResponse::default();
                                if let Some(err) = extract_region_error(&v) {
                                    resp.set_region_error(err);
                                } else {
                                    resp.set_errors(extract_key_errors(v).into());
                                }
                                let mut res = batch_commands_response::Response::default();
                                res.cmd =
                                    Some(batch_commands_response::response::Cmd::Prewrite(resp));
                                if tx.send_and_notify((id, res)).is_err() {
                                    error!("KvService response batch commands fail");
                                }
                            }
                        }),
                    );
                    if let Err(e) = res {
                        error!("storage batch prewrite failed"; "err" => ?e);
                    }
                }
            }
            BatchableRequestKind::Commit => {
                for (_, batch) in self.router.drain() {
                    let command = batch.command;
                    let tx = tx.clone();
                    let res = storage.async_batch_commit_command(
                        command,
                        Box::new(move |res: Vec<(u64, _)>| {
                            for (id, v) in res {
                                let mut resp = CommitResponse::default();
                                if let Some(err) = extract_region_error(&v) {
                                    resp.set_region_error(err);
                                } else if let Err(e) = v {
                                    resp.set_error(extract_key_error(&e));
                                }
                                let mut res = batch_commands_response::Response::default();
                                res.cmd =
                                    Some(batch_commands_response::response::Cmd::Commit(resp));
                                if tx.send_and_notify((id, res)).is_err() {
                                    error!("KvService response batch commands fail");
                                }
                            }
                        }),
                    );
                    if let Err(e) = res {
                        error!("storage batch commit failed"; "err" => ?e);
                    }
                }
            }
            _ => unreachable!(),
        }
        output
    }

    #[inline]
    fn is_empty(&self) -> bool {
        self.router.is_empty()
    }
}

type ReqBatcherInner<E, L> = (BatchLimiter, Box<dyn Batcher<E, L> + Send>);

/// ReqBatcher manages multiple `Batcher`s which batch requests from one unique stream of `batch_commands`
<<<<<<< HEAD
/// and controls the submit timing of those batchers based on respective `BatchLimiter`.
struct ReqBatcher<E: Engine, L: LockMgr> {
=======
// and controls the submit timing of those batchers based on respective `BatchLimiter`.
struct ReqBatcher<E: Engine, L: LockManager> {
>>>>>>> d426d9c8
    inners: BTreeMap<BatchableRequestKind, ReqBatcherInner<E, L>>,
    tx: Sender<(u64, batch_commands_response::Response)>,
}

impl<E: Engine, L: LockManager> ReqBatcher<E, L> {
    /// Constructs a new `ReqBatcher` which provides batching of one request stream with specific response channel.
    pub fn new(
        tx: Sender<(u64, batch_commands_response::Response)>,
        timeout: Option<Duration>,
        readpool_thread_load: Arc<ThreadLoad>,
        sched_pending_commands: Arc<AtomicUsize>,
        sched_pool_thread_load: Arc<ThreadLoad>,
    ) -> Self {
        let mut inners = BTreeMap::<BatchableRequestKind, ReqBatcherInner<E, L>>::default();
        inners.insert(
            BatchableRequestKind::PointGet,
            (
                BatchLimiter::with_latency(
                    BatchableRequestKind::PointGet,
                    timeout,
                    REQUEST_LOAD_ESTIMATE_READ_HIGH_LATENCY,
                    DualHistogramReader::new(
                        GRPC_MSG_HISTOGRAM_VEC.kv_get.clone(),
                        Some(GRPC_MSG_HISTOGRAM_VEC.kv_batch_get_command.clone()),
                    ),
                    readpool_thread_load,
                ),
                Box::new(ReadBatcher::new()),
            ),
        );
        inners.insert(
            // TODO(tabokie): maybe share one batcher
            BatchableRequestKind::Prewrite,
            (
                BatchLimiter::with_atomic_usize(
                    BatchableRequestKind::Prewrite,
                    timeout,
                    REQUEST_LOAD_ESTIMATE_WRITE_HIGH_PENDING_COMMANDS,
                    sched_pending_commands.clone(),
                    sched_pool_thread_load.clone(),
                ),
                Box::new(WriteBatcher::new(BatchableRequestKind::Prewrite)),
            ),
        );
        inners.insert(
            BatchableRequestKind::Commit,
            (
                BatchLimiter::with_atomic_usize(
                    BatchableRequestKind::Commit,
                    timeout,
                    REQUEST_LOAD_ESTIMATE_WRITE_HIGH_PENDING_COMMANDS,
                    sched_pending_commands.clone(),
                    sched_pool_thread_load.clone(),
                ),
                Box::new(WriteBatcher::new(BatchableRequestKind::Commit)),
            ),
        );
        ReqBatcher { inners, tx }
    }

    /// Try to batch single batch_command request, returns whether the request is stashed.
    /// One batcher can only accept requests from one unique command stream.
    pub fn filter(
        &mut self,
        request_id: u64,
        request: &mut batch_commands_request::Request,
    ) -> bool {
        if let Some(ref mut cmd) = request.cmd {
            if let Some((limiter, batcher)) = match cmd {
                batch_commands_request::request::Cmd::Prewrite(_) => {
                    self.inners.get_mut(&BatchableRequestKind::Prewrite)
                }
                batch_commands_request::request::Cmd::Commit(_) => {
                    self.inners.get_mut(&BatchableRequestKind::Commit)
                }
                batch_commands_request::request::Cmd::Get(_)
                | batch_commands_request::request::Cmd::RawGet(_) => {
                    self.inners.get_mut(&BatchableRequestKind::PointGet)
                }
                _ => None,
            } {
                // in normal mode, batch requests inside one `batch_commands`.
                // in cross-command mode, only batch request when limiter permits.
                if limiter.disabled() || limiter.needs_more() {
                    limiter.observe_input(1);
                    return batcher.filter(request_id, cmd);
                }
            }
        }
        false
    }

    /// Check all batchers and submit if their limiters see fit.
    /// Called by anyone with a suitable timeslice for executing commands.
    #[inline]
    pub fn maybe_submit(&mut self, storage: &Storage<E, L>) {
        let mut now = None;
        for (limiter, batcher) in self.inners.values_mut() {
            if limiter.disabled() || !limiter.needs_more() {
                if now.is_none() {
                    now = Some(Instant::now());
                }
                limiter.observe_submit(now.unwrap(), batcher.submit(&self.tx, storage));
            }
        }
    }

    /// Check all batchers and submit if their wait duration has exceeded the max limit.
    /// Called repeatedly every `request-batch-wait-duration` interval after the batcher starts working.
    #[inline]
    pub fn should_submit(&mut self, storage: &Storage<E, L>) {
        let now = Instant::now();
        for (limiter, batcher) in self.inners.values_mut() {
            limiter.observe_tick();
            if limiter.is_due(now) {
                limiter.observe_submit(now, batcher.submit(&self.tx, storage));
            }
        }
    }

    /// Whether or not every batcher is empty of buffered requests.
    #[inline]
    pub fn is_empty(&self) -> bool {
        for (_, batcher) in self.inners.values() {
            if !batcher.is_empty() {
                return false;
            }
        }
        true
    }
}

/// Service handles the RPC messages for the `Tikv` service.
#[derive(Clone)]
pub struct Service<T: RaftStoreRouter + 'static, E: Engine, L: LockManager> {
    /// Used to handle requests related to GC.
    gc_worker: GCWorker<E>,
    // For handling KV requests.
    storage: Storage<E, L>,
    // For handling coprocessor requests.
    cop: Endpoint<E>,
    // For handling raft messages.
    ch: T,
    // For handling snapshot.
    snap_scheduler: Scheduler<SnapTask>,

    enable_req_batch: bool,

    req_batch_wait_duration: Option<Duration>,

    timer_pool: Arc<Mutex<ThreadPool>>,

    grpc_thread_load: Arc<ThreadLoad>,

    readpool_normal_thread_load: Arc<ThreadLoad>,

    sched_pool_thread_load: Arc<ThreadLoad>,
}

impl<T: RaftStoreRouter + 'static, E: Engine, L: LockManager> Service<T, E, L> {
    /// Constructs a new `Service` which provides the `Tikv` service.
    pub fn new(
        storage: Storage<E, L>,
        gc_worker: GCWorker<E>,
        cop: Endpoint<E>,
        ch: T,
        snap_scheduler: Scheduler<SnapTask>,
        grpc_thread_load: Arc<ThreadLoad>,
        readpool_normal_thread_load: Arc<ThreadLoad>,
        sched_pool_thread_load: Arc<ThreadLoad>,
        enable_req_batch: bool,
        req_batch_wait_duration: Option<Duration>,
    ) -> Self {
        let timer_pool = Arc::new(Mutex::new(
            ThreadPoolBuilder::new()
                .pool_size(1)
                .name_prefix("req_batch_timer_guard")
                .build(),
        ));
        Service {
            gc_worker,
            storage,
            cop,
            ch,
            snap_scheduler,
            grpc_thread_load,
            readpool_normal_thread_load,
            sched_pool_thread_load,
            timer_pool,
            enable_req_batch,
            req_batch_wait_duration,
        }
    }

    fn send_fail_status<M>(
        &self,
        ctx: RpcContext<'_>,
        sink: UnarySink<M>,
        err: Error,
        code: RpcStatusCode,
    ) {
        let status = RpcStatus::new(code, Some(format!("{}", err)));
        ctx.spawn(sink.fail(status).map_err(|_| ()));
    }
}

impl<T: RaftStoreRouter + 'static, E: Engine, L: LockManager> Tikv for Service<T, E, L> {
    fn kv_get(&mut self, ctx: RpcContext<'_>, req: GetRequest, sink: UnarySink<GetResponse>) {
        let timer = GRPC_MSG_HISTOGRAM_VEC.kv_get.start_coarse_timer();
        let future = future_get(&self.storage, req)
            .and_then(|res| sink.success(res).map_err(Error::from))
            .map(|_| timer.observe_duration())
            .map_err(move |e| {
                debug!("kv rpc failed";
                    "request" => "kv_get",
                    "err" => ?e
                );
                GRPC_MSG_FAIL_COUNTER.kv_get.inc();
            });

        ctx.spawn(future);
    }

    fn kv_scan(&mut self, ctx: RpcContext<'_>, req: ScanRequest, sink: UnarySink<ScanResponse>) {
        let timer = GRPC_MSG_HISTOGRAM_VEC.kv_scan.start_coarse_timer();
        let future = future_scan(&self.storage, req)
            .and_then(|res| sink.success(res).map_err(Error::from))
            .map(|_| timer.observe_duration())
            .map_err(move |e| {
                debug!("kv rpc failed";
                    "request" => "kv_scan",
                    "err" => ?e
                );
                GRPC_MSG_FAIL_COUNTER.kv_scan.inc();
            });

        ctx.spawn(future);
    }

    fn kv_prewrite(
        &mut self,
        ctx: RpcContext<'_>,
        req: PrewriteRequest,
        sink: UnarySink<PrewriteResponse>,
    ) {
        let timer = GRPC_MSG_HISTOGRAM_VEC.kv_prewrite.start_coarse_timer();
        let future = future_prewrite(&self.storage, req)
            .and_then(|res| sink.success(res).map_err(Error::from))
            .map(|_| timer.observe_duration())
            .map_err(move |e| {
                debug!("kv rpc failed";
                    "request" => "kv_prewrite",
                    "err" => ?e
                );
                GRPC_MSG_FAIL_COUNTER.kv_prewrite.inc();
            });

        ctx.spawn(future);
    }

    fn kv_pessimistic_lock(
        &mut self,
        ctx: RpcContext<'_>,
        req: PessimisticLockRequest,
        sink: UnarySink<PessimisticLockResponse>,
    ) {
        let timer = GRPC_MSG_HISTOGRAM_VEC
            .kv_pessimistic_lock
            .start_coarse_timer();
        let future = future_acquire_pessimistic_lock(&self.storage, req)
            .and_then(|res| sink.success(res).map_err(Error::from))
            .map(|_| timer.observe_duration())
            .map_err(move |e| {
                debug!("kv rpc failed";
                    "request" => "kv_pessimistic_lock",
                    "err" => ?e
                );
                GRPC_MSG_FAIL_COUNTER.kv_pessimistic_lock.inc();
            });

        ctx.spawn(future);
    }

    fn kv_pessimistic_rollback(
        &mut self,
        ctx: RpcContext<'_>,
        req: PessimisticRollbackRequest,
        sink: UnarySink<PessimisticRollbackResponse>,
    ) {
        let timer = GRPC_MSG_HISTOGRAM_VEC
            .kv_pessimistic_rollback
            .start_coarse_timer();
        let future = future_pessimistic_rollback(&self.storage, req)
            .and_then(|res| sink.success(res).map_err(Error::from))
            .map(|_| timer.observe_duration())
            .map_err(move |e| {
                debug!("kv rpc failed";
                    "request" => "kv_pessimistic_rollback",
                    "err" => ?e
                );
                GRPC_MSG_FAIL_COUNTER.kv_pessimistic_rollback.inc();
            });

        ctx.spawn(future);
    }

    fn kv_commit(
        &mut self,
        ctx: RpcContext<'_>,
        req: CommitRequest,
        sink: UnarySink<CommitResponse>,
    ) {
        let timer = GRPC_MSG_HISTOGRAM_VEC.kv_commit.start_coarse_timer();

        let future = future_commit(&self.storage, req)
            .and_then(|res| sink.success(res).map_err(Error::from))
            .map(|_| timer.observe_duration())
            .map_err(move |e| {
                debug!("kv rpc failed";
                    "request" => "kv_commit",
                    "err" => ?e
                );
                GRPC_MSG_FAIL_COUNTER.kv_commit.inc();
            });

        ctx.spawn(future);
    }

    fn kv_import(&mut self, _: RpcContext<'_>, _: ImportRequest, _: UnarySink<ImportResponse>) {
        unimplemented!();
    }

    fn kv_cleanup(
        &mut self,
        ctx: RpcContext<'_>,
        req: CleanupRequest,
        sink: UnarySink<CleanupResponse>,
    ) {
        let timer = GRPC_MSG_HISTOGRAM_VEC.kv_cleanup.start_coarse_timer();
        let future = future_cleanup(&self.storage, req)
            .and_then(|res| sink.success(res).map_err(Error::from))
            .map(|_| timer.observe_duration())
            .map_err(move |e| {
                debug!("kv rpc failed";
                    "request" => "kv_cleanup",
                    "err" => ?e
                );
                GRPC_MSG_FAIL_COUNTER.kv_cleanup.inc();
            });

        ctx.spawn(future);
    }

    fn kv_batch_get(
        &mut self,
        ctx: RpcContext<'_>,
        req: BatchGetRequest,
        sink: UnarySink<BatchGetResponse>,
    ) {
        let timer = GRPC_MSG_HISTOGRAM_VEC.kv_batch_get.start_coarse_timer();
        let future = future_batch_get(&self.storage, req)
            .and_then(|res| sink.success(res).map_err(Error::from))
            .map(|_| timer.observe_duration())
            .map_err(move |e| {
                debug!("kv rpc failed";
                    "request" => "kv_batch_get",
                    "err" => ?e
                );
                GRPC_MSG_FAIL_COUNTER.kv_batch_get.inc();
            });

        ctx.spawn(future);
    }

    fn kv_batch_rollback(
        &mut self,
        ctx: RpcContext<'_>,
        req: BatchRollbackRequest,
        sink: UnarySink<BatchRollbackResponse>,
    ) {
        let timer = GRPC_MSG_HISTOGRAM_VEC
            .kv_batch_rollback
            .start_coarse_timer();
        let future = future_batch_rollback(&self.storage, req)
            .and_then(|res| sink.success(res).map_err(Error::from))
            .map(|_| timer.observe_duration())
            .map_err(move |e| {
                debug!("kv rpc failed";
                    "request" => "kv_batch_rollback",
                    "err" => ?e
                );
                GRPC_MSG_FAIL_COUNTER.kv_batch_rollback.inc();
            });

        ctx.spawn(future);
    }

    fn kv_txn_heart_beat(
        &mut self,
        ctx: RpcContext<'_>,
        req: TxnHeartBeatRequest,
        sink: UnarySink<TxnHeartBeatResponse>,
    ) {
        let timer = GRPC_MSG_HISTOGRAM_VEC
            .kv_txn_heart_beat
            .start_coarse_timer();
        let future = future_txn_heart_beat(&self.storage, req)
            .and_then(|res| sink.success(res).map_err(Error::from))
            .map(|_| timer.observe_duration())
            .map_err(move |e| {
                debug!("kv rpc failed";
                    "request" => "kv_txn_heart_beat",
                    "err" => ?e
                );
                GRPC_MSG_FAIL_COUNTER.kv_txn_heart_beat.inc();
            });

        ctx.spawn(future);
    }

    fn kv_check_txn_status(
        &mut self,
        ctx: RpcContext<'_>,
        req: CheckTxnStatusRequest,
        sink: UnarySink<CheckTxnStatusResponse>,
    ) {
        let timer = GRPC_MSG_HISTOGRAM_VEC
            .kv_check_txn_status
            .start_coarse_timer();
        let future = future_check_txn_status(&self.storage, req)
            .and_then(|res| sink.success(res).map_err(Error::from))
            .map(|_| timer.observe_duration())
            .map_err(move |e| {
                debug!("kv rpc failed";
                    "request" => "kv_check_txn_status",
                    "err" => ?e
                );
                GRPC_MSG_FAIL_COUNTER.kv_check_txn_status.inc();
            });

        ctx.spawn(future);
    }

    fn kv_scan_lock(
        &mut self,
        ctx: RpcContext<'_>,
        req: ScanLockRequest,
        sink: UnarySink<ScanLockResponse>,
    ) {
        let timer = GRPC_MSG_HISTOGRAM_VEC.kv_scan_lock.start_coarse_timer();
        let future = future_scan_lock(&self.storage, req)
            .and_then(|res| sink.success(res).map_err(Error::from))
            .map(|_| timer.observe_duration())
            .map_err(move |e| {
                debug!("kv rpc failed";
                    "request" => "kv_scan_lock",
                    "err" => ?e
                );
                GRPC_MSG_FAIL_COUNTER.kv_scan_lock.inc();
            });

        ctx.spawn(future);
    }

    fn kv_resolve_lock(
        &mut self,
        ctx: RpcContext<'_>,
        req: ResolveLockRequest,
        sink: UnarySink<ResolveLockResponse>,
    ) {
        let timer = GRPC_MSG_HISTOGRAM_VEC.kv_resolve_lock.start_coarse_timer();
        let future = future_resolve_lock(&self.storage, req)
            .and_then(|res| sink.success(res).map_err(Error::from))
            .map(|_| timer.observe_duration())
            .map_err(move |e| {
                debug!("kv rpc failed";
                    "request" => "kv_resolve_lock",
                    "err" => ?e
                );
                GRPC_MSG_FAIL_COUNTER.kv_resolve_lock.inc();
            });

        ctx.spawn(future);
    }

    fn kv_gc(&mut self, ctx: RpcContext<'_>, req: GcRequest, sink: UnarySink<GcResponse>) {
        let timer = GRPC_MSG_HISTOGRAM_VEC.kv_gc.start_coarse_timer();
        let future = future_gc(&self.gc_worker, req)
            .and_then(|res| sink.success(res).map_err(Error::from))
            .map(|_| timer.observe_duration())
            .map_err(move |e| {
                debug!("kv rpc failed";
                    "request" => "kv_gc",
                    "err" => ?e
                );
                GRPC_MSG_FAIL_COUNTER.kv_gc.inc();
            });

        ctx.spawn(future);
    }

    fn kv_delete_range(
        &mut self,
        ctx: RpcContext<'_>,
        req: DeleteRangeRequest,
        sink: UnarySink<DeleteRangeResponse>,
    ) {
        let timer = GRPC_MSG_HISTOGRAM_VEC.kv_delete_range.start_coarse_timer();
        let future = future_delete_range(&self.storage, req)
            .and_then(|res| sink.success(res).map_err(Error::from))
            .map(|_| timer.observe_duration())
            .map_err(move |e| {
                debug!("kv rpc failed";
                    "request" => "kv_delete_range",
                    "err" => ?e
                );
                GRPC_MSG_FAIL_COUNTER.kv_delete_range.inc();
            });

        ctx.spawn(future);
    }

    fn raw_get(
        &mut self,
        ctx: RpcContext<'_>,
        req: RawGetRequest,
        sink: UnarySink<RawGetResponse>,
    ) {
        let timer = GRPC_MSG_HISTOGRAM_VEC.raw_get.start_coarse_timer();
        let future = future_raw_get(&self.storage, req)
            .and_then(|res| sink.success(res).map_err(Error::from))
            .map(|_| timer.observe_duration())
            .map_err(move |e| {
                debug!("kv rpc failed";
                    "request" => "raw_get",
                    "err" => ?e
                );
                GRPC_MSG_FAIL_COUNTER.raw_get.inc();
            });

        ctx.spawn(future);
    }

    fn raw_batch_get(
        &mut self,
        ctx: RpcContext<'_>,
        req: RawBatchGetRequest,
        sink: UnarySink<RawBatchGetResponse>,
    ) {
        let timer = GRPC_MSG_HISTOGRAM_VEC.raw_batch_get.start_coarse_timer();

        let future = future_raw_batch_get(&self.storage, req)
            .and_then(|res| sink.success(res).map_err(Error::from))
            .map(|_| timer.observe_duration())
            .map_err(move |e| {
                debug!("kv rpc failed";
                    "request" => "raw_batch_get",
                    "err" => ?e
                );
                GRPC_MSG_FAIL_COUNTER.raw_batch_get.inc();
            });

        ctx.spawn(future);
    }

    fn raw_scan(
        &mut self,
        ctx: RpcContext<'_>,
        req: RawScanRequest,
        sink: UnarySink<RawScanResponse>,
    ) {
        let timer = GRPC_MSG_HISTOGRAM_VEC.raw_scan.start_coarse_timer();

        let future = future_raw_scan(&self.storage, req)
            .and_then(|res| sink.success(res).map_err(Error::from))
            .map(|_| timer.observe_duration())
            .map_err(move |e| {
                debug!("kv rpc failed";
                    "request" => "raw_scan",
                    "err" => ?e
                );
                GRPC_MSG_FAIL_COUNTER.raw_scan.inc();
            });

        ctx.spawn(future);
    }

    fn raw_batch_scan(
        &mut self,
        ctx: RpcContext<'_>,
        req: RawBatchScanRequest,
        sink: UnarySink<RawBatchScanResponse>,
    ) {
        let timer = GRPC_MSG_HISTOGRAM_VEC.raw_batch_scan.start_coarse_timer();

        let future = future_raw_batch_scan(&self.storage, req)
            .and_then(|res| sink.success(res).map_err(Error::from))
            .map(|_| timer.observe_duration())
            .map_err(move |e| {
                debug!("kv rpc failed";
                    "request" => "raw_batch_scan",
                    "err" => ?e
                );
                GRPC_MSG_FAIL_COUNTER.raw_batch_scan.inc();
            });

        ctx.spawn(future);
    }

    fn raw_put(
        &mut self,
        ctx: RpcContext<'_>,
        req: RawPutRequest,
        sink: UnarySink<RawPutResponse>,
    ) {
        let timer = GRPC_MSG_HISTOGRAM_VEC.raw_put.start_coarse_timer();
        let future = future_raw_put(&self.storage, req)
            .and_then(|res| sink.success(res).map_err(Error::from))
            .map(|_| timer.observe_duration())
            .map_err(move |e| {
                debug!("kv rpc failed";
                    "request" => "raw_put",
                    "err" => ?e
                );
                GRPC_MSG_FAIL_COUNTER.raw_put.inc();
            });

        ctx.spawn(future);
    }

    fn raw_batch_put(
        &mut self,
        ctx: RpcContext<'_>,
        req: RawBatchPutRequest,
        sink: UnarySink<RawBatchPutResponse>,
    ) {
        let timer = GRPC_MSG_HISTOGRAM_VEC.raw_batch_put.start_coarse_timer();

        let future = future_raw_batch_put(&self.storage, req)
            .and_then(|res| sink.success(res).map_err(Error::from))
            .map(|_| timer.observe_duration())
            .map_err(move |e| {
                debug!("kv rpc failed";
                    "request" => "raw_batch_put",
                    "err" => ?e
                );
                GRPC_MSG_FAIL_COUNTER.raw_batch_put.inc();
            });

        ctx.spawn(future);
    }

    fn raw_delete(
        &mut self,
        ctx: RpcContext<'_>,
        req: RawDeleteRequest,
        sink: UnarySink<RawDeleteResponse>,
    ) {
        let timer = GRPC_MSG_HISTOGRAM_VEC.raw_delete.start_coarse_timer();
        let future = future_raw_delete(&self.storage, req)
            .and_then(|res| sink.success(res).map_err(Error::from))
            .map(|_| timer.observe_duration())
            .map_err(move |e| {
                debug!("kv rpc failed";
                    "request" => "raw_delete",
                    "err" => ?e
                );
                GRPC_MSG_FAIL_COUNTER.raw_delete.inc();
            });

        ctx.spawn(future);
    }

    fn raw_batch_delete(
        &mut self,
        ctx: RpcContext<'_>,
        req: RawBatchDeleteRequest,
        sink: UnarySink<RawBatchDeleteResponse>,
    ) {
        let timer = GRPC_MSG_HISTOGRAM_VEC.raw_batch_delete.start_coarse_timer();

        let future = future_raw_batch_delete(&self.storage, req)
            .and_then(|res| sink.success(res).map_err(Error::from))
            .map(|_| timer.observe_duration())
            .map_err(move |e| {
                debug!("kv rpc failed";
                    "request" => "raw_batch_delete",
                    "err" => ?e
                );
                GRPC_MSG_FAIL_COUNTER.raw_batch_delete.inc();
            });

        ctx.spawn(future);
    }

    fn raw_delete_range(
        &mut self,
        ctx: RpcContext<'_>,
        req: RawDeleteRangeRequest,
        sink: UnarySink<RawDeleteRangeResponse>,
    ) {
        let timer = GRPC_MSG_HISTOGRAM_VEC.raw_delete_range.start_coarse_timer();

        let future = future_raw_delete_range(&self.storage, req)
            .and_then(|res| sink.success(res).map_err(Error::from))
            .map(|_| timer.observe_duration())
            .map_err(move |e| {
                debug!("kv rpc failed";
                    "request" => "raw_delete_range",
                    "err" => ?e
                );
                GRPC_MSG_FAIL_COUNTER.raw_delete_range.inc();
            });

        ctx.spawn(future);
    }

    fn unsafe_destroy_range(
        &mut self,
        ctx: RpcContext<'_>,
        mut req: UnsafeDestroyRangeRequest,
        sink: UnarySink<UnsafeDestroyRangeResponse>,
    ) {
        let timer = GRPC_MSG_HISTOGRAM_VEC
            .unsafe_destroy_range
            .start_coarse_timer();

        // DestroyRange is a very dangerous operation. We don't allow passing MIN_KEY as start, or
        // MAX_KEY as end here.
        assert!(!req.get_start_key().is_empty());
        assert!(!req.get_end_key().is_empty());

        let (cb, f) = paired_future_callback();
        let res = self.gc_worker.async_unsafe_destroy_range(
            req.take_context(),
            Key::from_raw(&req.take_start_key()),
            Key::from_raw(&req.take_end_key()),
            cb,
        );

        let future = AndThenWith::new(res, f.map_err(Error::from))
            .and_then(|v| {
                let mut resp = UnsafeDestroyRangeResponse::default();
                // Region error is impossible here.
                if let Err(e) = v {
                    resp.set_error(format!("{}", e));
                }
                sink.success(resp).map_err(Error::from)
            })
            .map(|_| timer.observe_duration())
            .map_err(move |e| {
                debug!("kv rpc failed";
                    "request" => "unsafe_destroy_range",
                    "err" => ?e
                );
                GRPC_MSG_FAIL_COUNTER.unsafe_destroy_range.inc();
            });

        ctx.spawn(future);
    }

    fn coprocessor(&mut self, ctx: RpcContext<'_>, req: Request, sink: UnarySink<Response>) {
        let timer = GRPC_MSG_HISTOGRAM_VEC.coprocessor.start_coarse_timer();
        let future = future_cop(&self.cop, req, Some(ctx.peer()))
            .and_then(|resp| sink.success(resp).map_err(Error::from))
            .map(|_| timer.observe_duration())
            .map_err(move |e| {
                debug!("kv rpc failed";
                    "request" => "coprocessor",
                    "err" => ?e
                );
                GRPC_MSG_FAIL_COUNTER.coprocessor.inc();
            });

        ctx.spawn(future);
    }

    fn coprocessor_stream(
        &mut self,
        ctx: RpcContext<'_>,
        req: Request,
        sink: ServerStreamingSink<Response>,
    ) {
        let timer = GRPC_MSG_HISTOGRAM_VEC
            .coprocessor_stream
            .start_coarse_timer();

        let stream = self
            .cop
            .parse_and_handle_stream_request(req, Some(ctx.peer()))
            .map(|resp| (resp, WriteFlags::default().buffer_hint(true)))
            .map_err(|e| {
                let code = RpcStatusCode::UNKNOWN;
                let msg = Some(format!("{:?}", e));
                GrpcError::RpcFailure(RpcStatus::new(code, msg))
            });
        let future = sink
            .send_all(stream)
            .map(|_| timer.observe_duration())
            .map_err(Error::from)
            .map_err(move |e| {
                debug!("kv rpc failed";
                    "request" => "coprocessor_stream",
                    "err" => ?e
                );
                GRPC_MSG_FAIL_COUNTER.coprocessor_stream.inc();
            });

        ctx.spawn(future);
    }

    fn raft(
        &mut self,
        ctx: RpcContext<'_>,
        stream: RequestStream<RaftMessage>,
        sink: ClientStreamingSink<Done>,
    ) {
        let ch = self.ch.clone();
        ctx.spawn(
            stream
                .map_err(Error::from)
                .for_each(move |msg| {
                    RAFT_MESSAGE_RECV_COUNTER.inc();
                    ch.send_raft_msg(msg).map_err(Error::from)
                })
                .then(|res| {
                    let status = match res {
                        Err(e) => {
                            let msg = format!("{:?}", e);
                            error!("dispatch raft msg from gRPC to raftstore fail"; "err" => %msg);
                            RpcStatus::new(RpcStatusCode::UNKNOWN, Some(msg))
                        }
                        Ok(_) => RpcStatus::new(RpcStatusCode::UNKNOWN, None),
                    };
                    sink.fail(status)
                        .map_err(|e| error!("KvService::raft send response fail"; "err" => ?e))
                }),
        );
    }

    fn batch_raft(
        &mut self,
        ctx: RpcContext<'_>,
        stream: RequestStream<BatchRaftMessage>,
        sink: ClientStreamingSink<Done>,
    ) {
        info!("batch_raft RPC is called, new gRPC stream established");
        let ch = self.ch.clone();
        ctx.spawn(
            stream
                .map_err(Error::from)
                .for_each(move |mut msgs| {
                    let len = msgs.get_msgs().len();
                    RAFT_MESSAGE_RECV_COUNTER.inc_by(len as i64);
                    RAFT_MESSAGE_BATCH_SIZE.observe(len as f64);
                    for msg in msgs.take_msgs().into_iter() {
                        if let Err(e) = ch.send_raft_msg(msg) {
                            return Err(Error::from(e));
                        }
                    }
                    Ok(())
                })
                .then(|res| {
                    let status = match res {
                        Err(e) => {
                            let msg = format!("{:?}", e);
                            error!("dispatch raft msg from gRPC to raftstore fail"; "err" => %msg);
                            RpcStatus::new(RpcStatusCode::UNKNOWN, Some(msg))
                        }
                        Ok(_) => RpcStatus::new(RpcStatusCode::UNKNOWN, None),
                    };
                    sink.fail(status).map_err(
                        |e| error!("KvService::batch_raft send response fail"; "err" => ?e),
                    )
                }),
        )
    }

    fn snapshot(
        &mut self,
        ctx: RpcContext<'_>,
        stream: RequestStream<SnapshotChunk>,
        sink: ClientStreamingSink<Done>,
    ) {
        let task = SnapTask::Recv { stream, sink };
        if let Err(e) = self.snap_scheduler.schedule(task) {
            let err_msg = format!("{}", e);
            let sink = match e.into_inner() {
                SnapTask::Recv { sink, .. } => sink,
                _ => unreachable!(),
            };
            let status = RpcStatus::new(RpcStatusCode::RESOURCE_EXHAUSTED, Some(err_msg));
            ctx.spawn(sink.fail(status).map_err(|_| ()));
        }
    }

    fn mvcc_get_by_key(
        &mut self,
        ctx: RpcContext<'_>,
        mut req: MvccGetByKeyRequest,
        sink: UnarySink<MvccGetByKeyResponse>,
    ) {
        let timer = GRPC_MSG_HISTOGRAM_VEC.mvcc_get_by_key.start_coarse_timer();

        let key = Key::from_raw(req.get_key());
        let (cb, f) = paired_future_callback();
        let res = self
            .storage
            .async_mvcc_by_key(req.take_context(), key.clone(), cb);

        let future = AndThenWith::new(res, f.map_err(Error::from))
            .and_then(|v| {
                let mut resp = MvccGetByKeyResponse::default();
                if let Some(err) = extract_region_error(&v) {
                    resp.set_region_error(err);
                } else {
                    match v {
                        Ok(mvcc) => {
                            resp.set_info(extract_mvcc_info(mvcc));
                        }
                        Err(e) => resp.set_error(format!("{}", e)),
                    };
                }
                sink.success(resp).map_err(Error::from)
            })
            .map(|_| timer.observe_duration())
            .map_err(move |e| {
                debug!("kv rpc failed";
                    "request" => "mvcc_get_by_key",
                    "err" => ?e
                );
                GRPC_MSG_FAIL_COUNTER.mvcc_get_by_key.inc();
            });

        ctx.spawn(future);
    }

    fn mvcc_get_by_start_ts(
        &mut self,
        ctx: RpcContext<'_>,
        mut req: MvccGetByStartTsRequest,
        sink: UnarySink<MvccGetByStartTsResponse>,
    ) {
        let timer = GRPC_MSG_HISTOGRAM_VEC
            .mvcc_get_by_start_ts
            .start_coarse_timer();

        let (cb, f) = paired_future_callback();
        let res = self
            .storage
            .async_mvcc_by_start_ts(req.take_context(), req.get_start_ts(), cb);

        let future = AndThenWith::new(res, f.map_err(Error::from))
            .and_then(|v| {
                let mut resp = MvccGetByStartTsResponse::default();
                if let Some(err) = extract_region_error(&v) {
                    resp.set_region_error(err);
                } else {
                    match v {
                        Ok(Some((k, vv))) => {
                            resp.set_key(k.into_raw().unwrap());
                            resp.set_info(extract_mvcc_info(vv));
                        }
                        Ok(None) => {
                            resp.set_info(Default::default());
                        }
                        Err(e) => resp.set_error(format!("{}", e)),
                    }
                }
                sink.success(resp).map_err(Error::from)
            })
            .map(|_| timer.observe_duration())
            .map_err(move |e| {
                debug!("kv rpc failed";
                    "request" => "mvcc_get_by_start_ts",
                    "err" => ?e
                );
                GRPC_MSG_FAIL_COUNTER.mvcc_get_by_start_ts.inc();
            });
        ctx.spawn(future);
    }

    fn split_region(
        &mut self,
        ctx: RpcContext<'_>,
        mut req: SplitRegionRequest,
        sink: UnarySink<SplitRegionResponse>,
    ) {
        let timer = GRPC_MSG_HISTOGRAM_VEC.split_region.start_coarse_timer();

        let region_id = req.get_context().get_region_id();
        let (cb, future) = paired_future_callback();
        let mut split_keys = if !req.get_split_key().is_empty() {
            vec![Key::from_raw(req.get_split_key()).into_encoded()]
        } else {
            req.take_split_keys()
                .into_iter()
                .map(|x| Key::from_raw(&x).into_encoded())
                .collect()
        };
        split_keys.sort();
        let req = CasualMessage::SplitRegion {
            region_epoch: req.take_context().take_region_epoch(),
            split_keys,
            callback: Callback::Write(cb),
        };

        if let Err(e) = self.ch.casual_send(region_id, req) {
            self.send_fail_status(ctx, sink, Error::from(e), RpcStatusCode::RESOURCE_EXHAUSTED);
            return;
        }

        let future = future
            .map_err(Error::from)
            .map(move |mut v| {
                let mut resp = SplitRegionResponse::default();
                if v.response.get_header().has_error() {
                    resp.set_region_error(v.response.mut_header().take_error());
                } else {
                    let admin_resp = v.response.mut_admin_response();
                    let regions: Vec<_> = admin_resp.mut_splits().take_regions().into();
                    if regions.len() < 2 {
                        error!(
                            "invalid split response";
                            "region_id" => region_id,
                            "resp" => ?admin_resp
                        );
                        resp.mut_region_error().set_message(format!(
                            "Internal Error: invalid response: {:?}",
                            admin_resp
                        ));
                    } else {
                        if regions.len() == 2 {
                            resp.set_left(regions[0].clone());
                            resp.set_right(regions[1].clone());
                        }
                        resp.set_regions(regions.into());
                    }
                }
                resp
            })
            .and_then(|res| sink.success(res).map_err(Error::from))
            .map(|_| timer.observe_duration())
            .map_err(move |e| {
                debug!("kv rpc failed";
                    "request" => "split_region",
                    "err" => ?e
                );
                GRPC_MSG_FAIL_COUNTER.split_region.inc();
            });

        ctx.spawn(future);
    }

    fn read_index(
        &mut self,
        ctx: RpcContext<'_>,
        req: ReadIndexRequest,
        sink: UnarySink<ReadIndexResponse>,
    ) {
        let timer = GRPC_MSG_HISTOGRAM_VEC.read_index.start_coarse_timer();

        let region_id = req.get_context().get_region_id();
        let mut cmd = RaftCmdRequest::default();
        let mut header = RaftRequestHeader::default();
        let mut inner_req = RaftRequest::default();
        inner_req.set_cmd_type(CmdType::ReadIndex);
        header.set_region_id(req.get_context().get_region_id());
        header.set_peer(req.get_context().get_peer().clone());
        header.set_region_epoch(req.get_context().get_region_epoch().clone());
        if req.get_context().get_term() != 0 {
            header.set_term(req.get_context().get_term());
        }
        header.set_sync_log(req.get_context().get_sync_log());
        header.set_read_quorum(true);
        cmd.set_header(header);
        cmd.set_requests(vec![inner_req].into());

        let (cb, future) = paired_future_callback();

        if let Err(e) = self.ch.send_command(cmd, Callback::Read(cb)) {
            self.send_fail_status(ctx, sink, Error::from(e), RpcStatusCode::RESOURCE_EXHAUSTED);
            return;
        }

        let future = future
            .map_err(Error::from)
            .map(move |mut v| {
                let mut resp = ReadIndexResponse::default();
                if v.response.get_header().has_error() {
                    resp.set_region_error(v.response.mut_header().take_error());
                } else {
                    let raft_resps = v.response.get_responses();
                    if raft_resps.len() != 1 {
                        error!(
                            "invalid read index response";
                            "region_id" => region_id,
                            "response" => ?raft_resps
                        );
                        resp.mut_region_error().set_message(format!(
                            "Internal Error: invalid response: {:?}",
                            raft_resps
                        ));
                    } else {
                        let read_index = raft_resps[0].get_read_index().get_read_index();
                        resp.set_read_index(read_index);
                    }
                }
                resp
            })
            .and_then(|res| sink.success(res).map_err(Error::from))
            .map(|_| timer.observe_duration())
            .map_err(move |e| {
                debug!("kv rpc failed";
                    "request" => "read_index",
                    "err" => ?e
                );
                GRPC_MSG_FAIL_COUNTER.read_index.inc();
            });

        ctx.spawn(future);
    }

    fn batch_commands(
        &mut self,
        ctx: RpcContext<'_>,
        stream: RequestStream<BatchCommandsRequest>,
        sink: DuplexSink<BatchCommandsResponse>,
    ) {
        let (tx, rx) = unbounded(GRPC_MSG_NOTIFY_SIZE);

        let ctx = Arc::new(ctx);
        let peer = ctx.peer();
        let storage = self.storage.clone();
        let cop = self.cop.clone();
        let gc_worker = self.gc_worker.clone();
        if self.enable_req_batch {
            let stopped = Arc::new(AtomicBool::new(false));
            let req_batcher = ReqBatcher::new(
                tx.clone(),
                self.req_batch_wait_duration,
                Arc::clone(&self.readpool_normal_thread_load),
                self.storage.sched_pending_commands(),
                Arc::clone(&self.sched_pool_thread_load),
            );
            let req_batcher = Arc::new(Mutex::new(req_batcher));
            if let Some(duration) = self.req_batch_wait_duration {
                let storage = storage.clone();
                let req_batcher = req_batcher.clone();
                let req_batcher2 = req_batcher.clone();
                let stopped = Arc::clone(&stopped);
                let start = Instant::now();
                let timer = GLOBAL_TIMER_HANDLE.clone();
                self.timer_pool.lock().unwrap().spawn(
                    timer
                        .interval(start, duration)
                        .take_while(move |_| {
                            // only stop timer when no more incoming and old batch is submitted.
                            future::ok(
                                !stopped.load(Ordering::Relaxed)
                                    || !req_batcher2.lock().unwrap().is_empty(),
                            )
                        })
                        .for_each(move |_| {
                            // TODO(tabokie): wake up group, try 2ms, or sleep here
                            req_batcher.lock().unwrap().should_submit(&storage);
                            Ok(())
                        })
                        .map_err(|e| error!("batch_commands timer errored"; "err" => ?e)),
                );
            }
            let request_handler = stream.for_each(move |mut req| {
                let request_ids = req.take_request_ids();
                let requests: Vec<_> = req.take_requests().into();
                GRPC_REQ_BATCH_COMMANDS_SIZE.observe(requests.len() as f64);
                for (id, mut req) in request_ids.into_iter().zip(requests) {
                    if !req_batcher.lock().unwrap().filter(id, &mut req) {
                        handle_batch_commands_request(
                            &storage,
                            &gc_worker,
                            &cop,
                            &peer,
                            id,
                            req,
                            tx.clone(),
                        );
                    }
                }
                req_batcher.lock().unwrap().maybe_submit(&storage);
                future::ok(())
            });
            ctx.spawn(
                request_handler
                    .map_err(|e| error!("batch_commands error"; "err" => %e))
                    .and_then(move |_| {
                        // signal timer guard to stop polling
                        stopped.store(true, Ordering::Relaxed);
                        Ok(())
                    }),
            );
        } else {
            let request_handler = stream.for_each(move |mut req| {
                let request_ids = req.take_request_ids();
                let requests: Vec<_> = req.take_requests().into();
                GRPC_REQ_BATCH_COMMANDS_SIZE.observe(requests.len() as f64);
                for (id, req) in request_ids.into_iter().zip(requests) {
                    handle_batch_commands_request(
                        &storage,
                        &gc_worker,
                        &cop,
                        &peer,
                        id,
                        req,
                        tx.clone(),
                    );
                }
                future::ok(())
            });
            ctx.spawn(request_handler.map_err(|e| error!("batch_commands error"; "err" => %e)));
        };

        let thread_load = Arc::clone(&self.grpc_thread_load);
        let response_retriever = BatchReceiver::new(
            rx,
            GRPC_MSG_MAX_BATCH_SIZE,
            BatchCommandsResponse::default,
            |batch_resp, (id, resp)| {
                batch_resp.mut_request_ids().push(id);
                batch_resp.mut_responses().push(resp);
            },
        );

        let response_retriever = response_retriever
            .inspect(|r| GRPC_RESP_BATCH_COMMANDS_SIZE.observe(r.request_ids.len() as f64))
            .map(move |mut r| {
                r.set_transport_layer_load(thread_load.load() as u64);
                (r, WriteFlags::default().buffer_hint(false))
            })
            .map_err(|e| {
                let msg = Some(format!("{:?}", e));
                GrpcError::RpcFailure(RpcStatus::new(RpcStatusCode::UNKNOWN, msg))
            });

        ctx.spawn(sink.send_all(response_retriever).map(|_| ()).map_err(|e| {
            debug!("kv rpc failed";
                "request" => "batch_commands",
                "err" => ?e
            );
        }));
    }
}

fn response_batch_commands_request<F>(
    id: u64,
    resp: F,
    tx: Sender<(u64, batch_commands_response::Response)>,
    timer: HistogramTimer,
) where
    F: Future<Item = batch_commands_response::Response, Error = ()> + Send + 'static,
{
    let f = resp.and_then(move |resp| {
        if tx.send_and_notify((id, resp)).is_err() {
            error!("KvService response batch commands fail");
            return Err(());
        }
        timer.observe_duration();
        Ok(())
    });
    poll_future_notify(f);
}

// BatchCommandsNotify is used to make business pool notifiy completion queues directly.
struct BatchCommandsNotify<F>(Arc<Mutex<Option<Spawn<F>>>>);
impl<F> Clone for BatchCommandsNotify<F> {
    fn clone(&self) -> BatchCommandsNotify<F> {
        BatchCommandsNotify(Arc::clone(&self.0))
    }
}
impl<F> Notify for BatchCommandsNotify<F>
where
    F: Future<Item = (), Error = ()> + Send + 'static,
{
    fn notify(&self, id: usize) {
        let n = Arc::new(self.clone());
        let mut s = self.0.lock().unwrap();
        match s.as_mut().map(|spawn| spawn.poll_future_notify(&n, id)) {
            Some(Ok(Async::NotReady)) | None => {}
            _ => *s = None,
        };
    }
}

fn poll_future_notify<F: Future<Item = (), Error = ()> + Send + 'static>(f: F) {
    let spawn = Arc::new(Mutex::new(Some(executor::spawn(f))));
    let notify = BatchCommandsNotify(spawn);
    notify.notify(0);
}

fn handle_batch_commands_request<E: Engine, L: LockManager>(
    storage: &Storage<E, L>,
    gc_worker: &GCWorker<E>,
    cop: &Endpoint<E>,
    peer: &str,
    id: u64,
    req: batch_commands_request::Request,
    tx: Sender<(u64, batch_commands_response::Response)>,
) {
    // To simplify code and make the logic more clear.
    macro_rules! oneof {
        ($p:path) => {
            |resp| {
                let mut res = batch_commands_response::Response::default();
                res.cmd = Some($p(resp));
                res
            }
        };
    }

    match req.cmd {
        None => {
            // For some invalid requests.
            let timer = GRPC_MSG_HISTOGRAM_VEC.invalid.start_coarse_timer();
            let resp = future::ok(batch_commands_response::Response::default());
            response_batch_commands_request(id, resp, tx, timer);
        }
        Some(batch_commands_request::request::Cmd::Get(req)) => {
            let timer = GRPC_MSG_HISTOGRAM_VEC.kv_get.start_coarse_timer();
            let resp = future_get(&storage, req)
                .map(oneof!(batch_commands_response::response::Cmd::Get))
                .map_err(|_| GRPC_MSG_FAIL_COUNTER.kv_get.inc());
            response_batch_commands_request(id, resp, tx, timer);
        }
        Some(batch_commands_request::request::Cmd::Scan(req)) => {
            let timer = GRPC_MSG_HISTOGRAM_VEC.kv_scan.start_coarse_timer();
            let resp = future_scan(&storage, req)
                .map(oneof!(batch_commands_response::response::Cmd::Scan))
                .map_err(|_| GRPC_MSG_FAIL_COUNTER.kv_scan.inc());
            response_batch_commands_request(id, resp, tx, timer);
        }
        Some(batch_commands_request::request::Cmd::Prewrite(req)) => {
            let timer = GRPC_MSG_HISTOGRAM_VEC.kv_prewrite.start_coarse_timer();
            let resp = future_prewrite(&storage, req)
                .map(oneof!(batch_commands_response::response::Cmd::Prewrite))
                .map_err(|_| GRPC_MSG_FAIL_COUNTER.kv_prewrite.inc());
            response_batch_commands_request(id, resp, tx, timer);
        }
        Some(batch_commands_request::request::Cmd::Commit(req)) => {
            let timer = GRPC_MSG_HISTOGRAM_VEC.kv_commit.start_coarse_timer();
            let resp = future_commit(&storage, req)
                .map(oneof!(batch_commands_response::response::Cmd::Commit))
                .map_err(|_| GRPC_MSG_FAIL_COUNTER.kv_commit.inc());
            response_batch_commands_request(id, resp, tx, timer);
        }
        Some(batch_commands_request::request::Cmd::Import(_)) => unimplemented!(),
        Some(batch_commands_request::request::Cmd::Cleanup(req)) => {
            let timer = GRPC_MSG_HISTOGRAM_VEC.kv_cleanup.start_coarse_timer();
            let resp = future_cleanup(&storage, req)
                .map(oneof!(batch_commands_response::response::Cmd::Cleanup))
                .map_err(|_| GRPC_MSG_FAIL_COUNTER.kv_cleanup.inc());
            response_batch_commands_request(id, resp, tx, timer);
        }
        Some(batch_commands_request::request::Cmd::BatchGet(req)) => {
            let timer = GRPC_MSG_HISTOGRAM_VEC.kv_batch_get.start_coarse_timer();
            let resp = future_batch_get(&storage, req)
                .map(oneof!(batch_commands_response::response::Cmd::BatchGet))
                .map_err(|_| GRPC_MSG_FAIL_COUNTER.kv_batch_get.inc());
            response_batch_commands_request(id, resp, tx, timer);
        }
        Some(batch_commands_request::request::Cmd::BatchRollback(req)) => {
            let timer = GRPC_MSG_HISTOGRAM_VEC
                .kv_batch_rollback
                .start_coarse_timer();
            let resp = future_batch_rollback(&storage, req)
                .map(oneof!(
                    batch_commands_response::response::Cmd::BatchRollback
                ))
                .map_err(|_| GRPC_MSG_FAIL_COUNTER.kv_batch_rollback.inc());
            response_batch_commands_request(id, resp, tx, timer);
        }
        Some(batch_commands_request::request::Cmd::TxnHeartBeat(req)) => {
            let timer = GRPC_MSG_HISTOGRAM_VEC
                .kv_txn_heart_beat
                .start_coarse_timer();
            let resp = future_txn_heart_beat(&storage, req)
                .map(oneof!(batch_commands_response::response::Cmd::TxnHeartBeat))
                .map_err(|_| GRPC_MSG_FAIL_COUNTER.kv_txn_heart_beat.inc());
            response_batch_commands_request(id, resp, tx, timer);
        }
        Some(batch_commands_request::request::Cmd::CheckTxnStatus(req)) => {
            let timer = GRPC_MSG_HISTOGRAM_VEC
                .kv_check_txn_status
                .start_coarse_timer();
            let resp = future_check_txn_status(&storage, req)
                .map(oneof!(
                    batch_commands_response::response::Cmd::CheckTxnStatus
                ))
                .map_err(|_| GRPC_MSG_FAIL_COUNTER.kv_check_txn_status.inc());
            response_batch_commands_request(id, resp, tx, timer);
        }
        Some(batch_commands_request::request::Cmd::ScanLock(req)) => {
            let timer = GRPC_MSG_HISTOGRAM_VEC.kv_scan_lock.start_coarse_timer();
            let resp = future_scan_lock(&storage, req)
                .map(oneof!(batch_commands_response::response::Cmd::ScanLock))
                .map_err(|_| GRPC_MSG_FAIL_COUNTER.kv_scan_lock.inc());
            response_batch_commands_request(id, resp, tx, timer);
        }
        Some(batch_commands_request::request::Cmd::ResolveLock(req)) => {
            let timer = GRPC_MSG_HISTOGRAM_VEC.kv_resolve_lock.start_coarse_timer();
            let resp = future_resolve_lock(&storage, req)
                .map(oneof!(batch_commands_response::response::Cmd::ResolveLock))
                .map_err(|_| GRPC_MSG_FAIL_COUNTER.kv_resolve_lock.inc());
            response_batch_commands_request(id, resp, tx, timer);
        }
        Some(batch_commands_request::request::Cmd::Gc(req)) => {
            let timer = GRPC_MSG_HISTOGRAM_VEC.kv_gc.start_coarse_timer();
            let resp = future_gc(&gc_worker, req)
                .map(oneof!(batch_commands_response::response::Cmd::Gc))
                .map_err(|_| GRPC_MSG_FAIL_COUNTER.kv_gc.inc());
            response_batch_commands_request(id, resp, tx, timer);
        }
        Some(batch_commands_request::request::Cmd::DeleteRange(req)) => {
            let timer = GRPC_MSG_HISTOGRAM_VEC.kv_delete_range.start_coarse_timer();
            let resp = future_delete_range(&storage, req)
                .map(oneof!(batch_commands_response::response::Cmd::DeleteRange))
                .map_err(|_| GRPC_MSG_FAIL_COUNTER.kv_delete_range.inc());
            response_batch_commands_request(id, resp, tx, timer);
        }
        Some(batch_commands_request::request::Cmd::RawGet(req)) => {
            let timer = GRPC_MSG_HISTOGRAM_VEC.raw_get.start_coarse_timer();
            let resp = future_raw_get(&storage, req)
                .map(oneof!(batch_commands_response::response::Cmd::RawGet))
                .map_err(|_| GRPC_MSG_FAIL_COUNTER.raw_get.inc());
            response_batch_commands_request(id, resp, tx, timer);
        }
        Some(batch_commands_request::request::Cmd::RawBatchGet(req)) => {
            let timer = GRPC_MSG_HISTOGRAM_VEC.raw_batch_get.start_coarse_timer();
            let resp = future_raw_batch_get(&storage, req)
                .map(oneof!(batch_commands_response::response::Cmd::RawBatchGet))
                .map_err(|_| GRPC_MSG_FAIL_COUNTER.raw_batch_get.inc());
            response_batch_commands_request(id, resp, tx, timer);
        }
        Some(batch_commands_request::request::Cmd::RawPut(req)) => {
            let timer = GRPC_MSG_HISTOGRAM_VEC.raw_put.start_coarse_timer();
            let resp = future_raw_put(&storage, req)
                .map(oneof!(batch_commands_response::response::Cmd::RawPut))
                .map_err(|_| GRPC_MSG_FAIL_COUNTER.raw_put.inc());
            response_batch_commands_request(id, resp, tx, timer);
        }
        Some(batch_commands_request::request::Cmd::RawBatchPut(req)) => {
            let timer = GRPC_MSG_HISTOGRAM_VEC.raw_batch_put.start_coarse_timer();
            let resp = future_raw_batch_put(&storage, req)
                .map(oneof!(batch_commands_response::response::Cmd::RawBatchPut))
                .map_err(|_| GRPC_MSG_FAIL_COUNTER.raw_batch_put.inc());
            response_batch_commands_request(id, resp, tx, timer);
        }
        Some(batch_commands_request::request::Cmd::RawDelete(req)) => {
            let timer = GRPC_MSG_HISTOGRAM_VEC.raw_delete.start_coarse_timer();
            let resp = future_raw_delete(&storage, req)
                .map(oneof!(batch_commands_response::response::Cmd::RawDelete))
                .map_err(|_| GRPC_MSG_FAIL_COUNTER.raw_delete.inc());
            response_batch_commands_request(id, resp, tx, timer);
        }
        Some(batch_commands_request::request::Cmd::RawBatchDelete(req)) => {
            let timer = GRPC_MSG_HISTOGRAM_VEC.raw_batch_delete.start_coarse_timer();
            let resp = future_raw_batch_delete(&storage, req)
                .map(oneof!(
                    batch_commands_response::response::Cmd::RawBatchDelete
                ))
                .map_err(|_| GRPC_MSG_FAIL_COUNTER.raw_batch_delete.inc());
            response_batch_commands_request(id, resp, tx, timer);
        }
        Some(batch_commands_request::request::Cmd::RawScan(req)) => {
            let timer = GRPC_MSG_HISTOGRAM_VEC.raw_scan.start_coarse_timer();
            let resp = future_raw_scan(&storage, req)
                .map(oneof!(batch_commands_response::response::Cmd::RawScan))
                .map_err(|_| GRPC_MSG_FAIL_COUNTER.raw_scan.inc());
            response_batch_commands_request(id, resp, tx, timer);
        }
        Some(batch_commands_request::request::Cmd::RawDeleteRange(req)) => {
            let timer = GRPC_MSG_HISTOGRAM_VEC.raw_delete_range.start_coarse_timer();
            let resp = future_raw_delete_range(&storage, req)
                .map(oneof!(
                    batch_commands_response::response::Cmd::RawDeleteRange
                ))
                .map_err(|_| GRPC_MSG_FAIL_COUNTER.raw_delete_range.inc());
            response_batch_commands_request(id, resp, tx, timer);
        }
        Some(batch_commands_request::request::Cmd::RawBatchScan(req)) => {
            let timer = GRPC_MSG_HISTOGRAM_VEC.raw_batch_scan.start_coarse_timer();
            let resp = future_raw_batch_scan(&storage, req)
                .map(oneof!(batch_commands_response::response::Cmd::RawBatchScan))
                .map_err(|_| GRPC_MSG_FAIL_COUNTER.raw_batch_scan.inc());
            response_batch_commands_request(id, resp, tx, timer);
        }
        Some(batch_commands_request::request::Cmd::Coprocessor(req)) => {
            let timer = GRPC_MSG_HISTOGRAM_VEC.coprocessor.start_coarse_timer();
            let resp = future_cop(&cop, req, Some(peer.to_string()))
                .map(oneof!(batch_commands_response::response::Cmd::Coprocessor))
                .map_err(|_| GRPC_MSG_FAIL_COUNTER.coprocessor.inc());
            response_batch_commands_request(id, resp, tx, timer);
        }
        Some(batch_commands_request::request::Cmd::PessimisticLock(req)) => {
            let timer = GRPC_MSG_HISTOGRAM_VEC
                .kv_pessimistic_lock
                .start_coarse_timer();
            let resp = future_acquire_pessimistic_lock(&storage, req)
                .map(oneof!(
                    batch_commands_response::response::Cmd::PessimisticLock
                ))
                .map_err(|_| GRPC_MSG_FAIL_COUNTER.kv_pessimistic_lock.inc());
            response_batch_commands_request(id, resp, tx, timer);
        }
        Some(batch_commands_request::request::Cmd::PessimisticRollback(req)) => {
            let timer = GRPC_MSG_HISTOGRAM_VEC
                .kv_pessimistic_rollback
                .start_coarse_timer();
            let resp = future_pessimistic_rollback(&storage, req)
                .map(oneof!(
                    batch_commands_response::response::Cmd::PessimisticRollback
                ))
                .map_err(|_| GRPC_MSG_FAIL_COUNTER.kv_pessimistic_rollback.inc());
            response_batch_commands_request(id, resp, tx, timer);
        }
        Some(batch_commands_request::request::Cmd::Empty(req)) => {
            let timer = GRPC_MSG_HISTOGRAM_VEC.invalid.start_coarse_timer();
            let resp = future_handle_empty(req)
                .map(oneof!(batch_commands_response::response::Cmd::Empty))
                .map_err(|_| GRPC_MSG_FAIL_COUNTER.invalid.inc());
            response_batch_commands_request(id, resp, tx, timer);
        }
    }
}

fn future_handle_empty(
    req: BatchCommandsEmptyRequest,
) -> impl Future<Item = BatchCommandsEmptyResponse, Error = Error> {
    tikv_util::timer::GLOBAL_TIMER_HANDLE
        .delay(std::time::Instant::now() + std::time::Duration::from_millis(req.get_delay_time()))
        .map(move |_| {
            let mut res = BatchCommandsEmptyResponse::default();
            res.set_test_id(req.get_test_id());
            res
        })
        .map_err(|_| unreachable!())
}

fn future_get<E: Engine, L: LockManager>(
    storage: &Storage<E, L>,
    mut req: GetRequest,
) -> impl Future<Item = GetResponse, Error = Error> {
    storage
        .async_get(
            req.take_context(),
            Key::from_raw(req.get_key()),
            req.get_version(),
        )
        .then(|v| {
            let mut resp = GetResponse::default();
            if let Some(err) = extract_region_error(&v) {
                resp.set_region_error(err);
            } else {
                match v {
                    Ok(Some(val)) => resp.set_value(val),
                    Ok(None) => resp.set_not_found(true),
                    Err(e) => resp.set_error(extract_key_error(&e)),
                }
            }
            Ok(resp)
        })
}

fn future_batch_get_command<E: Engine, L: LockManager>(
    storage: &Storage<E, L>,
    tx: Sender<(u64, batch_commands_response::Response)>,
    requests: Vec<u64>,
    commands: Vec<PointGetCommand>,
) -> impl Future<Item = (), Error = ()> {
    let timer = GRPC_MSG_HISTOGRAM_VEC
        .kv_batch_get_command
        .start_coarse_timer();
    storage.async_batch_get_command(commands).then(move |v| {
        match v {
            Ok(v) => {
                if requests.len() != v.len() {
                    error!("KvService batch response size mismatch");
                }
                for (req, v) in requests.into_iter().zip(v.into_iter()) {
                    let mut resp = GetResponse::default();
                    if let Some(err) = extract_region_error(&v) {
                        resp.set_region_error(err);
                    } else {
                        match v {
                            Ok(Some(val)) => resp.set_value(val),
                            Ok(None) => resp.set_not_found(true),
                            Err(e) => resp.set_error(extract_key_error(&e)),
                        }
                    }
                    let mut res = batch_commands_response::Response::default();
                    res.cmd = Some(batch_commands_response::response::Cmd::Get(resp));
                    if tx.send_and_notify((req, res)).is_err() {
                        error!("KvService response batch commands fail");
                    }
                }
            }
            e => {
                let mut resp = GetResponse::default();
                if let Some(err) = extract_region_error(&e) {
                    resp.set_region_error(err);
                } else if let Err(e) = e {
                    resp.set_error(extract_key_error(&e));
                }
                let mut res = batch_commands_response::Response::default();
                res.cmd = Some(batch_commands_response::response::Cmd::Get(resp));
                for req in requests {
                    if tx.send_and_notify((req, res.clone())).is_err() {
                        error!("KvService response batch commands fail");
                    }
                }
            }
        }
        timer.observe_duration();
        Ok(())
    })
}

fn future_scan<E: Engine, L: LockManager>(
    storage: &Storage<E, L>,
    mut req: ScanRequest,
) -> impl Future<Item = ScanResponse, Error = Error> {
    let end_key = if req.get_end_key().is_empty() {
        None
    } else {
        Some(Key::from_raw(req.get_end_key()))
    };

    let mut options = Options::default();
    options.key_only = req.get_key_only();
    options.reverse_scan = req.get_reverse();

    storage
        .async_scan(
            req.take_context(),
            Key::from_raw(req.get_start_key()),
            end_key,
            req.get_limit() as usize,
            req.get_version(),
            options,
        )
        .then(|v| {
            let mut resp = ScanResponse::default();
            if let Some(err) = extract_region_error(&v) {
                resp.set_region_error(err);
            } else {
                resp.set_pairs(extract_kv_pairs(v).into());
            }
            Ok(resp)
        })
}

fn future_prewrite<E: Engine, L: LockManager>(
    storage: &Storage<E, L>,
    mut req: PrewriteRequest,
) -> impl Future<Item = PrewriteResponse, Error = Error> {
    let mutations = req
        .take_mutations()
        .into_iter()
        .map(|mut x| match x.get_op() {
            Op::Put => Mutation::Put((Key::from_raw(x.get_key()), x.take_value())),
            Op::Del => Mutation::Delete(Key::from_raw(x.get_key())),
            Op::Lock => Mutation::Lock(Key::from_raw(x.get_key())),
            Op::Insert => Mutation::Insert((Key::from_raw(x.get_key()), x.take_value())),
            _ => panic!("mismatch Op in prewrite mutations"),
        })
        .collect();
    let mut options = Options::default();
    options.lock_ttl = req.get_lock_ttl();
    options.skip_constraint_check = req.get_skip_constraint_check();
    options.for_update_ts = req.get_for_update_ts();
    options.is_pessimistic_lock = req.take_is_pessimistic_lock();
    options.txn_size = req.get_txn_size();
    options.min_commit_ts = req.get_min_commit_ts();

    let (cb, f) = paired_future_callback();
    let res = storage.async_prewrite(
        req.take_context(),
        mutations,
        req.take_primary_lock(),
        req.get_start_version(),
        options,
        cb,
    );

    AndThenWith::new(res, f.map_err(Error::from)).map(|v| {
        let mut resp = PrewriteResponse::default();
        if let Some(err) = extract_region_error(&v) {
            resp.set_region_error(err);
        } else {
            resp.set_errors(extract_key_errors(v).into());
        }
        resp
    })
}

fn future_acquire_pessimistic_lock<E: Engine, L: LockManager>(
    storage: &Storage<E, L>,
    mut req: PessimisticLockRequest,
) -> impl Future<Item = PessimisticLockResponse, Error = Error> {
    let keys = req
        .take_mutations()
        .into_iter()
        .map(|x| match x.get_op() {
            Op::PessimisticLock => (
                Key::from_raw(x.get_key()),
                x.get_assertion() == Assertion::NotExist,
            ),
            _ => panic!("mismatch Op in pessimistic lock mutations"),
        })
        .collect();
    let mut options = Options::default();
    options.lock_ttl = req.get_lock_ttl();
    options.is_first_lock = req.get_is_first_lock();
    options.for_update_ts = req.get_for_update_ts();
    options.wait_timeout = req.get_wait_timeout();

    let (cb, f) = paired_future_callback();
    let res = storage.async_acquire_pessimistic_lock(
        req.take_context(),
        keys,
        req.take_primary_lock(),
        req.get_start_version(),
        options,
        cb,
    );

    AndThenWith::new(res, f.map_err(Error::from)).map(|v| {
        let mut resp = PessimisticLockResponse::default();
        if let Some(err) = extract_region_error(&v) {
            resp.set_region_error(err);
        } else {
            resp.set_errors(extract_key_errors(v).into());
        }
        resp
    })
}

fn future_pessimistic_rollback<E: Engine, L: LockManager>(
    storage: &Storage<E, L>,
    mut req: PessimisticRollbackRequest,
) -> impl Future<Item = PessimisticRollbackResponse, Error = Error> {
    let keys = req.get_keys().iter().map(|x| Key::from_raw(x)).collect();
    let (cb, f) = paired_future_callback();
    let res = storage.async_pessimistic_rollback(
        req.take_context(),
        keys,
        req.get_start_version(),
        req.get_for_update_ts(),
        cb,
    );

    AndThenWith::new(res, f.map_err(Error::from)).map(|v| {
        let mut resp = PessimisticRollbackResponse::default();
        if let Some(err) = extract_region_error(&v) {
            resp.set_region_error(err);
        } else {
            resp.set_errors(extract_key_errors(v).into());
        }
        resp
    })
}

fn future_commit<E: Engine, L: LockManager>(
    storage: &Storage<E, L>,
    mut req: CommitRequest,
) -> impl Future<Item = CommitResponse, Error = Error> {
    let keys = req.get_keys().iter().map(|x| Key::from_raw(x)).collect();
    let (cb, f) = paired_future_callback();
    let res = storage.async_commit(
        req.take_context(),
        keys,
        req.get_start_version(),
        req.get_commit_version(),
        cb,
    );

    AndThenWith::new(res, f.map_err(Error::from)).map(|v| {
        let mut resp = CommitResponse::default();
        if let Some(err) = extract_region_error(&v) {
            resp.set_region_error(err);
        } else if let Err(e) = v {
            resp.set_error(extract_key_error(&e));
        }
        resp
    })
}

fn future_cleanup<E: Engine, L: LockManager>(
    storage: &Storage<E, L>,
    mut req: CleanupRequest,
) -> impl Future<Item = CleanupResponse, Error = Error> {
    let (cb, f) = paired_future_callback();
    let res = storage.async_cleanup(
        req.take_context(),
        Key::from_raw(req.get_key()),
        req.get_start_version(),
        req.get_current_ts(),
        cb,
    );

    AndThenWith::new(res, f.map_err(Error::from)).map(|v| {
        let mut resp = CleanupResponse::default();
        if let Some(err) = extract_region_error(&v) {
            resp.set_region_error(err);
        } else if let Err(e) = v {
            if let Some(ts) = extract_committed(&e) {
                resp.set_commit_version(ts);
            } else {
                resp.set_error(extract_key_error(&e));
            }
        }
        resp
    })
}

fn future_batch_get<E: Engine, L: LockManager>(
    storage: &Storage<E, L>,
    mut req: BatchGetRequest,
) -> impl Future<Item = BatchGetResponse, Error = Error> {
    let keys = req.get_keys().iter().map(|x| Key::from_raw(x)).collect();
    storage
        .async_batch_get(req.take_context(), keys, req.get_version())
        .then(|v| {
            let mut resp = BatchGetResponse::default();
            if let Some(err) = extract_region_error(&v) {
                resp.set_region_error(err);
            } else {
                resp.set_pairs(extract_kv_pairs(v).into());
            }
            Ok(resp)
        })
}

fn future_batch_rollback<E: Engine, L: LockManager>(
    storage: &Storage<E, L>,
    mut req: BatchRollbackRequest,
) -> impl Future<Item = BatchRollbackResponse, Error = Error> {
    let keys = req.get_keys().iter().map(|x| Key::from_raw(x)).collect();

    let (cb, f) = paired_future_callback();
    let res = storage.async_rollback(req.take_context(), keys, req.get_start_version(), cb);

    AndThenWith::new(res, f.map_err(Error::from)).map(|v| {
        let mut resp = BatchRollbackResponse::default();
        if let Some(err) = extract_region_error(&v) {
            resp.set_region_error(err);
        } else if let Err(e) = v {
            resp.set_error(extract_key_error(&e));
        }
        resp
    })
}

fn future_txn_heart_beat<E: Engine, L: LockManager>(
    storage: &Storage<E, L>,
    mut req: TxnHeartBeatRequest,
) -> impl Future<Item = TxnHeartBeatResponse, Error = Error> {
    let primary_key = Key::from_raw(req.get_primary_lock());

    let (cb, f) = paired_future_callback();
    let res = storage.async_txn_heart_beat(
        req.take_context(),
        primary_key,
        req.get_start_version(),
        req.get_advise_lock_ttl(),
        cb,
    );

    AndThenWith::new(res, f.map_err(Error::from)).map(|v| {
        let mut resp = TxnHeartBeatResponse::default();
        if let Some(err) = extract_region_error(&v) {
            resp.set_region_error(err);
        } else {
            match v {
                Ok(txn_status) => {
                    if let TxnStatus::Uncommitted { lock_ttl, .. } = txn_status {
                        resp.set_lock_ttl(lock_ttl);
                    } else {
                        unreachable!();
                    }
                }
                Err(e) => resp.set_error(extract_key_error(&e)),
            }
        }
        resp
    })
}

fn future_check_txn_status<E: Engine, L: LockManager>(
    storage: &Storage<E, L>,
    mut req: CheckTxnStatusRequest,
) -> impl Future<Item = CheckTxnStatusResponse, Error = Error> {
    let primary_key = Key::from_raw(req.get_primary_key());

    let (cb, f) = paired_future_callback();
    let res = storage.async_check_txn_status(
        req.take_context(),
        primary_key,
        req.get_lock_ts(),
        req.get_caller_start_ts(),
        req.get_current_ts(),
        req.get_rollback_if_not_exist(),
        cb,
    );

    let caller_start_ts = req.get_caller_start_ts();
    AndThenWith::new(res, f.map_err(Error::from)).map(move |v| {
        let mut resp = CheckTxnStatusResponse::default();
        if let Some(err) = extract_region_error(&v) {
            resp.set_region_error(err);
        } else {
            match v {
                Ok(txn_status) => match txn_status {
                    TxnStatus::Rollbacked => resp.set_action(Action::NoAction),
                    TxnStatus::TtlExpire => resp.set_action(Action::TtlExpireRollback),
                    TxnStatus::LockNotExist => resp.set_action(Action::LockNotExistRollback),
                    TxnStatus::Committed { commit_ts } => resp.set_commit_version(commit_ts),
                    TxnStatus::Uncommitted {
                        lock_ttl,
                        min_commit_ts,
                    } => {
                        resp.set_lock_ttl(lock_ttl);
                        if min_commit_ts > caller_start_ts {
                            resp.set_action(Action::MinCommitTsPushed);
                        }
                    }
                },
                Err(e) => resp.set_error(extract_key_error(&e)),
            }
        }
        resp
    })
}

fn future_scan_lock<E: Engine, L: LockManager>(
    storage: &Storage<E, L>,
    mut req: ScanLockRequest,
) -> impl Future<Item = ScanLockResponse, Error = Error> {
    let (cb, f) = paired_future_callback();
    let res = storage.async_scan_locks(
        req.take_context(),
        req.get_max_version(),
        req.take_start_key(),
        req.get_limit() as usize,
        cb,
    );

    AndThenWith::new(res, f.map_err(Error::from)).map(|v| {
        let mut resp = ScanLockResponse::default();
        if let Some(err) = extract_region_error(&v) {
            resp.set_region_error(err);
        } else {
            match v {
                Ok(locks) => resp.set_locks(locks.into()),
                Err(e) => resp.set_error(extract_key_error(&e)),
            }
        }
        resp
    })
}

fn future_resolve_lock<E: Engine, L: LockManager>(
    storage: &Storage<E, L>,
    mut req: ResolveLockRequest,
) -> impl Future<Item = ResolveLockResponse, Error = Error> {
    let resolve_keys: Vec<Key> = req
        .get_keys()
        .iter()
        .map(|key| Key::from_raw(key))
        .collect();
    let txn_status = if req.get_start_version() > 0 {
        HashMap::from_iter(iter::once((
            req.get_start_version(),
            req.get_commit_version(),
        )))
    } else {
        HashMap::from_iter(
            req.take_txn_infos()
                .into_iter()
                .map(|info| (info.txn, info.status)),
        )
    };

    let (cb, f) = paired_future_callback();
    let res = if !resolve_keys.is_empty() {
        let start_ts = req.get_start_version();
        assert!(start_ts > 0);
        let commit_ts = req.get_commit_version();
        storage.async_resolve_lock_lite(req.take_context(), start_ts, commit_ts, resolve_keys, cb)
    } else {
        storage.async_resolve_lock(req.take_context(), txn_status, cb)
    };

    AndThenWith::new(res, f.map_err(Error::from)).map(|v| {
        let mut resp = ResolveLockResponse::default();
        if let Some(err) = extract_region_error(&v) {
            resp.set_region_error(err);
        } else if let Err(e) = v {
            resp.set_error(extract_key_error(&e));
        }
        resp
    })
}

fn future_gc<E: Engine>(
    gc_worker: &GCWorker<E>,
    mut req: GcRequest,
) -> impl Future<Item = GcResponse, Error = Error> {
    let (cb, f) = paired_future_callback();
    let res = gc_worker.async_gc(req.take_context(), req.get_safe_point(), cb);

    AndThenWith::new(res, f.map_err(Error::from)).map(|v| {
        let mut resp = GcResponse::default();
        if let Some(err) = extract_region_error(&v) {
            resp.set_region_error(err);
        } else if let Err(e) = v {
            resp.set_error(extract_key_error(&e));
        }
        resp
    })
}

fn future_delete_range<E: Engine, L: LockManager>(
    storage: &Storage<E, L>,
    mut req: DeleteRangeRequest,
) -> impl Future<Item = DeleteRangeResponse, Error = Error> {
    let (cb, f) = paired_future_callback();
    let res = storage.async_delete_range(
        req.take_context(),
        Key::from_raw(req.get_start_key()),
        Key::from_raw(req.get_end_key()),
        req.get_notify_only(),
        cb,
    );

    AndThenWith::new(res, f.map_err(Error::from)).map(|v| {
        let mut resp = DeleteRangeResponse::default();
        if let Some(err) = extract_region_error(&v) {
            resp.set_region_error(err);
        } else if let Err(e) = v {
            resp.set_error(format!("{}", e));
        }
        resp
    })
}

fn future_raw_get<E: Engine, L: LockManager>(
    storage: &Storage<E, L>,
    mut req: RawGetRequest,
) -> impl Future<Item = RawGetResponse, Error = Error> {
    storage
        .async_raw_get(req.take_context(), req.take_cf(), req.take_key())
        .then(|v| {
            let mut resp = RawGetResponse::default();
            if let Some(err) = extract_region_error(&v) {
                resp.set_region_error(err);
            } else {
                match v {
                    Ok(Some(val)) => resp.set_value(val),
                    Ok(None) => resp.set_not_found(true),
                    Err(e) => resp.set_error(format!("{}", e)),
                }
            }
            Ok(resp)
        })
}

fn future_raw_batch_get_command<E: Engine, L: LockManager>(
    storage: &Storage<E, L>,
    tx: Sender<(u64, batch_commands_response::Response)>,
    requests: Vec<u64>,
    cf: String,
    commands: Vec<PointGetCommand>,
) -> impl Future<Item = (), Error = ()> {
    let timer = GRPC_MSG_HISTOGRAM_VEC
        .raw_batch_get_command
        .start_coarse_timer();
    storage
        .async_raw_batch_get_command(cf, commands)
        .then(move |v| {
            match v {
                Ok(v) => {
                    if requests.len() != v.len() {
                        error!("KvService batch response size mismatch");
                    }
                    for (req, v) in requests.into_iter().zip(v.into_iter()) {
                        let mut resp = RawGetResponse::default();
                        if let Some(err) = extract_region_error(&v) {
                            resp.set_region_error(err);
                        } else {
                            match v {
                                Ok(Some(val)) => resp.set_value(val),
                                Ok(None) => resp.set_not_found(true),
                                Err(e) => resp.set_error(format!("{}", e)),
                            }
                        }
                        let mut res = batch_commands_response::Response::default();
                        res.cmd = Some(batch_commands_response::response::Cmd::RawGet(resp));
                        if tx.send_and_notify((req, res)).is_err() {
                            error!("KvService response batch commands fail");
                        }
                    }
                }
                e => {
                    let mut resp = RawGetResponse::default();
                    if let Some(err) = extract_region_error(&e) {
                        resp.set_region_error(err);
                    } else if let Err(e) = e {
                        resp.set_error(format!("{}", e));
                    }
                    let mut res = batch_commands_response::Response::default();
                    res.cmd = Some(batch_commands_response::response::Cmd::RawGet(resp));
                    for req in requests {
                        if tx.send_and_notify((req, res.clone())).is_err() {
                            error!("KvService response batch commands fail");
                        }
                    }
                }
            }
            timer.observe_duration();
            Ok(())
        })
}

fn future_raw_batch_get<E: Engine, L: LockManager>(
    storage: &Storage<E, L>,
    mut req: RawBatchGetRequest,
) -> impl Future<Item = RawBatchGetResponse, Error = Error> {
    let keys = req.take_keys().into();
    storage
        .async_raw_batch_get(req.take_context(), req.take_cf(), keys)
        .then(|v| {
            let mut resp = RawBatchGetResponse::default();
            if let Some(err) = extract_region_error(&v) {
                resp.set_region_error(err);
            } else {
                resp.set_pairs(extract_kv_pairs(v).into());
            }
            Ok(resp)
        })
}

fn future_raw_put<E: Engine, L: LockManager>(
    storage: &Storage<E, L>,
    mut req: RawPutRequest,
) -> impl Future<Item = RawPutResponse, Error = Error> {
    let (cb, future) = paired_future_callback();
    let res = storage.async_raw_put(
        req.take_context(),
        req.take_cf(),
        req.take_key(),
        req.take_value(),
        cb,
    );

    AndThenWith::new(res, future.map_err(Error::from)).map(|v| {
        let mut resp = RawPutResponse::default();
        if let Some(err) = extract_region_error(&v) {
            resp.set_region_error(err);
        } else if let Err(e) = v {
            resp.set_error(format!("{}", e));
        }
        resp
    })
}

fn future_raw_batch_put<E: Engine, L: LockManager>(
    storage: &Storage<E, L>,
    mut req: RawBatchPutRequest,
) -> impl Future<Item = RawBatchPutResponse, Error = Error> {
    let cf = req.take_cf();
    let pairs = req
        .take_pairs()
        .into_iter()
        .map(|mut x| (x.take_key(), x.take_value()))
        .collect();

    let (cb, f) = paired_future_callback();
    let res = storage.async_raw_batch_put(req.take_context(), cf, pairs, cb);

    AndThenWith::new(res, f.map_err(Error::from)).map(|v| {
        let mut resp = RawBatchPutResponse::default();
        if let Some(err) = extract_region_error(&v) {
            resp.set_region_error(err);
        } else if let Err(e) = v {
            resp.set_error(format!("{}", e));
        }
        resp
    })
}

fn future_raw_delete<E: Engine, L: LockManager>(
    storage: &Storage<E, L>,
    mut req: RawDeleteRequest,
) -> impl Future<Item = RawDeleteResponse, Error = Error> {
    let (cb, f) = paired_future_callback();
    let res = storage.async_raw_delete(req.take_context(), req.take_cf(), req.take_key(), cb);

    AndThenWith::new(res, f.map_err(Error::from)).map(|v| {
        let mut resp = RawDeleteResponse::default();
        if let Some(err) = extract_region_error(&v) {
            resp.set_region_error(err);
        } else if let Err(e) = v {
            resp.set_error(format!("{}", e));
        }
        resp
    })
}

fn future_raw_batch_delete<E: Engine, L: LockManager>(
    storage: &Storage<E, L>,
    mut req: RawBatchDeleteRequest,
) -> impl Future<Item = RawBatchDeleteResponse, Error = Error> {
    let cf = req.take_cf();
    let keys = req.take_keys().into();
    let (cb, f) = paired_future_callback();
    let res = storage.async_raw_batch_delete(req.take_context(), cf, keys, cb);

    AndThenWith::new(res, f.map_err(Error::from)).map(|v| {
        let mut resp = RawBatchDeleteResponse::default();
        if let Some(err) = extract_region_error(&v) {
            resp.set_region_error(err);
        } else if let Err(e) = v {
            resp.set_error(format!("{}", e));
        }
        resp
    })
}

fn future_raw_scan<E: Engine, L: LockManager>(
    storage: &Storage<E, L>,
    mut req: RawScanRequest,
) -> impl Future<Item = RawScanResponse, Error = Error> {
    let end_key = if req.get_end_key().is_empty() {
        None
    } else {
        Some(req.take_end_key())
    };
    storage
        .async_raw_scan(
            req.take_context(),
            req.take_cf(),
            req.take_start_key(),
            end_key,
            req.get_limit() as usize,
            req.get_key_only(),
            req.get_reverse(),
        )
        .then(|v| {
            let mut resp = RawScanResponse::default();
            if let Some(err) = extract_region_error(&v) {
                resp.set_region_error(err);
            } else {
                resp.set_kvs(extract_kv_pairs(v).into());
            }
            Ok(resp)
        })
}

fn future_raw_batch_scan<E: Engine, L: LockManager>(
    storage: &Storage<E, L>,
    mut req: RawBatchScanRequest,
) -> impl Future<Item = RawBatchScanResponse, Error = Error> {
    storage
        .async_raw_batch_scan(
            req.take_context(),
            req.take_cf(),
            req.take_ranges().into(),
            req.get_each_limit() as usize,
            req.get_key_only(),
            req.get_reverse(),
        )
        .then(|v| {
            let mut resp = RawBatchScanResponse::default();
            if let Some(err) = extract_region_error(&v) {
                resp.set_region_error(err);
            } else {
                resp.set_kvs(extract_kv_pairs(v).into());
            }
            Ok(resp)
        })
}

fn future_raw_delete_range<E: Engine, L: LockManager>(
    storage: &Storage<E, L>,
    mut req: RawDeleteRangeRequest,
) -> impl Future<Item = RawDeleteRangeResponse, Error = Error> {
    let (cb, f) = paired_future_callback();
    let res = storage.async_raw_delete_range(
        req.take_context(),
        req.take_cf(),
        req.take_start_key(),
        req.take_end_key(),
        cb,
    );

    AndThenWith::new(res, f.map_err(Error::from)).map(|v| {
        let mut resp = RawDeleteRangeResponse::default();
        if let Some(err) = extract_region_error(&v) {
            resp.set_region_error(err);
        } else if let Err(e) = v {
            resp.set_error(format!("{}", e));
        }
        resp
    })
}

fn future_cop<E: Engine>(
    cop: &Endpoint<E>,
    req: Request,
    peer: Option<String>,
) -> impl Future<Item = Response, Error = Error> {
    cop.parse_and_handle_unary_request(req, peer)
        .map_err(|_| unreachable!())
}

fn extract_region_error<T>(res: &storage::Result<T>) -> Option<RegionError> {
    use crate::storage::Error;
    match *res {
        // TODO: use `Error::cause` instead.
        Err(Error::Engine(EngineError::Request(ref e)))
        | Err(Error::Txn(TxnError::Engine(EngineError::Request(ref e))))
        | Err(Error::Txn(TxnError::Mvcc(MvccError::Engine(EngineError::Request(ref e))))) => {
            Some(e.to_owned())
        }
        Err(Error::SchedTooBusy) => {
            let mut err = RegionError::default();
            let mut server_is_busy_err = ServerIsBusy::default();
            server_is_busy_err.set_reason(SCHEDULER_IS_BUSY.to_owned());
            err.set_server_is_busy(server_is_busy_err);
            Some(err)
        }
        Err(Error::GCWorkerTooBusy) => {
            let mut err = RegionError::default();
            let mut server_is_busy_err = ServerIsBusy::default();
            server_is_busy_err.set_reason(GC_WORKER_IS_BUSY.to_owned());
            err.set_server_is_busy(server_is_busy_err);
            Some(err)
        }
        Err(Error::Closed) => {
            // TiKV is closing, return an RegionError to tell the client that this region is unavailable
            // temporarily, the client should retry the request in other TiKVs.
            let mut err = RegionError::default();
            err.set_message("TiKV is Closing".to_string());
            Some(err)
        }
        _ => None,
    }
}

fn extract_committed(err: &storage::Error) -> Option<u64> {
    match *err {
        storage::Error::Txn(TxnError::Mvcc(MvccError::Committed { commit_ts })) => Some(commit_ts),
        _ => None,
    }
}

fn extract_key_error(err: &storage::Error) -> KeyError {
    let mut key_error = KeyError::default();
    match err {
        storage::Error::Txn(TxnError::Mvcc(MvccError::KeyIsLocked(info))) => {
            key_error.set_locked(info.clone());
        }
        // failed in prewrite or pessimistic lock
        storage::Error::Txn(TxnError::Mvcc(MvccError::WriteConflict {
            start_ts,
            conflict_start_ts,
            conflict_commit_ts,
            key,
            primary,
            ..
        })) => {
            let mut write_conflict = WriteConflict::default();
            write_conflict.set_start_ts(*start_ts);
            write_conflict.set_conflict_ts(*conflict_start_ts);
            write_conflict.set_conflict_commit_ts(*conflict_commit_ts);
            write_conflict.set_key(key.to_owned());
            write_conflict.set_primary(primary.to_owned());
            key_error.set_conflict(write_conflict);
            // for compatibility with older versions.
            key_error.set_retryable(format!("{:?}", err));
        }
        storage::Error::Txn(TxnError::Mvcc(MvccError::AlreadyExist { key })) => {
            let mut exist = AlreadyExist::default();
            exist.set_key(key.clone());
            key_error.set_already_exist(exist);
        }
        // failed in commit
        storage::Error::Txn(TxnError::Mvcc(MvccError::TxnLockNotFound { .. })) => {
            warn!("txn conflicts"; "err" => ?err);
            key_error.set_retryable(format!("{:?}", err));
        }
        storage::Error::Txn(TxnError::Mvcc(MvccError::TxnNotFound { start_ts, key })) => {
            let mut txn_not_found = TxnNotFound::default();
            txn_not_found.set_start_ts(*start_ts);
            txn_not_found.set_primary_key(key.to_owned());
            key_error.set_txn_not_found(txn_not_found);
        }
        storage::Error::Txn(TxnError::Mvcc(MvccError::Deadlock {
            lock_ts,
            lock_key,
            deadlock_key_hash,
            ..
        })) => {
            warn!("txn deadlocks"; "err" => ?err);
            let mut deadlock = Deadlock::default();
            deadlock.set_lock_ts(*lock_ts);
            deadlock.set_lock_key(lock_key.to_owned());
            deadlock.set_deadlock_key_hash(*deadlock_key_hash);
            key_error.set_deadlock(deadlock);
        }
        storage::Error::Txn(TxnError::Mvcc(MvccError::CommitTsExpired {
            start_ts,
            commit_ts,
            key,
            min_commit_ts,
        })) => {
            let mut commit_ts_expired = CommitTsExpired::default();
            commit_ts_expired.set_start_ts(*start_ts);
            commit_ts_expired.set_attempted_commit_ts(*commit_ts);
            commit_ts_expired.set_key(key.to_owned());
            commit_ts_expired.set_min_commit_ts(*min_commit_ts);
            key_error.set_commit_ts_expired(commit_ts_expired);
        }
        _ => {
            error!("txn aborts"; "err" => ?err);
            key_error.set_abort(format!("{:?}", err));
        }
    }
    key_error
}

fn extract_kv_pairs(res: storage::Result<Vec<storage::Result<storage::KvPair>>>) -> Vec<KvPair> {
    match res {
        Ok(res) => res
            .into_iter()
            .map(|r| match r {
                Ok((key, value)) => {
                    let mut pair = KvPair::default();
                    pair.set_key(key);
                    pair.set_value(value);
                    pair
                }
                Err(e) => {
                    let mut pair = KvPair::default();
                    pair.set_error(extract_key_error(&e));
                    pair
                }
            })
            .collect(),
        Err(e) => {
            let mut pair = KvPair::default();
            pair.set_error(extract_key_error(&e));
            vec![pair]
        }
    }
}

fn extract_mvcc_info(mvcc: storage::MvccInfo) -> MvccInfo {
    let mut mvcc_info = MvccInfo::default();
    if let Some(lock) = mvcc.lock {
        let mut lock_info = MvccLock::default();
        let op = match lock.lock_type {
            LockType::Put => Op::Put,
            LockType::Delete => Op::Del,
            LockType::Lock => Op::Lock,
            LockType::Pessimistic => Op::PessimisticLock,
        };
        lock_info.set_type(op);
        lock_info.set_start_ts(lock.ts);
        lock_info.set_primary(lock.primary);
        lock_info.set_short_value(lock.short_value.unwrap_or_default());
        mvcc_info.set_lock(lock_info);
    }
    let vv = extract_2pc_values(mvcc.values);
    let vw = extract_2pc_writes(mvcc.writes);
    mvcc_info.set_writes(vw.into());
    mvcc_info.set_values(vv.into());
    mvcc_info
}

fn extract_2pc_values(res: Vec<(u64, Value)>) -> Vec<MvccValue> {
    res.into_iter()
        .map(|(start_ts, value)| {
            let mut value_info = MvccValue::default();
            value_info.set_start_ts(start_ts);
            value_info.set_value(value);
            value_info
        })
        .collect()
}

fn extract_2pc_writes(res: Vec<(u64, MvccWrite)>) -> Vec<kvrpcpb::MvccWrite> {
    res.into_iter()
        .map(|(commit_ts, write)| {
            let mut write_info = kvrpcpb::MvccWrite::default();
            let op = match write.write_type {
                WriteType::Put => Op::Put,
                WriteType::Delete => Op::Del,
                WriteType::Lock => Op::Lock,
                WriteType::Rollback => Op::Rollback,
            };
            write_info.set_type(op);
            write_info.set_start_ts(write.start_ts);
            write_info.set_commit_ts(commit_ts);
            write_info.set_short_value(write.short_value.unwrap_or_default());
            write_info
        })
        .collect()
}

fn extract_key_errors(res: storage::Result<Vec<storage::Result<()>>>) -> Vec<KeyError> {
    match res {
        Ok(res) => res
            .into_iter()
            .filter_map(|x| match x {
                Err(e) => Some(extract_key_error(&e)),
                Ok(_) => None,
            })
            .collect(),
        Err(e) => vec![extract_key_error(&e)],
    }
}

mod batch_commands_response {
    pub type Response = kvproto::tikvpb::BatchCommandsResponseResponse;

    pub mod response {
        pub type Cmd = kvproto::tikvpb::BatchCommandsResponse_Response_oneof_cmd;
    }
}

mod batch_commands_request {
    pub type Request = kvproto::tikvpb::BatchCommandsRequestRequest;

    pub mod request {
        pub type Cmd = kvproto::tikvpb::BatchCommandsRequest_Request_oneof_cmd;
    }
}

#[cfg(test)]
mod tests {
    use std::thread;

    use tokio_sync::oneshot;

    use super::*;
    use crate::storage;
    use crate::storage::mvcc::Error as MvccError;
    use crate::storage::txn::Error as TxnError;

    #[test]
    fn test_extract_key_error_write_conflict() {
        let start_ts = 110;
        let conflict_start_ts = 108;
        let conflict_commit_ts = 109;
        let key = b"key".to_vec();
        let primary = b"primary".to_vec();
        let case = storage::Error::from(TxnError::from(MvccError::WriteConflict {
            start_ts,
            conflict_start_ts,
            conflict_commit_ts,
            key: key.clone(),
            primary: primary.clone(),
        }));
        let mut expect = KeyError::default();
        let mut write_conflict = WriteConflict::default();
        write_conflict.set_start_ts(start_ts);
        write_conflict.set_conflict_ts(conflict_start_ts);
        write_conflict.set_conflict_commit_ts(conflict_commit_ts);
        write_conflict.set_key(key);
        write_conflict.set_primary(primary);
        expect.set_conflict(write_conflict);
        expect.set_retryable(format!("{:?}", case));

        let got = extract_key_error(&case);
        assert_eq!(got, expect);
    }

    #[test]
    fn test_poll_future_notify_with_slow_source() {
        let (tx, rx) = oneshot::channel::<usize>();
        let (signal_tx, signal_rx) = oneshot::channel();

        thread::Builder::new()
            .name("source".to_owned())
            .spawn(move || {
                signal_rx.wait().unwrap();
                tx.send(100).unwrap();
            })
            .unwrap();

        let (tx1, rx1) = oneshot::channel::<usize>();
        poll_future_notify(
            rx.map(move |i| {
                assert_eq!(thread::current().name(), Some("source"));
                tx1.send(i + 100).unwrap();
            })
            .map_err(|_| ()),
        );
        signal_tx.send(()).unwrap();
        assert_eq!(rx1.wait().unwrap(), 200);
    }

    #[test]
    fn test_poll_future_notify_with_slow_poller() {
        let (tx, rx) = oneshot::channel::<usize>();
        let (signal_tx, signal_rx) = oneshot::channel();
        thread::Builder::new()
            .name("source".to_owned())
            .spawn(move || {
                tx.send(100).unwrap();
                signal_tx.send(()).unwrap();
            })
            .unwrap();

        let (tx1, rx1) = oneshot::channel::<usize>();
        signal_rx.wait().unwrap();
        poll_future_notify(
            rx.map(move |i| {
                assert_ne!(thread::current().name(), Some("source"));
                tx1.send(i + 100).unwrap();
            })
            .map_err(|_| ()),
        );
        assert_eq!(rx1.wait().unwrap(), 200);
    }
}<|MERGE_RESOLUTION|>--- conflicted
+++ resolved
@@ -20,7 +20,8 @@
 use crate::storage::mvcc::{Error as MvccError, LockType, Write as MvccWrite, WriteType};
 use crate::storage::txn::Error as TxnError;
 use crate::storage::{
-    self, Command, Engine, Key, Mutation, Options, PointGetCommand, Storage, TxnStatus, Value,
+    self, Command, CommandKind, Engine, Key, Mutation, Options, PointGetCommand, Storage,
+    TxnStatus, Value,
 };
 use futures::executor::{self, Notify, Spawn};
 use futures::{future, Async, Future, Sink, Stream};
@@ -529,12 +530,31 @@
     write_bytes: usize,
 }
 
+impl WriteBatch {
+    fn with_context(ctx: Context) -> Self {
+        WriteBatch {
+            command: Command {
+                ctx,
+                kind: CommandKind::Batch {
+                    ids: Vec::new(),
+                    commands: Vec::new(),
+                },
+            },
+            key_set: HashSet::default(),
+            write_bytes: 0,
+        }
+    }
+}
+
 impl Default for WriteBatch {
     fn default() -> Self {
         WriteBatch {
-            command: Command::Batch {
-                ids: Vec::new(),
-                commands: Vec::new(),
+            command: Command {
+                ctx: Context::default(),
+                kind: CommandKind::Batch {
+                    ids: Vec::new(),
+                    commands: Vec::new(),
+                },
             },
             key_set: HashSet::default(),
             write_bytes: 0,
@@ -556,7 +576,7 @@
     }
 
     fn is_batchable_context(ctx: &Context) -> bool {
-        storage::is_normal_priority(ctx.get_priority())
+        ctx.get_priority() == CommandPri::Normal
     }
 
     fn is_batchable_prewrite(req: &PrewriteRequest) -> bool {
@@ -565,19 +585,20 @@
     }
 }
 
-impl<E: Engine, L: LockMgr> Batcher<E, L> for WriteBatcher {
+impl<E: Engine, L: LockManager> Batcher<E, L> for WriteBatcher {
     fn filter(
         &mut self,
         request_id: u64,
         request: &mut batch_commands_request::request::Cmd,
     ) -> bool {
         // TODO(tabokie): lazy initialization of keys
-        let (ver, keys): (_, Vec<Key>) = match request {
+        let (ctx, ver, keys): (_, _, Vec<Key>) = match request {
             batch_commands_request::request::Cmd::Prewrite(req)
                 if self.cmd == BatchableRequestKind::Prewrite
                     && Self::is_batchable_prewrite(req) =>
             {
                 (
+                    req.get_context().clone(),
                     WriteId::from_context(req.get_context()),
                     req.get_mutations()
                         .iter()
@@ -590,6 +611,7 @@
                     && Self::is_batchable_context(req.get_context()) =>
             {
                 (
+                    req.get_context().clone(),
                     WriteId::from_context(req.get_context()),
                     req.get_keys().iter().map(|k| Key::from_raw(k)).collect(),
                 )
@@ -598,7 +620,10 @@
                 return false;
             }
         };
-        let batch = self.router.entry(ver).or_default();
+        let batch = self
+            .router
+            .entry(ver)
+            .or_insert_with(|| WriteBatch::with_context(ctx));
         if batch.write_bytes > WRITE_BATCH_WRITE_BYTES_LIMIT {
             // allow one command to exceed the limit since we can't construct
             // a command without consuming the request.
@@ -634,27 +659,31 @@
                 options.for_update_ts = req.get_for_update_ts();
                 options.is_pessimistic_lock = req.take_is_pessimistic_lock();
                 options.txn_size = req.get_txn_size();
-                Command::Prewrite {
+                Command {
                     ctx: req.take_context(),
-                    mutations,
-                    primary: req.take_primary_lock(),
-                    start_ts: req.get_start_version(),
-                    options,
+                    kind: CommandKind::Prewrite {
+                        mutations,
+                        primary: req.take_primary_lock(),
+                        start_ts: req.get_start_version(),
+                        options,
+                    },
                 }
             }
-            batch_commands_request::request::Cmd::Commit(req) => Command::Commit {
+            batch_commands_request::request::Cmd::Commit(req) => Command {
                 ctx: req.take_context(),
-                keys,
-                lock_ts: req.get_start_version(),
-                commit_ts: req.get_commit_version(),
+                kind: CommandKind::Commit {
+                    keys,
+                    lock_ts: req.get_start_version(),
+                    commit_ts: req.get_commit_version(),
+                },
             },
             _ => unreachable!(),
         };
         batch.write_bytes += cmd.write_bytes();
-        if let Command::Batch {
+        if let CommandKind::Batch {
             ref mut commands,
             ref mut ids,
-        } = batch.command
+        } = batch.command.kind
         {
             commands.push(cmd);
             ids.push(Some(request_id));
@@ -741,13 +770,8 @@
 type ReqBatcherInner<E, L> = (BatchLimiter, Box<dyn Batcher<E, L> + Send>);
 
 /// ReqBatcher manages multiple `Batcher`s which batch requests from one unique stream of `batch_commands`
-<<<<<<< HEAD
 /// and controls the submit timing of those batchers based on respective `BatchLimiter`.
-struct ReqBatcher<E: Engine, L: LockMgr> {
-=======
-// and controls the submit timing of those batchers based on respective `BatchLimiter`.
 struct ReqBatcher<E: Engine, L: LockManager> {
->>>>>>> d426d9c8
     inners: BTreeMap<BatchableRequestKind, ReqBatcherInner<E, L>>,
     tx: Sender<(u64, batch_commands_response::Response)>,
 }
