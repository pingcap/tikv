--- conflicted
+++ resolved
@@ -994,34 +994,15 @@
 
     fn dispatch_mpp_task(
         &mut self,
-<<<<<<< HEAD
-        _: RpcContext<'_>,
-        _: kvproto::mpp::DispatchTaskRequest,
-        _: UnarySink<kvproto::mpp::DispatchTaskResponse>,
-=======
         _ctx: RpcContext<'_>,
         _req: DispatchTaskRequest,
         _sink: UnarySink<DispatchTaskResponse>,
->>>>>>> 49b52967
     ) {
         unimplemented!()
     }
 
     fn cancel_mpp_task(
         &mut self,
-<<<<<<< HEAD
-        _: RpcContext<'_>,
-        _: kvproto::mpp::CancelTaskRequest,
-        _: UnarySink<kvproto::mpp::CancelTaskResponse>,
-    ) {
-        unimplemented!()
-    }
-    fn establish_mpp_connection(
-        &mut self,
-        _: RpcContext<'_>,
-        _: kvproto::mpp::EstablishMppConnectionRequest,
-        _: ServerStreamingSink<kvproto::mpp::MppDataPacket>,
-=======
         _ctx: RpcContext<'_>,
         _req: CancelTaskRequest,
         _sink: UnarySink<CancelTaskResponse>,
@@ -1034,7 +1015,6 @@
         _ctx: RpcContext<'_>,
         _req: EstablishMppConnectionRequest,
         _sink: ServerStreamingSink<MppDataPacket>,
->>>>>>> 49b52967
     ) {
         unimplemented!()
     }
