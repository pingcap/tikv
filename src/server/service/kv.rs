--- conflicted
+++ resolved
@@ -17,15 +17,9 @@
 use crate::storage::kv::{Error as EngineError, ErrorInner as EngineErrorInner};
 use crate::storage::lock_manager::LockManager;
 use crate::storage::mvcc::{
-<<<<<<< HEAD
-    Error as MvccError, ErrorInner as MvccErrorInner, LockType, Write as MvccWrite, WriteType,
+    Error as MvccError, ErrorInner as MvccErrorInner, LockType, TimeStamp, Write as MvccWrite, WriteType,
 };
 use crate::storage::txn::{Error as TxnError, ErrorInner as TxnErrorInner};
-=======
-    Error as MvccError, LockType, TimeStamp, Write as MvccWrite, WriteType,
-};
-use crate::storage::txn::Error as TxnError;
->>>>>>> 84986fc2
 use crate::storage::{
     self, Engine, Key, Mutation, Options, PointGetCommand, Storage, TxnStatus, Value,
 };
@@ -2679,11 +2673,7 @@
     }
 }
 
-<<<<<<< HEAD
-fn extract_committed(err: &StorageError) -> Option<u64> {
-=======
-fn extract_committed(err: &storage::Error) -> Option<TimeStamp> {
->>>>>>> 84986fc2
+fn extract_committed(err: &StorageError) -> Option<TimeStamp> {
     match *err {
         StorageError(box StorageErrorInner::Txn(TxnError(box TxnErrorInner::Mvcc(MvccError(
             box MvccErrorInner::Committed { commit_ts },
