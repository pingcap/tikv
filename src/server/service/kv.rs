--- conflicted
+++ resolved
@@ -781,15 +781,11 @@
         ctx.spawn(future);
     }
 
-<<<<<<< HEAD
-    fn coprocessor_stream(&self, _: RpcContext, _: Request, _: ServerStreamingSink<Response>) {}
-=======
     fn coprocessor_stream(&self, ctx: RpcContext, _: Request, sink: ServerStreamingSink<Response>) {
         let f = sink.fail(RpcStatus::new(RpcStatusCode::Unimplemented, None))
             .map_err(|e| error!("failed to report unimplemented method: {:?}", e));
         ctx.spawn(f);
     }
->>>>>>> 19ac05f8
 
     fn raft(
         &self,
