// Copyright 2017 PingCAP, Inc.
//
// Licensed under the Apache License, Version 2.0 (the "License");
// you may not use this file except in compliance with the License.
// You may obtain a copy of the License at
//
//     http://www.apache.org/licenses/LICENSE-2.0
//
// Unless required by applicable law or agreed to in writing, software
// distributed under the License is distributed on an "AS IS" BASIS,
// See the License for the specific language governing permissions and
// limitations under the License.

<<<<<<< HEAD
use std::io::Write;
use std::iter::{self, FromIterator};
use std::sync::Arc;
use std::sync::atomic::{AtomicUsize, Ordering};
use std::time::Duration;
use mio::Token;
=======
use futures::sync::{mpsc as futures_mpsc, oneshot};
use futures::{future, stream, Future, Sink, Stream};
>>>>>>> bfe38767
use grpc::{ClientStreamingSink, Error as GrpcError, RequestStream, RpcContext, RpcStatus,
           RpcStatusCode, ServerStreamingSink, UnarySink, WriteFlags};
use kvproto::coprocessor::*;
use kvproto::errorpb::{Error as RegionError, ServerIsBusy};
use kvproto::kvrpcpb;
use kvproto::kvrpcpb::*;
use kvproto::raft_serverpb::*;
use kvproto::tikvpb_grpc;
use prometheus::Histogram;
use protobuf::RepeatedField;
use std::iter::{self, FromIterator};

use coprocessor::local_metrics::BasicLocalMetrics;
use coprocessor::{err_resp, EndPointTask, RequestTask};
use raftstore::store::{Callback, Msg as StoreMessage};
use server::metrics::*;
use server::snap::Task as SnapTask;
use server::transport::RaftStoreRouter;
use server::{Error, OnResponse};
use storage::engine::Error as EngineError;
use storage::mvcc::{Error as MvccError, LockType, Write as MvccWrite, WriteType};
use storage::txn::Error as TxnError;
use storage::{self, Key, Mutation, Options, Storage, Value};
use util::collections::HashMap;
use util::future::paired_future_callback;
use util::worker::Scheduler;

const SCHEDULER_IS_BUSY: &str = "scheduler is busy";

#[derive(Clone)]
pub struct Service<T: RaftStoreRouter + 'static> {
    // For handling KV requests.
    storage: Storage,
    // For handling coprocessor requests.
    end_point_scheduler: Scheduler<EndPointTask>,
    // For handling raft messages.
    ch: T,
    // For handling snapshot.
    snap_scheduler: Scheduler<SnapTask>,
    recursion_limit: u32,
    batch_row_limit: usize,
    stream_batch_row_limit: usize,
    metrics: Metrics,
    stream_channel_size: usize,
    max_handle_duration: Duration,
}

#[derive(Clone)]
struct Metrics {
    kv_get: Histogram,
    kv_scan: Histogram,
    kv_prewrite: Histogram,
    kv_commit: Histogram,
    kv_cleanup: Histogram,
    kv_batchget: Histogram,
    kv_batch_rollback: Histogram,
    kv_scan_lock: Histogram,
    kv_resolve_lock: Histogram,
    kv_gc: Histogram,
    kv_delete_range: Histogram,
    raw_get: Histogram,
    raw_batch_get: Histogram,
    raw_scan: Histogram,
    raw_batch_scan: Histogram,
    raw_put: Histogram,
    raw_batch_put: Histogram,
    raw_delete: Histogram,
    raw_delete_range: Histogram,
    raw_batch_delete: Histogram,
    coprocessor: Histogram,
    mvcc_get_by_key: Histogram,
    mvcc_get_by_start_ts: Histogram,
    split_region: Histogram,
}

impl Metrics {
    fn new() -> Metrics {
        Metrics {
            kv_get: GRPC_MSG_HISTOGRAM_VEC.with_label_values(&["kv_get"]),
            kv_scan: GRPC_MSG_HISTOGRAM_VEC.with_label_values(&["kv_scan"]),
            kv_prewrite: GRPC_MSG_HISTOGRAM_VEC.with_label_values(&["kv_prewrite"]),
            kv_commit: GRPC_MSG_HISTOGRAM_VEC.with_label_values(&["kv_commit"]),
            kv_cleanup: GRPC_MSG_HISTOGRAM_VEC.with_label_values(&["kv_cleanup"]),
            kv_batchget: GRPC_MSG_HISTOGRAM_VEC.with_label_values(&["kv_batchget"]),
            kv_batch_rollback: GRPC_MSG_HISTOGRAM_VEC.with_label_values(&["kv_batch_rollback"]),
            kv_scan_lock: GRPC_MSG_HISTOGRAM_VEC.with_label_values(&["kv_scan_lock"]),
            kv_resolve_lock: GRPC_MSG_HISTOGRAM_VEC.with_label_values(&["kv_resolve_lock"]),
            kv_gc: GRPC_MSG_HISTOGRAM_VEC.with_label_values(&["kv_gc"]),
            kv_delete_range: GRPC_MSG_HISTOGRAM_VEC.with_label_values(&["kv_delete_range"]),
            raw_get: GRPC_MSG_HISTOGRAM_VEC.with_label_values(&["raw_get"]),
            raw_batch_get: GRPC_MSG_HISTOGRAM_VEC.with_label_values(&["raw_batch_get"]),
            raw_scan: GRPC_MSG_HISTOGRAM_VEC.with_label_values(&["raw_scan"]),
            raw_batch_scan: GRPC_MSG_HISTOGRAM_VEC.with_label_values(&["raw_batch_scan"]),
            raw_put: GRPC_MSG_HISTOGRAM_VEC.with_label_values(&["raw_put"]),
            raw_batch_put: GRPC_MSG_HISTOGRAM_VEC.with_label_values(&["raw_batch_put"]),
            raw_delete: GRPC_MSG_HISTOGRAM_VEC.with_label_values(&["raw_delete"]),
            raw_delete_range: GRPC_MSG_HISTOGRAM_VEC.with_label_values(&["raw_delete_range"]),
            raw_batch_delete: GRPC_MSG_HISTOGRAM_VEC.with_label_values(&["raw_batch_delete"]),
            coprocessor: GRPC_MSG_HISTOGRAM_VEC.with_label_values(&["coprocessor"]),
            mvcc_get_by_key: GRPC_MSG_HISTOGRAM_VEC.with_label_values(&["mvcc_get_by_key"]),
            mvcc_get_by_start_ts: GRPC_MSG_HISTOGRAM_VEC
                .with_label_values(&["mvcc_get_by_start_ts"]),
            split_region: GRPC_MSG_HISTOGRAM_VEC.with_label_values(&["split_region"]),
        }
    }
}

impl<T: RaftStoreRouter + 'static> Service<T> {
    #[allow(too_many_arguments)]
    pub fn new(
        storage: Storage,
        end_point_scheduler: Scheduler<EndPointTask>,
        ch: T,
        snap_scheduler: Scheduler<SnapTask>,
        recursion_limit: u32,
        batch_row_limit: usize,
        stream_batch_row_limit: usize,
        stream_channel_size: usize,
        max_handle_duration: Duration,
    ) -> Service<T> {
        Service {
<<<<<<< HEAD
            storage: storage,
            end_point_scheduler: end_point_scheduler,
            ch: ch,
            snap_scheduler: snap_scheduler,
            token: Arc::new(AtomicUsize::new(1)),
            recursion_limit: recursion_limit,
            batch_row_limit: batch_row_limit,
            stream_batch_row_limit: stream_batch_row_limit,
            metrics: Metrics::new(),
            stream_channel_size: stream_channel_size,
            max_handle_duration: max_handle_duration,
=======
            storage,
            end_point_scheduler,
            ch,
            snap_scheduler,
            recursion_limit,
            metrics: Metrics::new(),
            stream_channel_size,
>>>>>>> bfe38767
        }
    }

    fn send_fail_status<M>(
        &self,
        ctx: RpcContext,
        sink: UnarySink<M>,
        err: Error,
        code: RpcStatusCode,
    ) {
        let status = RpcStatus::new(code, Some(format!("{}", err)));
        ctx.spawn(sink.fail(status).map_err(|_| ()));
    }

    fn send_fail_status_to_stream<M>(
        &self,
        ctx: RpcContext,
        sink: ServerStreamingSink<M>,
        err: Error,
        code: RpcStatusCode,
    ) {
        let status = RpcStatus::new(code, Some(format!("{}", err)));
        ctx.spawn(sink.fail(status).map_err(|_| ()));
    }
}

impl<T: RaftStoreRouter + 'static> tikvpb_grpc::Tikv for Service<T> {
    fn kv_get(&self, ctx: RpcContext, mut req: GetRequest, sink: UnarySink<GetResponse>) {
        const LABEL: &str = "kv_get";
        let timer = self.metrics.kv_get.start_coarse_timer();

        let future = self.storage
            .async_get(
                req.take_context(),
                Key::from_raw(req.get_key()),
                req.get_version(),
            )
            .then(|v| {
                let mut resp = GetResponse::new();
                if let Some(err) = extract_region_error(&v) {
                    resp.set_region_error(err);
                } else {
                    match v {
                        Ok(Some(val)) => resp.set_value(val),
                        Ok(None) => (),
                        Err(e) => resp.set_error(extract_key_error(&e)),
                    }
                }
                Ok(resp)
            })
            .and_then(|res| sink.success(res).map_err(Error::from))
            .map(|_| timer.observe_duration())
            .map_err(move |e| {
                debug!("{} failed: {:?}", LABEL, e);
                GRPC_MSG_FAIL_COUNTER.with_label_values(&[LABEL]).inc();
            });

        ctx.spawn(future);
    }

    fn kv_scan(&self, ctx: RpcContext, mut req: ScanRequest, sink: UnarySink<ScanResponse>) {
        const LABEL: &str = "kv_scan";
        let timer = self.metrics.kv_scan.start_coarse_timer();

        let mut options = Options::default();
        options.key_only = req.get_key_only();

        let future = self.storage
            .async_scan(
                req.take_context(),
                Key::from_raw(req.get_start_key()),
                req.get_limit() as usize,
                req.get_version(),
                options,
            )
            .then(|v| {
                let mut resp = ScanResponse::new();
                if let Some(err) = extract_region_error(&v) {
                    resp.set_region_error(err);
                } else {
                    resp.set_pairs(RepeatedField::from_vec(extract_kv_pairs(v)));
                }
                Ok(resp)
            })
            .and_then(|res| sink.success(res).map_err(Error::from))
            .map(|_| timer.observe_duration())
            .map_err(move |e| {
                debug!("{} failed: {:?}", LABEL, e);
                GRPC_MSG_FAIL_COUNTER.with_label_values(&[LABEL]).inc();
            });

        ctx.spawn(future);
    }

    fn kv_prewrite(
        &self,
        ctx: RpcContext,
        mut req: PrewriteRequest,
        sink: UnarySink<PrewriteResponse>,
    ) {
        const LABEL: &str = "kv_prewrite";
        let timer = self.metrics.kv_prewrite.start_coarse_timer();

        let mutations = req.take_mutations()
            .into_iter()
            .map(|mut x| match x.get_op() {
                Op::Put => Mutation::Put((Key::from_raw(x.get_key()), x.take_value())),
                Op::Del => Mutation::Delete(Key::from_raw(x.get_key())),
                Op::Lock => Mutation::Lock(Key::from_raw(x.get_key())),
                _ => panic!("mismatch Op in prewrite mutations"),
            })
            .collect();
        let mut options = Options::default();
        options.lock_ttl = req.get_lock_ttl();
        options.skip_constraint_check = req.get_skip_constraint_check();

        let (cb, future) = paired_future_callback();
        let res = self.storage.async_prewrite(
            req.take_context(),
            mutations,
            req.take_primary_lock(),
            req.get_start_version(),
            options,
            cb,
        );
        if let Err(e) = res {
            self.send_fail_status(ctx, sink, Error::from(e), RpcStatusCode::ResourceExhausted);
            return;
        }

        let future = future
            .map_err(Error::from)
            .map(|v| {
                let mut resp = PrewriteResponse::new();
                if let Some(err) = extract_region_error(&v) {
                    resp.set_region_error(err);
                } else {
                    resp.set_errors(RepeatedField::from_vec(extract_key_errors(v)));
                }
                resp
            })
            .and_then(|res| sink.success(res).map_err(Error::from))
            .map(|_| timer.observe_duration())
            .map_err(move |e| {
                debug!("{} failed: {:?}", LABEL, e);
                GRPC_MSG_FAIL_COUNTER.with_label_values(&[LABEL]).inc();
            });

        ctx.spawn(future);
    }

    fn kv_commit(&self, ctx: RpcContext, mut req: CommitRequest, sink: UnarySink<CommitResponse>) {
        const LABEL: &str = "kv_commit";
        let timer = self.metrics.kv_commit.start_coarse_timer();

        let keys = req.get_keys().iter().map(|x| Key::from_raw(x)).collect();

        let (cb, future) = paired_future_callback();
        let res = self.storage.async_commit(
            req.take_context(),
            keys,
            req.get_start_version(),
            req.get_commit_version(),
            cb,
        );
        if let Err(e) = res {
            self.send_fail_status(ctx, sink, Error::from(e), RpcStatusCode::ResourceExhausted);
            return;
        }

        let future = future
            .map_err(Error::from)
            .map(|v| {
                let mut resp = CommitResponse::new();
                if let Some(err) = extract_region_error(&v) {
                    resp.set_region_error(err);
                } else if let Err(e) = v {
                    resp.set_error(extract_key_error(&e));
                }
                resp
            })
            .and_then(|res| sink.success(res).map_err(Error::from))
            .map(|_| timer.observe_duration())
            .map_err(move |e| {
                debug!("{} failed: {:?}", LABEL, e);
                GRPC_MSG_FAIL_COUNTER.with_label_values(&[LABEL]).inc();
            });

        ctx.spawn(future);
    }

    fn kv_import(&self, _: RpcContext, _: ImportRequest, _: UnarySink<ImportResponse>) {
        unimplemented!();
    }

    fn kv_cleanup(
        &self,
        ctx: RpcContext,
        mut req: CleanupRequest,
        sink: UnarySink<CleanupResponse>,
    ) {
        const LABEL: &str = "kv_cleanup";
        let timer = self.metrics.kv_cleanup.start_coarse_timer();

        let (cb, future) = paired_future_callback();
        let res = self.storage.async_cleanup(
            req.take_context(),
            Key::from_raw(req.get_key()),
            req.get_start_version(),
            cb,
        );
        if let Err(e) = res {
            self.send_fail_status(ctx, sink, Error::from(e), RpcStatusCode::ResourceExhausted);
            return;
        }

        let future = future
            .map_err(Error::from)
            .map(|v| {
                let mut resp = CleanupResponse::new();
                if let Some(err) = extract_region_error(&v) {
                    resp.set_region_error(err);
                } else if let Err(e) = v {
                    if let Some(ts) = extract_committed(&e) {
                        resp.set_commit_version(ts);
                    } else {
                        resp.set_error(extract_key_error(&e));
                    }
                }
                resp
            })
            .and_then(|res| sink.success(res).map_err(Error::from))
            .map(|_| timer.observe_duration())
            .map_err(move |e| {
                debug!("{} failed: {:?}", LABEL, e);
                GRPC_MSG_FAIL_COUNTER.with_label_values(&[LABEL]).inc();
            });

        ctx.spawn(future);
    }

    fn kv_batch_get(
        &self,
        ctx: RpcContext,
        mut req: BatchGetRequest,
        sink: UnarySink<BatchGetResponse>,
    ) {
        const LABEL: &str = "kv_batchget";
        let timer = self.metrics.kv_batchget.start_coarse_timer();

        let keys = req.get_keys()
            .into_iter()
            .map(|x| Key::from_raw(x))
            .collect();

        let future = self.storage
            .async_batch_get(req.take_context(), keys, req.get_version())
            .then(|v| {
                let mut resp = BatchGetResponse::new();
                if let Some(err) = extract_region_error(&v) {
                    resp.set_region_error(err);
                } else {
                    resp.set_pairs(RepeatedField::from_vec(extract_kv_pairs(v)));
                }
                Ok(resp)
            })
            .and_then(|res| sink.success(res).map_err(Error::from))
            .map(|_| timer.observe_duration())
            .map_err(move |e| {
                debug!("{} failed: {:?}", LABEL, e);
                GRPC_MSG_FAIL_COUNTER.with_label_values(&[LABEL]).inc();
            });

        ctx.spawn(future);
    }

    fn kv_batch_rollback(
        &self,
        ctx: RpcContext,
        mut req: BatchRollbackRequest,
        sink: UnarySink<BatchRollbackResponse>,
    ) {
        const LABEL: &str = "kv_batch_rollback";
        let timer = self.metrics.kv_batch_rollback.start_coarse_timer();

        let keys = req.get_keys()
            .into_iter()
            .map(|x| Key::from_raw(x))
            .collect();

        let (cb, future) = paired_future_callback();
        let res =
            self.storage
                .async_rollback(req.take_context(), keys, req.get_start_version(), cb);
        if let Err(e) = res {
            self.send_fail_status(ctx, sink, Error::from(e), RpcStatusCode::ResourceExhausted);
            return;
        }

        let future = future
            .map_err(Error::from)
            .map(|v| {
                let mut resp = BatchRollbackResponse::new();
                if let Some(err) = extract_region_error(&v) {
                    resp.set_region_error(err);
                } else if let Err(e) = v {
                    resp.set_error(extract_key_error(&e));
                }
                resp
            })
            .and_then(|res| sink.success(res).map_err(Error::from))
            .map(|_| timer.observe_duration())
            .map_err(move |e| {
                debug!("{} failed: {:?}", LABEL, e);
                GRPC_MSG_FAIL_COUNTER.with_label_values(&[LABEL]).inc();
            });

        ctx.spawn(future);
    }

    fn kv_scan_lock(
        &self,
        ctx: RpcContext,
        mut req: ScanLockRequest,
        sink: UnarySink<ScanLockResponse>,
    ) {
        const LABEL: &str = "kv_scan_lock";
        let timer = self.metrics.kv_scan_lock.start_coarse_timer();

        let (cb, future) = paired_future_callback();
        let res = self.storage.async_scan_lock(
            req.take_context(),
            req.get_max_version(),
            req.take_start_key(),
            req.get_limit() as usize,
            cb,
        );
        if let Err(e) = res {
            self.send_fail_status(ctx, sink, Error::from(e), RpcStatusCode::ResourceExhausted);
            return;
        }

        let future = future
            .map_err(Error::from)
            .map(|v| {
                let mut resp = ScanLockResponse::new();
                if let Some(err) = extract_region_error(&v) {
                    resp.set_region_error(err);
                } else {
                    match v {
                        Ok(locks) => resp.set_locks(RepeatedField::from_vec(locks)),
                        Err(e) => resp.set_error(extract_key_error(&e)),
                    }
                }
                resp
            })
            .and_then(|res| sink.success(res).map_err(Error::from))
            .map(|_| timer.observe_duration())
            .map_err(move |e| {
                debug!("{} failed: {:?}", LABEL, e);
                GRPC_MSG_FAIL_COUNTER.with_label_values(&[LABEL]).inc();
            });

        ctx.spawn(future);
    }

    fn kv_resolve_lock(
        &self,
        ctx: RpcContext,
        mut req: ResolveLockRequest,
        sink: UnarySink<ResolveLockResponse>,
    ) {
        const LABEL: &str = "kv_resolve_lock";
        let timer = self.metrics.kv_resolve_lock.start_coarse_timer();

        let txn_status = if req.get_start_version() > 0 {
            HashMap::from_iter(iter::once((
                req.get_start_version(),
                req.get_commit_version(),
            )))
        } else {
            HashMap::from_iter(
                req.take_txn_infos()
                    .into_iter()
                    .map(|info| (info.txn, info.status)),
            )
        };

        let (cb, future) = paired_future_callback();
        let res = self.storage
            .async_resolve_lock(req.take_context(), txn_status, cb);
        if let Err(e) = res {
            self.send_fail_status(ctx, sink, Error::from(e), RpcStatusCode::ResourceExhausted);
            return;
        }

        let future = future
            .map_err(Error::from)
            .map(|v| {
                let mut resp = ResolveLockResponse::new();
                if let Some(err) = extract_region_error(&v) {
                    resp.set_region_error(err);
                } else if let Err(e) = v {
                    resp.set_error(extract_key_error(&e));
                }
                resp
            })
            .and_then(|res| sink.success(res).map_err(Error::from))
            .map(|_| timer.observe_duration())
            .map_err(move |e| {
                debug!("{} failed: {:?}", LABEL, e);
                GRPC_MSG_FAIL_COUNTER.with_label_values(&[LABEL]).inc();
            });

        ctx.spawn(future);
    }

    fn kv_gc(&self, ctx: RpcContext, mut req: GCRequest, sink: UnarySink<GCResponse>) {
        const LABEL: &str = "kv_gc";
        let timer = self.metrics.kv_gc.start_coarse_timer();

        let (cb, future) = paired_future_callback();
        let res = self.storage
            .async_gc(req.take_context(), req.get_safe_point(), cb);
        if let Err(e) = res {
            self.send_fail_status(ctx, sink, Error::from(e), RpcStatusCode::ResourceExhausted);
            return;
        }

        let future = future
            .map_err(Error::from)
            .map(|v| {
                let mut resp = GCResponse::new();
                if let Some(err) = extract_region_error(&v) {
                    resp.set_region_error(err);
                } else if let Err(e) = v {
                    resp.set_error(extract_key_error(&e));
                }
                resp
            })
            .and_then(|res| sink.success(res).map_err(Error::from))
            .map(|_| timer.observe_duration())
            .map_err(move |e| {
                debug!("{} failed: {:?}", LABEL, e);
                GRPC_MSG_FAIL_COUNTER.with_label_values(&[LABEL]).inc();
            });

        ctx.spawn(future);
    }

    fn kv_delete_range(
        &self,
        ctx: RpcContext,
        mut req: DeleteRangeRequest,
        sink: UnarySink<DeleteRangeResponse>,
    ) {
        const LABEL: &str = "kv_delete_range";
        let timer = self.metrics.kv_delete_range.start_coarse_timer();

        let (cb, future) = paired_future_callback();
        let res = self.storage.async_delete_range(
            req.take_context(),
            Key::from_raw(req.get_start_key()),
            Key::from_raw(req.get_end_key()),
            cb,
        );
        if let Err(e) = res {
            self.send_fail_status(ctx, sink, Error::from(e), RpcStatusCode::ResourceExhausted);
            return;
        }

        let future = future
            .map_err(Error::from)
            .map(|v| {
                let mut resp = DeleteRangeResponse::new();
                if let Some(err) = extract_region_error(&v) {
                    resp.set_region_error(err);
                } else if let Err(e) = v {
                    resp.set_error(format!("{}", e));
                }
                resp
            })
            .and_then(|res| sink.success(res).map_err(Error::from))
            .map(|_| timer.observe_duration())
            .map_err(move |e| {
                debug!("{} failed: {:?}", LABEL, e);
                GRPC_MSG_FAIL_COUNTER.with_label_values(&[LABEL]).inc();
            });

        ctx.spawn(future);
    }

    fn raw_get(&self, ctx: RpcContext, mut req: RawGetRequest, sink: UnarySink<RawGetResponse>) {
        const LABEL: &str = "raw_get";
        let timer = self.metrics.raw_get.start_coarse_timer();

        let future = self.storage
            .async_raw_get(req.take_context(), req.take_cf(), req.take_key())
            .then(|v| {
                let mut resp = RawGetResponse::new();
                if let Some(err) = extract_region_error(&v) {
                    resp.set_region_error(err);
                } else {
                    match v {
                        Ok(Some(val)) => resp.set_value(val),
                        Ok(None) => {}
                        Err(e) => resp.set_error(format!("{}", e)),
                    }
                }
                Ok(resp)
            })
            .and_then(|res| sink.success(res).map_err(Error::from))
            .map(|_| timer.observe_duration())
            .map_err(move |e| {
                debug!("{} failed: {:?}", LABEL, e);
                GRPC_MSG_FAIL_COUNTER.with_label_values(&[LABEL]).inc();
            });

        ctx.spawn(future);
    }

    fn raw_batch_get(
        &self,
        ctx: RpcContext,
        mut req: RawBatchGetRequest,
        sink: UnarySink<RawBatchGetResponse>,
    ) {
        const LABEL: &str = "raw_batch_get";
        let timer = self.metrics.raw_batch_get.start_coarse_timer();

        let keys = req.take_keys().into_vec();
        let future = self.storage
            .async_raw_batch_get(req.take_context(), req.take_cf(), keys)
            .then(|v| {
                let mut resp = RawBatchGetResponse::new();
                if let Some(err) = extract_region_error(&v) {
                    resp.set_region_error(err);
                } else {
                    resp.set_pairs(RepeatedField::from_vec(extract_kv_pairs(v)));
                }
                Ok(resp)
            })
            .and_then(|res| sink.success(res).map_err(Error::from))
            .map(|_| timer.observe_duration())
            .map_err(move |e| {
                debug!("{} failed: {:?}", LABEL, e);
                GRPC_MSG_FAIL_COUNTER.with_label_values(&[LABEL]).inc();
            });

        ctx.spawn(future);
    }

    fn raw_scan(&self, ctx: RpcContext, mut req: RawScanRequest, sink: UnarySink<RawScanResponse>) {
        const LABEL: &str = "raw_scan";
        let timer = self.metrics.raw_scan.start_coarse_timer();

        let future = self.storage
            .async_raw_scan(
                req.take_context(),
                req.take_cf(),
                req.take_start_key(),
                req.get_limit() as usize,
                req.get_key_only(),
            )
            .then(|v| {
                let mut resp = RawScanResponse::new();
                if let Some(err) = extract_region_error(&v) {
                    resp.set_region_error(err);
                } else {
                    resp.set_kvs(RepeatedField::from_vec(extract_kv_pairs(v)));
                }
                Ok(resp)
            })
            .and_then(|res| sink.success(res).map_err(Error::from))
            .map(|_| timer.observe_duration())
            .map_err(move |e| {
                debug!("{} failed: {:?}", LABEL, e);
                GRPC_MSG_FAIL_COUNTER.with_label_values(&[LABEL]).inc();
            });

        ctx.spawn(future);
    }

    fn raw_batch_scan(
        &self,
        ctx: RpcContext,
        mut req: RawBatchScanRequest,
        sink: UnarySink<RawBatchScanResponse>,
    ) {
        const LABEL: &str = "raw_batch_scan";
        let timer = self.metrics.raw_batch_scan.start_coarse_timer();

        let future = self.storage
            .async_raw_batch_scan(
                req.take_context(),
                req.take_cf(),
                req.take_ranges().into_vec(),
                req.get_each_limit() as usize,
                req.get_key_only(),
            )
            .then(|v| {
                let mut resp = RawBatchScanResponse::new();
                if let Some(err) = extract_region_error(&v) {
                    resp.set_region_error(err);
                } else {
                    resp.set_kvs(RepeatedField::from_vec(extract_kv_pairs(v)));
                }
                Ok(resp)
            })
            .and_then(|res| sink.success(res).map_err(Error::from))
            .map(|_| timer.observe_duration())
            .map_err(move |e| {
                debug!("{} failed: {:?}", LABEL, e);
                GRPC_MSG_FAIL_COUNTER.with_label_values(&[LABEL]).inc();
            });

        ctx.spawn(future);
    }

    fn raw_put(&self, ctx: RpcContext, mut req: RawPutRequest, sink: UnarySink<RawPutResponse>) {
        const LABEL: &str = "raw_put";
        let timer = self.metrics.raw_put.start_coarse_timer();

        let (cb, future) = paired_future_callback();
        let res = self.storage.async_raw_put(
            req.take_context(),
            req.take_cf(),
            req.take_key(),
            req.take_value(),
            cb,
        );
        if let Err(e) = res {
            self.send_fail_status(ctx, sink, Error::from(e), RpcStatusCode::ResourceExhausted);
            return;
        }

        let future = future
            .map_err(Error::from)
            .map(|v| {
                let mut resp = RawPutResponse::new();
                if let Some(err) = extract_region_error(&v) {
                    resp.set_region_error(err);
                } else if let Err(e) = v {
                    resp.set_error(format!("{}", e));
                }
                resp
            })
            .and_then(|res| sink.success(res).map_err(Error::from))
            .map(|_| timer.observe_duration())
            .map_err(move |e| {
                debug!("{} failed: {:?}", LABEL, e);
                GRPC_MSG_FAIL_COUNTER.with_label_values(&[LABEL]).inc();
            });

        ctx.spawn(future);
    }

    fn raw_batch_put(
        &self,
        ctx: RpcContext,
        mut req: RawBatchPutRequest,
        sink: UnarySink<RawBatchPutResponse>,
    ) {
        const LABEL: &str = "raw_batch_put";
        let timer = self.metrics.raw_batch_put.start_coarse_timer();

        let pairs = req.take_pairs()
            .into_iter()
            .map(|mut x| (x.take_key(), x.take_value()))
            .collect();
        let (cb, future) = paired_future_callback();
        let res = self.storage
            .async_raw_batch_put(req.take_context(), req.take_cf(), pairs, cb);
        if let Err(e) = res {
            self.send_fail_status(ctx, sink, Error::from(e), RpcStatusCode::ResourceExhausted);
            return;
        }

        let future = future
            .map_err(Error::from)
            .map(|v| {
                let mut resp = RawBatchPutResponse::new();
                if let Some(err) = extract_region_error(&v) {
                    resp.set_region_error(err);
                } else if let Err(e) = v {
                    resp.set_error(format!("{}", e));
                }
                resp
            })
            .and_then(|res| sink.success(res).map_err(Error::from))
            .map(|_| timer.observe_duration())
            .map_err(move |e| {
                debug!("{} failed: {:?}", LABEL, e);
                GRPC_MSG_FAIL_COUNTER.with_label_values(&[LABEL]).inc();
            });

        ctx.spawn(future);
    }

    fn raw_delete(
        &self,
        ctx: RpcContext,
        mut req: RawDeleteRequest,
        sink: UnarySink<RawDeleteResponse>,
    ) {
        const LABEL: &str = "raw_delete";
        let timer = self.metrics.raw_delete.start_coarse_timer();

        let (cb, future) = paired_future_callback();
        let res =
            self.storage
                .async_raw_delete(req.take_context(), req.take_cf(), req.take_key(), cb);
        if let Err(e) = res {
            self.send_fail_status(ctx, sink, Error::from(e), RpcStatusCode::ResourceExhausted);
            return;
        }

        let future = future
            .map_err(Error::from)
            .map(|v| {
                let mut resp = RawDeleteResponse::new();
                if let Some(err) = extract_region_error(&v) {
                    resp.set_region_error(err);
                } else if let Err(e) = v {
                    resp.set_error(format!("{}", e));
                }
                resp
            })
            .and_then(|res| sink.success(res).map_err(Error::from))
            .map(|_| timer.observe_duration())
            .map_err(move |e| {
                debug!("{} failed: {:?}", LABEL, e);
                GRPC_MSG_FAIL_COUNTER.with_label_values(&[LABEL]).inc();
            });

        ctx.spawn(future);
    }

    fn raw_batch_delete(
        &self,
        ctx: RpcContext,
        mut req: RawBatchDeleteRequest,
        sink: UnarySink<RawBatchDeleteResponse>,
    ) {
        const LABEL: &str = "raw_batch_delete";
        let timer = self.metrics.raw_batch_delete.start_coarse_timer();

        let keys = req.take_keys().into_vec();
        let (cb, future) = paired_future_callback();
        let res = self.storage
            .async_raw_batch_delete(req.take_context(), req.take_cf(), keys, cb);
        if let Err(e) = res {
            self.send_fail_status(ctx, sink, Error::from(e), RpcStatusCode::ResourceExhausted);
            return;
        }

        let future = future
            .map_err(Error::from)
            .map(|v| {
                let mut resp = RawBatchDeleteResponse::new();
                if let Some(err) = extract_region_error(&v) {
                    resp.set_region_error(err);
                } else if let Err(e) = v {
                    resp.set_error(format!("{}", e));
                }
                resp
            })
            .and_then(|res| sink.success(res).map_err(Error::from))
            .map(|_| timer.observe_duration())
            .map_err(move |e| {
                debug!("{} failed: {:?}", LABEL, e);
                GRPC_MSG_FAIL_COUNTER.with_label_values(&[LABEL]).inc();
            });

        ctx.spawn(future);
    }

    fn raw_delete_range(
        &self,
        ctx: RpcContext,
        mut req: RawDeleteRangeRequest,
        sink: UnarySink<RawDeleteRangeResponse>,
    ) {
        const LABEL: &str = "raw_delete_range";
        let timer = self.metrics.raw_delete_range.start_coarse_timer();

        let (cb, future) = paired_future_callback();
        let res = self.storage.async_raw_delete_range(
            req.take_context(),
            req.take_cf(),
            req.take_start_key(),
            req.take_end_key(),
            cb,
        );
        if let Err(e) = res {
            self.send_fail_status(ctx, sink, Error::from(e), RpcStatusCode::ResourceExhausted);
            return;
        }

        let future = future
            .map_err(Error::from)
            .map(|v| {
                let mut resp = RawDeleteRangeResponse::new();
                if let Some(err) = extract_region_error(&v) {
                    resp.set_region_error(err);
                } else if let Err(e) = v {
                    resp.set_error(format!("{}", e));
                }
                resp
            })
            .and_then(|res| sink.success(res).map_err(Error::from))
            .map(|_| timer.observe_duration())
            .map_err(move |e| {
                debug!("{} failed: {:?}", LABEL, e);
                GRPC_MSG_FAIL_COUNTER.with_label_values(&[LABEL]).inc();
            });

        ctx.spawn(future);
    }

    fn coprocessor(&self, ctx: RpcContext, req: Request, sink: UnarySink<Response>) {
        const LABEL: &str = "coprocessor";
        let timer = self.metrics.coprocessor.start_coarse_timer();

        let (tx, rx) = oneshot::channel();
        let on_resp = OnResponse::Unary(tx);
<<<<<<< HEAD
        let req_task = match RequestTask::new(
            req,
            on_resp,
            self.recursion_limit,
            self.batch_row_limit,
            self.max_handle_duration,
        ) {
=======
        let req_task = match RequestTask::new(ctx.peer(), req, on_resp, self.recursion_limit) {
>>>>>>> bfe38767
            Ok(req_task) => req_task,
            Err(e) => {
                let mut metrics = BasicLocalMetrics::default();
                let future = sink.success(err_resp(e, &mut metrics))
                    .map(|_| timer.observe_duration())
                    .map_err(move |e| {
                        debug!("{} failed: {:?}", LABEL, e);
                        GRPC_MSG_FAIL_COUNTER.with_label_values(&[LABEL]).inc();
                    });
                return ctx.spawn(future);
            }
        };

        let task = EndPointTask::Request(req_task);
        if let Err(e) = self.end_point_scheduler.schedule(task) {
            let error = Error::from(e);
            let code = RpcStatusCode::ResourceExhausted;
            return self.send_fail_status(ctx, sink, error, code);
        }

        let future = rx.map_err(Error::from)
            .and_then(|resp| sink.success(resp).map_err(Error::from))
            .map(|_| timer.observe_duration())
            .map_err(move |e| {
                debug!("{} failed: {:?}", LABEL, e);
                GRPC_MSG_FAIL_COUNTER.with_label_values(&[LABEL]).inc();
            });
        ctx.spawn(future);
    }

    fn coprocessor_stream(
        &self,
        ctx: RpcContext,
        req: Request,
        sink: ServerStreamingSink<Response>,
    ) {
        let label = "coprocessor_stream";
        let timer = GRPC_MSG_HISTOGRAM_VEC
            .with_label_values(&[label])
            .start_coarse_timer();

        let (tx, rx) = futures_mpsc::channel(self.stream_channel_size);
        let on_resp = OnResponse::Streaming(tx);
<<<<<<< HEAD
        let req_task = match RequestTask::new(
            req,
            on_resp,
            self.recursion_limit,
            self.stream_batch_row_limit,
            self.max_handle_duration,
        ) {
=======
        let req_task = match RequestTask::new(ctx.peer(), req, on_resp, self.recursion_limit) {
>>>>>>> bfe38767
            Ok(req_task) => req_task,
            Err(e) => {
                let mut metrics = BasicLocalMetrics::default();
                let stream = stream::once::<_, GrpcError>(Ok(err_resp(e, &mut metrics)))
                    .map(|resp| (resp, WriteFlags::default()));
                let future = sink.send_all(stream)
                    .map(|_| timer.observe_duration())
                    .map_err(move |e| {
                        debug!("{} failed: {:?}", label, e);
                        GRPC_MSG_FAIL_COUNTER.with_label_values(&[label]).inc();
                    });
                return ctx.spawn(future);
            }
        };

        let task = EndPointTask::Request(req_task);
        if let Err(e) = self.end_point_scheduler.schedule(task) {
            let error = Error::from(e);
            let code = RpcStatusCode::ResourceExhausted;
            return self.send_fail_status_to_stream(ctx, sink, error, code);
        }

        let stream = rx.map(|resp| (resp, WriteFlags::default().buffer_hint(true)))
            .map_err(|e| {
                let code = RpcStatusCode::Unknown;
                let msg = Some(format!("{:?}", e));
                GrpcError::RpcFailure(RpcStatus::new(code, msg))
            });

        let future = sink.send_all(stream)
            .map(|_| timer.observe_duration())
            .map_err(move |e| {
                debug!("{} failed: {:?}", label, e);
                GRPC_MSG_FAIL_COUNTER.with_label_values(&[label]).inc();
            });

        ctx.spawn(future);
    }

    fn raft(
        &self,
        ctx: RpcContext,
        stream: RequestStream<RaftMessage>,
        _: ClientStreamingSink<Done>,
    ) {
        let ch = self.ch.clone();
        ctx.spawn(
            stream
                .map_err(Error::from)
                .for_each(move |msg| {
                    RAFT_MESSAGE_RECV_COUNTER.inc();
                    future::result(ch.send_raft_msg(msg)).map_err(Error::from)
                })
                .map_err(|e| error!("send raft msg to raft store fail: {}", e))
                .then(|_| future::ok::<_, ()>(())),
        );
    }

    fn snapshot(
        &self,
        ctx: RpcContext,
        stream: RequestStream<SnapshotChunk>,
        sink: ClientStreamingSink<Done>,
    ) {
        let task = SnapTask::Recv { stream, sink };
        if let Err(e) = self.snap_scheduler.schedule(task) {
            let sink = match e.into_inner() {
                SnapTask::Recv { sink, .. } => sink,
                _ => unreachable!(),
            };
            let status = RpcStatus::new(RpcStatusCode::ResourceExhausted, None);
            ctx.spawn(sink.fail(status).map_err(|_| ()));
        }
    }

    fn mvcc_get_by_key(
        &self,
        ctx: RpcContext,
        mut req: MvccGetByKeyRequest,
        sink: UnarySink<MvccGetByKeyResponse>,
    ) {
        const LABEL: &str = "mvcc_get_by_key";
        let timer = self.metrics.mvcc_get_by_key.start_coarse_timer();

        let storage = self.storage.clone();

        let key = Key::from_raw(req.get_key());
        let (cb, future) = paired_future_callback();
        let res = storage.async_mvcc_by_key(req.take_context(), key.clone(), cb);
        if let Err(e) = res {
            self.send_fail_status(ctx, sink, Error::from(e), RpcStatusCode::ResourceExhausted);
            return;
        }

        let future = future
            .map_err(Error::from)
            .map(|v| {
                let mut resp = MvccGetByKeyResponse::new();
                if let Some(err) = extract_region_error(&v) {
                    resp.set_region_error(err);
                } else {
                    match v {
                        Ok(mvcc) => {
                            resp.set_info(extract_mvcc_info(mvcc));
                        }
                        Err(e) => resp.set_error(format!("{}", e)),
                    };
                }
                resp
            })
            .and_then(|res| sink.success(res).map_err(Error::from))
            .map(|_| timer.observe_duration())
            .map_err(move |e| {
                debug!("{} failed: {:?}", LABEL, e);
                GRPC_MSG_FAIL_COUNTER.with_label_values(&[LABEL]).inc();
            });

        ctx.spawn(future);
    }

    fn mvcc_get_by_start_ts(
        &self,
        ctx: RpcContext,
        mut req: MvccGetByStartTsRequest,
        sink: UnarySink<MvccGetByStartTsResponse>,
    ) {
        const LABEL: &str = "mvcc_get_by_start_ts";
        let timer = self.metrics.mvcc_get_by_start_ts.start_coarse_timer();

        let storage = self.storage.clone();

        let (cb, future) = paired_future_callback();

        let res = storage.async_mvcc_by_start_ts(req.take_context(), req.get_start_ts(), cb);
        if let Err(e) = res {
            self.send_fail_status(ctx, sink, Error::from(e), RpcStatusCode::ResourceExhausted);
            return;
        }

        let future = future
            .map_err(Error::from)
            .map(|v| {
                let mut resp = MvccGetByStartTsResponse::new();
                if let Some(err) = extract_region_error(&v) {
                    resp.set_region_error(err);
                } else {
                    match v {
                        Ok(Some((k, vv))) => {
                            resp.set_key(k.raw().unwrap());
                            resp.set_info(extract_mvcc_info(vv));
                        }
                        Ok(None) => {
                            resp.set_info(Default::default());
                        }
                        Err(e) => resp.set_error(format!("{}", e)),
                    }
                }
                resp
            })
            .and_then(|res| sink.success(res).map_err(Error::from))
            .map(|_| timer.observe_duration())
            .map_err(move |e| {
                debug!("{} failed: {:?}", LABEL, e);
                GRPC_MSG_FAIL_COUNTER.with_label_values(&[LABEL]).inc();
            });
        ctx.spawn(future);
    }

    fn split_region(
        &self,
        ctx: RpcContext,
        mut req: SplitRegionRequest,
        sink: UnarySink<SplitRegionResponse>,
    ) {
        const LABEL: &str = "split_region";
        let timer = self.metrics.split_region.start_coarse_timer();

        let (cb, future) = paired_future_callback();
        let req = StoreMessage::SplitRegion {
            region_id: req.get_context().get_region_id(),
            region_epoch: req.take_context().take_region_epoch(),
            split_key: Key::from_raw(req.get_split_key()).encoded().clone(),
            callback: Callback::Write(cb),
        };

        if let Err(e) = self.ch.try_send(req) {
            self.send_fail_status(ctx, sink, Error::from(e), RpcStatusCode::ResourceExhausted);
            return;
        }

        let future = future
            .map_err(Error::from)
            .map(|mut v| {
                let mut resp = SplitRegionResponse::new();
                if v.response.get_header().has_error() {
                    resp.set_region_error(v.response.mut_header().take_error());
                } else {
                    let admin_resp = v.response.mut_admin_response();
                    let split_resp = admin_resp.mut_split();
                    resp.set_left(split_resp.take_left());
                    resp.set_right(split_resp.take_right());
                }
                resp
            })
            .and_then(|res| sink.success(res).map_err(Error::from))
            .map(|_| timer.observe_duration())
            .map_err(move |e| {
                debug!("{} failed: {:?}", LABEL, e);
                GRPC_MSG_FAIL_COUNTER.with_label_values(&[LABEL]).inc();
            });

        ctx.spawn(future);
    }
}

fn extract_region_error<T>(res: &storage::Result<T>) -> Option<RegionError> {
    use storage::Error;
    match *res {
        // TODO: use `Error::cause` instead.
        Err(Error::Engine(EngineError::Request(ref e)))
        | Err(Error::Txn(TxnError::Engine(EngineError::Request(ref e))))
        | Err(Error::Txn(TxnError::Mvcc(MvccError::Engine(EngineError::Request(ref e))))) => {
            Some(e.to_owned())
        }
        Err(Error::SchedTooBusy) => {
            let mut err = RegionError::new();
            let mut server_is_busy_err = ServerIsBusy::new();
            server_is_busy_err.set_reason(SCHEDULER_IS_BUSY.to_owned());
            err.set_server_is_busy(server_is_busy_err);
            Some(err)
        }
        _ => None,
    }
}

fn extract_committed(err: &storage::Error) -> Option<u64> {
    match *err {
        storage::Error::Txn(TxnError::Mvcc(MvccError::Committed { commit_ts })) => Some(commit_ts),
        _ => None,
    }
}

fn extract_key_error(err: &storage::Error) -> KeyError {
    let mut key_error = KeyError::new();
    match *err {
        storage::Error::Txn(TxnError::Mvcc(MvccError::KeyIsLocked {
            ref key,
            ref primary,
            ts,
            ttl,
        })) => {
            let mut lock_info = LockInfo::new();
            lock_info.set_key(key.to_owned());
            lock_info.set_primary_lock(primary.to_owned());
            lock_info.set_lock_version(ts);
            lock_info.set_lock_ttl(ttl);
            key_error.set_locked(lock_info);
        }
        storage::Error::Txn(TxnError::Mvcc(MvccError::WriteConflict { .. }))
        | storage::Error::Txn(TxnError::Mvcc(MvccError::TxnLockNotFound { .. })) => {
            warn!("txn conflicts: {:?}", err);
            key_error.set_retryable(format!("{:?}", err));
        }
        _ => {
            error!("txn aborts: {:?}", err);
            key_error.set_abort(format!("{:?}", err));
        }
    }
    key_error
}

fn extract_kv_pairs(res: storage::Result<Vec<storage::Result<storage::KvPair>>>) -> Vec<KvPair> {
    match res {
        Ok(res) => res.into_iter()
            .map(|r| match r {
                Ok((key, value)) => {
                    let mut pair = KvPair::new();
                    pair.set_key(key);
                    pair.set_value(value);
                    pair
                }
                Err(e) => {
                    let mut pair = KvPair::new();
                    pair.set_error(extract_key_error(&e));
                    pair
                }
            })
            .collect(),
        Err(e) => {
            let mut pair = KvPair::new();
            pair.set_error(extract_key_error(&e));
            vec![pair]
        }
    }
}

fn extract_mvcc_info(mvcc: storage::MvccInfo) -> MvccInfo {
    let mut mvcc_info = MvccInfo::new();
    if let Some(lock) = mvcc.lock {
        let mut lock_info = MvccLock::new();
        let op = match lock.lock_type {
            LockType::Put => Op::Put,
            LockType::Delete => Op::Del,
            LockType::Lock => Op::Lock,
        };
        lock_info.set_field_type(op);
        lock_info.set_start_ts(lock.ts);
        lock_info.set_primary(lock.primary);
        lock_info.set_short_value(lock.short_value.unwrap_or_default());
        mvcc_info.set_lock(lock_info);
    }
    let vv = extract_2pc_values(mvcc.values);
    let vw = extract_2pc_writes(mvcc.writes);
    mvcc_info.set_writes(RepeatedField::from_vec(vw));
    mvcc_info.set_values(RepeatedField::from_vec(vv));
    mvcc_info
}

fn extract_2pc_values(res: Vec<(u64, Value)>) -> Vec<MvccValue> {
    res.into_iter()
        .map(|(start_ts, value)| {
            let mut value_info = MvccValue::new();
            value_info.set_start_ts(start_ts);
            value_info.set_value(value);
            value_info
        })
        .collect()
}

fn extract_2pc_writes(res: Vec<(u64, MvccWrite)>) -> Vec<kvrpcpb::MvccWrite> {
    res.into_iter()
        .map(|(commit_ts, write)| {
            let mut write_info = kvrpcpb::MvccWrite::new();
            let op = match write.write_type {
                WriteType::Put => Op::Put,
                WriteType::Delete => Op::Del,
                WriteType::Lock => Op::Lock,
                WriteType::Rollback => Op::Rollback,
            };
            write_info.set_field_type(op);
            write_info.set_start_ts(write.start_ts);
            write_info.set_commit_ts(commit_ts);
            write_info.set_short_value(write.short_value.unwrap_or_default());
            write_info
        })
        .collect()
}

fn extract_key_errors(res: storage::Result<Vec<storage::Result<()>>>) -> Vec<KeyError> {
    match res {
        Ok(res) => res.into_iter()
            .filter_map(|x| match x {
                Err(e) => Some(extract_key_error(&e)),
                Ok(_) => None,
            })
            .collect(),
        Err(e) => vec![extract_key_error(&e)],
    }
}<|MERGE_RESOLUTION|>--- conflicted
+++ resolved
@@ -11,28 +11,21 @@
 // See the License for the specific language governing permissions and
 // limitations under the License.
 
-<<<<<<< HEAD
-use std::io::Write;
+use futures::sync::{mpsc as futures_mpsc, oneshot};
+use futures::{future, stream, Future, Sink, Stream};
 use std::iter::{self, FromIterator};
 use std::sync::Arc;
-use std::sync::atomic::{AtomicUsize, Ordering};
 use std::time::Duration;
-use mio::Token;
-=======
-use futures::sync::{mpsc as futures_mpsc, oneshot};
-use futures::{future, stream, Future, Sink, Stream};
->>>>>>> bfe38767
+
 use grpc::{ClientStreamingSink, Error as GrpcError, RequestStream, RpcContext, RpcStatus,
            RpcStatusCode, ServerStreamingSink, UnarySink, WriteFlags};
 use kvproto::coprocessor::*;
 use kvproto::errorpb::{Error as RegionError, ServerIsBusy};
-use kvproto::kvrpcpb;
 use kvproto::kvrpcpb::*;
 use kvproto::raft_serverpb::*;
 use kvproto::tikvpb_grpc;
 use prometheus::Histogram;
 use protobuf::RepeatedField;
-use std::iter::{self, FromIterator};
 
 use coprocessor::local_metrics::BasicLocalMetrics;
 use coprocessor::{err_resp, EndPointTask, RequestTask};
@@ -143,27 +136,16 @@
         max_handle_duration: Duration,
     ) -> Service<T> {
         Service {
-<<<<<<< HEAD
-            storage: storage,
-            end_point_scheduler: end_point_scheduler,
-            ch: ch,
-            snap_scheduler: snap_scheduler,
-            token: Arc::new(AtomicUsize::new(1)),
-            recursion_limit: recursion_limit,
-            batch_row_limit: batch_row_limit,
-            stream_batch_row_limit: stream_batch_row_limit,
-            metrics: Metrics::new(),
-            stream_channel_size: stream_channel_size,
-            max_handle_duration: max_handle_duration,
-=======
             storage,
             end_point_scheduler,
             ch,
             snap_scheduler,
             recursion_limit,
+            batch_row_limit,
+            stream_batch_row_limit,
             metrics: Metrics::new(),
             stream_channel_size,
->>>>>>> bfe38767
+            max_handle_duration,
         }
     }
 
@@ -990,17 +972,14 @@
 
         let (tx, rx) = oneshot::channel();
         let on_resp = OnResponse::Unary(tx);
-<<<<<<< HEAD
         let req_task = match RequestTask::new(
+            ctx.peer(),
             req,
             on_resp,
             self.recursion_limit,
             self.batch_row_limit,
             self.max_handle_duration,
         ) {
-=======
-        let req_task = match RequestTask::new(ctx.peer(), req, on_resp, self.recursion_limit) {
->>>>>>> bfe38767
             Ok(req_task) => req_task,
             Err(e) => {
                 let mut metrics = BasicLocalMetrics::default();
@@ -1044,17 +1023,14 @@
 
         let (tx, rx) = futures_mpsc::channel(self.stream_channel_size);
         let on_resp = OnResponse::Streaming(tx);
-<<<<<<< HEAD
         let req_task = match RequestTask::new(
+            ctx.peer(),
             req,
             on_resp,
             self.recursion_limit,
             self.stream_batch_row_limit,
             self.max_handle_duration,
         ) {
-=======
-        let req_task = match RequestTask::new(ctx.peer(), req, on_resp, self.recursion_limit) {
->>>>>>> bfe38767
             Ok(req_task) => req_task,
             Err(e) => {
                 let mut metrics = BasicLocalMetrics::default();
@@ -1384,10 +1360,10 @@
         .collect()
 }
 
-fn extract_2pc_writes(res: Vec<(u64, MvccWrite)>) -> Vec<kvrpcpb::MvccWrite> {
+fn extract_2pc_writes(res: Vec<(u64, MvccWrite)>) -> Vec<MvccWrite> {
     res.into_iter()
         .map(|(commit_ts, write)| {
-            let mut write_info = kvrpcpb::MvccWrite::new();
+            let mut write_info = MvccWrite::new();
             let op = match write.write_type {
                 WriteType::Put => Op::Put,
                 WriteType::Delete => Op::Del,
