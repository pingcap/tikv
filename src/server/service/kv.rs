// Copyright 2017 PingCAP, Inc.
//
// Licensed under the Apache License, Version 2.0 (the "License");
// you may not use this file except in compliance with the License.
// You may obtain a copy of the License at
//
//     http://www.apache.org/licenses/LICENSE-2.0
//
// Unless required by applicable law or agreed to in writing, software
// distributed under the License is distributed on an "AS IS" BASIS,
// See the License for the specific language governing permissions and
// limitations under the License.

use std::boxed::FnBox;
use std::fmt::Debug;
use std::io::Write;
use std::iter::{self, FromIterator};
use std::sync::Arc;
use std::sync::atomic::{AtomicUsize, Ordering};
use mio::Token;
use grpc::{ClientStreamingSink, Error as GrpcError, RequestStream, RpcContext, RpcStatus,
           RpcStatusCode, ServerStreamingSink, UnarySink, WriteFlags};
use futures::{future, stream, Future, Sink, Stream};
<<<<<<< HEAD
use futures::sync::{mpsc, oneshot};
=======
use futures::sync::oneshot;
>>>>>>> 858024f1
use protobuf::RepeatedField;
use kvproto::tikvpb_grpc;
use kvproto::raft_serverpb::*;
use kvproto::kvrpcpb::*;
use kvproto::coprocessor::*;
use kvproto::errorpb::{Error as RegionError, ServerIsBusy};
use prometheus::Histogram;

use util;
use util::worker::Scheduler;
use util::collections::HashMap;
use util::buf::PipeBuffer;
use util::futurepool::{self, FuturePool};
use storage::{self, Key, Mutation, Options, Storage, Value};
use storage::txn::Error as TxnError;
use storage::mvcc::{Error as MvccError, Write as MvccWrite, WriteType};
use storage::engine::Error as EngineError;
use server::transport::RaftStoreRouter;
use server::snap::Task as SnapTask;
use server::metrics::*;
use server::{Error, OnResponse};
use raftstore::store::{Callback, Msg as StoreMessage};
use coprocessor::{err_resp, EndPointTask, RequestTask};
use coprocessor::local_metrics::BasicLocalMetrics;

const SCHEDULER_IS_BUSY: &str = "scheduler is busy";

#[derive(Clone)]
pub struct Service<T: RaftStoreRouter + 'static> {
    // For handling KV requests.
    storage: Storage,
    // For handling coprocessor requests.
    end_point_scheduler: Scheduler<EndPointTask>,
    // For handling raft messages.
    ch: T,
    // For handling snapshot.
    snap_scheduler: Scheduler<SnapTask>,
    token: Arc<AtomicUsize>, // TODO: remove it.
    recursion_limit: u32,
    stream_channel_size: usize,
    metrics: Metrics,
}

#[derive(Clone)]
struct Metrics {
    kv_get: Histogram,
    kv_scan: Histogram,
    kv_prewrite: Histogram,
    kv_commit: Histogram,
    kv_cleanup: Histogram,
    kv_batchget: Histogram,
    kv_batch_rollback: Histogram,
    kv_scan_lock: Histogram,
    kv_resolve_lock: Histogram,
    kv_gc: Histogram,
    kv_delete_range: Histogram,
    raw_get: Histogram,
    raw_scan: Histogram,
    raw_put: Histogram,
    raw_delete: Histogram,
    raw_delete_range: Histogram,
    coprocessor: Histogram,
    mvcc_get_by_key: Histogram,
    mvcc_get_by_start_ts: Histogram,
    split_region: Histogram,
}

impl Metrics {
    fn new() -> Metrics {
        Metrics {
            kv_get: GRPC_MSG_HISTOGRAM_VEC.with_label_values(&["kv_get"]),
            kv_scan: GRPC_MSG_HISTOGRAM_VEC.with_label_values(&["kv_scan"]),
            kv_prewrite: GRPC_MSG_HISTOGRAM_VEC.with_label_values(&["kv_prewrite"]),
            kv_commit: GRPC_MSG_HISTOGRAM_VEC.with_label_values(&["kv_commit"]),
            kv_cleanup: GRPC_MSG_HISTOGRAM_VEC.with_label_values(&["kv_cleanup"]),
            kv_batchget: GRPC_MSG_HISTOGRAM_VEC.with_label_values(&["kv_batchget"]),
            kv_batch_rollback: GRPC_MSG_HISTOGRAM_VEC.with_label_values(&["kv_batch_rollback"]),
            kv_scan_lock: GRPC_MSG_HISTOGRAM_VEC.with_label_values(&["kv_scan_lock"]),
            kv_resolve_lock: GRPC_MSG_HISTOGRAM_VEC.with_label_values(&["kv_resolve_lock"]),
            kv_gc: GRPC_MSG_HISTOGRAM_VEC.with_label_values(&["kv_gc"]),
            kv_delete_range: GRPC_MSG_HISTOGRAM_VEC.with_label_values(&["kv_delete_range"]),
            raw_get: GRPC_MSG_HISTOGRAM_VEC.with_label_values(&["raw_get"]),
            raw_scan: GRPC_MSG_HISTOGRAM_VEC.with_label_values(&["raw_scan"]),
            raw_put: GRPC_MSG_HISTOGRAM_VEC.with_label_values(&["raw_put"]),
            raw_delete: GRPC_MSG_HISTOGRAM_VEC.with_label_values(&["raw_delete"]),
            raw_delete_range: GRPC_MSG_HISTOGRAM_VEC.with_label_values(&["raw_delete_range"]),
            coprocessor: GRPC_MSG_HISTOGRAM_VEC.with_label_values(&["coprocessor"]),
            mvcc_get_by_key: GRPC_MSG_HISTOGRAM_VEC.with_label_values(&["mvcc_get_by_key"]),
            mvcc_get_by_start_ts: GRPC_MSG_HISTOGRAM_VEC
                .with_label_values(&["mvcc_get_by_start_ts"]),
            split_region: GRPC_MSG_HISTOGRAM_VEC.with_label_values(&["split_region"]),
        }
    }
}

impl<T: RaftStoreRouter + 'static> Service<T> {
    pub fn new(
        storage: Storage,
        end_point_scheduler: Scheduler<EndPointTask>,
        ch: T,
        snap_scheduler: Scheduler<SnapTask>,
        recursion_limit: u32,
        stream_channel_size: usize,
    ) -> Service<T> {
        Service {
            storage: storage,
            end_point_scheduler: end_point_scheduler,
            ch: ch,
            snap_scheduler: snap_scheduler,
            token: Arc::new(AtomicUsize::new(1)),
            recursion_limit: recursion_limit,
            stream_channel_size: stream_channel_size,
            metrics: Metrics::new(),
        }
    }

    fn send_fail_status<M>(
        &self,
        ctx: RpcContext,
        sink: UnarySink<M>,
        err: Error,
        code: RpcStatusCode,
    ) {
        let status = RpcStatus::new(code, Some(format!("{}", err)));
        ctx.spawn(sink.fail(status).map_err(|_| ()));
    }

    fn send_fail_status_to_stream<M>(
        &self,
        ctx: RpcContext,
        sink: ServerStreamingSink<M>,
        err: Error,
        code: RpcStatusCode,
    ) {
        let status = RpcStatus::new(code, Some(format!("{}", err)));
        ctx.spawn(sink.fail(status).map_err(|_| ()));
    }
}

fn make_callback<T: Send + Debug + 'static>() -> (Box<FnBox(T) + Send>, oneshot::Receiver<T>) {
    let (tx, rx) = oneshot::channel();
    let callback = move |resp| tx.send(resp).unwrap();
    (box callback, rx)
}

<<<<<<< HEAD
#[allow(type_complexity)]
pub fn make_stream_callback<T: Send + Debug + 'static, C: futurepool::Context>(
    channel_size: usize,
) -> (
    Box<FnBox(CopStream<T>, Option<FuturePool<C>>) + Send>,
    mpsc::Receiver<T>,
) {
    let (tx, rx) = mpsc::channel(channel_size);
    let callback = move |s: CopStream<T>, executor: Option<FuturePool<C>>| {
        // We can run the callback in two place: Endpoint thread and Cpu pool threads.
        // In the first case the `executor` will be None so that we needs to wait the
        // future finish, oterwise we can just spawn it in the executor.
        let f = s.forward(tx);
        if let Some(executor) = executor {
            return executor.spawn(|_| f).forget();
        }
        f.wait().unwrap();
    };
    (box callback, rx)
}

=======
>>>>>>> 858024f1
impl<T: RaftStoreRouter + 'static> tikvpb_grpc::Tikv for Service<T> {
    fn kv_get(&self, ctx: RpcContext, mut req: GetRequest, sink: UnarySink<GetResponse>) {
        const LABEL: &str = "kv_get";
        let timer = self.metrics.kv_get.start_coarse_timer();

        let future = self.storage
            .async_get(
                req.take_context(),
                Key::from_raw(req.get_key()),
                req.get_version(),
            )
            .then(|v| {
                let mut resp = GetResponse::new();
                if let Some(err) = extract_region_error(&v) {
                    resp.set_region_error(err);
                } else {
                    match v {
                        Ok(Some(val)) => resp.set_value(val),
                        Ok(None) => (),
                        Err(e) => resp.set_error(extract_key_error(&e)),
                    }
                }
                Ok(resp)
            })
            .and_then(|res| sink.success(res).map_err(Error::from))
            .map(|_| timer.observe_duration())
            .map_err(move |e| {
                debug!("{} failed: {:?}", LABEL, e);
                GRPC_MSG_FAIL_COUNTER.with_label_values(&[LABEL]).inc();
            });

        ctx.spawn(future);
    }

    fn kv_scan(&self, ctx: RpcContext, mut req: ScanRequest, sink: UnarySink<ScanResponse>) {
        const LABEL: &str = "kv_scan";
        let timer = self.metrics.kv_scan.start_coarse_timer();

        let mut options = Options::default();
        options.key_only = req.get_key_only();

        let future = self.storage
            .async_scan(
                req.take_context(),
                Key::from_raw(req.get_start_key()),
                req.get_limit() as usize,
                req.get_version(),
                options,
            )
            .then(|v| {
                let mut resp = ScanResponse::new();
                if let Some(err) = extract_region_error(&v) {
                    resp.set_region_error(err);
                } else {
                    resp.set_pairs(RepeatedField::from_vec(extract_kv_pairs(v)));
                }
                Ok(resp)
            })
            .and_then(|res| sink.success(res).map_err(Error::from))
            .map(|_| timer.observe_duration())
            .map_err(move |e| {
                debug!("{} failed: {:?}", LABEL, e);
                GRPC_MSG_FAIL_COUNTER.with_label_values(&[LABEL]).inc();
            });

        ctx.spawn(future);
    }

    fn kv_prewrite(
        &self,
        ctx: RpcContext,
        mut req: PrewriteRequest,
        sink: UnarySink<PrewriteResponse>,
    ) {
        const LABEL: &str = "kv_prewrite";
        let timer = self.metrics.kv_prewrite.start_coarse_timer();

        let mutations = req.take_mutations()
            .into_iter()
            .map(|mut x| match x.get_op() {
                Op::Put => Mutation::Put((Key::from_raw(x.get_key()), x.take_value())),
                Op::Del => Mutation::Delete(Key::from_raw(x.get_key())),
                Op::Lock => Mutation::Lock(Key::from_raw(x.get_key())),
                _ => panic!("mismatch Op in prewrite mutations"),
            })
            .collect();
        let mut options = Options::default();
        options.lock_ttl = req.get_lock_ttl();
        options.skip_constraint_check = req.get_skip_constraint_check();

        let (cb, future) = make_callback();
        let res = self.storage.async_prewrite(
            req.take_context(),
            mutations,
            req.take_primary_lock(),
            req.get_start_version(),
            options,
            cb,
        );
        if let Err(e) = res {
            self.send_fail_status(ctx, sink, Error::from(e), RpcStatusCode::ResourceExhausted);
            return;
        }

        let future = future
            .map_err(Error::from)
            .map(|v| {
                let mut resp = PrewriteResponse::new();
                if let Some(err) = extract_region_error(&v) {
                    resp.set_region_error(err);
                } else {
                    resp.set_errors(RepeatedField::from_vec(extract_key_errors(v)));
                }
                resp
            })
            .and_then(|res| sink.success(res).map_err(Error::from))
            .map(|_| timer.observe_duration())
            .map_err(move |e| {
                debug!("{} failed: {:?}", LABEL, e);
                GRPC_MSG_FAIL_COUNTER.with_label_values(&[LABEL]).inc();
            });

        ctx.spawn(future);
    }

    fn kv_commit(&self, ctx: RpcContext, mut req: CommitRequest, sink: UnarySink<CommitResponse>) {
        const LABEL: &str = "kv_commit";
        let timer = self.metrics.kv_commit.start_coarse_timer();

        let keys = req.get_keys().iter().map(|x| Key::from_raw(x)).collect();

        let (cb, future) = make_callback();
        let res = self.storage.async_commit(
            req.take_context(),
            keys,
            req.get_start_version(),
            req.get_commit_version(),
            cb,
        );
        if let Err(e) = res {
            self.send_fail_status(ctx, sink, Error::from(e), RpcStatusCode::ResourceExhausted);
            return;
        }

        let future = future
            .map_err(Error::from)
            .map(|v| {
                let mut resp = CommitResponse::new();
                if let Some(err) = extract_region_error(&v) {
                    resp.set_region_error(err);
                } else if let Err(e) = v {
                    resp.set_error(extract_key_error(&e));
                }
                resp
            })
            .and_then(|res| sink.success(res).map_err(Error::from))
            .map(|_| timer.observe_duration())
            .map_err(move |e| {
                debug!("{} failed: {:?}", LABEL, e);
                GRPC_MSG_FAIL_COUNTER.with_label_values(&[LABEL]).inc();
            });

        ctx.spawn(future);
    }

    fn kv_import(&self, _: RpcContext, _: ImportRequest, _: UnarySink<ImportResponse>) {
        unimplemented!();
    }

    fn kv_cleanup(
        &self,
        ctx: RpcContext,
        mut req: CleanupRequest,
        sink: UnarySink<CleanupResponse>,
    ) {
        const LABEL: &str = "kv_cleanup";
        let timer = self.metrics.kv_cleanup.start_coarse_timer();

        let (cb, future) = make_callback();
        let res = self.storage.async_cleanup(
            req.take_context(),
            Key::from_raw(req.get_key()),
            req.get_start_version(),
            cb,
        );
        if let Err(e) = res {
            self.send_fail_status(ctx, sink, Error::from(e), RpcStatusCode::ResourceExhausted);
            return;
        }

        let future = future
            .map_err(Error::from)
            .map(|v| {
                let mut resp = CleanupResponse::new();
                if let Some(err) = extract_region_error(&v) {
                    resp.set_region_error(err);
                } else if let Err(e) = v {
                    if let Some(ts) = extract_committed(&e) {
                        resp.set_commit_version(ts);
                    } else {
                        resp.set_error(extract_key_error(&e));
                    }
                }
                resp
            })
            .and_then(|res| sink.success(res).map_err(Error::from))
            .map(|_| timer.observe_duration())
            .map_err(move |e| {
                debug!("{} failed: {:?}", LABEL, e);
                GRPC_MSG_FAIL_COUNTER.with_label_values(&[LABEL]).inc();
            });

        ctx.spawn(future);
    }

    fn kv_batch_get(
        &self,
        ctx: RpcContext,
        mut req: BatchGetRequest,
        sink: UnarySink<BatchGetResponse>,
    ) {
        const LABEL: &str = "kv_batchget";
        let timer = self.metrics.kv_batchget.start_coarse_timer();

        let keys = req.get_keys()
            .into_iter()
            .map(|x| Key::from_raw(x))
            .collect();

        let future = self.storage
            .async_batch_get(req.take_context(), keys, req.get_version())
            .then(|v| {
                let mut resp = BatchGetResponse::new();
                if let Some(err) = extract_region_error(&v) {
                    resp.set_region_error(err);
                } else {
                    resp.set_pairs(RepeatedField::from_vec(extract_kv_pairs(v)));
                }
                Ok(resp)
            })
            .and_then(|res| sink.success(res).map_err(Error::from))
            .map(|_| timer.observe_duration())
            .map_err(move |e| {
                debug!("{} failed: {:?}", LABEL, e);
                GRPC_MSG_FAIL_COUNTER.with_label_values(&[LABEL]).inc();
            });

        ctx.spawn(future);
    }

    fn kv_batch_rollback(
        &self,
        ctx: RpcContext,
        mut req: BatchRollbackRequest,
        sink: UnarySink<BatchRollbackResponse>,
    ) {
        const LABEL: &str = "kv_batch_rollback";
        let timer = self.metrics.kv_batch_rollback.start_coarse_timer();

        let keys = req.get_keys()
            .into_iter()
            .map(|x| Key::from_raw(x))
            .collect();

        let (cb, future) = make_callback();
        let res =
            self.storage
                .async_rollback(req.take_context(), keys, req.get_start_version(), cb);
        if let Err(e) = res {
            self.send_fail_status(ctx, sink, Error::from(e), RpcStatusCode::ResourceExhausted);
            return;
        }

        let future = future
            .map_err(Error::from)
            .map(|v| {
                let mut resp = BatchRollbackResponse::new();
                if let Some(err) = extract_region_error(&v) {
                    resp.set_region_error(err);
                } else if let Err(e) = v {
                    resp.set_error(extract_key_error(&e));
                }
                resp
            })
            .and_then(|res| sink.success(res).map_err(Error::from))
            .map(|_| timer.observe_duration())
            .map_err(move |e| {
                debug!("{} failed: {:?}", LABEL, e);
                GRPC_MSG_FAIL_COUNTER.with_label_values(&[LABEL]).inc();
            });

        ctx.spawn(future);
    }

    fn kv_scan_lock(
        &self,
        ctx: RpcContext,
        mut req: ScanLockRequest,
        sink: UnarySink<ScanLockResponse>,
    ) {
        const LABEL: &str = "kv_scan_lock";
        let timer = self.metrics.kv_scan_lock.start_coarse_timer();

        let (cb, future) = make_callback();
        let res = self.storage.async_scan_lock(
            req.take_context(),
            req.get_max_version(),
            req.take_start_key(),
            req.get_limit() as usize,
            cb,
        );
        if let Err(e) = res {
            self.send_fail_status(ctx, sink, Error::from(e), RpcStatusCode::ResourceExhausted);
            return;
        }

        let future = future
            .map_err(Error::from)
            .map(|v| {
                let mut resp = ScanLockResponse::new();
                if let Some(err) = extract_region_error(&v) {
                    resp.set_region_error(err);
                } else {
                    match v {
                        Ok(locks) => resp.set_locks(RepeatedField::from_vec(locks)),
                        Err(e) => resp.set_error(extract_key_error(&e)),
                    }
                }
                resp
            })
            .and_then(|res| sink.success(res).map_err(Error::from))
            .map(|_| timer.observe_duration())
            .map_err(move |e| {
                debug!("{} failed: {:?}", LABEL, e);
                GRPC_MSG_FAIL_COUNTER.with_label_values(&[LABEL]).inc();
            });

        ctx.spawn(future);
    }

    fn kv_resolve_lock(
        &self,
        ctx: RpcContext,
        mut req: ResolveLockRequest,
        sink: UnarySink<ResolveLockResponse>,
    ) {
        const LABEL: &str = "kv_resolve_lock";
        let timer = self.metrics.kv_resolve_lock.start_coarse_timer();

        let txn_status = if req.get_start_version() > 0 {
            HashMap::from_iter(iter::once((
                req.get_start_version(),
                req.get_commit_version(),
            )))
        } else {
            HashMap::from_iter(
                req.take_txn_infos()
                    .into_iter()
                    .map(|info| (info.txn, info.status)),
            )
        };

        let (cb, future) = make_callback();
        let res = self.storage
            .async_resolve_lock(req.take_context(), txn_status, cb);
        if let Err(e) = res {
            self.send_fail_status(ctx, sink, Error::from(e), RpcStatusCode::ResourceExhausted);
            return;
        }

        let future = future
            .map_err(Error::from)
            .map(|v| {
                let mut resp = ResolveLockResponse::new();
                if let Some(err) = extract_region_error(&v) {
                    resp.set_region_error(err);
                } else if let Err(e) = v {
                    resp.set_error(extract_key_error(&e));
                }
                resp
            })
            .and_then(|res| sink.success(res).map_err(Error::from))
            .map(|_| timer.observe_duration())
            .map_err(move |e| {
                debug!("{} failed: {:?}", LABEL, e);
                GRPC_MSG_FAIL_COUNTER.with_label_values(&[LABEL]).inc();
            });

        ctx.spawn(future);
    }

    fn kv_gc(&self, ctx: RpcContext, mut req: GCRequest, sink: UnarySink<GCResponse>) {
        const LABEL: &str = "kv_gc";
        let timer = self.metrics.kv_gc.start_coarse_timer();

        let (cb, future) = make_callback();
        let res = self.storage
            .async_gc(req.take_context(), req.get_safe_point(), cb);
        if let Err(e) = res {
            self.send_fail_status(ctx, sink, Error::from(e), RpcStatusCode::ResourceExhausted);
            return;
        }

        let future = future
            .map_err(Error::from)
            .map(|v| {
                let mut resp = GCResponse::new();
                if let Some(err) = extract_region_error(&v) {
                    resp.set_region_error(err);
                } else if let Err(e) = v {
                    resp.set_error(extract_key_error(&e));
                }
                resp
            })
            .and_then(|res| sink.success(res).map_err(Error::from))
            .map(|_| timer.observe_duration())
            .map_err(move |e| {
                debug!("{} failed: {:?}", LABEL, e);
                GRPC_MSG_FAIL_COUNTER.with_label_values(&[LABEL]).inc();
            });

        ctx.spawn(future);
    }

    fn kv_delete_range(
        &self,
        ctx: RpcContext,
        mut req: DeleteRangeRequest,
        sink: UnarySink<DeleteRangeResponse>,
    ) {
        const LABEL: &str = "kv_delete_range";
        let timer = self.metrics.kv_delete_range.start_coarse_timer();

        let (cb, future) = make_callback();
        let res = self.storage.async_delete_range(
            req.take_context(),
            Key::from_raw(req.get_start_key()),
            Key::from_raw(req.get_end_key()),
            cb,
        );
        if let Err(e) = res {
            self.send_fail_status(ctx, sink, Error::from(e), RpcStatusCode::ResourceExhausted);
            return;
        }

        let future = future
            .map_err(Error::from)
            .map(|v| {
                let mut resp = DeleteRangeResponse::new();
                if let Some(err) = extract_region_error(&v) {
                    resp.set_region_error(err);
                } else if let Err(e) = v {
                    resp.set_error(format!("{}", e));
                }
                resp
            })
            .and_then(|res| sink.success(res).map_err(Error::from))
            .map(|_| timer.observe_duration())
            .map_err(move |e| {
                debug!("{} failed: {:?}", LABEL, e);
                GRPC_MSG_FAIL_COUNTER.with_label_values(&[LABEL]).inc();
            });

        ctx.spawn(future);
    }

    fn raw_get(&self, ctx: RpcContext, mut req: RawGetRequest, sink: UnarySink<RawGetResponse>) {
        const LABEL: &str = "raw_get";
        let timer = self.metrics.raw_get.start_coarse_timer();

        let future = self.storage
            .async_raw_get(req.take_context(), req.take_key())
            .then(|v| {
                let mut resp = RawGetResponse::new();
                if let Some(err) = extract_region_error(&v) {
                    resp.set_region_error(err);
                } else {
                    match v {
                        Ok(Some(val)) => resp.set_value(val),
                        Ok(None) => {}
                        Err(e) => resp.set_error(format!("{}", e)),
                    }
                }
                Ok(resp)
            })
            .and_then(|res| sink.success(res).map_err(Error::from))
            .map(|_| timer.observe_duration())
            .map_err(move |e| {
                debug!("{} failed: {:?}", LABEL, e);
                GRPC_MSG_FAIL_COUNTER.with_label_values(&[LABEL]).inc();
            });

        ctx.spawn(future);
    }

    fn raw_scan(&self, ctx: RpcContext, mut req: RawScanRequest, sink: UnarySink<RawScanResponse>) {
        const LABEL: &str = "raw_scan";
        let timer = self.metrics.raw_scan.start_coarse_timer();

        let future = self.storage
            .async_raw_scan(
                req.take_context(),
                req.take_start_key(),
                req.get_limit() as usize,
            )
            .then(|v| {
                let mut resp = RawScanResponse::new();
                if let Some(err) = extract_region_error(&v) {
                    resp.set_region_error(err);
                } else {
                    resp.set_kvs(RepeatedField::from_vec(extract_kv_pairs(v)));
                }
                Ok(resp)
            })
            .and_then(|res| sink.success(res).map_err(Error::from))
            .map(|_| timer.observe_duration())
            .map_err(move |e| {
                debug!("{} failed: {:?}", LABEL, e);
                GRPC_MSG_FAIL_COUNTER.with_label_values(&[LABEL]).inc();
            });

        ctx.spawn(future);
    }

    fn raw_put(&self, ctx: RpcContext, mut req: RawPutRequest, sink: UnarySink<RawPutResponse>) {
        const LABEL: &str = "raw_put";
        let timer = self.metrics.raw_put.start_coarse_timer();

        let (cb, future) = make_callback();
        let res =
            self.storage
                .async_raw_put(req.take_context(), req.take_key(), req.take_value(), cb);
        if let Err(e) = res {
            self.send_fail_status(ctx, sink, Error::from(e), RpcStatusCode::ResourceExhausted);
            return;
        }

        let future = future
            .map_err(Error::from)
            .map(|v| {
                let mut resp = RawPutResponse::new();
                if let Some(err) = extract_region_error(&v) {
                    resp.set_region_error(err);
                } else if let Err(e) = v {
                    resp.set_error(format!("{}", e));
                }
                resp
            })
            .and_then(|res| sink.success(res).map_err(Error::from))
            .map(|_| timer.observe_duration())
            .map_err(move |e| {
                debug!("{} failed: {:?}", LABEL, e);
                GRPC_MSG_FAIL_COUNTER.with_label_values(&[LABEL]).inc();
            });

        ctx.spawn(future);
    }

    fn raw_delete(
        &self,
        ctx: RpcContext,
        mut req: RawDeleteRequest,
        sink: UnarySink<RawDeleteResponse>,
    ) {
        const LABEL: &str = "raw_delete";
        let timer = self.metrics.raw_delete.start_coarse_timer();

        let (cb, future) = make_callback();
        let res = self.storage
            .async_raw_delete(req.take_context(), req.take_key(), cb);
        if let Err(e) = res {
            self.send_fail_status(ctx, sink, Error::from(e), RpcStatusCode::ResourceExhausted);
            return;
        }

        let future = future
            .map_err(Error::from)
            .map(|v| {
                let mut resp = RawDeleteResponse::new();
                if let Some(err) = extract_region_error(&v) {
                    resp.set_region_error(err);
                } else if let Err(e) = v {
                    resp.set_error(format!("{}", e));
                }
                resp
            })
            .and_then(|res| sink.success(res).map_err(Error::from))
            .map(|_| timer.observe_duration())
            .map_err(move |e| {
                debug!("{} failed: {:?}", LABEL, e);
                GRPC_MSG_FAIL_COUNTER.with_label_values(&[LABEL]).inc();
            });

        ctx.spawn(future);
    }

    fn raw_delete_range(
        &self,
        ctx: RpcContext,
        mut req: RawDeleteRangeRequest,
        sink: UnarySink<RawDeleteRangeResponse>,
    ) {
        const LABEL: &str = "raw_delete_range";
        let timer = self.metrics.raw_delete_range.start_coarse_timer();

        let (cb, future) = make_callback();
        let res = self.storage.async_raw_delete_range(
            req.take_context(),
            req.take_start_key(),
            req.take_end_key(),
            cb,
        );
        if let Err(e) = res {
            self.send_fail_status(ctx, sink, Error::from(e), RpcStatusCode::ResourceExhausted);
            return;
        }

        let future = future
            .map_err(Error::from)
            .map(|v| {
                let mut resp = RawDeleteRangeResponse::new();
                if let Some(err) = extract_region_error(&v) {
                    resp.set_region_error(err);
                } else if let Err(e) = v {
                    resp.set_error(format!("{}", e));
                }
                resp
            })
            .and_then(|res| sink.success(res).map_err(Error::from))
            .map(|_| timer.observe_duration())
            .map_err(move |e| {
                debug!("{} failed: {:?}", LABEL, e);
                GRPC_MSG_FAIL_COUNTER.with_label_values(&[LABEL]).inc();
            });

        ctx.spawn(future);
    }

    fn coprocessor(&self, ctx: RpcContext, req: Request, sink: UnarySink<Response>) {
        const LABEL: &str = "coprocessor";
        let timer = self.metrics.coprocessor.start_coarse_timer();

        let (cb, future) = make_callback();
        let on_resp = OnResponse::Unary(cb);
        let req_task = match RequestTask::new(req, on_resp, self.recursion_limit) {
            Ok(req_task) => req_task,
            Err(e) => {
                let mut metrics = BasicLocalMetrics::default();
                let future = sink.success(err_resp(e, &mut metrics))
                    .map(|_| timer.observe_duration())
                    .map_err(move |e| {
                        debug!("{} failed: {:?}", LABEL, e);
                        GRPC_MSG_FAIL_COUNTER.with_label_values(&[LABEL]).inc();
                    });
                return ctx.spawn(future);
            }
        };

        let task = EndPointTask::Request(req_task);
        if let Err(e) = self.end_point_scheduler.schedule(task) {
            let error = Error::from(e);
            let code = RpcStatusCode::ResourceExhausted;
            return self.send_fail_status(ctx, sink, error, code);
        }

        let future = future
            .map_err(Error::from)
            .and_then(|resp| sink.success(resp).map_err(Error::from))
            .map(|_| timer.observe_duration())
            .map_err(move |e| {
                debug!("{} failed: {:?}", LABEL, e);
                GRPC_MSG_FAIL_COUNTER.with_label_values(&[LABEL]).inc();
            });
        ctx.spawn(future);
    }

    fn coprocessor_stream(
        &self,
        ctx: RpcContext,
        req: Request,
        sink: ServerStreamingSink<Response>,
    ) {
        let label = "coprocessor_stream";
        let timer = GRPC_MSG_HISTOGRAM_VEC
            .with_label_values(&[label])
            .start_coarse_timer();

        let (cb, stream_future) = util::future::paired_future_callback();
        let on_resp = OnResponse::Streaming(cb);
        let req_task = match RequestTask::new(req, on_resp, self.recursion_limit) {
            Ok(req_task) => req_task,
            Err(e) => {
                let mut metrics = BasicLocalMetrics::default();
                let stream = stream::once::<_, GrpcError>(Ok(err_resp(e, &mut metrics)))
                    .map(|resp| (resp, WriteFlags::default()));
                let future = sink.send_all(stream)
                    .map(|_| timer.observe_duration())
                    .map_err(move |e| {
                        debug!("{} failed: {:?}", label, e);
                        GRPC_MSG_FAIL_COUNTER.with_label_values(&[label]).inc();
                    });
                return ctx.spawn(future);
            }
        };

        let task = EndPointTask::Request(req_task);
        if let Err(e) = self.end_point_scheduler.schedule(task) {
            let error = Error::from(e);
            let code = RpcStatusCode::ResourceExhausted;
            return self.send_fail_status_to_stream(ctx, sink, error, code);
        }

        let future = stream_future
            .map_err(Error::from)
            .and_then(|stream| {
                let stream = stream
                    .map(|resp| (resp, WriteFlags::default().buffer_hint(true)))
                    .map_err(|e| {
                        let code = RpcStatusCode::Unknown;
                        let msg = Some(format!("{:?}", e));
                        GrpcError::RpcFailure(RpcStatus::new(code, msg))
                    });

                sink.send_all(stream)
                    .map(|_| timer.observe_duration())
                    .map_err(Error::from)
            })
            .map_err(move |e| {
                debug!("{} failed: {:?}", label, e);
                GRPC_MSG_FAIL_COUNTER.with_label_values(&[label]).inc();
            });
        ctx.spawn(future);
    }

    fn raft(
        &self,
        ctx: RpcContext,
        stream: RequestStream<RaftMessage>,
        _: ClientStreamingSink<Done>,
    ) {
        let ch = self.ch.clone();
        ctx.spawn(
            stream
                .map_err(Error::from)
                .for_each(move |msg| {
                    RAFT_MESSAGE_RECV_COUNTER.inc();
                    future::result(ch.send_raft_msg(msg)).map_err(Error::from)
                })
                .map_err(|e| error!("send raft msg to raft store fail: {}", e))
                .then(|_| future::ok::<_, ()>(())),
        );
    }

    fn snapshot(
        &self,
        ctx: RpcContext,
        stream: RequestStream<SnapshotChunk>,
        sink: ClientStreamingSink<Done>,
    ) {
        let token = Token(self.token.fetch_add(1, Ordering::SeqCst));
        let sched = self.snap_scheduler.clone();
        let sched2 = sched.clone();
        ctx.spawn(
            stream
                .map_err(Error::from)
                .for_each(move |mut chunk| {
                    let res = if chunk.has_message() {
                        sched
                            .schedule(SnapTask::Register(token, chunk.take_message()))
                            .map_err(Error::from)
                    } else if !chunk.get_data().is_empty() {
                        // TODO: Remove PipeBuffer or take good use of it.
                        let mut b = PipeBuffer::new(chunk.get_data().len());
                        b.write_all(chunk.get_data()).unwrap();
                        sched
                            .schedule(SnapTask::Write(token, b))
                            .map_err(Error::from)
                    } else {
                        Err(box_err!("empty chunk"))
                    };
                    future::result(res)
                })
                .then(move |res| {
                    let res = match res {
                        Ok(_) => sched2.schedule(SnapTask::Close(token)),
                        Err(e) => {
                            error!("receive snapshot err: {}", e);
                            sched2.schedule(SnapTask::Discard(token))
                        }
                    };
                    future::result(res.map_err(Error::from))
                })
                .and_then(|_| sink.success(Done::new()).map_err(Error::from))
                .then(|_| future::ok::<_, ()>(())),
        );
    }

    fn mvcc_get_by_key(
        &self,
        ctx: RpcContext,
        mut req: MvccGetByKeyRequest,
        sink: UnarySink<MvccGetByKeyResponse>,
    ) {
        const LABEL: &str = "mvcc_get_by_key";
        let timer = self.metrics.mvcc_get_by_key.start_coarse_timer();

        let storage = self.storage.clone();

        let key = Key::from_raw(req.get_key());
        let (cb, future) = make_callback();
        let res = storage.async_mvcc_by_key(req.take_context(), key.clone(), cb);
        if let Err(e) = res {
            self.send_fail_status(ctx, sink, Error::from(e), RpcStatusCode::ResourceExhausted);
            return;
        }

        let future = future
            .map_err(Error::from)
            .map(|v| {
                let mut resp = MvccGetByKeyResponse::new();
                if let Some(err) = extract_region_error(&v) {
                    resp.set_region_error(err);
                } else {
                    match v {
                        Ok(mvcc) => {
                            resp.set_info(extract_mvcc_info(key, mvcc));
                        }
                        Err(e) => resp.set_error(format!("{}", e)),
                    };
                }
                resp
            })
            .and_then(|res| sink.success(res).map_err(Error::from))
            .map(|_| timer.observe_duration())
            .map_err(move |e| {
                debug!("{} failed: {:?}", LABEL, e);
                GRPC_MSG_FAIL_COUNTER.with_label_values(&[LABEL]).inc();
            });

        ctx.spawn(future);
    }

    fn mvcc_get_by_start_ts(
        &self,
        ctx: RpcContext,
        mut req: MvccGetByStartTsRequest,
        sink: UnarySink<MvccGetByStartTsResponse>,
    ) {
        const LABEL: &str = "mvcc_get_by_start_ts";
        let timer = self.metrics.mvcc_get_by_start_ts.start_coarse_timer();

        let storage = self.storage.clone();

        let (cb, future) = make_callback();

        let res = storage.async_mvcc_by_start_ts(req.take_context(), req.get_start_ts(), cb);
        if let Err(e) = res {
            self.send_fail_status(ctx, sink, Error::from(e), RpcStatusCode::ResourceExhausted);
            return;
        }

        let future = future
            .map_err(Error::from)
            .map(|v| {
                let mut resp = MvccGetByStartTsResponse::new();
                if let Some(err) = extract_region_error(&v) {
                    resp.set_region_error(err);
                } else {
                    match v {
                        Ok(Some((k, vv))) => {
                            resp.set_key(k.raw().unwrap());
                            resp.set_info(extract_mvcc_info(k, vv));
                        }
                        Ok(None) => {
                            resp.set_info(Default::default());
                        }
                        Err(e) => resp.set_error(format!("{}", e)),
                    }
                }
                resp
            })
            .and_then(|res| sink.success(res).map_err(Error::from))
            .map(|_| timer.observe_duration())
            .map_err(move |e| {
                debug!("{} failed: {:?}", LABEL, e);
                GRPC_MSG_FAIL_COUNTER.with_label_values(&[LABEL]).inc();
            });
        ctx.spawn(future);
    }

    fn split_region(
        &self,
        ctx: RpcContext,
        mut req: SplitRegionRequest,
        sink: UnarySink<SplitRegionResponse>,
    ) {
        const LABEL: &str = "split_region";
        let timer = self.metrics.split_region.start_coarse_timer();

        let (cb, future) = make_callback();
        let req = StoreMessage::SplitRegion {
            region_id: req.get_context().get_region_id(),
            region_epoch: req.take_context().take_region_epoch(),
            split_key: Key::from_raw(req.get_split_key()).encoded().clone(),
            callback: Callback::Write(cb),
        };

        if let Err(e) = self.ch.try_send(req) {
            self.send_fail_status(ctx, sink, Error::from(e), RpcStatusCode::ResourceExhausted);
            return;
        }

        let future = future
            .map_err(Error::from)
            .map(|mut v| {
                let mut resp = SplitRegionResponse::new();
                if v.response.get_header().has_error() {
                    resp.set_region_error(v.response.mut_header().take_error());
                } else {
                    let admin_resp = v.response.mut_admin_response();
                    let split_resp = admin_resp.mut_split();
                    resp.set_left(split_resp.take_left());
                    resp.set_right(split_resp.take_right());
                }
                resp
            })
            .and_then(|res| sink.success(res).map_err(Error::from))
            .map(|_| timer.observe_duration())
            .map_err(move |e| {
                debug!("{} failed: {:?}", LABEL, e);
                GRPC_MSG_FAIL_COUNTER.with_label_values(&[LABEL]).inc();
            });

        ctx.spawn(future);
    }
}

fn extract_region_error<T>(res: &storage::Result<T>) -> Option<RegionError> {
    use storage::Error;
    match *res {
        // TODO: use `Error::cause` instead.
        Err(Error::Engine(EngineError::Request(ref e)))
        | Err(Error::Txn(TxnError::Engine(EngineError::Request(ref e))))
        | Err(Error::Txn(TxnError::Mvcc(MvccError::Engine(EngineError::Request(ref e))))) => {
            Some(e.to_owned())
        }
        Err(Error::SchedTooBusy) => {
            let mut err = RegionError::new();
            let mut server_is_busy_err = ServerIsBusy::new();
            server_is_busy_err.set_reason(SCHEDULER_IS_BUSY.to_owned());
            err.set_server_is_busy(server_is_busy_err);
            Some(err)
        }
        _ => None,
    }
}

fn extract_committed(err: &storage::Error) -> Option<u64> {
    match *err {
        storage::Error::Txn(TxnError::Mvcc(MvccError::Committed { commit_ts })) => Some(commit_ts),
        _ => None,
    }
}

fn extract_key_error(err: &storage::Error) -> KeyError {
    let mut key_error = KeyError::new();
    match *err {
        storage::Error::Txn(TxnError::Mvcc(MvccError::KeyIsLocked {
            ref key,
            ref primary,
            ts,
            ttl,
        })) => {
            let mut lock_info = LockInfo::new();
            lock_info.set_key(key.to_owned());
            lock_info.set_primary_lock(primary.to_owned());
            lock_info.set_lock_version(ts);
            lock_info.set_lock_ttl(ttl);
            key_error.set_locked(lock_info);
        }
        storage::Error::Txn(TxnError::Mvcc(MvccError::WriteConflict { .. }))
        | storage::Error::Txn(TxnError::Mvcc(MvccError::TxnLockNotFound { .. })) => {
            warn!("txn conflicts: {:?}", err);
            key_error.set_retryable(format!("{:?}", err));
        }
        _ => {
            error!("txn aborts: {:?}", err);
            key_error.set_abort(format!("{:?}", err));
        }
    }
    key_error
}

fn extract_kv_pairs(res: storage::Result<Vec<storage::Result<storage::KvPair>>>) -> Vec<KvPair> {
    match res {
        Ok(res) => res.into_iter()
            .map(|r| match r {
                Ok((key, value)) => {
                    let mut pair = KvPair::new();
                    pair.set_key(key);
                    pair.set_value(value);
                    pair
                }
                Err(e) => {
                    let mut pair = KvPair::new();
                    pair.set_error(extract_key_error(&e));
                    pair
                }
            })
            .collect(),
        Err(e) => {
            let mut pair = KvPair::new();
            pair.set_error(extract_key_error(&e));
            vec![pair]
        }
    }
}

fn extract_mvcc_info(key: Key, mvcc: storage::MvccInfo) -> MvccInfo {
    let mut mvcc_info = MvccInfo::new();
    if let Some(lock) = mvcc.lock {
        let mut lock_info = LockInfo::new();
        lock_info.set_primary_lock(lock.primary);
        lock_info.set_key(key.raw().unwrap());
        lock_info.set_lock_ttl(lock.ttl);
        lock_info.set_lock_version(lock.ts);
        mvcc_info.set_lock(lock_info);
    }
    let vv = extract_2pc_values(mvcc.values);
    let vw = extract_2pc_writes(mvcc.writes);
    mvcc_info.set_writes(RepeatedField::from_vec(vw));
    mvcc_info.set_values(RepeatedField::from_vec(vv));
    mvcc_info
}

fn extract_2pc_values(res: Vec<(u64, bool, Value)>) -> Vec<ValueInfo> {
    res.into_iter()
        .map(|(start_ts, is_short, value)| {
            let mut value_info = ValueInfo::new();
            value_info.set_ts(start_ts);
            value_info.set_value(value);
            value_info.set_is_short_value(is_short);
            value_info
        })
        .collect()
}

fn extract_2pc_writes(res: Vec<(u64, MvccWrite)>) -> Vec<WriteInfo> {
    res.into_iter()
        .map(|(commit_ts, write)| {
            let mut write_info = WriteInfo::new();
            write_info.set_start_ts(write.start_ts);
            let op = match write.write_type {
                WriteType::Put => Op::Put,
                WriteType::Delete => Op::Del,
                WriteType::Lock => Op::Lock,
                WriteType::Rollback => Op::Rollback,
            };
            write_info.set_field_type(op);
            write_info.set_commit_ts(commit_ts);
            write_info
        })
        .collect()
}

fn extract_key_errors(res: storage::Result<Vec<storage::Result<()>>>) -> Vec<KeyError> {
    match res {
        Ok(res) => res.into_iter()
            .filter_map(|x| match x {
                Err(e) => Some(extract_key_error(&e)),
                Ok(_) => None,
            })
            .collect(),
        Err(e) => vec![extract_key_error(&e)],
    }
}<|MERGE_RESOLUTION|>--- conflicted
+++ resolved
@@ -21,11 +21,7 @@
 use grpc::{ClientStreamingSink, Error as GrpcError, RequestStream, RpcContext, RpcStatus,
            RpcStatusCode, ServerStreamingSink, UnarySink, WriteFlags};
 use futures::{future, stream, Future, Sink, Stream};
-<<<<<<< HEAD
-use futures::sync::{mpsc, oneshot};
-=======
 use futures::sync::oneshot;
->>>>>>> 858024f1
 use protobuf::RepeatedField;
 use kvproto::tikvpb_grpc;
 use kvproto::raft_serverpb::*;
@@ -38,7 +34,6 @@
 use util::worker::Scheduler;
 use util::collections::HashMap;
 use util::buf::PipeBuffer;
-use util::futurepool::{self, FuturePool};
 use storage::{self, Key, Mutation, Options, Storage, Value};
 use storage::txn::Error as TxnError;
 use storage::mvcc::{Error as MvccError, Write as MvccWrite, WriteType};
@@ -171,30 +166,6 @@
     (box callback, rx)
 }
 
-<<<<<<< HEAD
-#[allow(type_complexity)]
-pub fn make_stream_callback<T: Send + Debug + 'static, C: futurepool::Context>(
-    channel_size: usize,
-) -> (
-    Box<FnBox(CopStream<T>, Option<FuturePool<C>>) + Send>,
-    mpsc::Receiver<T>,
-) {
-    let (tx, rx) = mpsc::channel(channel_size);
-    let callback = move |s: CopStream<T>, executor: Option<FuturePool<C>>| {
-        // We can run the callback in two place: Endpoint thread and Cpu pool threads.
-        // In the first case the `executor` will be None so that we needs to wait the
-        // future finish, oterwise we can just spawn it in the executor.
-        let f = s.forward(tx);
-        if let Some(executor) = executor {
-            return executor.spawn(|_| f).forget();
-        }
-        f.wait().unwrap();
-    };
-    (box callback, rx)
-}
-
-=======
->>>>>>> 858024f1
 impl<T: RaftStoreRouter + 'static> tikvpb_grpc::Tikv for Service<T> {
     fn kv_get(&self, ctx: RpcContext, mut req: GetRequest, sink: UnarySink<GetResponse>) {
         const LABEL: &str = "kv_get";
