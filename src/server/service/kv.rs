// Copyright 2017 PingCAP, Inc.
//
// Licensed under the Apache License, Version 2.0 (the "License");
// you may not use this file except in compliance with the License.
// You may obtain a copy of the License at
//
//     http://www.apache.org/licenses/LICENSE-2.0
//
// Unless required by applicable law or agreed to in writing, software
// distributed under the License is distributed on an "AS IS" BASIS,
// See the License for the specific language governing permissions and
// limitations under the License.

use std::iter::{self, FromIterator};
use grpc::{ClientStreamingSink, Error as GrpcError, RequestStream, RpcContext, RpcStatus,
           RpcStatusCode, ServerStreamingSink, UnarySink, WriteFlags};
use futures::{future, stream, Future, Sink, Stream};
use futures::sync::{mpsc as futures_mpsc, oneshot};
use protobuf::RepeatedField;
use kvproto::tikvpb_grpc;
use kvproto::raft_serverpb::*;
use kvproto::kvrpcpb;
use kvproto::kvrpcpb::*;
use kvproto::coprocessor::*;
use kvproto::errorpb::{Error as RegionError, ServerIsBusy};
use prometheus::Histogram;

use util::worker::Scheduler;
use util::collections::HashMap;
use util::future::paired_future_callback;
use storage::{self, Key, Mutation, Options, Storage, Value};
use storage::txn::Error as TxnError;
use storage::mvcc::{Error as MvccError, LockType, Write as MvccWrite, WriteType};
use storage::engine::Error as EngineError;
use server::transport::RaftStoreRouter;
use server::snap::Task as SnapTask;
use server::metrics::*;
use server::{Error, OnResponse};
use raftstore::store::{Callback, Msg as StoreMessage};
use coprocessor::{err_resp, EndPointTask, RequestTask};
use coprocessor::local_metrics::BasicLocalMetrics;

const SCHEDULER_IS_BUSY: &str = "scheduler is busy";

#[derive(Clone)]
pub struct Service<T: RaftStoreRouter + 'static> {
    // For handling KV requests.
    storage: Storage,
    // For handling coprocessor requests.
    end_point_scheduler: Scheduler<EndPointTask>,
    // For handling raft messages.
    ch: T,
    // For handling snapshot.
    snap_scheduler: Scheduler<SnapTask>,
    recursion_limit: u32,
    metrics: Metrics,
    stream_channel_size: usize,
}

#[derive(Clone)]
struct Metrics {
    kv_get: Histogram,
    kv_scan: Histogram,
    kv_prewrite: Histogram,
    kv_commit: Histogram,
    kv_cleanup: Histogram,
    kv_batchget: Histogram,
    kv_batch_rollback: Histogram,
    kv_scan_lock: Histogram,
    kv_resolve_lock: Histogram,
    kv_gc: Histogram,
    kv_delete_range: Histogram,
    raw_get: Histogram,
    raw_batch_get: Histogram,
    raw_scan: Histogram,
    raw_batch_scan: Histogram,
    raw_put: Histogram,
    raw_batch_put: Histogram,
    raw_delete: Histogram,
    raw_delete_range: Histogram,
    raw_batch_delete: Histogram,
    coprocessor: Histogram,
    mvcc_get_by_key: Histogram,
    mvcc_get_by_start_ts: Histogram,
    split_region: Histogram,
}

impl Metrics {
    fn new() -> Metrics {
        Metrics {
            kv_get: GRPC_MSG_HISTOGRAM_VEC.with_label_values(&["kv_get"]),
            kv_scan: GRPC_MSG_HISTOGRAM_VEC.with_label_values(&["kv_scan"]),
            kv_prewrite: GRPC_MSG_HISTOGRAM_VEC.with_label_values(&["kv_prewrite"]),
            kv_commit: GRPC_MSG_HISTOGRAM_VEC.with_label_values(&["kv_commit"]),
            kv_cleanup: GRPC_MSG_HISTOGRAM_VEC.with_label_values(&["kv_cleanup"]),
            kv_batchget: GRPC_MSG_HISTOGRAM_VEC.with_label_values(&["kv_batchget"]),
            kv_batch_rollback: GRPC_MSG_HISTOGRAM_VEC.with_label_values(&["kv_batch_rollback"]),
            kv_scan_lock: GRPC_MSG_HISTOGRAM_VEC.with_label_values(&["kv_scan_lock"]),
            kv_resolve_lock: GRPC_MSG_HISTOGRAM_VEC.with_label_values(&["kv_resolve_lock"]),
            kv_gc: GRPC_MSG_HISTOGRAM_VEC.with_label_values(&["kv_gc"]),
            kv_delete_range: GRPC_MSG_HISTOGRAM_VEC.with_label_values(&["kv_delete_range"]),
            raw_get: GRPC_MSG_HISTOGRAM_VEC.with_label_values(&["raw_get"]),
            raw_batch_get: GRPC_MSG_HISTOGRAM_VEC.with_label_values(&["raw_batch_get"]),
            raw_scan: GRPC_MSG_HISTOGRAM_VEC.with_label_values(&["raw_scan"]),
            raw_batch_scan: GRPC_MSG_HISTOGRAM_VEC.with_label_values(&["raw_batch_scan"]),
            raw_put: GRPC_MSG_HISTOGRAM_VEC.with_label_values(&["raw_put"]),
            raw_batch_put: GRPC_MSG_HISTOGRAM_VEC.with_label_values(&["raw_batch_put"]),
            raw_delete: GRPC_MSG_HISTOGRAM_VEC.with_label_values(&["raw_delete"]),
            raw_delete_range: GRPC_MSG_HISTOGRAM_VEC.with_label_values(&["raw_delete_range"]),
            raw_batch_delete: GRPC_MSG_HISTOGRAM_VEC.with_label_values(&["raw_batch_delete"]),
            coprocessor: GRPC_MSG_HISTOGRAM_VEC.with_label_values(&["coprocessor"]),
            mvcc_get_by_key: GRPC_MSG_HISTOGRAM_VEC.with_label_values(&["mvcc_get_by_key"]),
            mvcc_get_by_start_ts: GRPC_MSG_HISTOGRAM_VEC
                .with_label_values(&["mvcc_get_by_start_ts"]),
            split_region: GRPC_MSG_HISTOGRAM_VEC.with_label_values(&["split_region"]),
        }
    }
}

impl<T: RaftStoreRouter + 'static> Service<T> {
    pub fn new(
        storage: Storage,
        end_point_scheduler: Scheduler<EndPointTask>,
        ch: T,
        snap_scheduler: Scheduler<SnapTask>,
        recursion_limit: u32,
        stream_channel_size: usize,
    ) -> Service<T> {
        Service {
            storage: storage,
            end_point_scheduler: end_point_scheduler,
            ch: ch,
            snap_scheduler: snap_scheduler,
            recursion_limit: recursion_limit,
            metrics: Metrics::new(),
            stream_channel_size: stream_channel_size,
        }
    }

    fn send_fail_status<M>(
        &self,
        ctx: RpcContext,
        sink: UnarySink<M>,
        err: Error,
        code: RpcStatusCode,
    ) {
        let status = RpcStatus::new(code, Some(format!("{}", err)));
        ctx.spawn(sink.fail(status).map_err(|_| ()));
    }

    fn send_fail_status_to_stream<M>(
        &self,
        ctx: RpcContext,
        sink: ServerStreamingSink<M>,
        err: Error,
        code: RpcStatusCode,
    ) {
        let status = RpcStatus::new(code, Some(format!("{}", err)));
        ctx.spawn(sink.fail(status).map_err(|_| ()));
    }
}

impl<T: RaftStoreRouter + 'static> tikvpb_grpc::Tikv for Service<T> {
    fn kv_get(&self, ctx: RpcContext, mut req: GetRequest, sink: UnarySink<GetResponse>) {
        const LABEL: &str = "kv_get";
        let timer = self.metrics.kv_get.start_coarse_timer();

        let future = self.storage
            .async_get(
                req.take_context(),
                Key::from_raw(req.get_key()),
                req.get_version(),
            )
            .then(|v| {
                let mut resp = GetResponse::new();
                if let Some(err) = extract_region_error(&v) {
                    resp.set_region_error(err);
                } else {
                    match v {
                        Ok(Some(val)) => resp.set_value(val),
                        Ok(None) => (),
                        Err(e) => resp.set_error(extract_key_error(&e)),
                    }
                }
                Ok(resp)
            })
            .and_then(|res| sink.success(res).map_err(Error::from))
            .map(|_| timer.observe_duration())
            .map_err(move |e| {
                debug!("{} failed: {:?}", LABEL, e);
                GRPC_MSG_FAIL_COUNTER.with_label_values(&[LABEL]).inc();
            });

        ctx.spawn(future);
    }

    fn kv_scan(&self, ctx: RpcContext, mut req: ScanRequest, sink: UnarySink<ScanResponse>) {
        const LABEL: &str = "kv_scan";
        let timer = self.metrics.kv_scan.start_coarse_timer();

        let mut options = Options::default();
        options.key_only = req.get_key_only();

        let future = self.storage
            .async_scan(
                req.take_context(),
                Key::from_raw(req.get_start_key()),
                req.get_limit() as usize,
                req.get_version(),
                options,
            )
            .then(|v| {
                let mut resp = ScanResponse::new();
                if let Some(err) = extract_region_error(&v) {
                    resp.set_region_error(err);
                } else {
                    resp.set_pairs(RepeatedField::from_vec(extract_kv_pairs(v)));
                }
                Ok(resp)
            })
            .and_then(|res| sink.success(res).map_err(Error::from))
            .map(|_| timer.observe_duration())
            .map_err(move |e| {
                debug!("{} failed: {:?}", LABEL, e);
                GRPC_MSG_FAIL_COUNTER.with_label_values(&[LABEL]).inc();
            });

        ctx.spawn(future);
    }

    fn kv_prewrite(
        &self,
        ctx: RpcContext,
        mut req: PrewriteRequest,
        sink: UnarySink<PrewriteResponse>,
    ) {
        const LABEL: &str = "kv_prewrite";
        let timer = self.metrics.kv_prewrite.start_coarse_timer();

        let mutations = req.take_mutations()
            .into_iter()
            .map(|mut x| match x.get_op() {
                Op::Put => Mutation::Put((Key::from_raw(x.get_key()), x.take_value())),
                Op::Del => Mutation::Delete(Key::from_raw(x.get_key())),
                Op::Lock => Mutation::Lock(Key::from_raw(x.get_key())),
                _ => panic!("mismatch Op in prewrite mutations"),
            })
            .collect();
        let mut options = Options::default();
        options.lock_ttl = req.get_lock_ttl();
        options.skip_constraint_check = req.get_skip_constraint_check();

        let (cb, future) = paired_future_callback();
        let res = self.storage.async_prewrite(
            req.take_context(),
            mutations,
            req.take_primary_lock(),
            req.get_start_version(),
            options,
            cb,
        );
        if let Err(e) = res {
            self.send_fail_status(ctx, sink, Error::from(e), RpcStatusCode::ResourceExhausted);
            return;
        }

        let future = future
            .map_err(Error::from)
            .map(|v| {
                let mut resp = PrewriteResponse::new();
                if let Some(err) = extract_region_error(&v) {
                    resp.set_region_error(err);
                } else {
                    resp.set_errors(RepeatedField::from_vec(extract_key_errors(v)));
                }
                resp
            })
            .and_then(|res| sink.success(res).map_err(Error::from))
            .map(|_| timer.observe_duration())
            .map_err(move |e| {
                debug!("{} failed: {:?}", LABEL, e);
                GRPC_MSG_FAIL_COUNTER.with_label_values(&[LABEL]).inc();
            });

        ctx.spawn(future);
    }

    fn kv_commit(&self, ctx: RpcContext, mut req: CommitRequest, sink: UnarySink<CommitResponse>) {
        const LABEL: &str = "kv_commit";
        let timer = self.metrics.kv_commit.start_coarse_timer();

        let keys = req.get_keys().iter().map(|x| Key::from_raw(x)).collect();

        let (cb, future) = paired_future_callback();
        let res = self.storage.async_commit(
            req.take_context(),
            keys,
            req.get_start_version(),
            req.get_commit_version(),
            cb,
        );
        if let Err(e) = res {
            self.send_fail_status(ctx, sink, Error::from(e), RpcStatusCode::ResourceExhausted);
            return;
        }

        let future = future
            .map_err(Error::from)
            .map(|v| {
                let mut resp = CommitResponse::new();
                if let Some(err) = extract_region_error(&v) {
                    resp.set_region_error(err);
                } else if let Err(e) = v {
                    resp.set_error(extract_key_error(&e));
                }
                resp
            })
            .and_then(|res| sink.success(res).map_err(Error::from))
            .map(|_| timer.observe_duration())
            .map_err(move |e| {
                debug!("{} failed: {:?}", LABEL, e);
                GRPC_MSG_FAIL_COUNTER.with_label_values(&[LABEL]).inc();
            });

        ctx.spawn(future);
    }

    fn kv_import(&self, _: RpcContext, _: ImportRequest, _: UnarySink<ImportResponse>) {
        unimplemented!();
    }

    fn kv_cleanup(
        &self,
        ctx: RpcContext,
        mut req: CleanupRequest,
        sink: UnarySink<CleanupResponse>,
    ) {
        const LABEL: &str = "kv_cleanup";
        let timer = self.metrics.kv_cleanup.start_coarse_timer();

        let (cb, future) = paired_future_callback();
        let res = self.storage.async_cleanup(
            req.take_context(),
            Key::from_raw(req.get_key()),
            req.get_start_version(),
            cb,
        );
        if let Err(e) = res {
            self.send_fail_status(ctx, sink, Error::from(e), RpcStatusCode::ResourceExhausted);
            return;
        }

        let future = future
            .map_err(Error::from)
            .map(|v| {
                let mut resp = CleanupResponse::new();
                if let Some(err) = extract_region_error(&v) {
                    resp.set_region_error(err);
                } else if let Err(e) = v {
                    if let Some(ts) = extract_committed(&e) {
                        resp.set_commit_version(ts);
                    } else {
                        resp.set_error(extract_key_error(&e));
                    }
                }
                resp
            })
            .and_then(|res| sink.success(res).map_err(Error::from))
            .map(|_| timer.observe_duration())
            .map_err(move |e| {
                debug!("{} failed: {:?}", LABEL, e);
                GRPC_MSG_FAIL_COUNTER.with_label_values(&[LABEL]).inc();
            });

        ctx.spawn(future);
    }

    fn kv_batch_get(
        &self,
        ctx: RpcContext,
        mut req: BatchGetRequest,
        sink: UnarySink<BatchGetResponse>,
    ) {
        const LABEL: &str = "kv_batchget";
        let timer = self.metrics.kv_batchget.start_coarse_timer();

        let keys = req.get_keys()
            .into_iter()
            .map(|x| Key::from_raw(x))
            .collect();

        let future = self.storage
            .async_batch_get(req.take_context(), keys, req.get_version())
            .then(|v| {
                let mut resp = BatchGetResponse::new();
                if let Some(err) = extract_region_error(&v) {
                    resp.set_region_error(err);
                } else {
                    resp.set_pairs(RepeatedField::from_vec(extract_kv_pairs(v)));
                }
                Ok(resp)
            })
            .and_then(|res| sink.success(res).map_err(Error::from))
            .map(|_| timer.observe_duration())
            .map_err(move |e| {
                debug!("{} failed: {:?}", LABEL, e);
                GRPC_MSG_FAIL_COUNTER.with_label_values(&[LABEL]).inc();
            });

        ctx.spawn(future);
    }

    fn kv_batch_rollback(
        &self,
        ctx: RpcContext,
        mut req: BatchRollbackRequest,
        sink: UnarySink<BatchRollbackResponse>,
    ) {
        const LABEL: &str = "kv_batch_rollback";
        let timer = self.metrics.kv_batch_rollback.start_coarse_timer();

        let keys = req.get_keys()
            .into_iter()
            .map(|x| Key::from_raw(x))
            .collect();

        let (cb, future) = paired_future_callback();
        let res =
            self.storage
                .async_rollback(req.take_context(), keys, req.get_start_version(), cb);
        if let Err(e) = res {
            self.send_fail_status(ctx, sink, Error::from(e), RpcStatusCode::ResourceExhausted);
            return;
        }

        let future = future
            .map_err(Error::from)
            .map(|v| {
                let mut resp = BatchRollbackResponse::new();
                if let Some(err) = extract_region_error(&v) {
                    resp.set_region_error(err);
                } else if let Err(e) = v {
                    resp.set_error(extract_key_error(&e));
                }
                resp
            })
            .and_then(|res| sink.success(res).map_err(Error::from))
            .map(|_| timer.observe_duration())
            .map_err(move |e| {
                debug!("{} failed: {:?}", LABEL, e);
                GRPC_MSG_FAIL_COUNTER.with_label_values(&[LABEL]).inc();
            });

        ctx.spawn(future);
    }

    fn kv_scan_lock(
        &self,
        ctx: RpcContext,
        mut req: ScanLockRequest,
        sink: UnarySink<ScanLockResponse>,
    ) {
        const LABEL: &str = "kv_scan_lock";
        let timer = self.metrics.kv_scan_lock.start_coarse_timer();

        let (cb, future) = paired_future_callback();
        let res = self.storage.async_scan_lock(
            req.take_context(),
            req.get_max_version(),
            req.take_start_key(),
            req.get_limit() as usize,
            cb,
        );
        if let Err(e) = res {
            self.send_fail_status(ctx, sink, Error::from(e), RpcStatusCode::ResourceExhausted);
            return;
        }

        let future = future
            .map_err(Error::from)
            .map(|v| {
                let mut resp = ScanLockResponse::new();
                if let Some(err) = extract_region_error(&v) {
                    resp.set_region_error(err);
                } else {
                    match v {
                        Ok(locks) => resp.set_locks(RepeatedField::from_vec(locks)),
                        Err(e) => resp.set_error(extract_key_error(&e)),
                    }
                }
                resp
            })
            .and_then(|res| sink.success(res).map_err(Error::from))
            .map(|_| timer.observe_duration())
            .map_err(move |e| {
                debug!("{} failed: {:?}", LABEL, e);
                GRPC_MSG_FAIL_COUNTER.with_label_values(&[LABEL]).inc();
            });

        ctx.spawn(future);
    }

    fn kv_resolve_lock(
        &self,
        ctx: RpcContext,
        mut req: ResolveLockRequest,
        sink: UnarySink<ResolveLockResponse>,
    ) {
        const LABEL: &str = "kv_resolve_lock";
        let timer = self.metrics.kv_resolve_lock.start_coarse_timer();

        let txn_status = if req.get_start_version() > 0 {
            HashMap::from_iter(iter::once((
                req.get_start_version(),
                req.get_commit_version(),
            )))
        } else {
            HashMap::from_iter(
                req.take_txn_infos()
                    .into_iter()
                    .map(|info| (info.txn, info.status)),
            )
        };

        let (cb, future) = paired_future_callback();
        let res = self.storage
            .async_resolve_lock(req.take_context(), txn_status, cb);
        if let Err(e) = res {
            self.send_fail_status(ctx, sink, Error::from(e), RpcStatusCode::ResourceExhausted);
            return;
        }

        let future = future
            .map_err(Error::from)
            .map(|v| {
                let mut resp = ResolveLockResponse::new();
                if let Some(err) = extract_region_error(&v) {
                    resp.set_region_error(err);
                } else if let Err(e) = v {
                    resp.set_error(extract_key_error(&e));
                }
                resp
            })
            .and_then(|res| sink.success(res).map_err(Error::from))
            .map(|_| timer.observe_duration())
            .map_err(move |e| {
                debug!("{} failed: {:?}", LABEL, e);
                GRPC_MSG_FAIL_COUNTER.with_label_values(&[LABEL]).inc();
            });

        ctx.spawn(future);
    }

    fn kv_gc(&self, ctx: RpcContext, mut req: GCRequest, sink: UnarySink<GCResponse>) {
        const LABEL: &str = "kv_gc";
        let timer = self.metrics.kv_gc.start_coarse_timer();

        let (cb, future) = paired_future_callback();
        let res = self.storage
            .async_gc(req.take_context(), req.get_safe_point(), cb);
        if let Err(e) = res {
            self.send_fail_status(ctx, sink, Error::from(e), RpcStatusCode::ResourceExhausted);
            return;
        }

        let future = future
            .map_err(Error::from)
            .map(|v| {
                let mut resp = GCResponse::new();
                if let Some(err) = extract_region_error(&v) {
                    resp.set_region_error(err);
                } else if let Err(e) = v {
                    resp.set_error(extract_key_error(&e));
                }
                resp
            })
            .and_then(|res| sink.success(res).map_err(Error::from))
            .map(|_| timer.observe_duration())
            .map_err(move |e| {
                debug!("{} failed: {:?}", LABEL, e);
                GRPC_MSG_FAIL_COUNTER.with_label_values(&[LABEL]).inc();
            });

        ctx.spawn(future);
    }

    fn kv_delete_range(
        &self,
        ctx: RpcContext,
        mut req: DeleteRangeRequest,
        sink: UnarySink<DeleteRangeResponse>,
    ) {
        const LABEL: &str = "kv_delete_range";
        let timer = self.metrics.kv_delete_range.start_coarse_timer();

        let (cb, future) = paired_future_callback();
        let res = self.storage.async_delete_range(
            req.take_context(),
            Key::from_raw(req.get_start_key()),
            Key::from_raw(req.get_end_key()),
            cb,
        );
        if let Err(e) = res {
            self.send_fail_status(ctx, sink, Error::from(e), RpcStatusCode::ResourceExhausted);
            return;
        }

        let future = future
            .map_err(Error::from)
            .map(|v| {
                let mut resp = DeleteRangeResponse::new();
                if let Some(err) = extract_region_error(&v) {
                    resp.set_region_error(err);
                } else if let Err(e) = v {
                    resp.set_error(format!("{}", e));
                }
                resp
            })
            .and_then(|res| sink.success(res).map_err(Error::from))
            .map(|_| timer.observe_duration())
            .map_err(move |e| {
                debug!("{} failed: {:?}", LABEL, e);
                GRPC_MSG_FAIL_COUNTER.with_label_values(&[LABEL]).inc();
            });

        ctx.spawn(future);
    }

    fn raw_get(&self, ctx: RpcContext, mut req: RawGetRequest, sink: UnarySink<RawGetResponse>) {
        const LABEL: &str = "raw_get";
        let timer = self.metrics.raw_get.start_coarse_timer();

        let future = self.storage
            .async_raw_get(req.take_context(), req.take_cf(), req.take_key())
            .then(|v| {
                let mut resp = RawGetResponse::new();
                if let Some(err) = extract_region_error(&v) {
                    resp.set_region_error(err);
                } else {
                    match v {
                        Ok(Some(val)) => resp.set_value(val),
                        Ok(None) => {}
                        Err(e) => resp.set_error(format!("{}", e)),
                    }
                }
                Ok(resp)
            })
            .and_then(|res| sink.success(res).map_err(Error::from))
            .map(|_| timer.observe_duration())
            .map_err(move |e| {
                debug!("{} failed: {:?}", LABEL, e);
                GRPC_MSG_FAIL_COUNTER.with_label_values(&[LABEL]).inc();
            });

        ctx.spawn(future);
    }

    fn raw_batch_get(
        &self,
        ctx: RpcContext,
        mut req: RawBatchGetRequest,
        sink: UnarySink<RawBatchGetResponse>,
    ) {
        const LABEL: &str = "raw_batch_get";
        let timer = self.metrics.raw_batch_get.start_coarse_timer();

        let keys = req.take_keys().into_vec();
        let future = self.storage
            .async_raw_batch_get(req.take_context(), keys)
            .then(|v| {
                let mut resp = RawBatchGetResponse::new();
                if let Some(err) = extract_region_error(&v) {
                    resp.set_region_error(err);
                } else {
                    resp.set_pairs(RepeatedField::from_vec(extract_kv_pairs(v)));
                }
                Ok(resp)
            })
            .and_then(|res| sink.success(res).map_err(Error::from))
            .map(|_| timer.observe_duration())
            .map_err(move |e| {
                debug!("{} failed: {:?}", LABEL, e);
                GRPC_MSG_FAIL_COUNTER.with_label_values(&[LABEL]).inc();
            });

        ctx.spawn(future);
    }

    fn raw_scan(&self, ctx: RpcContext, mut req: RawScanRequest, sink: UnarySink<RawScanResponse>) {
        const LABEL: &str = "raw_scan";
        let timer = self.metrics.raw_scan.start_coarse_timer();

        let future = self.storage
            .async_raw_scan(
                req.take_context(),
                req.take_cf(),
                req.take_start_key(),
                req.get_limit() as usize,
                req.get_key_only(),
            )
            .then(|v| {
                let mut resp = RawScanResponse::new();
                if let Some(err) = extract_region_error(&v) {
                    resp.set_region_error(err);
                } else {
                    resp.set_kvs(RepeatedField::from_vec(extract_kv_pairs(v)));
                }
                Ok(resp)
            })
            .and_then(|res| sink.success(res).map_err(Error::from))
            .map(|_| timer.observe_duration())
            .map_err(move |e| {
                debug!("{} failed: {:?}", LABEL, e);
                GRPC_MSG_FAIL_COUNTER.with_label_values(&[LABEL]).inc();
            });

        ctx.spawn(future);
    }

    fn raw_batch_scan(
        &self,
        ctx: RpcContext,
        mut req: RawBatchScanRequest,
        sink: UnarySink<RawBatchScanResponse>,
    ) {
        const LABEL: &str = "raw_batch_scan";
        let timer = self.metrics.raw_batch_scan.start_coarse_timer();

        let future = self.storage
            .async_raw_batch_scan(
                req.take_context(),
                req.take_ranges().into_vec(),
                req.get_each_limit() as usize,
                req.get_key_only(),
            )
            .then(|v| {
                let mut resp = RawBatchScanResponse::new();
                if let Some(err) = extract_region_error(&v) {
                    resp.set_region_error(err);
                } else {
                    resp.set_kvs(RepeatedField::from_vec(extract_kv_pairs(v)));
                }
                Ok(resp)
            })
            .and_then(|res| sink.success(res).map_err(Error::from))
            .map(|_| timer.observe_duration())
            .map_err(move |e| {
                debug!("{} failed: {:?}", LABEL, e);
                GRPC_MSG_FAIL_COUNTER.with_label_values(&[LABEL]).inc();
            });

        ctx.spawn(future);
    }

    fn raw_put(&self, ctx: RpcContext, mut req: RawPutRequest, sink: UnarySink<RawPutResponse>) {
        const LABEL: &str = "raw_put";
        let timer = self.metrics.raw_put.start_coarse_timer();

<<<<<<< HEAD
        let (cb, future) = make_callback();
        let res = self.storage.async_raw_put(
            req.take_context(),
            req.take_cf(),
            req.take_key(),
            req.take_value(),
            cb,
        );
=======
        let (cb, future) = paired_future_callback();
        let res =
            self.storage
                .async_raw_put(req.take_context(), req.take_key(), req.take_value(), cb);
>>>>>>> 9f548b68
        if let Err(e) = res {
            self.send_fail_status(ctx, sink, Error::from(e), RpcStatusCode::ResourceExhausted);
            return;
        }

        let future = future
            .map_err(Error::from)
            .map(|v| {
                let mut resp = RawPutResponse::new();
                if let Some(err) = extract_region_error(&v) {
                    resp.set_region_error(err);
                } else if let Err(e) = v {
                    resp.set_error(format!("{}", e));
                }
                resp
            })
            .and_then(|res| sink.success(res).map_err(Error::from))
            .map(|_| timer.observe_duration())
            .map_err(move |e| {
                debug!("{} failed: {:?}", LABEL, e);
                GRPC_MSG_FAIL_COUNTER.with_label_values(&[LABEL]).inc();
            });

        ctx.spawn(future);
    }

    fn raw_batch_put(
        &self,
        ctx: RpcContext,
        mut req: RawBatchPutRequest,
        sink: UnarySink<RawBatchPutResponse>,
    ) {
        const LABEL: &str = "raw_batch_put";
        let timer = self.metrics.raw_batch_put.start_coarse_timer();

        let pairs = req.take_pairs()
            .into_iter()
            .map(|mut x| (x.take_key(), x.take_value()))
            .collect();
        let (cb, future) = paired_future_callback();
        let res = self.storage
            .async_raw_batch_put(req.take_context(), pairs, cb);
        if let Err(e) = res {
            self.send_fail_status(ctx, sink, Error::from(e), RpcStatusCode::ResourceExhausted);
            return;
        }

        let future = future
            .map_err(Error::from)
            .map(|v| {
                let mut resp = RawBatchPutResponse::new();
                if let Some(err) = extract_region_error(&v) {
                    resp.set_region_error(err);
                } else if let Err(e) = v {
                    resp.set_error(format!("{}", e));
                }
                resp
            })
            .and_then(|res| sink.success(res).map_err(Error::from))
            .map(|_| timer.observe_duration())
            .map_err(move |e| {
                debug!("{} failed: {:?}", LABEL, e);
                GRPC_MSG_FAIL_COUNTER.with_label_values(&[LABEL]).inc();
            });

        ctx.spawn(future);
    }

    fn raw_delete(
        &self,
        ctx: RpcContext,
        mut req: RawDeleteRequest,
        sink: UnarySink<RawDeleteResponse>,
    ) {
        const LABEL: &str = "raw_delete";
        let timer = self.metrics.raw_delete.start_coarse_timer();

<<<<<<< HEAD
        let (cb, future) = make_callback();
        let res =
            self.storage
                .async_raw_delete(req.take_context(), req.take_cf(), req.take_key(), cb);
=======
        let (cb, future) = paired_future_callback();
        let res = self.storage
            .async_raw_delete(req.take_context(), req.take_key(), cb);
>>>>>>> 9f548b68
        if let Err(e) = res {
            self.send_fail_status(ctx, sink, Error::from(e), RpcStatusCode::ResourceExhausted);
            return;
        }

        let future = future
            .map_err(Error::from)
            .map(|v| {
                let mut resp = RawDeleteResponse::new();
                if let Some(err) = extract_region_error(&v) {
                    resp.set_region_error(err);
                } else if let Err(e) = v {
                    resp.set_error(format!("{}", e));
                }
                resp
            })
            .and_then(|res| sink.success(res).map_err(Error::from))
            .map(|_| timer.observe_duration())
            .map_err(move |e| {
                debug!("{} failed: {:?}", LABEL, e);
                GRPC_MSG_FAIL_COUNTER.with_label_values(&[LABEL]).inc();
            });

        ctx.spawn(future);
    }

    fn raw_batch_delete(
        &self,
        ctx: RpcContext,
        mut req: RawBatchDeleteRequest,
        sink: UnarySink<RawBatchDeleteResponse>,
    ) {
        const LABEL: &str = "raw_batch_delete";
        let timer = self.metrics.raw_batch_delete.start_coarse_timer();

        let keys = req.take_keys().into_vec();
        let (cb, future) = paired_future_callback();
        let res = self.storage
            .async_raw_batch_delete(req.take_context(), keys, cb);
        if let Err(e) = res {
            self.send_fail_status(ctx, sink, Error::from(e), RpcStatusCode::ResourceExhausted);
            return;
        }

        let future = future
            .map_err(Error::from)
            .map(|v| {
                let mut resp = RawBatchDeleteResponse::new();
                if let Some(err) = extract_region_error(&v) {
                    resp.set_region_error(err);
                } else if let Err(e) = v {
                    resp.set_error(format!("{}", e));
                }
                resp
            })
            .and_then(|res| sink.success(res).map_err(Error::from))
            .map(|_| timer.observe_duration())
            .map_err(move |e| {
                debug!("{} failed: {:?}", LABEL, e);
                GRPC_MSG_FAIL_COUNTER.with_label_values(&[LABEL]).inc();
            });

        ctx.spawn(future);
    }

    fn raw_delete_range(
        &self,
        ctx: RpcContext,
        mut req: RawDeleteRangeRequest,
        sink: UnarySink<RawDeleteRangeResponse>,
    ) {
        const LABEL: &str = "raw_delete_range";
        let timer = self.metrics.raw_delete_range.start_coarse_timer();

        let (cb, future) = paired_future_callback();
        let res = self.storage.async_raw_delete_range(
            req.take_context(),
            req.take_cf(),
            req.take_start_key(),
            req.take_end_key(),
            cb,
        );
        if let Err(e) = res {
            self.send_fail_status(ctx, sink, Error::from(e), RpcStatusCode::ResourceExhausted);
            return;
        }

        let future = future
            .map_err(Error::from)
            .map(|v| {
                let mut resp = RawDeleteRangeResponse::new();
                if let Some(err) = extract_region_error(&v) {
                    resp.set_region_error(err);
                } else if let Err(e) = v {
                    resp.set_error(format!("{}", e));
                }
                resp
            })
            .and_then(|res| sink.success(res).map_err(Error::from))
            .map(|_| timer.observe_duration())
            .map_err(move |e| {
                debug!("{} failed: {:?}", LABEL, e);
                GRPC_MSG_FAIL_COUNTER.with_label_values(&[LABEL]).inc();
            });

        ctx.spawn(future);
    }

    fn coprocessor(&self, ctx: RpcContext, req: Request, sink: UnarySink<Response>) {
        const LABEL: &str = "coprocessor";
        let timer = self.metrics.coprocessor.start_coarse_timer();

        let (tx, rx) = oneshot::channel();
        let on_resp = OnResponse::Unary(tx);
        let req_task = match RequestTask::new(req, on_resp, self.recursion_limit) {
            Ok(req_task) => req_task,
            Err(e) => {
                let mut metrics = BasicLocalMetrics::default();
                let future = sink.success(err_resp(e, &mut metrics))
                    .map(|_| timer.observe_duration())
                    .map_err(move |e| {
                        debug!("{} failed: {:?}", LABEL, e);
                        GRPC_MSG_FAIL_COUNTER.with_label_values(&[LABEL]).inc();
                    });
                return ctx.spawn(future);
            }
        };

        let task = EndPointTask::Request(req_task);
        if let Err(e) = self.end_point_scheduler.schedule(task) {
            let error = Error::from(e);
            let code = RpcStatusCode::ResourceExhausted;
            return self.send_fail_status(ctx, sink, error, code);
        }

        let future = rx.map_err(Error::from)
            .and_then(|resp| sink.success(resp).map_err(Error::from))
            .map(|_| timer.observe_duration())
            .map_err(move |e| {
                debug!("{} failed: {:?}", LABEL, e);
                GRPC_MSG_FAIL_COUNTER.with_label_values(&[LABEL]).inc();
            });
        ctx.spawn(future);
    }

    fn coprocessor_stream(
        &self,
        ctx: RpcContext,
        req: Request,
        sink: ServerStreamingSink<Response>,
    ) {
        let label = "coprocessor_stream";
        let timer = GRPC_MSG_HISTOGRAM_VEC
            .with_label_values(&[label])
            .start_coarse_timer();

        let (tx, rx) = futures_mpsc::channel(self.stream_channel_size);
        let on_resp = OnResponse::Streaming(tx);
        let req_task = match RequestTask::new(req, on_resp, self.recursion_limit) {
            Ok(req_task) => req_task,
            Err(e) => {
                let mut metrics = BasicLocalMetrics::default();
                let stream = stream::once::<_, GrpcError>(Ok(err_resp(e, &mut metrics)))
                    .map(|resp| (resp, WriteFlags::default()));
                let future = sink.send_all(stream)
                    .map(|_| timer.observe_duration())
                    .map_err(move |e| {
                        debug!("{} failed: {:?}", label, e);
                        GRPC_MSG_FAIL_COUNTER.with_label_values(&[label]).inc();
                    });
                return ctx.spawn(future);
            }
        };

        let task = EndPointTask::Request(req_task);
        if let Err(e) = self.end_point_scheduler.schedule(task) {
            let error = Error::from(e);
            let code = RpcStatusCode::ResourceExhausted;
            return self.send_fail_status_to_stream(ctx, sink, error, code);
        }

        let stream = rx.map(|resp| (resp, WriteFlags::default().buffer_hint(true)))
            .map_err(|e| {
                let code = RpcStatusCode::Unknown;
                let msg = Some(format!("{:?}", e));
                GrpcError::RpcFailure(RpcStatus::new(code, msg))
            });

        let future = sink.send_all(stream)
            .map(|_| timer.observe_duration())
            .map_err(move |e| {
                debug!("{} failed: {:?}", label, e);
                GRPC_MSG_FAIL_COUNTER.with_label_values(&[label]).inc();
            });

        ctx.spawn(future);
    }

    fn raft(
        &self,
        ctx: RpcContext,
        stream: RequestStream<RaftMessage>,
        _: ClientStreamingSink<Done>,
    ) {
        let ch = self.ch.clone();
        ctx.spawn(
            stream
                .map_err(Error::from)
                .for_each(move |msg| {
                    RAFT_MESSAGE_RECV_COUNTER.inc();
                    future::result(ch.send_raft_msg(msg)).map_err(Error::from)
                })
                .map_err(|e| error!("send raft msg to raft store fail: {}", e))
                .then(|_| future::ok::<_, ()>(())),
        );
    }

    fn snapshot(
        &self,
        ctx: RpcContext,
        stream: RequestStream<SnapshotChunk>,
        sink: ClientStreamingSink<Done>,
    ) {
        let task = SnapTask::Recv { stream, sink };
        if let Err(e) = self.snap_scheduler.schedule(task) {
            let sink = match e.into_inner() {
                SnapTask::Recv { sink, .. } => sink,
                _ => unreachable!(),
            };
            let status = RpcStatus::new(RpcStatusCode::ResourceExhausted, None);
            ctx.spawn(sink.fail(status).map_err(|_| ()));
        }
    }

    fn mvcc_get_by_key(
        &self,
        ctx: RpcContext,
        mut req: MvccGetByKeyRequest,
        sink: UnarySink<MvccGetByKeyResponse>,
    ) {
        const LABEL: &str = "mvcc_get_by_key";
        let timer = self.metrics.mvcc_get_by_key.start_coarse_timer();

        let storage = self.storage.clone();

        let key = Key::from_raw(req.get_key());
        let (cb, future) = paired_future_callback();
        let res = storage.async_mvcc_by_key(req.take_context(), key.clone(), cb);
        if let Err(e) = res {
            self.send_fail_status(ctx, sink, Error::from(e), RpcStatusCode::ResourceExhausted);
            return;
        }

        let future = future
            .map_err(Error::from)
            .map(|v| {
                let mut resp = MvccGetByKeyResponse::new();
                if let Some(err) = extract_region_error(&v) {
                    resp.set_region_error(err);
                } else {
                    match v {
                        Ok(mvcc) => {
                            resp.set_info(extract_mvcc_info(mvcc));
                        }
                        Err(e) => resp.set_error(format!("{}", e)),
                    };
                }
                resp
            })
            .and_then(|res| sink.success(res).map_err(Error::from))
            .map(|_| timer.observe_duration())
            .map_err(move |e| {
                debug!("{} failed: {:?}", LABEL, e);
                GRPC_MSG_FAIL_COUNTER.with_label_values(&[LABEL]).inc();
            });

        ctx.spawn(future);
    }

    fn mvcc_get_by_start_ts(
        &self,
        ctx: RpcContext,
        mut req: MvccGetByStartTsRequest,
        sink: UnarySink<MvccGetByStartTsResponse>,
    ) {
        const LABEL: &str = "mvcc_get_by_start_ts";
        let timer = self.metrics.mvcc_get_by_start_ts.start_coarse_timer();

        let storage = self.storage.clone();

        let (cb, future) = paired_future_callback();

        let res = storage.async_mvcc_by_start_ts(req.take_context(), req.get_start_ts(), cb);
        if let Err(e) = res {
            self.send_fail_status(ctx, sink, Error::from(e), RpcStatusCode::ResourceExhausted);
            return;
        }

        let future = future
            .map_err(Error::from)
            .map(|v| {
                let mut resp = MvccGetByStartTsResponse::new();
                if let Some(err) = extract_region_error(&v) {
                    resp.set_region_error(err);
                } else {
                    match v {
                        Ok(Some((k, vv))) => {
                            resp.set_key(k.raw().unwrap());
                            resp.set_info(extract_mvcc_info(vv));
                        }
                        Ok(None) => {
                            resp.set_info(Default::default());
                        }
                        Err(e) => resp.set_error(format!("{}", e)),
                    }
                }
                resp
            })
            .and_then(|res| sink.success(res).map_err(Error::from))
            .map(|_| timer.observe_duration())
            .map_err(move |e| {
                debug!("{} failed: {:?}", LABEL, e);
                GRPC_MSG_FAIL_COUNTER.with_label_values(&[LABEL]).inc();
            });
        ctx.spawn(future);
    }

    fn split_region(
        &self,
        ctx: RpcContext,
        mut req: SplitRegionRequest,
        sink: UnarySink<SplitRegionResponse>,
    ) {
        const LABEL: &str = "split_region";
        let timer = self.metrics.split_region.start_coarse_timer();

        let (cb, future) = paired_future_callback();
        let req = StoreMessage::SplitRegion {
            region_id: req.get_context().get_region_id(),
            region_epoch: req.take_context().take_region_epoch(),
            split_key: Key::from_raw(req.get_split_key()).encoded().clone(),
            callback: Callback::Write(cb),
        };

        if let Err(e) = self.ch.try_send(req) {
            self.send_fail_status(ctx, sink, Error::from(e), RpcStatusCode::ResourceExhausted);
            return;
        }

        let future = future
            .map_err(Error::from)
            .map(|mut v| {
                let mut resp = SplitRegionResponse::new();
                if v.response.get_header().has_error() {
                    resp.set_region_error(v.response.mut_header().take_error());
                } else {
                    let admin_resp = v.response.mut_admin_response();
                    let split_resp = admin_resp.mut_split();
                    resp.set_left(split_resp.take_left());
                    resp.set_right(split_resp.take_right());
                }
                resp
            })
            .and_then(|res| sink.success(res).map_err(Error::from))
            .map(|_| timer.observe_duration())
            .map_err(move |e| {
                debug!("{} failed: {:?}", LABEL, e);
                GRPC_MSG_FAIL_COUNTER.with_label_values(&[LABEL]).inc();
            });

        ctx.spawn(future);
    }
}

fn extract_region_error<T>(res: &storage::Result<T>) -> Option<RegionError> {
    use storage::Error;
    match *res {
        // TODO: use `Error::cause` instead.
        Err(Error::Engine(EngineError::Request(ref e)))
        | Err(Error::Txn(TxnError::Engine(EngineError::Request(ref e))))
        | Err(Error::Txn(TxnError::Mvcc(MvccError::Engine(EngineError::Request(ref e))))) => {
            Some(e.to_owned())
        }
        Err(Error::SchedTooBusy) => {
            let mut err = RegionError::new();
            let mut server_is_busy_err = ServerIsBusy::new();
            server_is_busy_err.set_reason(SCHEDULER_IS_BUSY.to_owned());
            err.set_server_is_busy(server_is_busy_err);
            Some(err)
        }
        _ => None,
    }
}

fn extract_committed(err: &storage::Error) -> Option<u64> {
    match *err {
        storage::Error::Txn(TxnError::Mvcc(MvccError::Committed { commit_ts })) => Some(commit_ts),
        _ => None,
    }
}

fn extract_key_error(err: &storage::Error) -> KeyError {
    let mut key_error = KeyError::new();
    match *err {
        storage::Error::Txn(TxnError::Mvcc(MvccError::KeyIsLocked {
            ref key,
            ref primary,
            ts,
            ttl,
        })) => {
            let mut lock_info = LockInfo::new();
            lock_info.set_key(key.to_owned());
            lock_info.set_primary_lock(primary.to_owned());
            lock_info.set_lock_version(ts);
            lock_info.set_lock_ttl(ttl);
            key_error.set_locked(lock_info);
        }
        storage::Error::Txn(TxnError::Mvcc(MvccError::WriteConflict { .. }))
        | storage::Error::Txn(TxnError::Mvcc(MvccError::TxnLockNotFound { .. })) => {
            warn!("txn conflicts: {:?}", err);
            key_error.set_retryable(format!("{:?}", err));
        }
        _ => {
            error!("txn aborts: {:?}", err);
            key_error.set_abort(format!("{:?}", err));
        }
    }
    key_error
}

fn extract_kv_pairs(res: storage::Result<Vec<storage::Result<storage::KvPair>>>) -> Vec<KvPair> {
    match res {
        Ok(res) => res.into_iter()
            .map(|r| match r {
                Ok((key, value)) => {
                    let mut pair = KvPair::new();
                    pair.set_key(key);
                    pair.set_value(value);
                    pair
                }
                Err(e) => {
                    let mut pair = KvPair::new();
                    pair.set_error(extract_key_error(&e));
                    pair
                }
            })
            .collect(),
        Err(e) => {
            let mut pair = KvPair::new();
            pair.set_error(extract_key_error(&e));
            vec![pair]
        }
    }
}

fn extract_mvcc_info(mvcc: storage::MvccInfo) -> MvccInfo {
    let mut mvcc_info = MvccInfo::new();
    if let Some(lock) = mvcc.lock {
        let mut lock_info = MvccLock::new();
        let op = match lock.lock_type {
            LockType::Put => Op::Put,
            LockType::Delete => Op::Del,
            LockType::Lock => Op::Lock,
        };
        lock_info.set_field_type(op);
        lock_info.set_start_ts(lock.ts);
        lock_info.set_primary(lock.primary);
        lock_info.set_short_value(lock.short_value.unwrap_or_default());
        mvcc_info.set_lock(lock_info);
    }
    let vv = extract_2pc_values(mvcc.values);
    let vw = extract_2pc_writes(mvcc.writes);
    mvcc_info.set_writes(RepeatedField::from_vec(vw));
    mvcc_info.set_values(RepeatedField::from_vec(vv));
    mvcc_info
}

fn extract_2pc_values(res: Vec<(u64, Value)>) -> Vec<MvccValue> {
    res.into_iter()
        .map(|(start_ts, value)| {
            let mut value_info = MvccValue::new();
            value_info.set_start_ts(start_ts);
            value_info.set_value(value);
            value_info
        })
        .collect()
}

fn extract_2pc_writes(res: Vec<(u64, MvccWrite)>) -> Vec<kvrpcpb::MvccWrite> {
    res.into_iter()
        .map(|(commit_ts, write)| {
            let mut write_info = kvrpcpb::MvccWrite::new();
            let op = match write.write_type {
                WriteType::Put => Op::Put,
                WriteType::Delete => Op::Del,
                WriteType::Lock => Op::Lock,
                WriteType::Rollback => Op::Rollback,
            };
            write_info.set_field_type(op);
            write_info.set_start_ts(write.start_ts);
            write_info.set_commit_ts(commit_ts);
            write_info.set_short_value(write.short_value.unwrap_or_default());
            write_info
        })
        .collect()
}

fn extract_key_errors(res: storage::Result<Vec<storage::Result<()>>>) -> Vec<KeyError> {
    match res {
        Ok(res) => res.into_iter()
            .filter_map(|x| match x {
                Err(e) => Some(extract_key_error(&e)),
                Ok(_) => None,
            })
            .collect(),
        Err(e) => vec![extract_key_error(&e)],
    }
}<|MERGE_RESOLUTION|>--- conflicted
+++ resolved
@@ -756,8 +756,7 @@
         const LABEL: &str = "raw_put";
         let timer = self.metrics.raw_put.start_coarse_timer();
 
-<<<<<<< HEAD
-        let (cb, future) = make_callback();
+        let (cb, future) = paired_future_callback();
         let res = self.storage.async_raw_put(
             req.take_context(),
             req.take_cf(),
@@ -765,12 +764,6 @@
             req.take_value(),
             cb,
         );
-=======
-        let (cb, future) = paired_future_callback();
-        let res =
-            self.storage
-                .async_raw_put(req.take_context(), req.take_key(), req.take_value(), cb);
->>>>>>> 9f548b68
         if let Err(e) = res {
             self.send_fail_status(ctx, sink, Error::from(e), RpcStatusCode::ResourceExhausted);
             return;
@@ -848,16 +841,10 @@
         const LABEL: &str = "raw_delete";
         let timer = self.metrics.raw_delete.start_coarse_timer();
 
-<<<<<<< HEAD
-        let (cb, future) = make_callback();
+        let (cb, future) = paired_future_callback();
         let res =
             self.storage
                 .async_raw_delete(req.take_context(), req.take_cf(), req.take_key(), cb);
-=======
-        let (cb, future) = paired_future_callback();
-        let res = self.storage
-            .async_raw_delete(req.take_context(), req.take_key(), cb);
->>>>>>> 9f548b68
         if let Err(e) = res {
             self.send_fail_status(ctx, sink, Error::from(e), RpcStatusCode::ResourceExhausted);
             return;
