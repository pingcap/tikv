--- conflicted
+++ resolved
@@ -89,10 +89,6 @@
             ch: self.ch.clone(),
             snap_scheduler: self.snap_scheduler.clone(),
             enable_req_batch: self.enable_req_batch,
-<<<<<<< HEAD
-=======
-            req_batch_wait_duration: self.req_batch_wait_duration,
->>>>>>> 0b004ae8
             timer_pool: self.timer_pool.clone(),
             grpc_thread_load: self.grpc_thread_load.clone(),
             readpool_normal_thread_load: self.readpool_normal_thread_load.clone(),
@@ -851,7 +847,6 @@
         let peer = ctx.peer();
         let storage = self.storage.clone();
         let cop = self.cop.clone();
-<<<<<<< HEAD
         let enable_req_batch = self.enable_req_batch;
         let request_handler = stream.for_each(move |mut req| {
             let request_ids = req.take_request_ids();
@@ -872,73 +867,7 @@
             future::ok(())
         });
         ctx.spawn(request_handler.map_err(|e| error!("batch_commands error"; "err" => %e)));
-=======
-        if self.enable_req_batch {
-            let stopped = Arc::new(AtomicBool::new(false));
-            let req_batcher = ReqBatcher::new(
-                tx.clone(),
-                self.req_batch_wait_duration,
-                Arc::clone(&self.readpool_normal_thread_load),
-            );
-            let req_batcher = Arc::new(Mutex::new(req_batcher));
-            if let Some(duration) = self.req_batch_wait_duration {
-                let storage = storage.clone();
-                let req_batcher = req_batcher.clone();
-                let req_batcher2 = req_batcher.clone();
-                let stopped = Arc::clone(&stopped);
-                let start = std::time::Instant::now();
-                let timer = GLOBAL_TIMER_HANDLE.clone();
-                self.timer_pool.lock().unwrap().spawn(
-                    timer
-                        .interval(start, duration)
-                        .take_while(move |_| {
-                            // only stop timer when no more incoming and old batch is submitted.
-                            future::ok(
-                                !stopped.load(Ordering::Relaxed)
-                                    || !req_batcher2.lock().unwrap().is_empty(),
-                            )
-                        })
-                        .for_each(move |_| {
-                            req_batcher.lock().unwrap().should_submit(&storage);
-                            Ok(())
-                        })
-                        .map_err(|e| error!("batch_commands timer errored"; "err" => ?e)),
-                );
-            }
-            let request_handler = stream.for_each(move |mut req| {
-                let request_ids = req.take_request_ids();
-                let requests: Vec<_> = req.take_requests().into();
-                GRPC_REQ_BATCH_COMMANDS_SIZE.observe(requests.len() as f64);
-                for (id, mut req) in request_ids.into_iter().zip(requests) {
-                    if !req_batcher.lock().unwrap().filter(id, &mut req) {
-                        handle_batch_commands_request(&storage, &cop, &peer, id, req, tx.clone());
-                    }
-                }
-                req_batcher.lock().unwrap().maybe_submit(&storage);
-                future::ok(())
-            });
-            ctx.spawn(
-                request_handler
-                    .map_err(|e| error!("batch_commands error"; "err" => %e))
-                    .and_then(move |_| {
-                        // signal timer guard to stop polling
-                        stopped.store(true, Ordering::Relaxed);
-                        Ok(())
-                    }),
-            );
-        } else {
-            let request_handler = stream.for_each(move |mut req| {
-                let request_ids = req.take_request_ids();
-                let requests: Vec<_> = req.take_requests().into();
-                GRPC_REQ_BATCH_COMMANDS_SIZE.observe(requests.len() as f64);
-                for (id, req) in request_ids.into_iter().zip(requests) {
-                    handle_batch_commands_request(&storage, &cop, &peer, id, req, tx.clone());
-                }
-                future::ok(())
-            });
-            ctx.spawn(request_handler.map_err(|e| error!("batch_commands error"; "err" => %e)));
-        };
->>>>>>> 0b004ae8
+
 
         let thread_load = Arc::clone(&self.grpc_thread_load);
         let response_retriever = BatchReceiver::new(
@@ -1081,10 +1010,7 @@
 }
 
 fn handle_batch_commands_request<E: Engine, L: LockManager, P: PdClient + 'static>(
-<<<<<<< HEAD
     batcher: &mut Option<ReqBatcher>,
-=======
->>>>>>> 0b004ae8
     storage: &Storage<E, L, P>,
     cop: &Endpoint<E>,
     peer: &str,
@@ -1233,64 +1159,6 @@
         })
 }
 
-<<<<<<< HEAD
-=======
-pub fn future_batch_get_command<E: Engine, L: LockManager, P: PdClient + 'static>(
-    storage: &Storage<E, L, P>,
-    tx: Sender<(u64, batch_commands_response::Response)>,
-    requests: Vec<u64>,
-    commands: Vec<PointGetCommand>,
-) -> impl Future<Item = (), Error = ()> {
-    let begin_instant = Instant::now_coarse();
-
-    storage.batch_get_command(commands).then(move |v| {
-        match v {
-            Ok(v) => {
-                if requests.len() != v.len() {
-                    error!("KvService batch response size mismatch");
-                }
-                for (req, v) in requests.into_iter().zip(v.into_iter()) {
-                    let mut resp = GetResponse::default();
-                    if let Some(err) = extract_region_error(&v) {
-                        resp.set_region_error(err);
-                    } else {
-                        match v {
-                            Ok(Some(val)) => resp.set_value(val),
-                            Ok(None) => resp.set_not_found(true),
-                            Err(e) => resp.set_error(extract_key_error(&e)),
-                        }
-                    }
-                    let mut res = batch_commands_response::Response::default();
-                    res.cmd = Some(batch_commands_response::response::Cmd::Get(resp));
-                    if tx.send_and_notify((req, res)).is_err() {
-                        error!("KvService response batch commands fail");
-                    }
-                }
-            }
-            e => {
-                let mut resp = GetResponse::default();
-                if let Some(err) = extract_region_error(&e) {
-                    resp.set_region_error(err);
-                } else if let Err(e) = e {
-                    resp.set_error(extract_key_error(&e));
-                }
-                let mut res = batch_commands_response::Response::default();
-                res.cmd = Some(batch_commands_response::response::Cmd::Get(resp));
-                for req in requests {
-                    if tx.send_and_notify((req, res.clone())).is_err() {
-                        error!("KvService response batch commands fail");
-                    }
-                }
-            }
-        }
-        GRPC_MSG_HISTOGRAM_STATIC
-            .kv_batch_get_command
-            .observe(begin_instant.elapsed_secs());
-        Ok(())
-    })
-}
-
->>>>>>> 0b004ae8
 fn future_scan<E: Engine, L: LockManager, P: PdClient + 'static>(
     storage: &Storage<E, L, P>,
     mut req: ScanRequest,
@@ -1392,64 +1260,6 @@
         })
 }
 
-<<<<<<< HEAD
-=======
-pub fn future_raw_batch_get_command<E: Engine, L: LockManager, P: PdClient + 'static>(
-    storage: &Storage<E, L, P>,
-    tx: Sender<(u64, batch_commands_response::Response)>,
-    requests: Vec<u64>,
-    cf: String,
-    commands: Vec<PointGetCommand>,
-) -> impl Future<Item = (), Error = ()> {
-    let begin_instant = Instant::now_coarse();
-    storage.raw_batch_get_command(cf, commands).then(move |v| {
-        match v {
-            Ok(v) => {
-                if requests.len() != v.len() {
-                    error!("KvService batch response size mismatch");
-                }
-                for (req, v) in requests.into_iter().zip(v.into_iter()) {
-                    let mut resp = RawGetResponse::default();
-                    if let Some(err) = extract_region_error(&v) {
-                        resp.set_region_error(err);
-                    } else {
-                        match v {
-                            Ok(Some(val)) => resp.set_value(val),
-                            Ok(None) => resp.set_not_found(true),
-                            Err(e) => resp.set_error(format!("{}", e)),
-                        }
-                    }
-                    let mut res = batch_commands_response::Response::default();
-                    res.cmd = Some(batch_commands_response::response::Cmd::RawGet(resp));
-                    if tx.send_and_notify((req, res)).is_err() {
-                        error!("KvService response batch commands fail");
-                    }
-                }
-            }
-            e => {
-                let mut resp = RawGetResponse::default();
-                if let Some(err) = extract_region_error(&e) {
-                    resp.set_region_error(err);
-                } else if let Err(e) = e {
-                    resp.set_error(format!("{}", e));
-                }
-                let mut res = batch_commands_response::Response::default();
-                res.cmd = Some(batch_commands_response::response::Cmd::RawGet(resp));
-                for req in requests {
-                    if tx.send_and_notify((req, res.clone())).is_err() {
-                        error!("KvService response batch commands fail");
-                    }
-                }
-            }
-        }
-        GRPC_MSG_HISTOGRAM_STATIC
-            .raw_batch_get_command
-            .observe(duration_to_sec(begin_instant.elapsed()));
-        Ok(())
-    })
-}
-
->>>>>>> 0b004ae8
 fn future_raw_batch_get<E: Engine, L: LockManager, P: PdClient + 'static>(
     storage: &Storage<E, L, P>,
     mut req: RawBatchGetRequest,
