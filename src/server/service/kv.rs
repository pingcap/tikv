--- conflicted
+++ resolved
@@ -1060,14 +1060,8 @@
     notify.notify(0);
 }
 
-<<<<<<< HEAD
-fn handle_batch_commands_request<E: Engine, L: LockManager>(
-    storage: &Storage<E, L>,
-=======
 fn handle_batch_commands_request<E: Engine, L: LockManager, P: PdClient + 'static>(
     storage: &Storage<E, L, P>,
-    gc_worker: &GcWorker<E>,
->>>>>>> d1c0be1e
     cop: &Endpoint<E>,
     peer: &str,
     id: u64,
