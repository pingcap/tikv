// Copyright 2020 TiKV Project Authors. Licensed under Apache-2.0.

use crate::server::metrics::*;
use crate::server::snap::Task as SnapTask;
use crate::server::{self, Config, StoreAddrResolver};
use crossbeam::queue::{ArrayQueue, PushError};
use engine_rocks::RocksEngine;
use futures::task::{self, Task};
use futures::{Async, AsyncSink, Future, Poll, Sink};
use futures03::compat::Future01CompatExt;
use futures03::{Future as Future03, TryFutureExt};
use grpcio::{ChannelBuilder, ClientCStreamReceiver, ClientCStreamSender, Environment, WriteFlags};
use kvproto::raft_serverpb::{Done, RaftMessage};
use kvproto::tikvpb::{BatchRaftMessage, TikvClient};
use raft::SnapshotStatus;
use raftstore::errors::DiscardReason;
use raftstore::router::RaftStoreRouter;
use security::SecurityManager;
use std::collections::VecDeque;
use std::ffi::CString;
use std::sync::atomic::{AtomicBool, AtomicI32, Ordering};
use std::sync::{Arc, Mutex};
use std::time::{Duration, Instant};
use std::{cmp, mem, result};
use tikv_util::collections::{HashMap, HashSet};
use tikv_util::future_pool::ThreadPool;
use tikv_util::lru::LruCache;
use tikv_util::timer::GLOBAL_TIMER_HANDLE;
use tikv_util::worker::Scheduler;

// When merge raft messages into a batch message, leave a buffer.
const GRPC_SEND_MSG_BUF: usize = 64 * 1024;
const QUEUE_CAPACITY: usize = 4096;

const RAFT_MSG_MAX_BATCH_SIZE: usize = 128;

static CONN_ID: AtomicI32 = AtomicI32::new(0);

const _ON_RESOLVE_FP: &str = "";

/// A quick queue for sending raft messages.
struct Queue {
    buf: ArrayQueue<RaftMessage>,
    /// A flag indicates whether the queue can still accept messages.
    connected: AtomicBool,
    task: Mutex<Option<Task>>,
}

impl Queue {
    /// Creates a Queue that can store at lease `cap` messages.
    fn with_capacity(cap: usize) -> Queue {
        Queue {
            buf: ArrayQueue::new(cap),
            connected: AtomicBool::new(true),
            task: Mutex::new(None),
        }
    }

    /// Pushes message into the tail of the Queue.
    ///
    /// You are supposed to call `notify` to make sure the message will be sent
    /// finally.
    ///
    /// True when the message is pushed into queue otherwise false.
    fn push(&self, msg: RaftMessage) -> Result<(), DiscardReason> {
        // Another way is pop the old messages, but it makes things
        // complicated.
        if self.connected.load(Ordering::Relaxed) {
            match self.buf.push(msg) {
                Ok(()) => (),
                Err(PushError(_)) => return Err(DiscardReason::Full),
            }
        } else {
            return Err(DiscardReason::Disconnected);
        }
        if self.connected.load(Ordering::SeqCst) {
            Ok(())
        } else {
            Err(DiscardReason::Disconnected)
        }
    }

    fn disconnect(&self) {
        self.connected.store(false, Ordering::SeqCst);
    }

    /// Wakes up consumer to retrive message.
    fn notify(&self) {
        if !self.buf.is_empty() {
            let t = self.task.lock().unwrap().take();
            if let Some(t) = t {
                t.notify();
            }
        }
    }

    /// Gets the buffer len.
    #[inline]
    fn len(&self) -> usize {
        self.buf.len()
    }

    /// Gets message from the head of the queue.
    ///
    /// The method should be called in polling context. If the queue is empty,
    /// it will register current polling task for notifications.
    #[inline]
    fn pop(&self) -> Option<RaftMessage> {
        match self.buf.pop() {
            Ok(msg) => Some(msg),
            Err(_) => {
                {
                    let mut task = self.task.lock().unwrap();
                    *task = Some(task::current());
                }
                match self.buf.pop() {
                    Ok(msg) => Some(msg),
                    Err(_) => None,
                }
            }
        }
    }
}

trait Buffer {
    type OutputMessage;

    /// Tests if it is full.
    ///
    /// A full buffer should be flushed successfully before calling `push`.
    fn full(&self) -> bool;
    /// Pushes the message into buffer.
    fn push(&mut self, msg: RaftMessage);
    /// Checks if the batch is empty.
    fn empty(&self) -> bool;
    /// Flushes the message to grpc.
    ///
    /// The returned bool indicates whether the flush is successful.
    fn flush(
        &mut self,
        sender: &mut ClientCStreamSender<Self::OutputMessage>,
    ) -> grpcio::Result<bool>;
    /// Clears all messages and invoke hook before dropping.
    fn clear(&mut self, hook: impl FnMut(&RaftMessage));
}

/// A buffer for BatchRaftMessage.
struct BatchMessageBuffer {
    batch: BatchRaftMessage,
    overflowing: Option<RaftMessage>,
    size: usize,
    cfg: Arc<Config>,
}

impl BatchMessageBuffer {
    fn new(cfg: Arc<Config>) -> BatchMessageBuffer {
        BatchMessageBuffer {
            batch: BatchRaftMessage::default(),
            overflowing: None,
            size: 0,
            cfg,
        }
    }
}

impl Buffer for BatchMessageBuffer {
    type OutputMessage = BatchRaftMessage;

    #[inline]
    fn full(&self) -> bool {
        self.overflowing.is_some()
    }

    #[inline]
    fn push(&mut self, msg: RaftMessage) {
        let mut msg_size = msg.start_key.len() + msg.end_key.len();
        for entry in msg.get_message().get_entries() {
            msg_size += entry.data.len();
        }
        // To avoid building too large batch, we limit each batch's size. Since `msg_size`
        // is estimated, `GRPC_SEND_MSG_BUF` is reserved for errors.
        if self.size > 0
            && (self.size + msg_size + GRPC_SEND_MSG_BUF >= self.cfg.max_grpc_send_msg_len as usize
                || self.batch.get_msgs().len() >= RAFT_MSG_MAX_BATCH_SIZE)
        {
            self.overflowing = Some(msg);
            return;
        }
        self.size += msg_size;
        self.batch.mut_msgs().push(msg);
    }

    #[inline]
    fn empty(&self) -> bool {
        self.batch.get_msgs().is_empty()
    }

    #[inline]
    fn flush(
        &mut self,
        sender: &mut ClientCStreamSender<BatchRaftMessage>,
    ) -> grpcio::Result<bool> {
        let batch = mem::take(&mut self.batch);
        match sender.start_send((
            batch,
            WriteFlags::default().buffer_hint(self.overflowing.is_some()),
        )) {
            Ok(AsyncSink::NotReady((msg, _))) => {
                self.batch = msg;
                Ok(false)
            }
            res => {
                self.size = 0;
                if let Some(more) = self.overflowing.take() {
                    self.push(more);
                }
                res.map(|_| true)
            }
        }
    }

    #[inline]
    fn clear(&mut self, mut hook: impl FnMut(&RaftMessage)) {
        for msg in self.batch.get_msgs() {
            hook(msg);
        }
        self.batch.mut_msgs().clear();

        if let Some(ref msg) = self.overflowing {
            hook(msg);
        }
        self.overflowing.take();
    }
}

/// A buffer for non-batch RaftMessage.
struct MessageBuffer {
    batch: VecDeque<RaftMessage>,
}

impl MessageBuffer {
    fn new() -> MessageBuffer {
        MessageBuffer {
            batch: VecDeque::with_capacity(2),
        }
    }
}

impl Buffer for MessageBuffer {
    type OutputMessage = RaftMessage;

    #[inline]
    fn full(&self) -> bool {
        self.batch.len() >= 2
    }

    #[inline]
    fn push(&mut self, msg: RaftMessage) {
        self.batch.push_back(msg);
    }

    #[inline]
    fn empty(&self) -> bool {
        self.batch.is_empty()
    }

    #[inline]
    fn flush(&mut self, sender: &mut ClientCStreamSender<RaftMessage>) -> grpcio::Result<bool> {
        if let Some(msg) = self.batch.pop_front() {
            match sender.start_send((
                msg,
                WriteFlags::default().buffer_hint(!self.batch.is_empty()),
            )) {
                Ok(AsyncSink::NotReady((msg, _))) => {
                    self.batch.push_front(msg);
                    Ok(false)
                }
                Ok(AsyncSink::Ready) => Ok(true),
                Err(e) => Err(e),
            }
        } else {
            Ok(true)
        }
    }

    #[inline]
    fn clear(&mut self, mut hook: impl FnMut(&RaftMessage)) {
        for msg in &self.batch {
            hook(msg);
        }
        self.batch.clear();
    }
}

/// Reporter reports whether a snapshot is sent successfully.
struct SnapshotReporter<T> {
    raft_router: T,
    region_id: u64,
    to_peer_id: u64,
    to_store_id: u64,
}

impl<T: RaftStoreRouter<RocksEngine> + 'static> SnapshotReporter<T> {
    pub fn report(&self, status: SnapshotStatus) {
        debug!(
            "send snapshot";
            "to_peer_id" => self.to_peer_id,
            "region_id" => self.region_id,
            "status" => ?status
        );

        if status == SnapshotStatus::Failure {
            let store = self.to_store_id.to_string();
            REPORT_FAILURE_MSG_COUNTER
                .with_label_values(&["snapshot", &*store])
                .inc();
        }

        if let Err(e) =
            self.raft_router
                .report_snapshot_status(self.region_id, self.to_peer_id, status)
        {
            error!(?e;
                "report snapshot to peer failes";
                "to_peer_id" => self.to_peer_id,
                "to_store_id" => self.to_store_id,
                "region_id" => self.region_id,
            );
        }
    }
}

fn report_unreachable<R>(router: &R, msg: &RaftMessage)
where
    R: RaftStoreRouter<RocksEngine>,
{
    let to_peer = msg.get_to_peer();
    if msg.get_message().has_snapshot() {
        let store = to_peer.store_id.to_string();
        REPORT_FAILURE_MSG_COUNTER
            .with_label_values(&["snapshot", &*store])
            .inc();
        let res = router.report_snapshot_status(msg.region_id, to_peer.id, SnapshotStatus::Failure);
        if let Err(e) = res {
            error!(
                "reporting snapshot to peer fails";
                "to_peer_id" => to_peer.id,
                "to_store_id" => to_peer.store_id,
                "region_id" => msg.region_id,
                "err" => ?e
            );
        }
    }
    let _ = router.report_unreachable(msg.region_id, to_peer.id);
}

/// Struct tracks the lifetime of a `raft` or `batch_raft` RPC.
struct RaftCall<R, M, B> {
    sender: ClientCStreamSender<M>,
    receiver: ClientCStreamReceiver<Done>,
    queue: Arc<Queue>,
    buffer: B,
    router: R,
    snap_scheduler: Scheduler<SnapTask>,
    lifetime: Option<futures03::channel::oneshot::Sender<()>>,
    store_id: u64,
    addr: String,
}

impl<R, M, B> RaftCall<R, M, B>
where
    R: RaftStoreRouter<RocksEngine> + 'static,
    B: Buffer<OutputMessage = M>,
{
    fn new_snapshot_reporter(&self, msg: &RaftMessage) -> SnapshotReporter<R> {
        let region_id = msg.get_region_id();
        let to_peer_id = msg.get_to_peer().get_id();
        let to_store_id = msg.get_to_peer().get_store_id();

        SnapshotReporter {
            raft_router: self.router.clone(),
            region_id,
            to_peer_id,
            to_store_id,
        }
    }

    fn send_snapshot_sock(&self, msg: RaftMessage) {
        let rep = self.new_snapshot_reporter(&msg);
        let cb = Box::new(move |res: Result<_, _>| {
            if res.is_err() {
                rep.report(SnapshotStatus::Failure);
            } else {
                rep.report(SnapshotStatus::Finish);
            }
        });
        if let Err(e) = self.snap_scheduler.schedule(SnapTask::Send {
            addr: self.addr.clone(),
            msg,
            cb,
        }) {
            if let SnapTask::Send { cb, .. } = e.into_inner() {
                error!(
                    "channel is unavailable, failed to schedule snapshot";
                    "to_addr" => &self.addr
                );
                cb(Err(box_err!("failed to schedule snapshot")));
            }
        }
    }

    fn fill_msg(&mut self) {
        while !self.buffer.full() {
            let msg = match self.queue.pop() {
                Some(msg) => msg,
                None => return,
            };
            if msg.get_message().has_snapshot() {
                self.send_snapshot_sock(msg);
                continue;
            } else {
                self.buffer.push(msg);
            }
        }
    }

    fn clean_up(&mut self, sink_err: &Option<grpcio::Error>, recv_err: &Option<grpcio::Error>) {
        error!("connection aborted"; "store_id" => self.store_id, "sink_error" => ?sink_err, "receiver_err" => ?recv_err, "addr" => %self.addr);

        if let Some(tx) = self.lifetime.take() {
            let should_fallback = [sink_err, recv_err]
                .iter()
                .any(|e| e.as_ref().map_or(false, super::grpc_error_is_unimplemented));
            if should_fallback {
                // Asks backend to fallback.
                let _ = tx.send(());
                return;
            }
        }
        let router = &self.router;
        router.broadcast_unreachable(self.store_id);
    }
}

impl<R, M, B> Future for RaftCall<R, M, B>
where
    R: RaftStoreRouter<RocksEngine> + 'static,
    B: Buffer<OutputMessage = M>,
{
    type Item = ();
    type Error = ();

    fn poll(&mut self) -> Poll<(), ()> {
        loop {
            self.fill_msg();
            if !self.buffer.empty() {
                match self.buffer.flush(&mut self.sender) {
                    Ok(false) => return Ok(Async::NotReady),
                    Ok(true) => continue,
                    Err(e) => {
                        let re = self.receiver.poll().err();
                        self.clean_up(&Some(e), &re);
                        return Err(());
                    }
                }
            }

            if let Err(e) = self.sender.poll_complete() {
                let re = self.receiver.poll().err();
                self.clean_up(&Some(e), &re);
                return Err(());
            }
            match self.receiver.poll() {
                Ok(Async::NotReady) => return Ok(Async::NotReady),
                Ok(Async::Ready(_)) => {
                    info!("connection close"; "store_id" => self.store_id, "addr" => %self.addr);
                    return Ok(Async::Ready(()));
                }
                Err(e) => {
                    self.clean_up(&None, &Some(e));
                    return Err(());
                }
            }
        }
    }
}

#[derive(Clone)]
pub struct ConnectionBuilder<S, R> {
    env: Arc<Environment>,
    cfg: Arc<Config>,
    security_mgr: Arc<SecurityManager>,
    resolver: S,
    router: R,
    snap_scheduler: Scheduler<SnapTask>,
}

impl<S, R> ConnectionBuilder<S, R> {
    pub fn new(
        env: Arc<Environment>,
        cfg: Arc<Config>,
        security_mgr: Arc<SecurityManager>,
        resolver: S,
        router: R,
        snap_scheduler: Scheduler<SnapTask>,
    ) -> ConnectionBuilder<S, R> {
        ConnectionBuilder {
            env,
            cfg,
            security_mgr,
            resolver,
            router,
            snap_scheduler,
        }
    }
}

/// StreamBackEnd watches lifetime of a connection and handles reconnecting,
/// spawn new RPC.
struct StreamBackEnd<S, R> {
    store_id: u64,
    queue: Arc<Queue>,
    builder: ConnectionBuilder<S, R>,
}

impl<S, R> StreamBackEnd<S, R>
where
    S: StoreAddrResolver,
    R: RaftStoreRouter<RocksEngine> + 'static,
{
    fn resolve(&self) -> impl Future03<Output = server::Result<String>> {
        let (tx, rx) = futures03::channel::oneshot::channel();
        let store_id = self.store_id;
        let res = self.builder.resolver.resolve(
            store_id,
            Box::new(move |mut addr| {
                {
                    // Wrapping the fail point in a closure, so we can modify
                    // local variables without return.
                    let mut transport_on_resolve_fp = || {
                        fail_point!(_ON_RESOLVE_FP, |sid| if let Some(sid) = sid {
                            use std::mem;
                            let sid: u64 = sid.parse().unwrap();
                            if sid == store_id {
                                mem::swap(&mut addr, &mut Err(box_err!("injected failure")));
                            }
                        })
                    };
                    transport_on_resolve_fp();
                }
                let _ = tx.send(addr);
            }),
        );
        futures03::future::ready(res).and_then(move |_| {
            rx.unwrap_or_else(|_| {
                Err(server::Error::Other(
                    "failed to receive resolve result".into(),
                ))
            })
        })
    }

    fn clear_pending_message(&self) {
        let len = self.queue.len();
        for _ in 0..len {
            let msg = self.queue.pop().unwrap();
<<<<<<< HEAD
            report_unreachable(&self.builder.router, &msg)
=======
            let region_id = msg.get_region_id();
            let peer_id = msg.get_to_peer().get_id();
            if msg.get_message().has_snapshot() {
                let res = self.builder.router.report_snapshot_status(
                    region_id,
                    peer_id,
                    SnapshotStatus::Failure,
                );
                if let Err(e) = res {
                    error!(?e;
                        "reporting snapshot to peer fails";
                        "to_peer_id" => peer_id,
                        "to_store_id" => self.store_id,
                        "region_id" => region_id,
                    );
                }
            } else {
                let _ = self.builder.router.report_unreachable(region_id, peer_id);
            }
>>>>>>> 5a9ae6b7
        }
    }

    fn connect(&self, addr: &str) -> TikvClient {
        info!("server: new connection with tikv endpoint"; "addr" => addr, "store_id" => self.store_id);

        let cb = ChannelBuilder::new(self.builder.env.clone())
            .stream_initial_window_size(self.builder.cfg.grpc_stream_initial_window_size.0 as i32)
            .max_send_message_len(self.builder.cfg.max_grpc_send_msg_len)
            .keepalive_time(self.builder.cfg.grpc_keepalive_time.0)
            .keepalive_timeout(self.builder.cfg.grpc_keepalive_timeout.0)
            .default_compression_algorithm(self.builder.cfg.grpc_compression_algorithm())
            // hack: so it's different args, grpc will always create a new connection.
            .raw_cfg_int(
                CString::new("random id").unwrap(),
                CONN_ID.fetch_add(1, Ordering::SeqCst),
            );
        let channel = self.builder.security_mgr.connect(cb, addr);
        TikvClient::new(channel)
    }

    fn batch_call(
        &self,
        client: &TikvClient,
        addr: String,
    ) -> futures03::channel::oneshot::Receiver<()> {
        let (batch_sink, batch_stream) = client.batch_raft().unwrap();
        let (tx, rx) = futures03::channel::oneshot::channel();
        let call = RaftCall {
            sender: batch_sink,
            receiver: batch_stream,
            queue: self.queue.clone(),
            buffer: BatchMessageBuffer::new(self.builder.cfg.clone()),
            router: self.builder.router.clone(),
            snap_scheduler: self.builder.snap_scheduler.clone(),
            lifetime: Some(tx),
            store_id: self.store_id,
            addr,
        };
        // TODO: verify it will be notified if client is dropped while env still alive.
        client.spawn(call);
        rx
    }

    fn call(&self, client: &TikvClient, addr: String) -> futures03::channel::oneshot::Receiver<()> {
        let (sink, stream) = client.raft().unwrap();
        let (tx, rx) = futures03::channel::oneshot::channel();
        let call = RaftCall {
            sender: sink,
            receiver: stream,
            queue: self.queue.clone(),
            buffer: MessageBuffer::new(),
            router: self.builder.router.clone(),
            snap_scheduler: self.builder.snap_scheduler.clone(),
            lifetime: Some(tx),
            store_id: self.store_id,
            addr,
        };
        client.spawn(call);
        rx
    }
}

async fn maybe_backoff(last_wake_time: &mut Instant, retry_times: &mut u64) {
    if *retry_times == 0 {
        return;
    }
    let timeout = Duration::from_secs(cmp::min(*retry_times, 5));
    let now = Instant::now();
    if *last_wake_time + timeout < now {
        // We have spent long enough time in last retry, no need to backoff again.
        *last_wake_time = now;
        *retry_times = 0;
        return;
    }
    if let Err(e) = GLOBAL_TIMER_HANDLE.delay(now + timeout).compat().await {
        error!("failed to backoff: {:?}", e);
    }
    *last_wake_time = Instant::now();
}

/// A future that drives the life cycle of a connection.
///
/// The general progress of connection is:
///
///     1. resolve address
///     2. connect
///     3. make batch call
///     4. fallback to legacy API if incompatible
///
/// Every failure during the process should trigger retry automatically.
async fn start<S, R>(
    back_end: StreamBackEnd<S, R>,
    conn_id: usize,
    pool: Arc<Mutex<ConnectionPool>>,
) where
    S: StoreAddrResolver + Send,
    R: RaftStoreRouter<RocksEngine> + Send + 'static,
{
    let mut last_wake_time = Instant::now();
    let mut retry_times = 0;
    loop {
        maybe_backoff(&mut last_wake_time, &mut retry_times).await;
        retry_times += 1;
        let f = back_end.resolve();
        let addr = match f.await {
            Ok(addr) => {
                RESOLVE_STORE_COUNTER.with_label_values(&["success"]).inc();
                info!("resolve store address ok"; "store_id" => back_end.store_id, "addr" => %addr);
                addr
            }
            Err(e) => {
                RESOLVE_STORE_COUNTER.with_label_values(&["failed"]).inc();
                back_end.clear_pending_message();
                error!("resolve store address failed"; "store_id" => back_end.store_id, "err" => ?e);
                // TOMBSTONE
                if format!("{}", e).contains("has been removed") {
                    let mut pool = pool.lock().unwrap();
                    if let Some(s) = pool.connections.remove(&(back_end.store_id, conn_id)) {
                        s.disconnect();
                    }
                    pool.tombstone_stores.insert(back_end.store_id);
                    return;
                }
                continue;
            }
        };
        let client = back_end.connect(&addr);
        let f = back_end.batch_call(&client, addr.clone());
        let mut res = f.await;
        if res == Ok(()) {
            // If the call is setup successfully, it will never finish. Returning `Ok(())` means the
            // batch_call is not supported, we are probably connect to an old version of TiKV. So we
            // need to fallback to use legacy API.
            let f = back_end.call(&client, addr.clone());
            res = f.await;
        }
        match res {
            Ok(()) => {
                error!("connection fail"; "store_id" => back_end.store_id, "addr" => addr, "err" => "require fallback even with legacy API");
            }
            Err(_) => {
                error!("connection abort"; "store_id" => back_end.store_id, "addr" => addr);
                if retry_times > 1 {
                    // Clears pending messages to avoid consuming high memory when one node is shutdown.
                    back_end.clear_pending_message();
                }
                back_end
                    .builder
                    .router
                    .broadcast_unreachable(back_end.store_id);
            }
        }
    }
}

/// A global connection pool.
///
/// All valid connections should be stored as a record. Once it's removed
/// from the struct, all cache clone should also remove it at some time.
#[derive(Default)]
struct ConnectionPool {
    connections: HashMap<(u64, usize), Arc<Queue>>,
    tombstone_stores: HashSet<u64>,
}

/// Queue in cache.
struct CachedQueue {
    queue: Arc<Queue>,
    /// If a msg is enqueued, but the queue has not been notified for polling,
    /// it will be marked to true. And all dirty queues are expected to be
    /// notified during flushing.
    dirty: bool,
}

/// A raft client that can manages connections correctly.
///
/// A correct usage of raft client is:
///
/// ```text
/// for m in msgs {
///     if !raft_client.send(m) {
///         // handle error.   
///     }
/// }
/// raft_client.flush();
/// ```
pub struct RaftClient<S, R> {
    pool: Arc<Mutex<ConnectionPool>>,
    cache: LruCache<(u64, usize), CachedQueue>,
    need_flush: Vec<(u64, usize)>,
    future_pool: Arc<ThreadPool>,
    builder: ConnectionBuilder<S, R>,
}

impl<S, R> RaftClient<S, R>
where
    S: StoreAddrResolver + Send + 'static,
    R: RaftStoreRouter<RocksEngine> + Send + 'static,
{
    pub fn new(builder: ConnectionBuilder<S, R>) -> RaftClient<S, R> {
        let future_pool = Arc::new(
            yatp::Builder::new(thd_name!("raft-stream"))
                .max_thread_count(1)
                .build_future_pool(),
        );
        RaftClient {
            pool: Arc::default(),
            cache: LruCache::with_capacity_and_sample(0, 7),
            need_flush: vec![],
            future_pool,
            builder,
        }
    }

    /// Loads connection from pool.
    ///
    /// Creates it if it doesn't exist. `false` is returned if such connection
    /// can't be established.
    fn load_stream(&mut self, store_id: u64, conn_id: usize) -> bool {
        let (s, pool_len) = {
            let mut pool = self.pool.lock().unwrap();
            if pool.tombstone_stores.contains(&store_id) {
                return false;
            }
            (
                pool.connections
                    .entry((store_id, conn_id))
                    .or_insert_with(|| {
                        let queue = Arc::new(Queue::with_capacity(QUEUE_CAPACITY));
                        let back_end = StreamBackEnd {
                            store_id,
                            queue: queue.clone(),
                            builder: self.builder.clone(),
                        };
                        self.future_pool
                            .spawn(start(back_end, conn_id, self.pool.clone()));
                        queue
                    })
                    .clone(),
                pool.connections.len(),
            )
        };
        self.cache.resize(pool_len);
        self.cache.insert(
            (store_id, conn_id),
            CachedQueue {
                queue: s,
                dirty: false,
            },
        );
        true
    }

    /// Sends a message.
    ///
    /// If the message fails to be sent, false is returned. Returning true means the message is
    /// enqueued to buffer. Caller is expected to call `flush` to ensure all buffered messages
    /// are sent out.
    pub fn send(&mut self, msg: RaftMessage) -> result::Result<(), DiscardReason> {
        let store_id = msg.get_to_peer().store_id;
        let conn_id = (msg.region_id % self.builder.cfg.grpc_raft_conn_num as u64) as usize;
        let mut transport_on_send_store_fp = || {
            fail_point!(
                "transport_on_send_snapshot",
                msg.get_message().get_msg_type() == raft::eraftpb::MessageType::MsgSnapshot,
                |sid| if let Some(sid) = sid {
                    let sid: u64 = sid.parse().unwrap();
                    if sid == store_id {
                        // Forbid building new connections.
                        fail::cfg(_ON_RESOLVE_FP, &format!("1*return({})", sid)).unwrap();
                        self.cache.remove(&(store_id, conn_id));
                        self.pool
                            .lock()
                            .unwrap()
                            .connections
                            .remove(&(store_id, conn_id));
                    }
                }
            )
        };
        transport_on_send_store_fp();
        loop {
            if let Some(s) = self.cache.get_mut(&(store_id, conn_id)) {
                match s.queue.push(msg) {
                    Ok(_) => {
                        if !s.dirty {
                            s.dirty = true;
                            self.need_flush.push((store_id, conn_id));
                        }
                        return Ok(());
                    }
                    Err(DiscardReason::Full) => {
                        s.queue.notify();
                        s.dirty = false;
                        return Err(DiscardReason::Full);
                    }
                    Err(DiscardReason::Disconnected) => break,
                    Err(DiscardReason::Filtered) => return Err(DiscardReason::Filtered),
                }
            }
            if !self.load_stream(store_id, conn_id) {
                return Err(DiscardReason::Disconnected);
            }
        }
        self.cache.remove(&(store_id, conn_id));
        Err(DiscardReason::Disconnected)
    }

    /// Flushes all buffered messages.
    pub fn flush(&mut self) {
        if self.need_flush.is_empty() {
            return;
        }
        for id in &self.need_flush {
            if let Some(s) = self.cache.get_mut(id) {
                if s.dirty {
                    s.dirty = false;
                    s.queue.notify();
                }
                continue;
            }
            let l = self.pool.lock().unwrap();
            if let Some(q) = l.connections.get(id) {
                q.notify();
            }
        }
        self.need_flush.clear();
        if self.need_flush.capacity() > 2048 {
            self.need_flush.shrink_to(512);
        }
    }
}

impl<S, R> Clone for RaftClient<S, R>
where
    S: Clone,
    R: Clone,
{
    fn clone(&self) -> Self {
        RaftClient {
            pool: self.pool.clone(),
            cache: LruCache::with_capacity_and_sample(0, 7),
            need_flush: vec![],
            future_pool: self.future_pool.clone(),
            builder: self.builder.clone(),
        }
    }
}<|MERGE_RESOLUTION|>--- conflicted
+++ resolved
@@ -343,11 +343,11 @@
         let res = router.report_snapshot_status(msg.region_id, to_peer.id, SnapshotStatus::Failure);
         if let Err(e) = res {
             error!(
+                ?e;
                 "reporting snapshot to peer fails";
                 "to_peer_id" => to_peer.id,
                 "to_store_id" => to_peer.store_id,
                 "region_id" => msg.region_id,
-                "err" => ?e
             );
         }
     }
@@ -564,29 +564,7 @@
         let len = self.queue.len();
         for _ in 0..len {
             let msg = self.queue.pop().unwrap();
-<<<<<<< HEAD
             report_unreachable(&self.builder.router, &msg)
-=======
-            let region_id = msg.get_region_id();
-            let peer_id = msg.get_to_peer().get_id();
-            if msg.get_message().has_snapshot() {
-                let res = self.builder.router.report_snapshot_status(
-                    region_id,
-                    peer_id,
-                    SnapshotStatus::Failure,
-                );
-                if let Err(e) = res {
-                    error!(?e;
-                        "reporting snapshot to peer fails";
-                        "to_peer_id" => peer_id,
-                        "to_store_id" => self.store_id,
-                        "region_id" => region_id,
-                    );
-                }
-            } else {
-                let _ = self.builder.router.report_unreachable(region_id, peer_id);
-            }
->>>>>>> 5a9ae6b7
         }
     }
 
@@ -663,7 +641,7 @@
         return;
     }
     if let Err(e) = GLOBAL_TIMER_HANDLE.delay(now + timeout).compat().await {
-        error!("failed to backoff: {:?}", e);
+        error!(?e; "failed to backoff");
     }
     *last_wake_time = Instant::now();
 }
@@ -701,7 +679,7 @@
             Err(e) => {
                 RESOLVE_STORE_COUNTER.with_label_values(&["failed"]).inc();
                 back_end.clear_pending_message();
-                error!("resolve store address failed"; "store_id" => back_end.store_id, "err" => ?e);
+                error!(?e; "resolve store address failed"; "store_id" => back_end.store_id,);
                 // TOMBSTONE
                 if format!("{}", e).contains("has been removed") {
                     let mut pool = pool.lock().unwrap();
