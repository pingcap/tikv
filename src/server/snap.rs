// Copyright 2016 TiKV Project Authors. Licensed under Apache-2.0.

use std::fmt::{self, Display, Formatter};
use std::sync::atomic::{AtomicUsize, Ordering};
use std::sync::Arc;
use std::time::{Duration, Instant};

use futures::{future, Async, Future, Poll, Stream};
use futures_cpupool::{Builder as CpuPoolBuilder, CpuPool};
use grpcio::{
    ChannelBuilder, ClientStreamingSink, Environment, RequestStream, RpcStatus, RpcStatusCode,
    WriteFlags,
};
use kvproto::raft_serverpb::RaftMessage;
use kvproto::raft_serverpb::{Done, SnapshotChunk};
use kvproto::tikvpb::TikvClient;

use engine_skiplist::{SkiplistEngine, SkiplistSnapshot};
use raftstore::router::RaftStoreRouter;
use raftstore::store::{GenericSnapshot, SnapEntry, SnapKey, SnapManager};
use security::SecurityManager;
use tikv_util::worker::Runnable;
use tikv_util::DeferContext;

use super::metrics::*;
use super::{Config, Error, Result};

pub type Callback = Box<dyn FnOnce(Result<()>) + Send>;

const DEFAULT_POOL_SIZE: usize = 4;

/// A task for either receiving Snapshot or sending Snapshot
pub enum Task {
    Recv {
        stream: RequestStream<SnapshotChunk>,
        sink: ClientStreamingSink<Done>,
    },
    Send {
        addr: String,
        msg: RaftMessage,
        cb: Callback,
    },
}

impl Display for Task {
    fn fmt(&self, f: &mut Formatter<'_>) -> fmt::Result {
        match *self {
            Task::Recv { .. } => write!(f, "Recv"),
            Task::Send {
                ref addr, ref msg, ..
            } => write!(f, "Send Snap[to: {}, snap: {:?}]", addr, msg),
        }
    }
}

struct SnapChunk {
    first: Option<SnapshotChunk>,
    snap: Box<dyn GenericSnapshot>,
    remain_bytes: usize,
}

const SNAP_CHUNK_LEN: usize = 1024 * 1024;

impl Stream for SnapChunk {
    type Item = (SnapshotChunk, WriteFlags);
    type Error = Error;

    fn poll(&mut self) -> Poll<Option<Self::Item>, Error> {
        if let Some(t) = self.first.take() {
            let write_flags = WriteFlags::default().buffer_hint(true);
            return Ok(Async::Ready(Some((t, write_flags))));
        }

        let mut buf = match self.remain_bytes {
            0 => return Ok(Async::Ready(None)),
            n if n > SNAP_CHUNK_LEN => vec![0; SNAP_CHUNK_LEN],
            n => vec![0; n],
        };
        let result = self.snap.read_exact(buf.as_mut_slice());
        match result {
            Ok(_) => {
                self.remain_bytes -= buf.len();
                let mut chunk = SnapshotChunk::default();
                chunk.set_data(buf);
                Ok(Async::Ready(Some((
                    chunk,
                    WriteFlags::default().buffer_hint(true),
                ))))
            }
            Err(e) => Err(box_err!("failed to read snapshot chunk: {}", e)),
        }
    }
}

struct SendStat {
    key: SnapKey,
    total_size: u64,
    elapsed: Duration,
}

/// Send the snapshot to specified address.
///
/// It will first send the normal raft snapshot message and then send the snapshot file.
fn send_snap(
    env: Arc<Environment>,
<<<<<<< HEAD
    mgr: SnapManager<SkiplistEngine>,
=======
    mgr: SnapManager,
>>>>>>> 076bb0bd
    security_mgr: Arc<SecurityManager>,
    cfg: &Config,
    addr: &str,
    msg: RaftMessage,
) -> Result<impl Future<Item = SendStat, Error = Error>> {
    assert!(msg.get_message().has_snapshot());
    let timer = Instant::now();

    let send_timer = SEND_SNAP_HISTOGRAM.start_coarse_timer();

    let key = {
        let snap = msg.get_message().get_snapshot();
        SnapKey::from_snap(snap)?
    };

    mgr.register(key.clone(), SnapEntry::Sending);
    let deregister = {
        let (mgr, key) = (mgr.clone(), key.clone());
        DeferContext::new(move || mgr.deregister(&key, &SnapEntry::Sending))
    };

    let s = box_try!(mgr.get_snapshot_for_sending(&key));
    if !s.exists() {
        return Err(box_err!("missing snap file: {:?}", s.path()));
    }
    let total_size = s.total_size()?;

    let chunks = {
        let mut first_chunk = SnapshotChunk::default();
        first_chunk.set_message(msg);

        SnapChunk {
            first: Some(first_chunk),
            snap: s,
            remain_bytes: total_size as usize,
        }
    };

    let cb = ChannelBuilder::new(env)
        .stream_initial_window_size(cfg.grpc_stream_initial_window_size.0 as i32)
        .keepalive_time(cfg.grpc_keepalive_time.0)
        .keepalive_timeout(cfg.grpc_keepalive_timeout.0)
        .default_compression_algorithm(cfg.grpc_compression_algorithm());

    let channel = security_mgr.connect(cb, addr);
    let client = TikvClient::new(channel);
    let (sink, receiver) = client.snapshot()?;

    let send = chunks.forward(sink).map_err(Error::from);
    let send = send
        .and_then(|(s, _)| receiver.map_err(Error::from).map(|_| s))
        .then(move |result| {
            send_timer.observe_duration();
            drop(deregister);
            drop(client);
            result.map(|s| {
                fail_point!("snapshot_delete_after_send");
                s.snap.delete();
                // TODO: improve it after rustc resolves the bug.
                // Call `info` in the closure directly will cause rustc
                // panic with `Cannot create local mono-item for DefId`.
                SendStat {
                    key,
                    total_size,
                    elapsed: timer.elapsed(),
                }
            })
        });
    Ok(send)
}

struct RecvSnapContext {
    key: SnapKey,
    file: Option<Box<dyn GenericSnapshot>>,
    raft_msg: RaftMessage,
}

impl RecvSnapContext {
<<<<<<< HEAD
    fn new(
        head_chunk: Option<SnapshotChunk>,
        snap_mgr: &SnapManager<SkiplistEngine>,
    ) -> Result<Self> {
=======
    fn new(head_chunk: Option<SnapshotChunk>, snap_mgr: &SnapManager) -> Result<Self> {
>>>>>>> 076bb0bd
        // head_chunk is None means the stream is empty.
        let mut head = head_chunk.ok_or_else(|| Error::Other("empty gRPC stream".into()))?;
        if !head.has_message() {
            return Err(box_err!("no raft message in the first chunk"));
        }

        let meta = head.take_message();
        let key = match SnapKey::from_snap(meta.get_message().get_snapshot()) {
            Ok(k) => k,
            Err(e) => return Err(box_err!("failed to create snap key: {:?}", e)),
        };

        let snap = {
            let data = meta.get_message().get_snapshot().get_data();
            let s = match snap_mgr.get_snapshot_for_receiving(&key, data) {
                Ok(s) => s,
                Err(e) => return Err(box_err!("{} failed to create snapshot file: {:?}", key, e)),
            };

            if s.exists() {
                let p = s.path();
                info!("snapshot file already exists, skip receiving"; "snap_key" => %key, "file" => p);
                None
            } else {
                Some(s)
            }
        };

        Ok(RecvSnapContext {
            key,
            file: snap,
            raft_msg: meta,
        })
    }

    fn finish<R: RaftStoreRouter<SkiplistEngine>>(self, raft_router: R) -> Result<()> {
        let key = self.key;
        if let Some(mut file) = self.file {
            info!("saving snapshot file"; "snap_key" => %key, "file" => file.path());
            if let Err(e) = file.save() {
                let path = file.path();
                let e = box_err!("{} failed to save snapshot file {}: {:?}", key, path, e);
                return Err(e);
            }
        }
        if let Err(e) = raft_router.send_raft_msg(self.raft_msg) {
            return Err(box_err!("{} failed to send snapshot to raft: {}", key, e));
        }
        Ok(())
    }
}

fn recv_snap<R: RaftStoreRouter<SkiplistEngine> + 'static>(
    stream: RequestStream<SnapshotChunk>,
    sink: ClientStreamingSink<Done>,
<<<<<<< HEAD
    snap_mgr: SnapManager<SkiplistEngine>,
=======
    snap_mgr: SnapManager,
>>>>>>> 076bb0bd
    raft_router: R,
) -> impl Future<Item = (), Error = Error> {
    let stream = stream.map_err(Error::from);

    let f = stream.into_future().map_err(|(e, _)| e).and_then(
        move |(head, chunks)| -> Box<dyn Future<Item = (), Error = Error> + Send> {
            let context = match RecvSnapContext::new(head, &snap_mgr) {
                Ok(context) => context,
                Err(e) => return Box::new(future::err(e)),
            };

            if context.file.is_none() {
                return Box::new(future::result(context.finish(raft_router)));
            }

            let context_key = context.key.clone();
            snap_mgr.register(context.key.clone(), SnapEntry::Receiving);

            let recv_chunks = chunks.fold(context, |mut context, mut chunk| -> Result<_> {
                let data = chunk.take_data();
                if data.is_empty() {
                    return Err(box_err!("{} receive chunk with empty data", context.key));
                }
                if let Err(e) = context.file.as_mut().unwrap().write_all(&data) {
                    let key = &context.key;
                    let path = context.file.as_mut().unwrap().path();
                    let e = box_err!("{} failed to write snapshot file {}: {}", key, path, e);
                    return Err(e);
                }
                Ok(context)
            });

            Box::new(
                recv_chunks
                    .and_then(move |context| context.finish(raft_router))
                    .then(move |r| {
                        snap_mgr.deregister(&context_key, &SnapEntry::Receiving);
                        r
                    }),
            )
        },
    );
    f.then(move |res| match res {
        Ok(()) => sink.success(Done::default()),
        Err(e) => {
            let status = RpcStatus::new(RpcStatusCode::UNKNOWN, Some(format!("{:?}", e)));
            sink.fail(status)
        }
    })
    .map_err(Error::from)
}

pub struct Runner<R: RaftStoreRouter<SkiplistEngine> + 'static> {
    env: Arc<Environment>,
<<<<<<< HEAD
    snap_mgr: SnapManager<SkiplistEngine>,
=======
    snap_mgr: SnapManager,
>>>>>>> 076bb0bd
    pool: CpuPool,
    raft_router: R,
    security_mgr: Arc<SecurityManager>,
    cfg: Arc<Config>,
    sending_count: Arc<AtomicUsize>,
    recving_count: Arc<AtomicUsize>,
}

impl<R: RaftStoreRouter<SkiplistEngine> + 'static> Runner<R> {
    pub fn new(
        env: Arc<Environment>,
<<<<<<< HEAD
        snap_mgr: SnapManager<SkiplistEngine>,
=======
        snap_mgr: SnapManager,
>>>>>>> 076bb0bd
        r: R,
        security_mgr: Arc<SecurityManager>,
        cfg: Arc<Config>,
    ) -> Runner<R> {
        Runner {
            env,
            snap_mgr,
            pool: CpuPoolBuilder::new()
                .name_prefix(thd_name!("snap-sender"))
                .pool_size(DEFAULT_POOL_SIZE)
                .after_start(|| tikv_alloc::add_thread_memory_accessor())
                .before_stop(|| tikv_alloc::remove_thread_memory_accessor())
                .create(),
            raft_router: r,
            security_mgr,
            cfg,
            sending_count: Arc::new(AtomicUsize::new(0)),
            recving_count: Arc::new(AtomicUsize::new(0)),
        }
    }
}

impl<R: RaftStoreRouter<SkiplistEngine> + 'static> Runnable<Task> for Runner<R> {
    fn run(&mut self, task: Task) {
        match task {
            Task::Recv { stream, sink } => {
                let task_num = self.recving_count.load(Ordering::SeqCst);
                if task_num >= self.cfg.concurrent_recv_snap_limit {
                    warn!("too many recving snapshot tasks, ignore");
                    let status = RpcStatus::new(
                        RpcStatusCode::RESOURCE_EXHAUSTED,
                        Some(format!(
                            "the number of received snapshot tasks {} exceeded the limitation {}",
                            task_num, self.cfg.concurrent_recv_snap_limit
                        )),
                    );
                    self.pool.spawn(sink.fail(status)).forget();
                    return;
                }
                SNAP_TASK_COUNTER_STATIC.recv.inc();

                let snap_mgr = self.snap_mgr.clone();
                let raft_router = self.raft_router.clone();
                let recving_count = Arc::clone(&self.recving_count);
                recving_count.fetch_add(1, Ordering::SeqCst);
                let f = recv_snap(stream, sink, snap_mgr, raft_router).then(move |result| {
                    recving_count.fetch_sub(1, Ordering::SeqCst);
                    if let Err(e) = result {
                        error!("failed to recv snapshot"; "err" => %e);
                    }
                    future::ok::<_, ()>(())
                });
                self.pool.spawn(f).forget();
            }
            Task::Send { addr, msg, cb } => {
                fail_point!("send_snapshot");
                if self.sending_count.load(Ordering::SeqCst) >= self.cfg.concurrent_send_snap_limit
                {
                    warn!(
                        "too many sending snapshot tasks, drop Send Snap[to: {}, snap: {:?}]",
                        addr, msg
                    );
                    cb(Err(Error::Other("Too many sending snapshot tasks".into())));
                    return;
                }
                SNAP_TASK_COUNTER_STATIC.send.inc();

                let env = Arc::clone(&self.env);
                let mgr = self.snap_mgr.clone();
                let security_mgr = Arc::clone(&self.security_mgr);
                let sending_count = Arc::clone(&self.sending_count);
                sending_count.fetch_add(1, Ordering::SeqCst);

                let f = future::result(send_snap(env, mgr, security_mgr, &self.cfg, &addr, msg))
                    .flatten()
                    .then(move |res| {
                        match res {
                            Ok(stat) => {
                                info!(
                                    "sent snapshot";
                                    "region_id" => stat.key.region_id,
                                    "snap_key" => %stat.key,
                                    "size" => stat.total_size,
                                    "duration" => ?stat.elapsed
                                );
                                cb(Ok(()));
                            }
                            Err(e) => {
                                error!("failed to send snap"; "to_addr" => addr, "err" => ?e);
                                cb(Err(e));
                            }
                        };
                        sending_count.fetch_sub(1, Ordering::SeqCst);
                        future::ok::<_, ()>(())
                    });

                self.pool.spawn(f).forget();
            }
        }
    }
}<|MERGE_RESOLUTION|>--- conflicted
+++ resolved
@@ -15,7 +15,7 @@
 use kvproto::raft_serverpb::{Done, SnapshotChunk};
 use kvproto::tikvpb::TikvClient;
 
-use engine_skiplist::{SkiplistEngine, SkiplistSnapshot};
+use engine_skiplist::SkiplistEngine;
 use raftstore::router::RaftStoreRouter;
 use raftstore::store::{GenericSnapshot, SnapEntry, SnapKey, SnapManager};
 use security::SecurityManager;
@@ -103,11 +103,7 @@
 /// It will first send the normal raft snapshot message and then send the snapshot file.
 fn send_snap(
     env: Arc<Environment>,
-<<<<<<< HEAD
-    mgr: SnapManager<SkiplistEngine>,
-=======
     mgr: SnapManager,
->>>>>>> 076bb0bd
     security_mgr: Arc<SecurityManager>,
     cfg: &Config,
     addr: &str,
@@ -186,14 +182,7 @@
 }
 
 impl RecvSnapContext {
-<<<<<<< HEAD
-    fn new(
-        head_chunk: Option<SnapshotChunk>,
-        snap_mgr: &SnapManager<SkiplistEngine>,
-    ) -> Result<Self> {
-=======
     fn new(head_chunk: Option<SnapshotChunk>, snap_mgr: &SnapManager) -> Result<Self> {
->>>>>>> 076bb0bd
         // head_chunk is None means the stream is empty.
         let mut head = head_chunk.ok_or_else(|| Error::Other("empty gRPC stream".into()))?;
         if !head.has_message() {
@@ -249,11 +238,7 @@
 fn recv_snap<R: RaftStoreRouter<SkiplistEngine> + 'static>(
     stream: RequestStream<SnapshotChunk>,
     sink: ClientStreamingSink<Done>,
-<<<<<<< HEAD
-    snap_mgr: SnapManager<SkiplistEngine>,
-=======
     snap_mgr: SnapManager,
->>>>>>> 076bb0bd
     raft_router: R,
 ) -> impl Future<Item = (), Error = Error> {
     let stream = stream.map_err(Error::from);
@@ -308,11 +293,7 @@
 
 pub struct Runner<R: RaftStoreRouter<SkiplistEngine> + 'static> {
     env: Arc<Environment>,
-<<<<<<< HEAD
-    snap_mgr: SnapManager<SkiplistEngine>,
-=======
     snap_mgr: SnapManager,
->>>>>>> 076bb0bd
     pool: CpuPool,
     raft_router: R,
     security_mgr: Arc<SecurityManager>,
@@ -324,11 +305,7 @@
 impl<R: RaftStoreRouter<SkiplistEngine> + 'static> Runner<R> {
     pub fn new(
         env: Arc<Environment>,
-<<<<<<< HEAD
-        snap_mgr: SnapManager<SkiplistEngine>,
-=======
         snap_mgr: SnapManager,
->>>>>>> 076bb0bd
         r: R,
         security_mgr: Arc<SecurityManager>,
         cfg: Arc<Config>,
