--- conflicted
+++ resolved
@@ -324,13 +324,9 @@
     }
 }
 
-<<<<<<< HEAD
-impl<R: RaftStoreRouter<SkiplistEngine> + 'static> Runnable<Task> for Runner<R> {
-=======
-impl<R: RaftStoreRouter<RocksEngine> + 'static> Runnable for Runner<R> {
+impl<R: RaftStoreRouter<SkiplistEngine> + 'static> Runnable for Runner<R> {
     type Task = Task;
 
->>>>>>> b43070ad
     fn run(&mut self, task: Task) {
         match task {
             Task::Recv { stream, sink } => {
