// Copyright 2019 TiKV Project Authors. Licensed under Apache-2.0.

use keys::origin_key;
use std::cmp::Ordering::*;
use std::fmt::{self, Debug, Display};
use std::sync::atomic::{AtomicBool, AtomicU64, Ordering};
use std::sync::{Arc, Mutex};
use txn_types::Key;

use engine_rocks::RocksEngine;
use engine_traits::{CfName, CF_LOCK};
use kvproto::kvrpcpb::LockInfo;
use kvproto::raft_cmdpb::CmdType;
use tikv_util::worker::{Builder as WorkerBuilder, Runnable, ScheduleError, Scheduler, Worker};

use crate::storage::mvcc::{Error as MvccError, Lock, TimeStamp};
use raftstore::coprocessor::{
    ApplySnapshotObserver, BoxApplySnapshotObserver, BoxQueryObserver, Cmd, Coprocessor,
    CoprocessorHost, ObserverContext, QueryObserver,
};

// TODO: Use new error type for GCWorker instead of storage::Error.
use super::{Error, ErrorInner, Result};

const MAX_COLLECT_SIZE: usize = 1024;

/// The state of the observer. Shared between all clones.
#[derive(Default)]
struct LockObserverState {
    max_ts: AtomicU64,

    /// `is_clean` is true, only it's sure that all applying of stale locks (locks with start_ts <=
    /// specified max_ts) are monitored and collected. If there are too many stale locks or any
    /// error happens, `is_clean` must be set to `false`.
    is_clean: AtomicBool,
}

impl LockObserverState {
    fn load_max_ts(&self) -> TimeStamp {
        self.max_ts.load(Ordering::Acquire).into()
    }

    fn store_max_ts(&self, max_ts: TimeStamp) {
        self.max_ts.store(max_ts.into_inner(), Ordering::Release)
    }

    fn is_clean(&self) -> bool {
        self.is_clean.load(Ordering::Acquire)
    }

    fn mark_clean(&self) {
        self.is_clean.store(true, Ordering::Release);
    }

    fn mark_dirty(&self) {
        self.is_clean.store(false, Ordering::Release);
    }
}

pub type Callback<T> = Box<dyn FnOnce(Result<T>) + Send>;

enum LockCollectorTask {
    // Messages from observer
    ObservedLocks(Vec<(Key, Lock)>),

    // Messages from client
    StartCollecting {
        max_ts: TimeStamp,
        callback: Callback<()>,
    },
    GetCollectedLocks {
        max_ts: TimeStamp,
        callback: Callback<(Vec<LockInfo>, bool)>,
    },
    StopCollecting {
        max_ts: TimeStamp,
        callback: Callback<()>,
    },
}

impl Debug for LockCollectorTask {
    fn fmt(&self, f: &mut fmt::Formatter<'_>) -> fmt::Result {
        match self {
            LockCollectorTask::ObservedLocks(locks) => f
                .debug_struct("ObservedLocks")
                .field("locks", locks)
                .finish(),
            LockCollectorTask::StartCollecting { max_ts, .. } => f
                .debug_struct("StartCollecting")
                .field("max_ts", max_ts)
                .finish(),
            LockCollectorTask::GetCollectedLocks { max_ts, .. } => f
                .debug_struct("GetCollectedLocks")
                .field("max_ts", max_ts)
                .finish(),
            LockCollectorTask::StopCollecting { max_ts, .. } => f
                .debug_struct("StopCollecting")
                .field("max_ts", max_ts)
                .finish(),
        }
    }
}

impl Display for LockCollectorTask {
    fn fmt(&self, f: &mut fmt::Formatter<'_>) -> fmt::Result {
        Debug::fmt(&self, f)
    }
}

/// `LockObserver` observes apply events and apply snapshot events. If it happens in CF_LOCK, it
/// checks the `start_ts`s of the locks being written. If a lock's `start_ts` <= specified `max_ts`
/// in the `state`, it will send the lock to through the `sender`, so the receiver can collect it.
#[derive(Clone)]
struct LockObserver {
    state: Arc<LockObserverState>,
    sender: Scheduler<LockCollectorTask>,
}

impl LockObserver {
    pub fn new(state: Arc<LockObserverState>, sender: Scheduler<LockCollectorTask>) -> Self {
        Self { state, sender }
    }

    pub fn register(self, coprocessor_host: &mut CoprocessorHost<RocksEngine>) {
        coprocessor_host
            .registry
            .register_apply_snapshot_observer(1, BoxApplySnapshotObserver::new(self.clone()));
        coprocessor_host
            .registry
            .register_query_observer(1, BoxQueryObserver::new(self));
    }

    fn send(&self, locks: Vec<(Key, Lock)>) {
        let res = &mut self
            .sender
            .schedule(LockCollectorTask::ObservedLocks(locks));
<<<<<<< HEAD
        // Wrapping the fail point in a closure, so we can modify
        // local variables without return,
        #[cfg(feature = "failpoints")]
        {
            let mut send_fp = || {
                fail_point!("lock_observer_send", |_| {
                    *res = Err(ScheduleError::Full(LockCollectorTask::ObservedLocks(
                        vec![],
                    )));
                })
            };
            send_fp();
        }
=======
        // Wrap the fail point in a closure, so we can modify local variables without return.
        #[allow(unused_mut)]
        let mut send_fp = || {
            fail_point!("lock_observer_send", |_| {
                *res = Err(ScheduleError::Full(LockCollectorTask::ObservedLocks(
                    vec![],
                )));
            })
        };
        send_fp();
>>>>>>> d889068d

        match res {
            Ok(()) => (),
            Err(ScheduleError::Stopped(_)) => {
                error!("lock observer failed to send locks because collector is stopped");
            }
            Err(ScheduleError::Full(_)) => {
                self.state.mark_dirty();
                warn!("cannot collect all applied lock because channel is full");
            }
        }
    }
}

impl Coprocessor for LockObserver {}

impl QueryObserver for LockObserver {
    fn post_apply_query(&self, _: &mut ObserverContext<'_>, cmd: &mut Cmd) {
        fail_point!("notify_lock_observer_query");
        let max_ts = self.state.load_max_ts();
        if max_ts.is_zero() {
            return;
        }

        if !self.state.is_clean() {
            return;
        }

        let mut locks = vec![];
        // For each put in CF_LOCK, collect it if its ts <= max_ts.
        for req in cmd.request.get_requests() {
            if req.get_cmd_type() != CmdType::Put {
                continue;
            }
            let put_request = req.get_put();
            if put_request.get_cf() != CF_LOCK {
                continue;
            }

            let lock = match Lock::parse(put_request.get_value()) {
                Ok(l) => l,
                Err(e) => {
                    error!(
                        "cannot parse lock";
                        "value" => hex::encode_upper(put_request.get_value()),
                        "err" => ?e
                    );
                    self.state.mark_dirty();
                    return;
                }
            };

            if lock.ts <= max_ts {
                let key = Key::from_encoded_slice(put_request.get_key());
                locks.push((key, lock));
            }
        }
        if !locks.is_empty() {
            self.send(locks);
        }
    }
}

impl ApplySnapshotObserver for LockObserver {
    fn apply_plain_kvs(
        &self,
        _: &mut ObserverContext<'_>,
        cf: CfName,
        kv_pairs: &[(Vec<u8>, Vec<u8>)],
    ) {
        fail_point!("notify_lock_observer_snapshot");
        if cf != CF_LOCK {
            return;
        }

        let max_ts = self.state.load_max_ts();
        if max_ts.is_zero() {
            return;
        }

        if !self.state.is_clean() {
            return;
        }

        let locks: Result<Vec<_>> = kv_pairs
            .iter()
            .map(|(key, value)| {
                Lock::parse(value)
                    .map(|lock| (key, lock))
                    .map_err(|e| ErrorInner::Mvcc(e.into()).into())
            })
            .filter(|result| result.is_err() || result.as_ref().unwrap().1.ts <= max_ts)
            .map(|result| {
                // `apply_plain_keys` will be invoked with the data_key in RocksDB layer. So we
                // need to remove the `z` prefix.
                result.map(|(key, lock)| (Key::from_encoded_slice(origin_key(key)), lock))
            })
            .collect();

        match locks {
            Err(e) => {
                error!(
                    "cannot parse lock";
                    "err" => ?e
                );
                self.state.mark_dirty()
            }
            Ok(l) => self.send(l),
        }
    }

    fn pre_apply_sst(&self, _: &mut ObserverContext<'_>, cf: CfName, _path: &str) {
        if cf == CF_LOCK {
            error!("cannot collect all applied lock: snapshot of lock cf applied from sst file");
            self.state.mark_dirty();
        }
    }
}

struct LockCollectorRunner {
    observer_state: Arc<LockObserverState>,

    collected_locks: Vec<(Key, Lock)>,
}

impl LockCollectorRunner {
    pub fn new(observer_state: Arc<LockObserverState>) -> Self {
        Self {
            observer_state,
            collected_locks: vec![],
        }
    }

    fn handle_observed_locks(&mut self, mut locks: Vec<(Key, Lock)>) {
        if self.collected_locks.len() >= MAX_COLLECT_SIZE {
            return;
        }

        if locks.len() + self.collected_locks.len() >= MAX_COLLECT_SIZE {
            self.observer_state.mark_dirty();
            info!("lock collector marked dirty because received too many locks");
            locks.truncate(MAX_COLLECT_SIZE - self.collected_locks.len());
        }
        self.collected_locks.extend(locks);
    }

    fn start_collecting(&mut self, max_ts: TimeStamp) -> Result<()> {
        let curr_max_ts = self.observer_state.load_max_ts();
        match max_ts.cmp(&curr_max_ts) {
            Less => Err(box_err!(
                "collecting locks with a greater max_ts: {}",
                curr_max_ts
            )),
            Equal => {
                // Stale request. Ignore it.
                Ok(())
            }
            Greater => {
                info!("start collecting locks"; "max_ts" => max_ts);
                self.collected_locks.clear();
                // TODO: `is_clean` may be unexpectedly set to false here, if any error happens on a
                // previous observing. It need to be solved, although it's very unlikely to happen and
                // doesn't affect correctness of data.
                self.observer_state.mark_clean();
                self.observer_state.store_max_ts(max_ts);
                Ok(())
            }
        }
    }

    fn get_collected_locks(&mut self, max_ts: TimeStamp) -> Result<(Vec<LockInfo>, bool)> {
        let curr_max_ts = self.observer_state.load_max_ts();
        if curr_max_ts != max_ts {
            warn!(
                "trying to fetch collected locks but now collecting with another max_ts";
                "req_max_ts" => max_ts,
                "current_max_ts" => curr_max_ts,
            );
            return Err(box_err!(
                "trying to fetch collected locks but now collecting with another max_ts"
            ));
        }

        let locks: Result<_> = self
            .collected_locks
            .iter()
            .map(|(k, l)| {
                k.to_raw()
                    .map(|raw_key| l.clone().into_lock_info(raw_key))
                    .map_err(|e| Error::from(MvccError::from(e)))
            })
            .collect();

        Ok((locks?, self.observer_state.is_clean()))
    }

    fn stop_collecting(&mut self, max_ts: TimeStamp) -> Result<()> {
        let curr_max_ts =
            self.observer_state
                .max_ts
                .compare_and_swap(max_ts.into_inner(), 0, Ordering::SeqCst);
        let curr_max_ts = TimeStamp::new(curr_max_ts);

        if curr_max_ts == max_ts {
            self.collected_locks.clear();
            info!("stop collecting locks"; "max_ts" => max_ts);
            Ok(())
        } else {
            warn!(
                "trying to stop collecting locks, but now collecting with a different max_ts";
                "stopping_max_ts" => max_ts,
                "current_max_ts" => curr_max_ts,
            );
            Err(box_err!("collecting locks with another max_ts"))
        }
    }
}

impl Runnable<LockCollectorTask> for LockCollectorRunner {
    fn run(&mut self, task: LockCollectorTask) {
        match task {
            LockCollectorTask::ObservedLocks(locks) => self.handle_observed_locks(locks),
            LockCollectorTask::StartCollecting { max_ts, callback } => {
                callback(self.start_collecting(max_ts))
            }
            LockCollectorTask::GetCollectedLocks { max_ts, callback } => {
                callback(self.get_collected_locks(max_ts))
            }
            LockCollectorTask::StopCollecting { max_ts, callback } => {
                callback(self.stop_collecting(max_ts))
            }
        }
    }
}

pub struct AppliedLockCollector {
    worker: Mutex<Worker<LockCollectorTask>>,
    scheduler: Scheduler<LockCollectorTask>,
}

impl AppliedLockCollector {
    pub fn new(coprocessor_host: &mut CoprocessorHost<RocksEngine>) -> Result<Self> {
        let worker = Mutex::new(WorkerBuilder::new("lock-collector").create());

        let scheduler = worker.lock().unwrap().scheduler();

        let state = Arc::new(LockObserverState::default());
        let runner = LockCollectorRunner::new(Arc::clone(&state));
        let observer = LockObserver::new(state, scheduler.clone());

        observer.register(coprocessor_host);

        // Start the worker
        worker.lock().unwrap().start(runner)?;

        Ok(Self { worker, scheduler })
    }

    pub fn stop(&self) -> Result<()> {
        if let Some(h) = self.worker.lock().unwrap().stop() {
            if let Err(e) = h.join() {
                return Err(box_err!(
                    "failed to join applied_lock_collector handle, err: {:?}",
                    e
                ));
            }
        }
        Ok(())
    }

    /// Starts collecting applied locks whose `start_ts` <= `max_ts`. Only one `max_ts` is valid
    /// at one time.
    pub fn start_collecting(&self, max_ts: TimeStamp, callback: Callback<()>) -> Result<()> {
        self.scheduler
            .schedule(LockCollectorTask::StartCollecting { max_ts, callback })
            .map_err(|e| box_err!("failed to schedule task: {:?}", e))
    }

    /// Get the collected locks after `start_collecting`. Only valid when `max_ts` matches the
    /// `max_ts` provided to `start_collecting`.
    /// Collects at most `MAX_COLLECT_SIZE` locks. If there are (even potentially) more locks than
    /// `MAX_COLLECT_SIZE` or any error happens, the flag `is_clean` will be unset, which represents
    /// `AppliedLockCollector` cannot collect all locks.
    pub fn get_collected_locks(
        &self,
        max_ts: TimeStamp,
        callback: Callback<(Vec<LockInfo>, bool)>,
    ) -> Result<()> {
        self.scheduler
            .schedule(LockCollectorTask::GetCollectedLocks { max_ts, callback })
            .map_err(|e| box_err!("failed to schedule task: {:?}", e))
    }

    /// Stop collecting locks. Only valid when `max_ts` matches the `max_ts` provided to
    /// `start_collecting`.
    pub fn stop_collecting(&self, max_ts: TimeStamp, callback: Callback<()>) -> Result<()> {
        self.scheduler
            .schedule(LockCollectorTask::StopCollecting { max_ts, callback })
            .map_err(|e| box_err!("failed to schedule task: {:?}", e))
    }
}

impl Drop for AppliedLockCollector {
    fn drop(&mut self) {
        let r = self.stop();
        if let Err(e) = r {
            error!("Failed to stop applied_lock_collector"; "err" => ?e);
        }
    }
}

#[cfg(test)]
mod tests {
    use super::*;
    use engine_traits::CF_DEFAULT;
    use kvproto::kvrpcpb::Op;
    use kvproto::metapb::Region;
    use kvproto::raft_cmdpb::{
        PutRequest, RaftCmdRequest, RaftCmdResponse, Request as RaftRequest,
    };
    use std::sync::mpsc::channel;
    use txn_types::LockType;

    fn lock_info_to_kv(mut lock_info: LockInfo) -> (Vec<u8>, Vec<u8>) {
        let key = Key::from_raw(lock_info.get_key()).into_encoded();
        let lock = Lock::new(
            match lock_info.get_lock_type() {
                Op::Put => LockType::Put,
                Op::Del => LockType::Delete,
                Op::Lock => LockType::Lock,
                Op::PessimisticLock => LockType::Pessimistic,
                _ => unreachable!(),
            },
            lock_info.take_primary_lock(),
            lock_info.get_lock_version().into(),
            lock_info.get_lock_ttl(),
            None,
            0.into(),
            lock_info.get_txn_size(),
            0.into(),
        );
        let value = lock.to_bytes();
        (key, value)
    }

    fn make_apply_request(
        key: Vec<u8>,
        value: Vec<u8>,
        cf: &str,
        cmd_type: CmdType,
    ) -> RaftRequest {
        let mut put_req = PutRequest::default();
        put_req.set_cf(cf.to_owned());
        put_req.set_key(key);
        put_req.set_value(value);

        let mut req = RaftRequest::default();
        req.set_cmd_type(cmd_type);
        req.set_put(put_req);
        req
    }

    fn make_raft_cmd(requests: Vec<RaftRequest>) -> Cmd {
        let mut req = RaftCmdRequest::default();
        req.set_requests(requests.into());
        Cmd::new(0, req, RaftCmdResponse::default())
    }

    fn new_test_collector() -> (AppliedLockCollector, CoprocessorHost<RocksEngine>) {
        let mut coprocessor_host = CoprocessorHost::default();
        let collector = AppliedLockCollector::new(&mut coprocessor_host).unwrap();
        (collector, coprocessor_host)
    }

    fn start_collecting(c: &AppliedLockCollector, max_ts: u64) -> Result<()> {
        let (tx, rx) = channel();
        c.start_collecting(max_ts.into(), Box::new(move |r| tx.send(r).unwrap()))
            .unwrap();
        rx.recv().unwrap()
    }

    fn get_collected_locks(c: &AppliedLockCollector, max_ts: u64) -> Result<(Vec<LockInfo>, bool)> {
        let (tx, rx) = channel();
        c.get_collected_locks(max_ts.into(), Box::new(move |r| tx.send(r).unwrap()))
            .unwrap();
        rx.recv().unwrap()
    }

    fn stop_collecting(c: &AppliedLockCollector, max_ts: u64) -> Result<()> {
        let (tx, rx) = channel();
        c.stop_collecting(max_ts.into(), Box::new(move |r| tx.send(r).unwrap()))
            .unwrap();
        rx.recv().unwrap()
    }

    #[test]
    fn test_start_stop() {
        let (c, _) = new_test_collector();
        // Not started.
        get_collected_locks(&c, 1).unwrap_err();
        stop_collecting(&c, 1).unwrap_err();

        // Started.
        start_collecting(&c, 2).unwrap();
        get_collected_locks(&c, 2).unwrap();
        stop_collecting(&c, 2).unwrap();
        // Stopped.
        get_collected_locks(&c, 2).unwrap_err();
        stop_collecting(&c, 2).unwrap_err();

        // When start_collecting is invoked with a larger ts, the later one will ovewrite the
        // previous one.
        start_collecting(&c, 3).unwrap();
        get_collected_locks(&c, 3).unwrap();
        get_collected_locks(&c, 4).unwrap_err();
        start_collecting(&c, 4).unwrap();
        get_collected_locks(&c, 3).unwrap_err();
        get_collected_locks(&c, 4).unwrap();
        // Do not allow aborting previous observing with a smaller max_ts.
        start_collecting(&c, 3).unwrap_err();
        get_collected_locks(&c, 3).unwrap_err();
        get_collected_locks(&c, 4).unwrap();
        // Do not allow stoping observing with a different max_ts.
        stop_collecting(&c, 3).unwrap_err();
        stop_collecting(&c, 5).unwrap_err();
        stop_collecting(&c, 4).unwrap();
    }

    #[test]
    fn test_apply() {
        let locks: Vec<_> = vec![
            (b"k0", 10),
            (b"k1", 110),
            (b"k5", 100),
            (b"k2", 101),
            (b"k3", 90),
            (b"k2", 99),
        ]
        .into_iter()
        .map(|(k, ts)| {
            let mut lock_info = LockInfo::default();
            lock_info.set_key(k.to_vec());
            lock_info.set_primary_lock(k.to_vec());
            lock_info.set_lock_type(Op::Put);
            lock_info.set_lock_version(ts);
            lock_info
        })
        .collect();
        let lock_kvs: Vec<_> = locks
            .iter()
            .map(|lock| lock_info_to_kv(lock.clone()))
            .collect();

        let (c, coprocessor_host) = new_test_collector();
        let mut expected_result = vec![];

        start_collecting(&c, 100).unwrap();
        assert_eq!(get_collected_locks(&c, 100).unwrap(), (vec![], true));

        // Only puts in lock cf will be monitered.
        let req = vec![
            make_apply_request(
                lock_kvs[0].0.clone(),
                lock_kvs[0].1.clone(),
                CF_LOCK,
                CmdType::Put,
            ),
            make_apply_request(b"1".to_vec(), b"1".to_vec(), CF_DEFAULT, CmdType::Put),
            make_apply_request(b"2".to_vec(), b"2".to_vec(), CF_LOCK, CmdType::Delete),
        ];
        coprocessor_host.post_apply(&Region::default(), &mut make_raft_cmd(req));
        expected_result.push(locks[0].clone());
        assert_eq!(
            get_collected_locks(&c, 100).unwrap(),
            (expected_result.clone(), true)
        );

        // When start collecting with the same max_ts again, shouldn't clean up the observer state.
        start_collecting(&c, 100).unwrap();
        assert_eq!(
            get_collected_locks(&c, 100).unwrap(),
            (expected_result.clone(), true)
        );

        // Only locks with ts <= 100 will be collected.
        let req: Vec<_> = lock_kvs
            .iter()
            .map(|(k, v)| make_apply_request(k.clone(), v.clone(), CF_LOCK, CmdType::Put))
            .collect();
        expected_result.extend(
            locks
                .iter()
                .filter(|l| l.get_lock_version() <= 100)
                .cloned(),
        );
        coprocessor_host.post_apply(&Region::default(), &mut make_raft_cmd(req.clone()));
        assert_eq!(
            get_collected_locks(&c, 100).unwrap(),
            (expected_result, true)
        );

        // When start_collecting is double-invoked again with larger ts, the previous results are
        // dropped.
        start_collecting(&c, 110).unwrap();
        assert_eq!(get_collected_locks(&c, 110).unwrap(), (vec![], true));
        coprocessor_host.post_apply(&Region::default(), &mut make_raft_cmd(req));
        assert_eq!(get_collected_locks(&c, 110).unwrap(), (locks, true));
    }

    #[test]
    fn test_apply_snapshot() {
        let locks: Vec<_> = vec![
            (b"k0", 10),
            (b"k1", 110),
            (b"k5", 100),
            (b"k2", 101),
            (b"k3", 90),
            (b"k2", 99),
        ]
        .into_iter()
        .map(|(k, ts)| {
            let mut lock_info = LockInfo::default();
            lock_info.set_key(k.to_vec());
            lock_info.set_primary_lock(k.to_vec());
            lock_info.set_lock_type(Op::Put);
            lock_info.set_lock_version(ts);
            lock_info
        })
        .collect();
        let lock_kvs: Vec<_> = locks
            .iter()
            .map(|lock| lock_info_to_kv(lock.clone()))
            .map(|(k, v)| (keys::data_key(&k), v))
            .collect();

        let (c, coprocessor_host) = new_test_collector();
        start_collecting(&c, 100).unwrap();

        // Apply plain file to other CFs. Nothing happens.
        coprocessor_host.apply_plain_kvs_from_snapshot(&Region::default(), CF_DEFAULT, &lock_kvs);
        assert_eq!(get_collected_locks(&c, 100).unwrap(), (vec![], true));

        // Apply plain file to lock cf. Locks with ts before 100 will be collected.
        let expected_locks: Vec<_> = locks
            .iter()
            .filter(|l| l.get_lock_version() <= 100)
            .cloned()
            .collect();
        coprocessor_host.apply_plain_kvs_from_snapshot(&Region::default(), CF_LOCK, &lock_kvs);
        assert_eq!(
            get_collected_locks(&c, 100).unwrap(),
            (expected_locks.clone(), true)
        );
        // Fetch result twice gets the same result.
        assert_eq!(
            get_collected_locks(&c, 100).unwrap(),
            (expected_locks.clone(), true)
        );

        // When stale start_collecting request arrives, the previous collected results shouldn't
        // be dropped.
        start_collecting(&c, 100).unwrap();
        assert_eq!(
            get_collected_locks(&c, 100).unwrap(),
            (expected_locks.clone(), true)
        );
        start_collecting(&c, 90).unwrap_err();
        assert_eq!(
            get_collected_locks(&c, 100).unwrap(),
            (expected_locks, true)
        );

        // When start_collecting is double-invoked again with larger ts, the previous results are
        // dropped.
        start_collecting(&c, 110).unwrap();
        assert_eq!(get_collected_locks(&c, 110).unwrap(), (vec![], true));
        coprocessor_host.apply_plain_kvs_from_snapshot(&Region::default(), CF_LOCK, &lock_kvs);
        assert_eq!(get_collected_locks(&c, 110).unwrap(), (locks.clone(), true));

        // Apply SST file to other cfs. Nothing happens.
        coprocessor_host.pre_apply_sst_from_snapshot(&Region::default(), CF_DEFAULT, "");
        assert_eq!(get_collected_locks(&c, 110).unwrap(), (locks.clone(), true));

        // Apply SST file to lock cf is not supported. This will cause error and therefore
        // `is_clean` will be set to false.
        coprocessor_host.pre_apply_sst_from_snapshot(&Region::default(), CF_LOCK, "");
        assert_eq!(get_collected_locks(&c, 110).unwrap(), (locks, false));
    }

    #[test]
    fn test_not_clean() {
        let (c, coprocessor_host) = new_test_collector();
        start_collecting(&c, 1).unwrap();
        // When error happens, `is_clean` should be set to false.
        // The value is not a valid lock.
        let (k, v) = (Key::from_raw(b"k1").into_encoded(), b"v1".to_vec());
        let req = make_apply_request(k.clone(), v.clone(), CF_LOCK, CmdType::Put);
        coprocessor_host.post_apply(&Region::default(), &mut make_raft_cmd(vec![req]));
        assert_eq!(get_collected_locks(&c, 1).unwrap(), (vec![], false));

        // `is_clean` should be reset after invoking `start_collecting`.
        start_collecting(&c, 2).unwrap();
        assert_eq!(get_collected_locks(&c, 2).unwrap(), (vec![], true));
        coprocessor_host.apply_plain_kvs_from_snapshot(
            &Region::default(),
            CF_LOCK,
            &[(keys::data_key(&k), v)],
        );
        assert_eq!(get_collected_locks(&c, 2).unwrap(), (vec![], false));

        start_collecting(&c, 3).unwrap();
        assert_eq!(get_collected_locks(&c, 3).unwrap(), (vec![], true));

        // If there are too many locks, `is_clean` should be set to false.
        let mut lock = LockInfo::default();
        lock.set_key(b"k2".to_vec());
        lock.set_primary_lock(b"k2".to_vec());
        lock.set_lock_type(Op::Put);
        lock.set_lock_version(1);

        let batch_generate_locks = |count| {
            let (k, v) = lock_info_to_kv(lock.clone());
            let req = make_apply_request(k, v, CF_LOCK, CmdType::Put);
            let mut raft_cmd = make_raft_cmd(vec![req; count]);
            coprocessor_host.post_apply(&Region::default(), &mut raft_cmd);
        };

        batch_generate_locks(MAX_COLLECT_SIZE - 1);
        let (locks, is_clean) = get_collected_locks(&c, 3).unwrap();
        assert_eq!(locks.len(), MAX_COLLECT_SIZE - 1);
        assert!(is_clean);

        batch_generate_locks(1);
        let (locks, is_clean) = get_collected_locks(&c, 3).unwrap();
        assert_eq!(locks.len(), MAX_COLLECT_SIZE);
        assert!(!is_clean);

        batch_generate_locks(1);
        // If there are more locks, they will be dropped.
        let (locks, is_clean) = get_collected_locks(&c, 3).unwrap();
        assert_eq!(locks.len(), MAX_COLLECT_SIZE);
        assert!(!is_clean);

        start_collecting(&c, 4).unwrap();
        assert_eq!(get_collected_locks(&c, 4).unwrap(), (vec![], true));

        batch_generate_locks(MAX_COLLECT_SIZE - 5);
        let (locks, is_clean) = get_collected_locks(&c, 4).unwrap();
        assert_eq!(locks.len(), MAX_COLLECT_SIZE - 5);
        assert!(is_clean);

        batch_generate_locks(10);
        let (locks, is_clean) = get_collected_locks(&c, 4).unwrap();
        assert_eq!(locks.len(), MAX_COLLECT_SIZE);
        assert!(!is_clean);
    }
}<|MERGE_RESOLUTION|>--- conflicted
+++ resolved
@@ -134,9 +134,7 @@
         let res = &mut self
             .sender
             .schedule(LockCollectorTask::ObservedLocks(locks));
-<<<<<<< HEAD
-        // Wrapping the fail point in a closure, so we can modify
-        // local variables without return,
+        // Wrap the fail point in a closure, so we can modify local variables without return.
         #[cfg(feature = "failpoints")]
         {
             let mut send_fp = || {
@@ -148,18 +146,6 @@
             };
             send_fp();
         }
-=======
-        // Wrap the fail point in a closure, so we can modify local variables without return.
-        #[allow(unused_mut)]
-        let mut send_fp = || {
-            fail_point!("lock_observer_send", |_| {
-                *res = Err(ScheduleError::Full(LockCollectorTask::ObservedLocks(
-                    vec![],
-                )));
-            })
-        };
-        send_fp();
->>>>>>> d889068d
 
         match res {
             Ok(()) => (),
