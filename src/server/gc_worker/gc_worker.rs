--- conflicted
+++ resolved
@@ -7,17 +7,11 @@
 use std::sync::{Arc, Mutex};
 use std::time::Instant;
 
-<<<<<<< HEAD
-use engine_skiplist::{SkiplistEngine, SkiplistSnapshot};
-use engine_traits::{MiscExt, TablePropertiesExt};
+use concurrency_manager::ConcurrencyManager;
+use engine_skiplist::SkiplistEngine;
+use engine_traits::MiscExt;
 use engine_traits::{CF_DEFAULT, CF_LOCK, CF_WRITE};
-use futures::Future;
-=======
-use concurrency_manager::ConcurrencyManager;
-use engine_rocks::RocksEngine;
-use engine_traits::{MiscExt, CF_DEFAULT, CF_LOCK, CF_WRITE};
 use futures03::executor::block_on;
->>>>>>> 076bb0bd
 use kvproto::kvrpcpb::{Context, IsolationLevel, LockInfo};
 use pd_client::{ClusterVersion, PdClient};
 use raftstore::coprocessor::{CoprocessorHost, RegionInfoProvider};
@@ -135,11 +129,7 @@
 struct GcRunner<E: Engine> {
     engine: E,
 
-<<<<<<< HEAD
-    raft_store_router: Option<ServerRaftStoreRouter<SkiplistEngine>>,
-=======
-    raft_store_router: Option<ServerRaftStoreRouter<RocksEngine, RocksEngine>>,
->>>>>>> 076bb0bd
+    raft_store_router: Option<ServerRaftStoreRouter<SkiplistEngine, SkiplistEngine>>,
 
     /// Used to limit the write flow of GC.
     limiter: Limiter,
@@ -153,11 +143,7 @@
 impl<E: Engine> GcRunner<E> {
     pub fn new(
         engine: E,
-<<<<<<< HEAD
-        raft_store_router: Option<ServerRaftStoreRouter<SkiplistEngine>>,
-=======
-        raft_store_router: Option<ServerRaftStoreRouter<RocksEngine, RocksEngine>>,
->>>>>>> 076bb0bd
+        raft_store_router: Option<ServerRaftStoreRouter<SkiplistEngine, SkiplistEngine>>,
         cfg_tracker: Tracker<GcConfig>,
         cfg: GcConfig,
     ) -> Self {
@@ -546,11 +532,7 @@
     engine: E,
 
     /// `raft_store_router` is useful to signal raftstore clean region size informations.
-<<<<<<< HEAD
-    raft_store_router: Option<ServerRaftStoreRouter<SkiplistEngine>>,
-=======
-    raft_store_router: Option<ServerRaftStoreRouter<RocksEngine, RocksEngine>>,
->>>>>>> 076bb0bd
+    raft_store_router: Option<ServerRaftStoreRouter<SkiplistEngine, SkiplistEngine>>,
 
     config_manager: GcWorkerConfigManager,
 
@@ -608,11 +590,7 @@
 impl<E: Engine> GcWorker<E> {
     pub fn new(
         engine: E,
-<<<<<<< HEAD
-        raft_store_router: Option<ServerRaftStoreRouter<SkiplistEngine>>,
-=======
-        raft_store_router: Option<ServerRaftStoreRouter<RocksEngine, RocksEngine>>,
->>>>>>> 076bb0bd
+        raft_store_router: Option<ServerRaftStoreRouter<SkiplistEngine, SkiplistEngine>>,
         cfg: GcConfig,
         cluster_version: ClusterVersion,
     ) -> GcWorker<E> {
@@ -638,17 +616,10 @@
     ) -> Result<()> {
         let safe_point = Arc::new(AtomicU64::new(0));
 
-<<<<<<< HEAD
-        // let kvdb = self.engine.kv_engine();
-        // let cfg_mgr = self.config_manager.clone();
-        // let cluster_version = self.cluster_version.clone();
-        // init_compaction_filter(kvdb, safe_point.clone(), cfg_mgr, cluster_version);
-=======
         let kvdb = self.engine.kv_engine();
         let cfg_mgr = self.config_manager.clone();
         let cluster_version = self.cluster_version.clone();
         kvdb.init_compaction_filter(safe_point.clone(), cfg_mgr, cluster_version);
->>>>>>> 076bb0bd
 
         let mut handle = self.gc_manager_handle.lock().unwrap();
         assert!(handle.is_none());
@@ -829,7 +800,7 @@
     use std::collections::BTreeMap;
     use std::sync::mpsc::channel;
 
-    use engine_rocks::RocksSnapshot;
+    use engine_rocks::{RocksEngine, RocksSnapshot};
     use engine_traits::KvEngine;
     use futures::Future;
     use futures03::executor::block_on;
