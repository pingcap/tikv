// Copyright 2018 TiKV Project Authors. Licensed under Apache-2.0.

use std::f64::INFINITY;
use std::fmt::{self, Display, Formatter};
use std::mem;
use std::sync::atomic::{AtomicU64, AtomicUsize, Ordering};
use std::sync::{Arc, Mutex};
use std::time::Instant;

use concurrency_manager::ConcurrencyManager;
use engine_rocks::RocksEngine;
<<<<<<< HEAD
use engine_traits::{DeleteStrategy, MiscExt, Range, CF_DEFAULT, CF_LOCK, CF_WRITE};
=======
use engine_traits::{MiscExt, CF_WRITE};
>>>>>>> b43070ad
use futures::executor::block_on;
use kvproto::kvrpcpb::{Context, IsolationLevel, LockInfo};
use pd_client::{ClusterVersion, PdClient};
use raftstore::coprocessor::{CoprocessorHost, RegionInfoProvider};
use raftstore::router::RaftStoreRouter;
use raftstore::store::msg::StoreMsg;
use tikv_util::config::{Tracker, VersionTrack};
use tikv_util::time::{duration_to_sec, Limiter, SlowTimer};
use tikv_util::worker::{
    FutureRunnable, FutureScheduler, FutureWorker, Stopped as FutureWorkerStopped,
};
use txn_types::{Key, TimeStamp};

use crate::server::metrics::*;
use crate::storage::kv::{Engine, ScanMode, Statistics};
use crate::storage::mvcc::{check_need_gc, Error as MvccError, GcInfo, MvccReader, MvccTxn};

use super::applied_lock_collector::{AppliedLockCollector, Callback as LockCollectorCallback};
use super::config::{GcConfig, GcWorkerConfigManager};
use super::gc_manager::{AutoGcConfig, GcManager, GcManagerHandle};
use super::{Callback, CompactionFilterInitializer, Error, ErrorInner, Result};

/// After the GC scan of a key, output a message to the log if there are at least this many
/// versions of the key.
const GC_LOG_FOUND_VERSION_THRESHOLD: usize = 30;

/// After the GC delete versions of a key, output a message to the log if at least this many
/// versions are deleted.
const GC_LOG_DELETED_VERSION_THRESHOLD: usize = 30;

pub const GC_MAX_EXECUTING_TASKS: usize = 10;
const GC_TASK_SLOW_SECONDS: u64 = 30;

/// Provides safe point.
pub trait GcSafePointProvider: Send + 'static {
    fn get_safe_point(&self) -> Result<TimeStamp>;
}

impl<T: PdClient + 'static> GcSafePointProvider for Arc<T> {
    fn get_safe_point(&self) -> Result<TimeStamp> {
        block_on(self.get_gc_safe_point())
            .map(Into::into)
            .map_err(|e| box_err!("failed to get safe point from PD: {:?}", e))
    }
}

pub enum GcTask {
    Gc {
        region_id: u64,
        start_key: Vec<u8>,
        end_key: Vec<u8>,
        safe_point: TimeStamp,
        callback: Callback<()>,
    },
    UnsafeDestroyRange {
        ctx: Context,
        start_key: Key,
        end_key: Key,
        callback: Callback<()>,
    },
    PhysicalScanLock {
        ctx: Context,
        max_ts: TimeStamp,
        start_key: Key,
        limit: usize,
        callback: Callback<Vec<LockInfo>>,
    },
    #[cfg(any(test, feature = "testexport"))]
    Validate(Box<dyn FnOnce(&GcConfig, &Limiter) + Send>),
}

impl GcTask {
    pub fn get_enum_label(&self) -> GcCommandKind {
        match self {
            GcTask::Gc { .. } => GcCommandKind::gc,
            GcTask::UnsafeDestroyRange { .. } => GcCommandKind::unsafe_destroy_range,
            GcTask::PhysicalScanLock { .. } => GcCommandKind::physical_scan_lock,
            #[cfg(any(test, feature = "testexport"))]
            GcTask::Validate(_) => GcCommandKind::validate_config,
        }
    }
}

impl Display for GcTask {
    fn fmt(&self, f: &mut Formatter<'_>) -> fmt::Result {
        match self {
            GcTask::Gc {
                start_key,
                end_key,
                safe_point,
                ..
            } => f
                .debug_struct("GC")
                .field("start_key", &hex::encode_upper(&start_key))
                .field("end_key", &hex::encode_upper(&end_key))
                .field("safe_point", safe_point)
                .finish(),
            GcTask::UnsafeDestroyRange {
                start_key, end_key, ..
            } => f
                .debug_struct("UnsafeDestroyRange")
                .field("start_key", &format!("{}", start_key))
                .field("end_key", &format!("{}", end_key))
                .finish(),
            GcTask::PhysicalScanLock { max_ts, .. } => f
                .debug_struct("PhysicalScanLock")
                .field("max_ts", max_ts)
                .finish(),
            #[cfg(any(test, feature = "testexport"))]
            GcTask::Validate(_) => write!(f, "Validate gc worker config"),
        }
    }
}

/// Used to perform GC operations on the engine.
struct GcRunner<E, RR>
where
    E: Engine,
    RR: RaftStoreRouter<RocksEngine>,
{
    engine: E,

    raft_store_router: RR,

    /// Used to limit the write flow of GC.
    limiter: Limiter,

    cfg: GcConfig,
    cfg_tracker: Tracker<GcConfig>,

    stats: Statistics,
}

impl<E, RR> GcRunner<E, RR>
where
    E: Engine,
    RR: RaftStoreRouter<RocksEngine>,
{
    pub fn new(
        engine: E,
        raft_store_router: RR,
        cfg_tracker: Tracker<GcConfig>,
        cfg: GcConfig,
    ) -> Self {
        let limiter = Limiter::new(if cfg.max_write_bytes_per_sec.0 > 0 {
            cfg.max_write_bytes_per_sec.0 as f64
        } else {
            INFINITY
        });
        Self {
            engine,
            raft_store_router,
            limiter,
            cfg,
            cfg_tracker,
            stats: Statistics::default(),
        }
    }

    /// Check need gc without getting snapshot.
    /// If this is not supported or any error happens, returns true to do further check after
    /// getting snapshot.
    fn need_gc(&self, start_key: &[u8], end_key: &[u8], safe_point: TimeStamp) -> bool {
        let collection = match self
            .engine
            .get_properties_cf(CF_WRITE, &start_key, &end_key)
        {
            Ok(c) => c,
            Err(_) => return true,
        };
        check_need_gc(safe_point, self.cfg.ratio_threshold, &collection)
    }

    /// Cleans up outdated data.
    fn gc_key(
        &mut self,
        safe_point: TimeStamp,
        key: &Key,
        gc_info: &mut GcInfo,
        txn: &mut MvccTxn<E::Snap>,
    ) -> Result<()> {
        let next_gc_info = txn.gc(key.clone(), safe_point)?;
        gc_info.found_versions += next_gc_info.found_versions;
        gc_info.deleted_versions += next_gc_info.deleted_versions;
        gc_info.is_completed = next_gc_info.is_completed;
        self.stats.add(&txn.take_statistics());
        Ok(())
    }

    fn new_txn(snap: E::Snap) -> MvccTxn<E::Snap> {
        // TODO txn only used for GC, but this is hacky, maybe need an Option?
        let concurrency_manager = ConcurrencyManager::new(1.into());
        MvccTxn::for_scan(
            snap,
            Some(ScanMode::Forward),
            TimeStamp::zero(),
            false,
            concurrency_manager,
        )
    }

    fn flush_txn(txn: MvccTxn<E::Snap>, limiter: &Limiter, engine: &E) -> Result<()> {
        let write_size = txn.write_size();
        let modifies = txn.into_modifies();
        if !modifies.is_empty() {
            limiter.blocking_consume(write_size);
            engine.modify_on_kv_engine(modifies)?;
        }
        Ok(())
    }

    fn gc(&mut self, start_key: &[u8], end_key: &[u8], safe_point: TimeStamp) -> Result<()> {
        if !self.need_gc(start_key, end_key, safe_point) {
            GC_SKIPPED_COUNTER.inc();
            return Ok(());
        }

        let mut reader = MvccReader::new(
            self.engine.snapshot_on_kv_engine(start_key, end_key)?,
            Some(ScanMode::Forward),
            false,
            IsolationLevel::Si,
        );

        let mut next_key = Some(Key::from_encoded_slice(start_key));
        while next_key.is_some() {
            // Scans at most `GcConfig.batch_keys` keys.
            let (keys, updated_next_key) = reader.scan_keys(next_key, self.cfg.batch_keys)?;
            next_key = updated_next_key;

            if keys.is_empty() {
                GC_EMPTY_RANGE_COUNTER.inc();
                break;
            }

            let mut keys = keys.into_iter();
            let mut txn = Self::new_txn(self.engine.snapshot_on_kv_engine(start_key, end_key)?);
            let (mut next_gc_key, mut gc_info) = (keys.next(), GcInfo::default());
            while let Some(ref key) = next_gc_key {
                if let Err(e) = self.gc_key(safe_point, key, &mut gc_info, &mut txn) {
                    error!(?e; "GC meets failure"; "key" => %key,);
                    // Switch to the next key if meets failure.
                    gc_info.is_completed = true;
                }
                if gc_info.is_completed {
                    if gc_info.found_versions >= GC_LOG_FOUND_VERSION_THRESHOLD {
                        debug!(
                            "GC found plenty versions for a key";
                            "key" => %key,
                            "versions" => gc_info.found_versions,
                        );
                    }
                    if gc_info.deleted_versions as usize >= GC_LOG_DELETED_VERSION_THRESHOLD {
                        debug!(
                            "GC deleted plenty versions for a key";
                            "key" => %key,
                            "versions" => gc_info.deleted_versions,
                        );
                    }
                    next_gc_key = keys.next();
                    gc_info = GcInfo::default();
                } else {
                    Self::flush_txn(txn, &self.limiter, &self.engine)?;
                    txn = Self::new_txn(self.engine.snapshot_on_kv_engine(start_key, end_key)?);
                }
            }
            Self::flush_txn(txn, &self.limiter, &self.engine)?;
        }

        self.stats.add(reader.get_statistics());
        debug!(
            "gc has finished";
            "start_key" => hex::encode_upper(start_key),
            "end_key" => hex::encode_upper(end_key),
            "safe_point" => safe_point
        );
        Ok(())
    }

    fn unsafe_destroy_range(&self, _: &Context, start_key: &Key, end_key: &Key) -> Result<()> {
        info!(
            "unsafe destroy range started";
            "start_key" => %start_key, "end_key" => %end_key
        );

        let local_storage = self.engine.kv_engine();

        // Convert keys to RocksDB layer form
        // TODO: Logic coupled with raftstore's implementation. Maybe better design is to do it in
        // somewhere of the same layer with apply_worker.
        let start_data_key = keys::data_key(start_key.as_encoded());
        let end_data_key = keys::data_end_key(end_key.as_encoded());

<<<<<<< HEAD
        let cfs = &[CF_LOCK, CF_DEFAULT, CF_WRITE];

        // First, use DeleteStrategy::DeleteFiles to free as much disk space as possible
        let delete_files_start_time = Instant::now();
        for cf in cfs {
            local_storage
                .delete_ranges_cf(
                    cf,
                    DeleteStrategy::DeleteFiles,
                    vec![Range::new(&start_data_key, &end_data_key)],
                )
                .map_err(|e| {
                    let e: Error = box_err!(e);
                    warn!("unsafe destroy range failed at delete_files_in_range_cf"; "err" => ?e);
                    e
                })?;
        }
=======
        // First, call delete_files_in_range to free as much disk space as possible
        let delete_files_start_time = Instant::now();
        local_storage
            .delete_all_files_in_range(&start_data_key, &end_data_key)
            .map_err(|e| {
                let e: Error = box_err!(e);
                warn!("unsafe destroy range failed at delete_files_in_range"; "err" => ?e);
                e
            })?;
>>>>>>> b43070ad

        info!(
            "unsafe destroy range finished deleting files in range";
            "start_key" => %start_key, "end_key" => %end_key,
            "cost_time" => ?delete_files_start_time.elapsed(),
        );

        // Then, delete all remaining keys in the range.
        let cleanup_all_start_time = Instant::now();
<<<<<<< HEAD
        for cf in cfs {
            // TODO: set use_delete_range with config here.
            local_storage
                .delete_ranges_cf(
                    cf,
                    DeleteStrategy::DeleteByKey,
                    vec![Range::new(&start_data_key, &end_data_key)],
                )
                .map_err(|e| {
                    let e: Error = box_err!(e);
                    warn!("unsafe destroy range failed at delete_all_in_range_cf"; "err" => ?e);
                    e
                })?;
        }
=======
        // TODO: set use_delete_range with config here.
        local_storage
            .delete_all_in_range(&start_data_key, &end_data_key, false)
            .map_err(|e| {
                let e: Error = box_err!(e);
                warn!("unsafe destroy range failed at delete_all_in_range"; "err" => ?e);
                e
            })?;

        info!(
            "unsafe destroy range finished cleaning up all";
            "start_key" => %start_key, "end_key" => %end_key, "cost_time" => ?cleanup_all_start_time.elapsed(),
        );
>>>>>>> b43070ad

        local_storage
            .delete_blob_files_in_range(&start_data_key, &end_data_key)
            .map_err(|e| {
                let e: Error = box_err!(e);
                warn!("unsafe destroy range failed at delete_blob_files_in_range"; "err" => ?e);
                e
            })?;

        self.raft_store_router
            .send_store_msg(StoreMsg::ClearRegionSizeInRange {
                start_key: start_key.as_encoded().to_vec(),
                end_key: end_key.as_encoded().to_vec(),
            })
            .unwrap_or_else(|e| {
                // Warn and ignore it.
                warn!("unsafe destroy range: failed sending ClearRegionSizeInRange"; "err" => ?e);
            });

        Ok(())
    }

    fn handle_physical_scan_lock(
        &self,
        _: &Context,
        max_ts: TimeStamp,
        start_key: &Key,
        limit: usize,
    ) -> Result<Vec<LockInfo>> {
        let snap = self
            .engine
            .snapshot_on_kv_engine(start_key.as_encoded(), &[])
            .unwrap();
        let mut reader = MvccReader::new(snap, Some(ScanMode::Forward), false, IsolationLevel::Si);
        let (locks, _) = reader.scan_locks(Some(start_key), |l| l.ts <= max_ts, limit)?;

        let mut lock_infos = Vec::with_capacity(locks.len());
        for (key, lock) in locks {
            let raw_key = key.into_raw().map_err(MvccError::from)?;
            lock_infos.push(lock.into_lock_info(raw_key));
        }
        Ok(lock_infos)
    }

    fn update_statistics_metrics(&mut self) {
        let stats = mem::take(&mut self.stats);

        for (cf, details) in stats.details_enum().iter() {
            for (tag, count) in details.iter() {
                GC_KEYS_COUNTER_STATIC
                    .get(*cf)
                    .get(*tag)
                    .inc_by(*count as i64);
            }
        }
    }

    fn refresh_cfg(&mut self) {
        if let Some(incoming) = self.cfg_tracker.any_new() {
            let limit = incoming.max_write_bytes_per_sec.0;
            self.limiter
                .set_speed_limit(if limit > 0 { limit as f64 } else { INFINITY });
            self.cfg = incoming.clone();
        }
    }
}

impl<E, RR> FutureRunnable<GcTask> for GcRunner<E, RR>
where
    E: Engine,
    RR: RaftStoreRouter<RocksEngine>,
{
    #[inline]
    fn run(&mut self, task: GcTask) {
        let enum_label = task.get_enum_label();

        GC_GCTASK_COUNTER_STATIC.get(enum_label).inc();

        let timer = SlowTimer::from_secs(GC_TASK_SLOW_SECONDS);
        let update_metrics = |is_err| {
            GC_TASK_DURATION_HISTOGRAM_VEC
                .with_label_values(&[enum_label.get_str()])
                .observe(duration_to_sec(timer.elapsed()));

            if is_err {
                GC_GCTASK_FAIL_COUNTER_STATIC.get(enum_label).inc();
            }
        };

        // Refresh config before handle task
        self.refresh_cfg();

        match task {
            GcTask::Gc {
                start_key,
                end_key,
                safe_point,
                callback,
                ..
            } => {
                let res = self.gc(&start_key, &end_key, safe_point);
                update_metrics(res.is_err());
                callback(res);
                self.update_statistics_metrics();
                slow_log!(
                    T timer,
                    "GC on range [{}, {}), safe_point {}",
                    hex::encode_upper(&start_key),
                    hex::encode_upper(&end_key),
                    safe_point
                );
            }
            GcTask::UnsafeDestroyRange {
                ctx,
                start_key,
                end_key,
                callback,
            } => {
                let res = self.unsafe_destroy_range(&ctx, &start_key, &end_key);
                update_metrics(res.is_err());
                callback(res);
                slow_log!(
                    T timer,
                    "UnsafeDestroyRange start_key {:?}, end_key {:?}",
                    start_key,
                    end_key
                );
            }
            GcTask::PhysicalScanLock {
                ctx,
                max_ts,
                start_key,
                limit,
                callback,
            } => {
                let res = self.handle_physical_scan_lock(&ctx, max_ts, &start_key, limit);
                update_metrics(res.is_err());
                callback(res);
                slow_log!(
                    T timer,
                    "PhysicalScanLock start_key {:?}, max_ts {}, limit {}",
                    start_key,
                    max_ts,
                    limit,
                );
            }
            #[cfg(any(test, feature = "testexport"))]
            GcTask::Validate(f) => {
                f(&self.cfg, &self.limiter);
            }
        };
    }
}

/// When we failed to schedule a `GcTask` to `GcRunner`, use this to handle the `ScheduleError`.
fn handle_gc_task_schedule_error(e: FutureWorkerStopped<GcTask>) -> Result<()> {
    error!("failed to schedule gc task"; "err" => %e);
    Err(box_err!("failed to schedule gc task: {:?}", e))
}

/// Schedules a `GcTask` to the `GcRunner`.
fn schedule_gc(
    scheduler: &FutureScheduler<GcTask>,
    region_id: u64,
    start_key: Vec<u8>,
    end_key: Vec<u8>,
    safe_point: TimeStamp,
    callback: Callback<()>,
) -> Result<()> {
    scheduler
        .schedule(GcTask::Gc {
            region_id,
            start_key,
            end_key,
            safe_point,
            callback,
        })
        .or_else(handle_gc_task_schedule_error)
}

/// Does GC synchronously.
pub fn sync_gc(
    scheduler: &FutureScheduler<GcTask>,
    region_id: u64,
    start_key: Vec<u8>,
    end_key: Vec<u8>,
    safe_point: TimeStamp,
) -> Result<()> {
    wait_op!(|callback| schedule_gc(scheduler, region_id, start_key, end_key, safe_point, callback))
        .unwrap_or_else(|| {
            error!("failed to receive result of gc");
            Err(box_err!("gc_worker: failed to receive result of gc"))
        })
}

/// Used to schedule GC operations.
pub struct GcWorker<E, RR>
where
    E: Engine,
    RR: RaftStoreRouter<RocksEngine> + 'static,
{
    engine: E,

    /// `raft_store_router` is useful to signal raftstore clean region size informations.
    raft_store_router: RR,

    config_manager: GcWorkerConfigManager,

    /// How many requests are scheduled from outside and unfinished.
    scheduled_tasks: Arc<AtomicUsize>,

    /// How many strong references. The worker will be stopped
    /// once there are no more references.
    refs: Arc<AtomicUsize>,
    worker: Arc<Mutex<FutureWorker<GcTask>>>,
    worker_scheduler: FutureScheduler<GcTask>,

    applied_lock_collector: Option<Arc<AppliedLockCollector>>,

    gc_manager_handle: Arc<Mutex<Option<GcManagerHandle>>>,
    cluster_version: ClusterVersion,
}

impl<E, RR> Clone for GcWorker<E, RR>
where
    E: Engine,
    RR: RaftStoreRouter<RocksEngine>,
{
    #[inline]
    fn clone(&self) -> Self {
        self.refs.fetch_add(1, Ordering::SeqCst);

        Self {
            engine: self.engine.clone(),
            raft_store_router: self.raft_store_router.clone(),
            config_manager: self.config_manager.clone(),
            scheduled_tasks: self.scheduled_tasks.clone(),
            refs: self.refs.clone(),
            worker: self.worker.clone(),
            worker_scheduler: self.worker_scheduler.clone(),
            applied_lock_collector: self.applied_lock_collector.clone(),
            gc_manager_handle: self.gc_manager_handle.clone(),
            cluster_version: self.cluster_version.clone(),
        }
    }
}

impl<E, RR> Drop for GcWorker<E, RR>
where
    E: Engine,
    RR: RaftStoreRouter<RocksEngine> + 'static,
{
    #[inline]
    fn drop(&mut self) {
        let refs = self.refs.fetch_sub(1, Ordering::SeqCst);

        if refs != 1 {
            return;
        }

        let r = self.stop();
        if let Err(e) = r {
            error!(?e; "Failed to stop gc_worker");
        }
    }
}

impl<E, RR> GcWorker<E, RR>
where
    E: Engine,
    RR: RaftStoreRouter<RocksEngine>,
{
    pub fn new(
        engine: E,
        raft_store_router: RR,
        cfg: GcConfig,
        cluster_version: ClusterVersion,
    ) -> GcWorker<E, RR> {
        let worker = Arc::new(Mutex::new(FutureWorker::new("gc-worker")));
        let worker_scheduler = worker.lock().unwrap().scheduler();
        GcWorker {
            engine,
            raft_store_router,
            config_manager: GcWorkerConfigManager(Arc::new(VersionTrack::new(cfg))),
            scheduled_tasks: Arc::new(AtomicUsize::new(0)),
            refs: Arc::new(AtomicUsize::new(1)),
            worker,
            worker_scheduler,
            applied_lock_collector: None,
            gc_manager_handle: Arc::new(Mutex::new(None)),
            cluster_version,
        }
    }

    pub fn start_auto_gc<S: GcSafePointProvider, R: RegionInfoProvider>(
        &self,
        cfg: AutoGcConfig<S, R>,
    ) -> Result<()> {
        let safe_point = Arc::new(AtomicU64::new(0));

        let kvdb = self.engine.kv_engine();
        let cfg_mgr = self.config_manager.clone();
        let cluster_version = self.cluster_version.clone();
        kvdb.init_compaction_filter(safe_point.clone(), cfg_mgr, cluster_version);

        let mut handle = self.gc_manager_handle.lock().unwrap();
        assert!(handle.is_none());
        let new_handle = GcManager::new(
            cfg,
            safe_point,
            self.worker_scheduler.clone(),
            self.config_manager.clone(),
            self.cluster_version.clone(),
        )
        .start()?;
        *handle = Some(new_handle);
        Ok(())
    }

    pub fn start(&mut self) -> Result<()> {
        let runner = GcRunner::new(
            self.engine.clone(),
            self.raft_store_router.clone(),
            self.config_manager.0.clone().tracker("gc-woker".to_owned()),
            self.config_manager.value().clone(),
        );
        self.worker
            .lock()
            .unwrap()
            .start(runner)
            .map_err(|e| box_err!("failed to start gc_worker, err: {:?}", e))
    }

    pub fn start_observe_lock_apply(
        &mut self,
        coprocessor_host: &mut CoprocessorHost<RocksEngine>,
    ) -> Result<()> {
        assert!(self.applied_lock_collector.is_none());
        let collector = Arc::new(AppliedLockCollector::new(coprocessor_host)?);
        self.applied_lock_collector = Some(collector);
        Ok(())
    }

    pub fn stop(&self) -> Result<()> {
        // Stop GcManager.
        if let Some(h) = self.gc_manager_handle.lock().unwrap().take() {
            h.stop()?;
        }
        // Stop self.
        if let Some(h) = self.worker.lock().unwrap().stop() {
            if let Err(e) = h.join() {
                return Err(box_err!("failed to join gc_worker handle, err: {:?}", e));
            }
        }
        Ok(())
    }

    pub fn scheduler(&self) -> FutureScheduler<GcTask> {
        self.worker_scheduler.clone()
    }

    /// Check whether GCWorker is busy. If busy, callback will be invoked with an error that
    /// indicates GCWorker is busy; otherwise, return a new callback that invokes the original
    /// callback as well as decrease the scheduled task counter.
    fn check_is_busy<T: 'static>(&self, callback: Callback<T>) -> Option<Callback<T>> {
        if self.scheduled_tasks.fetch_add(1, Ordering::SeqCst) >= GC_MAX_EXECUTING_TASKS {
            self.scheduled_tasks.fetch_sub(1, Ordering::SeqCst);
            callback(Err(Error::from(ErrorInner::GcWorkerTooBusy)));
            return None;
        }
        let scheduled_tasks = Arc::clone(&self.scheduled_tasks);
        Some(Box::new(move |r| {
            scheduled_tasks.fetch_sub(1, Ordering::SeqCst);
            callback(r);
        }))
    }

    /// Only for tests.
    pub fn gc(&self, safe_point: TimeStamp, callback: Callback<()>) -> Result<()> {
        self.check_is_busy(callback).map_or(Ok(()), |callback| {
            let start_key = vec![];
            let end_key = vec![];
            self.worker_scheduler
                .schedule(GcTask::Gc {
                    region_id: 0,
                    start_key,
                    end_key,
                    safe_point,
                    callback,
                })
                .or_else(handle_gc_task_schedule_error)
        })
    }

    /// Cleans up all keys in a range and quickly free the disk space. The range might span over
    /// multiple regions, and the `ctx` doesn't indicate region. The request will be done directly
    /// on RocksDB, bypassing the Raft layer. User must promise that, after calling `destroy_range`,
    /// the range will never be accessed any more. However, `destroy_range` is allowed to be called
    /// multiple times on an single range.
    pub fn unsafe_destroy_range(
        &self,
        ctx: Context,
        start_key: Key,
        end_key: Key,
        callback: Callback<()>,
    ) -> Result<()> {
        GC_COMMAND_COUNTER_VEC_STATIC.unsafe_destroy_range.inc();
        self.check_is_busy(callback).map_or(Ok(()), |callback| {
            self.worker_scheduler
                .schedule(GcTask::UnsafeDestroyRange {
                    ctx,
                    start_key,
                    end_key,
                    callback,
                })
                .or_else(handle_gc_task_schedule_error)
        })
    }

    pub fn get_config_manager(&self) -> GcWorkerConfigManager {
        self.config_manager.clone()
    }

    pub fn physical_scan_lock(
        &self,
        ctx: Context,
        max_ts: TimeStamp,
        start_key: Key,
        limit: usize,
        callback: Callback<Vec<LockInfo>>,
    ) -> Result<()> {
        GC_COMMAND_COUNTER_VEC_STATIC.physical_scan_lock.inc();
        self.check_is_busy(callback).map_or(Ok(()), |callback| {
            self.worker_scheduler
                .schedule(GcTask::PhysicalScanLock {
                    ctx,
                    max_ts,
                    start_key,
                    limit,
                    callback,
                })
                .or_else(handle_gc_task_schedule_error)
        })
    }

    pub fn start_collecting(
        &self,
        max_ts: TimeStamp,
        callback: LockCollectorCallback<()>,
    ) -> Result<()> {
        self.applied_lock_collector
            .as_ref()
            .ok_or_else(|| box_err!("applied_lock_collector not supported"))
            .and_then(move |c| c.start_collecting(max_ts, callback))
    }

    pub fn get_collected_locks(
        &self,
        max_ts: TimeStamp,
        callback: LockCollectorCallback<(Vec<LockInfo>, bool)>,
    ) -> Result<()> {
        self.applied_lock_collector
            .as_ref()
            .ok_or_else(|| box_err!("applied_lock_collector not supported"))
            .and_then(move |c| c.get_collected_locks(max_ts, callback))
    }

    pub fn stop_collecting(
        &self,
        max_ts: TimeStamp,
        callback: LockCollectorCallback<()>,
    ) -> Result<()> {
        self.applied_lock_collector
            .as_ref()
            .ok_or_else(|| box_err!("applied_lock_collector not supported"))
            .and_then(move |c| c.stop_collecting(max_ts, callback))
    }
}

#[cfg(test)]
mod tests {
    use std::collections::BTreeMap;
    use std::sync::mpsc::channel;

    use engine_rocks::RocksSnapshot;
    use engine_traits::KvEngine;
    use futures::executor::block_on;
    use kvproto::{kvrpcpb::Op, metapb};
    use raftstore::router::RaftStoreBlackHole;
    use raftstore::store::RegionSnapshot;
    use tikv_util::codec::number::NumberEncoder;
    use tikv_util::future::paired_future_callback;
    use tikv_util::time::ThreadReadId;
    use txn_types::Mutation;

    use crate::storage::kv::{
        self, write_modifies, Callback as EngineCallback, Modify, Result as EngineResult,
        TestEngineBuilder, WriteData,
    };
    use crate::storage::lock_manager::DummyLockManager;
    use crate::storage::{txn::commands, Engine, Storage, TestStorageBuilder};

    use super::*;

    /// A wrapper of engine that adds the 'z' prefix to keys internally.
    /// For test engines, they writes keys into db directly, but in production a 'z' prefix will be
    /// added to keys by raftstore layer before writing to db. Some functionalities of `GCWorker`
    /// bypasses Raft layer, so they needs to know how data is actually represented in db. This
    /// wrapper allows test engines write 'z'-prefixed keys to db.
    #[derive(Clone)]
    struct PrefixedEngine(kv::RocksEngine);

    impl Engine for PrefixedEngine {
        // Use RegionSnapshot which can remove the z prefix internally.
        type Snap = RegionSnapshot<RocksSnapshot>;
        type Local = RocksEngine;

        fn kv_engine(&self) -> RocksEngine {
            self.0.kv_engine()
        }

        fn snapshot_on_kv_engine(
            &self,
            start_key: &[u8],
            end_key: &[u8],
        ) -> kv::Result<Self::Snap> {
            let mut region = metapb::Region::default();
            region.set_start_key(start_key.to_owned());
            region.set_end_key(end_key.to_owned());
            // Use a fake peer to avoid panic.
            region.mut_peers().push(Default::default());
            Ok(RegionSnapshot::from_snapshot(
                Arc::new(self.kv_engine().snapshot()),
                Arc::new(region),
            ))
        }

        fn modify_on_kv_engine(&self, mut modifies: Vec<Modify>) -> kv::Result<()> {
            for modify in &mut modifies {
                match modify {
                    Modify::Delete(_, ref mut key) => {
                        let bytes = keys::data_key(key.as_encoded());
                        *key = Key::from_encoded(bytes);
                    }
                    Modify::Put(_, ref mut key, _) => {
                        let bytes = keys::data_key(key.as_encoded());
                        *key = Key::from_encoded(bytes);
                    }
                    Modify::DeleteRange(_, ref mut key1, ref mut key2, _) => {
                        let bytes = keys::data_key(key1.as_encoded());
                        *key1 = Key::from_encoded(bytes);
                        let bytes = keys::data_end_key(key2.as_encoded());
                        *key2 = Key::from_encoded(bytes);
                    }
                }
            }
            write_modifies(&self.kv_engine(), modifies)
        }

        fn async_write(
            &self,
            ctx: &Context,
            mut batch: WriteData,
            callback: EngineCallback<()>,
        ) -> EngineResult<()> {
            batch.modifies.iter_mut().for_each(|modify| match modify {
                Modify::Delete(_, ref mut key) => {
                    *key = Key::from_encoded(keys::data_key(key.as_encoded()));
                }
                Modify::Put(_, ref mut key, _) => {
                    *key = Key::from_encoded(keys::data_key(key.as_encoded()));
                }
                Modify::DeleteRange(_, ref mut start_key, ref mut end_key, _) => {
                    *start_key = Key::from_encoded(keys::data_key(start_key.as_encoded()));
                    *end_key = Key::from_encoded(keys::data_end_key(end_key.as_encoded()));
                }
            });
            self.0.async_write(ctx, batch, callback)
        }

        fn async_snapshot(
            &self,
            ctx: &Context,
            _read_id: Option<ThreadReadId>,
            callback: EngineCallback<Self::Snap>,
        ) -> EngineResult<()> {
            self.0.async_snapshot(
                ctx,
                None,
                Box::new(move |(cb_ctx, r)| {
                    callback((
                        cb_ctx,
                        r.map(|snap| {
                            let mut region = metapb::Region::default();
                            // Add a peer to pass initialized check.
                            region.mut_peers().push(metapb::Peer::default());
                            RegionSnapshot::from_snapshot(snap, Arc::new(region))
                        }),
                    ))
                }),
            )
        }
    }

    /// Assert the data in `storage` is the same as `expected_data`. Keys in `expected_data` should
    /// be encoded form without ts.
    fn check_data<E: Engine>(
        storage: &Storage<E, DummyLockManager>,
        expected_data: &BTreeMap<Vec<u8>, Vec<u8>>,
    ) {
        let scan_res = block_on(storage.scan(
            Context::default(),
            Key::from_encoded_slice(b""),
            None,
            expected_data.len() + 1,
            0,
            1.into(),
            false,
            false,
        ))
        .unwrap();

        let all_equal = scan_res
            .into_iter()
            .map(|res| res.unwrap())
            .zip(expected_data.iter())
            .all(|((k1, v1), (k2, v2))| &k1 == k2 && &v1 == v2);
        assert!(all_equal);
    }

    fn test_destroy_range_impl(
        init_keys: &[Vec<u8>],
        start_ts: impl Into<TimeStamp>,
        commit_ts: impl Into<TimeStamp>,
        start_key: &[u8],
        end_key: &[u8],
    ) -> Result<()> {
        // Return Result from this function so we can use the `wait_op` macro here.

        let engine = TestEngineBuilder::new().build().unwrap();
        let storage =
            TestStorageBuilder::from_engine_and_lock_mgr(engine.clone(), DummyLockManager {})
                .build()
                .unwrap();
        let mut gc_worker = GcWorker::new(
            engine,
            RaftStoreBlackHole,
            GcConfig::default(),
            ClusterVersion::new(semver::Version::new(5, 0, 0)),
        );
        gc_worker.start().unwrap();
        // Convert keys to key value pairs, where the value is "value-{key}".
        let data: BTreeMap<_, _> = init_keys
            .iter()
            .map(|key| {
                let mut value = b"value-".to_vec();
                value.extend_from_slice(key);
                (Key::from_raw(key).into_encoded(), value)
            })
            .collect();

        // Generate `Mutation`s from these keys.
        let mutations: Vec<_> = init_keys
            .iter()
            .map(|key| {
                let mut value = b"value-".to_vec();
                value.extend_from_slice(key);
                Mutation::Put((Key::from_raw(key), value))
            })
            .collect();
        let primary = init_keys[0].clone();

        let start_ts = start_ts.into();

        // Write these data to the storage.
        wait_op!(|cb| storage.sched_txn_command(
            commands::Prewrite::with_defaults(mutations, primary, start_ts),
            cb,
        ))
        .unwrap()
        .unwrap();

        // Commit.
        let keys: Vec<_> = init_keys.iter().map(|k| Key::from_raw(k)).collect();
        wait_op!(|cb| storage.sched_txn_command(
            commands::Commit::new(keys, start_ts, commit_ts.into(), Context::default()),
            cb
        ))
        .unwrap()
        .unwrap();

        // Assert these data is successfully written to the storage.
        check_data(&storage, &data);

        let start_key = Key::from_raw(start_key);
        let end_key = Key::from_raw(end_key);

        // Calculate expected data set after deleting the range.
        let data: BTreeMap<_, _> = data
            .into_iter()
            .filter(|(k, _)| k < start_key.as_encoded() || k >= end_key.as_encoded())
            .collect();

        // Invoke unsafe destroy range.
        wait_op!(|cb| gc_worker.unsafe_destroy_range(Context::default(), start_key, end_key, cb))
            .unwrap()
            .unwrap();

        // Check remaining data is as expected.
        check_data(&storage, &data);

        Ok(())
    }

    #[test]
    fn test_destroy_range() {
        test_destroy_range_impl(
            &[
                b"key1".to_vec(),
                b"key2".to_vec(),
                b"key3".to_vec(),
                b"key4".to_vec(),
                b"key5".to_vec(),
            ],
            5,
            10,
            b"key2",
            b"key4",
        )
        .unwrap();

        test_destroy_range_impl(
            &[b"key1".to_vec(), b"key9".to_vec()],
            5,
            10,
            b"key3",
            b"key7",
        )
        .unwrap();

        test_destroy_range_impl(
            &[
                b"key3".to_vec(),
                b"key4".to_vec(),
                b"key5".to_vec(),
                b"key6".to_vec(),
                b"key7".to_vec(),
            ],
            5,
            10,
            b"key1",
            b"key9",
        )
        .unwrap();

        test_destroy_range_impl(
            &[
                b"key1".to_vec(),
                b"key2".to_vec(),
                b"key3".to_vec(),
                b"key4".to_vec(),
                b"key5".to_vec(),
            ],
            5,
            10,
            b"key2\x00",
            b"key4",
        )
        .unwrap();

        test_destroy_range_impl(
            &[
                b"key1".to_vec(),
                b"key1\x00".to_vec(),
                b"key1\x00\x00".to_vec(),
                b"key1\x00\x00\x00".to_vec(),
            ],
            5,
            10,
            b"key1\x00",
            b"key1\x00\x00",
        )
        .unwrap();

        test_destroy_range_impl(
            &[
                b"key1".to_vec(),
                b"key1\x00".to_vec(),
                b"key1\x00\x00".to_vec(),
                b"key1\x00\x00\x00".to_vec(),
            ],
            5,
            10,
            b"key1\x00",
            b"key1\x00",
        )
        .unwrap();
    }

    #[test]
    fn test_physical_scan_lock() {
        let engine = TestEngineBuilder::new().build().unwrap();
        let prefixed_engine = PrefixedEngine(engine);
        let storage = TestStorageBuilder::<_, DummyLockManager>::from_engine_and_lock_mgr(
            prefixed_engine.clone(),
            DummyLockManager {},
        )
        .build()
        .unwrap();
        let mut gc_worker = GcWorker::new(
            prefixed_engine,
            RaftStoreBlackHole,
            GcConfig::default(),
            ClusterVersion::default(),
        );
        gc_worker.start().unwrap();

        let physical_scan_lock = |max_ts: u64, start_key, limit| {
            let (cb, f) = paired_future_callback();
            gc_worker
                .physical_scan_lock(Context::default(), max_ts.into(), start_key, limit, cb)
                .unwrap();
            block_on(f).unwrap()
        };

        let mut expected_lock_info = Vec::new();

        // Put locks into the storage.
        for i in 0..50 {
            let mut k = vec![];
            k.encode_u64(i).unwrap();
            let v = k.clone();

            let mutation = Mutation::Put((Key::from_raw(&k), v));

            let lock_ts = 10 + i % 3;

            // Collect all locks with ts <= 11 to check the result of physical_scan_lock.
            if lock_ts <= 11 {
                let mut info = LockInfo::default();
                info.set_primary_lock(k.clone());
                info.set_lock_version(lock_ts);
                info.set_key(k.clone());
                info.set_lock_type(Op::Put);
                expected_lock_info.push(info)
            }

            let (tx, rx) = channel();
            storage
                .sched_txn_command(
                    commands::Prewrite::with_defaults(vec![mutation], k, lock_ts.into()),
                    Box::new(move |res| tx.send(res).unwrap()),
                )
                .unwrap();
            rx.recv()
                .unwrap()
                .unwrap()
                .locks
                .into_iter()
                .for_each(|r| r.unwrap());
        }

        let res = physical_scan_lock(11, Key::from_raw(b""), 50).unwrap();
        assert_eq!(res, expected_lock_info);

        let res = physical_scan_lock(11, Key::from_raw(b""), 5).unwrap();
        assert_eq!(res[..], expected_lock_info[..5]);

        let mut start_key = vec![];
        start_key.encode_u64(4).unwrap();
        let res = physical_scan_lock(11, Key::from_raw(&start_key), 6).unwrap();
        // expected_locks[3] is the key 4.
        assert_eq!(res[..], expected_lock_info[3..9]);
    }
}<|MERGE_RESOLUTION|>--- conflicted
+++ resolved
@@ -9,11 +9,7 @@
 
 use concurrency_manager::ConcurrencyManager;
 use engine_rocks::RocksEngine;
-<<<<<<< HEAD
 use engine_traits::{DeleteStrategy, MiscExt, Range, CF_DEFAULT, CF_LOCK, CF_WRITE};
-=======
-use engine_traits::{MiscExt, CF_WRITE};
->>>>>>> b43070ad
 use futures::executor::block_on;
 use kvproto::kvrpcpb::{Context, IsolationLevel, LockInfo};
 use pd_client::{ClusterVersion, PdClient};
@@ -307,7 +303,6 @@
         let start_data_key = keys::data_key(start_key.as_encoded());
         let end_data_key = keys::data_end_key(end_key.as_encoded());
 
-<<<<<<< HEAD
         let cfs = &[CF_LOCK, CF_DEFAULT, CF_WRITE];
 
         // First, use DeleteStrategy::DeleteFiles to free as much disk space as possible
@@ -325,17 +320,6 @@
                     e
                 })?;
         }
-=======
-        // First, call delete_files_in_range to free as much disk space as possible
-        let delete_files_start_time = Instant::now();
-        local_storage
-            .delete_all_files_in_range(&start_data_key, &end_data_key)
-            .map_err(|e| {
-                let e: Error = box_err!(e);
-                warn!("unsafe destroy range failed at delete_files_in_range"; "err" => ?e);
-                e
-            })?;
->>>>>>> b43070ad
 
         info!(
             "unsafe destroy range finished deleting files in range";
@@ -345,7 +329,6 @@
 
         // Then, delete all remaining keys in the range.
         let cleanup_all_start_time = Instant::now();
-<<<<<<< HEAD
         for cf in cfs {
             // TODO: set use_delete_range with config here.
             local_storage
@@ -360,21 +343,11 @@
                     e
                 })?;
         }
-=======
-        // TODO: set use_delete_range with config here.
-        local_storage
-            .delete_all_in_range(&start_data_key, &end_data_key, false)
-            .map_err(|e| {
-                let e: Error = box_err!(e);
-                warn!("unsafe destroy range failed at delete_all_in_range"; "err" => ?e);
-                e
-            })?;
 
         info!(
             "unsafe destroy range finished cleaning up all";
             "start_key" => %start_key, "end_key" => %end_key, "cost_time" => ?cleanup_all_start_time.elapsed(),
         );
->>>>>>> b43070ad
 
         local_storage
             .delete_blob_files_in_range(&start_data_key, &end_data_key)
