--- conflicted
+++ resolved
@@ -7,14 +7,9 @@
 use std::sync::{Arc, Mutex};
 use std::time::Instant;
 
-<<<<<<< HEAD
 use engine_skiplist::{SkiplistEngine, SkiplistSnapshot};
 use engine_traits::{MiscExt, TablePropertiesExt};
 use engine_traits::{CF_DEFAULT, CF_LOCK, CF_WRITE};
-=======
-use engine_rocks::RocksEngine;
-use engine_traits::{MiscExt, CF_DEFAULT, CF_LOCK, CF_WRITE};
->>>>>>> a4f38fb4
 use futures::Future;
 use kvproto::kvrpcpb::{Context, IsolationLevel, LockInfo};
 use pd_client::{ClusterVersion, DummyPdClient, PdClient};
@@ -135,14 +130,8 @@
 /// Used to perform GC operations on the engine.
 struct GcRunner<E: Engine> {
     engine: E,
-<<<<<<< HEAD
-    local_storage: Option<SkiplistEngine>,
+
     raft_store_router: Option<ServerRaftStoreRouter<SkiplistEngine>>,
-    region_info_accessor: Option<RegionInfoAccessor>,
-=======
-
-    raft_store_router: Option<ServerRaftStoreRouter<RocksEngine>>,
->>>>>>> a4f38fb4
 
     /// Used to limit the write flow of GC.
     limiter: Limiter,
@@ -156,12 +145,7 @@
 impl<E: Engine> GcRunner<E> {
     pub fn new(
         engine: E,
-<<<<<<< HEAD
-        local_storage: Option<SkiplistEngine>,
         raft_store_router: Option<ServerRaftStoreRouter<SkiplistEngine>>,
-=======
-        raft_store_router: Option<ServerRaftStoreRouter<RocksEngine>>,
->>>>>>> a4f38fb4
         cfg_tracker: Tracker<GcConfig>,
         cfg: GcConfig,
     ) -> Self {
@@ -387,25 +371,10 @@
         start_key: &Key,
         limit: usize,
     ) -> Result<Vec<LockInfo>> {
-<<<<<<< HEAD
-        let db = self.local_storage.clone().ok_or_else::<Error, _>(|| {
-            box_err!("local storage not set, physical scan lock not supported")
-        })?;
-
-        // Create a `RegionSnapshot`, which can converts the 'z'-prefixed keys into normal keys
-        // internally. A fake region meta is given to make the snapshot's range unbounded.
-        // TODO: Should we implement a special snapshot and iterator types for this?
-        let mut fake_region = metapb::Region::default();
-        // Add a peer to pass initialized check.
-        fake_region.mut_peers().push(metapb::Peer::default());
-        let snap = RegionSnapshot::<SkiplistSnapshot>::from_raw(db, fake_region);
-
-=======
         let snap = self
             .engine
             .snapshot_on_kv_engine(start_key.as_encoded(), &[])
             .unwrap();
->>>>>>> a4f38fb4
         let mut reader = MvccReader::new(snap, Some(ScanMode::Forward), false, IsolationLevel::Si);
         let (locks, _) = reader.scan_locks(Some(start_key), |l| l.ts <= max_ts, limit)?;
 
@@ -567,20 +536,9 @@
 /// Used to schedule GC operations.
 pub struct GcWorker<E: Engine> {
     engine: E,
-<<<<<<< HEAD
-    /// `local_storage` represent the underlying RocksDB of the `engine`.
-    local_storage: Option<SkiplistEngine>,
+
     /// `raft_store_router` is useful to signal raftstore clean region size informations.
     raft_store_router: Option<ServerRaftStoreRouter<SkiplistEngine>>,
-    /// Access the region's meta before getting snapshot, which will wake hibernating regions up.
-    /// This is useful to do the `need_gc` check without waking hibernatin regions up.
-    /// This is not set for tests.
-    region_info_accessor: Option<RegionInfoAccessor>,
-=======
-
-    /// `raft_store_router` is useful to signal raftstore clean region size informations.
-    raft_store_router: Option<ServerRaftStoreRouter<RocksEngine>>,
->>>>>>> a4f38fb4
 
     config_manager: GcWorkerConfigManager,
 
@@ -638,13 +596,7 @@
 impl<E: Engine> GcWorker<E> {
     pub fn new(
         engine: E,
-<<<<<<< HEAD
-        local_storage: Option<SkiplistEngine>,
         raft_store_router: Option<ServerRaftStoreRouter<SkiplistEngine>>,
-        region_info_accessor: Option<RegionInfoAccessor>,
-=======
-        raft_store_router: Option<ServerRaftStoreRouter<RocksEngine>>,
->>>>>>> a4f38fb4
         cfg: GcConfig,
         cluster_version: ClusterVersion,
     ) -> GcWorker<E> {
@@ -669,20 +621,11 @@
         cfg: AutoGcConfig<S, R>,
     ) -> Result<()> {
         let safe_point = Arc::new(AtomicU64::new(0));
-<<<<<<< HEAD
-        // if let Some(db) = self.local_storage.clone() {
-        //     let safe_point = Arc::clone(&safe_point);
-        //     let cfg_mgr = self.config_manager.clone();
-        //     let cluster_version = self.cluster_version.clone();
-        //     init_compaction_filter(db, safe_point, cfg_mgr, cluster_version);
-        // }
-=======
-
-        let kvdb = self.engine.kv_engine();
-        let cfg_mgr = self.config_manager.clone();
-        let cluster_version = self.cluster_version.clone();
-        init_compaction_filter(kvdb, safe_point.clone(), cfg_mgr, cluster_version);
->>>>>>> a4f38fb4
+
+        // let kvdb = self.engine.kv_engine();
+        // let cfg_mgr = self.config_manager.clone();
+        // let cluster_version = self.cluster_version.clone();
+        // init_compaction_filter(kvdb, safe_point.clone(), cfg_mgr, cluster_version);
 
         let mut handle = self.gc_manager_handle.lock().unwrap();
         assert!(handle.is_none());
