// Copyright 2020 TiKV Project Authors. Licensed under Apache-2.0.

use std::cell::Cell;
use std::ffi::CString;
use std::mem;
use std::result::Result;
use std::sync::atomic::{AtomicU64, AtomicUsize, Ordering};
use std::sync::{Arc, Mutex};
use std::time::{Duration, Instant};

use engine_rocks::raw::{
    new_compaction_filter_raw, CompactionFilter, CompactionFilterContext, CompactionFilterDecision,
    CompactionFilterFactory, CompactionFilterValueType, DBCompactionFilter,
};
use engine_rocks::{
    RocksEngine, RocksMvccProperties, RocksUserCollectedPropertiesNoRc, RocksWriteBatch,
};
<<<<<<< HEAD
use engine_traits::{MiscExt, Mutable, MvccProperties, WriteBatch};
use file_system::{IOType, WithIOType};
=======
use engine_traits::{
    KvEngine, MiscExt, Mutable, MvccProperties, WriteBatch, WriteBatchExt, WriteOptions,
};
>>>>>>> 6708ce17
use pd_client::{Feature, FeatureGate};
use prometheus::{local::*, *};
use raftstore::coprocessor::RegionInfoProvider;
use tikv_util::worker::FutureScheduler;
use txn_types::{Key, TimeStamp, WriteRef, WriteType};

use crate::server::gc_worker::{GcConfig, GcTask, GcWorkerConfigManager};
use crate::storage::mvcc::{GC_DELETE_VERSIONS_HISTOGRAM, MVCC_VERSIONS_HISTOGRAM};

const DEFAULT_DELETE_BATCH_SIZE: usize = 256 * 1024;
const DEFAULT_DELETE_BATCH_COUNT: usize = 128;

// The default version that can enable compaction filter for GC. This is necessary because after
// compaction filter is enabled, it's impossible to fallback to ealier version which modifications
// of GC are distributed to other replicas by Raft.
const COMPACTION_FILTER_GC_FEATURE: Feature = Feature::require(5, 0, 0);

// Global context to create a compaction filter for write CF. It's necessary as these fields are
// not available when construcing `WriteCompactionFilterFactory`.
struct GcContext {
    db: RocksEngine,
    store_id: u64,
    safe_point: Arc<AtomicU64>,
    cfg_tracker: GcWorkerConfigManager,
    feature_gate: FeatureGate,
    gc_scheduler: FutureScheduler<GcTask>,
    region_info_provider: Arc<dyn RegionInfoProvider + 'static>,
    #[cfg(any(test, feature = "failpoints"))]
    callbacks_on_drop: Vec<Arc<dyn Fn(&WriteCompactionFilter) + Send + Sync>>,
}

// Give all orphan versions an ID to log them.
static ORPHAN_VERSIONS_ID: AtomicUsize = AtomicUsize::new(0);

lazy_static! {
    static ref GC_CONTEXT: Mutex<Option<GcContext>> = Mutex::new(None);

    // Filtered keys in `WriteCompactionFilter::filter_v2`.
    static ref GC_COMPACTION_FILTERED: IntCounter = register_int_counter!(
        "tikv_gc_compaction_filtered",
        "Filtered versions by compaction"
    )
    .unwrap();
    // A counter for errors met by `WriteCompactionFilter`.
    static ref GC_COMPACTION_FAILURE: IntCounter = register_int_counter!(
        "tikv_gc_compaction_failure",
        "Compaction filter meets failure"
    )
    .unwrap();
    // A counter for skip performing GC in compactions.
    static ref GC_COMPACTION_FILTER_SKIP: IntCounter = register_int_counter!(
        "tikv_gc_compaction_filter_skip",
        "Skip to create compaction filter for GC because of table properties"
    )
    .unwrap();
    static ref GC_COMPACTION_FILTER_PERFORM: IntCounter = register_int_counter!(
        "tikv_gc_compaction_filter_perform",
        "perfrom GC in compaction filter"
    )
    .unwrap();


    // `WriteType::Rollback` and `WriteType::Lock` are handled in different ways.
    static ref GC_COMPACTION_MVCC_ROLLBACK: IntCounter = register_int_counter!(
        "tikv_gc_compaction_mvcc_rollback",
        "Compaction of mvcc rollbacks"
    )
    .unwrap();

    pub static ref GC_COMPACTION_FILTER_ORPHAN_VERSIONS: IntCounterVec = register_int_counter_vec!(
        "tikv_gc_compaction_filter_orphan_versions",
        "Compaction filter orphan versions for default CF",
        &["tag"]
    ).unwrap();
}

pub trait CompactionFilterInitializer {
    fn init_compaction_filter(
        &self,
        store_id: u64,
        safe_point: Arc<AtomicU64>,
        cfg_tracker: GcWorkerConfigManager,
        feature_gate: FeatureGate,
        gc_scheduler: FutureScheduler<GcTask>,
        region_info_provider: Arc<dyn RegionInfoProvider>,
    );
}

impl<EK> CompactionFilterInitializer for EK
where
    EK: KvEngine,
{
    default fn init_compaction_filter(
        &self,
        _store_id: u64,
        _safe_point: Arc<AtomicU64>,
        _cfg_tracker: GcWorkerConfigManager,
        _feature_gate: FeatureGate,
        _gc_scheduler: FutureScheduler<GcTask>,
        _region_info_provider: Arc<dyn RegionInfoProvider>,
    ) {
        info!("Compaction filter is not supported for this engine.");
    }
}

impl CompactionFilterInitializer for RocksEngine {
    fn init_compaction_filter(
        &self,
        store_id: u64,
        safe_point: Arc<AtomicU64>,
        cfg_tracker: GcWorkerConfigManager,
        feature_gate: FeatureGate,
        gc_scheduler: FutureScheduler<GcTask>,
        region_info_provider: Arc<dyn RegionInfoProvider>,
    ) {
        info!("initialize GC context for compaction filter");
        let mut gc_context = GC_CONTEXT.lock().unwrap();
        *gc_context = Some(GcContext {
            db: self.clone(),
            store_id,
            safe_point,
            cfg_tracker,
            feature_gate,
            gc_scheduler,
            region_info_provider,
            #[cfg(any(test, feature = "failpoints"))]
            callbacks_on_drop: vec![],
        });
    }
}

pub struct WriteCompactionFilterFactory;

impl CompactionFilterFactory for WriteCompactionFilterFactory {
    fn create_compaction_filter(
        &self,
        context: &CompactionFilterContext,
    ) -> *mut DBCompactionFilter {
        let gc_context_option = GC_CONTEXT.lock().unwrap();
        let gc_context = match *gc_context_option {
            Some(ref ctx) => ctx,
            None => return std::ptr::null_mut(),
        };

        let safe_point = gc_context.safe_point.load(Ordering::Relaxed);
        if safe_point == 0 {
            // Safe point has not been initialized yet.
            debug!("skip gc in compaction filter because of no safe point");
            return std::ptr::null_mut();
        }

        let (enable, skip_vcheck, ratio_threshold) = {
            let value = &*gc_context.cfg_tracker.value();
            (
                value.enable_compaction_filter,
                value.compaction_filter_skip_version_check,
                value.ratio_threshold,
            )
        };

        let db = gc_context.db.clone();
        let gc_scheduler = gc_context.gc_scheduler.clone();
        let store_id = gc_context.store_id;
        let region_info_provider = gc_context.region_info_provider.clone();

        debug!(
            "creating compaction filter"; "feature_enable" => enable,
            "skip_version_check" => skip_vcheck,
            "ratio_threshold" => ratio_threshold,
        );

        if db.is_stalled_or_stopped() {
            debug!("skip gc in compaction filter because the DB is stalled");
            return std::ptr::null_mut();
        }

        if !do_check_allowed(enable, skip_vcheck, &gc_context.feature_gate) {
            debug!("skip gc in compaction filter because it's not allowed");
            return std::ptr::null_mut();
        }
        drop(gc_context_option);

        GC_COMPACTION_FILTER_PERFORM.inc();
        if !check_need_gc(safe_point.into(), ratio_threshold, context) {
            debug!("skip gc in compaction filter because it's not necessary");
            GC_COMPACTION_FILTER_SKIP.inc();
            return std::ptr::null_mut();
        }

        debug!(
            "gc in compaction filter"; "safe_point" => safe_point,
            "files" => ?context.file_numbers(),
            "bottommost" => context.is_bottommost_level(),
            "manual" => context.is_manual_compaction(),
        );

        let filter = Box::new(WriteCompactionFilter::new(
            db,
            safe_point,
            context,
            gc_scheduler,
            (store_id, region_info_provider),
        ));
        let name = CString::new("write_compaction_filter").unwrap();
        unsafe { new_compaction_filter_raw(name, filter) }
    }
}

struct WriteCompactionFilter {
    safe_point: u64,
    engine: RocksEngine,
    is_bottommost_level: bool,
    encountered_errors: bool,

    write_batch: RocksWriteBatch,
    gc_scheduler: FutureScheduler<GcTask>,
    // A key batch which is going to be sent to the GC worker.
    mvcc_deletions: Vec<Key>,
    // The count of records covered the current mvcc-deletion mark. The mvcc-deletion
    // mark will be sent to the GC worker only if `mvcc_deletion_overlaps` is 0. It's
    // a little optimization to reduce modifications on write CF.
    mvcc_deletion_overlaps: Option<usize>,
    regions_provider: (u64, Arc<dyn RegionInfoProvider>),

    mvcc_key_prefix: Vec<u8>,
    remove_older: bool,

    // Some metrics about implementation detail.
    versions: usize,
    filtered: usize,
    total_versions: usize,
    total_filtered: usize,
    mvcc_rollback_and_locks: usize,
    orphan_versions: usize,
    versions_hist: LocalHistogram,
    filtered_hist: LocalHistogram,

    #[cfg(any(test, feature = "failpoints"))]
    callbacks_on_drop: Vec<Arc<dyn Fn(&WriteCompactionFilter) + Send + Sync>>,
}

impl WriteCompactionFilter {
    fn new(
        engine: RocksEngine,
        safe_point: u64,
        context: &CompactionFilterContext,
        gc_scheduler: FutureScheduler<GcTask>,
        regions_provider: (u64, Arc<dyn RegionInfoProvider>),
    ) -> Self {
        // Safe point must have been initialized.
        assert!(safe_point > 0);
        debug!("gc in compaction filter"; "safe_point" => safe_point);

        let write_batch = engine.write_batch_with_cap(DEFAULT_DELETE_BATCH_SIZE);
        WriteCompactionFilter {
            safe_point,
            engine,
            is_bottommost_level: context.is_bottommost_level(),
            encountered_errors: false,

            write_batch,
            gc_scheduler,
            mvcc_deletions: Vec::with_capacity(DEFAULT_DELETE_BATCH_COUNT),
            mvcc_deletion_overlaps: None,
            regions_provider,

            mvcc_key_prefix: vec![],
            remove_older: false,

            versions: 0,
            filtered: 0,
            total_versions: 0,
            total_filtered: 0,
            mvcc_rollback_and_locks: 0,
            orphan_versions: 0,
            versions_hist: MVCC_VERSIONS_HISTOGRAM.local(),
            filtered_hist: GC_DELETE_VERSIONS_HISTOGRAM.local(),
            #[cfg(any(test, feature = "failpoints"))]
            callbacks_on_drop: {
                let ctx = GC_CONTEXT.lock().unwrap();
                ctx.as_ref().unwrap().callbacks_on_drop.clone()
            },
        }
    }

    // `log_on_error` indicates whether to print an error log on scheduling failures.
    // It's only enabled for `GcTask::OrphanVersions`.
    fn schedule_gc_task(&self, task: GcTask, log_on_error: bool) {
        if let Err(e) = self.gc_scheduler.schedule(task) {
            if log_on_error {
                error!("compaction filter schedule {} fail", e.0);
            }
        }
    }

    fn handle_bottommost_delete(&mut self) {
        // Valid MVCC records should begin with `DATA_PREFIX`.
        debug_assert_eq!(self.mvcc_key_prefix[0], keys::DATA_PREFIX);
        let key = Key::from_encoded_slice(&self.mvcc_key_prefix[1..]);
        self.mvcc_deletions.push(key);
    }

    fn gc_mvcc_deletions(&mut self) {
        if !self.mvcc_deletions.is_empty() {
            let empty = Vec::with_capacity(DEFAULT_DELETE_BATCH_COUNT);
            let task = GcTask::GcKeys {
                keys: mem::replace(&mut self.mvcc_deletions, empty),
                safe_point: self.safe_point.into(),
                store_id: self.regions_provider.0,
                region_info_provider: self.regions_provider.1.clone(),
            };
            self.schedule_gc_task(task, false);
        }
    }

    fn do_filter(
        &mut self,
        _start_level: usize,
        key: &[u8],
        _sequence: u64,
        value: &[u8],
        value_type: CompactionFilterValueType,
    ) -> Result<CompactionFilterDecision, String> {
        let (mvcc_key_prefix, commit_ts) = split_ts(key)?;
        if commit_ts > self.safe_point || value_type != CompactionFilterValueType::Value {
            return Ok(CompactionFilterDecision::Keep);
        }

        self.versions += 1;
        if self.mvcc_key_prefix != mvcc_key_prefix {
            if self.mvcc_deletion_overlaps.take() == Some(0) {
                self.handle_bottommost_delete();
                if self.mvcc_deletions.len() >= DEFAULT_DELETE_BATCH_COUNT {
                    self.gc_mvcc_deletions();
                }
            }
            self.switch_key_metrics();
            self.mvcc_key_prefix.clear();
            self.mvcc_key_prefix.extend_from_slice(mvcc_key_prefix);
            self.remove_older = false;
        } else if let Some(ref mut overlaps) = self.mvcc_deletion_overlaps {
            *overlaps += 1;
        }

        let mut filtered = self.remove_older;
        let write = parse_write(value)?;
        if !self.remove_older {
            match write.write_type {
                WriteType::Rollback | WriteType::Lock => {
                    self.mvcc_rollback_and_locks += 1;
                    filtered = true;
                }
                WriteType::Put => self.remove_older = true,
                WriteType::Delete => {
                    self.remove_older = true;
                    if self.is_bottommost_level {
                        self.mvcc_deletion_overlaps = Some(0);
                    }
                }
            }
        }

        if !filtered {
            return Ok(CompactionFilterDecision::Keep);
        }
        self.filtered += 1;
        self.handle_filtered_write(write)?;
        self.flush_pending_writes_if_need(false /*force*/)?;
        let decision = if self.remove_older {
            // Use `Decision::RemoveAndSkipUntil` instead of `Decision::Remove` to avoid
            // leaving tombstones, which can only be freed at the bottommost level.
            debug_assert!(commit_ts > 0);
            let prefix = Key::from_encoded_slice(mvcc_key_prefix);
            let skip_until = prefix.append_ts((commit_ts - 1).into()).into_encoded();
            CompactionFilterDecision::RemoveAndSkipUntil(skip_until)
        } else {
            CompactionFilterDecision::Remove
        };
        Ok(decision)
    }

    fn handle_filtered_write(&mut self, write: WriteRef) -> Result<(), String> {
        if write.short_value.is_none() && write.write_type == WriteType::Put {
            let prefix = Key::from_encoded_slice(&self.mvcc_key_prefix);
            let def_key = prefix.append_ts(write.start_ts).into_encoded();
            self.write_batch.delete(&def_key)?;
        }
        Ok(())
    }

    fn flush_pending_writes_if_need(&mut self, force: bool) -> Result<(), engine_traits::Error> {
        if self.write_batch.is_empty() {
            return Ok(());
        }

<<<<<<< HEAD
        fn do_flush(db: &DB, wb: &RocksWriteBatch, wopts: &WriteOptions) -> Result<(), String> {
            let _io_type_guard = WithIOType::new(IOType::Gc);
=======
        fn do_flush(
            wb: &RocksWriteBatch,
            wopts: &WriteOptions,
        ) -> Result<(), engine_traits::Error> {
>>>>>>> 6708ce17
            fail_point!("write_compaction_filter_flush_write_batch", true, |_| {
                Err(engine_traits::Error::Engine(
                    "Ingested fail point".to_string(),
                ))
            });
            wb.write_opt(wopts)
        }

        if self.write_batch.count() > DEFAULT_DELETE_BATCH_COUNT || force {
            let mut wopts = WriteOptions::default();
            wopts.set_no_slowdown(true);
            if let Err(e) = do_flush(&self.write_batch, &wopts) {
                let wb = mem::replace(
                    &mut self.write_batch,
                    self.engine.write_batch_with_cap(DEFAULT_DELETE_BATCH_SIZE),
                );
                self.orphan_versions += wb.count();
                let id = ORPHAN_VERSIONS_ID.fetch_add(1, Ordering::Relaxed);
                let task = GcTask::OrphanVersions { wb, id };
                warn!(
                   "compaction filter flush fail, dispatch to gc worker";
                   "task" => %task, "err" => ?e,
                );
                self.schedule_gc_task(task, true);
                return Err(e);
            }
            self.write_batch.clear();
        }
        Ok(())
    }

    fn switch_key_metrics(&mut self) {
        if self.versions != 0 {
            self.versions_hist.observe(self.versions as f64);
            self.total_versions += self.versions;
            self.versions = 0;
        }
        if self.filtered != 0 {
            self.filtered_hist.observe(self.filtered as f64);
            self.total_filtered += self.filtered;
            self.filtered = 0;
        }
    }

    fn flush_metrics(&self) {
        GC_COMPACTION_FILTERED.inc_by(self.total_filtered as i64);
        GC_COMPACTION_MVCC_ROLLBACK.inc_by(self.mvcc_rollback_and_locks as i64);
        GC_COMPACTION_FILTER_ORPHAN_VERSIONS
            .with_label_values(&["generated"])
            .inc_by(self.orphan_versions as i64);
        if let Some((versions, filtered)) = STATS.with(|stats| {
            stats.versions.update(|x| x + self.total_versions);
            stats.filtered.update(|x| x + self.total_filtered);
            if stats.need_report() {
                return Some(stats.prepare_report());
            }
            None
        }) {
            if filtered > 0 {
                info!("Compaction filter reports"; "total" => versions, "filtered" => filtered);
            }
        }
    }
}

struct CompactionFilterStats {
    versions: Cell<usize>, // Total stale versions meet by compaction filters.
    filtered: Cell<usize>, // Filtered versions by compaction filters.
    last_report: Cell<Instant>,
}
impl CompactionFilterStats {
    fn need_report(&self) -> bool {
        self.versions.get() >= 1024 * 1024 // 1M versions.
            || self.last_report.get().elapsed() >= Duration::from_secs(60)
    }

    fn prepare_report(&self) -> (usize, usize) {
        let versions = self.versions.replace(0);
        let filtered = self.filtered.replace(0);
        self.last_report.set(Instant::now());
        (versions, filtered)
    }
}
impl Default for CompactionFilterStats {
    fn default() -> Self {
        CompactionFilterStats {
            versions: Cell::new(0),
            filtered: Cell::new(0),
            last_report: Cell::new(Instant::now()),
        }
    }
}

thread_local! {
    static STATS: CompactionFilterStats = CompactionFilterStats::default();
}

impl Drop for WriteCompactionFilter {
    // NOTE: it's required that `CompactionFilter` is dropped before the compaction result
    // becomes installed into the DB instance.
    fn drop(&mut self) {
        if self.mvcc_deletion_overlaps.take() == Some(0) {
            self.handle_bottommost_delete();
        }
        self.gc_mvcc_deletions();

        if let Err(e) = self.flush_pending_writes_if_need(true) {
            error!("compaction filter flush writes fail"; "err" => ?e);
        }
        self.engine.sync_wal().unwrap();

        self.switch_key_metrics();
        self.flush_metrics();

        #[cfg(any(test, feature = "failpoints"))]
        for callback in &self.callbacks_on_drop {
            callback(&self);
        }
    }
}

impl CompactionFilter for WriteCompactionFilter {
    fn featured_filter(
        &mut self,
        level: usize,
        key: &[u8],
        sequence: u64,
        value: &[u8],
        value_type: CompactionFilterValueType,
    ) -> CompactionFilterDecision {
        if self.encountered_errors {
            // If there are already some errors, do nothing.
            return CompactionFilterDecision::Keep;
        }

        match self.do_filter(level, key, sequence, value, value_type) {
            Ok(decision) => decision,
            Err(e) => {
                warn!("compaction filter meet error: {}", e);
                GC_COMPACTION_FAILURE.inc();
                self.encountered_errors = true;
                CompactionFilterDecision::Keep
            }
        }
    }
}

fn split_ts(key: &[u8]) -> Result<(&[u8], u64), String> {
    match Key::split_on_ts_for(key) {
        Ok((key, ts)) => Ok((key, ts.into_inner())),
        Err(_) => Err(format!(
            "invalid write cf key: {}",
            log_wrappers::Value(key)
        )),
    }
}

fn parse_write(value: &[u8]) -> Result<WriteRef, String> {
    match WriteRef::parse(value) {
        Ok(write) => Ok(write),
        Err(_) => Err(format!(
            "invalid write cf value: {}",
            log_wrappers::Value(value)
        )),
    }
}

pub fn is_compaction_filter_allowed(cfg_value: &GcConfig, feature_gate: &FeatureGate) -> bool {
    do_check_allowed(
        cfg_value.enable_compaction_filter,
        cfg_value.compaction_filter_skip_version_check,
        feature_gate,
    )
}

fn do_check_allowed(enable: bool, skip_vcheck: bool, feature_gate: &FeatureGate) -> bool {
    enable && (skip_vcheck || feature_gate.can_enable(COMPACTION_FILTER_GC_FEATURE))
}

fn check_need_gc(
    safe_point: TimeStamp,
    ratio_threshold: f64,
    context: &CompactionFilterContext,
) -> bool {
    let check_props = |props: &MvccProperties| -> (bool, bool /*skip_more_checks*/) {
        if props.min_ts > safe_point {
            return (false, false);
        }
        if ratio_threshold < 1.0 || context.is_bottommost_level() {
            // According to our tests, `split_ts` on keys and `parse_write` on values
            // won't utilize much CPU. So always perform GC at the bottommost level
            // to avoid garbage accumulation.
            return (true, true);
        }
        if props.num_versions as f64 > props.num_rows as f64 * ratio_threshold {
            // When comparing `num_versions` with `num_rows`, it's unnecessary to
            // treat internal levels specially.
            return (true, false);
        }

        // When comparing `num_versions` with `num_puts`, trait internal levels specially
        // because MVCC-deletion marks can't be handled at those levels.
        let num_rollback_and_locks = (props.num_versions - props.num_deletes) as f64;
        if num_rollback_and_locks > props.num_puts as f64 * ratio_threshold {
            return (true, false);
        }
        (props.max_row_versions > 1024, false)
    };

    let (mut sum_props, mut needs_gc) = (MvccProperties::new(), 0);
    for i in 0..context.file_numbers().len() {
        let table_props = context.table_properties(i);
        let user_props = unsafe {
            &*(table_props.user_collected_properties() as *const _
                as *const RocksUserCollectedPropertiesNoRc)
        };
        if let Ok(props) = RocksMvccProperties::decode(user_props) {
            sum_props.add(&props);
            let (sst_needs_gc, skip_more_checks) = check_props(&props);
            if sst_needs_gc {
                needs_gc += 1;
            }
            if skip_more_checks {
                // It's the bottommost level or ratio_threshold is less than 1.
                needs_gc = context.file_numbers().len();
                break;
            }
        }
    }

    (needs_gc >= ((context.file_numbers().len() + 1) / 2)) || check_props(&sum_props).0
}

#[allow(dead_code)] // Some interfaces are not used with different compile options.
#[cfg(any(test, feature = "failpoints"))]
pub mod test_utils {
    use super::*;
    use crate::storage::kv::RocksEngine as StorageRocksEngine;
    use engine_rocks::raw::{CompactOptions, CompactionOptions};
    use engine_rocks::util::get_cf_handle;
    use engine_rocks::RocksEngine;
    use engine_traits::{SyncMutable, CF_WRITE};
    use futures::channel::mpsc::{unbounded, UnboundedReceiver};
    use raftstore::coprocessor::region_info_accessor::MockRegionInfoProvider;
    use tikv_util::config::VersionTrack;

    /// Do a global GC with the given safe point.
    pub fn gc_by_compact(engine: &StorageRocksEngine, _: &[u8], safe_point: u64) {
        let engine = engine.get_rocksdb();
        // Put a new key-value pair to ensure compaction can be triggered correctly.
        engine.delete_cf("write", b"znot-exists-key").unwrap();

        TestGCRunner::new(safe_point).gc(&engine);
    }

    lazy_static! {
        // Use a lock to protect concurrent compactions.
        static ref LOCK: Mutex<()> = std::sync::Mutex::new(());
    }

    pub fn default_compact_options() -> CompactOptions {
        let mut compact_opts = CompactOptions::new();
        compact_opts.set_exclusive_manual_compaction(false);
        compact_opts.set_max_subcompactions(1);
        compact_opts
    }

    pub struct TestGCRunner<'a> {
        pub safe_point: u64,
        pub ratio_threshold: Option<f64>,
        pub start: Option<&'a [u8]>,
        pub end: Option<&'a [u8]>,
        pub target_level: Option<usize>,
        pub gc_scheduler: FutureScheduler<GcTask>,
        pub gc_receiver: UnboundedReceiver<Option<GcTask>>,
        pub(super) callbacks_on_drop: Vec<Arc<dyn Fn(&WriteCompactionFilter) + Send + Sync>>,
    }

    impl<'a> TestGCRunner<'a> {
        pub fn new(safe_point: u64) -> Self {
            let (tx, rx) = unbounded();
            TestGCRunner {
                safe_point,
                ratio_threshold: None,
                start: None,
                end: None,
                target_level: None,
                gc_scheduler: FutureScheduler::new("test-gc-sched", tx),
                gc_receiver: rx,
                callbacks_on_drop: vec![],
            }
        }
    }

    impl<'a> TestGCRunner<'a> {
        pub fn safe_point(&mut self, sp: u64) -> &mut Self {
            self.safe_point = sp;
            self
        }

        fn prepare_gc(&self, engine: &RocksEngine) {
            let safe_point = Arc::new(AtomicU64::new(self.safe_point));
            let cfg_tracker = {
                let mut cfg = GcConfig::default();
                if let Some(ratio_threshold) = self.ratio_threshold {
                    cfg.ratio_threshold = ratio_threshold;
                }
                cfg.enable_compaction_filter = true;
                GcWorkerConfigManager(Arc::new(VersionTrack::new(cfg)))
            };
            let feature_gate = {
                let feature_gate = FeatureGate::default();
                feature_gate.set_version("5.0.0").unwrap();
                feature_gate
            };

            let mut gc_context_opt = GC_CONTEXT.lock().unwrap();
            *gc_context_opt = Some(GcContext {
                db: engine.clone(),
                store_id: 1,
                safe_point,
                cfg_tracker,
                feature_gate,
                gc_scheduler: self.gc_scheduler.clone(),
                region_info_provider: Arc::new(MockRegionInfoProvider::new(vec![])),
                callbacks_on_drop: self.callbacks_on_drop.clone(),
            });
        }

        fn post_gc(&mut self) {
            self.callbacks_on_drop.clear();
            let mut gc_context = GC_CONTEXT.lock().unwrap();
            let callbacks = &mut gc_context.as_mut().unwrap().callbacks_on_drop;
            callbacks.clear();
        }

        pub fn gc(&mut self, engine: &RocksEngine) {
            let _guard = LOCK.lock().unwrap();
            self.prepare_gc(engine);

            let db = engine.as_inner();
            let handle = get_cf_handle(db, CF_WRITE).unwrap();
            let mut compact_opts = default_compact_options();
            if let Some(target_level) = self.target_level {
                compact_opts.set_change_level(true);
                compact_opts.set_target_level(target_level as i32);
            }
            db.compact_range_cf_opt(handle, &compact_opts, self.start, self.end);
            self.post_gc();
        }

        pub fn gc_on_files(&mut self, engine: &RocksEngine, input_files: &[String]) {
            let _guard = LOCK.lock().unwrap();
            self.prepare_gc(engine);
            let db = engine.as_inner();
            let handle = get_cf_handle(db, CF_WRITE).unwrap();
            let level = self.target_level.unwrap() as i32;
            db.compact_files_cf(handle, &CompactionOptions::new(), input_files, level)
                .unwrap();
            self.post_gc();
        }
    }

    pub fn rocksdb_level_files(engine: &RocksEngine, cf: &str) -> Vec<Vec<String>> {
        let cf_handle = get_cf_handle(engine.as_inner(), cf).unwrap();
        let metadata = engine.as_inner().get_column_family_meta_data(cf_handle);
        let mut res = Vec::with_capacity(7);
        for level_meta in metadata.get_levels() {
            let mut level = Vec::new();
            for meta in level_meta.get_files() {
                level.push(meta.get_name());
            }
            res.push(level);
        }
        res
    }

    pub fn rocksdb_level_file_counts(engine: &RocksEngine, cf: &str) -> Vec<usize> {
        let cf_handle = get_cf_handle(engine.as_inner(), cf).unwrap();
        let metadata = engine.as_inner().get_column_family_meta_data(cf_handle);
        let mut res = Vec::with_capacity(7);
        for level_meta in metadata.get_levels() {
            res.push(level_meta.get_files().len());
        }
        res
    }
}

#[cfg(test)]
pub mod tests {
    use super::test_utils::*;
    use super::*;

    use crate::config::DbConfig;
    use crate::storage::kv::TestEngineBuilder;
    use crate::storage::mvcc::tests::{must_get, must_get_none};
    use crate::storage::txn::tests::{must_commit, must_prewrite_delete, must_prewrite_put};
    use engine_traits::{DeleteStrategy, MiscExt, Peekable, Range, SyncMutable, CF_WRITE};

    #[test]
    fn test_is_compaction_filter_allowed() {
        let gate = FeatureGate::default();
        gate.set_version("4.1.0").unwrap();
        let mut cfg_value = GcConfig::default();
        assert!(!is_compaction_filter_allowed(&cfg_value, &gate));

        cfg_value.enable_compaction_filter = true;
        assert!(!is_compaction_filter_allowed(&cfg_value, &gate));

        cfg_value.compaction_filter_skip_version_check = true;
        assert!(is_compaction_filter_allowed(&cfg_value, &gate));

        gate.set_version("5.0.0").unwrap();
        cfg_value.compaction_filter_skip_version_check = false;
        assert!(is_compaction_filter_allowed(&cfg_value, &gate));
    }

    // Test compaction filter won't break basic GC rules.
    #[test]
    fn test_compaction_filter_basic() {
        let engine = TestEngineBuilder::new().build().unwrap();
        let raw_engine = engine.get_rocksdb();
        let value = vec![b'v'; 512];
        let mut gc_runner = TestGCRunner::new(0);

        // GC can't delete keys after the given safe point.
        must_prewrite_put(&engine, b"zkey", &value, b"zkey", 100);
        must_commit(&engine, b"zkey", 100, 110);
        gc_runner.safe_point(50).gc(&raw_engine);
        must_get(&engine, b"zkey", 110, &value);

        // GC can't delete keys before the safe ponit if they are latest versions.
        gc_runner.safe_point(200).gc(&raw_engine);
        must_get(&engine, b"zkey", 110, &value);

        must_prewrite_put(&engine, b"zkey", &value, b"zkey", 120);
        must_commit(&engine, b"zkey", 120, 130);

        // GC can't delete the latest version before the safe ponit.
        gc_runner.safe_point(115).gc(&raw_engine);
        must_get(&engine, b"zkey", 110, &value);

        // GC a version will also delete the key on default CF.
        gc_runner.safe_point(200).gc(&raw_engine);
        must_get_none(&engine, b"zkey", 110);
        let default_key = Key::from_encoded_slice(b"zkey").append_ts(100.into());
        let default_key = default_key.into_encoded();
        assert!(raw_engine.get_value(&default_key).unwrap().is_none());
    }

    // Test dirty versions before a deletion mark can be handled correctly.
    #[test]
    fn test_compaction_filter_handle_deleting() {
        let value = vec![b'v'; 512];
        let engine = TestEngineBuilder::new().build().unwrap();
        let raw_engine = engine.get_rocksdb();
        let mut gc_runner = TestGCRunner::new(0);

        let mut gc_and_check = |expect_tasks: bool, prefix: &[u8]| {
            gc_runner.safe_point(500).gc(&raw_engine);

            if let Ok(Some(task)) = gc_runner.gc_receiver.try_next() {
                assert!(expect_tasks, "a GC task is expected");
                match task.unwrap() {
                    GcTask::GcKeys { keys, .. } => {
                        assert_eq!(keys.len(), 1);
                        let got = keys[0].as_encoded();
                        let expect = Key::from_raw(prefix);
                        assert_eq!(got, &expect.as_encoded()[1..]);
                    }
                    _ => unreachable!(),
                }
                return;
            }
            assert!(!expect_tasks, "no GC task is expected");
        };

        // No key switch after the deletion mark.
        must_prewrite_put(&engine, b"zkey", &value, b"zkey", 100);
        must_commit(&engine, b"zkey", 100, 110);
        must_prewrite_delete(&engine, b"zkey", b"zkey", 120);
        must_commit(&engine, b"zkey", 120, 130);

        // No GC task should be emit because the mvcc-deletion mark covers some older versions.
        gc_and_check(false, b"zkey");
        // A GC task should be emit after older versions are cleaned.
        gc_and_check(true, b"zkey");

        // Clean the engine, prepare for later tests.
        raw_engine
            .delete_ranges_cf(
                CF_WRITE,
                DeleteStrategy::DeleteFiles,
                &[Range::new(b"z", b"zz")],
            )
            .unwrap();

        // Key switch after the deletion mark.
        must_prewrite_put(&engine, b"zkey1", &value, b"zkey1", 200);
        must_commit(&engine, b"zkey1", 200, 210);
        must_prewrite_delete(&engine, b"zkey1", b"zkey1", 220);
        must_commit(&engine, b"zkey1", 220, 230);
        must_prewrite_put(&engine, b"zkey2", &value, b"zkey2", 220);
        must_commit(&engine, b"zkey2", 220, 230);

        // No GC task should be emit because the mvcc-deletion mark covers some older versions.
        gc_and_check(false, b"zkey1");
        // A GC task should be emit after older versions are cleaned.
        gc_and_check(true, b"zkey1");
    }

    // Test if there are not enought garbage in SST files involved by a compaction, no compaction
    // filter will be created.
    #[test]
    fn test_mvcc_properties() {
        let mut cfg = DbConfig::default();
        cfg.writecf.disable_auto_compactions = true;
        cfg.writecf.dynamic_level_bytes = false;
        let dir = tempfile::TempDir::new().unwrap();
        let builder = TestEngineBuilder::new().path(dir.path());
        let engine = builder.build_with_cfg(&cfg).unwrap();
        let raw_engine = engine.get_rocksdb();
        let value = vec![b'v'; 512];
        let mut gc_runner = TestGCRunner::new(0);

        for start_ts in &[100, 110, 120, 130] {
            must_prewrite_put(&engine, b"zkey", &value, b"zkey", *start_ts);
            must_commit(&engine, b"zkey", *start_ts, *start_ts + 5);
        }
        must_prewrite_delete(&engine, b"zkey", b"zkey", 140);
        must_commit(&engine, b"zkey", 140, 145);

        // Can't perform GC because the min timestamp is greater than safe point.
        gc_runner
            .callbacks_on_drop
            .push(Arc::new(|_: &WriteCompactionFilter| {
                unreachable!();
            }));
        gc_runner.target_level = Some(6);
        gc_runner.safe_point(100).gc(&raw_engine);

        // Can perform GC at the bottommost level even if the threshold can't be reached.
        gc_runner.ratio_threshold = Some(10.0);
        gc_runner.target_level = Some(6);
        gc_runner.safe_point(140).gc(&raw_engine);
        for commit_ts in &[105, 115, 125] {
            must_get_none(&engine, b"zkey", commit_ts);
        }

        // Put an extra key to make the memtable overlap with the bottommost one.
        must_prewrite_put(&engine, b"zkey1", &value, b"zkey1", 200);
        must_commit(&engine, b"zkey1", 200, 205);
        for start_ts in &[200, 210, 220, 230] {
            must_prewrite_put(&engine, b"zkey", &value, b"zkey", *start_ts);
            must_commit(&engine, b"zkey", *start_ts, *start_ts + 5);
        }
        must_prewrite_delete(&engine, b"zkey", b"zkey", 240);
        must_commit(&engine, b"zkey", 240, 245);
        raw_engine.flush_cf(CF_WRITE, true).unwrap();

        // At internal levels can't perform GC because the threshold is not reached.
        let level_files = rocksdb_level_files(&raw_engine, CF_WRITE);
        let l0_file = dir.path().join(&level_files[0][0]);
        let files = &[l0_file.to_str().unwrap().to_owned()];
        gc_runner.target_level = Some(5);
        gc_runner.ratio_threshold = Some(10.0);
        gc_runner.safe_point(300).gc_on_files(&raw_engine, files);
        for commit_ts in &[205, 215, 225, 235] {
            must_get(&engine, b"zkey", commit_ts, &value);
        }
    }

    // If we use `CompactionFilterDecision::RemoveAndSkipUntil` in compaction filters,
    // deletion marks can only be handled in the bottommost level. Otherwise dirty
    // versions could be exposed incorrectly.
    //
    // This case tests that deletion marks won't be handled at internal levels, and at
    // the bottommost levels, dirty versions still can't be exposed.
    #[test]
    fn test_remove_and_skip_until() {
        let mut cfg = DbConfig::default();
        cfg.writecf.disable_auto_compactions = true;
        cfg.writecf.dynamic_level_bytes = false;

        let dir = tempfile::TempDir::new().unwrap();
        let builder = TestEngineBuilder::new().path(dir.path());
        let engine = builder.build_with_cfg(&cfg).unwrap();
        let raw_engine = engine.get_rocksdb();
        let mut gc_runner = TestGCRunner::new(0);

        // So the construction of SST files will be:
        // L6: |key_110|
        must_prewrite_put(&engine, b"zkey", b"zvalue", b"zkey", 100);
        must_commit(&engine, b"zkey", 100, 110);
        gc_runner.target_level = Some(6);
        gc_runner.safe_point(50).gc(&raw_engine);
        assert_eq!(rocksdb_level_file_counts(&raw_engine, CF_WRITE)[6], 1);

        // So the construction of SST files will be:
        // L0: |key_130, key_110|
        // L6: |key_110|
        must_prewrite_delete(&engine, b"zkey", b"zkey", 120);
        must_commit(&engine, b"zkey", 120, 130);
        let k_110 = Key::from_raw(b"zkey").append_ts(110.into()).into_encoded();
        raw_engine.delete_cf(CF_WRITE, &k_110).unwrap();
        raw_engine.flush_cf(CF_WRITE, true).unwrap();
        assert_eq!(rocksdb_level_file_counts(&raw_engine, CF_WRITE)[0], 1);
        assert_eq!(rocksdb_level_file_counts(&raw_engine, CF_WRITE)[6], 1);

        // Compact the mvcc deletion mark to L5, the stale version shouldn't be exposed.
        let level_files = rocksdb_level_files(&raw_engine, CF_WRITE);
        let l0_file = dir.path().join(&level_files[0][0]);
        let files = &[l0_file.to_str().unwrap().to_owned()];
        gc_runner.target_level = Some(5);
        gc_runner.safe_point(200).gc_on_files(&raw_engine, files);
        assert_eq!(rocksdb_level_file_counts(&raw_engine, CF_WRITE)[5], 1);
        assert_eq!(rocksdb_level_file_counts(&raw_engine, CF_WRITE)[6], 1);
        must_get_none(&engine, b"zkey", 200);

        // Compact the mvcc deletion mark to L6, the stale version shouldn't be exposed.
        gc_runner.target_level = Some(6);
        gc_runner.safe_point(200).gc(&raw_engine);
        must_get_none(&engine, b"zkey", 200);
    }
}<|MERGE_RESOLUTION|>--- conflicted
+++ resolved
@@ -15,14 +15,10 @@
 use engine_rocks::{
     RocksEngine, RocksMvccProperties, RocksUserCollectedPropertiesNoRc, RocksWriteBatch,
 };
-<<<<<<< HEAD
-use engine_traits::{MiscExt, Mutable, MvccProperties, WriteBatch};
-use file_system::{IOType, WithIOType};
-=======
 use engine_traits::{
     KvEngine, MiscExt, Mutable, MvccProperties, WriteBatch, WriteBatchExt, WriteOptions,
 };
->>>>>>> 6708ce17
+use file_system::{IOType, WithIOType};
 use pd_client::{Feature, FeatureGate};
 use prometheus::{local::*, *};
 use raftstore::coprocessor::RegionInfoProvider;
@@ -418,15 +414,11 @@
             return Ok(());
         }
 
-<<<<<<< HEAD
-        fn do_flush(db: &DB, wb: &RocksWriteBatch, wopts: &WriteOptions) -> Result<(), String> {
-            let _io_type_guard = WithIOType::new(IOType::Gc);
-=======
         fn do_flush(
             wb: &RocksWriteBatch,
             wopts: &WriteOptions,
         ) -> Result<(), engine_traits::Error> {
->>>>>>> 6708ce17
+            let _io_type_guard = WithIOType::new(IOType::Gc);
             fail_point!("write_compaction_filter_flush_write_batch", true, |_| {
                 Err(engine_traits::Error::Engine(
                     "Ingested fail point".to_string(),
