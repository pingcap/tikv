--- conflicted
+++ resolved
@@ -1,20 +1,12 @@
 // Copyright 2018 TiKV Project Authors. Licensed under Apache-2.0.
 
-<<<<<<< HEAD
 use async_stream::stream;
-use engine_traits::KvEngine;
+use engine_traits::Snapshot;
 use futures03::compat::Compat01As03;
 use futures03::future::{ok, poll_fn};
 use futures03::prelude::*;
 use hyper::server::accept::Accept;
 use hyper::server::conn::{AddrIncoming, AddrStream};
-=======
-use engine_traits::Snapshot;
-use futures::future::{err, ok};
-use futures::stream::Stream;
-use futures::sync::oneshot;
-use futures::{self, Future};
->>>>>>> 7a2f889d
 use hyper::server::Builder as HyperBuilder;
 use hyper::service::{make_service_fn, service_fn};
 use hyper::{self, header, Body, Method, Request, Response, Server, StatusCode};
@@ -91,13 +83,8 @@
 #[cfg(feature = "failpoints")]
 static FAIL_POINTS_REQUEST_PATH: &str = "/fail";
 
-<<<<<<< HEAD
-pub struct StatusServer<E, R> {
+pub struct StatusServer<S, R> {
     thread_pool: Runtime,
-=======
-pub struct StatusServer<S, R> {
-    thread_pool: ThreadPool,
->>>>>>> 7a2f889d
     tx: Sender<()>,
     rx: Option<Receiver<()>>,
     addr: Option<SocketAddr>,
@@ -177,13 +164,8 @@
             pd_client,
             cfg_controller,
             router,
-<<<<<<< HEAD
-            _engine: PhantomData,
+            _snap: PhantomData,
         })
-=======
-            _snap: PhantomData,
-        }
->>>>>>> 7a2f889d
     }
 
     pub async fn dump_prof(seconds: u64) -> std::result::Result<Vec<u8>, ProfError> {
