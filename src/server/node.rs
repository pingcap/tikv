--- conflicted
+++ resolved
@@ -39,12 +39,8 @@
     engine: RaftKv<S>,
     cfg: &StorageConfig,
     read_pool: ReadPoolHandle,
-<<<<<<< HEAD
-    lock_mgr: Option<LockManager>,
+    lock_mgr: LockManager,
     concurrency_manager: ConcurrencyManager,
-=======
-    lock_mgr: LockManager,
->>>>>>> 8f7fa2a1
     pipelined_pessimistic_lock: bool,
 ) -> Result<Storage<RaftKv<S>, LockManager>>
 where
