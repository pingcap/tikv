// Copyright 2016 TiKV Project Authors. Licensed under Apache-2.0.

use std::sync::{Arc, Mutex};
use std::thread;
use std::time::Duration;

use super::RaftKv;
use super::Result;
use crate::import::SSTImporter;
use crate::read_pool::ReadPoolHandle;
use crate::server::lock_manager::LockManager;
use crate::server::Config as ServerConfig;
use crate::storage::{config::Config as StorageConfig, Storage};
use concurrency_manager::ConcurrencyManager;
<<<<<<< HEAD
use engine_skiplist::{SkiplistEngine, SkiplistSnapshot};
use engine_traits::{Engines, Peekable};
=======
use engine_rocks::RocksEngine;
use engine_traits::{Engines, Peekable, RaftEngine};
>>>>>>> b43070ad
use kvproto::metapb;
use kvproto::raft_serverpb::StoreIdent;
use kvproto::replication_modepb::ReplicationStatus;
use pd_client::{Error as PdError, PdClient, INVALID_ID};
use raftstore::coprocessor::dispatcher::CoprocessorHost;
use raftstore::router::{LocalReadRouter, RaftStoreRouter};
use raftstore::store::fsm::store::StoreMeta;
use raftstore::store::fsm::{ApplyRouter, RaftBatchSystem, RaftRouter};
use raftstore::store::AutoSplitController;
use raftstore::store::{self, initial_region, Config as StoreConfig, SnapManager, Transport};
use raftstore::store::{GlobalReplicationState, PdTask, SplitCheckTask};
use tikv_util::config::VersionTrack;
use tikv_util::worker::FutureWorker;
use tikv_util::worker::Worker;

const MAX_CHECK_CLUSTER_BOOTSTRAPPED_RETRY_COUNT: u64 = 60;
const CHECK_CLUSTER_BOOTSTRAPPED_RETRY_SECONDS: u64 = 3;

/// Creates a new storage engine which is backed by the Raft consensus
/// protocol.
pub fn create_raft_storage<S>(
    engine: RaftKv<S>,
    cfg: &StorageConfig,
    read_pool: ReadPoolHandle,
    lock_mgr: LockManager,
    concurrency_manager: ConcurrencyManager,
    pipelined_pessimistic_lock: bool,
) -> Result<Storage<RaftKv<S>, LockManager>>
where
<<<<<<< HEAD
    S: RaftStoreRouter<SkiplistEngine> + 'static,
=======
    S: RaftStoreRouter<RocksEngine> + LocalReadRouter<RocksEngine> + 'static,
>>>>>>> b43070ad
{
    let store = Storage::from_engine(
        engine,
        cfg,
        read_pool,
        lock_mgr,
        concurrency_manager,
        pipelined_pessimistic_lock,
    )?;
    Ok(store)
}

/// A wrapper for the raftstore which runs Multi-Raft.
// TODO: we will rename another better name like RaftStore later.
pub struct Node<C: PdClient + 'static, ER: RaftEngine> {
    cluster_id: u64,
    store: metapb::Store,
    store_cfg: Arc<VersionTrack<StoreConfig>>,
<<<<<<< HEAD
    system: RaftBatchSystem<SkiplistEngine, SkiplistEngine>,
=======
    system: RaftBatchSystem<RocksEngine, ER>,
>>>>>>> b43070ad
    has_started: bool,

    pd_client: Arc<C>,
    state: Arc<Mutex<GlobalReplicationState>>,
}

impl<C, ER> Node<C, ER>
where
    C: PdClient,
    ER: RaftEngine,
{
    /// Creates a new Node.
    pub fn new(
<<<<<<< HEAD
        system: RaftBatchSystem<SkiplistEngine, SkiplistEngine>,
=======
        system: RaftBatchSystem<RocksEngine, ER>,
>>>>>>> b43070ad
        cfg: &ServerConfig,
        store_cfg: Arc<VersionTrack<StoreConfig>>,
        pd_client: Arc<C>,
        state: Arc<Mutex<GlobalReplicationState>>,
    ) -> Node<C, ER> {
        let mut store = metapb::Store::default();
        store.set_id(INVALID_ID);
        if cfg.advertise_addr.is_empty() {
            store.set_address(cfg.addr.clone());
        } else {
            store.set_address(cfg.advertise_addr.clone())
        }
        if cfg.advertise_status_addr.is_empty() {
            store.set_status_address(cfg.status_addr.clone());
        } else {
            store.set_status_address(cfg.advertise_status_addr.clone())
        }
        store.set_version(env!("CARGO_PKG_VERSION").to_string());

        if let Ok(path) = std::env::current_exe() {
            if let Some(path) = path.parent() {
                store.set_deploy_path(path.to_string_lossy().to_string());
            }
        };

        store.set_start_timestamp(chrono::Local::now().timestamp());
        store.set_git_hash(
            option_env!("TIKV_BUILD_GIT_HASH")
                .unwrap_or("Unknown git hash")
                .to_string(),
        );

        let mut labels = Vec::new();
        for (k, v) in &cfg.labels {
            let mut label = metapb::StoreLabel::default();
            label.set_key(k.to_owned());
            label.set_value(v.to_owned());
            labels.push(label);
        }
        store.set_labels(labels.into());

        Node {
            cluster_id: cfg.cluster_id,
            store,
            store_cfg,
            pd_client,
            system,
            has_started: false,
            state,
        }
    }

    /// Starts the Node. It tries to bootstrap cluster if the cluster is not
    /// bootstrapped yet. Then it spawns a thread to run the raftstore in
    /// background.
    #[allow(clippy::too_many_arguments)]
    pub fn start<T>(
        &mut self,
<<<<<<< HEAD
        engines: Engines<SkiplistEngine, SkiplistEngine>,
=======
        engines: Engines<RocksEngine, ER>,
>>>>>>> b43070ad
        trans: T,
        snap_mgr: SnapManager,
        pd_worker: FutureWorker<PdTask<SkiplistEngine>>,
        store_meta: Arc<Mutex<StoreMeta>>,
        coprocessor_host: CoprocessorHost<SkiplistEngine>,
        importer: Arc<SSTImporter>,
        split_check_worker: Worker<SplitCheckTask>,
        auto_split_controller: AutoSplitController,
        concurrency_manager: ConcurrencyManager,
    ) -> Result<()>
    where
        T: Transport + 'static,
    {
        let mut store_id = self.check_store(&engines)?;
        if store_id == INVALID_ID {
            store_id = self.bootstrap_store(&engines)?;
            fail_point!("node_after_bootstrap_store", |_| Err(box_err!(
                "injected error: node_after_bootstrap_store"
            )));
        }
        self.store.set_id(store_id);
        {
            let mut meta = store_meta.lock().unwrap();
            meta.store_id = Some(store_id);
        }
        if let Some(first_region) = self.check_or_prepare_bootstrap_cluster(&engines, store_id)? {
            info!("trying to bootstrap cluster"; "store_id" => store_id, "region" => ?first_region);
            // cluster is not bootstrapped, and we choose first store to bootstrap
            fail_point!("node_after_prepare_bootstrap_cluster", |_| Err(box_err!(
                "injected error: node_after_prepare_bootstrap_cluster"
            )));
            self.bootstrap_cluster(&engines, first_region)?;
        }

        // Put store only if the cluster is bootstrapped.
        info!("put store to PD"; "store" => ?&self.store);
        let status = self.pd_client.put_store(self.store.clone())?;
        self.load_all_stores(status);

        self.start_store(
            store_id,
            engines,
            trans,
            snap_mgr,
            pd_worker,
            store_meta,
            coprocessor_host,
            importer,
            split_check_worker,
            auto_split_controller,
            concurrency_manager,
        )?;

        Ok(())
    }

    /// Gets the store id.
    pub fn id(&self) -> u64 {
        self.store.get_id()
    }

    /// Gets a transmission end of a channel which is used to send `Msg` to the
    /// raftstore.
<<<<<<< HEAD
    pub fn get_router(&self) -> RaftRouter<SkiplistEngine, SkiplistEngine> {
=======
    pub fn get_router(&self) -> RaftRouter<RocksEngine, ER> {
>>>>>>> b43070ad
        self.system.router()
    }
    /// Gets a transmission end of a channel which is used send messages to apply worker.
    pub fn get_apply_router(&self) -> ApplyRouter<SkiplistEngine> {
        self.system.apply_router()
    }

    // check store, return store id for the engine.
    // If the store is not bootstrapped, use INVALID_ID.
<<<<<<< HEAD
    fn check_store(&self, engines: &Engines<SkiplistEngine, SkiplistEngine>) -> Result<u64> {
=======
    fn check_store(&self, engines: &Engines<RocksEngine, ER>) -> Result<u64> {
>>>>>>> b43070ad
        let res = engines.kv.get_msg::<StoreIdent>(keys::STORE_IDENT_KEY)?;
        if res.is_none() {
            return Ok(INVALID_ID);
        }

        let ident = res.unwrap();
        if ident.get_cluster_id() != self.cluster_id {
            return Err(box_err!(
                "cluster ID mismatch, local {} != remote {}, \
                 you are trying to connect to another cluster, please reconnect to the correct PD",
                ident.get_cluster_id(),
                self.cluster_id
            ));
        }

        let store_id = ident.get_store_id();
        if store_id == INVALID_ID {
            return Err(box_err!("invalid store ident {:?}", ident));
        }
        Ok(store_id)
    }

    fn alloc_id(&self) -> Result<u64> {
        let id = self.pd_client.alloc_id()?;
        Ok(id)
    }

    fn load_all_stores(&mut self, status: Option<ReplicationStatus>) {
        info!("initializing replication mode"; "status" => ?status, "store_id" => self.store.id);
        let stores = match self.pd_client.get_all_stores(false) {
            Ok(stores) => stores,
            Err(e) => panic!("failed to load all stores: {:?}", e),
        };
        let mut state = self.state.lock().unwrap();
        if let Some(s) = status {
            state.set_status(s);
        }
        for mut store in stores {
            state
                .group
                .register_store(store.id, store.take_labels().into());
        }
    }

<<<<<<< HEAD
    fn bootstrap_store(&self, engines: &Engines<SkiplistEngine, SkiplistEngine>) -> Result<u64> {
=======
    fn bootstrap_store(&self, engines: &Engines<RocksEngine, ER>) -> Result<u64> {
>>>>>>> b43070ad
        let store_id = self.alloc_id()?;
        debug!("alloc store id"; "store_id" => store_id);

        store::bootstrap_store(&engines, self.cluster_id, store_id)?;

        Ok(store_id)
    }

    // Exported for tests.
    #[doc(hidden)]
    pub fn prepare_bootstrap_cluster(
        &self,
<<<<<<< HEAD
        engines: &Engines<SkiplistEngine, SkiplistEngine>,
=======
        engines: &Engines<RocksEngine, ER>,
>>>>>>> b43070ad
        store_id: u64,
    ) -> Result<metapb::Region> {
        let region_id = self.alloc_id()?;
        debug!(
            "alloc first region id";
            "region_id" => region_id,
            "cluster_id" => self.cluster_id,
            "store_id" => store_id
        );
        let peer_id = self.alloc_id()?;
        debug!(
            "alloc first peer id for first region";
            "peer_id" => peer_id,
            "region_id" => region_id,
        );

        let region = initial_region(store_id, region_id, peer_id);
        store::prepare_bootstrap_cluster(&engines, &region)?;
        Ok(region)
    }

    fn check_or_prepare_bootstrap_cluster(
        &self,
<<<<<<< HEAD
        engines: &Engines<SkiplistEngine, SkiplistEngine>,
=======
        engines: &Engines<RocksEngine, ER>,
>>>>>>> b43070ad
        store_id: u64,
    ) -> Result<Option<metapb::Region>> {
        if let Some(first_region) = engines.kv.get_msg(keys::PREPARE_BOOTSTRAP_KEY)? {
            Ok(Some(first_region))
        } else {
            if self.check_cluster_bootstrapped()? {
                Ok(None)
            } else {
                self.prepare_bootstrap_cluster(engines, store_id).map(Some)
            }
        }
    }

    fn bootstrap_cluster(
        &mut self,
<<<<<<< HEAD
        engines: &Engines<SkiplistEngine, SkiplistEngine>,
=======
        engines: &Engines<RocksEngine, ER>,
>>>>>>> b43070ad
        first_region: metapb::Region,
    ) -> Result<()> {
        let region_id = first_region.get_id();
        let mut retry = 0;
        while retry < MAX_CHECK_CLUSTER_BOOTSTRAPPED_RETRY_COUNT {
            match self
                .pd_client
                .bootstrap_cluster(self.store.clone(), first_region.clone())
            {
                Ok(_) => {
                    info!("bootstrap cluster ok"; "cluster_id" => self.cluster_id);
                    fail_point!("node_after_bootstrap_cluster", |_| Err(box_err!(
                        "injected error: node_after_bootstrap_cluster"
                    )));
                    store::clear_prepare_bootstrap_key(&engines)?;
                    return Ok(());
                }
                Err(PdError::ClusterBootstrapped(_)) => match self.pd_client.get_region(b"") {
                    Ok(region) => {
                        if region == first_region {
                            store::clear_prepare_bootstrap_key(&engines)?;
                            return Ok(());
                        } else {
                            info!("cluster is already bootstrapped"; "cluster_id" => self.cluster_id);
                            store::clear_prepare_bootstrap_cluster(&engines, region_id)?;
                            return Ok(());
                        }
                    }
                    Err(e) => {
                        warn!("get the first region failed"; "err" => ?e);
                    }
                },
                // TODO: should we clean region for other errors too?
                Err(e) => error!(?e; "bootstrap cluster"; "cluster_id" => self.cluster_id,),
            }
            retry += 1;
            thread::sleep(Duration::from_secs(
                CHECK_CLUSTER_BOOTSTRAPPED_RETRY_SECONDS,
            ));
        }
        Err(box_err!("bootstrapped cluster failed"))
    }

    fn check_cluster_bootstrapped(&self) -> Result<bool> {
        for _ in 0..MAX_CHECK_CLUSTER_BOOTSTRAPPED_RETRY_COUNT {
            match self.pd_client.is_cluster_bootstrapped() {
                Ok(b) => return Ok(b),
                Err(e) => {
                    warn!("check cluster bootstrapped failed"; "err" => ?e);
                }
            }
            thread::sleep(Duration::from_secs(
                CHECK_CLUSTER_BOOTSTRAPPED_RETRY_SECONDS,
            ));
        }
        Err(box_err!("check cluster bootstrapped failed"))
    }

    #[allow(clippy::too_many_arguments)]
    fn start_store<T>(
        &mut self,
        store_id: u64,
<<<<<<< HEAD
        engines: Engines<SkiplistEngine, SkiplistEngine>,
=======
        engines: Engines<RocksEngine, ER>,
>>>>>>> b43070ad
        trans: T,
        snap_mgr: SnapManager,
        pd_worker: FutureWorker<PdTask<SkiplistEngine>>,
        store_meta: Arc<Mutex<StoreMeta>>,
        coprocessor_host: CoprocessorHost<SkiplistEngine>,
        importer: Arc<SSTImporter>,
        split_check_worker: Worker<SplitCheckTask>,
        auto_split_controller: AutoSplitController,
        concurrency_manager: ConcurrencyManager,
    ) -> Result<()>
    where
        T: Transport + 'static,
    {
        info!("start raft store thread"; "store_id" => store_id);

        if self.has_started {
            return Err(box_err!("{} is already started", store_id));
        }
        self.has_started = true;
        let cfg = self.store_cfg.clone();
        let pd_client = Arc::clone(&self.pd_client);
        let store = self.store.clone();
        self.system.spawn(
            store,
            cfg,
            engines,
            trans,
            pd_client,
            snap_mgr,
            pd_worker,
            store_meta,
            coprocessor_host,
            importer,
            split_check_worker,
            auto_split_controller,
            self.state.clone(),
            concurrency_manager,
        )?;
        Ok(())
    }

    fn stop_store(&mut self, store_id: u64) {
        info!("stop raft store thread"; "store_id" => store_id);
        self.system.shutdown();
    }

    /// Stops the Node.
    pub fn stop(&mut self) {
        let store_id = self.store.get_id();
        self.stop_store(store_id)
    }
}<|MERGE_RESOLUTION|>--- conflicted
+++ resolved
@@ -12,13 +12,8 @@
 use crate::server::Config as ServerConfig;
 use crate::storage::{config::Config as StorageConfig, Storage};
 use concurrency_manager::ConcurrencyManager;
-<<<<<<< HEAD
-use engine_skiplist::{SkiplistEngine, SkiplistSnapshot};
-use engine_traits::{Engines, Peekable};
-=======
-use engine_rocks::RocksEngine;
+use engine_skiplist::SkiplistEngine;
 use engine_traits::{Engines, Peekable, RaftEngine};
->>>>>>> b43070ad
 use kvproto::metapb;
 use kvproto::raft_serverpb::StoreIdent;
 use kvproto::replication_modepb::ReplicationStatus;
@@ -48,11 +43,7 @@
     pipelined_pessimistic_lock: bool,
 ) -> Result<Storage<RaftKv<S>, LockManager>>
 where
-<<<<<<< HEAD
-    S: RaftStoreRouter<SkiplistEngine> + 'static,
-=======
-    S: RaftStoreRouter<RocksEngine> + LocalReadRouter<RocksEngine> + 'static,
->>>>>>> b43070ad
+    S: RaftStoreRouter<SkiplistEngine> + LocalReadRouter<SkiplistEngine> + 'static,
 {
     let store = Storage::from_engine(
         engine,
@@ -71,11 +62,7 @@
     cluster_id: u64,
     store: metapb::Store,
     store_cfg: Arc<VersionTrack<StoreConfig>>,
-<<<<<<< HEAD
-    system: RaftBatchSystem<SkiplistEngine, SkiplistEngine>,
-=======
-    system: RaftBatchSystem<RocksEngine, ER>,
->>>>>>> b43070ad
+    system: RaftBatchSystem<SkiplistEngine, ER>,
     has_started: bool,
 
     pd_client: Arc<C>,
@@ -89,11 +76,7 @@
 {
     /// Creates a new Node.
     pub fn new(
-<<<<<<< HEAD
-        system: RaftBatchSystem<SkiplistEngine, SkiplistEngine>,
-=======
-        system: RaftBatchSystem<RocksEngine, ER>,
->>>>>>> b43070ad
+        system: RaftBatchSystem<SkiplistEngine, ER>,
         cfg: &ServerConfig,
         store_cfg: Arc<VersionTrack<StoreConfig>>,
         pd_client: Arc<C>,
@@ -152,11 +135,7 @@
     #[allow(clippy::too_many_arguments)]
     pub fn start<T>(
         &mut self,
-<<<<<<< HEAD
-        engines: Engines<SkiplistEngine, SkiplistEngine>,
-=======
-        engines: Engines<RocksEngine, ER>,
->>>>>>> b43070ad
+        engines: Engines<SkiplistEngine, ER>,
         trans: T,
         snap_mgr: SnapManager,
         pd_worker: FutureWorker<PdTask<SkiplistEngine>>,
@@ -220,11 +199,7 @@
 
     /// Gets a transmission end of a channel which is used to send `Msg` to the
     /// raftstore.
-<<<<<<< HEAD
-    pub fn get_router(&self) -> RaftRouter<SkiplistEngine, SkiplistEngine> {
-=======
-    pub fn get_router(&self) -> RaftRouter<RocksEngine, ER> {
->>>>>>> b43070ad
+    pub fn get_router(&self) -> RaftRouter<SkiplistEngine, ER> {
         self.system.router()
     }
     /// Gets a transmission end of a channel which is used send messages to apply worker.
@@ -234,11 +209,7 @@
 
     // check store, return store id for the engine.
     // If the store is not bootstrapped, use INVALID_ID.
-<<<<<<< HEAD
-    fn check_store(&self, engines: &Engines<SkiplistEngine, SkiplistEngine>) -> Result<u64> {
-=======
-    fn check_store(&self, engines: &Engines<RocksEngine, ER>) -> Result<u64> {
->>>>>>> b43070ad
+    fn check_store(&self, engines: &Engines<SkiplistEngine, ER>) -> Result<u64> {
         let res = engines.kv.get_msg::<StoreIdent>(keys::STORE_IDENT_KEY)?;
         if res.is_none() {
             return Ok(INVALID_ID);
@@ -283,11 +254,7 @@
         }
     }
 
-<<<<<<< HEAD
-    fn bootstrap_store(&self, engines: &Engines<SkiplistEngine, SkiplistEngine>) -> Result<u64> {
-=======
-    fn bootstrap_store(&self, engines: &Engines<RocksEngine, ER>) -> Result<u64> {
->>>>>>> b43070ad
+    fn bootstrap_store(&self, engines: &Engines<SkiplistEngine, ER>) -> Result<u64> {
         let store_id = self.alloc_id()?;
         debug!("alloc store id"; "store_id" => store_id);
 
@@ -300,11 +267,7 @@
     #[doc(hidden)]
     pub fn prepare_bootstrap_cluster(
         &self,
-<<<<<<< HEAD
-        engines: &Engines<SkiplistEngine, SkiplistEngine>,
-=======
-        engines: &Engines<RocksEngine, ER>,
->>>>>>> b43070ad
+        engines: &Engines<SkiplistEngine, ER>,
         store_id: u64,
     ) -> Result<metapb::Region> {
         let region_id = self.alloc_id()?;
@@ -328,11 +291,7 @@
 
     fn check_or_prepare_bootstrap_cluster(
         &self,
-<<<<<<< HEAD
-        engines: &Engines<SkiplistEngine, SkiplistEngine>,
-=======
-        engines: &Engines<RocksEngine, ER>,
->>>>>>> b43070ad
+        engines: &Engines<SkiplistEngine, ER>,
         store_id: u64,
     ) -> Result<Option<metapb::Region>> {
         if let Some(first_region) = engines.kv.get_msg(keys::PREPARE_BOOTSTRAP_KEY)? {
@@ -348,11 +307,7 @@
 
     fn bootstrap_cluster(
         &mut self,
-<<<<<<< HEAD
-        engines: &Engines<SkiplistEngine, SkiplistEngine>,
-=======
-        engines: &Engines<RocksEngine, ER>,
->>>>>>> b43070ad
+        engines: &Engines<SkiplistEngine, ER>,
         first_region: metapb::Region,
     ) -> Result<()> {
         let region_id = first_region.get_id();
@@ -415,11 +370,7 @@
     fn start_store<T>(
         &mut self,
         store_id: u64,
-<<<<<<< HEAD
-        engines: Engines<SkiplistEngine, SkiplistEngine>,
-=======
-        engines: Engines<RocksEngine, ER>,
->>>>>>> b43070ad
+        engines: Engines<SkiplistEngine, ER>,
         trans: T,
         snap_mgr: SnapManager,
         pd_worker: FutureWorker<PdTask<SkiplistEngine>>,
