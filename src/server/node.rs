// Copyright 2016 TiKV Project Authors. Licensed under Apache-2.0.

use std::sync::{Arc, Mutex};
use std::thread;
use std::time::Duration;

use super::transport::RaftStoreRouter;
use super::RaftKv;
use super::Result;
use crate::import::SSTImporter;
use crate::raftstore::coprocessor::dispatcher::CoprocessorHost;
use crate::raftstore::store::fsm::store::StoreMeta;
use crate::raftstore::store::fsm::{RaftBatchSystem, RaftRouter};
use crate::raftstore::store::PdTask;
use crate::raftstore::store::{
    self, initial_region, keys, Config as StoreConfig, SnapManager, Transport,
};
use crate::server::lock_manager::LockManager;
use crate::server::Config as ServerConfig;
use crate::storage::{Config as StorageConfig, Storage};
use engine::Engines;
use engine::Peekable;
use kvproto::metapb;
use kvproto::raft_serverpb::StoreIdent;
use pd_client::{Error as PdError, PdClient, INVALID_ID};
use tikv_util::future_pool::FuturePool;
use tikv_util::ts_validator::TsValidator;
use tikv_util::worker::FutureWorker;

const MAX_CHECK_CLUSTER_BOOTSTRAPPED_RETRY_COUNT: u64 = 60;
const CHECK_CLUSTER_BOOTSTRAPPED_RETRY_SECONDS: u64 = 3;

/// Creates a new storage engine which is backed by the Raft consensus
/// protocol.
pub fn create_raft_storage<S>(
    engine: RaftKv<S>,
    cfg: &StorageConfig,
    read_pools: Vec<FuturePool>,
    lock_mgr: Option<LockManager>,
    ts_validator: TsValidator,
) -> Result<Storage<RaftKv<S>, LockManager>>
where
    S: RaftStoreRouter + 'static,
{
<<<<<<< HEAD
    let store = Storage::from_engine(
        engine,
        cfg,
        read_pools,
        local_storage,
        raft_store_router,
        lock_mgr,
        ts_validator,
    )?;
=======
    let store = Storage::from_engine(engine, cfg, read_pools, lock_mgr)?;
>>>>>>> 7742f07c
    Ok(store)
}

/// A wrapper for the raftstore which runs Multi-Raft.
// TODO: we will rename another better name like RaftStore later.
pub struct Node<C: PdClient + 'static> {
    cluster_id: u64,
    store: metapb::Store,
    store_cfg: StoreConfig,
    system: RaftBatchSystem,
    has_started: bool,

    pd_client: Arc<C>,
}

impl<C> Node<C>
where
    C: PdClient,
{
    /// Creates a new Node.
    pub fn new(
        system: RaftBatchSystem,
        cfg: &ServerConfig,
        store_cfg: &StoreConfig,
        pd_client: Arc<C>,
    ) -> Node<C> {
        let mut store = metapb::Store::default();
        store.set_id(INVALID_ID);
        if cfg.advertise_addr.is_empty() {
            store.set_address(cfg.addr.clone());
        } else {
            store.set_address(cfg.advertise_addr.clone())
        }
        store.set_version(env!("CARGO_PKG_VERSION").to_string());

        let mut labels = Vec::new();
        for (k, v) in &cfg.labels {
            let mut label = metapb::StoreLabel::default();
            label.set_key(k.to_owned());
            label.set_value(v.to_owned());
            labels.push(label);
        }
        store.set_labels(labels.into());

        Node {
            cluster_id: cfg.cluster_id,
            store,
            store_cfg: store_cfg.clone(),
            pd_client,
            system,
            has_started: false,
        }
    }

    /// Starts the Node. It tries to bootstrap cluster if the cluster is not
    /// bootstrapped yet. Then it spawns a thread to run the raftstore in
    /// background.
    #[allow(clippy::too_many_arguments)]
    pub fn start<T>(
        &mut self,
        engines: Engines,
        trans: T,
        snap_mgr: SnapManager,
        pd_worker: FutureWorker<PdTask>,
        store_meta: Arc<Mutex<StoreMeta>>,
        coprocessor_host: CoprocessorHost,
        importer: Arc<SSTImporter>,
    ) -> Result<()>
    where
        T: Transport + 'static,
    {
        let mut store_id = self.check_store(&engines)?;
        if store_id == INVALID_ID {
            store_id = self.bootstrap_store(&engines)?;
            fail_point!("node_after_bootstrap_store", |_| Err(box_err!(
                "injected error: node_after_bootstrap_store"
            )));
        }
        self.store.set_id(store_id);
        {
            let mut meta = store_meta.lock().unwrap();
            meta.store_id = Some(store_id);
        }
        if let Some(first_region) = self.check_or_prepare_bootstrap_cluster(&engines, store_id)? {
            info!("trying to bootstrap cluster"; "store_id" => store_id, "region" => ?first_region);
            // cluster is not bootstrapped, and we choose first store to bootstrap
            fail_point!("node_after_prepare_bootstrap_cluster", |_| Err(box_err!(
                "injected error: node_after_prepare_bootstrap_cluster"
            )));
            self.bootstrap_cluster(&engines, first_region)?;
        }

        self.start_store(
            store_id,
            engines,
            trans,
            snap_mgr,
            pd_worker,
            store_meta,
            coprocessor_host,
            importer,
        )?;

        // Put store only if the cluster is bootstrapped.
        info!("put store to PD"; "store" => ?&self.store);
        self.pd_client.put_store(self.store.clone())?;

        Ok(())
    }

    /// Gets the store id.
    pub fn id(&self) -> u64 {
        self.store.get_id()
    }

    /// Gets a transmission end of a channel which is used to send `Msg` to the
    /// raftstore.
    pub fn get_router(&self) -> RaftRouter {
        self.system.router()
    }

    // check store, return store id for the engine.
    // If the store is not bootstrapped, use INVALID_ID.
    fn check_store(&self, engines: &Engines) -> Result<u64> {
        let res = engines.kv.get_msg::<StoreIdent>(keys::STORE_IDENT_KEY)?;
        if res.is_none() {
            return Ok(INVALID_ID);
        }

        let ident = res.unwrap();
        if ident.get_cluster_id() != self.cluster_id {
            return Err(box_err!(
                "cluster ID mismatch, local {} != remote {}, \
                 you are trying to connect to another cluster, please reconnect to the correct PD",
                ident.get_cluster_id(),
                self.cluster_id
            ));
        }

        let store_id = ident.get_store_id();
        if store_id == INVALID_ID {
            return Err(box_err!("invalid store ident {:?}", ident));
        }
        Ok(store_id)
    }

    fn alloc_id(&self) -> Result<u64> {
        let id = self.pd_client.alloc_id()?;
        Ok(id)
    }

    fn bootstrap_store(&self, engines: &Engines) -> Result<u64> {
        let store_id = self.alloc_id()?;
        debug!("alloc store id"; "store_id" => store_id);

        store::bootstrap_store(engines, self.cluster_id, store_id)?;

        Ok(store_id)
    }

    // Exported for tests.
    #[doc(hidden)]
    pub fn prepare_bootstrap_cluster(
        &self,
        engines: &Engines,
        store_id: u64,
    ) -> Result<metapb::Region> {
        let region_id = self.alloc_id()?;
        debug!(
            "alloc first region id";
            "region_id" => region_id,
            "cluster_id" => self.cluster_id,
            "store_id" => store_id
        );
        let peer_id = self.alloc_id()?;
        debug!(
            "alloc first peer id for first region";
            "peer_id" => peer_id,
            "region_id" => region_id,
        );

        let region = initial_region(store_id, region_id, peer_id);
        store::prepare_bootstrap_cluster(engines, &region)?;
        Ok(region)
    }

    fn check_or_prepare_bootstrap_cluster(
        &self,
        engines: &Engines,
        store_id: u64,
    ) -> Result<Option<metapb::Region>> {
        if let Some(first_region) = engines.kv.get_msg(keys::PREPARE_BOOTSTRAP_KEY)? {
            Ok(Some(first_region))
        } else {
            if self.check_cluster_bootstrapped()? {
                Ok(None)
            } else {
                self.prepare_bootstrap_cluster(engines, store_id).map(Some)
            }
        }
    }

    fn bootstrap_cluster(&mut self, engines: &Engines, first_region: metapb::Region) -> Result<()> {
        let region_id = first_region.get_id();
        let mut retry = 0;
        while retry < MAX_CHECK_CLUSTER_BOOTSTRAPPED_RETRY_COUNT {
            match self
                .pd_client
                .bootstrap_cluster(self.store.clone(), first_region.clone())
            {
                Ok(_) => {
                    info!("bootstrap cluster ok"; "cluster_id" => self.cluster_id);
                    fail_point!("node_after_bootstrap_cluster", |_| Err(box_err!(
                        "injected error: node_after_prepare_bootstrap_cluster"
                    )));
                    store::clear_prepare_bootstrap_key(engines)?;
                    return Ok(());
                }
                Err(PdError::ClusterBootstrapped(_)) => match self.pd_client.get_region(b"") {
                    Ok(region) => {
                        if region == first_region {
                            store::clear_prepare_bootstrap_key(engines)?;
                            return Ok(());
                        } else {
                            info!("cluster is already bootstrapped"; "cluster_id" => self.cluster_id);
                            store::clear_prepare_bootstrap_cluster(engines, region_id)?;
                            return Ok(());
                        }
                    }
                    Err(e) => {
                        warn!("get the first region failed"; "err" => ?e);
                    }
                },
                // TODO: should we clean region for other errors too?
                Err(e) => error!("bootstrap cluster"; "cluster_id" => self.cluster_id, "error" => ?e),
            }
            retry += 1;
            thread::sleep(Duration::from_secs(
                CHECK_CLUSTER_BOOTSTRAPPED_RETRY_SECONDS,
            ));
        }
        Err(box_err!("bootstrapped cluster failed"))
    }

    fn check_cluster_bootstrapped(&self) -> Result<bool> {
        for _ in 0..MAX_CHECK_CLUSTER_BOOTSTRAPPED_RETRY_COUNT {
            match self.pd_client.is_cluster_bootstrapped() {
                Ok(b) => return Ok(b),
                Err(e) => {
                    warn!("check cluster bootstrapped failed"; "err" => ?e);
                }
            }
            thread::sleep(Duration::from_secs(
                CHECK_CLUSTER_BOOTSTRAPPED_RETRY_SECONDS,
            ));
        }
        Err(box_err!("check cluster bootstrapped failed"))
    }

    #[allow(clippy::too_many_arguments)]
    fn start_store<T>(
        &mut self,
        store_id: u64,
        engines: Engines,
        trans: T,
        snap_mgr: SnapManager,
        pd_worker: FutureWorker<PdTask>,
        store_meta: Arc<Mutex<StoreMeta>>,
        coprocessor_host: CoprocessorHost,
        importer: Arc<SSTImporter>,
    ) -> Result<()>
    where
        T: Transport + 'static,
    {
        info!("start raft store thread"; "store_id" => store_id);

        if self.has_started {
            return Err(box_err!("{} is already started", store_id));
        }
        self.has_started = true;
        let cfg = self.store_cfg.clone();
        let pd_client = Arc::clone(&self.pd_client);
        let store = self.store.clone();
        self.system.spawn(
            store,
            cfg,
            engines,
            trans,
            pd_client,
            snap_mgr,
            pd_worker,
            store_meta,
            coprocessor_host,
            importer,
        )?;
        Ok(())
    }

    fn stop_store(&mut self, store_id: u64) {
        info!("stop raft store thread"; "store_id" => store_id);
        self.system.shutdown();
    }

    /// Stops the Node.
    pub fn stop(&mut self) {
        let store_id = self.store.get_id();
        self.stop_store(store_id)
    }
}<|MERGE_RESOLUTION|>--- conflicted
+++ resolved
@@ -42,19 +42,7 @@
 where
     S: RaftStoreRouter + 'static,
 {
-<<<<<<< HEAD
-    let store = Storage::from_engine(
-        engine,
-        cfg,
-        read_pools,
-        local_storage,
-        raft_store_router,
-        lock_mgr,
-        ts_validator,
-    )?;
-=======
-    let store = Storage::from_engine(engine, cfg, read_pools, lock_mgr)?;
->>>>>>> 7742f07c
+    let store = Storage::from_engine(engine, cfg, read_pools, lock_mgr, ts_validator)?;
     Ok(store)
 }
 
