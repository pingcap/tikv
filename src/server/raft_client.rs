// Copyright 2017 PingCAP, Inc.
//
// Licensed under the Apache License, Version 2.0 (the "License");
// you may not use this file except in compliance with the License.
// You may obtain a copy of the License at
//
//     http://www.apache.org/licenses/LICENSE-2.0
//
// Unless required by applicable law or agreed to in writing, software
// distributed under the License is distributed on an "AS IS" BASIS,
// See the License for the specific language governing permissions and
// limitations under the License.

use std::sync::Arc;
use std::net::SocketAddr;

use futures::sync::mpsc::{self, UnboundedSender};
use futures::sync::oneshot::{self, Sender};
use futures::{Future, Sink, Stream};
use grpc::{Environment, ChannelBuilder, WriteFlags};
use kvproto::raft_serverpb::RaftMessage;
use kvproto::tikvpb_grpc::TikvClient;

const MAX_GRPC_RECV_MSG_LEN: usize = 10 * 1024 * 1024;
const MAX_GRPC_SEND_MSG_LEN: usize = 10 * 1024 * 1024;

use util::collections::HashMap;
use super::{Error, Result, Config};

struct Conn {
    _client: TikvClient,
    stream: UnboundedSender<(RaftMessage, WriteFlags)>,
    _close: Sender<()>,
}

impl Conn {
    fn new(env: Arc<Environment>, addr: SocketAddr, cfg: &Config) -> Conn {
        info!("server: new connection with tikv endpoint: {}", addr);

        let channel = ChannelBuilder::new(env)
            .stream_initial_window_size(cfg.grpc_stream_initial_window_size)
            .max_receive_message_len(MAX_GRPC_RECV_MSG_LEN)
            .max_send_message_len(MAX_GRPC_SEND_MSG_LEN)
            .connect(&format!("{}", addr));
        let client = TikvClient::new(channel);
        let (tx, rx) = mpsc::unbounded();
        let (tx_close, rx_close) = oneshot::channel();
        let (sink, _) = client.raft();
        client.spawn(rx_close.map_err(|_| ())
            .select(sink.sink_map_err(Error::from)
                .send_all(rx.map_err(|_| Error::Sink))
                .map(|_| ())
                .map_err(move |e| warn!("send raftmessage to {} failed: {:?}", addr, e)))
            .map(|_| ())
            .map_err(|_| ()));
        Conn {
            _client: client,
            stream: tx,
            _close: tx_close,
        }
    }
}

/// `RaftClient` is used for sending raft messages to other stores.
pub struct RaftClient {
    env: Arc<Environment>,
<<<<<<< HEAD
    conns: HashMap<(SocketAddr, usize), Conn>,
    conn_size: usize,
}

impl RaftClient {
    pub fn new(env: Arc<Environment>, conn_size: usize) -> RaftClient {
        RaftClient {
            env: env,
            conns: HashMap::default(),
            conn_size: conn_size,
=======
    conns: HashMap<SocketAddr, Conn>,
    cfg: Config,
}

impl RaftClient {
    pub fn new(env: Arc<Environment>, cfg: Config) -> RaftClient {
        RaftClient {
            env: env,
            conns: HashMap::default(),
            cfg: cfg,
>>>>>>> 0766f6b4
        }
    }

    fn get_conn(&mut self, addr: SocketAddr, index: usize) -> &Conn {
        let env = self.env.clone();
        let cfg = self.cfg.clone();
        self.conns
<<<<<<< HEAD
            .entry((addr, index))
            .or_insert_with(|| Conn::new(env, addr))
=======
            .entry(addr)
            .or_insert_with(|| Conn::new(env, addr, &cfg))
>>>>>>> 0766f6b4
    }

    pub fn send(&mut self, addr: SocketAddr, msg: RaftMessage) -> Result<()> {
        let index = msg.get_region_id() as usize % self.conn_size;
        let res = {
            let conn = self.get_conn(addr, index);
            UnboundedSender::send(&conn.stream, (msg, WriteFlags::default()))
        };
        if let Err(e) = res {
            warn!("server: drop conn with tikv endpoint {} error: {:?}",
                  addr,
                  e);
            self.conns.remove(&(addr, index));
            return Err(box_err!(e));
        }
        Ok(())
    }
}

impl Drop for RaftClient {
    fn drop(&mut self) {
        // Drop conns here to make sure all streams are dropped before Environment.
        self.conns.clear();
    }
}<|MERGE_RESOLUTION|>--- conflicted
+++ resolved
@@ -64,19 +64,7 @@
 /// `RaftClient` is used for sending raft messages to other stores.
 pub struct RaftClient {
     env: Arc<Environment>,
-<<<<<<< HEAD
     conns: HashMap<(SocketAddr, usize), Conn>,
-    conn_size: usize,
-}
-
-impl RaftClient {
-    pub fn new(env: Arc<Environment>, conn_size: usize) -> RaftClient {
-        RaftClient {
-            env: env,
-            conns: HashMap::default(),
-            conn_size: conn_size,
-=======
-    conns: HashMap<SocketAddr, Conn>,
     cfg: Config,
 }
 
@@ -86,7 +74,6 @@
             env: env,
             conns: HashMap::default(),
             cfg: cfg,
->>>>>>> 0766f6b4
         }
     }
 
@@ -94,17 +81,12 @@
         let env = self.env.clone();
         let cfg = self.cfg.clone();
         self.conns
-<<<<<<< HEAD
             .entry((addr, index))
-            .or_insert_with(|| Conn::new(env, addr))
-=======
-            .entry(addr)
             .or_insert_with(|| Conn::new(env, addr, &cfg))
->>>>>>> 0766f6b4
     }
 
     pub fn send(&mut self, addr: SocketAddr, msg: RaftMessage) -> Result<()> {
-        let index = msg.get_region_id() as usize % self.conn_size;
+        let index = msg.get_region_id() as usize % self.cfg.grpc_raft_conn_size;
         let res = {
             let conn = self.get_conn(addr, index);
             UnboundedSender::send(&conn.stream, (msg, WriteFlags::default()))
