--- conflicted
+++ resolved
@@ -91,25 +91,9 @@
         locked,
     }
 
-<<<<<<< HEAD
-    pub label_enum GcKeysDetail {
-        processed_keys,
-        get,
-        next,
-        prev,
-        seek,
-        seek_for_prev,
-        over_seek_bound,
-        next_tombstone,
-        prev_tombstone,
-        seek_tombstone,
-        seek_for_prev_tombstone,
-        ttl_tombstone,
-=======
     pub label_enum WhetherSuccess {
         success,
         fail,
->>>>>>> 8391d4b7
     }
 
     pub struct GcCommandCounterVec: LocalIntCounter {
