--- conflicted
+++ resolved
@@ -34,16 +34,11 @@
 use crate::storage::{Callback, Error, ErrorInner, Result};
 use pd_client::PdClient;
 use tikv_util::config::ReadableSize;
-<<<<<<< HEAD
 use tikv_util::time::duration_to_sec;
 use tikv_util::worker::{
     FutureRunnable, FutureScheduler, FutureWorker, Stopped as FutureWorkerStopped,
 };
-=======
-use tikv_util::time::{duration_to_sec, SlowTimer};
-use tikv_util::worker::{self, Builder as WorkerBuilder, Runnable, ScheduleError, Worker};
 use txn_types::{Key, TimeStamp};
->>>>>>> ab5d1d62
 
 /// After the GC scan of a key, output a message to the log if there are at least this many
 /// versions of the key.
@@ -127,23 +122,7 @@
     },
 }
 
-<<<<<<< HEAD
-impl GCTask {
-=======
 impl GcTask {
-    pub fn take_callback(&mut self) -> Callback<()> {
-        let callback = match self {
-            GcTask::Gc {
-                ref mut callback, ..
-            } => callback,
-            GcTask::UnsafeDestroyRange {
-                ref mut callback, ..
-            } => callback,
-        };
-        mem::replace(callback, Box::new(|_| {}))
-    }
-
->>>>>>> ab5d1d62
     pub fn get_label(&self) -> &'static str {
         match self {
             GcTask::Gc { .. } => "gc",
@@ -440,7 +419,6 @@
         Ok(())
     }
 
-<<<<<<< HEAD
     fn update_statistics_metrics(&mut self) {
         let stats = mem::replace(&mut self.stats, Statistics::default());
         for (cf, details) in stats.details().iter() {
@@ -453,12 +431,9 @@
     }
 }
 
-impl<E: Engine> FutureRunnable<GCTask> for GCRunner<E> {
+impl<E: Engine> FutureRunnable<GcTask> for GcRunner<E> {
     #[inline]
-    fn run(&mut self, task: GCTask, _handle: &Handle) {
-=======
-    fn handle_gc_worker_task(&mut self, mut task: GcTask) {
->>>>>>> ab5d1d62
+    fn run(&mut self, task: GcTask, _handle: &Handle) {
         let label = task.get_label();
         GC_GCTASK_COUNTER_VEC.with_label_values(&[label]).inc();
 
@@ -473,9 +448,8 @@
             }
         };
 
-<<<<<<< HEAD
         match task {
-            GCTask::GC {
+            GcTask::Gc {
                 mut ctx,
                 safe_point,
                 callback,
@@ -485,7 +459,7 @@
                 callback(res);
                 self.update_statistics_metrics();
             }
-            GCTask::UnsafeDestroyRange {
+            GcTask::UnsafeDestroyRange {
                 ctx,
                 start_key,
                 end_key,
@@ -494,84 +468,19 @@
                 let res = self.unsafe_destroy_range(&ctx, &start_key, &end_key);
                 update_metrics(res.is_err());
                 callback(res);
-=======
-        let result = match &mut task {
-            GcTask::Gc {
-                ctx, safe_point, ..
-            } => self.gc(ctx, *safe_point),
-            GcTask::UnsafeDestroyRange {
-                ctx,
-                start_key,
-                end_key,
-                ..
-            } => self.unsafe_destroy_range(ctx, start_key, end_key),
+            }
         };
-
-        GC_TASK_DURATION_HISTOGRAM_VEC
-            .with_label_values(&[label])
-            .observe(duration_to_sec(timer.elapsed()));
-        slow_log!(timer, "{}", task);
-
-        if result.is_err() {
-            GC_GCTASK_FAIL_COUNTER_VEC.with_label_values(&[label]).inc();
-        }
-        (task.take_callback())(result);
-    }
-}
-
-impl<E: Engine> Runnable<GcTask> for GcRunner<E> {
-    #[inline]
-    fn run(&mut self, task: GcTask) {
-        self.handle_gc_worker_task(task);
-    }
-
-    // The default implementation of `run_batch` prints a warning to log when it takes over 1 second
-    // to handle a task. It's not proper here, so override it to remove the log.
-    #[inline]
-    fn run_batch(&mut self, tasks: &mut Vec<GcTask>) {
-        for task in tasks.drain(..) {
-            self.run(task);
-        }
-    }
-
-    fn on_tick(&mut self) {
-        let stats = mem::replace(&mut self.stats, Statistics::default());
-        for (cf, details) in stats.details().iter() {
-            for (tag, count) in details.iter() {
-                GC_KEYS_COUNTER_VEC
-                    .with_label_values(&[cf, *tag])
-                    .inc_by(*count as i64);
->>>>>>> ab5d1d62
-            }
-        };
-    }
-}
-
-<<<<<<< HEAD
-/// When we failed to schedule a `GCTask` to `GCRunner`, use this to handle the `ScheduleError`.
-fn handle_gc_task_schedule_error(e: FutureWorkerStopped<GCTask>) -> Result<()> {
+    }
+}
+
+/// When we failed to schedule a `GcTask` to `GcRunner`, use this to handle the `ScheduleError`.
+fn handle_gc_task_schedule_error(e: FutureWorkerStopped<GcTask>) -> Result<()> {
     Err(box_err!("failed to schedule gc task: {:?}", e))
-=======
-/// When we failed to schedule a `GcTask` to `GcRunner`, use this to handle the `ScheduleError`.
-fn handle_gc_task_schedule_error(e: ScheduleError<GcTask>) -> Result<()> {
-    match e {
-        ScheduleError::Full(mut task) => {
-            GC_TOO_BUSY_COUNTER.inc();
-            (task.take_callback())(Err(Error::from(ErrorInner::GcWorkerTooBusy)));
-            Ok(())
-        }
-        _ => Err(box_err!("failed to schedule gc task: {:?}", e)),
-    }
->>>>>>> ab5d1d62
 }
 
 /// Schedules a `GcTask` to the `GcRunner`.
 fn schedule_gc(
-<<<<<<< HEAD
-    scheduler: &FutureScheduler<GCTask>,
-=======
-    scheduler: &worker::Scheduler<GcTask>,
->>>>>>> ab5d1d62
+    scheduler: &FutureScheduler<GcTask>,
     ctx: Context,
     safe_point: TimeStamp,
     callback: Callback<()>,
@@ -586,11 +495,7 @@
 }
 
 /// Does GC synchronously.
-<<<<<<< HEAD
-fn gc(scheduler: &FutureScheduler<GCTask>, ctx: Context, safe_point: TimeStamp) -> Result<()> {
-=======
-fn gc(scheduler: &worker::Scheduler<GcTask>, ctx: Context, safe_point: TimeStamp) -> Result<()> {
->>>>>>> ab5d1d62
+fn gc(scheduler: &FutureScheduler<GcTask>, ctx: Context, safe_point: TimeStamp) -> Result<()> {
     wait_op!(|callback| schedule_gc(scheduler, ctx, safe_point, callback)).unwrap_or_else(|| {
         error!("failed to receive result of gc");
         Err(box_err!("gc_worker: failed to receive result of gc"))
@@ -807,13 +712,8 @@
 
     safe_point_last_check_time: Instant,
 
-<<<<<<< HEAD
-    /// Used to schedule `GCTask`s.
-    worker_scheduler: FutureScheduler<GCTask>,
-=======
     /// Used to schedule `GcTask`s.
-    worker_scheduler: worker::Scheduler<GcTask>,
->>>>>>> ab5d1d62
+    worker_scheduler: FutureScheduler<GcTask>,
 
     /// Holds the running status. It will tell us if `GcManager` should stop working and exit.
     gc_manager_ctx: GcManagerContext,
@@ -821,17 +721,10 @@
 
 impl<S: GcSafePointProvider, R: RegionInfoProvider> GcManager<S, R> {
     pub fn new(
-<<<<<<< HEAD
-        cfg: AutoGCConfig<S, R>,
-        worker_scheduler: FutureScheduler<GCTask>,
-    ) -> GCManager<S, R> {
-        GCManager {
-=======
         cfg: AutoGcConfig<S, R>,
-        worker_scheduler: worker::Scheduler<GcTask>,
+        worker_scheduler: FutureScheduler<GcTask>,
     ) -> GcManager<S, R> {
         GcManager {
->>>>>>> ab5d1d62
             cfg,
             safe_point: TimeStamp::zero(),
             safe_point_last_check_time: Instant::now(),
@@ -1204,13 +1097,8 @@
     /// How many strong references. The worker will be stopped
     /// once there are no more references.
     refs: Arc<atomic::AtomicUsize>,
-<<<<<<< HEAD
-    worker: Arc<Mutex<FutureWorker<GCTask>>>,
-    worker_scheduler: FutureScheduler<GCTask>,
-=======
-    worker: Arc<Mutex<Worker<GcTask>>>,
-    worker_scheduler: worker::Scheduler<GcTask>,
->>>>>>> ab5d1d62
+    worker: Arc<Mutex<FutureWorker<GcTask>>>,
+    worker_scheduler: FutureScheduler<GcTask>,
 
     gc_manager_handle: Arc<Mutex<Option<GcManagerHandle>>>,
 }
@@ -1256,19 +1144,9 @@
         engine: E,
         local_storage: Option<Arc<DB>>,
         raft_store_router: Option<ServerRaftStoreRouter>,
-<<<<<<< HEAD
-        cfg: GCConfig,
-    ) -> GCWorker<E> {
-        let worker = Arc::new(Mutex::new(FutureWorker::new("gc-worker")));
-=======
         cfg: GcConfig,
     ) -> GcWorker<E> {
-        let worker = Arc::new(Mutex::new(
-            WorkerBuilder::new("gc-worker")
-                .pending_capacity(GC_MAX_PENDING_TASKS)
-                .create(),
-        ));
->>>>>>> ab5d1d62
+        let worker = Arc::new(Mutex::new(FutureWorker::new("gc-worker")));
         let worker_scheduler = worker.lock().unwrap().scheduler();
         let limiter = if cfg.max_write_bytes_per_sec.0 > 0 {
             let bps = i64::try_from(cfg.max_write_bytes_per_sec.0)
@@ -1331,14 +1209,13 @@
         Ok(())
     }
 
-<<<<<<< HEAD
     /// Check whether GCWorker is busy. If busy, callback will be invoked with an error that
     /// indicates GCWorker is busy; otherwise, return a new callback that invokes the original
     /// callback as well as decrease the scheduled task counter.
     fn check_is_busy<T: 'static>(&self, callback: Callback<T>) -> Option<Callback<T>> {
         if self.scheduled_tasks.fetch_add(1, atomic::Ordering::SeqCst) > GC_MAX_EXECUTING_TASKS {
             self.scheduled_tasks.fetch_sub(1, atomic::Ordering::SeqCst);
-            callback(Err(Error::from(ErrorInner::GCWorkerTooBusy)));
+            callback(Err(Error::from(ErrorInner::GcWorkerTooBusy)));
             return None;
         }
         let scheduled_tasks = Arc::clone(&self.scheduled_tasks);
@@ -1348,33 +1225,17 @@
         }))
     }
 
-    pub fn async_gc(
-        &self,
-        ctx: Context,
-        safe_point: TimeStamp,
-        callback: Callback<()>,
-    ) -> Result<()> {
-        KV_COMMAND_COUNTER_VEC_STATIC.gc.inc();
+    pub fn gc(&self, ctx: Context, safe_point: TimeStamp, callback: Callback<()>) -> Result<()> {
+        GC_COMMAND_COUNTER_VEC_STATIC.gc.inc();
         self.check_is_busy(callback).map_or(Ok(()), |callback| {
             self.worker_scheduler
-                .schedule(GCTask::GC {
+                .schedule(GcTask::Gc {
                     ctx,
                     safe_point,
                     callback,
                 })
                 .or_else(handle_gc_task_schedule_error)
         })
-=======
-    pub fn gc(&self, ctx: Context, safe_point: TimeStamp, callback: Callback<()>) -> Result<()> {
-        GC_COMMAND_COUNTER_VEC_STATIC.gc.inc();
-        self.worker_scheduler
-            .schedule(GcTask::Gc {
-                ctx,
-                safe_point,
-                callback,
-            })
-            .or_else(handle_gc_task_schedule_error)
->>>>>>> ab5d1d62
     }
 
     /// Cleans up all keys in a range and quickly free the disk space. The range might span over
@@ -1389,11 +1250,10 @@
         end_key: Key,
         callback: Callback<()>,
     ) -> Result<()> {
-<<<<<<< HEAD
-        KV_COMMAND_COUNTER_VEC_STATIC.unsafe_destroy_range.inc();
+        GC_COMMAND_COUNTER_VEC_STATIC.unsafe_destroy_range.inc();
         self.check_is_busy(callback).map_or(Ok(()), |callback| {
             self.worker_scheduler
-                .schedule(GCTask::UnsafeDestroyRange {
+                .schedule(GcTask::UnsafeDestroyRange {
                     ctx,
                     start_key,
                     end_key,
@@ -1401,17 +1261,6 @@
                 })
                 .or_else(handle_gc_task_schedule_error)
         })
-=======
-        GC_COMMAND_COUNTER_VEC_STATIC.unsafe_destroy_range.inc();
-        self.worker_scheduler
-            .schedule(GcTask::UnsafeDestroyRange {
-                ctx,
-                start_key,
-                end_key,
-                callback,
-            })
-            .or_else(handle_gc_task_schedule_error)
->>>>>>> ab5d1d62
     }
 
     pub fn change_io_limit(&self, limit: i64) -> Result<()> {
@@ -1443,12 +1292,12 @@
     use std::sync::mpsc::{channel, Receiver, Sender};
     use txn_types::Mutation;
 
-    fn take_callback(t: &mut GCTask) -> Callback<()> {
+    fn take_callback(t: &mut GcTask) -> Callback<()> {
         let callback = match t {
-            GCTask::GC {
+            GcTask::Gc {
                 ref mut callback, ..
             } => callback,
-            GCTask::UnsafeDestroyRange {
+            GcTask::UnsafeDestroyRange {
                 ref mut callback, ..
             } => callback,
         };
@@ -1485,15 +1334,9 @@
         tx: Sender<GcTask>,
     }
 
-<<<<<<< HEAD
-    impl FutureRunnable<GCTask> for MockGCRunner {
-        fn run(&mut self, mut t: GCTask, _handle: &Handle) {
+    impl FutureRunnable<GcTask> for MockGcRunner {
+        fn run(&mut self, mut t: GcTask, _handle: &Handle) {
             let cb = take_callback(&mut t);
-=======
-    impl Runnable<GcTask> for MockGcRunner {
-        fn run(&mut self, mut t: GcTask) {
-            let cb = t.take_callback();
->>>>>>> ab5d1d62
             self.tx.send(t).unwrap();
             cb(Ok(()));
         }
@@ -1501,15 +1344,9 @@
 
     /// A set of utilities that helps testing `GcManager`.
     /// The safe_point polling interval is set to 100 ms.
-<<<<<<< HEAD
-    struct GCManagerTestUtil {
-        gc_manager: Option<GCManager<MockSafePointProvider, MockRegionInfoProvider>>,
-        worker: FutureWorker<GCTask>,
-=======
     struct GcManagerTestUtil {
         gc_manager: Option<GcManager<MockSafePointProvider, MockRegionInfoProvider>>,
-        worker: Worker<GcTask>,
->>>>>>> ab5d1d62
+        worker: FutureWorker<GcTask>,
         safe_point_sender: Sender<TimeStamp>,
         gc_task_receiver: Receiver<GcTask>,
     }
