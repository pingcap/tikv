--- conflicted
+++ resolved
@@ -1229,21 +1229,8 @@
         Ok(())
     }
 
-<<<<<<< HEAD
-    pub fn async_gc(
-        &self,
-        ctx: Context,
-        safe_point: TimeStamp,
-        callback: Callback<()>,
-    ) -> Result<()> {
-        GC_COMMAND_COUNTER_VEC_STATIC.with(|m| {
-            m.gc.inc();
-            m.may_flush_all();
-        });
-=======
     pub fn gc(&self, ctx: Context, safe_point: TimeStamp, callback: Callback<()>) -> Result<()> {
         GC_COMMAND_COUNTER_VEC_STATIC.gc.inc();
->>>>>>> 0c9669dd
         self.worker_scheduler
             .schedule(GcTask::Gc {
                 ctx,
