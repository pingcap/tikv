// Copyright 2017 PingCAP, Inc.
//
// Licensed under the Apache License, Version 2.0 (the "License");
// you may not use this file except in compliance with the License.
// You may obtain a copy of the License at
//
//     http://www.apache.org/licenses/LICENSE-2.0
//
// Unless required by applicable law or agreed to in writing, software
// distributed under the License is distributed on an "AS IS" BASIS,
// See the License for the specific language governing permissions and
// limitations under the License.

use std::cell::RefCell;
use std::cmp::Ordering;
use std::collections::HashSet;
use std::iter::FromIterator;
use std::rc::Rc;
use std::str::FromStr;
use std::sync::Arc;
use std::{error, result};

use protobuf::{self, Message, RepeatedField};

use kvproto::debugpb::{DB as DBType, MODULE};
use kvproto::kvrpcpb::{MvccInfo, MvccLock, MvccValue, MvccWrite, Op};
use kvproto::metapb::Region;
use kvproto::raft_serverpb::*;
use raft::eraftpb::Entry;
use rocksdb::{Kv, SeekKey, Writable, WriteBatch, WriteOptions, DB};

use raft::{self, quorum, RawNode};
use raftstore::store::engine::{IterOption, Mutable};
use raftstore::store::util as raftstore_util;
use raftstore::store::{keys, CacheQueryStats, Engines, Iterable, Peekable, PeerStorage};
use raftstore::store::{init_apply_state, init_raft_state, write_initial_apply_state,
                       write_initial_raft_state, write_peer_state};
use storage::mvcc::{Lock, LockType, Write, WriteType};
use storage::types::{truncate_ts, Key};
use storage::{CF_DEFAULT, CF_LOCK, CF_RAFT, CF_WRITE};
use util::config::ReadableSize;
use util::escape;
use util::rocksdb::{compact_range, get_cf_handle};
use util::worker::Worker;

pub type Result<T> = result::Result<T, Error>;
type DBIterator = ::rocksdb::DBIterator<Arc<DB>>;

quick_error!{
    #[derive(Debug)]
    pub enum Error {
        InvalidArgument(msg: String) {
            description(msg)
            display("Invalid Argument {:?}", msg)
        }
        NotFound(msg: String) {
            description(msg)
            display("Not Found {:?}", msg)
        }
        Other(err: Box<error::Error + Sync + Send>) {
            from()
            cause(err.as_ref())
            description(err.description())
            display("{:?}", err)
        }
    }
}

#[derive(PartialEq, Debug, Default)]
pub struct RegionInfo {
    pub raft_local_state: Option<RaftLocalState>,
    pub raft_apply_state: Option<RaftApplyState>,
    pub region_local_state: Option<RegionLocalState>,
}

impl RegionInfo {
    fn new(
        raft_local: Option<RaftLocalState>,
        raft_apply: Option<RaftApplyState>,
        region_local: Option<RegionLocalState>,
    ) -> Self {
        RegionInfo {
            raft_local_state: raft_local,
            raft_apply_state: raft_apply,
            region_local_state: region_local,
        }
    }
}

#[derive(Clone)]
pub struct Debugger {
    engines: Engines,
}

impl Debugger {
    pub fn new(engines: Engines) -> Debugger {
        Debugger { engines }
    }

    pub fn get_engine(&self) -> &Engines {
        &self.engines
    }

    /// Get all regions holding region meta data from raft CF in KV storage.
    pub fn get_all_meta_regions(&self) -> Result<Vec<u64>> {
        let db = &self.engines.kv_engine;
        let cf = CF_RAFT;
        let start_key = keys::REGION_META_MIN_KEY;
        let end_key = keys::REGION_META_MAX_KEY;
        let mut regions = Vec::with_capacity(128);
        box_try!(db.scan_cf(cf, start_key, end_key, false, |key, _| {
            let (id, suffix) = keys::decode_region_meta_key(key)?;
            if suffix != keys::REGION_STATE_SUFFIX {
                return Ok(true);
            }
            regions.push(id);
            Ok(true)
        }));
        Ok(regions)
    }

    fn get_db_from_type(&self, db: DBType) -> Result<&DB> {
        match db {
            DBType::KV => Ok(&self.engines.kv_engine),
            DBType::RAFT => Ok(&self.engines.raft_engine),
            _ => Err(box_err!("invalid DBType type")),
        }
    }

    pub fn get(&self, db: DBType, cf: &str, key: &[u8]) -> Result<Vec<u8>> {
        validate_db_and_cf(db, cf)?;
        let db = self.get_db_from_type(db)?;
        match db.get_value_cf(cf, key) {
            Ok(Some(v)) => Ok(v.to_vec()),
            Ok(None) => Err(Error::NotFound(format!(
                "value for key {:?} in db {:?}",
                key, db
            ))),
            Err(e) => Err(box_err!(e)),
        }
    }

    pub fn raft_log(&self, region_id: u64, log_index: u64) -> Result<Entry> {
        let key = keys::raft_log_key(region_id, log_index);
        match self.engines.raft_engine.get_msg(&key) {
            Ok(Some(entry)) => Ok(entry),
            Ok(None) => Err(Error::NotFound(format!(
                "raft log for region {} at index {}",
                region_id, log_index
            ))),
            Err(e) => Err(box_err!(e)),
        }
    }

    pub fn region_info(&self, region_id: u64) -> Result<RegionInfo> {
        let raft_state_key = keys::raft_state_key(region_id);
        let raft_state = box_try!(
            self.engines
                .raft_engine
                .get_msg::<RaftLocalState>(&raft_state_key)
        );

        let apply_state_key = keys::apply_state_key(region_id);
        let apply_state = box_try!(
            self.engines
                .kv_engine
                .get_msg_cf::<RaftApplyState>(CF_RAFT, &apply_state_key)
        );

        let region_state_key = keys::region_state_key(region_id);
        let region_state = box_try!(
            self.engines
                .kv_engine
                .get_msg_cf::<RegionLocalState>(CF_RAFT, &region_state_key)
        );

        match (raft_state, apply_state, region_state) {
            (None, None, None) => Err(Error::NotFound(format!("info for region {}", region_id))),
            (raft_state, apply_state, region_state) => {
                Ok(RegionInfo::new(raft_state, apply_state, region_state))
            }
        }
    }

    pub fn region_size<T: AsRef<str>>(
        &self,
        region_id: u64,
        cfs: Vec<T>,
    ) -> Result<Vec<(T, usize)>> {
        let region_state_key = keys::region_state_key(region_id);
        match self.engines
            .kv_engine
            .get_msg_cf::<RegionLocalState>(CF_RAFT, &region_state_key)
        {
            Ok(Some(region_state)) => {
                let region = region_state.get_region();
                let start_key = &keys::data_key(region.get_start_key());
                let end_key = &keys::data_end_key(region.get_end_key());
                let mut sizes = vec![];
                for cf in cfs {
                    let mut size = 0;
                    box_try!(self.engines.kv_engine.scan_cf(
                        cf.as_ref(),
                        start_key,
                        end_key,
                        false,
                        |_, v| {
                            size += v.len();
                            Ok(true)
                        }
                    ));
                    sizes.push((cf, size));
                }
                Ok(sizes)
            }
            Ok(None) => Err(Error::NotFound(format!("none region {:?}", region_id))),
            Err(e) => Err(box_err!(e)),
        }
    }

    /// Scan MVCC Infos for given range `[start, end)`.
    pub fn scan_mvcc(&self, start: &[u8], end: &[u8], limit: u64) -> Result<MvccInfoIterator> {
        if !start.starts_with(b"z") || (!end.is_empty() && !end.starts_with(b"z")) {
            return Err(Error::InvalidArgument(
                "start and end should start with \"z\"".to_owned(),
            ));
        }
        if end.is_empty() && limit == 0 {
            return Err(Error::InvalidArgument("no limit and to_key".to_owned()));
        }
        MvccInfoIterator::new(&self.engines.kv_engine, start, end, limit)
    }

    /// Compact the cf[start..end) in the db.
    pub fn compact(&self, db: DBType, cf: &str, start: &[u8], end: &[u8]) -> Result<()> {
        validate_db_and_cf(db, cf)?;
        let db = self.get_db_from_type(db)?;
        let handle = box_try!(get_cf_handle(db, cf));
        let start = if start.is_empty() { None } else { Some(start) };
        let end = if end.is_empty() { None } else { Some(end) };
        info!("Debugger starts manual comapct on {:?}.{}", db, cf);
        compact_range(db, handle, start, end, false);
        info!("Debugger finishs manual comapct on {:?}.{}", db, cf);
        Ok(())
    }

    /// Set regions to tombstone by manual, and apply other status(such as
    /// peers, version, and key range) from `region` which comes from PD normally.
    pub fn set_region_tombstone(&self, regions: Vec<Region>) -> Result<Vec<(u64, Error)>> {
        let store_id = self.get_store_id()?;
        let db = &self.engines.kv_engine;
        let wb = WriteBatch::new();

        let mut errors = Vec::with_capacity(regions.len());
        for region in regions {
            let region_id = region.get_id();
            if let Err(e) = set_region_tombstone(db.as_ref(), store_id, region, &wb) {
                errors.push((region_id, e));
            }
        }

        if errors.is_empty() {
            let mut write_opts = WriteOptions::new();
            write_opts.set_sync(true);
            box_try!(db.write_opt(wb, &write_opts));
        }
        Ok(errors)
    }

    pub fn recover_regions(&self, regions: Vec<Region>) -> Result<Vec<(u64, Error)>> {
        let db = &self.engines.kv_engine;

        let mut errors = Vec::with_capacity(regions.len());
        for region in regions {
            let region_id = region.get_id();
            if let Err(e) = self.recover_region(db, region) {
                errors.push((region_id, e));
            }
        }

        Ok(errors)
    }

    fn recover_region(&self, db: &Arc<DB>, region: Region) -> Result<()> {
        let wb = WriteBatch::new();

        let mut mvcc_checker = box_try!(MvccChecker::new(
            Arc::clone(db),
            region.get_start_key(),
            region.get_end_key()
        ));
        mvcc_checker.check_mvcc(&wb)?;

        let mut write_opts = WriteOptions::new();
        write_opts.set_sync(true);
        box_try!(db.write_opt(wb, &write_opts));

        warn!(
            "total fix default: {}, lock: {}, write: {}",
            mvcc_checker.default_fix_count,
            mvcc_checker.lock_fix_count,
            mvcc_checker.write_fix_count
        );

        Ok(())
    }

    pub fn bad_regions(&self) -> Result<Vec<(u64, Error)>> {
        let mut res = Vec::new();

        let from = keys::REGION_META_MIN_KEY.to_owned();
        let to = keys::REGION_META_MAX_KEY.to_owned();
        let readopts = IterOption::new(Some(from.clone()), Some(to), false).build_read_opts();
        let handle = box_try!(get_cf_handle(&self.engines.kv_engine, CF_RAFT));
        let mut iter = DBIterator::new_cf(Arc::clone(&self.engines.kv_engine), handle, readopts);
        iter.seek(SeekKey::from(from.as_ref()));

        let fake_snap_worker = Worker::new("fake snap worker");

        let check_value = |value: Vec<u8>| -> Result<()> {
            let local_state = box_try!(protobuf::parse_from_bytes::<RegionLocalState>(&value));
            match local_state.get_state() {
                PeerState::Tombstone | PeerState::Applying => return Ok(()),
                _ => {}
            }

            let region = local_state.get_region();
            let store_id = self.get_store_id()?;

            let peer_id = raftstore_util::find_peer(region, store_id)
                .map(|peer| peer.get_id())
                .ok_or_else(|| {
                    Error::Other("RegionLocalState doesn't contains peer itself".into())
                })?;

            let raft_state = box_try!(init_raft_state(&self.engines.raft_engine, region));
            let apply_state = box_try!(init_apply_state(&self.engines.kv_engine, region));
            if raft_state.get_last_index() < apply_state.get_applied_index() {
                return Err(Error::Other("last index < applied index".into()));
            }

            let tag = format!("[region {}] {}", region.get_id(), peer_id);
            let peer_storage = box_try!(PeerStorage::new(
                Arc::clone(&self.engines.kv_engine),
                Arc::clone(&self.engines.raft_engine),
                region,
                fake_snap_worker.scheduler(),
                tag.clone(),
                Rc::new(RefCell::new(CacheQueryStats::default())),
            ));

            let raft_cfg = raft::Config {
                id: peer_id,
                peers: vec![],
                election_tick: 10,
                heartbeat_tick: 2,
                max_size_per_msg: ReadableSize::mb(1).0,
                max_inflight_msgs: 256,
                applied: apply_state.get_applied_index(),
                check_quorum: true,
                tag,
                skip_bcast_commit: true,
                ..Default::default()
            };

            box_try!(RawNode::new(&raft_cfg, peer_storage, &[]));
            Ok(())
        };

        for (key, value) in &mut iter {
            if let Ok((region_id, suffix)) = keys::decode_region_meta_key(&key) {
                if suffix != keys::REGION_STATE_SUFFIX {
                    continue;
                }
                if let Err(e) = check_value(value) {
                    res.push((region_id, e));
                }
            }
        }
        Ok(res)
    }

    pub fn remove_failed_stores(
        &self,
        store_ids: Vec<u64>,
        region_ids: Option<Vec<u64>>,
    ) -> Result<()> {
        let store_id = self.get_store_id()?;
        if store_ids.iter().any(|&s| s == store_id) {
            let msg = format!("Store {} in the failed list", store_id);
            return Err(Error::Other(msg.into()));
        }
        let wb = WriteBatch::new();
        let handle = box_try!(get_cf_handle(self.engines.kv_engine.as_ref(), CF_RAFT));
        let store_ids = HashSet::<u64>::from_iter(store_ids);

        {
            let remove_stores = |key: &[u8], value: &[u8]| {
                let (_, suffix_type) = box_try!(keys::decode_region_meta_key(key));
                if suffix_type != keys::REGION_STATE_SUFFIX {
                    return Ok(());
                }

                let mut region_state = RegionLocalState::new();
                box_try!(region_state.merge_from_bytes(value));
                if region_state.get_state() == PeerState::Tombstone {
                    return Ok(());
                }

                let mut new_peers = region_state.get_region().get_peers().to_owned();
                new_peers.retain(|peer| !store_ids.contains(&peer.get_store_id()));
                let new_peers_len = new_peers.len();
                let old_peers_len = region_state.get_region().get_peers().len();

                if new_peers_len < quorum(old_peers_len) {
                    let region_id = region_state.get_region().get_id();
                    let old_peers = region_state.mut_region().take_peers();
                    info!(
                        "region {} change peers from {:?}, to {:?}",
                        region_id, old_peers, new_peers
                    );
                    // We need to leave epoch untouched to avoid inconsistency.
                    region_state
                        .mut_region()
                        .set_peers(RepeatedField::from_vec(new_peers));
                    box_try!(wb.put_msg_cf(handle, key, &region_state));
                }
                Ok(())
            };

            if let Some(region_ids) = region_ids {
                let kv = &self.engines.kv_engine;
                for region_id in region_ids {
                    let key = keys::region_state_key(region_id);
                    if let Some(value) = box_try!(kv.get_value_cf(CF_RAFT, &key)) {
                        box_try!(remove_stores(&key, &value));
                    } else {
                        let msg = format!("No such region {} on the store", region_id);
                        return Err(Error::Other(msg.into()));
                    }
                }
            } else {
                box_try!(self.engines.kv_engine.scan_cf(
                    CF_RAFT,
                    keys::REGION_META_MIN_KEY,
                    keys::REGION_META_MAX_KEY,
                    false,
                    |key, value| remove_stores(key, value).map(|_| true)
                ));
            }
        }

        let mut write_opts = WriteOptions::new();
        write_opts.set_sync(true);
        box_try!(self.engines.kv_engine.write_opt(wb, &write_opts));
        Ok(())
    }

    pub fn recreate_region(&self, region: Region) -> Result<()> {
        let region_id = region.get_id();
        let kv = self.engines.kv_engine.as_ref();
        let raft = self.engines.raft_engine.as_ref();

        let kv_wb = WriteBatch::new();
        let raft_wb = WriteBatch::new();
        let kv_handle = box_try!(get_cf_handle(kv, CF_RAFT));

        if region.get_start_key() >= region.get_end_key() && !region.get_end_key().is_empty() {
            return Err(box_err!("Bad region: {:?}", region));
        }

        box_try!(self.engines.kv_engine.scan_cf(
            CF_RAFT,
            keys::REGION_META_MIN_KEY,
            keys::REGION_META_MAX_KEY,
            false,
            |key, value| {
                let (_, suffix_type) = box_try!(keys::decode_region_meta_key(key));
                if suffix_type != keys::REGION_STATE_SUFFIX {
                    return Ok(true);
                }

                let mut region_state = RegionLocalState::new();
                box_try!(region_state.merge_from_bytes(value));
                if region_state.get_state() == PeerState::Tombstone {
                    return Ok(true);
                }
                let exists_region = region_state.get_region();

                if !region_overlap(exists_region, &region) {
                    return Ok(true);
                }

                if exists_region.get_start_key() == region.get_start_key()
                    && exists_region.get_end_key() == region.get_end_key()
                {
                    Err(box_err!("region still exists {:?}", region))
                } else {
                    Err(box_err!("region overlap with {:?}", exists_region))
                }
            },
        ));

        // RegionLocalState.
        let mut region_state = RegionLocalState::new();
        region_state.set_state(PeerState::Normal);
        region_state.set_region(region);
        let key = keys::region_state_key(region_id);
        if box_try!(kv.get_msg_cf::<RegionLocalState>(CF_RAFT, &key)).is_some() {
            return Err(Error::Other(
                "Store already has the RegionLocalState".into(),
            ));
        }
        box_try!(kv_wb.put_msg_cf(kv_handle, &key, &region_state));

        // RaftApplyState.
        let key = keys::apply_state_key(region_id);
        if box_try!(kv.get_msg_cf::<RaftApplyState>(CF_RAFT, &key)).is_some() {
            return Err(Error::Other("Store already has the RaftApplyState".into()));
        }
        box_try!(write_initial_apply_state(kv, &kv_wb, region_id));

        // RaftLocalState.
        let key = keys::raft_state_key(region_id);
        if box_try!(raft.get_msg::<RaftLocalState>(&key)).is_some() {
            return Err(Error::Other("Store already has the RaftLocalState".into()));
        }
        box_try!(write_initial_raft_state(&raft_wb, region_id));

        let mut write_opts = WriteOptions::new();
        write_opts.set_sync(true);
        box_try!(kv.write_opt(kv_wb, &write_opts));
        box_try!(raft.write_opt(raft_wb, &write_opts));
        Ok(())
    }

    pub fn get_store_id(&self) -> Result<u64> {
        let db = &self.engines.kv_engine;
        db.get_msg::<StoreIdent>(keys::STORE_IDENT_KEY)
            .map_err(|e| box_err!(e))
            .and_then(|ident| match ident {
                Some(ident) => Ok(ident.get_store_id()),
                None => Err(Error::NotFound("No store ident key".to_owned())),
            })
    }

    pub fn modify_tikv_config(
        &self,
        module: MODULE,
        config_name: &str,
        config_value: &str,
    ) -> Result<()> {
        let db = match module {
            MODULE::KVDB => DBType::KV,
            MODULE::RAFTDB => DBType::RAFT,
            _ => return Err(Error::NotFound(format!("unsupported module: {:?}", module))),
        };
        let rocksdb = self.get_db_from_type(db)?;
        let vec: Vec<&str> = config_name.split('.').collect();
        if vec.len() == 1 {
            box_try!(rocksdb.set_db_options(&[(config_name, config_value)]));
        } else if vec.len() == 2 {
            let cf = vec[0];
            let config_name = vec[1];
            validate_db_and_cf(db, cf)?;

            let handle = box_try!(get_cf_handle(rocksdb, cf));
            // currently we can't modify block_cache_size via set_options_cf
            if config_name == "block_cache_size" {
                let opt = rocksdb.get_options_cf(handle);
                let capacity = ReadableSize::from_str(config_value);
                if capacity.is_err() {
                    return Err(Error::InvalidArgument(format!(
                        "bad block cache size: {:?}",
                        capacity.unwrap_err()
                    )));
                }
                box_try!(opt.set_block_cache_capacity(capacity.unwrap().0));
            } else {
                let mut opt = Vec::new();
                opt.push((config_name, config_value));
                box_try!(rocksdb.set_options_cf(handle, &opt));
            }
        } else {
            return Err(Error::InvalidArgument(format!(
                "bad argument: {}",
                config_name
            )));
        }
        Ok(())
    }
}

<<<<<<< HEAD
fn region_overlap(r1: &Region, r2: &Region) -> bool {
    let (start_key_1, start_key_2) = (r1.get_start_key(), r2.get_start_key());
    let (end_key_1, end_key_2) = (r1.get_end_key(), r2.get_end_key());
    match (end_key_1.is_empty(), end_key_2.is_empty()) {
        (true, true) => true,
        (true, false) => return start_key_1 < end_key_2,
        (false, true) => return start_key_2 < end_key_1,
        (false, false) => return !(start_key_1 >= end_key_2 || start_key_2 >= end_key_1),
    }
=======
pub struct MvccChecker {
    db: Arc<DB>,
    lock_iter: DBIterator,
    default_iter: DBIterator,
    write_iter: DBIterator,
    lock_fix_count: usize,
    default_fix_count: usize,
    write_fix_count: usize,
}

impl MvccChecker {
    fn new(db: Arc<DB>, start_key: &[u8], end_key: &[u8]) -> Result<Self> {
        let start_key = keys::data_key(start_key);
        let end_key = keys::data_end_key(end_key);
        let gen_iter = |cf: &str| -> Result<_> {
            let from = start_key.clone();
            let to = end_key.clone();
            let readopts = IterOption::new(Some(from.clone()), Some(to), false).build_read_opts();
            let handle = box_try!(get_cf_handle(db.as_ref(), cf));
            let mut iter = DBIterator::new_cf(Arc::clone(&db), handle, readopts);
            iter.seek(SeekKey::Start);
            Ok(iter)
        };

        Ok(MvccChecker {
            db: Arc::clone(&db),
            write_iter: gen_iter(CF_WRITE)?,
            lock_iter: gen_iter(CF_LOCK)?,
            default_iter: gen_iter(CF_DEFAULT)?,
            lock_fix_count: 0,
            default_fix_count: 0,
            write_fix_count: 0,
        })
    }

    fn min_key(key: Option<Vec<u8>>, iter: &DBIterator, f: fn(&[u8]) -> &[u8]) -> Option<Vec<u8>> {
        let iter_key = if iter.valid() {
            Some(f(keys::origin_key(iter.key())).to_vec())
        } else {
            None
        };
        match (key, iter_key) {
            (Some(a), Some(b)) => if a < b {
                Some(a)
            } else {
                Some(b)
            },
            (Some(a), None) => Some(a),
            (None, Some(b)) => Some(b),
            (None, None) => None,
        }
    }

    pub fn check_mvcc(&mut self, wb: &WriteBatch) -> Result<()> {
        loop {
            // Find min key in the 3 CFs.
            let mut key = MvccChecker::min_key(None, &self.default_iter, truncate_ts);
            key = MvccChecker::min_key(key, &self.lock_iter, |k| k);
            key = MvccChecker::min_key(key, &self.write_iter, truncate_ts);

            match key {
                Some(key) => self.check_mvcc_key(wb, key.as_ref())?,
                None => return Ok(()),
            }
        }
    }

    fn check_mvcc_key(&mut self, wb: &WriteBatch, key: &[u8]) -> Result<()> {
        let (mut default, mut write, mut lock) = (None, None, None);
        let (mut next_default, mut next_write, mut next_lock) = (true, true, true);
        loop {
            if next_default {
                default = self.next_default(key)?;
                next_default = false;
            }
            if next_write {
                write = self.next_write(key)?;
                next_write = false;
            }
            if next_lock {
                lock = self.next_lock(key)?;
                next_lock = false;
            }

            // If lock exists, check whether the records in DEFAULT and WRITE
            // match it.
            if let Some(ref l) = lock {
                // All write records' ts should be less than lock's ts.
                if let Some((commit_ts, _)) = write {
                    if l.ts <= commit_ts {
                        warn!(
                            "LOCK ts is less than WRITE ts, key: {}, lock_ts: {}, commit_ts: {}",
                            escape(key),
                            l.ts,
                            commit_ts
                        );
                        self.delete(wb, CF_LOCK, key, None)?;
                        self.lock_fix_count += 1;
                        next_lock = true;
                        continue;
                    }
                }

                // If the lock's type is PUT and contains no short value, there
                // should be a corresponding default record.
                if l.lock_type == LockType::Put && l.short_value.is_none() {
                    match default {
                        Some(start_ts) if start_ts == l.ts => {
                            next_default = true;
                        }
                        _ => {
                            warn!(
                                "no corresponding DEFAULT record for LOCK, key: {}, lock_ts: {}",
                                escape(key),
                                l.ts
                            );
                            self.delete(wb, CF_LOCK, key, None)?;
                            self.lock_fix_count += 1;
                        }
                    }
                }
                next_lock = true;
                continue;
            }

            // For none-put write or write with short_value, no DEFAULT record
            // is needed.
            if let Some((_, ref w)) = write {
                if w.write_type != WriteType::Put || w.short_value.is_some() {
                    next_write = true;
                    continue;
                }
            }

            // The start_ts of DEFAULT and WRITE should be matched.
            match (default, &write) {
                (Some(start_ts), &Some((_, ref w))) if start_ts == w.start_ts => {
                    next_default = true;
                    next_write = true;
                    continue;
                }
                (Some(start_ts), &Some((_, ref w))) if start_ts < w.start_ts => next_write = true,
                (Some(start_ts), &Some((_, ref w))) if start_ts > w.start_ts => next_default = true,
                (Some(_), &Some(_)) => {} // Won't happen.
                (None, &Some(_)) => next_write = true,
                (Some(_), &None) => next_default = true,
                (None, &None) => return Ok(()),
            }

            if next_default {
                warn!(
                    "orphan DEFAULT record, key: {}, start_ts: {}",
                    escape(key),
                    default.unwrap()
                );
                self.delete(wb, CF_DEFAULT, key, default)?;
                self.default_fix_count += 1;
            }

            if next_write {
                if let Some((commit_ts, ref w)) = write {
                    warn!(
                        "no corresponding DEFAULT record for WRITE, key: {}, start_ts: {}, commit_ts: {}",
                        escape(key),
                        w.start_ts,
                        commit_ts
                    );
                    self.delete(wb, CF_WRITE, key, Some(commit_ts))?;
                    self.write_fix_count += 1;
                }
            }
        }
    }

    fn next_lock(&mut self, key: &[u8]) -> Result<Option<Lock>> {
        if self.lock_iter.valid() && keys::origin_key(self.lock_iter.key()) == key {
            let lock = box_try!(Lock::parse(self.lock_iter.value()));
            self.lock_iter.next();
            return Ok(Some(lock));
        }
        Ok(None)
    }

    fn next_default(&mut self, key: &[u8]) -> Result<Option<u64>> {
        if self.default_iter.valid()
            && truncate_ts(keys::origin_key(self.default_iter.key())) == key
        {
            let record_key = Key::from_encoded(keys::origin_key(self.default_iter.key()).to_vec());
            let start_ts = box_try!(record_key.decode_ts());
            self.default_iter.next();
            return Ok(Some(start_ts));
        }
        Ok(None)
    }

    fn next_write(&mut self, key: &[u8]) -> Result<Option<(u64, Write)>> {
        if self.write_iter.valid() && truncate_ts(keys::origin_key(self.write_iter.key())) == key {
            let record_key = Key::from_encoded(keys::origin_key(self.write_iter.key()).to_vec());
            let write = box_try!(Write::parse(self.write_iter.value()));
            let commit_ts = box_try!(record_key.decode_ts());
            self.write_iter.next();
            return Ok(Some((commit_ts, write)));
        }
        Ok(None)
    }

    fn delete(&mut self, wb: &WriteBatch, cf: &str, key: &[u8], ts: Option<u64>) -> Result<()> {
        let handle = box_try!(get_cf_handle(self.db.as_ref(), cf));
        let key = match ts {
            Some(ts) => Key::from_encoded(key.to_vec()).append_ts(ts),
            None => Key::from_encoded(key.to_vec()),
        };
        box_try!(wb.delete_cf(handle, &keys::data_key(key.encoded())));
        Ok(())
    }
}

fn region_overlap(r1: &Region, r2: &Region) -> bool {
    let (start_key_1, start_key_2) = (r1.get_start_key(), r2.get_start_key());
    let (end_key_1, end_key_2) = (r1.get_end_key(), r2.get_end_key());
    (start_key_1 < end_key_2 || end_key_2.is_empty())
        && (start_key_2 < end_key_1 || end_key_1.is_empty())
>>>>>>> 86948c9f
}

pub struct MvccInfoIterator {
    limit: u64,
    count: u64,
    lock_iter: DBIterator,
    default_iter: DBIterator,
    write_iter: DBIterator,
}

impl MvccInfoIterator {
    fn new(db: &Arc<DB>, from: &[u8], to: &[u8], limit: u64) -> Result<Self> {
        if !keys::validate_data_key(from) {
            return Err(Error::InvalidArgument(format!(
                "from non-mvcc area {:?}",
                from
            )));
        }

        let gen_iter = |cf: &str| -> Result<_> {
            let to = if to.is_empty() { None } else { Some(to) };
            let readopts = IterOption::new(None, to.map(Vec::from), false).build_read_opts();
            let handle = box_try!(get_cf_handle(db.as_ref(), cf));
            let mut iter = DBIterator::new_cf(Arc::clone(db), handle, readopts);
            iter.seek(SeekKey::from(from));
            Ok(iter)
        };
        Ok(MvccInfoIterator {
            limit,
            count: 0,
            lock_iter: gen_iter(CF_LOCK)?,
            default_iter: gen_iter(CF_DEFAULT)?,
            write_iter: gen_iter(CF_WRITE)?,
        })
    }

    fn next_lock(&mut self) -> Result<Option<(Vec<u8>, MvccLock)>> {
        let mut iter = &mut self.lock_iter;
        if let Some((key, value)) = <&mut DBIterator as Iterator>::next(&mut iter) {
            let lock = box_try!(Lock::parse(&value));
            let mut lock_info = MvccLock::default();
            match lock.lock_type {
                LockType::Put => lock_info.set_field_type(Op::Put),
                LockType::Delete => lock_info.set_field_type(Op::Del),
                LockType::Lock => lock_info.set_field_type(Op::Lock),
            }
            lock_info.set_start_ts(lock.ts);
            lock_info.set_primary(lock.primary);
            lock_info.set_short_value(lock.short_value.unwrap_or_default());
            return Ok(Some((key, lock_info)));
        };
        Ok(None)
    }

    fn next_default(&mut self) -> Result<Option<(Vec<u8>, RepeatedField<MvccValue>)>> {
        if let Some((prefix, vec_kv)) = Self::next_grouped(&mut self.default_iter) {
            let mut values = Vec::with_capacity(vec_kv.len());
            for (key, value) in vec_kv {
                let mut value_info = MvccValue::default();
                let encoded_key = Key::from_encoded(keys::origin_key(&key).to_owned());
                value_info.set_start_ts(box_try!(encoded_key.decode_ts()));
                value_info.set_value(value);
                values.push(value_info);
            }
            return Ok(Some((prefix, RepeatedField::from_vec(values))));
        }
        Ok(None)
    }

    fn next_write(&mut self) -> Result<Option<(Vec<u8>, RepeatedField<MvccWrite>)>> {
        if let Some((prefix, vec_kv)) = Self::next_grouped(&mut self.write_iter) {
            let mut writes = Vec::with_capacity(vec_kv.len());
            for (key, value) in vec_kv {
                let write = box_try!(Write::parse(&value));
                let mut write_info = MvccWrite::default();
                match write.write_type {
                    WriteType::Put => write_info.set_field_type(Op::Put),
                    WriteType::Delete => write_info.set_field_type(Op::Del),
                    WriteType::Lock => write_info.set_field_type(Op::Lock),
                    WriteType::Rollback => write_info.set_field_type(Op::Rollback),
                }
                write_info.set_start_ts(write.start_ts);
                let encoded_key = Key::from_encoded(keys::origin_key(&key).to_owned());
                write_info.set_commit_ts(box_try!(encoded_key.decode_ts()));
                write_info.set_short_value(write.short_value.unwrap_or_default());
                writes.push(write_info);
            }
            return Ok(Some((prefix, RepeatedField::from_vec(writes))));
        }
        Ok(None)
    }

    fn next_grouped(iter: &mut DBIterator) -> Option<(Vec<u8>, Vec<Kv>)> {
        if iter.valid() {
            let prefix = truncate_ts(iter.key()).to_vec();
            let mut kvs = vec![(iter.key().to_vec(), iter.value().to_vec())];
            while iter.next() && iter.key().starts_with(&prefix) {
                kvs.push((iter.key().to_vec(), iter.value().to_vec()));
            }
            return Some((prefix, kvs));
        }
        None
    }

    fn next_item(&mut self) -> Result<Option<(Vec<u8>, MvccInfo)>> {
        if self.limit != 0 && self.count >= self.limit {
            return Ok(None);
        }

        let mut mvcc_info = MvccInfo::new();
        let mut min_prefix = Vec::new();

        let (lock_ok, writes_ok) = match (self.lock_iter.valid(), self.write_iter.valid()) {
            (false, false) => return Ok(None),
            (true, true) => {
                let prefix1 = self.lock_iter.key();
                let prefix2 = truncate_ts(self.write_iter.key());
                match prefix1.cmp(prefix2) {
                    Ordering::Less => (true, false),
                    Ordering::Equal => (true, true),
                    _ => (false, true),
                }
            }
            valid_pair => valid_pair,
        };

        if lock_ok {
            if let Some((prefix, lock)) = self.next_lock()? {
                mvcc_info.set_lock(lock);
                min_prefix = prefix;
            }
        }
        if writes_ok {
            if let Some((prefix, writes)) = self.next_write()? {
                mvcc_info.set_writes(writes);
                min_prefix = prefix;
            }
        }
        if self.default_iter.valid() {
            match truncate_ts(self.default_iter.key()).cmp(&min_prefix) {
                Ordering::Equal => if let Some((_, values)) = self.next_default()? {
                    mvcc_info.set_values(values);
                },
                Ordering::Greater => {}
                _ => {
                    let err_msg = format!(
                        "scan_mvcc CF_DEFAULT corrupt: want {}, got {}",
                        escape(&min_prefix),
                        escape(truncate_ts(self.default_iter.key()))
                    );
                    return Err(box_err!(err_msg));
                }
            }
        }
        self.count += 1;
        Ok(Some((min_prefix, mvcc_info)))
    }
}

impl Iterator for MvccInfoIterator {
    type Item = Result<(Vec<u8>, MvccInfo)>;

    fn next(&mut self) -> Option<Result<(Vec<u8>, MvccInfo)>> {
        match self.next_item() {
            Ok(Some(item)) => Some(Ok(item)),
            Ok(None) => None,
            Err(e) => Some(Err(e)),
        }
    }
}

pub fn validate_db_and_cf(db: DBType, cf: &str) -> Result<()> {
    match (db, cf) {
        (DBType::KV, CF_DEFAULT)
        | (DBType::KV, CF_WRITE)
        | (DBType::KV, CF_LOCK)
        | (DBType::KV, CF_RAFT)
        | (DBType::RAFT, CF_DEFAULT) => Ok(()),
        _ => Err(Error::InvalidArgument(format!(
            "invalid cf {:?} for db {:?}",
            cf, db
        ))),
    }
}

fn set_region_tombstone(db: &DB, store_id: u64, region: Region, wb: &WriteBatch) -> Result<()> {
    let id = region.get_id();
    let key = keys::region_state_key(id);

    let region_state = db.get_msg_cf::<RegionLocalState>(CF_RAFT, &key)
        .map_err(|e| box_err!(e))
        .and_then(|s| s.ok_or_else(|| Error::Other("Can't find RegionLocalState".into())))?;
    if region_state.get_state() == PeerState::Tombstone {
        return Ok(());
    }

    let peer_id = region_state
        .get_region()
        .get_peers()
        .iter()
        .find(|p| p.get_store_id() == store_id)
        .map(|p| p.get_id())
        .ok_or_else(|| Error::Other("RegionLocalState doesn't contains the peer itself".into()))?;

    let old_conf_ver = region_state.get_region().get_region_epoch().get_conf_ver();
    let new_conf_ver = region.get_region_epoch().get_conf_ver();
    if new_conf_ver <= old_conf_ver {
        return Err(box_err!("invalid conf_ver"));
    }

    // If the store is not in peers, or it's still in but its peer_id
    // has changed, we know the peer is marked as tombstone success.
    let scheduled = region
        .get_peers()
        .iter()
        .find(|p| p.get_store_id() == store_id)
        .map_or(true, |p| p.get_id() != peer_id);
    if !scheduled {
        return Err(box_err!("The peer is still in target peers"));
    }

    box_try!(write_peer_state(
        db,
        wb,
        &region,
        PeerState::Tombstone,
        None
    ));
    Ok(())
}

#[cfg(test)]
mod tests {
    use std::iter::FromIterator;
    use std::sync::Arc;

    use kvproto::metapb::{Peer, Region};
    use raft::eraftpb::EntryType;
    use rocksdb::{ColumnFamilyOptions, DBOptions, Writable};
    use tempdir::TempDir;

    use super::*;
    use raftstore::store::engine::Mutable;
    use storage::mvcc::{Lock, LockType};
    use storage::{ALL_CFS, CF_DEFAULT, CF_LOCK, CF_RAFT, CF_WRITE};
    use util::rocksdb::{self as rocksdb_util, new_engine_opt, CFOptions};

    fn init_region_state(engine: &DB, region_id: u64, stores: &[u64]) -> Region {
        let cf_raft = engine.cf_handle(CF_RAFT).unwrap();
        let mut region = Region::new();
        region.set_id(region_id);
        for (i, &store_id) in stores.iter().enumerate() {
            let mut peer = Peer::new();
            peer.set_id(i as u64);
            peer.set_store_id(store_id);
            region.mut_peers().push(peer);
        }
        let mut region_state = RegionLocalState::new();
        region_state.set_state(PeerState::Normal);
        region_state.set_region(region.clone());
        let key = keys::region_state_key(region_id);
        engine.put_msg_cf(cf_raft, &key, &region_state).unwrap();
        region
    }

    fn get_region_state(engine: &DB, region_id: u64) -> RegionLocalState {
        let key = keys::region_state_key(region_id);
        engine
            .get_msg_cf::<RegionLocalState>(CF_RAFT, &key)
            .unwrap()
            .unwrap()
    }

    #[test]
    fn test_region_overlap() {
        let new_region = |start: &[u8], end: &[u8]| -> Region {
            let mut region = Region::default();
            region.set_start_key(start.to_owned());
            region.set_end_key(end.to_owned());
            region
        };

        // For normal case.
        assert!(region_overlap(
            &new_region(b"a", b"z"),
            &new_region(b"b", b"y")
        ));
        assert!(region_overlap(
            &new_region(b"a", b"n"),
            &new_region(b"m", b"z")
        ));
<<<<<<< HEAD
        assert!(region_overlap(
=======
        assert!(!region_overlap(
>>>>>>> 86948c9f
            &new_region(b"a", b"m"),
            &new_region(b"n", b"z")
        ));

        // For the first or last region.
        assert!(region_overlap(
            &new_region(b"m", b""),
            &new_region(b"a", b"n")
        ));
        assert!(region_overlap(
            &new_region(b"a", b"n"),
            &new_region(b"m", b"")
        ));
        assert!(region_overlap(
            &new_region(b"", b""),
            &new_region(b"m", b"")
        ));
        assert!(!region_overlap(
            &new_region(b"a", b"m"),
            &new_region(b"n", b"")
        ));
    }

    #[test]
    fn test_validate_db_and_cf() {
        let valid_cases = vec![
            (DBType::KV, CF_DEFAULT),
            (DBType::KV, CF_WRITE),
            (DBType::KV, CF_LOCK),
            (DBType::KV, CF_RAFT),
            (DBType::RAFT, CF_DEFAULT),
        ];
        for (db, cf) in valid_cases {
            validate_db_and_cf(db, cf).unwrap();
        }

        let invalid_cases = vec![
            (DBType::RAFT, CF_WRITE),
            (DBType::RAFT, CF_LOCK),
            (DBType::RAFT, CF_RAFT),
            (DBType::INVALID, CF_DEFAULT),
            (DBType::INVALID, "BAD_CF"),
        ];
        for (db, cf) in invalid_cases {
            validate_db_and_cf(db, cf).unwrap_err();
        }
    }

    fn new_debugger() -> Debugger {
        let tmp = TempDir::new("test_debug").unwrap();
        let path = tmp.path().to_str().unwrap();
        let engine = Arc::new(
            rocksdb_util::new_engine_opt(
                path,
                DBOptions::new(),
                vec![
                    CFOptions::new(CF_DEFAULT, ColumnFamilyOptions::new()),
                    CFOptions::new(CF_WRITE, ColumnFamilyOptions::new()),
                    CFOptions::new(CF_LOCK, ColumnFamilyOptions::new()),
                    CFOptions::new(CF_RAFT, ColumnFamilyOptions::new()),
                ],
            ).unwrap(),
        );

        let engines = Engines::new(Arc::clone(&engine), engine);
        Debugger::new(engines)
    }

    impl Debugger {
        fn set_store_id(&self, store_id: u64) {
            let mut ident = StoreIdent::new();
            ident.set_store_id(store_id);
            let db = &self.engines.kv_engine;
            db.put_msg(keys::STORE_IDENT_KEY, &ident).unwrap();
        }
    }

    #[test]
    fn test_get() {
        let debugger = new_debugger();
        let engine = &debugger.engines.kv_engine;
        let (k, v) = (b"k", b"v");
        engine.put(k, v).unwrap();
        assert_eq!(&*engine.get(k).unwrap().unwrap(), v);

        let got = debugger.get(DBType::KV, CF_DEFAULT, k).unwrap();
        assert_eq!(&got, v);

        match debugger.get(DBType::KV, CF_DEFAULT, b"foo") {
            Err(Error::NotFound(_)) => (),
            _ => panic!("expect Error::NotFound(_)"),
        }
    }

    #[test]
    fn test_raft_log() {
        let debugger = new_debugger();
        let engine = &debugger.engines.raft_engine;
        let (region_id, log_index) = (1, 1);
        let key = keys::raft_log_key(region_id, log_index);
        let mut entry = Entry::new();
        entry.set_term(1);
        entry.set_index(1);
        entry.set_entry_type(EntryType::EntryNormal);
        entry.set_data(vec![42]);
        engine.put_msg(&key, &entry).unwrap();
        assert_eq!(engine.get_msg::<Entry>(&key).unwrap().unwrap(), entry);

        assert_eq!(debugger.raft_log(region_id, log_index).unwrap(), entry);
        match debugger.raft_log(region_id + 1, log_index + 1) {
            Err(Error::NotFound(_)) => (),
            _ => panic!("expect Error::NotFound(_)"),
        }
    }

    #[test]
    fn test_region_info() {
        let debugger = new_debugger();
        let raft_engine = &debugger.engines.raft_engine;
        let kv_engine = &debugger.engines.kv_engine;
        let raft_cf = kv_engine.cf_handle(CF_RAFT).unwrap();
        let region_id = 1;

        let raft_state_key = keys::raft_state_key(region_id);
        let mut raft_state = RaftLocalState::new();
        raft_state.set_last_index(42);
        raft_engine.put_msg(&raft_state_key, &raft_state).unwrap();
        assert_eq!(
            raft_engine
                .get_msg::<RaftLocalState>(&raft_state_key)
                .unwrap()
                .unwrap(),
            raft_state
        );

        let apply_state_key = keys::apply_state_key(region_id);
        let mut apply_state = RaftApplyState::new();
        apply_state.set_applied_index(42);
        kv_engine
            .put_msg_cf(raft_cf, &apply_state_key, &apply_state)
            .unwrap();
        assert_eq!(
            kv_engine
                .get_msg_cf::<RaftApplyState>(CF_RAFT, &apply_state_key)
                .unwrap()
                .unwrap(),
            apply_state
        );

        let region_state_key = keys::region_state_key(region_id);
        let mut region_state = RegionLocalState::new();
        region_state.set_state(PeerState::Tombstone);
        kv_engine
            .put_msg_cf(raft_cf, &region_state_key, &region_state)
            .unwrap();
        assert_eq!(
            kv_engine
                .get_msg_cf::<RegionLocalState>(CF_RAFT, &region_state_key)
                .unwrap()
                .unwrap(),
            region_state
        );

        assert_eq!(
            debugger.region_info(region_id).unwrap(),
            RegionInfo::new(Some(raft_state), Some(apply_state), Some(region_state))
        );
        match debugger.region_info(region_id + 1) {
            Err(Error::NotFound(_)) => (),
            _ => panic!("expect Error::NotFound(_)"),
        }
    }

    #[test]
    fn test_region_size() {
        let debugger = new_debugger();
        let engine = &debugger.engines.kv_engine;

        let region_id = 1;
        let region_state_key = keys::region_state_key(region_id);
        let mut region = Region::new();
        region.set_id(region_id);
        region.set_start_key(b"a".to_vec());
        region.set_end_key(b"zz".to_vec());
        let mut state = RegionLocalState::new();
        state.set_region(region);
        let cf_raft = engine.cf_handle(CF_RAFT).unwrap();
        engine
            .put_msg_cf(cf_raft, &region_state_key, &state)
            .unwrap();

        let cfs = vec![CF_DEFAULT, CF_LOCK, CF_RAFT, CF_WRITE];
        let (k, v) = (keys::data_key(b"k"), b"v");
        for cf in &cfs {
            let cf_handle = engine.cf_handle(cf).unwrap();
            engine.put_cf(cf_handle, k.as_slice(), v).unwrap();
        }

        let sizes = debugger.region_size(region_id, cfs.clone()).unwrap();
        assert_eq!(sizes.len(), 4);
        for (cf, size) in sizes {
            cfs.iter().find(|&&c| c == cf).unwrap();
            assert!(size > 0);
        }
    }

    #[test]
    fn test_scan_mvcc() {
        let debugger = new_debugger();
        let engine = &debugger.engines.kv_engine;

        let cf_default_data = vec![(b"k1", b"v", 5), (b"k2", b"x", 10), (b"k3", b"y", 15)];
        for &(prefix, value, ts) in &cf_default_data {
            let encoded_key = Key::from_raw(prefix).append_ts(ts);
            let key = keys::data_key(encoded_key.encoded().as_slice());
            engine.put(key.as_slice(), value).unwrap();
        }

        let lock_cf = engine.cf_handle(CF_LOCK).unwrap();
        let cf_lock_data = vec![
            (b"k1", LockType::Put, b"v", 5),
            (b"k4", LockType::Lock, b"x", 10),
            (b"k5", LockType::Delete, b"y", 15),
        ];
        for &(prefix, tp, value, version) in &cf_lock_data {
            let encoded_key = Key::from_raw(prefix);
            let key = keys::data_key(encoded_key.encoded().as_slice());
            let lock = Lock::new(tp, value.to_vec(), version, 0, None);
            let value = lock.to_bytes();
            engine
                .put_cf(lock_cf, key.as_slice(), value.as_slice())
                .unwrap();
        }

        let write_cf = engine.cf_handle(CF_WRITE).unwrap();
        let cf_write_data = vec![
            (b"k2", WriteType::Put, 5, 10),
            (b"k3", WriteType::Put, 15, 20),
            (b"k6", WriteType::Lock, 25, 30),
            (b"k7", WriteType::Rollback, 35, 40),
        ];
        for &(prefix, tp, start_ts, commit_ts) in &cf_write_data {
            let encoded_key = Key::from_raw(prefix).append_ts(commit_ts);
            let key = keys::data_key(encoded_key.encoded().as_slice());
            let write = Write::new(tp, start_ts, None);
            let value = write.to_bytes();
            engine
                .put_cf(write_cf, key.as_slice(), value.as_slice())
                .unwrap();
        }

        let mut count = 0;
        for key_and_mvcc in debugger.scan_mvcc(b"z", &[], 10).unwrap() {
            assert!(key_and_mvcc.is_ok());
            count += 1;
        }
        assert_eq!(count, 7);

        // Test scan with bad start, end or limit.
        assert!(debugger.scan_mvcc(b"z", b"", 0).is_err());
        assert!(debugger.scan_mvcc(b"z", b"x", 3).is_err());
    }

    #[test]
    fn test_tombstone_regions() {
        let debugger = new_debugger();
        debugger.set_store_id(11);
        let engine = debugger.engines.kv_engine.as_ref();

        // region 1 with peers at stores 11, 12, 13.
        let region_1 = init_region_state(engine, 1, &[11, 12, 13]);
        // Got the target region from pd, which doesn't contains the store.
        let mut target_region_1 = region_1.clone();
        target_region_1.mut_peers().remove(0);
        target_region_1.mut_region_epoch().set_conf_ver(100);

        // region 2 with peers at stores 11, 12, 13.
        let region_2 = init_region_state(engine, 2, &[11, 12, 13]);
        // Got the target region from pd, which has different peer_id.
        let mut target_region_2 = region_2.clone();
        target_region_2.mut_peers()[0].set_id(100);
        target_region_2.mut_region_epoch().set_conf_ver(100);

        // region 3 with peers at stores 21, 22, 23.
        let region_3 = init_region_state(engine, 3, &[21, 22, 23]);
        // Got the target region from pd but the peers are not changed.
        let mut target_region_3 = region_3.clone();
        target_region_3.mut_region_epoch().set_conf_ver(100);

        // Test with bad target region. No region state in rocksdb should be changed.
        let target_regions = vec![
            target_region_1.clone(),
            target_region_2.clone(),
            target_region_3,
        ];
        let errors = debugger.set_region_tombstone(target_regions).unwrap();
        assert_eq!(errors.len(), 1);
        assert_eq!(errors[0].0, 3);
        assert_eq!(get_region_state(engine, 1).take_region(), region_1);
        assert_eq!(get_region_state(engine, 2).take_region(), region_2);

        // After set_region_tombstone success, all region should be adjusted.
        let target_regions = vec![target_region_1, target_region_2];
        let errors = debugger.set_region_tombstone(target_regions).unwrap();
        assert!(errors.is_empty());
        for &region_id in &[1, 2] {
            let state = get_region_state(engine, region_id).get_state();
            assert_eq!(state, PeerState::Tombstone);
        }
    }

    #[test]
    fn test_remove_failed_stores() {
        let debugger = new_debugger();
        debugger.set_store_id(100);
        let engine = debugger.engines.kv_engine.as_ref();

        // region 1 with peers at stores 11, 12, 13 and 14.
        init_region_state(engine, 1, &[11, 12, 13, 14]);
        // region 2 with peers at stores 21, 22, 23.
        init_region_state(engine, 2, &[21, 22, 23]);

        // Only remove specified stores from region 1.
        debugger
            .remove_failed_stores(vec![13, 14, 21, 23], Some(vec![1]))
            .unwrap();

        // 13 and 14 should be removed from region 1.
        let region_state = get_region_state(engine, 1);
        assert_eq!(region_state.get_region().get_peers().len(), 2);
        // 21 and 23 shouldn't be removed from region 2.
        let region_state = get_region_state(engine, 2);
        assert_eq!(region_state.get_region().get_peers().len(), 3);

        // Remove specified stores from all regions.
        debugger.remove_failed_stores(vec![11, 23], None).unwrap();

        // 11 should be removed from region 1.
        let region_state = get_region_state(engine, 1);
        assert_eq!(region_state.get_region().get_peers().len(), 1);

        // 23 shouldn't be removed from region 2 because there's still a quorom.
        let region_state = get_region_state(engine, 2);
        assert_eq!(region_state.get_region().get_peers().len(), 3);

        // Should fail when the store itself is in the failed list.
        init_region_state(engine, 3, &[100, 31, 32, 33]);
        assert!(debugger.remove_failed_stores(vec![100], None).is_err());
    }

    #[test]
    fn test_bad_regions() {
        let debugger = new_debugger();
        let kv_engine = debugger.engines.kv_engine.as_ref();
        let raft_engine = debugger.engines.raft_engine.as_ref();
        let store_id = 1; // It's a fake id.

        let wb1 = WriteBatch::new();
        let handle1 = get_cf_handle(raft_engine, CF_DEFAULT).unwrap();

        let wb2 = WriteBatch::new();
        let handle2 = get_cf_handle(kv_engine, CF_RAFT).unwrap();

        {
            let mock_region_state = |region_id: u64, peers: &[u64]| {
                let region_state_key = keys::region_state_key(region_id);
                let mut region_state = RegionLocalState::new();
                region_state.set_state(PeerState::Normal);
                {
                    let region = region_state.mut_region();
                    region.set_id(region_id);
                    let peers = peers.iter().enumerate().map(|(i, &sid)| {
                        let mut peer = Peer::new();
                        peer.id = i as u64;
                        peer.store_id = sid;
                        peer
                    });
                    region.set_peers(RepeatedField::from_iter(peers));
                }
                wb2.put_msg_cf(handle2, &region_state_key, &region_state)
                    .unwrap();
            };
            let mock_raft_state = |region_id: u64, last_index: u64, commit_index: u64| {
                let raft_state_key = keys::raft_state_key(region_id);
                let mut raft_state = RaftLocalState::new();
                raft_state.set_last_index(last_index);
                raft_state.mut_hard_state().set_commit(commit_index);
                wb1.put_msg_cf(handle1, &raft_state_key, &raft_state)
                    .unwrap();
            };
            let mock_apply_state = |region_id: u64, apply_index: u64| {
                let raft_apply_key = keys::apply_state_key(region_id);
                let mut apply_state = RaftApplyState::new();
                apply_state.set_applied_index(apply_index);
                wb2.put_msg_cf(handle2, &raft_apply_key, &apply_state)
                    .unwrap();
            };

            for &region_id in &[10, 11, 12] {
                mock_region_state(region_id, &[store_id]);
            }

            // last index < commit index
            mock_raft_state(10, 100, 110);

            // commit index < last index < apply index, or commit index < apply index < last index.
            mock_raft_state(11, 100, 90);
            mock_apply_state(11, 110);
            mock_raft_state(12, 100, 90);
            mock_apply_state(12, 95);

            // region state doesn't contains the peer itself.
            mock_region_state(13, &[]);
        }

        raft_engine.write_opt(wb1, &WriteOptions::new()).unwrap();
        kv_engine.write_opt(wb2, &WriteOptions::new()).unwrap();

        let bad_regions = debugger.bad_regions().unwrap();
        assert_eq!(bad_regions.len(), 4);
        for (i, (region_id, _)) in bad_regions.into_iter().enumerate() {
            assert_eq!(region_id, (10 + i) as u64);
        }
    }

    #[test]
    fn test_modify_tikv_config() {
        let debugger = new_debugger();
        let engine = &debugger.engines.kv_engine;

        let db_opts = engine.get_db_options();
        assert_eq!(db_opts.get_max_background_jobs(), 2);
        debugger
            .modify_tikv_config(MODULE::KVDB, "max_background_jobs", "8")
            .unwrap();
        let db_opts = engine.get_db_options();
        assert_eq!(db_opts.get_max_background_jobs(), 8);

        let cf = engine.cf_handle(CF_DEFAULT).unwrap();
        let cf_opts = engine.get_options_cf(cf);
        assert_eq!(cf_opts.get_disable_auto_compactions(), false);
        debugger
            .modify_tikv_config(MODULE::KVDB, "default.disable_auto_compactions", "true")
            .unwrap();
        let cf_opts = engine.get_options_cf(cf);
        assert_eq!(cf_opts.get_disable_auto_compactions(), true);
    }

    #[test]
    fn test_recreate_region() {
        let debugger = new_debugger();
        let engine = debugger.engines.kv_engine.as_ref();

        let metadata = vec![("", "g"), ("g", "m"), ("m", "")];

        for (region_id, (start, end)) in metadata.into_iter().enumerate() {
            let region_id = region_id as u64;
            let cf_raft = engine.cf_handle(CF_RAFT).unwrap();
            let mut region = Region::new();
            region.set_id(region_id);
            region.set_start_key(start.to_owned().into_bytes());
            region.set_end_key(end.to_owned().into_bytes());

            let mut region_state = RegionLocalState::new();
            region_state.set_state(PeerState::Normal);
            region_state.set_region(region);
            let key = keys::region_state_key(region_id);
            engine.put_msg_cf(cf_raft, &key, &region_state).unwrap();
        }

        let remove_region_state = |region_id: u64| {
            let key = keys::region_state_key(region_id);
            let cf_raft = engine.cf_handle(CF_RAFT).unwrap();
            engine.delete_cf(cf_raft, &key).unwrap();
        };

        let mut region = Region::new();
        region.set_id(100);

        region.set_start_key(b"k".to_vec());
        region.set_end_key(b"z".to_vec());
        assert!(debugger.recreate_region(region.clone()).is_err());

        remove_region_state(1);
        remove_region_state(2);
        assert!(debugger.recreate_region(region.clone()).is_ok());
        assert_eq!(get_region_state(engine, 100).get_region(), &region);

        region.set_start_key(b"z".to_vec());
        region.set_end_key(b"".to_vec());
        assert!(debugger.recreate_region(region).is_err());
    }

    #[test]
    fn test_mvcc_checker() {
        let (mut default, mut lock, mut write) = (vec![], vec![], vec![]);
        enum Expect {
            Keep,
            Remove,
        };
        // test check CF_LOCK.
        default.extend(vec![
            // key, start_ts, check
            (b"k4", 100, Expect::Keep),
            (b"k5", 100, Expect::Keep),
        ]);
        lock.extend(vec![
            // key, start_ts, lock_type, short_value, check
            (b"k1", 100, LockType::Put, false, Expect::Remove), // k1: remove orphan lock.
            (b"k2", 100, LockType::Delete, false, Expect::Keep), // k2: Delete doesn't need default.
            (b"k3", 100, LockType::Put, true, Expect::Keep), // k3: short value doesn't need default.
            (b"k4", 100, LockType::Put, false, Expect::Keep), // k4: corresponding default exists.
            (b"k5", 100, LockType::Put, false, Expect::Remove), // k5: duplicated lock and write.
        ]);
        write.extend(vec![
            // key, start_ts, commit_ts, write_type, short_value, check
            (b"k5", 100, 101, WriteType::Put, false, Expect::Keep),
        ]);

        // test match CF_DEFAULT and CF_WRITE.
        default.extend(vec![
            // key, start_ts
            (b"k6", 96, Expect::Remove), // extra default.
            (b"k6", 94, Expect::Keep),   // ok.
            (b"k6", 90, Expect::Remove), // Delete should not have default.
            (b"k6", 88, Expect::Remove), // Default is redundant if write has short value.
        ]);
        write.extend(vec![
            // key, start_ts, commit_ts, write_type, short_value
            (b"k6", 100, 101, WriteType::Put, true, Expect::Keep), // short value doesn't need default.
            (b"k6", 99, 99, WriteType::Rollback, false, Expect::Keep), // rollback doesn't need default.
            (b"k6", 97, 98, WriteType::Delete, false, Expect::Keep), // delete doesn't need default.
            (b"k6", 94, 94, WriteType::Put, false, Expect::Keep),    // ok.
            (b"k6", 92, 93, WriteType::Put, false, Expect::Remove),  // extra write.
            (b"k6", 90, 91, WriteType::Delete, false, Expect::Keep),
            (b"k6", 88, 89, WriteType::Put, true, Expect::Keep),
        ]);

        // Combine problems together.
        default.extend(vec![
            // key, start_ts
            (b"k7", 98, Expect::Remove), // default without lock or write.
            (b"k7", 90, Expect::Remove), // orphan default.
        ]);
        lock.extend(vec![
            // key, start_ts, lock_type, short_value, check
            (b"k7", 100, LockType::Put, false, Expect::Remove), // duplicated lock and write.
        ]);
        write.extend(vec![
            // key, start_ts, commit_ts, write_type, short_value
            (b"k7", 99, 100, WriteType::Put, false, Expect::Remove), // write without default.
            (b"k7", 96, 97, WriteType::Put, true, Expect::Keep),
        ]);

        // Out of range.
        default.extend(vec![
            // key, start_ts
            (b"k8", 100, Expect::Keep),
        ]);
        lock.extend(vec![
            // key, start_ts, lock_type, short_value, check
            (b"k8", 101, LockType::Put, false, Expect::Keep),
        ]);
        write.extend(vec![
            // key, start_ts, commit_ts, write_type, short_value
            (b"k8", 102, 103, WriteType::Put, false, Expect::Keep),
        ]);

        let mut kv = vec![];
        for (key, ts, expect) in default {
            kv.push((
                CF_DEFAULT,
                Key::from_raw(key).append_ts(ts),
                b"v".to_vec(),
                expect,
            ));
        }
        for (key, ts, tp, short_value, expect) in lock {
            let v = if short_value {
                Some(b"v".to_vec())
            } else {
                None
            };
            let lock = Lock::new(tp, vec![], ts, 0, v);
            kv.push((CF_LOCK, Key::from_raw(key), lock.to_bytes(), expect));
        }
        for (key, start_ts, commit_ts, tp, short_value, expect) in write {
            let v = if short_value {
                Some(b"v".to_vec())
            } else {
                None
            };
            let write = Write::new(tp, start_ts, v);
            kv.push((
                CF_WRITE,
                Key::from_raw(key).append_ts(commit_ts),
                write.to_bytes(),
                expect,
            ));
        }

        let path = TempDir::new("test_mvcc_checker").expect("");
        let path_str = path.path().to_str().unwrap();
        let cfs_opts = ALL_CFS
            .into_iter()
            .map(|cf| CFOptions::new(cf, ColumnFamilyOptions::new()))
            .collect();
        let db = Arc::new(new_engine_opt(path_str, DBOptions::new(), cfs_opts).unwrap());
        // Write initial KVs.
        let wb = WriteBatch::new();
        for &(cf, ref k, ref v, _) in &kv {
            wb.put_cf(
                get_cf_handle(&db, cf).unwrap(),
                &keys::data_key(k.encoded()),
                v,
            ).unwrap();
        }
        db.write(wb).unwrap();
        // Fix problems.
        let mut checker = MvccChecker::new(Arc::clone(&db), b"k", b"k8").unwrap();
        let wb = WriteBatch::new();
        checker.check_mvcc(&wb).unwrap();
        db.write(wb).unwrap();
        // Check result.
        for (cf, k, _, expect) in kv {
            let data = db.get_cf(
                get_cf_handle(&db, cf).unwrap(),
                &keys::data_key(k.encoded()),
            ).unwrap();
            match expect {
                Expect::Keep => assert!(data.is_some()),
                Expect::Remove => assert!(data.is_none()),
            }
        }
    }
}<|MERGE_RESOLUTION|>--- conflicted
+++ resolved
@@ -591,17 +591,6 @@
     }
 }
 
-<<<<<<< HEAD
-fn region_overlap(r1: &Region, r2: &Region) -> bool {
-    let (start_key_1, start_key_2) = (r1.get_start_key(), r2.get_start_key());
-    let (end_key_1, end_key_2) = (r1.get_end_key(), r2.get_end_key());
-    match (end_key_1.is_empty(), end_key_2.is_empty()) {
-        (true, true) => true,
-        (true, false) => return start_key_1 < end_key_2,
-        (false, true) => return start_key_2 < end_key_1,
-        (false, false) => return !(start_key_1 >= end_key_2 || start_key_2 >= end_key_1),
-    }
-=======
 pub struct MvccChecker {
     db: Arc<DB>,
     lock_iter: DBIterator,
@@ -824,7 +813,6 @@
     let (end_key_1, end_key_2) = (r1.get_end_key(), r2.get_end_key());
     (start_key_1 < end_key_2 || end_key_2.is_empty())
         && (start_key_2 < end_key_1 || end_key_1.is_empty())
->>>>>>> 86948c9f
 }
 
 pub struct MvccInfoIterator {
@@ -1116,11 +1104,7 @@
             &new_region(b"a", b"n"),
             &new_region(b"m", b"z")
         ));
-<<<<<<< HEAD
-        assert!(region_overlap(
-=======
         assert!(!region_overlap(
->>>>>>> 86948c9f
             &new_region(b"a", b"m"),
             &new_region(b"n", b"z")
         ));
