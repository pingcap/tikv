--- conflicted
+++ resolved
@@ -424,20 +424,14 @@
 
         let from = keys::REGION_META_MIN_KEY.to_owned();
         let to = keys::REGION_META_MAX_KEY.to_owned();
-<<<<<<< HEAD
-        let readopts = IterOption::new(Some(from.clone()), Some(to), false).build_read_opts();
-        let handle = box_try!(get_cf_handle(&self.engines.raft, CF_DEFAULT));
-        let mut iter = DBIterator::new_cf(Arc::clone(&self.engines.raft), handle, readopts);
-=======
         let readopts = IterOption::new(
             Some(KeyBuilder::from_vec(from.clone(), 0, 0)),
             Some(KeyBuilder::from_vec(to, 0, 0)),
             false,
         )
         .build_read_opts();
-        let handle = box_try!(get_cf_handle(&self.engines.kv, CF_RAFT));
-        let mut iter = DBIterator::new_cf(Arc::clone(&self.engines.kv), handle, readopts);
->>>>>>> 620d76e5
+        let handle = box_try!(get_cf_handle(&self.engines.raft, CF_DEFAULT));
+        let mut iter = DBIterator::new_cf(Arc::clone(&self.engines.raft), handle, readopts);
         iter.seek(SeekKey::from(from.as_ref()));
 
         let fake_snap_worker = Worker::new("fake-snap-worker");
