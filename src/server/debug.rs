--- conflicted
+++ resolved
@@ -332,7 +332,6 @@
         Ok(res)
     }
 
-<<<<<<< HEAD
     pub fn remove_failed_stores(&self, store_ids: Vec<u64>) -> Result<()> {
         let store_id = self.get_store_id()?;
         if store_ids.iter().any(|&s| s == store_id) {
@@ -381,10 +380,7 @@
         Ok(())
     }
 
-    fn get_store_id(&self) -> Result<u64> {
-=======
     pub fn get_store_id(&self) -> Result<u64> {
->>>>>>> 67711a6f
         let db = &self.engines.kv_engine;
         db.get_msg::<StoreIdent>(keys::STORE_IDENT_KEY)
             .map_err(|e| box_err!(e))
@@ -619,14 +615,9 @@
     use std::sync::Arc;
     use std::iter::FromIterator;
 
+    use raft::eraftpb::EntryType;
     use rocksdb::{ColumnFamilyOptions, DBOptions, Writable};
-<<<<<<< HEAD
     use kvproto::metapb::{Peer, Region};
-    use kvproto::eraftpb::EntryType;
-=======
-    use kvproto::metapb::{self, Peer};
-    use raft::eraftpb::EntryType;
->>>>>>> 67711a6f
     use tempdir::TempDir;
 
     use raftstore::store::engine::Mutable;
