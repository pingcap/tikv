// Copyright 2017 TiKV Project Authors. Licensed under Apache-2.0.

use std::iter::FromIterator;
use std::path::Path;
use std::sync::Arc;
use std::thread::{Builder as ThreadBuilder, JoinHandle};
use std::{error, result};

use engine_rocks::raw::{CompactOptions, DBBottommostLevelCompaction, DB};
use engine_rocks::util::get_cf_handle;
use engine_rocks::{Compat, RocksEngine, RocksEngineIterator, RocksWriteBatch};
use engine_traits::{
<<<<<<< HEAD
    Engines, IterOptions, Iterable, Iterator as EngineIterator, Mutable, PbPeekable, Peekable,
    RaftEngine, RangePropertiesExt, SeekKey, TableProperties, TablePropertiesCollection,
    TablePropertiesExt, WriteOptions,
=======
    Engines, IterOptions, Iterable, Iterator as EngineIterator, Mutable, Peekable, RaftEngine,
    RangePropertiesExt, SeekKey, TableProperties, TablePropertiesCollection, TablePropertiesExt,
    WriteBatch, WriteOptions,
>>>>>>> 6cd51f9d
};
use engine_traits::{MvccProperties, Range, WriteBatchExt, CF_DEFAULT, CF_LOCK, CF_RAFT, CF_WRITE};
use kvproto::debugpb::{self, Db as DBType};
use kvproto::metapb::Region;
use kvproto::raft_serverpb::*;
use protobuf::Message;
use raft::eraftpb::Entry;
use raft::{self, RawNode};

use crate::config::ConfigController;
use crate::storage::mvcc::{Lock, LockType, TimeStamp, Write, WriteRef, WriteType};
use collections::HashSet;
use engine_rocks::RocksMvccProperties;
use raftstore::coprocessor::get_region_approximate_middle;
use raftstore::store::util as raftstore_util;
use raftstore::store::PeerStorage;
use raftstore::store::{write_initial_apply_state, write_initial_raft_state, write_peer_state};
use tikv_util::codec::bytes;
use tikv_util::config::ReadableSize;
use tikv_util::keybuilder::KeyBuilder;
use tikv_util::worker::Worker;
use txn_types::Key;

pub use crate::storage::mvcc::MvccInfoIterator;

pub type Result<T> = result::Result<T, Error>;

quick_error! {
    #[derive(Debug)]
    pub enum Error {
        InvalidArgument(msg: String) {
            display("Invalid Argument {:?}", msg)
        }
        NotFound(msg: String) {
            display("Not Found {:?}", msg)
        }
        Other(err: Box<dyn error::Error + Sync + Send>) {
            from()
            cause(err.as_ref())
            display("{:?}", err)
        }
    }
}

/// Describes the meta information of a Region.
#[derive(PartialEq, Debug, Default)]
pub struct RegionInfo {
    pub raft_local_state: Option<RaftLocalState>,
    pub raft_apply_state: Option<RaftApplyState>,
    pub region_local_state: Option<RegionLocalState>,
}

impl RegionInfo {
    fn new(
        raft_local: Option<RaftLocalState>,
        raft_apply: Option<RaftApplyState>,
        region_local: Option<RegionLocalState>,
    ) -> Self {
        RegionInfo {
            raft_local_state: raft_local,
            raft_apply_state: raft_apply,
            region_local_state: region_local,
        }
    }
}

/// A thin wrapper of `DBBottommostLevelCompaction`.
#[derive(Copy, Clone, Debug)]
pub struct BottommostLevelCompaction(pub DBBottommostLevelCompaction);

impl<'a> From<Option<&'a str>> for BottommostLevelCompaction {
    fn from(v: Option<&'a str>) -> Self {
        let b = match v {
            Some("skip") => DBBottommostLevelCompaction::Skip,
            Some("force") => DBBottommostLevelCompaction::Force,
            _ => DBBottommostLevelCompaction::IfHaveCompactionFilter,
        };
        BottommostLevelCompaction(b)
    }
}

impl From<debugpb::BottommostLevelCompaction> for BottommostLevelCompaction {
    fn from(v: debugpb::BottommostLevelCompaction) -> Self {
        let b = match v {
            debugpb::BottommostLevelCompaction::Skip => DBBottommostLevelCompaction::Skip,
            debugpb::BottommostLevelCompaction::Force => DBBottommostLevelCompaction::Force,
            debugpb::BottommostLevelCompaction::IfHaveCompactionFilter => {
                DBBottommostLevelCompaction::IfHaveCompactionFilter
            }
        };
        BottommostLevelCompaction(b)
    }
}

impl From<BottommostLevelCompaction> for debugpb::BottommostLevelCompaction {
    fn from(bottommost: BottommostLevelCompaction) -> debugpb::BottommostLevelCompaction {
        match bottommost.0 {
            DBBottommostLevelCompaction::Skip => debugpb::BottommostLevelCompaction::Skip,
            DBBottommostLevelCompaction::Force => debugpb::BottommostLevelCompaction::Force,
            DBBottommostLevelCompaction::IfHaveCompactionFilter => {
                debugpb::BottommostLevelCompaction::IfHaveCompactionFilter
            }
        }
    }
}

#[derive(Clone)]
pub struct Debugger<ER: RaftEngine> {
    engines: Engines<RocksEngine, ER>,
    cfg_controller: ConfigController,
}

impl<ER: RaftEngine> Debugger<ER> {
    pub fn new(
        engines: Engines<RocksEngine, ER>,
        cfg_controller: ConfigController,
    ) -> Debugger<ER> {
        Debugger {
            engines,
            cfg_controller,
        }
    }

    pub fn get_engine(&self) -> &Engines<RocksEngine, ER> {
        &self.engines
    }

    /// Get all regions holding region meta data from raft CF in KV storage.
    pub fn get_all_meta_regions(&self) -> Result<Vec<u64>> {
        let db = &self.engines.kv;
        let cf = CF_RAFT;
        let start_key = keys::REGION_META_MIN_KEY;
        let end_key = keys::REGION_META_MAX_KEY;
        let mut regions = Vec::with_capacity(128);
        box_try!(db.scan_cf(cf, start_key, end_key, false, |key, _| {
            let (id, suffix) = box_try!(keys::decode_region_meta_key(key));
            if suffix != keys::REGION_STATE_SUFFIX {
                return Ok(true);
            }
            regions.push(id);
            Ok(true)
        }));
        Ok(regions)
    }

    fn get_db_from_type(&self, db: DBType) -> Result<&Arc<DB>> {
        match db {
            DBType::Kv => Ok(self.engines.kv.as_inner()),
            DBType::Raft => Err(box_err!("Get raft db is not allowed")),
            _ => Err(box_err!("invalid DBType type")),
        }
    }

    pub fn get(&self, db: DBType, cf: &str, key: &[u8]) -> Result<Vec<u8>> {
        validate_db_and_cf(db, cf)?;
        let db = self.get_db_from_type(db)?;
        match db.c().get_value_cf(cf, key) {
            Ok(Some(v)) => Ok(v.to_vec()),
            Ok(None) => Err(Error::NotFound(format!(
                "value for key {:?} in db {:?}",
                key, db
            ))),
            Err(e) => Err(box_err!(e)),
        }
    }

    pub fn raft_log(&self, region_id: u64, log_index: u64) -> Result<Entry> {
        if let Some(e) = box_try!(self.engines.raft.get_entry(region_id, log_index)) {
            return Ok(e);
        }
        Err(Error::NotFound(format!(
            "raft log for region {} at index {}",
            region_id, log_index
        )))
    }

    pub fn region_info(&self, region_id: u64) -> Result<RegionInfo> {
        let raft_state = box_try!(self.engines.raft.get_raft_state(region_id));

        let apply_state_key = keys::apply_state_key(region_id);
        let apply_state = box_try!(self
            .engines
            .kv
            .get_msg_cf::<RaftApplyState>(CF_RAFT, &apply_state_key));

        let region_state_key = keys::region_state_key(region_id);
        let region_state = box_try!(self
            .engines
            .kv
            .get_msg_cf::<RegionLocalState>(CF_RAFT, &region_state_key));

        match (raft_state, apply_state, region_state) {
            (None, None, None) => Err(Error::NotFound(format!("info for region {}", region_id))),
            (raft_state, apply_state, region_state) => {
                Ok(RegionInfo::new(raft_state, apply_state, region_state))
            }
        }
    }

    pub fn region_size<T: AsRef<str>>(
        &self,
        region_id: u64,
        cfs: Vec<T>,
    ) -> Result<Vec<(T, usize)>> {
        let region_state_key = keys::region_state_key(region_id);
        match self
            .engines
            .kv
            .get_msg_cf::<RegionLocalState>(CF_RAFT, &region_state_key)
        {
            Ok(Some(region_state)) => {
                let region = region_state.get_region();
                let start_key = &keys::data_key(region.get_start_key());
                let end_key = &keys::data_end_key(region.get_end_key());
                let mut sizes = vec![];
                for cf in cfs {
                    let mut size = 0;
                    box_try!(self.engines.kv.scan_cf(
                        cf.as_ref(),
                        start_key,
                        end_key,
                        false,
                        |k, v| {
                            size += k.len() + v.len();
                            Ok(true)
                        }
                    ));
                    sizes.push((cf, size));
                }
                Ok(sizes)
            }
            Ok(None) => Err(Error::NotFound(format!("none region {:?}", region_id))),
            Err(e) => Err(box_err!(e)),
        }
    }

    /// Scan MVCC Infos for given range `[start, end)`.
    pub fn scan_mvcc(
        &self,
        start: &[u8],
        end: &[u8],
        limit: u64,
    ) -> Result<MvccInfoIterator<RocksEngineIterator>> {
        if end.is_empty() && limit == 0 {
            return Err(Error::InvalidArgument("no limit and to_key".to_owned()));
        }
        MvccInfoIterator::new(
            |cf, opts| {
                let kv = &self.engines.kv;
                kv.iterator_cf_opt(cf, opts).map_err(|e| box_err!(e))
            },
            if start.is_empty() { None } else { Some(start) },
            if end.is_empty() { None } else { Some(end) },
            limit as usize,
        )
        .map_err(|e| box_err!(e))
    }

    /// Scan raw keys for given range `[start, end)` in given cf.
    pub fn raw_scan(
        &self,
        start: &[u8],
        end: &[u8],
        limit: usize,
        cf: &str,
    ) -> Result<Vec<(Vec<u8>, Vec<u8>)>> {
        let db = &self.engines.kv;
        let end = if !end.is_empty() {
            Some(KeyBuilder::from_vec(end.to_vec(), 0, 0))
        } else {
            None
        };
        let iter_opt =
            IterOptions::new(Some(KeyBuilder::from_vec(start.to_vec(), 0, 0)), end, false);
        let mut iter = box_try!(db.iterator_cf_opt(cf, iter_opt));
        if !iter.seek_to_first().unwrap() {
            return Ok(vec![]);
        }

        let mut res = vec![(iter.key().to_vec(), iter.value().to_vec())];
        while res.len() < limit && iter.next().unwrap() {
            res.push((iter.key().to_vec(), iter.value().to_vec()));
        }

        Ok(res)
    }

    /// Compact the cf[start..end) in the db.
    pub fn compact(
        &self,
        db: DBType,
        cf: &str,
        start: &[u8],
        end: &[u8],
        threads: u32,
        bottommost: BottommostLevelCompaction,
    ) -> Result<()> {
        validate_db_and_cf(db, cf)?;
        let db = self.get_db_from_type(db)?;
        let handle = box_try!(get_cf_handle(db, cf));
        let start = if start.is_empty() { None } else { Some(start) };
        let end = if end.is_empty() { None } else { Some(end) };
        info!("Debugger starts manual compact"; "db" => ?db, "cf" => cf);
        let mut opts = CompactOptions::new();
        opts.set_max_subcompactions(threads as i32);
        opts.set_exclusive_manual_compaction(false);
        opts.set_bottommost_level_compaction(bottommost.0);
        db.compact_range_cf_opt(handle, &opts, start, end);
        info!("Debugger finishes manual compact"; "db" => ?db, "cf" => cf);
        Ok(())
    }

    /// Set regions to tombstone by manual, and apply other status(such as
    /// peers, version, and key range) from `region` which comes from PD normally.
    pub fn set_region_tombstone(&self, regions: Vec<Region>) -> Result<Vec<(u64, Error)>> {
        let store_id = self.get_store_id()?;
        let db = &self.engines.kv;
        let mut wb = db.write_batch();

        let mut errors = Vec::with_capacity(regions.len());
        for region in regions {
            let region_id = region.get_id();
            if let Err(e) = set_region_tombstone(db.as_inner(), store_id, region, &mut wb) {
                errors.push((region_id, e));
            }
        }

        if errors.is_empty() {
            let mut write_opts = WriteOptions::new();
            write_opts.set_sync(true);
            box_try!(wb.write_opt(&write_opts));
        }
        Ok(errors)
    }

    pub fn set_region_tombstone_by_id(&self, regions: Vec<u64>) -> Result<Vec<(u64, Error)>> {
        let db = &self.engines.kv;
        let mut wb = db.write_batch();
        let mut errors = Vec::with_capacity(regions.len());
        for region_id in regions {
            let key = keys::region_state_key(region_id);
            let region_state = match db.get_msg_cf::<RegionLocalState>(CF_RAFT, &key) {
                Ok(Some(state)) => state,
                Ok(None) => {
                    let error = box_err!("{} region local state not exists", region_id);
                    errors.push((region_id, error));
                    continue;
                }
                Err(_) => {
                    let error = box_err!("{} gets region local state fail", region_id);
                    errors.push((region_id, error));
                    continue;
                }
            };
            if region_state.get_state() == PeerState::Tombstone {
                v1!("skip because it's already tombstone");
                continue;
            }
            let region = &region_state.get_region();
            write_peer_state(&mut wb, region, PeerState::Tombstone, None).unwrap();
        }

        let mut write_opts = WriteOptions::new();
        write_opts.set_sync(true);
        wb.write_opt(&write_opts).unwrap();
        Ok(errors)
    }

    pub fn recover_regions(
        &self,
        regions: Vec<Region>,
        read_only: bool,
    ) -> Result<Vec<(u64, Error)>> {
        let db = &self.engines.kv;

        let mut errors = Vec::with_capacity(regions.len());
        for region in regions {
            let region_id = region.get_id();
            if let Err(e) = recover_mvcc_for_range(
                db.as_inner(),
                region.get_start_key(),
                region.get_end_key(),
                read_only,
                0,
            ) {
                errors.push((region_id, e));
            }
        }

        Ok(errors)
    }

    pub fn recover_all(&self, threads: usize, read_only: bool) -> Result<()> {
        let db = self.engines.kv.clone();

        v1!("Calculating split keys...");
        let split_keys = divide_db(db.as_inner(), threads)
            .unwrap()
            .into_iter()
            .map(|k| {
                let k = Key::from_encoded(keys::origin_key(&k).to_vec())
                    .truncate_ts()
                    .unwrap();
                k.as_encoded().clone()
            });

        let mut range_borders = vec![b"".to_vec()];
        range_borders.extend(split_keys);
        range_borders.push(b"".to_vec());

        let mut handles = Vec::new();

        for thread_index in 0..range_borders.len() - 1 {
            let db = db.clone();
            let start_key = range_borders[thread_index].clone();
            let end_key = range_borders[thread_index + 1].clone();

            let thread = ThreadBuilder::new()
                .name(format!("mvcc-recover-thread-{}", thread_index))
                .spawn(move || {
                    tikv_alloc::add_thread_memory_accessor();
                    v1!(
                        "thread {}: started on range [{}, {})",
                        thread_index,
                        log_wrappers::Value::key(&start_key),
                        log_wrappers::Value::key(&end_key)
                    );

                    let result = recover_mvcc_for_range(
                        db.as_inner(),
                        &start_key,
                        &end_key,
                        read_only,
                        thread_index,
                    );
                    tikv_alloc::remove_thread_memory_accessor();
                    result
                })
                .unwrap();

            handles.push(thread);
        }

        let res = handles
            .into_iter()
            .map(|h: JoinHandle<Result<()>>| h.join())
            .map(|r| {
                if let Err(e) = &r {
                    ve1!("{:?}", e);
                }
                r
            })
            .all(|r| r.is_ok());
        if res {
            Ok(())
        } else {
            Err(box_err!("Not all threads finished successfully."))
        }
    }

    pub fn bad_regions(&self) -> Result<Vec<(u64, Error)>> {
        let mut res = Vec::new();

        let from = keys::REGION_META_MIN_KEY.to_owned();
        let to = keys::REGION_META_MAX_KEY.to_owned();
        let readopts = IterOptions::new(
            Some(KeyBuilder::from_vec(from.clone(), 0, 0)),
            Some(KeyBuilder::from_vec(to, 0, 0)),
            false,
        );
        let mut iter = box_try!(self.engines.kv.iterator_cf_opt(CF_RAFT, readopts));
        iter.seek(SeekKey::from(from.as_ref())).unwrap();

        let fake_worker = Worker::new("fake-snap-worker");
        let fake_snap_worker = fake_worker.lazy_build("fake-snap");

        let check_value = |value: &[u8]| -> Result<()> {
            let mut local_state = RegionLocalState::default();
            box_try!(local_state.merge_from_bytes(&value));

            match local_state.get_state() {
                PeerState::Tombstone | PeerState::Applying => return Ok(()),
                _ => {}
            }

            let region = local_state.get_region();
            let store_id = self.get_store_id()?;

            let peer_id = raftstore_util::find_peer(region, store_id)
                .map(|peer| peer.get_id())
                .ok_or_else(|| {
                    Error::Other("RegionLocalState doesn't contains peer itself".into())
                })?;

            let tag = format!("[region {}] {}", region.get_id(), peer_id);
            let peer_storage = box_try!(PeerStorage::<RocksEngine, ER>::new(
                self.engines.clone(),
                region,
                fake_snap_worker.scheduler(),
                peer_id,
                tag,
            ));

            let raft_cfg = raft::Config {
                id: peer_id,
                election_tick: 10,
                heartbeat_tick: 2,
                max_size_per_msg: ReadableSize::mb(1).0,
                max_inflight_msgs: 256,
                check_quorum: true,
                skip_bcast_commit: true,
                ..Default::default()
            };

            box_try!(RawNode::new(
                &raft_cfg,
                peer_storage,
                &slog_global::get_global()
            ));
            Ok(())
        };

        while box_try!(iter.valid()) {
            let (key, value) = (iter.key(), iter.value());
            if let Ok((region_id, suffix)) = keys::decode_region_meta_key(&key) {
                if suffix != keys::REGION_STATE_SUFFIX {
                    box_try!(iter.next());
                    continue;
                }
                if let Err(e) = check_value(value) {
                    res.push((region_id, e));
                }
            }
            box_try!(iter.next());
        }
        Ok(res)
    }

    pub fn remove_failed_stores(
        &self,
        store_ids: Vec<u64>,
        region_ids: Option<Vec<u64>>,
    ) -> Result<()> {
        let store_id = self.get_store_id()?;
        if store_ids.iter().any(|&s| s == store_id) {
            let msg = format!("Store {} in the failed list", store_id);
            return Err(Error::Other(msg.into()));
        }
        let mut wb = self.engines.kv.write_batch();
        let store_ids = HashSet::<u64>::from_iter(store_ids);

        {
            let remove_stores = |key: &[u8], value: &[u8], kv_wb: &mut RocksWriteBatch| {
                let (_, suffix_type) = box_try!(keys::decode_region_meta_key(key));
                if suffix_type != keys::REGION_STATE_SUFFIX {
                    return Ok(());
                }

                let mut region_state = RegionLocalState::default();
                box_try!(region_state.merge_from_bytes(value));
                if region_state.get_state() == PeerState::Tombstone {
                    return Ok(());
                }

                let mut new_peers = region_state.get_region().get_peers().to_owned();
                new_peers.retain(|peer| !store_ids.contains(&peer.get_store_id()));

                let region_id = region_state.get_region().get_id();
                let old_peers = region_state.mut_region().take_peers();
                info!(
                    "peers changed";
                    "region_id" => region_id,
                    "old_peers" => ?old_peers,
                    "new_peers" => ?new_peers,
                );
                // We need to leave epoch untouched to avoid inconsistency.
                region_state.mut_region().set_peers(new_peers.into());
                box_try!(kv_wb.put_msg_cf(CF_RAFT, key, &region_state));
                Ok(())
            };

            if let Some(region_ids) = region_ids {
                let kv = &self.engines.kv;
                for region_id in region_ids {
                    let key = keys::region_state_key(region_id);
                    if let Some(value) = box_try!(kv.get_value_cf(CF_RAFT, &key)) {
                        box_try!(remove_stores(&key, &value, &mut wb));
                    } else {
                        let msg = format!("No such region {} on the store", region_id);
                        return Err(Error::Other(msg.into()));
                    }
                }
            } else {
                box_try!(self.engines.kv.scan_cf(
                    CF_RAFT,
                    keys::REGION_META_MIN_KEY,
                    keys::REGION_META_MAX_KEY,
                    false,
                    |key, value| remove_stores(key, value, &mut wb).map(|_| true)
                ));
            }
        }

        let mut write_opts = WriteOptions::new();
        write_opts.set_sync(true);
        box_try!(wb.write_opt(&write_opts));
        Ok(())
    }

    pub fn recreate_region(&self, region: Region) -> Result<()> {
        let region_id = region.get_id();
        let kv = &self.engines.kv;
        let raft = &self.engines.raft;

        let mut kv_wb = self.engines.kv.write_batch();
        let mut raft_wb = self.engines.raft.log_batch(0);

        if region.get_start_key() >= region.get_end_key() && !region.get_end_key().is_empty() {
            return Err(box_err!("Bad region: {:?}", region));
        }

        box_try!(self.engines.kv.scan_cf(
            CF_RAFT,
            keys::REGION_META_MIN_KEY,
            keys::REGION_META_MAX_KEY,
            false,
            |key, value| {
                let (_, suffix_type) = box_try!(keys::decode_region_meta_key(key));
                if suffix_type != keys::REGION_STATE_SUFFIX {
                    return Ok(true);
                }

                let mut region_state = RegionLocalState::default();
                box_try!(region_state.merge_from_bytes(value));
                if region_state.get_state() == PeerState::Tombstone {
                    return Ok(true);
                }
                let exists_region = region_state.get_region();

                if !region_overlap(exists_region, &region) {
                    return Ok(true);
                }

                if exists_region.get_start_key() == region.get_start_key()
                    && exists_region.get_end_key() == region.get_end_key()
                {
                    Err(box_err!("region still exists {:?}", region))
                } else {
                    Err(box_err!("region overlap with {:?}", exists_region))
                }
            },
        ));

        // RegionLocalState.
        let mut region_state = RegionLocalState::default();
        region_state.set_state(PeerState::Normal);
        region_state.set_region(region);
        let key = keys::region_state_key(region_id);
        if box_try!(kv.get_msg_cf::<RegionLocalState>(CF_RAFT, &key)).is_some() {
            return Err(Error::Other(
                "Store already has the RegionLocalState".into(),
            ));
        }
        box_try!(kv_wb.put_msg_cf(CF_RAFT, &key, &region_state));

        // RaftApplyState.
        let key = keys::apply_state_key(region_id);
        if box_try!(kv.get_msg_cf::<RaftApplyState>(CF_RAFT, &key)).is_some() {
            return Err(Error::Other("Store already has the RaftApplyState".into()));
        }
        box_try!(write_initial_apply_state(&mut kv_wb, region_id));

        // RaftLocalState.
        if box_try!(raft.get_raft_state(region_id)).is_some() {
            return Err(Error::Other("Store already has the RaftLocalState".into()));
        }
        box_try!(write_initial_raft_state(&mut raft_wb, region_id));

        let mut write_opts = WriteOptions::new();
        write_opts.set_sync(true);
        box_try!(kv_wb.write_opt(&write_opts));
        box_try!(self.engines.raft.consume(&mut raft_wb, true));
        Ok(())
    }

    pub fn get_store_id(&self) -> Result<u64> {
        let db = &self.engines.kv;
        db.get_msg::<StoreIdent>(keys::STORE_IDENT_KEY)
            .map_err(|e| box_err!(e))
            .and_then(|ident| match ident {
                Some(ident) => Ok(ident.get_store_id()),
                None => Err(Error::NotFound("No store ident key".to_owned())),
            })
    }

    pub fn get_cluster_id(&self) -> Result<u64> {
        let db = &self.engines.kv;
        db.get_msg::<StoreIdent>(keys::STORE_IDENT_KEY)
            .map_err(|e| box_err!(e))
            .and_then(|ident| match ident {
                Some(ident) => Ok(ident.get_cluster_id()),
                None => Err(Error::NotFound("No cluster ident key".to_owned())),
            })
    }

    pub fn modify_tikv_config(&self, config_name: &str, config_value: &str) -> Result<()> {
        if let Err(e) = self.cfg_controller.update_config(config_name, config_value) {
            return Err(Error::Other(
                format!("failed to update config, err: {:?}", e).into(),
            ));
        }
        Ok(())
    }

    fn get_region_state(&self, region_id: u64) -> Result<RegionLocalState> {
        let region_state_key = keys::region_state_key(region_id);
        let region_state = box_try!(self
            .engines
            .kv
            .get_msg_cf::<RegionLocalState>(CF_RAFT, &region_state_key));
        match region_state {
            Some(v) => Ok(v),
            None => Err(Error::NotFound(format!("region {}", region_id))),
        }
    }

    pub fn get_region_properties(&self, region_id: u64) -> Result<Vec<(String, String)>> {
        let region_state = self.get_region_state(region_id)?;
        let region = region_state.get_region();
        let start = keys::enc_start_key(region);
        let end = keys::enc_end_key(region);

        let mut res = dump_mvcc_properties(self.engines.kv.as_inner(), &start, &end)?;

        let middle_key = match box_try!(get_region_approximate_middle(&self.engines.kv, region)) {
            Some(data_key) => {
                let mut key = keys::origin_key(&data_key);
                box_try!(bytes::decode_bytes(&mut key, false))
            }
            None => Vec::new(),
        };

        // Middle key of the range.
        res.push((
            "middle_key_by_approximate_size".to_owned(),
            hex::encode(&middle_key),
        ));

        Ok(res)
    }

    pub fn get_range_properties(&self, start: &[u8], end: &[u8]) -> Result<Vec<(String, String)>> {
        dump_mvcc_properties(
            self.engines.kv.as_inner(),
            &keys::data_key(start),
            &keys::data_end_key(end),
        )
    }
}

fn dump_mvcc_properties(db: &Arc<DB>, start: &[u8], end: &[u8]) -> Result<Vec<(String, String)>> {
    let mut num_entries = 0; // number of Rocksdb K/V entries.

    let collection = box_try!(db.c().get_range_properties_cf(CF_WRITE, &start, &end));
    let num_files = collection.len();

    let mut mvcc_properties = MvccProperties::new();
    for (_, v) in collection.iter() {
        num_entries += v.num_entries();
        let mvcc = box_try!(RocksMvccProperties::decode(&v.user_collected_properties()));
        mvcc_properties.add(&mvcc);
    }

    let sst_files = collection
        .iter()
        .map(|(k, _)| {
            Path::new(&*k)
                .file_name()
                .map(|f| f.to_str().unwrap())
                .unwrap_or(&*k)
                .to_string()
        })
        .collect::<Vec<_>>()
        .join(", ");

    let mut res: Vec<(String, String)> = [
        ("mvcc.min_ts", mvcc_properties.min_ts.into_inner()),
        ("mvcc.max_ts", mvcc_properties.max_ts.into_inner()),
        ("mvcc.num_rows", mvcc_properties.num_rows),
        ("mvcc.num_puts", mvcc_properties.num_puts),
        ("mvcc.num_deletes", mvcc_properties.num_deletes),
        ("mvcc.num_versions", mvcc_properties.num_versions),
        ("mvcc.max_row_versions", mvcc_properties.max_row_versions),
    ]
    .iter()
    .map(|(k, v)| ((*k).to_string(), (*v).to_string()))
    .collect();

    // Entries and delete marks of RocksDB.
    let num_deletes = num_entries - mvcc_properties.num_versions;
    res.push(("num_entries".to_owned(), num_entries.to_string()));
    res.push(("num_deletes".to_owned(), num_deletes.to_string()));

    // count and list of files.
    res.push(("num_files".to_owned(), num_files.to_string()));
    res.push(("sst_files".to_owned(), sst_files));

    Ok(res)
}

fn recover_mvcc_for_range(
    db: &Arc<DB>,
    start_key: &[u8],
    end_key: &[u8],
    read_only: bool,
    thread_index: usize,
) -> Result<()> {
    let mut mvcc_checker = box_try!(MvccChecker::new(Arc::clone(&db), start_key, end_key));
    mvcc_checker.thread_index = thread_index;

    let wb_limit: usize = 10240;

    loop {
        let mut wb = db.c().write_batch();
        mvcc_checker.check_mvcc(&mut wb, Some(wb_limit))?;

        let batch_size = wb.count();

        if !read_only {
            let mut write_opts = WriteOptions::new();
            write_opts.set_sync(true);
            box_try!(wb.write_opt(&write_opts));
        } else {
            v1!("thread {}: skip write {} rows", thread_index, batch_size);
        }

        v1!(
            "thread {}: total fix default: {}, lock: {}, write: {}",
            thread_index,
            mvcc_checker.default_fix_count,
            mvcc_checker.lock_fix_count,
            mvcc_checker.write_fix_count
        );

        if batch_size < wb_limit {
            v1!("thread {} has finished working.", thread_index);
            return Ok(());
        }
    }
}

pub struct MvccChecker {
    lock_iter: RocksEngineIterator,
    default_iter: RocksEngineIterator,
    write_iter: RocksEngineIterator,
    scan_count: usize,
    lock_fix_count: usize,
    default_fix_count: usize,
    write_fix_count: usize,
    pub thread_index: usize,
}

impl MvccChecker {
    fn new(db: Arc<DB>, start_key: &[u8], end_key: &[u8]) -> Result<Self> {
        let start_key = keys::data_key(start_key);
        let end_key = keys::data_end_key(end_key);
        let gen_iter = |cf: &str| -> Result<_> {
            let from = start_key.clone();
            let to = end_key.clone();
            let readopts = IterOptions::new(
                Some(KeyBuilder::from_vec(from, 0, 0)),
                Some(KeyBuilder::from_vec(to, 0, 0)),
                false,
            );
            let mut iter = box_try!(db.c().iterator_cf_opt(cf, readopts));
            iter.seek(SeekKey::Start).unwrap();
            Ok(iter)
        };

        Ok(MvccChecker {
            write_iter: gen_iter(CF_WRITE)?,
            lock_iter: gen_iter(CF_LOCK)?,
            default_iter: gen_iter(CF_DEFAULT)?,
            scan_count: 0,
            lock_fix_count: 0,
            default_fix_count: 0,
            write_fix_count: 0,
            thread_index: 0,
        })
    }

    fn min_key(
        key: Option<Vec<u8>>,
        iter: &RocksEngineIterator,
        f: fn(&[u8]) -> &[u8],
    ) -> Option<Vec<u8>> {
        let iter_key = if iter.valid().unwrap() {
            Some(f(keys::origin_key(iter.key())).to_vec())
        } else {
            None
        };
        match (key, iter_key) {
            (Some(a), Some(b)) => {
                if a < b {
                    Some(a)
                } else {
                    Some(b)
                }
            }
            (Some(a), None) => Some(a),
            (None, Some(b)) => Some(b),
            (None, None) => None,
        }
    }

    pub fn check_mvcc(&mut self, wb: &mut RocksWriteBatch, limit: Option<usize>) -> Result<()> {
        loop {
            // Find min key in the 3 CFs.
            let mut key = MvccChecker::min_key(None, &self.default_iter, |k| {
                Key::truncate_ts_for(k).unwrap()
            });
            key = MvccChecker::min_key(key, &self.lock_iter, |k| k);
            key = MvccChecker::min_key(key, &self.write_iter, |k| Key::truncate_ts_for(k).unwrap());

            match key {
                Some(key) => self.check_mvcc_key(wb, key.as_ref())?,
                None => return Ok(()),
            }

            if let Some(limit) = limit {
                if wb.count() >= limit {
                    return Ok(());
                }
            }
        }
    }

    fn check_mvcc_key(&mut self, wb: &mut RocksWriteBatch, key: &[u8]) -> Result<()> {
        self.scan_count += 1;
        if self.scan_count % 1_000_000 == 0 {
            v1!(
                "thread {}: scan {} rows",
                self.thread_index,
                self.scan_count
            );
        }

        let (mut default, mut write, mut lock) = (None, None, None);
        let (mut next_default, mut next_write, mut next_lock) = (true, true, true);
        loop {
            if next_default {
                default = self.next_default(key)?;
                next_default = false;
            }
            if next_write {
                write = self.next_write(key)?;
                next_write = false;
            }
            if next_lock {
                lock = self.next_lock(key)?;
                next_lock = false;
            }

            // If lock exists, check whether the records in DEFAULT and WRITE
            // match it.
            if let Some(ref l) = lock {
                // All write records's ts should be less than the for_update_ts (if the
                // lock is from a pessimistic transaction) or the ts of the lock.
                let (kind, check_ts) = if l.for_update_ts >= l.ts {
                    ("for_update_ts", l.for_update_ts)
                } else {
                    ("ts", l.ts)
                };

                if let Some((commit_ts, _)) = write {
                    if check_ts <= commit_ts {
                        v1!(
                            "thread {}: LOCK {} is less than WRITE ts, key: {}, {}: {}, commit_ts: {}",
                            self.thread_index,
                            kind,
                            log_wrappers::Value::key(key),
                            kind,
                            l.ts,
                            commit_ts
                        );
                        self.delete(wb, CF_LOCK, key, None)?;
                        self.lock_fix_count += 1;
                        next_lock = true;
                        continue;
                    }
                }

                // If the lock's type is PUT and contains no short value, there
                // should be a corresponding default record.
                if l.lock_type == LockType::Put && l.short_value.is_none() {
                    match default {
                        Some(start_ts) if start_ts == l.ts => {
                            next_default = true;
                        }
                        _ => {
                            v1!(
                                "thread {}: no corresponding DEFAULT record for LOCK, key: {}, lock_ts: {}",
                                self.thread_index,
                                log_wrappers::Value::key(key),
                                l.ts
                            );
                            self.delete(wb, CF_LOCK, key, None)?;
                            self.lock_fix_count += 1;
                        }
                    }
                }
                next_lock = true;
                continue;
            }

            // For none-put write or write with short_value, no DEFAULT record
            // is needed.
            if let Some((_, ref w)) = write {
                if w.write_type != WriteType::Put || w.short_value.is_some() {
                    next_write = true;
                    continue;
                }
            }

            // The start_ts of DEFAULT and WRITE should be matched.
            match (default, &write) {
                (Some(start_ts), &Some((_, ref w))) if start_ts == w.start_ts => {
                    next_default = true;
                    next_write = true;
                    continue;
                }
                (Some(start_ts), &Some((_, ref w))) if start_ts < w.start_ts => next_write = true,
                (Some(start_ts), &Some((_, ref w))) if start_ts > w.start_ts => next_default = true,
                (Some(_), &Some(_)) => {} // Won't happen.
                (None, &Some(_)) => next_write = true,
                (Some(_), &None) => next_default = true,
                (None, &None) => return Ok(()),
            }

            if next_default {
                v1!(
                    "thread {}: orphan DEFAULT record, key: {}, start_ts: {}",
                    self.thread_index,
                    log_wrappers::Value::key(key),
                    default.unwrap()
                );
                self.delete(wb, CF_DEFAULT, key, default)?;
                self.default_fix_count += 1;
            }

            if next_write {
                if let Some((commit_ts, ref w)) = write {
                    v1!(
                        "thread {}: no corresponding DEFAULT record for WRITE, key: {}, start_ts: {}, commit_ts: {}",
                        self.thread_index,
                        log_wrappers::Value::key(key),
                        w.start_ts,
                        commit_ts
                    );
                    self.delete(wb, CF_WRITE, key, Some(commit_ts))?;
                    self.write_fix_count += 1;
                }
            }
        }
    }

    fn next_lock(&mut self, key: &[u8]) -> Result<Option<Lock>> {
        if self.lock_iter.valid().unwrap() && keys::origin_key(self.lock_iter.key()) == key {
            let lock = box_try!(Lock::parse(self.lock_iter.value()));
            self.lock_iter.next().unwrap();
            return Ok(Some(lock));
        }
        Ok(None)
    }

    fn next_default(&mut self, key: &[u8]) -> Result<Option<TimeStamp>> {
        if self.default_iter.valid().unwrap()
            && box_try!(Key::truncate_ts_for(keys::origin_key(
                self.default_iter.key()
            ))) == key
        {
            let start_ts = box_try!(Key::decode_ts_from(keys::origin_key(
                self.default_iter.key()
            )));
            self.default_iter.next().unwrap();
            return Ok(Some(start_ts));
        }
        Ok(None)
    }

    fn next_write(&mut self, key: &[u8]) -> Result<Option<(TimeStamp, Write)>> {
        if self.write_iter.valid().unwrap()
            && box_try!(Key::truncate_ts_for(keys::origin_key(
                self.write_iter.key()
            ))) == key
        {
            let write = box_try!(WriteRef::parse(self.write_iter.value())).to_owned();
            let commit_ts = box_try!(Key::decode_ts_from(keys::origin_key(self.write_iter.key())));
            self.write_iter.next().unwrap();
            return Ok(Some((commit_ts, write)));
        }
        Ok(None)
    }

    fn delete(
        &mut self,
        wb: &mut RocksWriteBatch,
        cf: &str,
        key: &[u8],
        ts: Option<TimeStamp>,
    ) -> Result<()> {
        match ts {
            Some(ts) => {
                let key = Key::from_encoded_slice(key).append_ts(ts);
                box_try!(wb.delete_cf(cf, &keys::data_key(key.as_encoded())));
            }
            None => box_try!(wb.delete_cf(cf, &keys::data_key(key))),
        };
        Ok(())
    }
}

fn region_overlap(r1: &Region, r2: &Region) -> bool {
    let (start_key_1, start_key_2) = (r1.get_start_key(), r2.get_start_key());
    let (end_key_1, end_key_2) = (r1.get_end_key(), r2.get_end_key());
    (start_key_1 < end_key_2 || end_key_2.is_empty())
        && (start_key_2 < end_key_1 || end_key_1.is_empty())
}

fn validate_db_and_cf(db: DBType, cf: &str) -> Result<()> {
    match (db, cf) {
        (DBType::Kv, CF_DEFAULT)
        | (DBType::Kv, CF_WRITE)
        | (DBType::Kv, CF_LOCK)
        | (DBType::Kv, CF_RAFT)
        | (DBType::Raft, CF_DEFAULT) => Ok(()),
        _ => Err(Error::InvalidArgument(format!(
            "invalid cf {:?} for db {:?}",
            cf, db
        ))),
    }
}

fn set_region_tombstone(
    db: &Arc<DB>,
    store_id: u64,
    region: Region,
    wb: &mut RocksWriteBatch,
) -> Result<()> {
    let id = region.get_id();
    let key = keys::region_state_key(id);

    let region_state = db
        .c()
        .get_msg_cf::<RegionLocalState>(CF_RAFT, &key)
        .map_err(|e| box_err!(e))
        .and_then(|s| s.ok_or_else(|| Error::Other("Can't find RegionLocalState".into())))?;
    if region_state.get_state() == PeerState::Tombstone {
        return Ok(());
    }

    let peer_id = region_state
        .get_region()
        .get_peers()
        .iter()
        .find(|p| p.get_store_id() == store_id)
        .map(|p| p.get_id())
        .ok_or_else(|| Error::Other("RegionLocalState doesn't contains the peer itself".into()))?;

    let old_conf_ver = region_state.get_region().get_region_epoch().get_conf_ver();
    let new_conf_ver = region.get_region_epoch().get_conf_ver();
    if new_conf_ver <= old_conf_ver {
        return Err(box_err!(
            "invalid conf_ver: please make sure you have removed the peer by PD"
        ));
    }

    // If the store is not in peers, or it's still in but its peer_id
    // has changed, we know the peer is marked as tombstone success.
    let scheduled = region
        .get_peers()
        .iter()
        .find(|p| p.get_store_id() == store_id)
        .map_or(true, |p| p.get_id() != peer_id);
    if !scheduled {
        return Err(box_err!("The peer is still in target peers"));
    }

    box_try!(write_peer_state(wb, &region, PeerState::Tombstone, None));
    Ok(())
}

fn divide_db(db: &Arc<DB>, parts: usize) -> raftstore::Result<Vec<Vec<u8>>> {
    // Empty start and end key cover all range.
    let start = keys::data_key(b"");
    let end = keys::data_end_key(b"");
    let range = Range::new(&start, &end);
    let region_id = 0;
    Ok(box_try!(
        RocksEngine::from_db(db.clone()).divide_range(range, region_id, parts)
    ))
}

#[cfg(test)]
mod tests {
    use std::sync::Arc;

    use engine_rocks::raw::{ColumnFamilyOptions, DBOptions};
    use kvproto::metapb::{Peer, Region};
    use raft::eraftpb::EntryType;
    use tempfile::Builder;

    use super::*;
    use crate::storage::mvcc::{Lock, LockType};
    use engine_rocks::raw_util::{new_engine_opt, CFOptions};
    use engine_rocks::RocksEngine;
    use engine_traits::{Mutable, SyncMutable};
    use engine_traits::{ALL_CFS, CF_DEFAULT, CF_LOCK, CF_RAFT, CF_WRITE};

    fn init_region_state(engine: &Arc<DB>, region_id: u64, stores: &[u64]) -> Region {
        let mut region = Region::default();
        region.set_id(region_id);
        for (i, &store_id) in stores.iter().enumerate() {
            let mut peer = Peer::default();
            peer.set_id(i as u64);
            peer.set_store_id(store_id);
            region.mut_peers().push(peer);
        }
        let mut region_state = RegionLocalState::default();
        region_state.set_state(PeerState::Normal);
        region_state.set_region(region.clone());
        let key = keys::region_state_key(region_id);
        engine.c().put_msg_cf(CF_RAFT, &key, &region_state).unwrap();
        region
    }

    fn get_region_state(engine: &Arc<DB>, region_id: u64) -> RegionLocalState {
        let key = keys::region_state_key(region_id);
        engine
            .c()
            .get_msg_cf::<RegionLocalState>(CF_RAFT, &key)
            .unwrap()
            .unwrap()
    }

    #[test]
    fn test_region_overlap() {
        let new_region = |start: &[u8], end: &[u8]| -> Region {
            let mut region = Region::default();
            region.set_start_key(start.to_owned());
            region.set_end_key(end.to_owned());
            region
        };

        // For normal case.
        assert!(region_overlap(
            &new_region(b"a", b"z"),
            &new_region(b"b", b"y")
        ));
        assert!(region_overlap(
            &new_region(b"a", b"n"),
            &new_region(b"m", b"z")
        ));
        assert!(!region_overlap(
            &new_region(b"a", b"m"),
            &new_region(b"n", b"z")
        ));

        // For the first or last region.
        assert!(region_overlap(
            &new_region(b"m", b""),
            &new_region(b"a", b"n")
        ));
        assert!(region_overlap(
            &new_region(b"a", b"n"),
            &new_region(b"m", b"")
        ));
        assert!(region_overlap(
            &new_region(b"", b""),
            &new_region(b"m", b"")
        ));
        assert!(!region_overlap(
            &new_region(b"a", b"m"),
            &new_region(b"n", b"")
        ));
    }

    #[test]
    fn test_validate_db_and_cf() {
        let valid_cases = vec![
            (DBType::Kv, CF_DEFAULT),
            (DBType::Kv, CF_WRITE),
            (DBType::Kv, CF_LOCK),
            (DBType::Kv, CF_RAFT),
            (DBType::Raft, CF_DEFAULT),
        ];
        for (db, cf) in valid_cases {
            validate_db_and_cf(db, cf).unwrap();
        }

        let invalid_cases = vec![
            (DBType::Raft, CF_WRITE),
            (DBType::Raft, CF_LOCK),
            (DBType::Raft, CF_RAFT),
            (DBType::Invalid, CF_DEFAULT),
            (DBType::Invalid, "BAD_CF"),
        ];
        for (db, cf) in invalid_cases {
            validate_db_and_cf(db, cf).unwrap_err();
        }
    }

    fn new_debugger() -> Debugger<RocksEngine> {
        let tmp = Builder::new().prefix("test_debug").tempdir().unwrap();
        let path = tmp.path().to_str().unwrap();
        let engine = Arc::new(
            engine_rocks::raw_util::new_engine_opt(
                path,
                DBOptions::new(),
                vec![
                    CFOptions::new(CF_DEFAULT, ColumnFamilyOptions::new()),
                    CFOptions::new(CF_WRITE, ColumnFamilyOptions::new()),
                    CFOptions::new(CF_LOCK, ColumnFamilyOptions::new()),
                    CFOptions::new(CF_RAFT, ColumnFamilyOptions::new()),
                ],
            )
            .unwrap(),
        );

        let engines = Engines::new(
            RocksEngine::from_db(Arc::clone(&engine)),
            RocksEngine::from_db(engine),
        );
        Debugger::new(engines, ConfigController::default())
    }

    impl Debugger<RocksEngine> {
        fn get_store_ident(&self) -> Result<StoreIdent> {
            let db = &self.engines.kv;
            db.get_msg::<StoreIdent>(keys::STORE_IDENT_KEY)
                .map_err(|e| box_err!(e))
                .map(|ident| match ident {
                    Some(ident) => ident,
                    None => StoreIdent::default(),
                })
        }

        fn set_store_id(&self, store_id: u64) {
            if let Ok(mut ident) = self.get_store_ident() {
                ident.set_store_id(store_id);
                let db = &self.engines.kv;
                db.put_msg(keys::STORE_IDENT_KEY, &ident).unwrap();
            }
        }

        fn set_cluster_id(&self, cluster_id: u64) {
            if let Ok(mut ident) = self.get_store_ident() {
                ident.set_cluster_id(cluster_id);
                let db = &self.engines.kv;
                db.put_msg(keys::STORE_IDENT_KEY, &ident).unwrap();
            }
        }
    }

    #[test]
    fn test_get() {
        let debugger = new_debugger();
        let engine = &debugger.engines.kv;
        let (k, v) = (b"k", b"v");
        engine.put(k, v).unwrap();
        assert_eq!(&*engine.get_value(k).unwrap().unwrap(), v);

        let got = debugger.get(DBType::Kv, CF_DEFAULT, k).unwrap();
        assert_eq!(&got, v);

        match debugger.get(DBType::Kv, CF_DEFAULT, b"foo") {
            Err(Error::NotFound(_)) => (),
            _ => panic!("expect Error::NotFound(_)"),
        }
    }

    #[test]
    fn test_raft_log() {
        let debugger = new_debugger();
        let engine = &debugger.engines.raft;
        let (region_id, log_index) = (1, 1);
        let key = keys::raft_log_key(region_id, log_index);
        let mut entry = Entry::default();
        entry.set_term(1);
        entry.set_index(1);
        entry.set_entry_type(EntryType::EntryNormal);
        entry.set_data(vec![42]);
        engine.put_msg(&key, &entry).unwrap();
        assert_eq!(engine.get_msg::<Entry>(&key).unwrap().unwrap(), entry);

        assert_eq!(debugger.raft_log(region_id, log_index).unwrap(), entry);
        match debugger.raft_log(region_id + 1, log_index + 1) {
            Err(Error::NotFound(_)) => (),
            _ => panic!("expect Error::NotFound(_)"),
        }
    }

    #[test]
    fn test_region_info() {
        let debugger = new_debugger();
        let raft_engine = &debugger.engines.raft;
        let kv_engine = &debugger.engines.kv;
        let region_id = 1;

        let raft_state_key = keys::raft_state_key(region_id);
        let mut raft_state = RaftLocalState::default();
        raft_state.set_last_index(42);
        raft_engine.put_msg(&raft_state_key, &raft_state).unwrap();
        assert_eq!(
            raft_engine
                .get_msg::<RaftLocalState>(&raft_state_key)
                .unwrap()
                .unwrap(),
            raft_state
        );

        let apply_state_key = keys::apply_state_key(region_id);
        let mut apply_state = RaftApplyState::default();
        apply_state.set_applied_index(42);
        kv_engine
            .put_msg_cf(CF_RAFT, &apply_state_key, &apply_state)
            .unwrap();
        assert_eq!(
            kv_engine
                .get_msg_cf::<RaftApplyState>(CF_RAFT, &apply_state_key)
                .unwrap()
                .unwrap(),
            apply_state
        );

        let region_state_key = keys::region_state_key(region_id);
        let mut region_state = RegionLocalState::default();
        region_state.set_state(PeerState::Tombstone);
        kv_engine
            .put_msg_cf(CF_RAFT, &region_state_key, &region_state)
            .unwrap();
        assert_eq!(
            kv_engine
                .get_msg_cf::<RegionLocalState>(CF_RAFT, &region_state_key)
                .unwrap()
                .unwrap(),
            region_state
        );

        assert_eq!(
            debugger.region_info(region_id).unwrap(),
            RegionInfo::new(Some(raft_state), Some(apply_state), Some(region_state))
        );
        match debugger.region_info(region_id + 1) {
            Err(Error::NotFound(_)) => (),
            _ => panic!("expect Error::NotFound(_)"),
        }
    }

    #[test]
    fn test_region_size() {
        let debugger = new_debugger();
        let engine = &debugger.engines.kv;

        let region_id = 1;
        let region_state_key = keys::region_state_key(region_id);
        let mut region = Region::default();
        region.set_id(region_id);
        region.set_start_key(b"a".to_vec());
        region.set_end_key(b"zz".to_vec());
        let mut state = RegionLocalState::default();
        state.set_region(region);
        engine
            .put_msg_cf(CF_RAFT, &region_state_key, &state)
            .unwrap();

        let cfs = vec![CF_DEFAULT, CF_LOCK, CF_RAFT, CF_WRITE];
        let (k, v) = (keys::data_key(b"k"), b"v");
        for cf in &cfs {
            engine.put_cf(cf, k.as_slice(), v).unwrap();
        }

        let sizes = debugger.region_size(region_id, cfs.clone()).unwrap();
        assert_eq!(sizes.len(), 4);
        for (cf, size) in sizes {
            cfs.iter().find(|&&c| c == cf).unwrap();
            assert_eq!(size, k.len() + v.len());
        }
    }

    #[test]
    fn test_scan_mvcc() {
        let debugger = new_debugger();
        // Test scan with bad start, end or limit.
        assert!(debugger.scan_mvcc(b"z", b"", 0).is_err());
        assert!(debugger.scan_mvcc(b"z", b"x", 3).is_err());
    }

    #[test]
    fn test_tombstone_regions() {
        let debugger = new_debugger();
        debugger.set_store_id(11);
        let engine = &debugger.engines.kv;

        // region 1 with peers at stores 11, 12, 13.
        let region_1 = init_region_state(engine.as_inner(), 1, &[11, 12, 13]);
        // Got the target region from pd, which doesn't contains the store.
        let mut target_region_1 = region_1.clone();
        target_region_1.mut_peers().remove(0);
        target_region_1.mut_region_epoch().set_conf_ver(100);

        // region 2 with peers at stores 11, 12, 13.
        let region_2 = init_region_state(engine.as_inner(), 2, &[11, 12, 13]);
        // Got the target region from pd, which has different peer_id.
        let mut target_region_2 = region_2.clone();
        target_region_2.mut_peers()[0].set_id(100);
        target_region_2.mut_region_epoch().set_conf_ver(100);

        // region 3 with peers at stores 21, 22, 23.
        let region_3 = init_region_state(engine.as_inner(), 3, &[21, 22, 23]);
        // Got the target region from pd but the peers are not changed.
        let mut target_region_3 = region_3;
        target_region_3.mut_region_epoch().set_conf_ver(100);

        // Test with bad target region. No region state in rocksdb should be changed.
        let target_regions = vec![
            target_region_1.clone(),
            target_region_2.clone(),
            target_region_3,
        ];
        let errors = debugger.set_region_tombstone(target_regions).unwrap();
        assert_eq!(errors.len(), 1);
        assert_eq!(errors[0].0, 3);
        assert_eq!(
            get_region_state(engine.as_inner(), 1).take_region(),
            region_1
        );
        assert_eq!(
            get_region_state(engine.as_inner(), 2).take_region(),
            region_2
        );

        // After set_region_tombstone success, all region should be adjusted.
        let target_regions = vec![target_region_1, target_region_2];
        let errors = debugger.set_region_tombstone(target_regions).unwrap();
        assert!(errors.is_empty());
        for &region_id in &[1, 2] {
            let state = get_region_state(engine.as_inner(), region_id).get_state();
            assert_eq!(state, PeerState::Tombstone);
        }
    }

    #[test]
    fn test_tombstone_regions_by_id() {
        let debugger = new_debugger();
        debugger.set_store_id(11);
        let engine = &debugger.engines.kv;

        // tombstone region 1 which currently not exists.
        let errors = debugger.set_region_tombstone_by_id(vec![1]).unwrap();
        assert!(!errors.is_empty());

        // region 1 with peers at stores 11, 12, 13.
        init_region_state(engine.as_inner(), 1, &[11, 12, 13]);
        let mut expected_state = get_region_state(engine.as_inner(), 1);
        expected_state.set_state(PeerState::Tombstone);

        // tombstone region 1.
        let errors = debugger.set_region_tombstone_by_id(vec![1]).unwrap();
        assert!(errors.is_empty());
        assert_eq!(get_region_state(engine.as_inner(), 1), expected_state);

        // tombstone region 1 again.
        let errors = debugger.set_region_tombstone_by_id(vec![1]).unwrap();
        assert!(errors.is_empty());
        assert_eq!(get_region_state(engine.as_inner(), 1), expected_state);
    }

    #[test]
    fn test_remove_failed_stores() {
        let debugger = new_debugger();
        debugger.set_store_id(100);
        let engine = &debugger.engines.kv;

        let get_region_stores = |engine: &Arc<DB>, region_id: u64| {
            get_region_state(engine, region_id)
                .get_region()
                .get_peers()
                .iter()
                .map(|p| p.get_store_id())
                .collect::<Vec<_>>()
        };

        // region 1 with peers at stores 11, 12, 13 and 14.
        init_region_state(engine.as_inner(), 1, &[11, 12, 13, 14]);
        // region 2 with peers at stores 21, 22 and 23.
        init_region_state(engine.as_inner(), 2, &[21, 22, 23]);

        // Only remove specified stores from region 1.
        debugger
            .remove_failed_stores(vec![13, 14, 21, 23], Some(vec![1]))
            .unwrap();

        // 13 and 14 should be removed from region 1.
        assert_eq!(get_region_stores(engine.as_inner(), 1), &[11, 12]);
        // 21 and 23 shouldn't be removed from region 2.
        assert_eq!(get_region_stores(engine.as_inner(), 2), &[21, 22, 23]);

        // Remove specified stores from all regions.
        debugger.remove_failed_stores(vec![11, 23], None).unwrap();

        assert_eq!(get_region_stores(engine.as_inner(), 1), &[12]);
        assert_eq!(get_region_stores(engine.as_inner(), 2), &[21, 22]);

        // Should fail when the store itself is in the failed list.
        init_region_state(engine.as_inner(), 3, &[100, 31, 32, 33]);
        debugger.remove_failed_stores(vec![100], None).unwrap_err();
    }

    #[test]
    fn test_bad_regions() {
        let debugger = new_debugger();
        let kv_engine = &debugger.engines.kv;
        let raft_engine = &debugger.engines.raft;
        let store_id = 1; // It's a fake id.

        let mut wb1 = raft_engine.write_batch();
        let cf1 = CF_DEFAULT;

        let mut wb2 = kv_engine.write_batch();
        let cf2 = CF_RAFT;

        {
            let mock_region_state = |wb: &mut RocksWriteBatch, region_id: u64, peers: &[u64]| {
                let region_state_key = keys::region_state_key(region_id);
                let mut region_state = RegionLocalState::default();
                region_state.set_state(PeerState::Normal);
                {
                    let region = region_state.mut_region();
                    region.set_id(region_id);
                    let peers = peers
                        .iter()
                        .enumerate()
                        .map(|(i, &sid)| Peer {
                            id: i as u64,
                            store_id: sid,
                            ..Default::default()
                        })
                        .collect::<Vec<_>>();
                    region.set_peers(peers.into());
                }
                wb.put_msg_cf(cf2, &region_state_key, &region_state)
                    .unwrap();
            };
            let mock_raft_state =
                |wb: &mut RocksWriteBatch, region_id: u64, last_index: u64, commit_index: u64| {
                    let raft_state_key = keys::raft_state_key(region_id);
                    let mut raft_state = RaftLocalState::default();
                    raft_state.set_last_index(last_index);
                    raft_state.mut_hard_state().set_commit(commit_index);
                    wb.put_msg_cf(cf1, &raft_state_key, &raft_state).unwrap();
                };
            let mock_apply_state = |wb: &mut RocksWriteBatch, region_id: u64, apply_index: u64| {
                let raft_apply_key = keys::apply_state_key(region_id);
                let mut apply_state = RaftApplyState::default();
                apply_state.set_applied_index(apply_index);
                wb.put_msg_cf(cf2, &raft_apply_key, &apply_state).unwrap();
            };

            for &region_id in &[10, 11, 12] {
                mock_region_state(&mut wb2, region_id, &[store_id]);
            }

            // last index < commit index
            mock_raft_state(&mut wb1, 10, 100, 110);

            // commit index < last index < apply index, or commit index < apply index < last index.
            mock_raft_state(&mut wb1, 11, 100, 90);
            mock_apply_state(&mut wb2, 11, 110);
            mock_raft_state(&mut wb1, 12, 100, 90);
            mock_apply_state(&mut wb2, 12, 95);

            // region state doesn't contains the peer itself.
            mock_region_state(&mut wb2, 13, &[]);
        }

        wb1.write_opt(&WriteOptions::new()).unwrap();
        wb2.write_opt(&WriteOptions::new()).unwrap();

        let bad_regions = debugger.bad_regions().unwrap();
        assert_eq!(bad_regions.len(), 4);
        for (i, (region_id, _)) in bad_regions.into_iter().enumerate() {
            assert_eq!(region_id, (10 + i) as u64);
        }
    }

    #[test]
    fn test_recreate_region() {
        let debugger = new_debugger();
        let engine = &debugger.engines.kv;

        let metadata = vec![("", "g"), ("g", "m"), ("m", "")];

        for (region_id, (start, end)) in metadata.into_iter().enumerate() {
            let region_id = region_id as u64;
            let mut region = Region::default();
            region.set_id(region_id);
            region.set_start_key(start.to_owned().into_bytes());
            region.set_end_key(end.to_owned().into_bytes());

            let mut region_state = RegionLocalState::default();
            region_state.set_state(PeerState::Normal);
            region_state.set_region(region);
            let key = keys::region_state_key(region_id);
            engine.put_msg_cf(CF_RAFT, &key, &region_state).unwrap();
        }

        let remove_region_state = |region_id: u64| {
            let key = keys::region_state_key(region_id);
            engine.delete_cf(CF_RAFT, &key).unwrap();
        };

        let mut region = Region::default();
        region.set_id(100);

        region.set_start_key(b"k".to_vec());
        region.set_end_key(b"z".to_vec());
        assert!(debugger.recreate_region(region.clone()).is_err());

        remove_region_state(1);
        remove_region_state(2);
        assert!(debugger.recreate_region(region.clone()).is_ok());
        assert_eq!(
            get_region_state(engine.as_inner(), 100).get_region(),
            &region
        );

        region.set_start_key(b"z".to_vec());
        region.set_end_key(b"".to_vec());
        assert!(debugger.recreate_region(region).is_err());
    }

    #[test]
    fn test_mvcc_checker() {
        let (mut default, mut lock, mut write) = (vec![], vec![], vec![]);
        enum Expect {
            Keep,
            Remove,
        }
        // test check CF_LOCK.
        default.extend(vec![
            // key, start_ts, check
            (b"k4", 100, Expect::Keep),
            (b"k5", 100, Expect::Keep),
        ]);
        lock.extend(vec![
            // key, start_ts, for_update_ts, lock_type, short_value, check
            (b"k1", 100, 0, LockType::Put, false, Expect::Remove), // k1: remove orphan lock.
            (b"k2", 100, 0, LockType::Delete, false, Expect::Keep), // k2: Delete doesn't need default.
            (b"k3", 100, 0, LockType::Put, true, Expect::Keep), // k3: short value doesn't need default.
            (b"k4", 100, 0, LockType::Put, false, Expect::Keep), // k4: corresponding default exists.
            (b"k5", 100, 0, LockType::Put, false, Expect::Remove), // k5: duplicated lock and write.
        ]);
        write.extend(vec![
            // key, start_ts, commit_ts, write_type, short_value, check
            (b"k5", 100, 101, WriteType::Put, false, Expect::Keep),
        ]);

        // test match CF_DEFAULT and CF_WRITE.
        default.extend(vec![
            // key, start_ts
            (b"k6", 96, Expect::Remove), // extra default.
            (b"k6", 94, Expect::Keep),   // ok.
            (b"k6", 90, Expect::Remove), // Delete should not have default.
            (b"k6", 88, Expect::Remove), // Default is redundant if write has short value.
        ]);
        write.extend(vec![
            // key, start_ts, commit_ts, write_type, short_value
            (b"k6", 100, 101, WriteType::Put, true, Expect::Keep), // short value doesn't need default.
            (b"k6", 99, 99, WriteType::Rollback, false, Expect::Keep), // rollback doesn't need default.
            (b"k6", 97, 98, WriteType::Delete, false, Expect::Keep), // delete doesn't need default.
            (b"k6", 94, 94, WriteType::Put, false, Expect::Keep),    // ok.
            (b"k6", 92, 93, WriteType::Put, false, Expect::Remove),  // extra write.
            (b"k6", 90, 91, WriteType::Delete, false, Expect::Keep),
            (b"k6", 88, 89, WriteType::Put, true, Expect::Keep),
        ]);

        // Combine problems together.
        default.extend(vec![
            // key, start_ts
            (b"k7", 98, Expect::Remove), // default without lock or write.
            (b"k7", 90, Expect::Remove), // orphan default.
        ]);
        lock.extend(vec![
            // key, start_ts, for_update_ts, lock_type, short_value, check
            (b"k7", 100, 0, LockType::Put, false, Expect::Remove), // duplicated lock and write.
        ]);
        write.extend(vec![
            // key, start_ts, commit_ts, write_type, short_value
            (b"k7", 99, 100, WriteType::Put, false, Expect::Remove), // write without default.
            (b"k7", 96, 97, WriteType::Put, true, Expect::Keep),
        ]);

        // Locks from pessimistic transactions
        default.extend(vec![
            // key, start_ts
            (b"k8", 100, Expect::Keep),
            (b"k9", 100, Expect::Keep),
        ]);
        lock.extend(vec![
            // key, start_ts, for_update_ts, lock_type, short_value, check
            (b"k8", 90, 105, LockType::Pessimistic, false, Expect::Remove), // newer writes exist
            (b"k9", 90, 115, LockType::Put, true, Expect::Keep), // prewritten lock from a pessimistic txn
        ]);
        write.extend(vec![
            // key, start_ts, commit_ts, write_type, short_value
            (b"k8", 100, 110, WriteType::Put, false, Expect::Keep),
            (b"k9", 100, 110, WriteType::Put, false, Expect::Keep),
        ]);

        // Out of range.
        default.extend(vec![
            // key, start_ts
            (b"l0", 100, Expect::Keep),
        ]);
        lock.extend(vec![
            // key, start_ts, for_update_ts, lock_type, short_value, check
            (b"l0", 101, 0, LockType::Put, false, Expect::Keep),
        ]);
        write.extend(vec![
            // key, start_ts, commit_ts, write_type, short_value
            (b"l0", 102, 103, WriteType::Put, false, Expect::Keep),
        ]);

        let mut kv = vec![];
        for (key, ts, expect) in default {
            kv.push((
                CF_DEFAULT,
                Key::from_raw(key).append_ts(ts.into()),
                b"v".to_vec(),
                expect,
            ));
        }
        for (key, ts, for_update_ts, tp, short_value, expect) in lock {
            let v = if short_value {
                Some(b"v".to_vec())
            } else {
                None
            };
            let lock = Lock::new(
                tp,
                vec![],
                ts.into(),
                0,
                v,
                for_update_ts.into(),
                0,
                TimeStamp::zero(),
            );
            kv.push((CF_LOCK, Key::from_raw(key), lock.to_bytes(), expect));
        }
        for (key, start_ts, commit_ts, tp, short_value, expect) in write {
            let v = if short_value {
                Some(b"v".to_vec())
            } else {
                None
            };
            let write = Write::new(tp, start_ts.into(), v);
            kv.push((
                CF_WRITE,
                Key::from_raw(key).append_ts(commit_ts.into()),
                write.as_ref().to_bytes(),
                expect,
            ));
        }

        let path = Builder::new()
            .prefix("test_mvcc_checker")
            .tempdir()
            .unwrap();
        let path_str = path.path().to_str().unwrap();
        let cfs_opts = ALL_CFS
            .iter()
            .map(|cf| CFOptions::new(cf, ColumnFamilyOptions::new()))
            .collect();
        let db = Arc::new(new_engine_opt(path_str, DBOptions::new(), cfs_opts).unwrap());
        // Write initial KVs.
        let mut wb = db.c().write_batch();
        for &(cf, ref k, ref v, _) in &kv {
            wb.put_cf(cf, &keys::data_key(k.as_encoded()), v).unwrap();
        }
        wb.write().unwrap();
        // Fix problems.
        let mut checker = MvccChecker::new(Arc::clone(&db), b"k", b"l").unwrap();
        let mut wb = db.c().write_batch();
        checker.check_mvcc(&mut wb, None).unwrap();
        wb.write().unwrap();
        // Check result.
        for (cf, k, _, expect) in kv {
            let data = db
                .get_cf(
                    get_cf_handle(&db, cf).unwrap(),
                    &keys::data_key(k.as_encoded()),
                )
                .unwrap();
            match expect {
                Expect::Keep => assert!(data.is_some()),
                Expect::Remove => assert!(data.is_none()),
            }
        }
    }

    #[test]
    fn test_debug_raw_scan() {
        let keys: &[&[u8]] = &[
            b"a",
            b"a1",
            b"a2",
            b"a2\x00",
            b"a2\x00\x00",
            b"b",
            b"b1",
            b"b2",
            b"b2\x00",
            b"b2\x00\x00",
            b"c",
            b"c1",
            b"c2",
            b"c2\x00",
            b"c2\x00\x00",
        ];

        let debugger = new_debugger();

        let mut wb = debugger.engines.kv.write_batch();
        for key in keys {
            let data_key = keys::data_key(key);
            let value = key.to_vec();
            wb.put(&data_key, &value).unwrap();
        }
        wb.write().unwrap();

        let check = |result: Result<_>, expected: &[&[u8]]| {
            assert_eq!(
                result.unwrap(),
                expected
                    .iter()
                    .map(|k| (keys::data_key(k), k.to_vec()))
                    .collect::<Vec<_>>()
            );
        };

        check(debugger.raw_scan(b"z", &[b'z' + 1], 100, CF_DEFAULT), keys);
        check(debugger.raw_scan(b"za", b"zz", 100, CF_DEFAULT), keys);
        check(debugger.raw_scan(b"za1", b"za1", 100, CF_DEFAULT), &[]);
        check(
            debugger.raw_scan(b"za1", b"za2\x00\x00", 100, CF_DEFAULT),
            &keys[1..4],
        );
        check(
            debugger.raw_scan(b"za2\x00", b"za2\x00\x00", 100, CF_DEFAULT),
            &keys[3..4],
        );
        check(
            debugger.raw_scan(b"zb\x00", b"zb2\x00\x00", 100, CF_DEFAULT),
            &keys[6..9],
        );
        check(debugger.raw_scan(b"za1", b"zz", 1, CF_DEFAULT), &keys[1..2]);
        check(debugger.raw_scan(b"za1", b"zz", 3, CF_DEFAULT), &keys[1..4]);
        check(
            debugger.raw_scan(b"za1", b"zb2\x00\x00", 8, CF_DEFAULT),
            &keys[1..9],
        );
    }

    #[test]
    fn test_store_region() {
        let debugger = new_debugger();
        let store_id: u64 = 42;
        let cluster_id: u64 = 4242;
        debugger.set_store_id(store_id);
        debugger.set_cluster_id(cluster_id);
        assert_eq!(store_id, debugger.get_store_id().expect("get store id"));
        assert_eq!(
            cluster_id,
            debugger.get_cluster_id().expect("get cluster id")
        );
    }
}<|MERGE_RESOLUTION|>--- conflicted
+++ resolved
@@ -9,16 +9,11 @@
 use engine_rocks::raw::{CompactOptions, DBBottommostLevelCompaction, DB};
 use engine_rocks::util::get_cf_handle;
 use engine_rocks::{Compat, RocksEngine, RocksEngineIterator, RocksWriteBatch};
+use engine_traits::PbPeekable;
 use engine_traits::{
-<<<<<<< HEAD
-    Engines, IterOptions, Iterable, Iterator as EngineIterator, Mutable, PbPeekable, Peekable,
-    RaftEngine, RangePropertiesExt, SeekKey, TableProperties, TablePropertiesCollection,
-    TablePropertiesExt, WriteOptions,
-=======
     Engines, IterOptions, Iterable, Iterator as EngineIterator, Mutable, Peekable, RaftEngine,
     RangePropertiesExt, SeekKey, TableProperties, TablePropertiesCollection, TablePropertiesExt,
     WriteBatch, WriteOptions,
->>>>>>> 6cd51f9d
 };
 use engine_traits::{MvccProperties, Range, WriteBatchExt, CF_DEFAULT, CF_LOCK, CF_RAFT, CF_WRITE};
 use kvproto::debugpb::{self, Db as DBType};
@@ -1235,6 +1230,7 @@
     use crate::storage::mvcc::{Lock, LockType};
     use engine_rocks::raw_util::{new_engine_opt, CFOptions};
     use engine_rocks::RocksEngine;
+    use engine_traits::PbPeekable;
     use engine_traits::{Mutable, SyncMutable};
     use engine_traits::{ALL_CFS, CF_DEFAULT, CF_LOCK, CF_RAFT, CF_WRITE};
 
