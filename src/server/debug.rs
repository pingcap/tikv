// Copyright 2017 PingCAP, Inc.
//
// Licensed under the Apache License, Version 2.0 (the "License");
// you may not use this file except in compliance with the License.
// You may obtain a copy of the License at
//
//     http://www.apache.org/licenses/LICENSE-2.0
//
// Unless required by applicable law or agreed to in writing, software
// distributed under the License is distributed on an "AS IS" BASIS,
// See the License for the specific language governing permissions and
// limitations under the License.

use std::{error, result};
use std::cmp::Ordering;
use std::sync::Arc;
use std::rc::Rc;
use std::cell::RefCell;
use std::iter::FromIterator;
use std::collections::HashSet;
use std::str::FromStr;

use protobuf::{self, Message, RepeatedField};

use rocksdb::{Kv, SeekKey, WriteBatch, WriteOptions, DB};
use kvproto::metapb::Region;
use kvproto::kvrpcpb::{MvccInfo, MvccLock, MvccValue, MvccWrite, Op};
use kvproto::debugpb::{DB as DBType, MODULE};
use raft::eraftpb::Entry;
use kvproto::raft_serverpb::*;

use raft::{self, quorum, RawNode};
use raftstore::store::{keys, CacheQueryStats, Engines, Iterable, Peekable, PeerStorage};
use raftstore::store::{init_apply_state, init_raft_state, write_peer_state};
use raftstore::store::util as raftstore_util;
use raftstore::store::engine::{IterOption, Mutable};
use storage::{CF_DEFAULT, CF_LOCK, CF_RAFT, CF_WRITE};
use storage::types::{truncate_ts, Key};
use storage::mvcc::{Lock, LockType, Write, WriteType};
use util::escape;
use util::config::ReadableSize;
use util::rocksdb::{compact_range, get_cf_handle};
use util::worker::Worker;

pub type Result<T> = result::Result<T, Error>;
type DBIterator = ::rocksdb::DBIterator<Arc<DB>>;

quick_error!{
    #[derive(Debug)]
    pub enum Error {
        InvalidArgument(msg: String) {
            description(msg)
            display("Invalid Argument {:?}", msg)
        }
        NotFound(msg: String) {
            description(msg)
            display("Not Found {:?}", msg)
        }
        Other(err: Box<error::Error + Sync + Send>) {
            from()
            cause(err.as_ref())
            description(err.description())
            display("{:?}", err)
        }
    }
}

#[derive(PartialEq, Debug, Default)]
pub struct RegionInfo {
    pub raft_local_state: Option<RaftLocalState>,
    pub raft_apply_state: Option<RaftApplyState>,
    pub region_local_state: Option<RegionLocalState>,
}

impl RegionInfo {
    fn new(
        raft_local: Option<RaftLocalState>,
        raft_apply: Option<RaftApplyState>,
        region_local: Option<RegionLocalState>,
    ) -> Self {
        RegionInfo {
            raft_local_state: raft_local,
            raft_apply_state: raft_apply,
            region_local_state: region_local,
        }
    }
}

#[derive(Clone)]
pub struct Debugger {
    engines: Engines,
}

impl Debugger {
    pub fn new(engines: Engines) -> Debugger {
        Debugger { engines }
    }

    pub fn get_engine(&self) -> &Engines {
        &self.engines
    }

    /// Get all regions holding region meta data from raft CF in KV storage.
    pub fn get_all_meta_regions(&self) -> Result<Vec<u64>> {
        let db = &self.engines.kv_engine;
        let cf = CF_RAFT;
        let start_key = keys::REGION_META_MIN_KEY;
        let end_key = keys::REGION_META_MAX_KEY;
        let mut regions = Vec::with_capacity(128);
        box_try!(db.scan_cf(cf, start_key, end_key, false, |key, _| {
            let (id, suffix) = keys::decode_region_meta_key(key)?;
            if suffix != keys::REGION_STATE_SUFFIX {
                return Ok(true);
            }
            regions.push(id);
            Ok(true)
        }));
        Ok(regions)
    }

    fn get_db_from_type(&self, db: DBType) -> Result<&DB> {
        match db {
            DBType::KV => Ok(&self.engines.kv_engine),
            DBType::RAFT => Ok(&self.engines.raft_engine),
            _ => Err(box_err!("invalid DBType type")),
        }
    }

    pub fn get(&self, db: DBType, cf: &str, key: &[u8]) -> Result<Vec<u8>> {
        validate_db_and_cf(db, cf)?;
        let db = self.get_db_from_type(db)?;
        match db.get_value_cf(cf, key) {
            Ok(Some(v)) => Ok(v.to_vec()),
            Ok(None) => Err(Error::NotFound(format!(
                "value for key {:?} in db {:?}",
                key, db
            ))),
            Err(e) => Err(box_err!(e)),
        }
    }

    pub fn raft_log(&self, region_id: u64, log_index: u64) -> Result<Entry> {
        let key = keys::raft_log_key(region_id, log_index);
        match self.engines.raft_engine.get_msg(&key) {
            Ok(Some(entry)) => Ok(entry),
            Ok(None) => Err(Error::NotFound(format!(
                "raft log for region {} at index {}",
                region_id, log_index
            ))),
            Err(e) => Err(box_err!(e)),
        }
    }

    pub fn region_info(&self, region_id: u64) -> Result<RegionInfo> {
        let raft_state_key = keys::raft_state_key(region_id);
        let raft_state = box_try!(
            self.engines
                .raft_engine
                .get_msg::<RaftLocalState>(&raft_state_key)
        );

        let apply_state_key = keys::apply_state_key(region_id);
        let apply_state = box_try!(
            self.engines
                .kv_engine
                .get_msg_cf::<RaftApplyState>(CF_RAFT, &apply_state_key)
        );

        let region_state_key = keys::region_state_key(region_id);
        let region_state = box_try!(
            self.engines
                .kv_engine
                .get_msg_cf::<RegionLocalState>(CF_RAFT, &region_state_key)
        );

        match (raft_state, apply_state, region_state) {
            (None, None, None) => Err(Error::NotFound(format!("info for region {}", region_id))),
            (raft_state, apply_state, region_state) => {
                Ok(RegionInfo::new(raft_state, apply_state, region_state))
            }
        }
    }

    pub fn region_size<T: AsRef<str>>(
        &self,
        region_id: u64,
        cfs: Vec<T>,
    ) -> Result<Vec<(T, usize)>> {
        let region_state_key = keys::region_state_key(region_id);
        match self.engines
            .kv_engine
            .get_msg_cf::<RegionLocalState>(CF_RAFT, &region_state_key)
        {
            Ok(Some(region_state)) => {
                let region = region_state.get_region();
                let start_key = &keys::data_key(region.get_start_key());
                let end_key = &keys::data_end_key(region.get_end_key());
                let mut sizes = vec![];
                for cf in cfs {
                    let mut size = 0;
                    box_try!(self.engines.kv_engine.scan_cf(
                        cf.as_ref(),
                        start_key,
                        end_key,
                        false,
                        |_, v| {
                            size += v.len();
                            Ok(true)
                        }
                    ));
                    sizes.push((cf, size));
                }
                Ok(sizes)
            }
            Ok(None) => Err(Error::NotFound(format!("none region {:?}", region_id))),
            Err(e) => Err(box_err!(e)),
        }
    }

    pub fn scan_mvcc(&self, start: &[u8], end: &[u8], limit: u64) -> Result<MvccInfoIterator> {
        if end.is_empty() && limit == 0 {
            return Err(Error::InvalidArgument("no limit and to_key".to_owned()));
        }
        MvccInfoIterator::new(&self.engines.kv_engine, start, end, limit)
    }

    /// Compact the cf[start..end) in the db.
    pub fn compact(&self, db: DBType, cf: &str, start: &[u8], end: &[u8]) -> Result<()> {
        validate_db_and_cf(db, cf)?;
        let db = self.get_db_from_type(db)?;
        let handle = box_try!(get_cf_handle(db, cf));
        let start = if start.is_empty() { None } else { Some(start) };
        let end = if end.is_empty() { None } else { Some(end) };
        compact_range(db, handle, start, end, false);
        Ok(())
    }

    /// Set regions to tombstone by manual, and apply other status(such as
    /// peers, version, and key range) from `region` which comes from PD normally.
    pub fn set_region_tombstone(&self, regions: Vec<Region>) -> Result<Vec<(u64, Error)>> {
        let store_id = self.get_store_id()?;
        let db = &self.engines.kv_engine;
        let wb = WriteBatch::new();

        let mut errors = Vec::with_capacity(regions.len());
        for region in regions {
            let region_id = region.get_id();
            if let Err(e) = set_region_tombstone(db.as_ref(), store_id, region, &wb) {
                errors.push((region_id, e));
            }
        }

        if errors.is_empty() {
            let mut write_opts = WriteOptions::new();
            write_opts.set_sync(true);
            box_try!(db.write_opt(wb, &write_opts));
        }
        Ok(errors)
    }

    pub fn bad_regions(&self) -> Result<Vec<(u64, Error)>> {
        let mut res = Vec::new();

        let from = keys::REGION_META_MIN_KEY.to_owned();
        let to = keys::REGION_META_MAX_KEY.to_owned();
        let readopts = IterOption::new(Some(from.clone()), Some(to), false).build_read_opts();
        let handle = box_try!(get_cf_handle(&self.engines.kv_engine, CF_RAFT));
        let mut iter = DBIterator::new_cf(Arc::clone(&self.engines.kv_engine), handle, readopts);
        iter.seek(SeekKey::from(from.as_ref()));

        let fake_snap_worker = Worker::new("fake snap worker");

        let check_value = |value: Vec<u8>| -> Result<()> {
            let local_state = box_try!(protobuf::parse_from_bytes::<RegionLocalState>(&value));
            match local_state.get_state() {
                PeerState::Tombstone | PeerState::Applying => return Ok(()),
                _ => {}
            }

            let region = local_state.get_region();
            let store_id = self.get_store_id()?;

            let peer_id = raftstore_util::find_peer(region, store_id)
                .map(|peer| peer.get_id())
                .ok_or_else(|| {
                    Error::Other("RegionLocalState doesn't contains peer itself".into())
                })?;

            let raft_state = box_try!(init_raft_state(&self.engines.raft_engine, region));
            let apply_state = box_try!(init_apply_state(&self.engines.kv_engine, region));
            if raft_state.get_last_index() < apply_state.get_applied_index() {
                return Err(Error::Other("last index < applied index".into()));
            }

            let tag = format!("[region {}] {}", region.get_id(), peer_id);
            let peer_storage = box_try!(PeerStorage::new(
                Arc::clone(&self.engines.kv_engine),
                Arc::clone(&self.engines.raft_engine),
                region,
                fake_snap_worker.scheduler(),
                tag.clone(),
                Rc::new(RefCell::new(CacheQueryStats::default())),
            ));

            let raft_cfg = raft::Config {
                id: peer_id,
                peers: vec![],
                election_tick: 10,
                heartbeat_tick: 2,
                max_size_per_msg: ReadableSize::mb(1).0,
                max_inflight_msgs: 256,
                applied: apply_state.get_applied_index(),
                check_quorum: true,
                tag: tag,
                skip_bcast_commit: true,
                ..Default::default()
            };

            box_try!(RawNode::new(&raft_cfg, peer_storage, &[]));
            Ok(())
        };

        for (key, value) in &mut iter {
            if let Ok((region_id, suffix)) = keys::decode_region_meta_key(&key) {
                if suffix != keys::REGION_STATE_SUFFIX {
                    continue;
                }
                if let Err(e) = check_value(value) {
                    res.push((region_id, e));
                }
            }
        }
        Ok(res)
    }

    pub fn remove_failed_stores(&self, store_ids: Vec<u64>, region_ids: Vec<u64>) -> Result<()> {
        let store_id = self.get_store_id()?;
        if store_ids.iter().any(|&s| s == store_id) {
            let msg = format!("Store {} in the failed list", store_id);
            return Err(Error::Other(msg.into()));
        }
        let wb = WriteBatch::new();
        let handle = box_try!(get_cf_handle(self.engines.kv_engine.as_ref(), CF_RAFT));
        let store_ids = HashSet::<u64>::from_iter(store_ids);
<<<<<<< HEAD

        {
            let remove_stores = |key: &[u8], value: &[u8]| {
=======
        box_try!(self.engines.kv_engine.scan_cf(
            CF_RAFT,
            keys::REGION_META_MIN_KEY,
            keys::REGION_META_MAX_KEY,
            false,
            |key, value| {
>>>>>>> 216c2306
                let (_, suffix_type) = box_try!(keys::decode_region_meta_key(key));
                if suffix_type != keys::REGION_STATE_SUFFIX {
                    return Ok(());
                }

                let mut region_state = RegionLocalState::new();
                box_try!(region_state.merge_from_bytes(value));
                if region_state.get_state() == PeerState::Tombstone {
                    return Ok(());
                }

                let mut new_peers = region_state.get_region().get_peers().to_owned();
                new_peers.retain(|peer| !store_ids.contains(&peer.get_store_id()));
                let new_peers_len = new_peers.len();
                let old_peers_len = region_state.get_region().get_peers().len();

                if new_peers_len < quorum(old_peers_len) {
                    let region_id = region_state.get_region().get_id();
                    let old_peers = region_state.mut_region().take_peers();
                    info!(
                        "region {} change peers from {:?}, to {:?}",
                        region_id, old_peers, new_peers
                    );
                    // We need to leave epoch untouched to avoid inconsistency.
                    region_state
                        .mut_region()
                        .set_peers(RepeatedField::from_vec(new_peers));
                    box_try!(wb.put_msg_cf(handle, key, &region_state));
                }
                Ok(())
            };

            if !region_ids.is_empty() {
                let kv = &self.engines.kv_engine;
                for region_id in region_ids {
                    let key = keys::region_state_key(region_id);
                    if let Some(value) = box_try!(kv.get_value_cf(CF_RAFT, &key)) {
                        box_try!(remove_stores(&key, &value));
                    } else {
                        let msg = format!("No such region {} on the store", region_id);
                        return Err(Error::Other(msg.into()));
                    }
                }
            } else {
                box_try!(self.engines.kv_engine.scan_cf(
                    CF_RAFT,
                    keys::REGION_META_MIN_KEY,
                    keys::REGION_META_MAX_KEY,
                    false,
                    &mut |key, value| remove_stores(key, value).map(|_| true)
                ));
            }
        }

        let mut write_opts = WriteOptions::new();
        write_opts.set_sync(true);
        box_try!(self.engines.kv_engine.write_opt(wb, &write_opts));
        Ok(())
    }

    pub fn get_store_id(&self) -> Result<u64> {
        let db = &self.engines.kv_engine;
        db.get_msg::<StoreIdent>(keys::STORE_IDENT_KEY)
            .map_err(|e| box_err!(e))
            .and_then(|ident| match ident {
                Some(ident) => Ok(ident.get_store_id()),
                None => Err(Error::NotFound("No store ident key".to_owned())),
            })
    }

    pub fn modify_tikv_config(
        &self,
        module: MODULE,
        config_name: &str,
        config_value: &str,
    ) -> Result<()> {
        let db = match module {
            MODULE::KVDB => DBType::KV,
            MODULE::RAFTDB => DBType::RAFT,
            _ => return Err(Error::NotFound(format!("unsupported module: {:?}", module))),
        };
        let rocksdb = self.get_db_from_type(db)?;
        let vec: Vec<&str> = config_name.split('.').collect();
        if vec.len() == 1 {
            box_try!(rocksdb.set_db_options(&[(config_name, config_value)]));
        } else if vec.len() == 2 {
            let cf = vec[0];
            let config_name = vec[1];
            validate_db_and_cf(db, cf)?;

            let handle = box_try!(get_cf_handle(rocksdb, cf));
            // currently we can't modify block_cache_size via set_options_cf
            if config_name == "block_cache_size" {
                let opt = rocksdb.get_options_cf(handle);
                let capacity = ReadableSize::from_str(config_value);
                if capacity.is_err() {
                    return Err(Error::InvalidArgument(format!(
                        "bad block cache size: {:?}",
                        capacity.unwrap_err()
                    )));
                }
                box_try!(opt.set_block_cache_capacity(capacity.unwrap().0));
            } else {
                let mut opt = Vec::new();
                opt.push((config_name, config_value));
                box_try!(rocksdb.set_options_cf(handle, &opt));
            }
        } else {
            return Err(Error::InvalidArgument(format!(
                "bad argument: {}",
                config_name
            )));
        }
        Ok(())
    }
}

pub struct MvccInfoIterator {
    limit: u64,
    count: u64,
    lock_iter: DBIterator,
    default_iter: DBIterator,
    write_iter: DBIterator,
}

impl MvccInfoIterator {
    fn new(db: &Arc<DB>, from: &[u8], to: &[u8], limit: u64) -> Result<Self> {
        if !keys::validate_data_key(from) {
            return Err(Error::InvalidArgument(format!(
                "from non-mvcc area {:?}",
                from
            )));
        }

        let gen_iter = |cf: &str| -> Result<_> {
            let to = if to.is_empty() { None } else { Some(to) };
            let readopts = IterOption::new(None, to.map(Vec::from), false).build_read_opts();
            let handle = box_try!(get_cf_handle(db.as_ref(), cf));
            let mut iter = DBIterator::new_cf(Arc::clone(db), handle, readopts);
            iter.seek(SeekKey::from(from));
            Ok(iter)
        };
        Ok(MvccInfoIterator {
            limit: limit,
            count: 0,
            lock_iter: gen_iter(CF_LOCK)?,
            default_iter: gen_iter(CF_DEFAULT)?,
            write_iter: gen_iter(CF_WRITE)?,
        })
    }

    fn next_lock(&mut self) -> Result<Option<(Vec<u8>, MvccLock)>> {
        let mut iter = &mut self.lock_iter;
        if let Some((key, value)) = <&mut DBIterator as Iterator>::next(&mut iter) {
            let lock = box_try!(Lock::parse(&value));
            let mut lock_info = MvccLock::default();
            match lock.lock_type {
                LockType::Put => lock_info.set_field_type(Op::Put),
                LockType::Delete => lock_info.set_field_type(Op::Del),
                LockType::Lock => lock_info.set_field_type(Op::Lock),
            }
            lock_info.set_start_ts(lock.ts);
            lock_info.set_primary(lock.primary);
            lock_info.set_short_value(lock.short_value.unwrap_or_default());
            return Ok(Some((key, lock_info)));
        };
        Ok(None)
    }

    fn next_default(&mut self) -> Result<Option<(Vec<u8>, RepeatedField<MvccValue>)>> {
        if let Some((prefix, vec_kv)) = Self::next_grouped(&mut self.default_iter) {
            let mut values = Vec::with_capacity(vec_kv.len());
            for (key, value) in vec_kv {
                let mut value_info = MvccValue::default();
                let encoded_key = Key::from_encoded(keys::origin_key(&key).to_owned());
                value_info.set_start_ts(box_try!(encoded_key.decode_ts()));
                value_info.set_value(value);
                values.push(value_info);
            }
            return Ok(Some((prefix, RepeatedField::from_vec(values))));
        }
        Ok(None)
    }

    fn next_write(&mut self) -> Result<Option<(Vec<u8>, RepeatedField<MvccWrite>)>> {
        if let Some((prefix, vec_kv)) = Self::next_grouped(&mut self.write_iter) {
            let mut writes = Vec::with_capacity(vec_kv.len());
            for (key, value) in vec_kv {
                let write = box_try!(Write::parse(&value));
                let mut write_info = MvccWrite::default();
                match write.write_type {
                    WriteType::Put => write_info.set_field_type(Op::Put),
                    WriteType::Delete => write_info.set_field_type(Op::Del),
                    WriteType::Lock => write_info.set_field_type(Op::Lock),
                    WriteType::Rollback => write_info.set_field_type(Op::Rollback),
                }
                write_info.set_start_ts(write.start_ts);
                let encoded_key = Key::from_encoded(keys::origin_key(&key).to_owned());
                write_info.set_commit_ts(box_try!(encoded_key.decode_ts()));
                write_info.set_short_value(write.short_value.unwrap_or_default());
                writes.push(write_info);
            }
            return Ok(Some((prefix, RepeatedField::from_vec(writes))));
        }
        Ok(None)
    }

    fn next_grouped(iter: &mut DBIterator) -> Option<(Vec<u8>, Vec<Kv>)> {
        if iter.valid() {
            let prefix = truncate_ts(iter.key()).to_vec();
            let mut kvs = vec![(iter.key().to_vec(), iter.value().to_vec())];
            while iter.next() && iter.key().starts_with(&prefix) {
                kvs.push((iter.key().to_vec(), iter.value().to_vec()));
            }
            return Some((prefix, kvs));
        }
        None
    }

    fn next_item(&mut self) -> Result<Option<(Vec<u8>, MvccInfo)>> {
        if self.limit != 0 && self.count >= self.limit {
            return Ok(None);
        }

        let mut mvcc_info = MvccInfo::new();
        let mut min_prefix = Vec::new();

        let (lock_ok, writes_ok) = match (self.lock_iter.valid(), self.write_iter.valid()) {
            (false, false) => return Ok(None),
            (true, true) => {
                let prefix1 = self.lock_iter.key();
                let prefix2 = truncate_ts(self.write_iter.key());
                match prefix1.cmp(prefix2) {
                    Ordering::Less => (true, false),
                    Ordering::Equal => (true, true),
                    _ => (false, true),
                }
            }
            valid_pair => valid_pair,
        };

        if lock_ok {
            if let Some((prefix, lock)) = self.next_lock()? {
                mvcc_info.set_lock(lock);
                min_prefix = prefix;
            }
        }
        if writes_ok {
            if let Some((prefix, writes)) = self.next_write()? {
                mvcc_info.set_writes(writes);
                min_prefix = prefix;
            }
        }
        if self.default_iter.valid() {
            match truncate_ts(self.default_iter.key()).cmp(&min_prefix) {
                Ordering::Equal => if let Some((_, values)) = self.next_default()? {
                    mvcc_info.set_values(values);
                },
                Ordering::Greater => {}
                _ => {
                    let err_msg = format!(
                        "scan_mvcc CF_DEFAULT corrupt: want {}, got {}",
                        escape(&min_prefix),
                        escape(truncate_ts(self.default_iter.key()))
                    );
                    return Err(box_err!(err_msg));
                }
            }
        }
        self.count += 1;
        Ok(Some((min_prefix, mvcc_info)))
    }
}

impl Iterator for MvccInfoIterator {
    type Item = Result<(Vec<u8>, MvccInfo)>;

    fn next(&mut self) -> Option<Result<(Vec<u8>, MvccInfo)>> {
        match self.next_item() {
            Ok(Some(item)) => Some(Ok(item)),
            Ok(None) => None,
            Err(e) => Some(Err(e)),
        }
    }
}

pub fn validate_db_and_cf(db: DBType, cf: &str) -> Result<()> {
    match (db, cf) {
        (DBType::KV, CF_DEFAULT)
        | (DBType::KV, CF_WRITE)
        | (DBType::KV, CF_LOCK)
        | (DBType::KV, CF_RAFT)
        | (DBType::RAFT, CF_DEFAULT) => Ok(()),
        _ => Err(Error::InvalidArgument(format!(
            "invalid cf {:?} for db {:?}",
            cf, db
        ))),
    }
}

fn set_region_tombstone(db: &DB, store_id: u64, region: Region, wb: &WriteBatch) -> Result<()> {
    let id = region.get_id();
    let key = keys::region_state_key(id);

    let region_state = db.get_msg_cf::<RegionLocalState>(CF_RAFT, &key)
        .map_err(|e| box_err!(e))
        .and_then(|s| s.ok_or_else(|| Error::Other("Can't find RegionLocalState".into())))?;
    if region_state.get_state() == PeerState::Tombstone {
        return Ok(());
    }

    let peer_id = region_state
        .get_region()
        .get_peers()
        .iter()
        .find(|p| p.get_store_id() == store_id)
        .map(|p| p.get_id())
        .ok_or_else(|| Error::Other("RegionLocalState doesn't contains the peer itself".into()))?;

    let old_conf_ver = region_state.get_region().get_region_epoch().get_conf_ver();
    let new_conf_ver = region.get_region_epoch().get_conf_ver();
    if new_conf_ver <= old_conf_ver {
        return Err(box_err!("invalid conf_ver"));
    }

    // If the store is not in peers, or it's still in but its peer_id
    // has changed, we know the peer is marked as tombstone success.
    let scheduled = region
        .get_peers()
        .iter()
        .find(|p| p.get_store_id() == store_id)
        .map_or(true, |p| p.get_id() != peer_id);
    if !scheduled {
        return Err(box_err!("The peer is still in target peers"));
    }

    box_try!(write_peer_state(
        db,
        wb,
        &region,
        PeerState::Tombstone,
        None
    ));
    Ok(())
}

#[cfg(test)]
mod tests {
    use std::sync::Arc;
    use std::iter::FromIterator;

    use raft::eraftpb::EntryType;
    use rocksdb::{ColumnFamilyOptions, DBOptions, Writable};
    use kvproto::metapb::{Peer, Region};
    use tempdir::TempDir;

    use raftstore::store::engine::Mutable;
    use storage::{CF_DEFAULT, CF_LOCK, CF_RAFT, CF_WRITE};
    use storage::mvcc::{Lock, LockType};
    use util::rocksdb::{self as rocksdb_util, CFOptions};
    use super::*;

    fn init_region_state(engine: &DB, region_id: u64, stores: &[u64]) -> Region {
        let cf_raft = engine.cf_handle(CF_RAFT).unwrap();
        let mut region = Region::new();
        region.set_id(region_id);
        for (i, &store_id) in stores.iter().enumerate() {
            let mut peer = Peer::new();
            peer.set_id(i as u64);
            peer.set_store_id(store_id);
            region.mut_peers().push(peer);
        }
        let mut region_state = RegionLocalState::new();
        region_state.set_state(PeerState::Normal);
        region_state.set_region(region.clone());
        let key = keys::region_state_key(region_id);
        engine.put_msg_cf(cf_raft, &key, &region_state).unwrap();
        region
    }

    fn get_region_state(engine: &DB, region_id: u64) -> RegionLocalState {
        let key = keys::region_state_key(region_id);
        engine
            .get_msg_cf::<RegionLocalState>(CF_RAFT, &key)
            .unwrap()
            .unwrap()
    }

    #[test]
    fn test_validate_db_and_cf() {
        let valid_cases = vec![
            (DBType::KV, CF_DEFAULT),
            (DBType::KV, CF_WRITE),
            (DBType::KV, CF_LOCK),
            (DBType::KV, CF_RAFT),
            (DBType::RAFT, CF_DEFAULT),
        ];
        for (db, cf) in valid_cases {
            validate_db_and_cf(db, cf).unwrap();
        }

        let invalid_cases = vec![
            (DBType::RAFT, CF_WRITE),
            (DBType::RAFT, CF_LOCK),
            (DBType::RAFT, CF_RAFT),
            (DBType::INVALID, CF_DEFAULT),
            (DBType::INVALID, "BAD_CF"),
        ];
        for (db, cf) in invalid_cases {
            validate_db_and_cf(db, cf).unwrap_err();
        }
    }

    fn new_debugger() -> Debugger {
        let tmp = TempDir::new("test_debug").unwrap();
        let path = tmp.path().to_str().unwrap();
        let engine = Arc::new(
            rocksdb_util::new_engine_opt(
                path,
                DBOptions::new(),
                vec![
                    CFOptions::new(CF_DEFAULT, ColumnFamilyOptions::new()),
                    CFOptions::new(CF_WRITE, ColumnFamilyOptions::new()),
                    CFOptions::new(CF_LOCK, ColumnFamilyOptions::new()),
                    CFOptions::new(CF_RAFT, ColumnFamilyOptions::new()),
                ],
            ).unwrap(),
        );

        let engines = Engines::new(Arc::clone(&engine), engine);
        Debugger::new(engines)
    }

    impl Debugger {
        fn set_store_id(&self, store_id: u64) {
            let mut ident = StoreIdent::new();
            ident.set_store_id(store_id);
            let db = &self.engines.kv_engine;
            db.put_msg(keys::STORE_IDENT_KEY, &ident).unwrap();
        }
    }

    #[test]
    fn test_get() {
        let debugger = new_debugger();
        let engine = &debugger.engines.kv_engine;
        let (k, v) = (b"k", b"v");
        engine.put(k, v).unwrap();
        assert_eq!(&*engine.get(k).unwrap().unwrap(), v);

        let got = debugger.get(DBType::KV, CF_DEFAULT, k).unwrap();
        assert_eq!(&got, v);

        match debugger.get(DBType::KV, CF_DEFAULT, b"foo") {
            Err(Error::NotFound(_)) => (),
            _ => panic!("expect Error::NotFound(_)"),
        }
    }

    #[test]
    fn test_raft_log() {
        let debugger = new_debugger();
        let engine = &debugger.engines.raft_engine;
        let (region_id, log_index) = (1, 1);
        let key = keys::raft_log_key(region_id, log_index);
        let mut entry = Entry::new();
        entry.set_term(1);
        entry.set_index(1);
        entry.set_entry_type(EntryType::EntryNormal);
        entry.set_data(vec![42]);
        engine.put_msg(&key, &entry).unwrap();
        assert_eq!(engine.get_msg::<Entry>(&key).unwrap().unwrap(), entry);

        assert_eq!(debugger.raft_log(region_id, log_index).unwrap(), entry);
        match debugger.raft_log(region_id + 1, log_index + 1) {
            Err(Error::NotFound(_)) => (),
            _ => panic!("expect Error::NotFound(_)"),
        }
    }

    #[test]
    fn test_region_info() {
        let debugger = new_debugger();
        let raft_engine = &debugger.engines.raft_engine;
        let kv_engine = &debugger.engines.kv_engine;
        let raft_cf = kv_engine.cf_handle(CF_RAFT).unwrap();
        let region_id = 1;

        let raft_state_key = keys::raft_state_key(region_id);
        let mut raft_state = RaftLocalState::new();
        raft_state.set_last_index(42);
        raft_engine.put_msg(&raft_state_key, &raft_state).unwrap();
        assert_eq!(
            raft_engine
                .get_msg::<RaftLocalState>(&raft_state_key)
                .unwrap()
                .unwrap(),
            raft_state
        );

        let apply_state_key = keys::apply_state_key(region_id);
        let mut apply_state = RaftApplyState::new();
        apply_state.set_applied_index(42);
        kv_engine
            .put_msg_cf(raft_cf, &apply_state_key, &apply_state)
            .unwrap();
        assert_eq!(
            kv_engine
                .get_msg_cf::<RaftApplyState>(CF_RAFT, &apply_state_key)
                .unwrap()
                .unwrap(),
            apply_state
        );

        let region_state_key = keys::region_state_key(region_id);
        let mut region_state = RegionLocalState::new();
        region_state.set_state(PeerState::Tombstone);
        kv_engine
            .put_msg_cf(raft_cf, &region_state_key, &region_state)
            .unwrap();
        assert_eq!(
            kv_engine
                .get_msg_cf::<RegionLocalState>(CF_RAFT, &region_state_key)
                .unwrap()
                .unwrap(),
            region_state
        );

        assert_eq!(
            debugger.region_info(region_id).unwrap(),
            RegionInfo::new(Some(raft_state), Some(apply_state), Some(region_state))
        );
        match debugger.region_info(region_id + 1) {
            Err(Error::NotFound(_)) => (),
            _ => panic!("expect Error::NotFound(_)"),
        }
    }

    #[test]
    fn test_region_size() {
        let debugger = new_debugger();
        let engine = &debugger.engines.kv_engine;

        let region_id = 1;
        let region_state_key = keys::region_state_key(region_id);
        let mut region = Region::new();
        region.set_id(region_id);
        region.set_start_key(b"a".to_vec());
        region.set_end_key(b"zz".to_vec());
        let mut state = RegionLocalState::new();
        state.set_region(region);
        let cf_raft = engine.cf_handle(CF_RAFT).unwrap();
        engine
            .put_msg_cf(cf_raft, &region_state_key, &state)
            .unwrap();

        let cfs = vec![CF_DEFAULT, CF_LOCK, CF_RAFT, CF_WRITE];
        let (k, v) = (keys::data_key(b"k"), b"v");
        for cf in &cfs {
            let cf_handle = engine.cf_handle(cf).unwrap();
            engine.put_cf(cf_handle, k.as_slice(), v).unwrap();
        }

        let sizes = debugger.region_size(region_id, cfs.clone()).unwrap();
        assert_eq!(sizes.len(), 4);
        for (cf, size) in sizes {
            cfs.iter().find(|&&c| c == cf).unwrap();
            assert!(size > 0);
        }
    }

    #[test]
    fn test_scan_mvcc() {
        let debugger = new_debugger();
        let engine = &debugger.engines.kv_engine;

        let cf_default_data = vec![(b"k1", b"v", 5), (b"k2", b"x", 10), (b"k3", b"y", 15)];
        for &(prefix, value, ts) in &cf_default_data {
            let encoded_key = Key::from_raw(prefix).append_ts(ts);
            let key = keys::data_key(encoded_key.encoded().as_slice());
            engine.put(key.as_slice(), value).unwrap();
        }

        let lock_cf = engine.cf_handle(CF_LOCK).unwrap();
        let cf_lock_data = vec![
            (b"k1", LockType::Put, b"v", 5),
            (b"k4", LockType::Lock, b"x", 10),
            (b"k5", LockType::Delete, b"y", 15),
        ];
        for &(prefix, tp, value, version) in &cf_lock_data {
            let encoded_key = Key::from_raw(prefix);
            let key = keys::data_key(encoded_key.encoded().as_slice());
            let lock = Lock::new(tp, value.to_vec(), version, 0, None);
            let value = lock.to_bytes();
            engine
                .put_cf(lock_cf, key.as_slice(), value.as_slice())
                .unwrap();
        }

        let write_cf = engine.cf_handle(CF_WRITE).unwrap();
        let cf_write_data = vec![
            (b"k2", WriteType::Put, 5, 10),
            (b"k3", WriteType::Put, 15, 20),
            (b"k6", WriteType::Lock, 25, 30),
            (b"k7", WriteType::Rollback, 35, 40),
        ];
        for &(prefix, tp, start_ts, commit_ts) in &cf_write_data {
            let encoded_key = Key::from_raw(prefix).append_ts(commit_ts);
            let key = keys::data_key(encoded_key.encoded().as_slice());
            let write = Write::new(tp, start_ts, None);
            let value = write.to_bytes();
            engine
                .put_cf(write_cf, key.as_slice(), value.as_slice())
                .unwrap();
        }

        let mut count = 0;
        for key_and_mvcc in debugger.scan_mvcc(b"z", &[], 10).unwrap() {
            assert!(key_and_mvcc.is_ok());
            count += 1;
        }
        assert_eq!(count, 7);
    }

    #[test]
    fn test_tombstone_regions() {
        let debugger = new_debugger();
        debugger.set_store_id(11);
        let engine = debugger.engines.kv_engine.as_ref();

        // region 1 with peers at stores 11, 12, 13.
        let region_1 = init_region_state(engine, 1, &[11, 12, 13]);
        // Got the target region from pd, which doesn't contains the store.
        let mut target_region_1 = region_1.clone();
        target_region_1.mut_peers().remove(0);
        target_region_1.mut_region_epoch().set_conf_ver(100);

        // region 2 with peers at stores 11, 12, 13.
        let region_2 = init_region_state(engine, 2, &[11, 12, 13]);
        // Got the target region from pd, which has different peer_id.
        let mut target_region_2 = region_2.clone();
        target_region_2.mut_peers()[0].set_id(100);
        target_region_2.mut_region_epoch().set_conf_ver(100);

        // region 3 with peers at stores 21, 22, 23.
        let region_3 = init_region_state(engine, 3, &[21, 22, 23]);
        // Got the target region from pd but the peers are not changed.
        let mut target_region_3 = region_3.clone();
        target_region_3.mut_region_epoch().set_conf_ver(100);

        // Test with bad target region. No region state in rocksdb should be changed.
        let target_regions = vec![
            target_region_1.clone(),
            target_region_2.clone(),
            target_region_3,
        ];
        let errors = debugger.set_region_tombstone(target_regions).unwrap();
        assert_eq!(errors.len(), 1);
        assert_eq!(errors[0].0, 3);
        assert_eq!(get_region_state(engine, 1).take_region(), region_1);
        assert_eq!(get_region_state(engine, 2).take_region(), region_2);

        // After set_region_tombstone success, all region should be adjusted.
        let target_regions = vec![target_region_1, target_region_2];
        let errors = debugger.set_region_tombstone(target_regions).unwrap();
        assert!(errors.is_empty());
        for &region_id in &[1, 2] {
            let state = get_region_state(engine, region_id).get_state();
            assert_eq!(state, PeerState::Tombstone);
        }
    }

    #[test]
    fn test_remove_failed_stores() {
        let debugger = new_debugger();
        debugger.set_store_id(100);
        let engine = debugger.engines.kv_engine.as_ref();

        // region 1 with peers at stores 11, 12, 13 and 14.
        init_region_state(engine, 1, &[11, 12, 13, 14]);
        // region 2 with peers at stores 21, 22, 23.
        init_region_state(engine, 2, &[21, 22, 23]);

        let result = debugger.remove_failed_stores(vec![13, 14, 21, 23], vec![1]);
        assert!(result.is_ok());
        let result = debugger.remove_failed_stores(vec![13, 14, 23], vec![]);
        assert!(result.is_ok());

        let region_state = get_region_state(engine, 1);
        assert_eq!(region_state.get_region().get_peers().len(), 2);
        let region_state = get_region_state(engine, 2);
        assert_eq!(region_state.get_region().get_peers().len(), 3);

        // Should fail when the store itself is in the failed list.
        init_region_state(engine, 3, &[100, 31, 32, 33]);
        assert!(debugger.remove_failed_stores(vec![100], vec![]).is_err());
    }

    #[test]
    fn test_bad_regions() {
        let debugger = new_debugger();
        let kv_engine = debugger.engines.kv_engine.as_ref();
        let raft_engine = debugger.engines.raft_engine.as_ref();
        let store_id = 1; // It's a fake id.

        let wb1 = WriteBatch::new();
        let handle1 = get_cf_handle(raft_engine, CF_DEFAULT).unwrap();

        let wb2 = WriteBatch::new();
        let handle2 = get_cf_handle(kv_engine, CF_RAFT).unwrap();

        {
            let mock_region_state = |region_id: u64, peers: &[u64]| {
                let region_state_key = keys::region_state_key(region_id);
                let mut region_state = RegionLocalState::new();
                region_state.set_state(PeerState::Normal);
                {
                    let region = region_state.mut_region();
                    region.set_id(region_id);
                    let peers = peers.iter().enumerate().map(|(i, &sid)| {
                        let mut peer = Peer::new();
                        peer.id = i as u64;
                        peer.store_id = sid;
                        peer
                    });
                    region.set_peers(RepeatedField::from_iter(peers));
                }
                wb2.put_msg_cf(handle2, &region_state_key, &region_state)
                    .unwrap();
            };
            let mock_raft_state = |region_id: u64, last_index: u64, commit_index: u64| {
                let raft_state_key = keys::raft_state_key(region_id);
                let mut raft_state = RaftLocalState::new();
                raft_state.set_last_index(last_index);
                raft_state.mut_hard_state().set_commit(commit_index);
                wb1.put_msg_cf(handle1, &raft_state_key, &raft_state)
                    .unwrap();
            };
            let mock_apply_state = |region_id: u64, apply_index: u64| {
                let raft_apply_key = keys::apply_state_key(region_id);
                let mut apply_state = RaftApplyState::new();
                apply_state.set_applied_index(apply_index);
                wb2.put_msg_cf(handle2, &raft_apply_key, &apply_state)
                    .unwrap();
            };

            for &region_id in &[10, 11, 12] {
                mock_region_state(region_id, &[store_id]);
            }

            // last index < commit index
            mock_raft_state(10, 100, 110);

            // commit index < last index < apply index, or commit index < apply index < last index.
            mock_raft_state(11, 100, 90);
            mock_apply_state(11, 110);
            mock_raft_state(12, 100, 90);
            mock_apply_state(12, 95);

            // region state doesn't contains the peer itself.
            mock_region_state(13, &[]);
        }

        raft_engine.write_opt(wb1, &WriteOptions::new()).unwrap();
        kv_engine.write_opt(wb2, &WriteOptions::new()).unwrap();

        let bad_regions = debugger.bad_regions().unwrap();
        assert_eq!(bad_regions.len(), 4);
        for (i, (region_id, _)) in bad_regions.into_iter().enumerate() {
            assert_eq!(region_id, (10 + i) as u64);
        }
    }

    #[test]
    fn test_modify_tikv_config() {
        let debugger = new_debugger();
        let engine = &debugger.engines.kv_engine;

        let db_opts = engine.get_db_options();
        assert_eq!(db_opts.get_max_background_jobs(), 2);
        debugger
            .modify_tikv_config(MODULE::KVDB, "max_background_jobs", "8")
            .unwrap();
        let db_opts = engine.get_db_options();
        assert_eq!(db_opts.get_max_background_jobs(), 8);

        let cf = engine.cf_handle(CF_DEFAULT).unwrap();
        let cf_opts = engine.get_options_cf(cf);
        assert_eq!(cf_opts.get_disable_auto_compactions(), false);
        debugger
            .modify_tikv_config(MODULE::KVDB, "default.disable_auto_compactions", "true")
            .unwrap();
        let cf_opts = engine.get_options_cf(cf);
        assert_eq!(cf_opts.get_disable_auto_compactions(), true);
    }
}<|MERGE_RESOLUTION|>--- conflicted
+++ resolved
@@ -342,18 +342,9 @@
         let wb = WriteBatch::new();
         let handle = box_try!(get_cf_handle(self.engines.kv_engine.as_ref(), CF_RAFT));
         let store_ids = HashSet::<u64>::from_iter(store_ids);
-<<<<<<< HEAD
 
         {
             let remove_stores = |key: &[u8], value: &[u8]| {
-=======
-        box_try!(self.engines.kv_engine.scan_cf(
-            CF_RAFT,
-            keys::REGION_META_MIN_KEY,
-            keys::REGION_META_MAX_KEY,
-            false,
-            |key, value| {
->>>>>>> 216c2306
                 let (_, suffix_type) = box_try!(keys::decode_region_meta_key(key));
                 if suffix_type != keys::REGION_STATE_SUFFIX {
                     return Ok(());
@@ -403,7 +394,7 @@
                     keys::REGION_META_MIN_KEY,
                     keys::REGION_META_MAX_KEY,
                     false,
-                    &mut |key, value| remove_stores(key, value).map(|_| true)
+                    |key, value| remove_stores(key, value).map(|_| true)
                 ));
             }
         }
