--- conflicted
+++ resolved
@@ -61,8 +61,7 @@
                snap_mgr: SnapManager)
                -> Result<Server<T, S>> {
         let env = Arc::new(Environment::new(cfg.grpc_concurrency));
-        let raft_client = Arc::new(RwLock::new(RaftClient::new(env.clone(),
-                                                               cfg.grpc_raft_conn_size)));
+        let raft_client = Arc::new(RwLock::new(RaftClient::new(env.clone(), cfg.clone())));
         let end_point_worker = Worker::new("end-point-worker");
         let snap_worker = Worker::new("snap-handler");
 
@@ -73,7 +72,6 @@
         let addr = try!(SocketAddr::from_str(&cfg.addr));
         let ip = format!("{}", addr.ip());
         let channel_args = ChannelBuilder::new(env.clone())
-            .stream_initial_window_size(cfg.grpc_stream_initial_window_size)
             .max_concurrent_stream(cfg.grpc_concurrent_stream)
             .max_receive_message_len(MAX_GRPC_RECV_MSG_LEN)
             .max_send_message_len(MAX_GRPC_SEND_MSG_LEN)
@@ -89,16 +87,12 @@
             SocketAddr::new(try!(IpAddr::from_str(host)), port as u16)
         };
 
-<<<<<<< HEAD
         let trans = ServerTransport::new(raft_client,
                                          snap_worker.scheduler(),
                                          raft_router.clone(),
                                          snapshot_status_sender,
                                          resolver);
 
-=======
-        let config = cfg.clone();
->>>>>>> ee9721d4
         let svr = Server {
             env: env.clone(),
             grpc_server: grpc_server,
@@ -109,10 +103,6 @@
             end_point_worker: end_point_worker,
             snap_mgr: snap_mgr,
             snap_worker: snap_worker,
-<<<<<<< HEAD
-=======
-            raft_client: RaftClient::new(env, config),
->>>>>>> ee9721d4
         };
 
         Ok(svr)
