--- conflicted
+++ resolved
@@ -94,11 +94,7 @@
             Some(
                 RuntimeBuilder::new_multi_thread()
                     .thread_name(STATS_THREAD_PREFIX)
-<<<<<<< HEAD
-                    .worker_threads(cfg.stats_concurrency)
-=======
-                    .core_threads(cfg.value().stats_concurrency)
->>>>>>> 0447554b
+                    .worker_threads(cfg.value().stats_concurrency)
                     .build()
                     .unwrap(),
             )
