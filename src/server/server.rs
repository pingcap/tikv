// Copyright 2016 PingCAP, Inc.
//
// Licensed under the Apache License, Version 2.0 (the "License");
// you may not use this file except in compliance with the License.
// You may obtain a copy of the License at
//
//     http://www.apache.org/licenses/LICENSE-2.0
//
// Unless required by applicable law or agreed to in writing, software
// distributed under the License is distributed on an "AS IS" BASIS,
// See the License for the specific language governing permissions and
// limitations under the License.

use std::collections::{HashMap, HashSet};
use std::option::Option;
use std::sync::{Arc, RwLock};
use std::sync::atomic::{AtomicBool, Ordering};
use std::boxed::Box;
use std::net::SocketAddr;
use std::{io, thread, fs};

use mio::{Token, Handler, EventLoop, EventSet, PollOpt};
use mio::tcp::{TcpListener, TcpStream, Shutdown};

use kvproto::raft_cmdpb::RaftCmdRequest;
use kvproto::msgpb::{MessageType, Message, SnapshotFile};
use kvproto::raftpb::MessageType as RaftMessageType;
use super::{Msg, SendCh, ConnData};
use super::conn::{Conn, OnWriteComplete};
use super::{Result, OnResponse};
use raftstore::store::worker::snap::snapshot_file_path;
use util::HandyRwLock;
<<<<<<< HEAD
use util::codec::rpc;
=======
use util::worker::Worker;
>>>>>>> ea32cc65
use storage::Storage;
use super::kv::StoreHandler;
use super::coprocessor::{RequestTask, EndPointHost};
use super::transport::RaftStoreRouter;
use super::resolve::StoreAddrResolver;
use raft::SnapshotStatus;

const SERVER_TOKEN: Token = Token(1);
const FIRST_CUSTOM_TOKEN: Token = Token(1024);
const DEFAULT_COPROCESSOR_BATCH: usize = 50;

pub fn create_event_loop<T, S>() -> Result<EventLoop<Server<T, S>>>
    where T: RaftStoreRouter,
          S: StoreAddrResolver
{
    let event_loop = try!(EventLoop::new());
    Ok(event_loop)
}

pub fn bind(addr: &str) -> Result<TcpListener> {
    let laddr = try!(addr.parse());
    let listener = try!(TcpListener::bind(&laddr));
    Ok(listener)
}

pub struct Server<T: RaftStoreRouter + 'static, S: StoreAddrResolver> {
    listener: TcpListener,
    // We use HashMap instead of common use mio slab to avoid token reusing.
    // In our raft server, a client with token 1 sends a raft command, we will
    // propose this command, execute it then send the response to the client with
    // token 1. But before the response, the client connection is broken and another
    // new client connects, mio slab may reuse the token 1 for it. So the subsequent
    // response will be sent to the new client.
    // To avoid this, we use the HashMap instead and can guarantee the token id is
    // unique and can't be reused.
    conns: HashMap<Token, Conn>,
    conn_token_counter: usize,
    sendch: SendCh,

    // store id -> Token
    // This is for communicating with other raft stores.
    store_tokens: HashMap<u64, Token>,
    store_resolving: HashSet<u64>,

    raft_router: Arc<RwLock<T>>,

    store: StoreHandler,
    end_point_worker: Worker<RequestTask>,

    resolver: S,
}

impl<T: RaftStoreRouter, S: StoreAddrResolver> Server<T, S> {
    // Create a server with already initialized engines.
    // Now some tests use 127.0.0.1:0 but we need real listening
    // address in Node before creating the Server, so we first
    // create the listener outer, get the real listening address for
    // Node and then pass it here.
    pub fn new(event_loop: &mut EventLoop<Self>,
               listener: TcpListener,
               storage: Storage,
               raft_router: Arc<RwLock<T>>,
               resolver: S)
               -> Result<Server<T, S>> {
        try!(event_loop.register(&listener,
                                 SERVER_TOKEN,
                                 EventSet::readable(),
                                 PollOpt::edge()));

        let sendch = SendCh::new(event_loop.channel());
        let store_handler = StoreHandler::new(storage);
        let end_point_worker = Worker::new("end-point-worker");

        let svr = Server {
            listener: listener,
            sendch: sendch,
            conns: HashMap::new(),
            conn_token_counter: FIRST_CUSTOM_TOKEN.as_usize(),
            store_tokens: HashMap::new(),
            store_resolving: HashSet::new(),
            raft_router: raft_router,
            store: store_handler,
            end_point_worker: end_point_worker,
            resolver: resolver,
        };

        Ok(svr)
    }

    pub fn run(&mut self, event_loop: &mut EventLoop<Self>) -> Result<()> {
        let end_point = EndPointHost::new(self.store.engine());
        box_try!(self.end_point_worker.start_batch(end_point, DEFAULT_COPROCESSOR_BATCH));
        try!(event_loop.run(self));
        Ok(())
    }

    pub fn get_sendch(&self) -> SendCh {
        self.sendch.clone()
    }

    // Return listening address, this may only be used for outer test
    // to get the real address because we may use "127.0.0.1:0"
    // in test to avoid port conflict.
    pub fn listening_addr(&self) -> Result<SocketAddr> {
        let addr = try!(self.listener.local_addr());
        Ok(addr)
    }

    fn remove_conn(&mut self, event_loop: &mut EventLoop<Self>, token: Token) {
        let conn = self.conns.remove(&token);
        match conn {
            Some(mut conn) => {
                // TODO release according to conn_type
                // snapshot connection should stop it's worker
                debug!("remove connection token {:?}", token);
                // if connected to remote store, remove this too.
                if let Some(store_id) = conn.store_id {
                    self.store_tokens.remove(&store_id);
                }

                if let Err(e) = event_loop.deregister(&conn.sock) {
                    error!("deregister conn err {:?}", e);
                }

                conn.close();
            }
            None => {
                warn!("missing connection for token {}", token.as_usize());
            }
        }
    }

    fn add_new_conn(&mut self,
                    event_loop: &mut EventLoop<Self>,
                    sock: TcpStream,
                    store_id: Option<u64>)
                    -> Result<Token> {
        let new_token = Token(self.conn_token_counter);
        self.conn_token_counter += 1;

        // TODO: check conn max capacity.

        try!(sock.set_nodelay(true));

        try!(event_loop.register(&sock,
                                 new_token,
                                 EventSet::readable() | EventSet::hup(),
                                 PollOpt::edge()));

        let conn = Conn::new(sock, new_token, store_id);
        self.conns.insert(new_token, conn);

        Ok(new_token)
    }

    fn on_conn_readable(&mut self, event_loop: &mut EventLoop<Self>, token: Token) -> Result<()> {
        let msgs = try!(match self.conns.get_mut(&token) {
            None => {
                warn!("missing conn for token {:?}", token);
                return Ok(());
            }
            Some(conn) => conn.on_readable(event_loop),
        });

        if msgs.is_empty() {
            // Read no message, no need to handle.
            return Ok(());
        }

        for msg in msgs {
            try!(self.on_conn_msg(token, msg))
        }

        Ok(())
    }

    fn on_conn_msg(&mut self, token: Token, data: ConnData) -> Result<()> {
        let msg_id = data.msg_id;
        let mut msg = data.msg;

        let msg_type = msg.get_msg_type();
        match msg_type {
            MessageType::Raft => {
                let msg_type = msg.get_raft().get_message().get_msg_type();
                if let Err(e) = self.raft_router.rl().send_raft_msg(msg.take_raft()) {
                    // Should we return error to let outer close this connection later?
                    error!("send raft message for token {:?} with msg id {} err {:?}",
                           token,
                           msg_id,
                           e);
                }
                if msg_type == RaftMessageType::MsgSnapshot {
                    // Now we use new connection for every snapshot sending,
                    // but it is not safe to close the connection after sending OK,
                    // so we close it here after receiving whole snapshot.
                    // We use shutdown here for a graceful close.
                    if let Some(conn) = self.conns.get(&token) {
                        try!(conn.sock.shutdown(Shutdown::Write));
                    }
                }
                Ok(())
            }
            MessageType::Cmd => self.on_raft_command(msg.take_cmd_req(), token, msg_id),
            MessageType::KvReq => {
                let req = msg.take_kv_req();
                debug!("notify Request token[{:?}] msg_id[{}] type[{:?}]",
                       token,
                       msg_id,
                       req.get_field_type());
                let on_resp = self.make_response_cb(token, msg_id);
                self.store.on_request(req, on_resp)
            }
            MessageType::CopReq => {
                let on_resp = self.make_response_cb(token, msg_id);
                box_try!(self.end_point_worker
                    .schedule(RequestTask::new(msg.take_cop_req(), on_resp)));
                Ok(())
            }
            _ => {
                Err(box_err!("unsupported message {:?} for token {:?} with msg id {}",
                             msg_type,
                             token,
                             msg_id))
            }
        }
    }

    fn on_raft_command(&mut self, msg: RaftCmdRequest, token: Token, msg_id: u64) -> Result<()> {
        debug!("handle raft command {:?}", msg);
        let on_resp = self.make_response_cb(token, msg_id);
        let cb = box move |resp| {
            let mut resp_msg = Message::new();
            resp_msg.set_msg_type(MessageType::CmdResp);
            resp_msg.set_cmd_resp(resp);

            on_resp.call_box((resp_msg,));
            Ok(())
        };

        try!(self.raft_router.rl().send_command(msg, cb));

        Ok(())
    }

    fn on_readable(&mut self, event_loop: &mut EventLoop<Self>, token: Token) {
        match token {
            SERVER_TOKEN => {
                loop {
                    // For edge trigger, we must accept all connections until None.
                    let sock = match self.listener.accept() {
                        Err(e) => {
                            error!("accept error: {:?}", e);
                            return;
                        }
                        Ok(None) => {
                            debug!("no connection, accept later.");
                            return;
                        }
                        Ok(Some((sock, addr))) => {
                            debug!("accept conn {}", addr);
                            sock
                        }
                    };

                    if let Err(e) = self.add_new_conn(event_loop,
                                                      sock,
                                                      None) {
                        error!("register conn err {:?}", e);
                    }
                }
            }
            token => {
                if let Err(e) = self.on_conn_readable(event_loop, token) {
                    warn!("handle read conn for token {:?} err {:?}, remove", token, e);
                    self.remove_conn(event_loop, token);
                }
            }

        }
    }

    fn on_writable(&mut self, event_loop: &mut EventLoop<Self>, token: Token) {
        let res = match self.conns.get_mut(&token) {
            None => {
                warn!("missing conn for token {:?}", token);
                return;
            }
            Some(conn) => conn.write(event_loop),
        };

        if let Err(e) = res {
            warn!("handle write conn err {:?}, remove", e);
            self.remove_conn(event_loop, token);
        }
    }

    fn write_data(&mut self,
                  event_loop: &mut EventLoop<Self>,
                  token: Token,
                  data: ConnData,
                  cb: Option<OnWriteComplete>) {
        let res = match self.conns.get_mut(&token) {
            None => {
                warn!("missing conn for token {:?}", token);
                return;
            }
            Some(conn) => conn.append_write_buf(event_loop, data, cb),
        };

        if let Err(e) = res {
            warn!("handle write data err {:?}, remove", e);
            self.remove_conn(event_loop, token);
        }
    }

    fn try_connect(&mut self,
                   event_loop: &mut EventLoop<Self>,
                   sock_addr: SocketAddr,
                   store_id_opt: Option<u64>)
                   -> Result<Token> {
        let sock = try!(TcpStream::connect(&sock_addr));
        let token = try!(self.add_new_conn(event_loop, sock, store_id_opt));
        Ok(token)
    }

    fn connect_store(&mut self,
                     event_loop: &mut EventLoop<Self>,
                     store_id: u64,
                     sock_addr: SocketAddr)
                     -> Result<Token> {
        // We may already create the connection before.
        if let Some(token) = self.store_tokens.get(&store_id).cloned() {
            debug!("token already exists for store {}, reuse", store_id);
            return Ok(token);
        }

        let token = try!(self.try_connect(event_loop, sock_addr, Some(store_id)));
        self.store_tokens.insert(store_id, token);
        Ok(token)
    }

    fn resolve_store(&mut self, store_id: u64, data: ConnData) {
        let ch = self.sendch.clone();
        let cb = box move |r| {
            if let Err(e) = ch.send(Msg::ResolveResult {
                store_id: store_id,
                sock_addr: r,
                data: data,
            }) {
                error!("send store sock msg err {:?}", e);
            }
        };
        if let Err(e) = self.resolver.resolve(store_id, cb) {
            error!("try to resolve err {:?}", e);
        }
    }

    fn report_unreachable(&self, data: ConnData) {
        if data.msg.has_raft() {
            return;
        }

        let region_id = data.msg.get_raft().get_region_id();
        let to_peer_id = data.msg.get_raft().get_to_peer().get_id();

        if let Err(e) = self.raft_router.rl().report_unreachable(region_id, to_peer_id) {
            error!("report peer {} unreachable for region {} failed {:?}",
                   to_peer_id,
                   region_id,
                   e);
        }
    }

    fn send_store(&mut self, event_loop: &mut EventLoop<Self>, store_id: u64, data: ConnData) {
        if data.is_snapshot() {
            return self.send_snapshot(event_loop, store_id, data);
        }

        // check the corresponding token for store.
        if let Some(token) = self.store_tokens.get(&store_id).cloned() {
            return self.write_data(event_loop, token, data, None);
        }

        // No connection, try to resolve it.
        if self.store_resolving.contains(&store_id) {
            // If we are resolving the address, drop the message here.
            debug!("store {} address is being resolved, drop msg {}",
                   store_id,
                   data);
            self.report_unreachable(data);
            return;
        }

        info!("begin to resolve store {} address", store_id);
        self.store_resolving.insert(store_id);
        self.resolve_store(store_id, data);
    }

    fn send_snapshot(&mut self, _: &mut EventLoop<Self>, store_id: u64, data: ConnData) {
        // We use another connection to avoid blocking other
        // raft messages when sending huge snapshot.
        // Now we create the connection every time and close it after sending
        // successfully.
        self.resolve_store(store_id, data)
    }

    fn on_resolve_failed(&mut self, store_id: u64, sock_addr: Result<SocketAddr>, data: ConnData) {
        let e = sock_addr.unwrap_err();
        warn!("resolve store {} address failed {:?}", store_id, e);

        self.report_unreachable(data)
    }

    fn on_resolve_result(&mut self,
                         event_loop: &mut EventLoop<Self>,
                         store_id: u64,
                         sock_addr: Result<SocketAddr>,
                         data: ConnData) {
        if !data.is_snapshot() {
            // clear resolving.
            self.store_resolving.remove(&store_id);
        }

        if sock_addr.is_err() {
            return self.on_resolve_failed(store_id, sock_addr, data);
        }

        let sock_addr = sock_addr.unwrap();
        info!("resolve store {} address ok, addr {}", store_id, sock_addr);

        if data.is_snapshot() {
            return self.send_snapshot_sock(store_id, sock_addr, data);
        }

        let token = match self.connect_store(event_loop, store_id, sock_addr) {
            Ok(token) => token,
            Err(e) => {
                self.report_unreachable(data);
                error!("connect store {} err {:?}", store_id, e);
                return;
            }
        };

        self.write_data(event_loop, token, data, None)
    }

    fn new_snapshot_reporter(&self, data: &ConnData) -> SnapshotReporter<T> {
        let region_id = data.msg.get_raft().get_region_id();
        let to_peer_id = data.msg.get_raft().get_to_peer().get_id();

        SnapshotReporter {
            router: self.raft_router.clone(),
            region_id: region_id,
            to_peer_id: to_peer_id,
            reported: AtomicBool::new(false),
        }
    }

    fn send_snapshot_sock(&mut self, store_id: u64, sock_addr: SocketAddr, data: ConnData) {
        let region_id: u64;
        let term: u64;
        let index: u64;
        {
            let raft_msg = data.msg.get_raft();
            region_id = raft_msg.get_region_id();
            let snapshot = raft_msg.get_message().get_snapshot();
            term = snapshot.get_metadata().get_term();
            index = snapshot.get_metadata().get_index();
        }

        let mut final_data = data;
        final_data.msg.set_msg_type(MessageType::Snapshot);

        let mut file_info = SnapshotFile::new();
        file_info.set_region(region_id);
        file_info.set_term(term);
        file_info.set_index(index);

        final_data.msg.set_snapshot(file_info);

        // snapshot message consistent of two part:
        // one is snapshot file, the other is the message itself
        // we use separate connection for snapshot file and also the message
        // because if we send them separately in different connection
        // receiver can't assure their order!
        thread::spawn(move || {
            let file_name = snapshot_file_path("/tmp/",
                                               store_id,
                                               &final_data.msg.get_snapshot());
            print!("send_snapshot_sock, new thread to send file: {}\n", &file_name);
            let mut file = fs::File::open(&file_name).unwrap();

            let mut conn = TcpStream::connect(&sock_addr).unwrap();
            rpc::encode_msg(&mut conn, final_data.msg_id, &final_data.msg);

            let resp = io::copy(&mut file, &mut conn);
            // let reporter = Arc::new(self.new_snapshot_reporter(&data));
            // match resp {
            //     Err(e) => {
            //         error!("connect store {} err {:?}", store_id, e);
            //         reporter.report(SnapshotStatus::Failure);
            //     }
            //     Ok(_) => reporter.report(SnapshotStatus::Finish),
            // }

            print!("send snapshot socket finish!!\n");
        });

        // let token = match self.try_connect(event_loop, sock_addr, None) {
        //     Ok(token) => token,
        //     Err(e) => {
        //         error!("connect store {} err {:?}", store_id, e);
        //         self.report_unreachable(data);
        //         return;
        //     }
        // };

        // let reporter = Arc::new(self.new_snapshot_reporter(&data));

        // if let Some(conn) = self.conns.get_mut(&token) {
        //     let reporter = reporter.clone();
        //     conn.set_close_callback(Some(box move || {
        //         reporter.report(SnapshotStatus::Failure);
        //     }));
        // };

        // self.write_data(event_loop,
        //                 token,
        //                 data,
        //                 Some(box move || {
        //                     reporter.report(SnapshotStatus::Finish);
        //                 }))
    }

    fn make_response_cb(&mut self, token: Token, msg_id: u64) -> OnResponse {
        let ch = self.sendch.clone();
        box move |res: Message| {
            let tp = res.get_msg_type();
            if let Err(e) = ch.send(Msg::WriteData {
                token: token,
                data: ConnData::new(msg_id, res),
            }) {
                error!("send {:?} resp failed with token {:?}, msg id {}, err {:?}",
                       tp,
                       token,
                       msg_id,
                       e);
            }
        }
    }
}

impl<T: RaftStoreRouter, S: StoreAddrResolver> Handler for Server<T, S> {
    type Timeout = Msg;
    type Message = Msg;

    fn ready(&mut self, event_loop: &mut EventLoop<Self>, token: Token, events: EventSet) {
        if events.is_hup() || events.is_error() {
            self.remove_conn(event_loop, token);
            return;
        }

        if events.is_readable() {
            self.on_readable(event_loop, token);
        }

        if events.is_writable() {
            self.on_writable(event_loop, token);
        }
    }

    fn notify(&mut self, event_loop: &mut EventLoop<Self>, msg: Msg) {
        match msg {
            // Msg::Snapshot { data } => self.on_conn_msg(Token::from_usize(0), data),
            Msg::Quit => event_loop.shutdown(),
            Msg::WriteData { token, data } => self.write_data(event_loop, token, data, None),
            Msg::SendStore { store_id, data } => self.send_store(event_loop, store_id, data),
            Msg::ResolveResult { store_id, sock_addr, data } => {
                self.on_resolve_result(event_loop, store_id, sock_addr, data)
            }
        }
    }

    fn timeout(&mut self, _: &mut EventLoop<Self>, _: Msg) {
        // nothing to do now.
    }

    fn interrupted(&mut self, _: &mut EventLoop<Self>) {
        // To be able to be attached by gdb, we should not shutdown.
        // TODO: find a grace way to shutdown.
        // event_loop.shutdown();
    }

    fn tick(&mut self, el: &mut EventLoop<Self>) {
        // tick is called in the end of the loop, so if we notify to quit,
        // we will quit the server here.
        // TODO: handle quit server if event_loop is_running() returns false.
        if !el.is_running() {
            if let Err(e) = self.end_point_worker.stop() {
                error!("failed to stop end point: {:?}", e);
            }
            if let Err(e) = self.store.stop() {
                error!("failed to stop store: {:?}", e);
            }
        }
    }
}

struct SnapshotReporter<T: RaftStoreRouter + 'static> {
    router: Arc<RwLock<T>>,
    region_id: u64,
    to_peer_id: u64,

    reported: AtomicBool,
}

impl<T: RaftStoreRouter + 'static> SnapshotReporter<T> {
    pub fn report(&self, status: SnapshotStatus) {
        // return directly if already reported.
        if self.reported.compare_and_swap(false, true, Ordering::Relaxed) {
            return;
        }

        debug!("send snapshot to {} for {} {:?}",
               self.to_peer_id,
               self.region_id,
               status);


        if let Err(e) = self.router
            .rl()
            .report_snapshot(self.region_id, self.to_peer_id, status) {
            error!("report snapshot to peer {} with region {} err {:?}",
                   self.to_peer_id,
                   self.region_id,
                   e);
        }
    }
}

#[cfg(test)]
mod tests {
    use std::thread;
    use std::sync::{Arc, RwLock, Mutex};
    use std::sync::mpsc::{self, Sender};
    use std::net::SocketAddr;

    use mio::tcp::TcpListener;

    use super::*;
    use super::super::{Msg, ConnData, Result};
    use super::super::transport::RaftStoreRouter;
    use super::super::resolve::{StoreAddrResolver, Callback as ResolveCallback};
    use storage::{Storage, Dsn};
    use kvproto::msgpb::{Message, MessageType};
    use raftstore::Result as RaftStoreResult;
    use kvproto::raft_serverpb::RaftMessage;
    use raftstore::store::Callback;
    use kvproto::raft_cmdpb::RaftCmdRequest;
    use raft::SnapshotStatus;
    use storage::engine::TEMP_DIR;

    struct MockResolver {
        addr: SocketAddr,
    }

    impl StoreAddrResolver for MockResolver {
        fn resolve(&self, _: u64, cb: ResolveCallback) -> Result<()> {
            cb.call_box((Ok(self.addr),));
            Ok(())
        }
    }

    struct TestRaftStoreRouter {
        tx: Mutex<Sender<usize>>,
    }

    impl RaftStoreRouter for TestRaftStoreRouter {
        fn send_raft_msg(&self, _: RaftMessage) -> RaftStoreResult<()> {
            self.tx.lock().unwrap().send(1).unwrap();
            Ok(())
        }

        fn send_command(&self, _: RaftCmdRequest, _: Callback) -> RaftStoreResult<()> {
            self.tx.lock().unwrap().send(1).unwrap();
            Ok(())
        }

        fn report_snapshot(&self, _: u64, _: u64, _: SnapshotStatus) -> RaftStoreResult<()> {
            unimplemented!();
        }

        fn report_unreachable(&self, _: u64, _: u64) -> RaftStoreResult<()> {
            unimplemented!();
        }
    }

    #[test]
    fn test_peer_resolve() {
        let addr = "127.0.0.1:0".parse().unwrap();
        let listener = TcpListener::bind(&addr).unwrap();

        let resolver = MockResolver { addr: listener.local_addr().unwrap() };

        let mut event_loop = create_event_loop().unwrap();
        let (tx, rx) = mpsc::channel();
        let mut server =
            Server::new(&mut event_loop,
                        listener,
                        Storage::new(Dsn::RocksDBPath(TEMP_DIR)).unwrap(),
                        Arc::new(RwLock::new(TestRaftStoreRouter { tx: Mutex::new(tx) })),
                        resolver)
                .unwrap();

        let ch = server.get_sendch();
        let h = thread::spawn(move || {
            event_loop.run(&mut server).unwrap();
        });

        let mut msg = Message::new();
        msg.set_msg_type(MessageType::Raft);

        ch.send(Msg::SendStore {
                store_id: 1,
                data: ConnData::new(0, msg),
            })
            .unwrap();

        rx.recv().unwrap();

        ch.send(Msg::Quit).unwrap();
        h.join().unwrap();
    }
}<|MERGE_RESOLUTION|>--- conflicted
+++ resolved
@@ -30,11 +30,8 @@
 use super::{Result, OnResponse};
 use raftstore::store::worker::snap::snapshot_file_path;
 use util::HandyRwLock;
-<<<<<<< HEAD
 use util::codec::rpc;
-=======
 use util::worker::Worker;
->>>>>>> ea32cc65
 use storage::Storage;
 use super::kv::StoreHandler;
 use super::coprocessor::{RequestTask, EndPointHost};
@@ -299,9 +296,7 @@
                         }
                     };
 
-                    if let Err(e) = self.add_new_conn(event_loop,
-                                                      sock,
-                                                      None) {
+                    if let Err(e) = self.add_new_conn(event_loop, sock, None) {
                         error!("register conn err {:?}", e);
                     }
                 }
@@ -521,10 +516,9 @@
         // because if we send them separately in different connection
         // receiver can't assure their order!
         thread::spawn(move || {
-            let file_name = snapshot_file_path("/tmp/",
-                                               store_id,
-                                               &final_data.msg.get_snapshot());
-            print!("send_snapshot_sock, new thread to send file: {}\n", &file_name);
+            let file_name = snapshot_file_path("/tmp/", store_id, &final_data.msg.get_snapshot());
+            print!("send_snapshot_sock, new thread to send file: {}\n",
+                   &file_name);
             let mut file = fs::File::open(&file_name).unwrap();
 
             let mut conn = TcpStream::connect(&sock_addr).unwrap();
