// Copyright 2016 PingCAP, Inc.
//
// Licensed under the Apache License, Version 2.0 (the "License");
// you may not use this file except in compliance with the License.
// You may obtain a copy of the License at
//
//     http://www.apache.org/licenses/LICENSE-2.0
//
// Unless required by applicable law or agreed to in writing, software
// distributed under the License is distributed on an "AS IS" BASIS,
// See the License for the specific language governing permissions and
// limitations under the License.

use std::i32;
use std::net::{IpAddr, SocketAddr};
use std::str::FromStr;
use std::sync::{Arc, RwLock};
use std::time::{Duration, Instant};

use futures::Stream;
use grpc::{ChannelBuilder, EnvBuilder, Environment, Server as GrpcServer, ServerBuilder};
use kvproto::debugpb_grpc::create_debug;
use kvproto::import_sstpb_grpc::create_import_sst;
use kvproto::tikvpb_grpc::*;
use tokio::executor::thread_pool;
use tokio::runtime::{Builder as RuntimeBuilder, Runtime};
use tokio::timer::Interval;

use coprocessor::Endpoint;
use import::ImportSSTService;
use raftstore::store::{Engines, SnapManager};
use storage::{Engine, Storage};
use util::security::SecurityManager;
use util::worker::Worker;

use super::load_statistics::*;
use super::raft_client::RaftClient;
use super::resolve::StoreAddrResolver;
use super::service::*;
use super::snap::{Runner as SnapHandler, Task as SnapTask};
use super::transport::{RaftStoreRouter, ServerTransport};
use super::{Config, Result};

const LOAD_STATISTICS_SLOTS: usize = 4;
const LOAD_STATISTICS_INTERVAL: Duration = Duration::from_millis(100);
const MAX_GRPC_RECV_MSG_LEN: i32 = 10 * 1024 * 1024;
pub const GRPC_THREAD_PREFIX: &str = "grpc-server";
pub const STATS_THREAD_PREFIX: &str = "transport-stats";

pub struct Server<T: RaftStoreRouter + 'static, S: StoreAddrResolver + 'static> {
    env: Arc<Environment>,
    // Grpc server.
    grpc_server: GrpcServer,
    local_addr: SocketAddr,
    // Transport.
    trans: ServerTransport<T, S>,
    raft_router: T,
    // For sending/receiving snapshots.
    snap_mgr: SnapManager,
    snap_worker: Worker<SnapTask>,

    // Currently load statistics is done in the thread.
    stats_runtime: Arc<Runtime>,
    thread_load: Arc<ThreadLoad>,
}

impl<T: RaftStoreRouter, S: StoreAddrResolver + 'static> Server<T, S> {
    #[cfg_attr(feature = "cargo-clippy", allow(too_many_arguments))]
    pub fn new<E: Engine>(
        cfg: &Arc<Config>,
        security_mgr: &Arc<SecurityManager>,
        storage: Storage<E>,
        cop: Endpoint<E>,
        raft_router: T,
        resolver: S,
        snap_mgr: SnapManager,
        debug_engines: Option<Engines>,
        import_service: Option<ImportSSTService<T>>,
    ) -> Result<Self> {
        // A helper thread (or pool) for transport layer.
        let mut pool_builder = thread_pool::Builder::new();
        pool_builder.pool_size(cfg.as_ref().stats_concurrency);
        pool_builder.name_prefix(STATS_THREAD_PREFIX);
        let stats_runtime = Arc::new(
            RuntimeBuilder::new()
                .threadpool_builder(pool_builder)
                .build()
                .unwrap(),
        );
        let thread_load = Arc::new(ThreadLoad::with_threshold(cfg.heavy_load_threshold));

        let env = Arc::new(
            EnvBuilder::new()
                .cq_count(cfg.grpc_concurrency)
                .name_prefix(thd_name!(GRPC_THREAD_PREFIX))
                .build(),
        );

        let snap_worker = Worker::new("snap-handler");
<<<<<<< HEAD
        let kv_service = KvService::new(
            storage.clone(),
            cop,
            raft_router.clone(),
            snap_worker.scheduler(),
        );

=======
        let kv_service = KvService::new(storage, cop, raft_router.clone(), snap_worker.scheduler());
>>>>>>> 4b5efd4c
        let addr = SocketAddr::from_str(&cfg.addr)?;
        info!("listening on {}", addr);
        let ip = format!("{}", addr.ip());
        let channel_args = ChannelBuilder::new(Arc::clone(&env))
            .stream_initial_window_size(cfg.grpc_stream_initial_window_size.0 as i32)
            .max_concurrent_stream(cfg.grpc_concurrent_stream)
            .max_receive_message_len(MAX_GRPC_RECV_MSG_LEN)
            .max_send_message_len(-1)
            .build_args();
        let grpc_server = {
            let mut sb = ServerBuilder::new(Arc::clone(&env))
                .channel_args(channel_args)
                .register_service(create_tikv(kv_service));
            sb = security_mgr.bind(sb, &ip, addr.port());
            if let Some(engines) = debug_engines {
                let debug_service = DebugService::new(engines, raft_router.clone());
                sb = sb.register_service(create_debug(debug_service));
            }
            if let Some(service) = import_service {
                sb = sb.register_service(create_import_sst(service));
            }
            sb.build()?
        };

        let addr = {
            let (ref host, port) = grpc_server.bind_addrs()[0];
            SocketAddr::new(IpAddr::from_str(host)?, port as u16)
        };

        let raft_client = Arc::new(RwLock::new(RaftClient::new(
            Arc::clone(&env),
            Arc::clone(cfg),
            Arc::clone(security_mgr),
        )));

        let trans = ServerTransport::new(
            raft_client,
            snap_worker.scheduler(),
            raft_router.clone(),
            resolver,
        );

        let svr = Server {
            env: Arc::clone(&env),
            grpc_server,
            local_addr: addr,
            trans,
            raft_router,
            snap_mgr,
            snap_worker,
            stats_runtime,
            thread_load,
        };

        Ok(svr)
    }

    pub fn transport(&self) -> ServerTransport<T, S> {
        self.trans.clone()
    }

    pub fn start(&mut self, cfg: Arc<Config>, security_mgr: Arc<SecurityManager>) -> Result<()> {
        let snap_runner = SnapHandler::new(
            Arc::clone(&self.env),
            self.snap_mgr.clone(),
            self.raft_router.clone(),
            security_mgr,
            Arc::clone(&cfg),
        );
        box_try!(self.snap_worker.start(snap_runner));
        self.grpc_server.start();

        let thread_load = Arc::clone(&self.thread_load);
        let mut load_stats =
            ThreadLoadStatistics::new(LOAD_STATISTICS_SLOTS, GRPC_THREAD_PREFIX, thread_load);
        self.stats_runtime.executor().spawn(
            Interval::new(Instant::now(), LOAD_STATISTICS_INTERVAL)
                .map_err(|_| ())
                .for_each(move |i| {
                    load_stats.record(i);
                    Ok(())
                }),
        );

        info!("TiKV is ready to serve");
        Ok(())
    }

    pub fn stop(&mut self) -> Result<()> {
        self.snap_worker.stop();
        self.grpc_server.shutdown();
        Ok(())
    }

    // Return listening address, this may only be used for outer test
    // to get the real address because we may use "127.0.0.1:0"
    // in test to avoid port conflict.
    pub fn listening_addr(&self) -> SocketAddr {
        self.local_addr
    }
}

#[cfg(test)]
mod tests {
    use std::sync::atomic::*;
    use std::sync::mpsc::*;
    use std::sync::*;
    use std::time::Duration;

    use super::*;

    use super::super::resolve::{Callback as ResolveCallback, StoreAddrResolver};
    use super::super::transport::RaftStoreRouter;
    use super::super::{Config, Result};
    use coprocessor;
    use kvproto::raft_serverpb::RaftMessage;
    use raftstore::store::transport::Transport;
    use raftstore::store::Msg as StoreMsg;
    use raftstore::store::*;
    use raftstore::Result as RaftStoreResult;
    use server::readpool::{self, ReadPool};
    use storage::TestStorageBuilder;
    use util::security::SecurityConfig;
    use util::worker::FutureWorker;

    #[derive(Clone)]
    struct MockResolver {
        quick_fail: Arc<AtomicBool>,
        addr: Arc<Mutex<Option<String>>>,
    }

    impl StoreAddrResolver for MockResolver {
        fn resolve(&self, _: u64, cb: ResolveCallback) -> Result<()> {
            if self.quick_fail.load(Ordering::SeqCst) {
                return Err(box_err!("quick fail"));
            }
            let addr = self.addr.lock().unwrap();
            cb(addr
                .as_ref()
                .map(|s| s.to_owned())
                .ok_or(box_err!("not set")));
            Ok(())
        }
    }

    #[derive(Clone)]
    struct TestRaftStoreRouter {
        tx: Sender<usize>,
        significant_msg_sender: Sender<SignificantMsg>,
    }

    impl RaftStoreRouter for TestRaftStoreRouter {
        fn send(&self, _: StoreMsg) -> RaftStoreResult<()> {
            self.tx.send(1).unwrap();
            Ok(())
        }

        fn try_send(&self, _: StoreMsg) -> RaftStoreResult<()> {
            self.tx.send(1).unwrap();
            Ok(())
        }

        fn significant_send(&self, msg: SignificantMsg) -> RaftStoreResult<()> {
            self.significant_msg_sender.send(msg).unwrap();
            Ok(())
        }
    }

    fn is_unreachable_to(msg: &SignificantMsg, region_id: u64, to_peer_id: u64) -> bool {
        *msg == SignificantMsg::Unreachable {
            region_id,
            to_peer_id,
        }
    }

    #[test]
    // if this failed, unset the environmental variables 'http_proxy' and 'https_proxy', and retry.
    fn test_peer_resolve() {
        let mut cfg = Config::default();
        cfg.addr = "127.0.0.1:0".to_owned();

        let storage = TestStorageBuilder::new().build().unwrap();

        let (tx, rx) = mpsc::channel();
        let (significant_msg_sender, significant_msg_receiver) = mpsc::channel();
        let router = TestRaftStoreRouter {
            tx,
            significant_msg_sender,
        };

        let quick_fail = Arc::new(AtomicBool::new(false));
        let cfg = Arc::new(cfg);
        let security_mgr = Arc::new(SecurityManager::new(&SecurityConfig::default()).unwrap());

        let pd_worker = FutureWorker::new("test-pd-worker");
        let cop_read_pool = ReadPool::new(
            "cop-readpool",
            &readpool::Config::default_for_test(),
            || || coprocessor::ReadPoolContext::new(pd_worker.scheduler()),
        );
        let cop = coprocessor::Endpoint::new(&cfg, storage.get_engine(), cop_read_pool);

        let addr = Arc::new(Mutex::new(None));
        let mut server = Server::new(
            &cfg,
            &security_mgr,
            storage,
            cop,
            router,
            MockResolver {
                quick_fail: Arc::clone(&quick_fail),
                addr: Arc::clone(&addr),
            },
            SnapManager::new("", None),
            None,
            None,
        ).unwrap();

        server.start(cfg, security_mgr).unwrap();

        let mut trans = server.transport();
        trans.report_unreachable(RaftMessage::new());
        let mut resp = significant_msg_receiver.try_recv().unwrap();
        assert!(is_unreachable_to(&resp, 0, 0), "{:?}", resp);

        let mut msg = RaftMessage::new();
        msg.set_region_id(1);
        trans.send(msg.clone()).unwrap();
        trans.flush();
        resp = significant_msg_receiver.try_recv().unwrap();
        assert!(is_unreachable_to(&resp, 1, 0), "{:?}", resp);

        *addr.lock().unwrap() = Some(format!("{}", server.listening_addr()));

        trans.send(msg.clone()).unwrap();
        trans.flush();
        assert!(rx.recv_timeout(Duration::from_secs(5)).is_ok());

        msg.mut_to_peer().set_store_id(2);
        msg.set_region_id(2);
        quick_fail.store(true, Ordering::SeqCst);
        trans.send(msg.clone()).unwrap();
        trans.flush();
        resp = significant_msg_receiver.try_recv().unwrap();
        assert!(is_unreachable_to(&resp, 2, 0), "{:?}", resp);
        server.stop().unwrap();
    }
}<|MERGE_RESOLUTION|>--- conflicted
+++ resolved
@@ -97,17 +97,8 @@
         );
 
         let snap_worker = Worker::new("snap-handler");
-<<<<<<< HEAD
-        let kv_service = KvService::new(
-            storage.clone(),
-            cop,
-            raft_router.clone(),
-            snap_worker.scheduler(),
-        );
-
-=======
+
         let kv_service = KvService::new(storage, cop, raft_router.clone(), snap_worker.scheduler());
->>>>>>> 4b5efd4c
         let addr = SocketAddr::from_str(&cfg.addr)?;
         info!("listening on {}", addr);
         let ip = format!("{}", addr.ip());
