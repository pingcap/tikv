// Copyright 2016 PingCAP, Inc.
//
// Licensed under the Apache License, Version 2.0 (the "License");
// you may not use this file except in compliance with the License.
// You may obtain a copy of the License at
//
//     http://www.apache.org/licenses/LICENSE-2.0
//
// Unless required by applicable law or agreed to in writing, software
// distributed under the License is distributed on an "AS IS" BASIS,
// See the License for the specific language governing permissions and
// limitations under the License.

use std::sync::{Arc, RwLock};
use std::net::{IpAddr, SocketAddr};
use std::str::FromStr;

use grpc::{ChannelBuilder, EnvBuilder, Environment, Server as GrpcServer, ServerBuilder};
use kvproto::tikvpb_grpc::*;
use kvproto::debugpb_grpc::create_debug;

<<<<<<< HEAD
use util::worker::{Builder as WorkerBuilder, FutureScheduler, Worker};
=======
use util::worker::{FutureScheduler, Worker};
use util::security::SecurityManager;
>>>>>>> 5aac034c
use storage::Storage;
use raftstore::store::{Engines, SnapManager};

use super::{Config, Result};
use coprocessor::{EndPointHost, EndPointTask};
use super::service::*;
use super::transport::{RaftStoreRouter, ServerTransport};
use super::resolve::StoreAddrResolver;
use super::snap::{Runner as SnapHandler, Task as SnapTask};
use super::raft_client::RaftClient;
use pd::PdTask;

const DEFAULT_COPROCESSOR_BATCH: usize = 256;
const MAX_GRPC_RECV_MSG_LEN: usize = 10 * 1024 * 1024;

pub struct Server<T: RaftStoreRouter + 'static, S: StoreAddrResolver + 'static> {
    env: Arc<Environment>,
    // Grpc server.
    grpc_server: GrpcServer,
    local_addr: SocketAddr,
    // Transport.
    trans: ServerTransport<T, S>,
    raft_router: T,
    // The kv storage.
    storage: Storage,
    // For handling coprocessor requests.
    end_point_worker: Worker<EndPointTask>,
    // For sending/receiving snapshots.
    snap_mgr: SnapManager,
    snap_worker: Worker<SnapTask>,
    pd_scheduler: FutureScheduler<PdTask>,
}

impl<T: RaftStoreRouter, S: StoreAddrResolver + 'static> Server<T, S> {
    #[allow(too_many_arguments)]
    pub fn new(
        cfg: &Arc<Config>,
        security_mgr: &Arc<SecurityManager>,
        region_split_size: usize,
        storage: Storage,
        raft_router: T,
        resolver: S,
        snap_mgr: SnapManager,
        pd_scheduler: FutureScheduler<PdTask>,
        debug_engines: Option<Engines>,
    ) -> Result<Server<T, S>> {
        let env = Arc::new(
            EnvBuilder::new()
                .cq_count(cfg.grpc_concurrency)
                .name_prefix(thd_name!("grpc-server"))
                .build(),
        );
<<<<<<< HEAD
        let raft_client = Arc::new(RwLock::new(RaftClient::new(env.clone(), cfg.clone())));
        let end_point_worker = WorkerBuilder::new("end-point-worker")
            .batch_size(DEFAULT_COPROCESSOR_BATCH)
            .create();
=======
        let raft_client = Arc::new(RwLock::new(RaftClient::new(
            env.clone(),
            cfg.clone(),
            security_mgr.clone(),
        )));
        let end_point_worker = Worker::new("end-point-worker");
>>>>>>> 5aac034c
        let snap_worker = Worker::new("snap-handler");

        let kv_service = KvService::new(
            storage.clone(),
            end_point_worker.scheduler(),
            raft_router.clone(),
            snap_worker.scheduler(),
            cfg.end_point_recursion_limit,
        );
        let addr = SocketAddr::from_str(&cfg.addr)?;
        info!("listening on {}", addr);
        let ip = format!("{}", addr.ip());
        let channel_args = ChannelBuilder::new(env.clone())
            .stream_initial_window_size(cfg.grpc_stream_initial_window_size.0 as usize)
            .max_concurrent_stream(cfg.grpc_concurrent_stream)
            .max_receive_message_len(MAX_GRPC_RECV_MSG_LEN)
            .max_send_message_len(region_split_size as usize * 4)
            .build_args();
        let grpc_server = {
            let mut sb = ServerBuilder::new(env.clone())
                .channel_args(channel_args)
                .register_service(create_tikv(kv_service));
            sb = security_mgr.bind(sb, &ip, addr.port());
            if let Some(engines) = debug_engines {
                sb = sb.register_service(create_debug(DebugService::new(engines)));
            }
            sb.build()?
        };

        let addr = {
            let (ref host, port) = grpc_server.bind_addrs()[0];
            SocketAddr::new(IpAddr::from_str(host)?, port as u16)
        };

        let trans = ServerTransport::new(
            raft_client,
            snap_worker.scheduler(),
            raft_router.clone(),
            resolver,
        );

        let svr = Server {
            env: env.clone(),
            grpc_server: grpc_server,
            local_addr: addr,
            trans: trans,
            raft_router: raft_router,
            storage: storage,
            end_point_worker: end_point_worker,
            snap_mgr: snap_mgr,
            snap_worker: snap_worker,
            pd_scheduler: pd_scheduler,
        };

        Ok(svr)
    }

    pub fn transport(&self) -> ServerTransport<T, S> {
        self.trans.clone()
    }

    pub fn start(&mut self, cfg: Arc<Config>, security_mgr: Arc<SecurityManager>) -> Result<()> {
        let end_point = EndPointHost::new(
            self.storage.get_engine(),
            self.end_point_worker.scheduler(),
            &cfg,
            self.pd_scheduler.clone(),
        );
        box_try!(self.end_point_worker.start(end_point));
        let snap_runner = SnapHandler::new(
            self.env.clone(),
            self.snap_mgr.clone(),
            self.raft_router.clone(),
            security_mgr,
        );
        box_try!(self.snap_worker.start(snap_runner));
        self.grpc_server.start();
        info!("TiKV is ready to serve");
        Ok(())
    }

    pub fn stop(&mut self) -> Result<()> {
        self.end_point_worker.stop();
        self.snap_worker.stop();
        if let Err(e) = self.storage.stop() {
            error!("failed to stop store: {:?}", e);
        }
        self.grpc_server.shutdown();
        Ok(())
    }

    // Return listening address, this may only be used for outer test
    // to get the real address because we may use "127.0.0.1:0"
    // in test to avoid port conflict.
    pub fn listening_addr(&self) -> SocketAddr {
        self.local_addr
    }
}

#[cfg(test)]
mod tests {
    use std::time::Duration;
    use std::sync::*;
    use std::sync::mpsc::*;
    use std::sync::atomic::*;

    use super::*;
    use super::super::{Config, Result};
    use super::super::transport::RaftStoreRouter;
    use super::super::resolve::{Callback as ResolveCallback, StoreAddrResolver};
    use storage::{Config as StorageConfig, Storage};
    use kvproto::raft_serverpb::RaftMessage;
    use raftstore::Result as RaftStoreResult;
    use raftstore::store::Msg as StoreMsg;
    use raftstore::store::*;
    use raftstore::store::transport::Transport;
    use util::worker::FutureWorker;
    use util::security::SecurityConfig;

    #[derive(Clone)]
    struct MockResolver {
        quick_fail: Arc<AtomicBool>,
        addr: Arc<Mutex<Option<String>>>,
    }

    impl StoreAddrResolver for MockResolver {
        fn resolve(&self, _: u64, cb: ResolveCallback) -> Result<()> {
            if self.quick_fail.load(Ordering::SeqCst) {
                return Err(box_err!("quick fail"));
            }
            let addr = self.addr.lock().unwrap();
            cb(
                addr.as_ref()
                    .map(|s| s.to_owned())
                    .ok_or(box_err!("not set")),
            );
            Ok(())
        }
    }

    #[derive(Clone)]
    struct TestRaftStoreRouter {
        tx: Sender<usize>,
        significant_msg_sender: Sender<SignificantMsg>,
    }

    impl RaftStoreRouter for TestRaftStoreRouter {
        fn send(&self, _: StoreMsg) -> RaftStoreResult<()> {
            self.tx.send(1).unwrap();
            Ok(())
        }

        fn try_send(&self, _: StoreMsg) -> RaftStoreResult<()> {
            self.tx.send(1).unwrap();
            Ok(())
        }

        fn significant_send(&self, msg: SignificantMsg) -> RaftStoreResult<()> {
            self.significant_msg_sender.send(msg).unwrap();
            Ok(())
        }
    }

    fn is_unreachable_to(msg: &SignificantMsg, region_id: u64, to_peer_id: u64) -> bool {
        *msg == SignificantMsg::Unreachable {
            region_id,
            to_peer_id,
        }
    }

    #[test]
    fn test_peer_resolve() {
        let mut cfg = Config::default();
        let storage_cfg = StorageConfig::default();
        cfg.addr = "127.0.0.1:0".to_owned();

        let mut storage = Storage::new(&storage_cfg).unwrap();
        storage.start(&storage_cfg).unwrap();

        let (tx, rx) = mpsc::channel();
        let (significant_msg_sender, significant_msg_receiver) = mpsc::channel();
        let router = TestRaftStoreRouter {
            tx: tx,
            significant_msg_sender: significant_msg_sender,
        };

        let addr = Arc::new(Mutex::new(None));
        let quick_fail = Arc::new(AtomicBool::new(false));
        let pd_worker = FutureWorker::new("pd worker");
        let cfg = Arc::new(cfg);
        let security_mgr = Arc::new(SecurityManager::new(&SecurityConfig::default()).unwrap());
        let mut server = Server::new(
            &cfg,
            &security_mgr,
            1024,
            storage,
            router,
            MockResolver {
                quick_fail: quick_fail.clone(),
                addr: addr.clone(),
            },
            SnapManager::new("", None, None),
            pd_worker.scheduler(),
            None,
        ).unwrap();

        server.start(cfg, security_mgr).unwrap();

        let mut trans = server.transport();
        trans.report_unreachable(RaftMessage::new());
        let mut resp = significant_msg_receiver.try_recv().unwrap();
        assert!(is_unreachable_to(&resp, 0, 0), "{:?}", resp);

        let mut msg = RaftMessage::new();
        msg.set_region_id(1);
        trans.send(msg.clone()).unwrap();
        trans.flush();
        resp = significant_msg_receiver.try_recv().unwrap();
        assert!(is_unreachable_to(&resp, 1, 0), "{:?}", resp);

        *addr.lock().unwrap() = Some(format!("{}", server.listening_addr()));

        trans.send(msg.clone()).unwrap();
        trans.flush();
        assert!(rx.recv_timeout(Duration::from_secs(5)).is_ok());

        msg.mut_to_peer().set_store_id(2);
        msg.set_region_id(2);
        quick_fail.store(true, Ordering::SeqCst);
        trans.send(msg.clone()).unwrap();
        trans.flush();
        resp = significant_msg_receiver.try_recv().unwrap();
        assert!(is_unreachable_to(&resp, 2, 0), "{:?}", resp);
        server.stop().unwrap();
    }
}<|MERGE_RESOLUTION|>--- conflicted
+++ resolved
@@ -19,12 +19,8 @@
 use kvproto::tikvpb_grpc::*;
 use kvproto::debugpb_grpc::create_debug;
 
-<<<<<<< HEAD
 use util::worker::{Builder as WorkerBuilder, FutureScheduler, Worker};
-=======
-use util::worker::{FutureScheduler, Worker};
 use util::security::SecurityManager;
->>>>>>> 5aac034c
 use storage::Storage;
 use raftstore::store::{Engines, SnapManager};
 
@@ -77,19 +73,14 @@
                 .name_prefix(thd_name!("grpc-server"))
                 .build(),
         );
-<<<<<<< HEAD
-        let raft_client = Arc::new(RwLock::new(RaftClient::new(env.clone(), cfg.clone())));
-        let end_point_worker = WorkerBuilder::new("end-point-worker")
-            .batch_size(DEFAULT_COPROCESSOR_BATCH)
-            .create();
-=======
         let raft_client = Arc::new(RwLock::new(RaftClient::new(
             env.clone(),
             cfg.clone(),
             security_mgr.clone(),
         )));
-        let end_point_worker = Worker::new("end-point-worker");
->>>>>>> 5aac034c
+        let end_point_worker = WorkerBuilder::new("end-point-worker")
+            .batch_size(DEFAULT_COPROCESSOR_BATCH)
+            .create();
         let snap_worker = Worker::new("snap-handler");
 
         let kv_service = KvService::new(
