--- conflicted
+++ resolved
@@ -436,13 +436,8 @@
 
         msg.mut_to_peer().set_store_id(2);
         msg.set_region_id(2);
-<<<<<<< HEAD
         resolver.quick_fail.store(true, Ordering::SeqCst);
-        trans.send(msg.clone()).unwrap();
-=======
-        quick_fail.store(true, Ordering::SeqCst);
         trans.send(msg).unwrap();
->>>>>>> 2c97d870
         trans.flush();
         resp = receiver
             .significant_msg_receiver
