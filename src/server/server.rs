--- conflicted
+++ resolved
@@ -726,7 +726,6 @@
             raft_router: router,
             snapshot_status_sender: snapshot_status_sender,
         };
-<<<<<<< HEAD
         let mut server =
             Server::new(&mut event_loop,
                         &cfg,
@@ -734,18 +733,8 @@
                         storage,
                         ch,
                         resolver,
-                        store::new_snap_mgr("", None, cfg.raft_store.use_sst_file_snapshot))
+                        SnapManager::new("", None, cfg.raft_store.use_sst_file_snapshot))
                 .unwrap();
-=======
-        let mut server = Server::new(&mut event_loop,
-                                     &cfg,
-                                     listener,
-                                     storage,
-                                     ch,
-                                     resolver,
-                                     SnapManager::new("", None))
-            .unwrap();
->>>>>>> 6dc5f0d0
 
         for i in 0..10 {
             let mut msg = Message::new();
