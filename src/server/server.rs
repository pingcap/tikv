// Copyright 2016 TiKV Project Authors. Licensed under Apache-2.0.

use std::i32;
use std::net::{IpAddr, SocketAddr};
use std::str::FromStr;
use std::sync::Arc;
use std::time::{Duration, Instant};

use futures::compat::Stream01CompatExt;
use futures::stream::StreamExt;
use grpcio::{ChannelBuilder, Environment, ResourceQuota, Server as GrpcServer, ServerBuilder};
use kvproto::tikvpb::*;
use tokio::runtime::{Builder as RuntimeBuilder, Handle as RuntimeHandle, Runtime};
use tokio_timer::timer::Handle;

use crate::coprocessor::Endpoint;
use crate::server::gc_worker::GcWorker;
use crate::storage::lock_manager::LockManager;
use crate::storage::{Engine, Storage};
use engine_rocks::RocksEngine;
use raftstore::router::RaftStoreRouter;
use raftstore::store::SnapManager;
use security::SecurityManager;
use tikv_util::timer::GLOBAL_TIMER_HANDLE;
use tikv_util::worker::{LazyWorker, Worker};
use tikv_util::Either;

use super::load_statistics::*;
use super::raft_client::{ConnectionBuilder, RaftClient};
use super::resolve::StoreAddrResolver;
use super::service::*;
use super::snap::{Runner as SnapHandler, Task as SnapTask};
use super::transport::ServerTransport;
use super::{Config, Result};
use crate::read_pool::ReadPool;

const LOAD_STATISTICS_SLOTS: usize = 4;
const LOAD_STATISTICS_INTERVAL: Duration = Duration::from_millis(100);
pub const GRPC_THREAD_PREFIX: &str = "grpc-server";
pub const READPOOL_NORMAL_THREAD_PREFIX: &str = "store-read-norm";
pub const STATS_THREAD_PREFIX: &str = "transport-stats";

/// The TiKV server
///
/// It hosts various internal components, including gRPC, the raftstore router
/// and a snapshot worker.
pub struct Server<T: RaftStoreRouter<RocksEngine> + 'static, S: StoreAddrResolver + 'static> {
    env: Arc<Environment>,
    /// A GrpcServer builder or a GrpcServer.
    ///
    /// If the listening port is configured, the server will be started lazily.
    builder_or_server: Option<Either<ServerBuilder, GrpcServer>>,
    local_addr: SocketAddr,
    // Transport.
    trans: ServerTransport<T, S>,
    raft_router: T,
    // For sending/receiving snapshots.
    snap_mgr: SnapManager,
    snap_worker: LazyWorker<SnapTask>,

    // Currently load statistics is done in the thread.
    stats_pool: Option<Runtime>,
    grpc_thread_load: Arc<ThreadLoad>,
    yatp_read_pool: Option<ReadPool>,
    readpool_normal_thread_load: Arc<ThreadLoad>,
    debug_thread_pool: Arc<Runtime>,
    timer: Handle,
}

impl<T: RaftStoreRouter<RocksEngine> + Unpin, S: StoreAddrResolver + 'static> Server<T, S> {
    #[allow(clippy::too_many_arguments)]
    pub fn new<E: Engine, L: LockManager>(
        cfg: &Arc<Config>,
        security_mgr: &Arc<SecurityManager>,
        storage: Storage<E, L>,
        cop: Endpoint<E>,
        raft_router: T,
        resolver: S,
        snap_mgr: SnapManager,
<<<<<<< HEAD
        gc_worker: GcWorker,
=======
        gc_worker: GcWorker<E, T>,
        env: Arc<Environment>,
>>>>>>> 33daf202
        yatp_read_pool: Option<ReadPool>,
        debug_thread_pool: Arc<Runtime>,
    ) -> Result<Self> {
        // A helper thread (or pool) for transport layer.
        let stats_pool = if cfg.stats_concurrency > 0 {
            Some(
                RuntimeBuilder::new()
                    .threaded_scheduler()
                    .thread_name(STATS_THREAD_PREFIX)
                    .core_threads(cfg.stats_concurrency)
                    .build()
                    .unwrap(),
            )
        } else {
            None
        };
        let grpc_thread_load = Arc::new(ThreadLoad::with_threshold(cfg.heavy_load_threshold));
        let readpool_normal_thread_load =
            Arc::new(ThreadLoad::with_threshold(cfg.heavy_load_threshold));

        let snap_worker = Worker::new("snap-handler");
        let lazy_worker = snap_worker.lazy_build("snap-handler");

        let kv_service = KvService::new(
            storage,
            gc_worker,
            cop,
            raft_router.clone(),
            lazy_worker.scheduler(),
            Arc::clone(&grpc_thread_load),
            Arc::clone(&readpool_normal_thread_load),
            cfg.enable_request_batch,
            security_mgr.clone(),
        );

        let addr = SocketAddr::from_str(&cfg.addr)?;
        let ip = format!("{}", addr.ip());
        let mem_quota = ResourceQuota::new(Some("ServerMemQuota"))
            .resize_memory(cfg.grpc_memory_pool_quota.0 as usize);
        let channel_args = ChannelBuilder::new(Arc::clone(&env))
            .stream_initial_window_size(cfg.grpc_stream_initial_window_size.0 as i32)
            .max_concurrent_stream(cfg.grpc_concurrent_stream)
            .max_receive_message_len(-1)
            .set_resource_quota(mem_quota)
            .max_send_message_len(-1)
            .http2_max_ping_strikes(i32::MAX) // For pings without data from clients.
            .keepalive_time(cfg.grpc_keepalive_time.into())
            .keepalive_timeout(cfg.grpc_keepalive_timeout.into())
            .build_args();
        let builder = {
            let mut sb = ServerBuilder::new(Arc::clone(&env))
                .channel_args(channel_args)
                .register_service(create_tikv(kv_service));
            sb = security_mgr.bind(sb, &ip, addr.port());
            Either::Left(sb)
        };

        let conn_builder = ConnectionBuilder::new(
            env.clone(),
            cfg.clone(),
            security_mgr.clone(),
            resolver,
            raft_router.clone(),
            lazy_worker.scheduler(),
        );
        let raft_client = RaftClient::new(conn_builder);

        let trans = ServerTransport::new(raft_client);

        let svr = Server {
            env: Arc::clone(&env),
            builder_or_server: Some(builder),
            local_addr: addr,
            trans,
            raft_router,
            snap_mgr,
            snap_worker: lazy_worker,
            stats_pool,
            grpc_thread_load,
            yatp_read_pool,
            readpool_normal_thread_load,
            debug_thread_pool,
            timer: GLOBAL_TIMER_HANDLE.clone(),
        };

        Ok(svr)
    }

    pub fn get_debug_thread_pool(&self) -> &RuntimeHandle {
        self.debug_thread_pool.handle()
    }

    pub fn transport(&self) -> ServerTransport<T, S> {
        self.trans.clone()
    }

    /// Register a gRPC service.
    /// Register after starting, it fails and returns the service.
    pub fn register_service(&mut self, svc: grpcio::Service) -> Option<grpcio::Service> {
        match self.builder_or_server.take() {
            Some(Either::Left(mut builder)) => {
                builder = builder.register_service(svc);
                self.builder_or_server = Some(Either::Left(builder));
                None
            }
            Some(server) => {
                self.builder_or_server = Some(server);
                Some(svc)
            }
            None => Some(svc),
        }
    }

    /// Build gRPC server and bind to address.
    pub fn build_and_bind(&mut self) -> Result<SocketAddr> {
        let sb = self.builder_or_server.take().unwrap().left().unwrap();
        let server = sb.build()?;
        let (host, port) = server.bind_addrs().next().unwrap();
        let addr = SocketAddr::new(IpAddr::from_str(host)?, port);
        self.local_addr = addr;
        self.builder_or_server = Some(Either::Right(server));
        Ok(addr)
    }

    /// Starts the TiKV server.
    /// Notice: Make sure call `build_and_bind` first.
    pub fn start(&mut self, cfg: Arc<Config>, security_mgr: Arc<SecurityManager>) -> Result<()> {
        let snap_runner = SnapHandler::new(
            Arc::clone(&self.env),
            self.snap_mgr.clone(),
            self.raft_router.clone(),
            security_mgr,
            Arc::clone(&cfg),
        );
        self.snap_worker.start(snap_runner);

        let mut grpc_server = self.builder_or_server.take().unwrap().right().unwrap();
        info!("listening on addr"; "addr" => &self.local_addr);
        grpc_server.start();
        self.builder_or_server = Some(Either::Right(grpc_server));

        let mut grpc_load_stats = {
            let tl = Arc::clone(&self.grpc_thread_load);
            ThreadLoadStatistics::new(LOAD_STATISTICS_SLOTS, GRPC_THREAD_PREFIX, tl)
        };
        let mut readpool_normal_load_stats = {
            let tl = Arc::clone(&self.readpool_normal_thread_load);
            ThreadLoadStatistics::new(LOAD_STATISTICS_SLOTS, READPOOL_NORMAL_THREAD_PREFIX, tl)
        };
        let mut delay = self
            .timer
            .interval(Instant::now(), LOAD_STATISTICS_INTERVAL)
            .compat();
        if let Some(ref p) = self.stats_pool {
            p.spawn(async move {
                while let Some(Ok(i)) = delay.next().await {
                    grpc_load_stats.record(i);
                    readpool_normal_load_stats.record(i);
                }
            });
        };

        info!("TiKV is ready to serve");
        Ok(())
    }

    /// Stops the TiKV server.
    pub fn stop(&mut self) -> Result<()> {
        self.snap_worker.stop();
        if let Some(Either::Right(mut server)) = self.builder_or_server.take() {
            server.shutdown();
        }
        if let Some(pool) = self.stats_pool.take() {
            let _ = pool.shutdown_background();
        }
        let _ = self.yatp_read_pool.take();
        Ok(())
    }

    // Return listening address, this may only be used for outer test
    // to get the real address because we may use "127.0.0.1:0"
    // in test to avoid port conflict.
    pub fn listening_addr(&self) -> SocketAddr {
        self.local_addr
    }
}

#[cfg(any(test, feature = "testexport"))]
pub mod test_router {
    use std::sync::mpsc::*;

    use super::*;

    use raftstore::store::*;
    use raftstore::Result as RaftStoreResult;

    use engine_rocks::RocksSnapshot;
    use engine_traits::{KvEngine, Snapshot};
    use kvproto::raft_serverpb::RaftMessage;

    #[derive(Clone)]
    pub struct TestRaftStoreRouter {
        tx: Sender<usize>,
        significant_msg_sender: Sender<SignificantMsg<RocksSnapshot>>,
    }

    impl TestRaftStoreRouter {
        pub fn new(
            tx: Sender<usize>,
            significant_msg_sender: Sender<SignificantMsg<RocksSnapshot>>,
        ) -> TestRaftStoreRouter {
            TestRaftStoreRouter {
                tx,
                significant_msg_sender,
            }
        }
    }

    impl StoreRouter<RocksEngine> for TestRaftStoreRouter {
        fn send(&self, _: StoreMsg<RocksEngine>) -> RaftStoreResult<()> {
            self.tx.send(1).unwrap();
            Ok(())
        }
    }

    impl<S: Snapshot> ProposalRouter<S> for TestRaftStoreRouter {
        fn send(
            &self,
            _: RaftCommand<S>,
        ) -> std::result::Result<(), crossbeam::channel::TrySendError<RaftCommand<S>>> {
            self.tx.send(1).unwrap();
            Ok(())
        }
    }

    impl<EK: KvEngine> CasualRouter<EK> for TestRaftStoreRouter {
        fn send(&self, _: u64, _: CasualMessage<EK>) -> RaftStoreResult<()> {
            self.tx.send(1).unwrap();
            Ok(())
        }
    }

    impl RaftStoreRouter<RocksEngine> for TestRaftStoreRouter {
        fn send_raft_msg(&self, _: RaftMessage) -> RaftStoreResult<()> {
            self.tx.send(1).unwrap();
            Ok(())
        }

        fn significant_send(
            &self,
            _: u64,
            msg: SignificantMsg<RocksSnapshot>,
        ) -> RaftStoreResult<()> {
            self.significant_msg_sender.send(msg).unwrap();
            Ok(())
        }

        fn broadcast_normal(&self, _: impl FnMut() -> PeerMsg<RocksEngine>) {
            self.tx.send(1).unwrap();
        }
    }
}

#[cfg(test)]
mod tests {
    use std::sync::atomic::*;
    use std::sync::*;
    use std::time::Duration;

    use super::*;

    use super::super::resolve::{Callback as ResolveCallback, StoreAddrResolver};
    use super::super::{Config, Result};
    use crate::config::CoprReadPoolConfig;
    use crate::coprocessor::{self, readpool_impl};
    use crate::server::TestRaftStoreRouter;
    use crate::storage::TestStorageBuilder;
    use grpcio::EnvBuilder;
    use raftstore::store::transport::Transport;
    use raftstore::store::*;

    use crate::storage::lock_manager::DummyLockManager;
    use engine_rocks::{PerfLevel, RocksSnapshot};
    use kvproto::raft_serverpb::RaftMessage;
    use security::SecurityConfig;
    use tokio::runtime::Builder as TokioBuilder;

    #[derive(Clone)]
    struct MockResolver {
        quick_fail: Arc<AtomicBool>,
        addr: Arc<Mutex<Option<String>>>,
    }

    impl StoreAddrResolver for MockResolver {
        fn resolve(&self, _: u64, cb: ResolveCallback) -> Result<()> {
            if self.quick_fail.load(Ordering::SeqCst) {
                return Err(box_err!("quick fail"));
            }
            let addr = self.addr.lock().unwrap();
            cb(addr
                .as_ref()
                .map(|s| s.to_owned())
                .ok_or(box_err!("not set")));
            Ok(())
        }
    }

    fn is_unreachable_to(
        msg: &SignificantMsg<RocksSnapshot>,
        region_id: u64,
        to_peer_id: u64,
    ) -> bool {
        if let SignificantMsg::Unreachable {
            region_id: r_id,
            to_peer_id: p_id,
        } = *msg
        {
            region_id == r_id && to_peer_id == p_id
        } else {
            false
        }
    }

    // if this failed, unset the environmental variables 'http_proxy' and 'https_proxy', and retry.
    #[test]
    fn test_peer_resolve() {
        let mut cfg = Config::default();
        cfg.addr = "127.0.0.1:0".to_owned();

        let storage = TestStorageBuilder::new(DummyLockManager {})
            .build()
            .unwrap();

        let (tx, rx) = mpsc::channel();
        let (significant_msg_sender, significant_msg_receiver) = mpsc::channel();
        let router = TestRaftStoreRouter::new(tx, significant_msg_sender);
        let env = Arc::new(
            EnvBuilder::new()
                .cq_count(1)
                .name_prefix(thd_name!(GRPC_THREAD_PREFIX))
                .build(),
        );

        let gc_worker = GcWorker::new(Default::default(), Default::default());

        let quick_fail = Arc::new(AtomicBool::new(false));
        let cfg = Arc::new(cfg);
        let security_mgr = Arc::new(SecurityManager::new(&SecurityConfig::default()).unwrap());

        let cop_read_pool = ReadPool::from(readpool_impl::build_read_pool_for_test(
            &CoprReadPoolConfig::default_for_test(),
            storage.get_engine(),
        ));
        let cop = coprocessor::Endpoint::new(
            &cfg,
            cop_read_pool.handle(),
            storage.get_concurrency_manager(),
            PerfLevel::EnableCount,
        );
        let debug_thread_pool = Arc::new(
            TokioBuilder::new()
                .threaded_scheduler()
                .thread_name(thd_name!("debugger"))
                .core_threads(1)
                .build()
                .unwrap(),
        );
        let addr = Arc::new(Mutex::new(None));
        let mut server = Server::new(
            &cfg,
            &security_mgr,
            storage,
            cop,
            router.clone(),
            MockResolver {
                quick_fail: Arc::clone(&quick_fail),
                addr: Arc::clone(&addr),
            },
            SnapManager::new(""),
            gc_worker,
            env,
            None,
            debug_thread_pool,
        )
        .unwrap();

        server.build_and_bind().unwrap();
        server.start(cfg, security_mgr).unwrap();

        let mut trans = server.transport();
        router.report_unreachable(0, 0).unwrap();
        let mut resp = significant_msg_receiver.try_recv().unwrap();
        assert!(is_unreachable_to(&resp, 0, 0), "{:?}", resp);

        let mut msg = RaftMessage::default();
        msg.set_region_id(1);
        trans.send(msg.clone()).unwrap();
        trans.flush();
        resp = significant_msg_receiver
            .recv_timeout(Duration::from_secs(3))
            .unwrap();
        assert!(is_unreachable_to(&resp, 1, 0), "{:?}", resp);

        *addr.lock().unwrap() = Some(format!("{}", server.listening_addr()));

        trans.send(msg.clone()).unwrap();
        trans.flush();
        assert!(rx.recv_timeout(Duration::from_secs(5)).is_ok());

        msg.mut_to_peer().set_store_id(2);
        msg.set_region_id(2);
        quick_fail.store(true, Ordering::SeqCst);
        trans.send(msg).unwrap();
        trans.flush();
        resp = significant_msg_receiver
            .recv_timeout(Duration::from_secs(3))
            .unwrap();
        assert!(is_unreachable_to(&resp, 2, 0), "{:?}", resp);
        server.stop().unwrap();
    }
}<|MERGE_RESOLUTION|>--- conflicted
+++ resolved
@@ -77,12 +77,8 @@
         raft_router: T,
         resolver: S,
         snap_mgr: SnapManager,
-<<<<<<< HEAD
         gc_worker: GcWorker,
-=======
-        gc_worker: GcWorker<E, T>,
         env: Arc<Environment>,
->>>>>>> 33daf202
         yatp_read_pool: Option<ReadPool>,
         debug_thread_pool: Arc<Runtime>,
     ) -> Result<Self> {
