// Copyright 2016 PingCAP, Inc.
//
// Licensed under the Apache License, Version 2.0 (the "License");
// you may not use this file except in compliance with the License.
// You may obtain a copy of the License at
//
//     http://www.apache.org/licenses/LICENSE-2.0
//
// Unless required by applicable law or agreed to in writing, software
// distributed under the License is distributed on an "AS IS" BASIS,
// See the License for the specific language governing permissions and
// limitations under the License.

use std::sync::{Arc, RwLock};
use std::sync::mpsc::Sender;
use std::net::{IpAddr, SocketAddr};
use std::str::FromStr;

use grpc::{ChannelBuilder, Environment, Server as GrpcServer, ServerBuilder};
use kvproto::tikvpb_grpc::*;
use util::worker::Worker;
use storage::Storage;
use raftstore::store::{SnapManager, SnapshotStatusMsg};

use super::{Config, Result};
use coprocessor::{EndPointHost, EndPointTask};
use super::grpc_service::Service;
use super::transport::{RaftStoreRouter, ServerTransport};
use super::resolve::StoreAddrResolver;
use super::snap::{Runner as SnapHandler, Task as SnapTask};
use super::raft_client::RaftClient;

const DEFAULT_COPROCESSOR_BATCH: usize = 50;
const MAX_GRPC_RECV_MSG_LEN: usize = 10 * 1024 * 1024;

pub struct Server<T: RaftStoreRouter + 'static, S: StoreAddrResolver + 'static> {
    env: Arc<Environment>,
    // Grpc server.
    grpc_server: GrpcServer,
    local_addr: SocketAddr,
    // Transport.
    trans: ServerTransport<T, S>,
    raft_router: T,
    // The kv storage.
    storage: Storage,
    // For handling coprocessor requests.
    end_point_worker: Worker<EndPointTask>,
    // For sending/receiving snapshots.
    snap_mgr: SnapManager,
    snap_worker: Worker<SnapTask>,
}

impl<T: RaftStoreRouter, S: StoreAddrResolver + 'static> Server<T, S> {
    pub fn new(
        cfg: &Config,
        region_split_size: usize,
        storage: Storage,
        raft_router: T,
        snapshot_status_sender: Sender<SnapshotStatusMsg>,
        resolver: S,
        snap_mgr: SnapManager,
    ) -> Result<Server<T, S>> {
        let env = Arc::new(Environment::new(cfg.grpc_concurrency));
        let raft_client = Arc::new(RwLock::new(RaftClient::new(env.clone(), cfg.clone())));
        let end_point_worker = Worker::new("end-point-worker");
        let snap_worker = Worker::new("snap-handler");

        let h = Service::new(
            storage.clone(),
            end_point_worker.scheduler(),
            raft_router.clone(),
            snap_worker.scheduler(),
        );
        let addr = try!(SocketAddr::from_str(&cfg.addr));
        let ip = format!("{}", addr.ip());
        let channel_args = ChannelBuilder::new(env.clone())
            .stream_initial_window_size(cfg.grpc_stream_initial_window_size.0 as usize)
            .max_concurrent_stream(cfg.grpc_concurrent_stream)
            .max_receive_message_len(MAX_GRPC_RECV_MSG_LEN)
            .max_send_message_len(region_split_size as usize * 4)
            .build_args();
        let grpc_server = try!(
            ServerBuilder::new(env.clone())
                .register_service(create_tikv(h))
                .bind(ip, addr.port())
                .channel_args(channel_args)
                .build()
        );

        let addr = {
            let (ref host, port) = grpc_server.bind_addrs()[0];
            SocketAddr::new(try!(IpAddr::from_str(host)), port as u16)
        };

        let trans = ServerTransport::new(
            raft_client,
            snap_worker.scheduler(),
            raft_router.clone(),
            snapshot_status_sender,
            resolver,
        );

        let svr = Server {
            env: env.clone(),
            grpc_server: grpc_server,
            local_addr: addr,
            trans: trans,
            raft_router: raft_router,
            storage: storage,
            end_point_worker: end_point_worker,
            snap_mgr: snap_mgr,
            snap_worker: snap_worker,
        };

        Ok(svr)
    }

    pub fn transport(&self) -> ServerTransport<T, S> {
        self.trans.clone()
    }

    pub fn start(&mut self, cfg: &Config) -> Result<()> {
        let end_point = EndPointHost::new(
            self.storage.get_engine(),
            self.end_point_worker.scheduler(),
            cfg.end_point_concurrency,
        );
        box_try!(
            self.end_point_worker
                .start_batch(end_point, DEFAULT_COPROCESSOR_BATCH)
        );
        let snap_runner = SnapHandler::new(
            self.env.clone(),
            self.snap_mgr.clone(),
            self.raft_router.clone(),
        );
        box_try!(self.snap_worker.start(snap_runner));
        self.grpc_server.start();
        info!("TiKV is ready to serve");
        Ok(())
    }

    pub fn stop(&mut self) -> Result<()> {
        self.end_point_worker.stop();
        self.snap_worker.stop();
        if let Err(e) = self.storage.stop() {
            error!("failed to stop store: {:?}", e);
        }
        self.grpc_server.shutdown();
        Ok(())
    }

    // Return listening address, this may only be used for outer test
    // to get the real address because we may use "127.0.0.1:0"
    // in test to avoid port conflict.
    pub fn listening_addr(&self) -> SocketAddr {
        self.local_addr
    }
}

#[cfg(test)]
mod tests {
    use std::time::Duration;
    use std::sync::{Arc, Mutex};
    use std::sync::mpsc::{self, Sender};
    use std::net::SocketAddr;
    use std::sync::atomic::{AtomicUsize, Ordering};

    use super::*;
    use super::super::{Config, Result};
    use super::super::transport::RaftStoreRouter;
    use super::super::resolve::{Callback as ResolveCallback, StoreAddrResolver};
    use storage::{Config as StorageConfig, Storage};
    use kvproto::raft_serverpb::RaftMessage;
    use raftstore::Result as RaftStoreResult;
    use raftstore::store::Msg as StoreMsg;
    use raftstore::store::transport::Transport;

    #[derive(Clone)]
    struct MockResolver {
        addr: Arc<Mutex<Option<SocketAddr>>>,
    }

    impl StoreAddrResolver for MockResolver {
        fn resolve(&self, _: u64, cb: ResolveCallback) -> Result<()> {
            cb.call_box((self.addr.lock().unwrap().ok_or(box_err!("not set")),));
            Ok(())
        }
    }

    #[derive(Clone)]
    struct TestRaftStoreRouter {
        tx: Sender<usize>,
        report_unreachable_count: Arc<AtomicUsize>,
    }

    impl TestRaftStoreRouter {
        fn new(tx: Sender<usize>) -> TestRaftStoreRouter {
            TestRaftStoreRouter {
                tx: tx,
                report_unreachable_count: Arc::new(AtomicUsize::new(0)),
            }
        }
    }

    impl RaftStoreRouter for TestRaftStoreRouter {
        fn send(&self, _: StoreMsg) -> RaftStoreResult<()> {
            self.tx.send(1).unwrap();
            Ok(())
        }

        fn try_send(&self, _: StoreMsg) -> RaftStoreResult<()> {
            self.tx.send(1).unwrap();
            Ok(())
        }

        fn report_unreachable(&self, _: u64, _: u64, _: u64) -> RaftStoreResult<()> {
            let count = self.report_unreachable_count.clone();
            count.fetch_add(1, Ordering::SeqCst);
            Ok(())
        }
    }

    #[test]
    fn test_peer_resolve() {
        let mut cfg = Config::default();
        let storage_cfg = StorageConfig::default();
        cfg.addr = "127.0.0.1:0".to_owned();

        let mut storage = Storage::new(&storage_cfg).unwrap();
        storage.start(&storage_cfg).unwrap();

        let (tx, rx) = mpsc::channel();
        let router = TestRaftStoreRouter::new(tx);
        let report_unreachable_count = router.report_unreachable_count.clone();
        let (snapshot_status_sender, _) = mpsc::channel();

        let addr = Arc::new(Mutex::new(None));
<<<<<<< HEAD
        let mut server = Server::new(&cfg,
                                     1024,
                                     storage,
                                     router,
                                     snapshot_status_sender,
                                     MockResolver { addr: addr.clone() },
                                     SnapManager::new("", None))
            .unwrap();
=======
        let mut server = Server::new(
            &cfg,
            1024,
            storage,
            router,
            snapshot_status_sender,
            MockResolver { addr: addr.clone() },
            SnapManager::new("", None, true),
        ).unwrap();
>>>>>>> aa6df942
        *addr.lock().unwrap() = Some(server.listening_addr());

        server.start(&cfg).unwrap();

        let mut trans = server.transport();
        for i in 0..10 {
            if i % 2 == 1 {
                trans.report_unreachable(RaftMessage::new());
            }
            assert_eq!(report_unreachable_count.load(Ordering::SeqCst), (i + 1) / 2);
        }
        let mut msg = RaftMessage::new();
        msg.set_region_id(1);
        trans.send(msg).unwrap();
        trans.flush();
        assert!(rx.recv_timeout(Duration::from_secs(5)).is_ok());
        server.stop().unwrap();
    }
}<|MERGE_RESOLUTION|>--- conflicted
+++ resolved
@@ -236,16 +236,6 @@
         let (snapshot_status_sender, _) = mpsc::channel();
 
         let addr = Arc::new(Mutex::new(None));
-<<<<<<< HEAD
-        let mut server = Server::new(&cfg,
-                                     1024,
-                                     storage,
-                                     router,
-                                     snapshot_status_sender,
-                                     MockResolver { addr: addr.clone() },
-                                     SnapManager::new("", None))
-            .unwrap();
-=======
         let mut server = Server::new(
             &cfg,
             1024,
@@ -253,9 +243,8 @@
             router,
             snapshot_status_sender,
             MockResolver { addr: addr.clone() },
-            SnapManager::new("", None, true),
+            SnapManager::new("", None),
         ).unwrap();
->>>>>>> aa6df942
         *addr.lock().unwrap() = Some(server.listening_addr());
 
         server.start(&cfg).unwrap();
