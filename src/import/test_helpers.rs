<<<<<<< HEAD
// Copyright 2018 TiKV Project Authors. Licensed under Apache-2.0.
use std::fs::File;
use std::io::Read;
=======
// Copyright 2018 PingCAP, Inc.
//
// Licensed under the Apache License, Version 2.0 (the "License");
// you may not use this file except in compliance with the License.
// You may obtain a copy of the License at
//
//     http://www.apache.org/licenses/LICENSE-2.0
//
// Unless required by applicable law or agreed to in writing, software
// distributed under the License is distributed on an "AS IS" BASIS,
// See the License for the specific language governing permissions and
// limitations under the License.

use std::fs;
>>>>>>> 4aff43d2
use std::path::Path;
use std::sync::atomic::{AtomicUsize, Ordering};
use std::sync::{Arc, Mutex};

use crc::crc32::{self, Hasher32};
use kvproto::import_sstpb::*;
use kvproto::kvrpcpb::*;
use kvproto::metapb::*;
use uuid::Uuid;

use crate::pd::RegionInfo;
use crate::raftstore::store::keys;
use crate::storage::engine::{ColumnFamilyOptions, EnvOptions, SstFileWriter, DB};
use crate::util::collections::HashMap;

use super::client::*;
use super::common::*;
use super::Result;

pub fn calc_data_crc32(data: &[u8]) -> u32 {
    let mut digest = crc32::Digest::new(crc32::IEEE);
    digest.write(data);
    digest.sum32()
}

pub fn check_db_range(db: &DB, range: (u8, u8)) {
    for i in range.0..range.1 {
        let k = keys::data_key(&[i]);
        assert_eq!(db.get(&k).unwrap().unwrap(), &[i]);
    }
}

pub fn gen_sst_file<P: AsRef<Path>>(path: P, range: (u8, u8)) -> (SSTMeta, Vec<u8>) {
    let env_opt = EnvOptions::new();
    let cf_opt = ColumnFamilyOptions::new();
    let mut w = SstFileWriter::new(env_opt, cf_opt);

    w.open(path.as_ref().to_str().unwrap()).unwrap();
    for i in range.0..range.1 {
        let k = keys::data_key(&[i]);
        w.put(&k, &[i]).unwrap();
    }
    w.finish().unwrap();

    read_sst_file(path, range)
}

pub fn read_sst_file<P: AsRef<Path>>(path: P, range: (u8, u8)) -> (SSTMeta, Vec<u8>) {
    let data = fs::read(path).unwrap();
    let crc32 = calc_data_crc32(&data);

    let mut meta = SSTMeta::new();
    meta.set_uuid(Uuid::new_v4().as_bytes().to_vec());
    meta.mut_range().set_start(vec![range.0]);
    meta.mut_range().set_end(vec![range.1]);
    meta.set_crc32(crc32);
    meta.set_length(data.len() as u64);
    meta.set_cf_name("default".to_owned());

    (meta, data)
}

#[derive(Clone)]
pub struct MockClient {
    counter: Arc<AtomicUsize>,
    regions: Arc<Mutex<HashMap<u64, Region>>>,
    scatter_regions: Arc<Mutex<HashMap<u64, Region>>>,
}

impl MockClient {
    pub fn new() -> MockClient {
        MockClient {
            counter: Arc::new(AtomicUsize::new(1)),
            regions: Arc::new(Mutex::new(HashMap::new())),
            scatter_regions: Arc::new(Mutex::new(HashMap::new())),
        }
    }

    fn alloc_id(&self) -> u64 {
        self.counter.fetch_add(1, Ordering::SeqCst) as u64
    }

    pub fn add_region_range(&mut self, start: &[u8], end: &[u8]) {
        let mut r = Region::new();
        r.set_id(self.alloc_id());
        r.set_start_key(start.to_owned());
        r.set_end_key(end.to_owned());
        let mut peer = Peer::new();
        peer.set_id(self.alloc_id());
        peer.set_store_id(self.alloc_id());
        r.mut_peers().push(peer);
        let mut regions = self.regions.lock().unwrap();
        regions.insert(r.get_id(), r);
    }

    pub fn get_scatter_region(&self, id: u64) -> Option<RegionInfo> {
        let regions = self.scatter_regions.lock().unwrap();
        regions.get(&id).map(|r| RegionInfo::new(r.clone(), None))
    }
}

impl ImportClient for MockClient {
    fn get_region(&self, key: &[u8]) -> Result<RegionInfo> {
        let mut found = None;
        for region in self.regions.lock().unwrap().values() {
            if inside_region(key, region) {
                found = Some(region.clone());
                break;
            }
        }
        Ok(RegionInfo::new(found.unwrap(), None))
    }

    fn split_region(&self, _: &RegionInfo, split_key: &[u8]) -> Result<SplitRegionResponse> {
        let mut regions = self.regions.lock().unwrap();

        let region = regions
            .iter()
            .map(|(_, r)| r)
            .find(|r| {
                split_key >= r.get_start_key()
                    && (split_key < r.get_end_key() || r.get_end_key().is_empty())
            })
            .unwrap()
            .clone();

        regions.remove(&region.get_id());

        let mut left = region.clone();
        left.set_id(self.alloc_id());
        left.set_end_key(split_key.to_vec());
        regions.insert(left.get_id(), left.clone());

        let mut right = region.clone();
        right.set_start_key(split_key.to_vec());
        regions.insert(right.get_id(), right.clone());

        let mut resp = SplitRegionResponse::new();
        resp.set_left(left);
        resp.set_right(right);
        Ok(resp)
    }

    fn scatter_region(&self, region: &RegionInfo) -> Result<()> {
        let mut regions = self.scatter_regions.lock().unwrap();
        regions.insert(region.get_id(), region.region.clone());
        Ok(())
    }

    fn has_region_id(&self, region_id: u64) -> Result<bool> {
        let regions = self.regions.lock().unwrap();
        Ok(regions.contains_key(&region_id))
    }
}<|MERGE_RESOLUTION|>--- conflicted
+++ resolved
@@ -1,23 +1,5 @@
-<<<<<<< HEAD
 // Copyright 2018 TiKV Project Authors. Licensed under Apache-2.0.
-use std::fs::File;
-use std::io::Read;
-=======
-// Copyright 2018 PingCAP, Inc.
-//
-// Licensed under the Apache License, Version 2.0 (the "License");
-// you may not use this file except in compliance with the License.
-// You may obtain a copy of the License at
-//
-//     http://www.apache.org/licenses/LICENSE-2.0
-//
-// Unless required by applicable law or agreed to in writing, software
-// distributed under the License is distributed on an "AS IS" BASIS,
-// See the License for the specific language governing permissions and
-// limitations under the License.
-
 use std::fs;
->>>>>>> 4aff43d2
 use std::path::Path;
 use std::sync::atomic::{AtomicUsize, Ordering};
 use std::sync::{Arc, Mutex};
