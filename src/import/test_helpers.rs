--- conflicted
+++ resolved
@@ -1,11 +1,6 @@
 // Copyright 2018 TiKV Project Authors. Licensed under Apache-2.0.
-<<<<<<< HEAD
 
-use std::fs::File;
-use std::io::Read;
-=======
 use std::fs;
->>>>>>> e814dae2
 use std::path::Path;
 use std::sync::atomic::{AtomicUsize, Ordering};
 use std::sync::{Arc, Mutex};
