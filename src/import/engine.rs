// Copyright 2018 PingCAP, Inc.
//
// Licensed under the Apache License, Version 2.0 (the "License");
// you may not use this file except in compliance with the License.
// You may obtain a copy of the License at
//
//     http://www.apache.org/licenses/LICENSE-2.0
//
// Unless required by applicable law or agreed to in writing, software
// distributed under the License is distributed on an "AS IS" BASIS,
// See the License for the specific language governing permissions and
// limitations under the License.

use std::cmp;
use std::fmt;
use std::i32;
use std::io::Read;
use std::ops::Deref;
use std::path::Path;
use std::sync::Arc;

use uuid::Uuid;

use kvproto::import_kvpb::*;
<<<<<<< HEAD
use rocksdb::{
    BlockBasedOptions, ColumnFamilyOptions, DBOptions, Writable, WriteBatch as RawBatch, DB,
};

use config::DbConfig;
use storage::types::Key;
use storage::CF_DEFAULT;
=======
use kvproto::import_sstpb::*;
use rocksdb::{BlockBasedOptions, ColumnFamilyOptions, DBIterator, DBOptions, Env, EnvOptions,
              ExternalSstFileInfo, ReadOptions, SstFileWriter, Writable, WriteBatch as RawBatch,
              DB};

use config::DbConfig;
use raftstore::store::keys;
use storage::mvcc::{Write, WriteType};
use storage::types::{split_encoded_key_on_ts, Key};
use storage::{is_short_value, CF_DEFAULT, CF_WRITE};
>>>>>>> 8ad40a71
use util::config::MB;
use util::rocksdb::properties::{SizeProperties, SizePropertiesCollectorFactory};
use util::rocksdb::{new_engine_opt, CFOptions};

use super::Result;
use super::common::*;

/// Engine wraps rocksdb::DB with customized options to support efficient bulk
/// write.
pub struct Engine {
    db: Arc<DB>,
    uuid: Uuid,
    opts: DbConfig,
}

impl Engine {
    pub fn new<P: AsRef<Path>>(path: P, uuid: Uuid, opts: DbConfig) -> Result<Engine> {
        let db = {
            let (db_opts, cf_opts) = tune_dboptions_for_bulk_load(&opts);
            new_engine_opt(path.as_ref().to_str().unwrap(), db_opts, vec![cf_opts])?
        };
        Ok(Engine {
            db: Arc::new(db),
            uuid,
            opts,
        })
    }

    pub fn uuid(&self) -> Uuid {
        self.uuid
    }

    pub fn write(&self, mut batch: WriteBatch) -> Result<usize> {
        // Just a guess.
        let wb_cap = cmp::min(batch.get_mutations().len() * 128, MB as usize);
        let wb = RawBatch::with_capacity(wb_cap);
        let commit_ts = batch.get_commit_ts();
        for m in batch.take_mutations().iter_mut() {
            match m.get_op() {
                Mutation_OP::Put => {
                    let k = Key::from_raw(m.get_key()).append_ts(commit_ts);
                    wb.put(k.encoded(), m.get_value()).unwrap();
                }
            }
        }

        let size = wb.data_size();
        self.write_without_wal(wb)?;

        Ok(size)
    }

    pub fn new_iter(&self, verify_checksum: bool) -> DBIterator<Arc<DB>> {
        let mut ropts = ReadOptions::new();
        ropts.fill_cache(false);
        ropts.set_verify_checksums(verify_checksum);
        DBIterator::new(Arc::clone(&self.db), ropts)
    }

    pub fn new_sst_writer(&self) -> Result<SSTWriter> {
        SSTWriter::new(&self.opts)
    }

    pub fn get_size_properties(&self) -> Result<SizeProperties> {
        let mut res = SizeProperties::default();
        let collection = self.get_properties_of_all_tables()?;
        for (_, v) in &*collection {
            let props = SizeProperties::decode(v.user_collected_properties())?;
            res.total_size += props.total_size;
            res.index_handles.extend(props.index_handles.clone());
        }
        Ok(res)
    }
}

impl Deref for Engine {
    type Target = DB;

    fn deref(&self) -> &Self::Target {
        &self.db
    }
}

impl fmt::Debug for Engine {
    fn fmt(&self, f: &mut fmt::Formatter) -> fmt::Result {
        f.debug_struct("Engine")
            .field("uuid", &self.uuid())
            .field("path", &self.path().to_owned())
            .finish()
    }
}

pub struct SSTInfo {
    pub data: Vec<u8>,
    pub range: Range,
    pub cf_name: String,
}

impl SSTInfo {
    pub fn new(env: Arc<Env>, info: ExternalSstFileInfo, cf_name: &str) -> Result<SSTInfo> {
        let mut data = Vec::new();
        let path = info.file_path();
        let mut f = env.new_sequential_file(path.to_str().unwrap(), EnvOptions::new())?;
        f.read_to_end(&mut data)?;
        assert_eq!(data.len(), info.file_size() as usize);

        // This range doesn't contain the data prefix, like the region range.
        let mut range = Range::new();
        range.set_start(keys::origin_key(info.smallest_key()).to_owned());
        range.set_end(keys::origin_key(info.largest_key()).to_owned());

        Ok(SSTInfo {
            data,
            range,
            cf_name: cf_name.to_owned(),
        })
    }
}

pub struct SSTWriter {
    env: Arc<Env>,
    default: SstFileWriter,
    default_entries: u64,
    write: SstFileWriter,
    write_entries: u64,
}

impl SSTWriter {
    pub fn new(cfg: &DbConfig) -> Result<SSTWriter> {
        let env = Arc::new(Env::new_mem());

        let mut default_opts = cfg.defaultcf.build_opt();
        default_opts.set_env(Arc::clone(&env));
        let mut default = SstFileWriter::new(EnvOptions::new(), default_opts);
        default.open(CF_DEFAULT)?;

        let mut write_opts = cfg.writecf.build_opt();
        write_opts.set_env(Arc::clone(&env));
        let mut write = SstFileWriter::new(EnvOptions::new(), write_opts);
        write.open(CF_WRITE)?;

        Ok(SSTWriter {
            env,
            default,
            default_entries: 0,
            write,
            write_entries: 0,
        })
    }

    pub fn put(&mut self, key: &[u8], value: &[u8]) -> Result<()> {
        let k = keys::data_key(key);
        let (_, commit_ts) = split_encoded_key_on_ts(key)?;
        if is_short_value(value) {
            let w = Write::new(WriteType::Put, commit_ts, Some(value.to_vec()));
            self.write.put(&k, &w.to_bytes())?;
            self.write_entries += 1;
        } else {
            let w = Write::new(WriteType::Put, commit_ts, None);
            self.write.put(&k, &w.to_bytes())?;
            self.write_entries += 1;
            self.default.put(&k, value)?;
            self.default_entries += 1;
        }
        Ok(())
    }

    pub fn finish(&mut self) -> Result<Vec<SSTInfo>> {
        let mut infos = Vec::new();
        if self.default_entries > 0 {
            let info = self.default.finish()?;
            infos.push(SSTInfo::new(Arc::clone(&self.env), info, CF_DEFAULT)?);
        }
        if self.write_entries > 0 {
            let info = self.write.finish()?;
            infos.push(SSTInfo::new(Arc::clone(&self.env), info, CF_WRITE)?);
        }
        Ok(infos)
    }
}

pub fn get_approximate_ranges(
    props: &SizeProperties,
    max_ranges: usize,
    min_range_size: usize,
) -> Vec<RangeInfo> {
    let range_size = (props.total_size as usize + max_ranges - 1) / max_ranges;
    let range_size = cmp::max(range_size, min_range_size);

    let mut size = 0;
    let mut start = RANGE_MIN;
    let mut ranges = Vec::new();
    for (i, (k, v)) in props.index_handles.iter().enumerate() {
        size += v.size as usize;
        let end = if i == (props.index_handles.len() - 1) {
            // Index range end is inclusive, so we need to use RANGE_MAX as
            // the last range end.
            RANGE_MAX
        } else {
            k
        };
        if size >= range_size || i == (props.index_handles.len() - 1) {
            let range = RangeInfo::new(start, end, size);
            ranges.push(range);
            size = 0;
            start = end;
        }
    }

    ranges
}

fn tune_dboptions_for_bulk_load(opts: &DbConfig) -> (DBOptions, CFOptions) {
    const DISABLED: i32 = i32::MAX;

    let mut db_opts = DBOptions::new();
    db_opts.create_if_missing(true);
    db_opts.enable_statistics(false);
    // Vector memtable doesn't support concurrent write.
    db_opts.allow_concurrent_memtable_write(false);
    // RocksDB preserves `max_background_jobs/4` for flush.
    db_opts.set_max_background_jobs(opts.max_background_jobs);

    let mut block_base_opts = BlockBasedOptions::new();
    // Use a large block size for sequential access.
    block_base_opts.set_block_size(MB as usize);
    let mut cf_opts = ColumnFamilyOptions::new();
    cf_opts.set_block_based_table_factory(&block_base_opts);
    cf_opts.compression_per_level(&opts.defaultcf.compression_per_level);
    // Consider using a large write buffer but be careful about OOM.
    cf_opts.set_write_buffer_size(opts.defaultcf.write_buffer_size.0);
    cf_opts.set_target_file_size_base(opts.defaultcf.write_buffer_size.0);
    cf_opts.set_vector_memtable_factory(opts.defaultcf.write_buffer_size.0);
    cf_opts.set_max_write_buffer_number(opts.defaultcf.max_write_buffer_number);
    // Disable compaction and rate limit.
    cf_opts.set_disable_auto_compactions(true);
    cf_opts.set_soft_pending_compaction_bytes_limit(0);
    cf_opts.set_hard_pending_compaction_bytes_limit(0);
    cf_opts.set_level_zero_stop_writes_trigger(DISABLED);
    cf_opts.set_level_zero_slowdown_writes_trigger(DISABLED);
    // Add size properties to get approximate ranges wihout scan.
    let f = Box::new(SizePropertiesCollectorFactory::default());
    cf_opts.add_table_properties_collector_factory("tikv.size-properties-collector", f);
    (db_opts, CFOptions::new(CF_DEFAULT, cf_opts))
}

#[cfg(test)]
mod tests {
    use super::*;

    use kvproto::kvrpcpb::IsolationLevel;
    use kvproto::metapb::{Peer, Region};
    use rocksdb::IngestExternalFileOptions;
    use std::fs::File;
    use std::io::Write;
    use tempdir::TempDir;

    use raftstore::store::RegionSnapshot;
    use storage::mvcc::MvccReader;
    use util::rocksdb::new_engine_opt;

    fn new_engine() -> (TempDir, Engine) {
        let dir = TempDir::new("test_import_engine").unwrap();
        let uuid = Uuid::new_v4();
        let opts = DbConfig::default();
        let engine = Engine::new(dir.path(), uuid, opts).unwrap();
        (dir, engine)
    }

    fn new_write_batch(n: u8, ts: u64) -> WriteBatch {
        let mut wb = WriteBatch::new();
        for i in 0..n {
            let mut m = Mutation::new();
            m.set_op(Mutation_OP::Put);
            m.set_key(vec![i]);
            m.set_value(vec![i]);
            wb.mut_mutations().push(m);
        }
        wb.set_commit_ts(ts);
        wb
    }

    fn new_encoded_key(i: u8, ts: u64) -> Vec<u8> {
        Key::from_raw(&[i]).append_ts(ts).encoded().to_owned()
    }

    #[test]
    fn test_write() {
        let (_dir, engine) = new_engine();

        let n = 10;
        let commit_ts = 10;
        let wb = new_write_batch(n, commit_ts);
        engine.write(wb).unwrap();

        for i in 0..n {
            let key = new_encoded_key(i, commit_ts);
            assert_eq!(engine.get(&key).unwrap().unwrap(), &[i]);
        }
    }

    #[test]
    fn test_sst_writer() {
        test_sst_writer_with(1, &[CF_WRITE]);
        test_sst_writer_with(1024, &[CF_DEFAULT, CF_WRITE]);
    }

    fn test_sst_writer_with(value_size: usize, cf_names: &[&str]) {
        let temp_dir = TempDir::new("_test_sst_writer").unwrap();

        let cfg = DbConfig::default();
        let db_opts = cfg.build_opt();
        let cfs_opts = cfg.build_cf_opts();
        let db = new_engine_opt(temp_dir.path().to_str().unwrap(), db_opts, cfs_opts).unwrap();
        let db = Arc::new(db);

        let n = 10;
        let commit_ts = 10;
        let mut w = SSTWriter::new(&cfg).unwrap();

        // Write some keys.
        let value = vec![1u8; value_size];
        for i in 0..n {
            let key = new_encoded_key(i, commit_ts);
            w.put(&key, &value).unwrap();
        }

        let infos = w.finish().unwrap();
        assert_eq!(infos.len(), cf_names.len());

        for (info, cf_name) in infos.iter().zip(cf_names.iter()) {
            // Check SSTInfo
            let start = new_encoded_key(0, commit_ts);
            let end = new_encoded_key(n - 1, commit_ts);
            assert_eq!(info.range.get_start(), start.as_slice());
            assert_eq!(info.range.get_end(), end.as_slice());
            assert_eq!(info.cf_name, cf_name.to_owned());

            // Write the data to a file and ingest it to the engine.
            let path = Path::new(db.path()).join("test.sst");
            File::create(&path).unwrap().write_all(&info.data).unwrap();
            let mut opts = IngestExternalFileOptions::new();
            opts.move_files(true);
            let handle = db.cf_handle(cf_name).unwrap();
            db.ingest_external_file_cf(handle, &opts, &[path.to_str().unwrap()])
                .unwrap();
        }

        // Make a fake region snapshot.
        let mut region = Region::new();
        region.set_id(1);
        region.mut_peers().push(Peer::new());
        let snap = Box::new(RegionSnapshot::from_raw(Arc::clone(&db), region));

        let mut reader = MvccReader::new(snap, None, false, None, None, IsolationLevel::SI);
        // Make sure that all kvs are right.
        for i in 0..n {
            let k = Key::from_raw(&[i]);
            let v = reader.get(&k, commit_ts).unwrap().unwrap();
            assert_eq!(&v, &value);
        }
        // Make sure that no extra keys are added.
        let (keys, _) = reader.scan_keys(None, (n + 1) as usize).unwrap();
        assert_eq!(keys.len(), n as usize);
        for (i, expected) in keys.iter().enumerate() {
            let k = Key::from_raw(&[i as u8]);
            assert_eq!(k.encoded(), expected.encoded());
        }
    }

    const SIZE_INDEX_DISTANCE: usize = 4 * 1024 * 1024;

    #[test]
    fn test_approximate_ranges() {
        let (_dir, engine) = new_engine();

        let num_files = 3;
        let num_entries = 3;
        for i in 0..num_files {
            for j in 0..num_entries {
                // (0, 3, 6), (1, 4, 7), (2, 5, 8)
                let k = [i + j * num_files];
                let v = vec![0u8; SIZE_INDEX_DISTANCE - k.len()];
                engine.put(&k, &v).unwrap();
                engine.flush(true).unwrap();
            }
        }

        let props = engine.get_size_properties().unwrap();

        let ranges = get_approximate_ranges(&props, 1, 0);
        assert_eq!(ranges.len(), 1);
        assert_eq!(ranges[0].start, RANGE_MIN.to_owned());
        assert_eq!(ranges[0].end, RANGE_MAX.to_owned());

        let ranges = get_approximate_ranges(&props, 3, 0);
        assert_eq!(ranges.len(), 3);
        assert_eq!(ranges[0].start, RANGE_MIN.to_owned());
        assert_eq!(ranges[0].end, vec![2]);
        assert_eq!(ranges[1].start, vec![2]);
        assert_eq!(ranges[1].end, vec![5]);
        assert_eq!(ranges[2].start, vec![5]);
        assert_eq!(ranges[2].end, RANGE_MAX.to_owned());

        let ranges = get_approximate_ranges(&props, 4, SIZE_INDEX_DISTANCE * 4);
        assert_eq!(ranges.len(), 3);
        assert_eq!(ranges[0].start, RANGE_MIN.to_owned());
        assert_eq!(ranges[0].end, vec![3]);
        assert_eq!(ranges[1].start, vec![3]);
        assert_eq!(ranges[1].end, vec![7]);
        assert_eq!(ranges[2].start, vec![7]);
        assert_eq!(ranges[2].end, RANGE_MAX.to_owned());
    }
}<|MERGE_RESOLUTION|>--- conflicted
+++ resolved
@@ -22,32 +22,23 @@
 use uuid::Uuid;
 
 use kvproto::import_kvpb::*;
-<<<<<<< HEAD
+use kvproto::import_sstpb::*;
 use rocksdb::{
-    BlockBasedOptions, ColumnFamilyOptions, DBOptions, Writable, WriteBatch as RawBatch, DB,
+    BlockBasedOptions, ColumnFamilyOptions, DBIterator, DBOptions, Env, EnvOptions,
+    ExternalSstFileInfo, ReadOptions, SstFileWriter, Writable, WriteBatch as RawBatch, DB,
 };
-
-use config::DbConfig;
-use storage::types::Key;
-use storage::CF_DEFAULT;
-=======
-use kvproto::import_sstpb::*;
-use rocksdb::{BlockBasedOptions, ColumnFamilyOptions, DBIterator, DBOptions, Env, EnvOptions,
-              ExternalSstFileInfo, ReadOptions, SstFileWriter, Writable, WriteBatch as RawBatch,
-              DB};
 
 use config::DbConfig;
 use raftstore::store::keys;
 use storage::mvcc::{Write, WriteType};
 use storage::types::{split_encoded_key_on_ts, Key};
 use storage::{is_short_value, CF_DEFAULT, CF_WRITE};
->>>>>>> 8ad40a71
 use util::config::MB;
 use util::rocksdb::properties::{SizeProperties, SizePropertiesCollectorFactory};
 use util::rocksdb::{new_engine_opt, CFOptions};
 
+use super::common::*;
 use super::Result;
-use super::common::*;
 
 /// Engine wraps rocksdb::DB with customized options to support efficient bulk
 /// write.
