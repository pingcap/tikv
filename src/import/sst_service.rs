// Copyright 2018 TiKV Project Authors. Licensed under Apache-2.0.

<<<<<<< HEAD
use std::f64::INFINITY;
use std::future::Future;
=======
>>>>>>> 1d1fe257
use std::path::PathBuf;
use std::sync::{Arc, Mutex};

use collections::HashSet;

use engine_traits::{name_to_cf, KvEngine, CF_WRITE};
use file_system::{set_io_type, IOType};
use futures::executor::{ThreadPool, ThreadPoolBuilder};
use futures::{TryFutureExt, TryStreamExt};
use grpcio::{ClientStreamingSink, RequestStream, RpcContext, UnarySink};
use kvproto::errorpb;

#[cfg(feature = "prost-codec")]
use kvproto::import_sstpb::write_request::*;
#[cfg(feature = "protobuf-codec")]
use kvproto::import_sstpb::WriteRequest_oneof_chunk as Chunk;
use kvproto::import_sstpb::*;

use kvproto::kvrpcpb::Context;
use kvproto::raft_cmdpb::*;

use crate::server::CONFIG_ROCKSDB_GAUGE;
use engine_traits::{SstExt, SstWriterBuilder};
use raftstore::router::RaftStoreRouter;
use raftstore::store::Callback;
use sst_importer::send_rpc_response;
use tikv_util::future::create_stream_with_buffer;
use tikv_util::future::paired_future_callback;
use tikv_util::time::{Instant, Limiter};

use sst_importer::metrics::*;
use sst_importer::service::*;
use sst_importer::{error_inc, sst_meta_to_path, Config, Error, Result, SSTImporter};

/// ImportSSTService provides tikv-server with the ability to ingest SST files.
///
/// It saves the SST sent from client to a file and then sends a command to
/// raftstore to trigger the ingest process.
#[derive(Clone)]
pub struct ImportSSTService<E, Router>
where
    E: KvEngine,
{
    cfg: Config,
    engine: E,
    router: Router,
    threads: ThreadPool,
    importer: Arc<SSTImporter>,
    limiter: Limiter,
    task_slots: Arc<Mutex<HashSet<PathBuf>>>,
}

impl<E, Router> ImportSSTService<E, Router>
where
    E: KvEngine,
    Router: 'static + RaftStoreRouter<E>,
{
    pub fn new(
        cfg: Config,
        router: Router,
        engine: E,
        importer: Arc<SSTImporter>,
    ) -> ImportSSTService<E, Router> {
        let threads = ThreadPoolBuilder::new()
            .pool_size(cfg.num_threads)
            .name_prefix("sst-importer")
            .after_start(move |_| {
                tikv_alloc::add_thread_memory_accessor();
                set_io_type(IOType::Import);
            })
            .before_stop(move |_| tikv_alloc::remove_thread_memory_accessor())
            .create()
            .unwrap();
        importer.start_switch_mode_check(&threads, engine.clone());
        ImportSSTService {
            cfg,
            engine,
            threads,
            router,
            importer,
            limiter: Limiter::new(f64::INFINITY),
            task_slots: Arc::new(Mutex::new(HashSet::default())),
        }
    }

    fn acquire_lock(task_slots: &Arc<Mutex<HashSet<PathBuf>>>, meta: &SstMeta) -> Result<bool> {
        let mut slots = task_slots.lock().unwrap();
        let p = sst_meta_to_path(meta)?;
        Ok(slots.insert(p))
    }
    fn release_lock(task_slots: &Arc<Mutex<HashSet<PathBuf>>>, meta: &SstMeta) -> Result<bool> {
        let mut slots = task_slots.lock().unwrap();
        let p = sst_meta_to_path(meta)?;
        Ok(slots.remove(&p))
    }

    fn check_write_stall(&self) -> Option<errorpb::Error> {
        if self.importer.get_mode() == SwitchMode::Normal
            && self
                .engine
                .ingest_maybe_slowdown_writes(CF_WRITE)
                .expect("cf")
        {
            let mut errorpb = errorpb::Error::default();
            let err = "too many sst files are ingesting";
            let mut server_is_busy_err = errorpb::ServerIsBusy::default();
            server_is_busy_err.set_reason(err.to_string());
            errorpb.set_message(err.to_string());
            errorpb.set_server_is_busy(server_is_busy_err);
            return Some(errorpb);
        }
        None
    }

    fn ingest_files(
        &self,
        mut context: Context,
        label: &'static str,
        ssts: Vec<SstMeta>,
    ) -> impl Future<Output = Result<IngestResponse>> {
        let mut header = RaftRequestHeader::default();
        let region_id = context.get_region_id();
        header.set_peer(context.take_peer());
        header.set_region_id(region_id);
        header.set_region_epoch(context.take_region_epoch());
        let mut req = Request::default();
        req.set_cmd_type(CmdType::Snap);
        let mut cmd = RaftCmdRequest::default();
        cmd.set_header(header.clone());
        cmd.set_requests(vec![req].into());
        let (cb, future) = paired_future_callback();

        let router = self.router.clone();
        let importer = self.importer.clone();
        async move {
            let mut resp = IngestResponse::default();
            if let Err(e) = router.send_command(cmd, Callback::Read(cb)) {
                resp.set_error(e.into());
                return Ok(resp);
            }

            // Make ingest command.
            let mut cmd = RaftCmdRequest::default();
            cmd.set_header(header);
            for sst in ssts.iter() {
                let mut ingest = Request::default();
                ingest.set_cmd_type(CmdType::IngestSst);
                ingest.mut_ingest_sst().set_sst(sst.clone());
                cmd.mut_requests().push(ingest);
            }

            let mut res = future.await.map_err(Error::from)?;
            fail_point!("import::sst_service::ingest");
            let mut header = res.response.take_header();
            if header.has_error() {
                pb_error_inc(label, header.get_error());
                resp.set_error(header.take_error());
                return Ok(resp);
            }
            cmd.mut_header().set_term(header.get_current_term());
            // Here we shall check whether the file has been ingested before. This operation
            // must execute after geting a snapshot from raftstore to make sure that the
            // current leader has applied to current term.
            for sst in ssts.iter() {
                if !importer.exist(&sst) {
                    return Ok(resp);
                }
            }

            let (cb, future) = paired_future_callback();
            if let Err(e) = router.send_command(cmd, Callback::write(cb)) {
                resp.set_error(e.into());
                return Ok(resp);
            }

            let mut res = future.await.map_err(Error::from)?;
            let mut header = res.response.take_header();
            if header.has_error() {
                pb_error_inc(label, header.get_error());
                resp.set_error(header.take_error());
            }
            Ok(resp)
        }
    }
}

impl<E, Router> ImportSst for ImportSSTService<E, Router>
where
    E: KvEngine,
    Router: 'static + RaftStoreRouter<E>,
{
    fn switch_mode(
        &mut self,
        ctx: RpcContext<'_>,
        req: SwitchModeRequest,
        sink: UnarySink<SwitchModeResponse>,
    ) {
        let label = "switch_mode";
        let timer = Instant::now_coarse();

        let res = {
            fn mf(cf: &str, name: &str, v: f64) {
                CONFIG_ROCKSDB_GAUGE.with_label_values(&[cf, name]).set(v);
            }

            match req.get_mode() {
                SwitchMode::Normal => self.importer.enter_normal_mode(self.engine.clone(), mf),
                SwitchMode::Import => self.importer.enter_import_mode(self.engine.clone(), mf),
            }
        };
        match res {
            Ok(_) => info!("switch mode"; "mode" => ?req.get_mode()),
            Err(ref e) => error!(%*e; "switch mode failed"; "mode" => ?req.get_mode(),),
        }

        let task = async move {
            let res = Ok(SwitchModeResponse::default());
            send_rpc_response!(res, sink, label, timer);
        };
        ctx.spawn(task);
    }

    /// Receive SST from client and save the file for later ingesting.
    fn upload(
        &mut self,
        _ctx: RpcContext<'_>,
        stream: RequestStream<UploadRequest>,
        sink: ClientStreamingSink<UploadResponse>,
    ) {
        let label = "upload";
        let timer = Instant::now_coarse();
        let import = self.importer.clone();
        let (rx, buf_driver) = create_stream_with_buffer(stream, self.cfg.stream_channel_window);
        let mut rx = rx.map_err(Error::from);

        let handle_task = async move {
            let res = async move {
                let first_chunk = rx.try_next().await?;
                let meta = match first_chunk {
                    Some(ref chunk) if chunk.has_meta() => chunk.get_meta(),
                    _ => return Err(Error::InvalidChunk),
                };
                let file = import.create(meta)?;
                let mut file = rx
                    .try_fold(file, |mut file, chunk| async move {
                        let start = Instant::now_coarse();
                        let data = chunk.get_data();
                        if data.is_empty() {
                            return Err(Error::InvalidChunk);
                        }
                        file.append(data)?;
                        IMPORT_UPLOAD_CHUNK_BYTES.observe(data.len() as f64);
                        IMPORT_UPLOAD_CHUNK_DURATION.observe(start.elapsed_secs());
                        Ok(file)
                    })
                    .await?;
                file.finish().map(|_| UploadResponse::default())
            }
            .await;
            send_rpc_response!(res, sink, label, timer);
        };

        self.threads.spawn_ok(buf_driver);
        self.threads.spawn_ok(handle_task);
    }

    /// Downloads the file and performs key-rewrite for later ingesting.
    fn download(
        &mut self,
        _ctx: RpcContext<'_>,
        req: DownloadRequest,
        sink: UnarySink<DownloadResponse>,
    ) {
        let label = "download";
        let timer = Instant::now_coarse();
        let importer = Arc::clone(&self.importer);
        let limiter = self.limiter.clone();
        let engine = self.engine.clone();
        let start = Instant::now();

        let handle_task = async move {
            // Records how long the download task waits to be scheduled.
            sst_importer::metrics::IMPORTER_DOWNLOAD_DURATION
                .with_label_values(&["queue"])
                .observe(start.elapsed().as_secs_f64());

            // SST writer must not be opened in gRPC threads, because it may be
            // blocked for a long time due to IO, especially, when encryption at rest
            // is enabled, and it leads to gRPC keepalive timeout.
            let sst_writer = <E as SstExt>::SstWriterBuilder::new()
                .set_db(&engine)
                .set_cf(name_to_cf(req.get_sst().get_cf_name()).unwrap())
                .build(importer.get_path(req.get_sst()).to_str().unwrap())
                .unwrap();

            // FIXME: download() should be an async fn, to allow BR to cancel
            // a download task.
            // Unfortunately, this currently can't happen because the S3Storage
            // is not Send + Sync. See the documentation of S3Storage for reason.
            let res = importer.download::<E>(
                req.get_sst(),
                req.get_storage_backend(),
                req.get_name(),
                req.get_rewrite_rule(),
                limiter,
                sst_writer,
            );
            let mut resp = DownloadResponse::default();
            match res {
                Ok(range) => match range {
                    Some(r) => resp.set_range(r),
                    None => resp.set_is_empty(true),
                },
                Err(e) => resp.set_error(e.into()),
            }
            let resp = Ok(resp);
            send_rpc_response!(resp, sink, label, timer);
        };

        self.threads.spawn_ok(handle_task);
    }

    /// Ingest the file by sending a raft command to raftstore.
    ///
    /// If the ingestion fails because the region is not found or the epoch does
    /// not match, the remaining files will eventually be cleaned up by
    /// CleanupSSTWorker.
    fn ingest(
        &mut self,
        ctx: RpcContext<'_>,
        mut req: IngestRequest,
        sink: UnarySink<IngestResponse>,
    ) {
        let label = "ingest";
        let timer = Instant::now_coarse();

        let mut resp = IngestResponse::default();
        if let Some(errorpb) = self.check_write_stall() {
            resp.set_error(errorpb);
            ctx.spawn(
                sink.success(resp)
                    .unwrap_or_else(|e| warn!("send rpc failed"; "err" => %e)),
            );
            return;
        }

        let mut errorpb = errorpb::Error::default();
        if !Self::acquire_lock(&self.task_slots, req.get_sst()).unwrap_or(false) {
            errorpb.set_message(Error::FileConflict.to_string());
            resp.set_error(errorpb);
            ctx.spawn(
                sink.success(resp)
                    .unwrap_or_else(|e| warn!("send rpc failed"; "err" => %e)),
            );
            return;
        }

        let task_slots = self.task_slots.clone();
        let meta = req.take_sst();
        let f = self.ingest_files(req.take_context(), label, vec![meta.clone()]);
        let handle_task = async move {
            let res = f.await;
            Self::release_lock(&task_slots, &meta).unwrap();
            send_rpc_response!(res, sink, label, timer);
        };
        self.threads.spawn_ok(handle_task);
    }

    /// Ingest multiple files by sending a raft command to raftstore.
    ///
    fn multi_ingest(
        &mut self,
        ctx: RpcContext<'_>,
        mut req: MultiIngestRequest,
        sink: UnarySink<IngestResponse>,
    ) {
        let label = "multi-ingest";
        let timer = Instant::now_coarse();

        let mut resp = IngestResponse::default();
        if let Some(errorpb) = self.check_write_stall() {
            resp.set_error(errorpb);
            ctx.spawn(
                sink.success(resp)
                    .unwrap_or_else(|e| warn!("send rpc failed"; "err" => %e)),
            );
            return;
        }

        let mut errorpb = errorpb::Error::default();
        let mut metas = vec![];
        for sst in req.get_ssts() {
            if Self::acquire_lock(&self.task_slots, sst).unwrap_or(false) {
                metas.push(sst.clone());
            }
        }
        if metas.len() < req.get_ssts().len() {
            for m in metas {
                Self::release_lock(&self.task_slots, &m).unwrap();
            }
            errorpb.set_message(Error::FileConflict.to_string());
            resp.set_error(errorpb);
            ctx.spawn(
                sink.success(resp)
                    .unwrap_or_else(|e| warn!("send rpc failed"; "err" => %e)),
            );
            return;
        }
        let task_slots = self.task_slots.clone();
        let f = self.ingest_files(req.take_context(), label, req.take_ssts().into());
        let handle_task = async move {
            let res = f.await;
            for m in metas {
                Self::release_lock(&task_slots, &m).unwrap();
            }
            send_rpc_response!(res, sink, label, timer);
        };
        self.threads.spawn_ok(handle_task);
    }

    fn compact(
        &mut self,
        _ctx: RpcContext<'_>,
        req: CompactRequest,
        sink: UnarySink<CompactResponse>,
    ) {
        let label = "compact";
        let timer = Instant::now_coarse();
        let engine = self.engine.clone();

        let handle_task = async move {
            let (start, end) = if !req.has_range() {
                (None, None)
            } else {
                (
                    Some(req.get_range().get_start()),
                    Some(req.get_range().get_end()),
                )
            };
            let output_level = if req.get_output_level() == -1 {
                None
            } else {
                Some(req.get_output_level())
            };

            let res = engine.compact_files_in_range(start, end, output_level);
            match res {
                Ok(_) => info!(
                    "compact files in range";
                    "start" => start.map(log_wrappers::Value::key),
                    "end" => end.map(log_wrappers::Value::key),
                    "output_level" => ?output_level, "takes" => ?timer.elapsed()
                ),
                Err(ref e) => error!(%*e;
                    "compact files in range failed";
                    "start" => start.map(log_wrappers::Value::key),
                    "end" => end.map(log_wrappers::Value::key),
                    "output_level" => ?output_level,
                ),
            }
            let res = res
                .map_err(|e| Error::Engine(box_err!(e)))
                .map(|_| CompactResponse::default());
            send_rpc_response!(res, sink, label, timer);
        };

        self.threads.spawn_ok(handle_task);
    }

    fn set_download_speed_limit(
        &mut self,
        ctx: RpcContext<'_>,
        req: SetDownloadSpeedLimitRequest,
        sink: UnarySink<SetDownloadSpeedLimitResponse>,
    ) {
        let label = "set_download_speed_limit";
        let timer = Instant::now_coarse();

        let speed_limit = req.get_speed_limit();
        self.limiter.set_speed_limit(if speed_limit > 0 {
            speed_limit as f64
        } else {
            f64::INFINITY
        });

        let ctx_task = async move {
            let res = Ok(SetDownloadSpeedLimitResponse::default());
            send_rpc_response!(res, sink, label, timer);
        };

        ctx.spawn(ctx_task);
    }

    fn write(
        &mut self,
        _ctx: RpcContext<'_>,
        stream: RequestStream<WriteRequest>,
        sink: ClientStreamingSink<WriteResponse>,
    ) {
        let label = "write";
        let timer = Instant::now_coarse();
        let import = self.importer.clone();
        let engine = self.engine.clone();
        let (rx, buf_driver) = create_stream_with_buffer(stream, self.cfg.stream_channel_window);
        let mut rx = rx.map_err(Error::from);

        let handle_task = async move {
            let res = async move {
                let first_req = rx.try_next().await?;
                let meta = match first_req {
                    Some(r) => match r.chunk {
                        Some(Chunk::Meta(m)) => m,
                        _ => return Err(Error::InvalidChunk),
                    },
                    _ => return Err(Error::InvalidChunk),
                };

                let writer = match import.new_writer::<E>(&engine, meta) {
                    Ok(w) => w,
                    Err(e) => {
                        error!("build writer failed {:?}", e);
                        return Err(Error::InvalidChunk);
                    }
                };
                let writer = rx
                    .try_fold(writer, |mut writer, req| async move {
                        let start = Instant::now_coarse();
                        let batch = match req.chunk {
                            Some(Chunk::Batch(b)) => b,
                            _ => return Err(Error::InvalidChunk),
                        };
                        writer.write(batch)?;
                        IMPORT_WRITE_CHUNK_DURATION.observe(start.elapsed_secs());
                        Ok(writer)
                    })
                    .await?;

                writer.finish().map(|metas| {
                    let mut resp = WriteResponse::default();
                    resp.set_metas(metas.into());
                    resp
                })
            }
            .await;
            send_rpc_response!(res, sink, label, timer);
        };

        self.threads.spawn_ok(buf_driver);
        self.threads.spawn_ok(handle_task);
    }

    fn multi_ingest(
        &mut self,
        _: RpcContext<'_>,
        _: MultiIngestRequest,
        _: UnarySink<kvproto::import_sstpb::IngestResponse>,
    ) {
        unimplemented!()
    }
}

// add error statistics from pb error response
fn pb_error_inc(type_: &str, e: &errorpb::Error) {
    let label = if e.has_not_leader() {
        "not_leader"
    } else if e.has_store_not_match() {
        "store_not_match"
    } else if e.has_region_not_found() {
        "region_not_found"
    } else if e.has_key_not_in_region() {
        "key_not_in_range"
    } else if e.has_epoch_not_match() {
        "epoch_not_match"
    } else if e.has_server_is_busy() {
        "server_is_busy"
    } else if e.has_stale_command() {
        "stale_command"
    } else if e.has_raft_entry_too_large() {
        "raft_entry_too_large"
    } else {
        "unknown"
    };

    IMPORTER_ERROR_VEC.with_label_values(&[type_, label]).inc();
}<|MERGE_RESOLUTION|>--- conflicted
+++ resolved
@@ -1,10 +1,6 @@
 // Copyright 2018 TiKV Project Authors. Licensed under Apache-2.0.
 
-<<<<<<< HEAD
-use std::f64::INFINITY;
 use std::future::Future;
-=======
->>>>>>> 1d1fe257
 use std::path::PathBuf;
 use std::sync::{Arc, Mutex};
 
