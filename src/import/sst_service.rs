// Copyright 2018 TiKV Project Authors. Licensed under Apache-2.0.

use std::f64::INFINITY;
use std::future::Future;
use std::path::PathBuf;
use std::sync::{Arc, Mutex};

use collections::HashSet;

use engine_traits::{name_to_cf, KvEngine, CF_WRITE};
use file_system::{set_io_type, IOType};
use futures::executor::{ThreadPool, ThreadPoolBuilder};
use futures::{TryFutureExt, TryStreamExt};
use grpcio::{ClientStreamingSink, RequestStream, RpcContext, UnarySink};
use kvproto::errorpb;

#[cfg(feature = "prost-codec")]
use kvproto::import_sstpb::write_request::*;
#[cfg(feature = "protobuf-codec")]
use kvproto::import_sstpb::WriteRequest_oneof_chunk as Chunk;
use kvproto::import_sstpb::*;

use kvproto::kvrpcpb::Context;
use kvproto::raft_cmdpb::*;

use crate::server::CONFIG_ROCKSDB_GAUGE;
use engine_traits::{SstExt, SstWriterBuilder};
use raftstore::router::RaftStoreRouter;
use raftstore::store::{Callback, PeerMsg};
use sst_importer::send_rpc_response;
use tikv_util::future::create_stream_with_buffer;
use tikv_util::future::paired_future_callback;
use tikv_util::time::{Instant, Limiter};

use sst_importer::metrics::*;
use sst_importer::service::*;
use sst_importer::{error_inc, sst_meta_to_path, Config, Error, Result, SSTImporter};

/// ImportSSTService provides tikv-server with the ability to ingest SST files.
///
/// It saves the SST sent from client to a file and then sends a command to
/// raftstore to trigger the ingest process.
#[derive(Clone)]
pub struct ImportSSTService<E, Router>
where
    E: KvEngine,
{
    cfg: Config,
    engine: E,
    router: Router,
    threads: ThreadPool,
    importer: Arc<SSTImporter>,
    limiter: Limiter,
    task_slots: Arc<Mutex<HashSet<PathBuf>>>,
}

impl<E, Router> ImportSSTService<E, Router>
where
    E: KvEngine,
    Router: 'static + RaftStoreRouter<E>,
{
    pub fn new(
        cfg: Config,
        router: Router,
        engine: E,
        importer: Arc<SSTImporter>,
    ) -> ImportSSTService<E, Router> {
        let threads = ThreadPoolBuilder::new()
            .pool_size(cfg.num_threads)
            .name_prefix("sst-importer")
            .after_start(move |_| {
                tikv_alloc::add_thread_memory_accessor();
                set_io_type(IOType::Import);
            })
            .before_stop(move |_| tikv_alloc::remove_thread_memory_accessor())
            .create()
            .unwrap();
        let r = router.clone();
        importer.start_switch_mode_check(
            &threads,
            engine.clone(),
            Box::new(move || {
                r.broadcast_normal(|| PeerMsg::SplitCheck);
            }),
        );
        ImportSSTService {
            cfg,
            engine,
            threads,
            router,
            importer,
            limiter: Limiter::new(INFINITY),
            task_slots: Arc::new(Mutex::new(HashSet::default())),
        }
    }

    fn acquire_lock(task_slots: &Arc<Mutex<HashSet<PathBuf>>>, meta: &SstMeta) -> Result<bool> {
        let mut slots = task_slots.lock().unwrap();
        let p = sst_meta_to_path(meta)?;
        Ok(slots.insert(p))
    }
    fn release_lock(task_slots: &Arc<Mutex<HashSet<PathBuf>>>, meta: &SstMeta) -> Result<bool> {
        let mut slots = task_slots.lock().unwrap();
        let p = sst_meta_to_path(meta)?;
        Ok(slots.remove(&p))
    }

    fn check_write_stall(&self) -> Option<errorpb::Error> {
        if self.switcher.get_mode() == SwitchMode::Normal
            && self
                .engine
                .ingest_maybe_slowdown_writes(CF_WRITE)
                .expect("cf")
        {
            let mut errorpb = errorpb::Error::default();
            let err = "too many sst files are ingesting";
            let mut server_is_busy_err = errorpb::ServerIsBusy::default();
            server_is_busy_err.set_reason(err.to_string());
            errorpb.set_message(err.to_string());
            errorpb.set_server_is_busy(server_is_busy_err);
            return Some(errorpb);
        }
        None
    }

    fn ingest_files(
        &self,
        mut context: Context,
        label: &'static str,
        ssts: Vec<SstMeta>,
    ) -> impl Future<Output = Result<IngestResponse>> {
        let mut header = RaftRequestHeader::default();
        let region_id = context.get_region_id();
        header.set_peer(context.take_peer());
        header.set_region_id(region_id);
        header.set_region_epoch(context.take_region_epoch());
        let mut req = Request::default();
        req.set_cmd_type(CmdType::Snap);
        let mut cmd = RaftCmdRequest::default();
        cmd.set_header(header.clone());
        cmd.set_requests(vec![req].into());
        let (cb, future) = paired_future_callback();

        let router = self.router.clone();
        let importer = self.importer.clone();
        async move {
            let mut resp = IngestResponse::default();
            if let Err(e) = router.send(RaftCommand::new(cmd, Callback::Read(cb))) {
                let e = handle_send_error(region_id, e);
                resp.set_error(e.into());
                return Ok(resp);
            }

            // Make ingest command.
            let mut cmd = RaftCmdRequest::default();
            cmd.set_header(header);
            for sst in ssts.iter() {
                let mut ingest = Request::default();
                ingest.set_cmd_type(CmdType::IngestSst);
                ingest.mut_ingest_sst().set_sst(sst.clone());
                cmd.mut_requests().push(ingest);
            }

            let mut res = future.await.map_err(Error::from)?;
            fail_point!("import::sst_service::ingest");
            let mut header = res.response.take_header();
            if header.has_error() {
                pb_error_inc(label, header.get_error());
                resp.set_error(header.take_error());
                return Ok(resp);
            }
            cmd.mut_header().set_term(header.get_current_term());
            // Here we shall check whether the file has been ingested before. This operation
            // must execute after geting a snapshot from raftstore to make sure that the
            // current leader has applied to current term.
            for sst in ssts.iter() {
                if !importer.exist(&sst) {
                    return Ok(resp);
                }
            }

            let (cb, future) = paired_future_callback();
            if let Err(e) = router.send(RaftCommand::new(cmd, Callback::write(cb))) {
                let e = handle_send_error(region_id, e);
                resp.set_error(e.into());
                return Ok(resp);
            }

            let mut res = future.await.map_err(Error::from)?;
            let mut header = res.response.take_header();
            if header.has_error() {
                pb_error_inc(label, header.get_error());
                resp.set_error(header.take_error());
            }
            Ok(resp)
        }
    }
}

impl<E, Router> ImportSst for ImportSSTService<E, Router>
where
    E: KvEngine,
    Router: 'static + RaftStoreRouter<E>,
{
    fn switch_mode(
        &mut self,
        ctx: RpcContext<'_>,
        req: SwitchModeRequest,
        sink: UnarySink<SwitchModeResponse>,
    ) {
        let label = "switch_mode";
        let timer = Instant::now_coarse();

        let res = {
            fn mf(cf: &str, name: &str, v: f64) {
                CONFIG_ROCKSDB_GAUGE.with_label_values(&[cf, name]).set(v);
            }

            match req.get_mode() {
                SwitchMode::Normal => {
                    match self.importer.enter_normal_mode(self.engine.clone(), mf) {
                        Ok(ret) => {
                            if ret {
                                self.router.broadcast_normal(|| PeerMsg::SplitCheck);
                            }
                            Ok(ret)
                        }
                        Err(e) => Err(e),
                    }
                }
                SwitchMode::Import => self.importer.enter_import_mode(self.engine.clone(), mf),
            }
        };
        match res {
            Ok(_) => info!("switch mode"; "mode" => ?req.get_mode()),
            Err(ref e) => error!(%*e; "switch mode failed"; "mode" => ?req.get_mode(),),
        }

        let task = async move {
            let res = Ok(SwitchModeResponse::default());
            send_rpc_response!(res, sink, label, timer);
        };
        ctx.spawn(task);
    }

    /// Receive SST from client and save the file for later ingesting.
    fn upload(
        &mut self,
        _ctx: RpcContext<'_>,
        stream: RequestStream<UploadRequest>,
        sink: ClientStreamingSink<UploadResponse>,
    ) {
        let label = "upload";
        let timer = Instant::now_coarse();
        let import = self.importer.clone();
        let (rx, buf_driver) = create_stream_with_buffer(stream, self.cfg.stream_channel_window);
        let mut rx = rx.map_err(Error::from);

        let handle_task = async move {
            let res = async move {
                let first_chunk = rx.try_next().await?;
                let meta = match first_chunk {
                    Some(ref chunk) if chunk.has_meta() => chunk.get_meta(),
                    _ => return Err(Error::InvalidChunk),
                };
                let file = import.create(meta)?;
                let mut file = rx
                    .try_fold(file, |mut file, chunk| async move {
                        let start = Instant::now_coarse();
                        let data = chunk.get_data();
                        if data.is_empty() {
                            return Err(Error::InvalidChunk);
                        }
                        file.append(data)?;
                        IMPORT_UPLOAD_CHUNK_BYTES.observe(data.len() as f64);
                        IMPORT_UPLOAD_CHUNK_DURATION.observe(start.elapsed_secs());
                        Ok(file)
                    })
                    .await?;
                file.finish().map(|_| UploadResponse::default())
            }
            .await;
            send_rpc_response!(res, sink, label, timer);
        };

        self.threads.spawn_ok(buf_driver);
        self.threads.spawn_ok(handle_task);
    }

    /// Downloads the file and performs key-rewrite for later ingesting.
    fn download(
        &mut self,
        _ctx: RpcContext<'_>,
        req: DownloadRequest,
        sink: UnarySink<DownloadResponse>,
    ) {
        let label = "download";
        let timer = Instant::now_coarse();
        let importer = Arc::clone(&self.importer);
        let limiter = self.limiter.clone();
        let engine = self.engine.clone();
        let start = Instant::now();

        let handle_task = async move {
            // Records how long the download task waits to be scheduled.
            sst_importer::metrics::IMPORTER_DOWNLOAD_DURATION
                .with_label_values(&["queue"])
                .observe(start.elapsed().as_secs_f64());

            // SST writer must not be opened in gRPC threads, because it may be
            // blocked for a long time due to IO, especially, when encryption at rest
            // is enabled, and it leads to gRPC keepalive timeout.
            let sst_writer = <E as SstExt>::SstWriterBuilder::new()
                .set_db(&engine)
                .set_cf(name_to_cf(req.get_sst().get_cf_name()).unwrap())
                .build(importer.get_path(req.get_sst()).to_str().unwrap())
                .unwrap();

            // FIXME: download() should be an async fn, to allow BR to cancel
            // a download task.
            // Unfortunately, this currently can't happen because the S3Storage
            // is not Send + Sync. See the documentation of S3Storage for reason.
            let res = importer.download::<E>(
                req.get_sst(),
                req.get_storage_backend(),
                req.get_name(),
                req.get_rewrite_rule(),
                limiter,
                sst_writer,
            );
            let mut resp = DownloadResponse::default();
            match res {
                Ok(range) => match range {
                    Some(r) => resp.set_range(r),
                    None => resp.set_is_empty(true),
                },
                Err(e) => resp.set_error(e.into()),
            }
            let resp = Ok(resp);
            send_rpc_response!(resp, sink, label, timer);
        };

        self.threads.spawn_ok(handle_task);
    }

    /// Ingest the file by sending a raft command to raftstore.
    ///
    /// If the ingestion fails because the region is not found or the epoch does
    /// not match, the remaining files will eventually be cleaned up by
    /// CleanupSSTWorker.
    fn ingest(
        &mut self,
        ctx: RpcContext<'_>,
        mut req: IngestRequest,
        sink: UnarySink<IngestResponse>,
    ) {
        let label = "ingest";
        let timer = Instant::now_coarse();

        let mut resp = IngestResponse::default();
<<<<<<< HEAD
        if let Some(errorpb) = self.check_write_stall() {
=======
        let mut errorpb = errorpb::Error::default();
        if self.importer.get_mode() == SwitchMode::Normal
            && self
                .engine
                .ingest_maybe_slowdown_writes(CF_DEFAULT)
                .expect("cf")
        {
            let err = "too many sst files are ingesting";
            let mut server_is_busy_err = errorpb::ServerIsBusy::default();
            server_is_busy_err.set_reason(err.to_string());
            errorpb.set_message(err.to_string());
            errorpb.set_server_is_busy(server_is_busy_err);
>>>>>>> 94bbfd27
            resp.set_error(errorpb);
            ctx.spawn(
                sink.success(resp)
                    .unwrap_or_else(|e| warn!("send rpc failed"; "err" => %e)),
            );
            return;
        }

        let mut errorpb = errorpb::Error::default();
        if !Self::acquire_lock(&self.task_slots, req.get_sst()).unwrap_or(false) {
            errorpb.set_message(Error::FileConflict.to_string());
            resp.set_error(errorpb);
            ctx.spawn(
                sink.success(resp)
                    .unwrap_or_else(|e| warn!("send rpc failed"; "err" => %e)),
            );
            return;
        }

        let task_slots = self.task_slots.clone();
        let meta = req.take_sst();
        let f = self.ingest_files(req.take_context(), label, vec![meta.clone()]);
        let handle_task = async move {
<<<<<<< HEAD
            let res = f.await;
            Self::release_lock(&task_slots, &meta).unwrap();
            send_rpc_response!(res, sink, label, timer);
        };
        self.threads.spawn_ok(handle_task);
    }
=======
            let m = meta.clone();
            let res = async move {
                let mut resp = IngestResponse::default();
                if let Err(e) = router.send_command(cmd, Callback::Read(cb)) {
                    resp.set_error(e.into());
                    return Ok(resp);
                }

                // Make ingest command.
                let mut ingest = Request::default();
                ingest.set_cmd_type(CmdType::IngestSst);
                ingest.mut_ingest_sst().set_sst(m.clone());

                let mut cmd = RaftCmdRequest::default();
                cmd.set_header(header);
                cmd.mut_requests().push(ingest);
>>>>>>> 94bbfd27

    /// Ingest multiple files by sending a raft command to raftstore.
    ///
    fn multi_ingest(
        &mut self,
        ctx: RpcContext<'_>,
        mut req: MultiIngestRequest,
        sink: UnarySink<IngestResponse>,
    ) {
        let label = "multi-ingest";
        let timer = Instant::now_coarse();

<<<<<<< HEAD
        let mut resp = IngestResponse::default();
        if let Some(errorpb) = self.check_write_stall() {
            resp.set_error(errorpb);
            ctx.spawn(
                sink.success(resp)
                    .unwrap_or_else(|e| warn!("send rpc failed"; "err" => %e)),
            );
            return;
        }
=======
                let (cb, future) = paired_future_callback();
                if let Err(e) = router.send_command(cmd, Callback::write(cb)) {
                    resp.set_error(e.into());
                    return Ok(resp);
                }
>>>>>>> 94bbfd27

        let mut errorpb = errorpb::Error::default();
        let mut metas = vec![];
        for sst in req.get_ssts() {
            if Self::acquire_lock(&self.task_slots, sst).unwrap_or(false) {
                metas.push(sst.clone());
            }
        }
        if metas.len() < req.get_ssts().len() {
            for m in metas {
                Self::release_lock(&self.task_slots, &m).unwrap();
            }
            errorpb.set_message(Error::FileConflict.to_string());
            resp.set_error(errorpb);
            ctx.spawn(
                sink.success(resp)
                    .unwrap_or_else(|e| warn!("send rpc failed"; "err" => %e)),
            );
            return;
        }
        let task_slots = self.task_slots.clone();
        let f = self.ingest_files(req.take_context(), label, req.take_ssts().into());
        let handle_task = async move {
            let res = f.await;
            for m in metas {
                Self::release_lock(&task_slots, &m).unwrap();
            }
            send_rpc_response!(res, sink, label, timer);
        };
        self.threads.spawn_ok(handle_task);
    }

    fn compact(
        &mut self,
        _ctx: RpcContext<'_>,
        req: CompactRequest,
        sink: UnarySink<CompactResponse>,
    ) {
        let label = "compact";
        let timer = Instant::now_coarse();
        let engine = self.engine.clone();

        let handle_task = async move {
            let (start, end) = if !req.has_range() {
                (None, None)
            } else {
                (
                    Some(req.get_range().get_start()),
                    Some(req.get_range().get_end()),
                )
            };
            let output_level = if req.get_output_level() == -1 {
                None
            } else {
                Some(req.get_output_level())
            };

            let res = engine.compact_files_in_range(start, end, output_level);
            match res {
                Ok(_) => info!(
                    "compact files in range";
                    "start" => start.map(log_wrappers::Value::key),
                    "end" => end.map(log_wrappers::Value::key),
                    "output_level" => ?output_level, "takes" => ?timer.elapsed()
                ),
                Err(ref e) => error!(%*e;
                    "compact files in range failed";
                    "start" => start.map(log_wrappers::Value::key),
                    "end" => end.map(log_wrappers::Value::key),
                    "output_level" => ?output_level,
                ),
            }
            let res = res
                .map_err(|e| Error::Engine(box_err!(e)))
                .map(|_| CompactResponse::default());
            send_rpc_response!(res, sink, label, timer);
        };

        self.threads.spawn_ok(handle_task);
    }

    fn set_download_speed_limit(
        &mut self,
        ctx: RpcContext<'_>,
        req: SetDownloadSpeedLimitRequest,
        sink: UnarySink<SetDownloadSpeedLimitResponse>,
    ) {
        let label = "set_download_speed_limit";
        let timer = Instant::now_coarse();

        let speed_limit = req.get_speed_limit();
        self.limiter.set_speed_limit(if speed_limit > 0 {
            speed_limit as f64
        } else {
            INFINITY
        });

        let ctx_task = async move {
            let res = Ok(SetDownloadSpeedLimitResponse::default());
            send_rpc_response!(res, sink, label, timer);
        };

        ctx.spawn(ctx_task);
    }

    fn write(
        &mut self,
        _ctx: RpcContext<'_>,
        stream: RequestStream<WriteRequest>,
        sink: ClientStreamingSink<WriteResponse>,
    ) {
        let label = "write";
        let timer = Instant::now_coarse();
        let import = self.importer.clone();
        let engine = self.engine.clone();
        let (rx, buf_driver) = create_stream_with_buffer(stream, self.cfg.stream_channel_window);
        let mut rx = rx.map_err(Error::from);

        let handle_task = async move {
            let res = async move {
                let first_req = rx.try_next().await?;
                let meta = match first_req {
                    Some(r) => match r.chunk {
                        Some(Chunk::Meta(m)) => m,
                        _ => return Err(Error::InvalidChunk),
                    },
                    _ => return Err(Error::InvalidChunk),
                };

                let writer = match import.new_writer::<E>(&engine, meta) {
                    Ok(w) => w,
                    Err(e) => {
                        error!("build writer failed {:?}", e);
                        return Err(Error::InvalidChunk);
                    }
                };
                let writer = rx
                    .try_fold(writer, |mut writer, req| async move {
                        let start = Instant::now_coarse();
                        let batch = match req.chunk {
                            Some(Chunk::Batch(b)) => b,
                            _ => return Err(Error::InvalidChunk),
                        };
                        writer.write(batch)?;
                        IMPORT_WRITE_CHUNK_DURATION.observe(start.elapsed_secs());
                        Ok(writer)
                    })
                    .await?;

                writer.finish().map(|metas| {
                    let mut resp = WriteResponse::default();
                    resp.set_metas(metas.into());
                    resp
                })
            }
            .await;
            send_rpc_response!(res, sink, label, timer);
        };

        self.threads.spawn_ok(buf_driver);
        self.threads.spawn_ok(handle_task);
    }
}

// add error statistics from pb error response
fn pb_error_inc(type_: &str, e: &errorpb::Error) {
    let label = if e.has_not_leader() {
        "not_leader"
    } else if e.has_store_not_match() {
        "store_not_match"
    } else if e.has_region_not_found() {
        "region_not_found"
    } else if e.has_key_not_in_region() {
        "key_not_in_range"
    } else if e.has_epoch_not_match() {
        "epoch_not_match"
    } else if e.has_server_is_busy() {
        "server_is_busy"
    } else if e.has_stale_command() {
        "stale_command"
    } else if e.has_raft_entry_too_large() {
        "raft_entry_too_large"
    } else {
        "unknown"
    };

    IMPORTER_ERROR_VEC.with_label_values(&[type_, label]).inc();
}<|MERGE_RESOLUTION|>--- conflicted
+++ resolved
@@ -358,22 +358,7 @@
         let timer = Instant::now_coarse();
 
         let mut resp = IngestResponse::default();
-<<<<<<< HEAD
         if let Some(errorpb) = self.check_write_stall() {
-=======
-        let mut errorpb = errorpb::Error::default();
-        if self.importer.get_mode() == SwitchMode::Normal
-            && self
-                .engine
-                .ingest_maybe_slowdown_writes(CF_DEFAULT)
-                .expect("cf")
-        {
-            let err = "too many sst files are ingesting";
-            let mut server_is_busy_err = errorpb::ServerIsBusy::default();
-            server_is_busy_err.set_reason(err.to_string());
-            errorpb.set_message(err.to_string());
-            errorpb.set_server_is_busy(server_is_busy_err);
->>>>>>> 94bbfd27
             resp.set_error(errorpb);
             ctx.spawn(
                 sink.success(resp)
@@ -397,31 +382,12 @@
         let meta = req.take_sst();
         let f = self.ingest_files(req.take_context(), label, vec![meta.clone()]);
         let handle_task = async move {
-<<<<<<< HEAD
             let res = f.await;
             Self::release_lock(&task_slots, &meta).unwrap();
             send_rpc_response!(res, sink, label, timer);
         };
         self.threads.spawn_ok(handle_task);
     }
-=======
-            let m = meta.clone();
-            let res = async move {
-                let mut resp = IngestResponse::default();
-                if let Err(e) = router.send_command(cmd, Callback::Read(cb)) {
-                    resp.set_error(e.into());
-                    return Ok(resp);
-                }
-
-                // Make ingest command.
-                let mut ingest = Request::default();
-                ingest.set_cmd_type(CmdType::IngestSst);
-                ingest.mut_ingest_sst().set_sst(m.clone());
-
-                let mut cmd = RaftCmdRequest::default();
-                cmd.set_header(header);
-                cmd.mut_requests().push(ingest);
->>>>>>> 94bbfd27
 
     /// Ingest multiple files by sending a raft command to raftstore.
     ///
@@ -434,7 +400,6 @@
         let label = "multi-ingest";
         let timer = Instant::now_coarse();
 
-<<<<<<< HEAD
         let mut resp = IngestResponse::default();
         if let Some(errorpb) = self.check_write_stall() {
             resp.set_error(errorpb);
@@ -444,13 +409,6 @@
             );
             return;
         }
-=======
-                let (cb, future) = paired_future_callback();
-                if let Err(e) = router.send_command(cmd, Callback::write(cb)) {
-                    resp.set_error(e.into());
-                    return Ok(resp);
-                }
->>>>>>> 94bbfd27
 
         let mut errorpb = errorpb::Error::default();
         let mut metas = vec![];
