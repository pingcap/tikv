// Copyright 2017 PingCAP, Inc.
//
// Licensed under the Apache License, Version 2.0 (the "License");
// you may not use this file except in compliance with the License.
// You may obtain a copy of the License at
//
//     http://www.apache.org/licenses/LICENSE-2.0
//
// Unless required by applicable law or agreed to in writing, software
// distributed under the License is distributed on an "AS IS" BASIS,
// See the License for the specific language governing permissions and
// limitations under the License.

use std::fmt;
use std::sync::{Arc, RwLock};

use protobuf::RepeatedField;
use futures::{Future, future, Sink, Stream};
use futures::sync::mpsc::{self, UnboundedSender};
use grpc::{EnvBuilder, WriteFlags};

use kvproto::metapb;
use kvproto::pdpb::{self, Member};
<<<<<<< HEAD
=======
use kvproto::pdpb_grpc;
>>>>>>> fa63e204

use util::Either;
use pd::PdFuture;
use super::super::{Result, Error, PdClient, RegionStat};
use super::util::{validate_endpoints, sync_request, check_resp_header, LeaderClient, Inner};

const CQ_COUNT: usize = 1;
const CLIENT_PREFIX: &'static str = "pd";

pub struct RpcClient {
    cluster_id: u64,
    leader_client: LeaderClient,
}

impl RpcClient {
    pub fn new(endpoints: &str) -> Result<RpcClient> {
        let endpoints: Vec<_> = endpoints.split(',')
            .map(|s| if !s.starts_with("http://") {
                format!("http://{}", s)
            } else {
                s.to_owned()
            })
            .collect();

        let env = Arc::new(EnvBuilder::new().cq_count(CQ_COUNT).name_prefix(CLIENT_PREFIX).build());
        let (client, members) = try!(validate_endpoints(env.clone(), &endpoints));

        Ok(RpcClient {
            cluster_id: members.get_header().get_cluster_id(),
            leader_client: LeaderClient::new(env, client, members),
        })
    }

    fn header(&self) -> pdpb::RequestHeader {
        let mut header = pdpb::RequestHeader::new();
        header.set_cluster_id(self.cluster_id);
        header
    }

    pub fn get_leader(&self) -> Member {
        self.leader_client.get_leader()
    }
}

impl fmt::Debug for RpcClient {
    fn fmt(&self, fmt: &mut fmt::Formatter) -> fmt::Result {
        fmt.debug_struct("RpcClient")
            .field("cluster_id", &self.cluster_id)
            .field("leader", &self.get_leader())
            .finish()
    }
}

const LEADER_CHANGE_RETRY: usize = 10;

impl PdClient for RpcClient {
    fn get_cluster_id(&self) -> Result<u64> {
        Ok(self.cluster_id)
    }

    fn bootstrap_cluster(&self, stores: metapb::Store, region: metapb::Region) -> Result<()> {
        let mut req = pdpb::BootstrapRequest::new();
        req.set_header(self.header());
        req.set_store(stores);
        req.set_region(region);

        let resp = try!(sync_request(&self.leader_client,
                                     LEADER_CHANGE_RETRY,
                                     |client| client.bootstrap(req.clone())));
        try!(check_resp_header(resp.get_header()));
        Ok(())
    }

    fn is_cluster_bootstrapped(&self) -> Result<bool> {
        let mut req = pdpb::IsBootstrappedRequest::new();
        req.set_header(self.header());

        let resp = try!(sync_request(&self.leader_client,
                                     LEADER_CHANGE_RETRY,
                                     |client| client.is_bootstrapped(req.clone())));
        try!(check_resp_header(resp.get_header()));

        Ok(resp.get_bootstrapped())
    }

    fn alloc_id(&self) -> Result<u64> {
        let mut req = pdpb::AllocIDRequest::new();
        req.set_header(self.header());

        let resp = try!(sync_request(&self.leader_client,
                                     LEADER_CHANGE_RETRY,
                                     |client| client.alloc_id(req.clone())));
        try!(check_resp_header(resp.get_header()));

        Ok(resp.get_id())
    }

    fn put_store(&self, store: metapb::Store) -> Result<()> {
        let mut req = pdpb::PutStoreRequest::new();
        req.set_header(self.header());
        req.set_store(store);

        let resp = try!(sync_request(&self.leader_client,
                                     LEADER_CHANGE_RETRY,
                                     |client| client.put_store(req.clone())));
        try!(check_resp_header(resp.get_header()));

        Ok(())
    }

    fn get_store(&self, store_id: u64) -> Result<metapb::Store> {
        let mut req = pdpb::GetStoreRequest::new();
        req.set_header(self.header());
        req.set_store_id(store_id);

        let mut resp = try!(sync_request(&self.leader_client,
                                         LEADER_CHANGE_RETRY,
                                         |client| client.get_store(req.clone())));
        try!(check_resp_header(resp.get_header()));

        Ok(resp.take_store())
    }

    fn get_cluster_config(&self) -> Result<metapb::Cluster> {
        let mut req = pdpb::GetClusterConfigRequest::new();
        req.set_header(self.header());

        let mut resp = try!(sync_request(&self.leader_client,
                                         LEADER_CHANGE_RETRY,
                                         |client| client.get_cluster_config(req.clone())));
        try!(check_resp_header(resp.get_header()));

        Ok(resp.take_cluster())
    }

    fn get_region(&self, key: &[u8]) -> Result<metapb::Region> {
        let mut req = pdpb::GetRegionRequest::new();
        req.set_header(self.header());
        req.set_region_key(key.to_vec());

        let mut resp = try!(sync_request(&self.leader_client,
                                         LEADER_CHANGE_RETRY,
                                         |client| client.get_region(req.clone())));
        try!(check_resp_header(resp.get_header()));

        Ok(resp.take_region())
    }

    fn get_region_by_id(&self, region_id: u64) -> PdFuture<Option<metapb::Region>> {
        let mut req = pdpb::GetRegionByIDRequest::new();
        req.set_header(self.header());
        req.set_region_id(region_id);

<<<<<<< HEAD
        let executor = |client: &RwLock<Inner>, req: pdpb::GetRegionByIDRequest| {
            let handler = client.read().unwrap().client.get_region_by_id_async(req);
=======
        let executor = |client: &pdpb_grpc::PdClient, req: pdpb::GetRegionByIDRequest| {
            let handler = client.get_region_by_id_async(req);
>>>>>>> fa63e204
            handler.map_err(Error::Grpc)
                .and_then(|mut resp| {
                    try!(check_resp_header(resp.get_header()));
                    if resp.has_region() {
                        Ok(Some(resp.take_region()))
                    } else {
                        Ok(None)
                    }
                })
                .boxed()
        };

        self.leader_client
            .request(req, executor, LEADER_CHANGE_RETRY)
            .execute()
    }

    fn region_heartbeat(&self,
                        region: metapb::Region,
                        leader: metapb::Peer,
                        region_stat: RegionStat)
                        -> PdFuture<()> {
        let mut req = pdpb::RegionHeartbeatRequest::new();
        req.set_header(self.header());
        req.set_region(region);
        req.set_leader(leader);
        req.set_down_peers(RepeatedField::from_vec(region_stat.down_peers));
        req.set_pending_peers(RepeatedField::from_vec(region_stat.pending_peers));
        req.set_bytes_written(region_stat.written_bytes);
        req.set_keys_written(region_stat.written_keys);

<<<<<<< HEAD
        let executor = |client: &RwLock<Inner>, req: pdpb::RegionHeartbeatRequest| {
            let mut inner = client.write().unwrap();
            let sender = match inner.hb_sender {
                Either::Left(ref mut sender) => sender.take(),
                Either::Right(ref sender) => {
                    return future::result(UnboundedSender::send(sender, req)
                            .map_err(|e| Error::Other(Box::new(e))))
                        .boxed()
                }
            };

            match sender {
                Some(sender) => {
                    let (tx, rx) = mpsc::unbounded();
                    UnboundedSender::send(&tx, req).unwrap();
                    inner.hb_sender = Either::Right(tx);
                    sender.sink_map_err(Error::Grpc)
                        .send_all(rx.map_err(|e| {
                                Error::Other(box_err!("failed to recv heartbeat: {:?}", e))
                            })
                            .map(|r| (r, WriteFlags::default())))
                        .map(|_| ())
                        .boxed()
                }
                None => unreachable!(),
            }
=======
        let executor = |client: &pdpb_grpc::PdClient, req: pdpb::RegionHeartbeatRequest| {
            let handler = client.region_heartbeat_async(req);
            handler.map_err(Error::Grpc)
                .and_then(|resp| {
                    try!(check_resp_header(resp.get_header()));
                    Ok(resp)
                })
                .boxed()
>>>>>>> fa63e204
        };

        self.leader_client
            .request(req, executor, LEADER_CHANGE_RETRY)
            .execute()
    }

    fn handle_region_heartbeat_response<F>(&self, _: u64, f: F) -> PdFuture<()>
        where F: Fn(pdpb::RegionHeartbeatResponse) + Send + 'static
    {
        self.leader_client.handle_region_heartbeat_response(f)
    }

    fn ask_split(&self, region: metapb::Region) -> PdFuture<pdpb::AskSplitResponse> {
        let mut req = pdpb::AskSplitRequest::new();
        req.set_header(self.header());
        req.set_region(region);

<<<<<<< HEAD
        let executor = |client: &RwLock<Inner>, req: pdpb::AskSplitRequest| {
            let handler = client.read().unwrap().client.ask_split_async(req);
=======
        let executor = |client: &pdpb_grpc::PdClient, req: pdpb::AskSplitRequest| {
            let handler = client.ask_split_async(req);
>>>>>>> fa63e204
            handler.map_err(Error::Grpc)
                .and_then(|resp| {
                    try!(check_resp_header(resp.get_header()));
                    Ok(resp)
                })
                .boxed()
        };

        self.leader_client
            .request(req, executor, LEADER_CHANGE_RETRY)
            .execute()
    }

    fn store_heartbeat(&self, stats: pdpb::StoreStats) -> PdFuture<()> {
        let mut req = pdpb::StoreHeartbeatRequest::new();
        req.set_header(self.header());
        req.set_stats(stats);

<<<<<<< HEAD
        let executor = |client: &RwLock<Inner>, req: pdpb::StoreHeartbeatRequest| {
            let handler = client.read().unwrap().client.store_heartbeat_async(req);
=======
        let executor = |client: &pdpb_grpc::PdClient, req: pdpb::StoreHeartbeatRequest| {
            let handler = client.store_heartbeat_async(req);
>>>>>>> fa63e204
            handler.map_err(Error::Grpc)
                .and_then(|resp| {
                    try!(check_resp_header(resp.get_header()));
                    Ok(())
                })
                .boxed()
        };

        self.leader_client
            .request(req, executor, LEADER_CHANGE_RETRY)
            .execute()
    }

    fn report_split(&self, left: metapb::Region, right: metapb::Region) -> PdFuture<()> {
        let mut req = pdpb::ReportSplitRequest::new();
        req.set_header(self.header());
        req.set_left(left);
        req.set_right(right);

<<<<<<< HEAD
        let executor = |client: &RwLock<Inner>, req: pdpb::ReportSplitRequest| {
            let handler = client.read().unwrap().client.report_split_async(req);
=======
        let executor = |client: &pdpb_grpc::PdClient, req: pdpb::ReportSplitRequest| {
            let handler = client.report_split_async(req);
>>>>>>> fa63e204
            handler.map_err(Error::Grpc)
                .and_then(|resp| {
                    try!(check_resp_header(resp.get_header()));
                    Ok(())
                })
                .boxed()
        };

        self.leader_client
            .request(req, executor, LEADER_CHANGE_RETRY)
            .execute()
    }
}<|MERGE_RESOLUTION|>--- conflicted
+++ resolved
@@ -21,10 +21,6 @@
 
 use kvproto::metapb;
 use kvproto::pdpb::{self, Member};
-<<<<<<< HEAD
-=======
-use kvproto::pdpb_grpc;
->>>>>>> fa63e204
 
 use util::Either;
 use pd::PdFuture;
@@ -178,13 +174,8 @@
         req.set_header(self.header());
         req.set_region_id(region_id);
 
-<<<<<<< HEAD
         let executor = |client: &RwLock<Inner>, req: pdpb::GetRegionByIDRequest| {
             let handler = client.read().unwrap().client.get_region_by_id_async(req);
-=======
-        let executor = |client: &pdpb_grpc::PdClient, req: pdpb::GetRegionByIDRequest| {
-            let handler = client.get_region_by_id_async(req);
->>>>>>> fa63e204
             handler.map_err(Error::Grpc)
                 .and_then(|mut resp| {
                     try!(check_resp_header(resp.get_header()));
@@ -216,7 +207,6 @@
         req.set_bytes_written(region_stat.written_bytes);
         req.set_keys_written(region_stat.written_keys);
 
-<<<<<<< HEAD
         let executor = |client: &RwLock<Inner>, req: pdpb::RegionHeartbeatRequest| {
             let mut inner = client.write().unwrap();
             let sender = match inner.hb_sender {
@@ -243,47 +233,32 @@
                 }
                 None => unreachable!(),
             }
-=======
-        let executor = |client: &pdpb_grpc::PdClient, req: pdpb::RegionHeartbeatRequest| {
-            let handler = client.region_heartbeat_async(req);
+        };
+
+        self.leader_client
+            .request(req, executor, LEADER_CHANGE_RETRY)
+            .execute()
+    }
+
+    fn handle_region_heartbeat_response<F>(&self, _: u64, f: F) -> PdFuture<()>
+        where F: Fn(pdpb::RegionHeartbeatResponse) + Send + 'static
+    {
+        self.leader_client.handle_region_heartbeat_response(f)
+    }
+
+    fn ask_split(&self, region: metapb::Region) -> PdFuture<pdpb::AskSplitResponse> {
+        let mut req = pdpb::AskSplitRequest::new();
+        req.set_header(self.header());
+        req.set_region(region);
+
+        let executor = |client: &RwLock<Inner>, req: pdpb::AskSplitRequest| {
+            let handler = client.read().unwrap().client.ask_split_async(req);
             handler.map_err(Error::Grpc)
                 .and_then(|resp| {
                     try!(check_resp_header(resp.get_header()));
                     Ok(resp)
                 })
                 .boxed()
->>>>>>> fa63e204
-        };
-
-        self.leader_client
-            .request(req, executor, LEADER_CHANGE_RETRY)
-            .execute()
-    }
-
-    fn handle_region_heartbeat_response<F>(&self, _: u64, f: F) -> PdFuture<()>
-        where F: Fn(pdpb::RegionHeartbeatResponse) + Send + 'static
-    {
-        self.leader_client.handle_region_heartbeat_response(f)
-    }
-
-    fn ask_split(&self, region: metapb::Region) -> PdFuture<pdpb::AskSplitResponse> {
-        let mut req = pdpb::AskSplitRequest::new();
-        req.set_header(self.header());
-        req.set_region(region);
-
-<<<<<<< HEAD
-        let executor = |client: &RwLock<Inner>, req: pdpb::AskSplitRequest| {
-            let handler = client.read().unwrap().client.ask_split_async(req);
-=======
-        let executor = |client: &pdpb_grpc::PdClient, req: pdpb::AskSplitRequest| {
-            let handler = client.ask_split_async(req);
->>>>>>> fa63e204
-            handler.map_err(Error::Grpc)
-                .and_then(|resp| {
-                    try!(check_resp_header(resp.get_header()));
-                    Ok(resp)
-                })
-                .boxed()
         };
 
         self.leader_client
@@ -296,13 +271,8 @@
         req.set_header(self.header());
         req.set_stats(stats);
 
-<<<<<<< HEAD
         let executor = |client: &RwLock<Inner>, req: pdpb::StoreHeartbeatRequest| {
             let handler = client.read().unwrap().client.store_heartbeat_async(req);
-=======
-        let executor = |client: &pdpb_grpc::PdClient, req: pdpb::StoreHeartbeatRequest| {
-            let handler = client.store_heartbeat_async(req);
->>>>>>> fa63e204
             handler.map_err(Error::Grpc)
                 .and_then(|resp| {
                     try!(check_resp_header(resp.get_header()));
@@ -322,13 +292,8 @@
         req.set_left(left);
         req.set_right(right);
 
-<<<<<<< HEAD
         let executor = |client: &RwLock<Inner>, req: pdpb::ReportSplitRequest| {
             let handler = client.read().unwrap().client.report_split_async(req);
-=======
-        let executor = |client: &pdpb_grpc::PdClient, req: pdpb::ReportSplitRequest| {
-            let handler = client.report_split_async(req);
->>>>>>> fa63e204
             handler.map_err(Error::Grpc)
                 .and_then(|resp| {
                     try!(check_resp_header(resp.get_header()));
