--- conflicted
+++ resolved
@@ -76,7 +76,7 @@
     // Re-establish connection with PD leader in synchronized fashion.
     pub fn reconnect(&self) {
         let start = Instant::now();
-        let ret = try_connect_leader(&self.inner.rl().members.clone());
+        let ret = try_connect_leader(&self.inner.rl().members);
         match ret {
             Ok((client, members)) => {
                 let mut inner = self.inner.wl();
@@ -136,29 +136,7 @@
 
         // FIXME: should not block the core.
         warn!("updating PD client, block the tokio core");
-<<<<<<< HEAD
         self.client.reconnect();
-=======
-
-        let start = Instant::now();
-        let ret = try_connect_leader(&self.inner.rl().members);
-        match ret {
-            Ok((client, members)) => {
-                let mut inner = self.inner.wl();
-                inner.client = client;
-                inner.members = members;
-                warn!("updating PD client done, spent {:?}", start.elapsed());
-            }
-
-            Err(err) => {
-                warn!("updating PD client spent {:?}, err {:?}",
-                      start.elapsed(),
-                      err);
-                // FIXME: use tokio-timer instead.
-                thread::sleep(Duration::from_secs(1));
-            }
-        }
->>>>>>> f264b9b4
 
         ok(self).boxed()
     }
