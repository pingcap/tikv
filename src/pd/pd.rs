// Copyright 2016 PingCAP, Inc.
//
// Licensed under the Apache License, Version 2.0 (the "License");
// you may not use this file except in compliance with the License.
// You may obtain a copy of the License at
//
//     http://www.apache.org/licenses/LICENSE-2.0
//
// Unless required by applicable law or agreed to in writing, software
// distributed under the License is distributed on an "AS IS" BASIS,
// See the License for the specific language governing permissions and
// limitations under the License.

use std::sync::Arc;
use std::fmt::{self, Display, Formatter};

use futures::Future;
use tokio_core::reactor::Handle;

use kvproto::metapb;
use raft::eraftpb::ConfChangeType;
use kvproto::raft_cmdpb::{AdminCmdType, AdminRequest, RaftCmdRequest};
use kvproto::raft_serverpb::RaftMessage;
use kvproto::pdpb;
use rocksdb::DB;
use fs2;

use util::worker::FutureRunnable as Runnable;
use util::escape;
use util::transport::SendCh;
use util::rocksdb::*;
use pd::{PdClient, RegionStat};
use raftstore::store::Msg;
use raftstore::store::util::{get_region_approximate_size, is_epoch_stale};
use raftstore::store::store::StoreInfo;
use raftstore::store::Callback;
use storage::FlowStatistics;
use util::collections::HashMap;
use prometheus::local::LocalHistogram;
use super::metrics::*;

// Use an asynchronous thread to tell pd something.
pub enum Task {
    AskSplit {
        region: metapb::Region,
        split_key: Vec<u8>,
        peer: metapb::Peer,
        // If true, right region derive origin region_id.
        right_derive: bool,
        callback: Callback,
    },
    Heartbeat {
        region: metapb::Region,
        peer: metapb::Peer,
        down_peers: Vec<pdpb::PeerStats>,
        pending_peers: Vec<metapb::Peer>,
        written_bytes: u64,
        written_keys: u64,
        region_size: Option<u64>,
    },
    StoreHeartbeat {
        stats: pdpb::StoreStats,
        store_info: StoreInfo,
    },
    ReportSplit {
        left: metapb::Region,
        right: metapb::Region,
    },
    ValidatePeer {
        region: metapb::Region,
        peer: metapb::Peer,
        merge_source: Option<u64>,
    },
    ReadStats {
        read_stats: HashMap<u64, FlowStatistics>,
    },
    DestroyPeer {
        region_id: u64,
    },
}

pub struct StoreStat {
    pub engine_total_bytes_read: u64,
    pub engine_total_keys_read: u64,
    pub engine_last_total_bytes_read: u64,
    pub engine_last_total_keys_read: u64,

    pub region_bytes_read: LocalHistogram,
    pub region_keys_read: LocalHistogram,
    pub region_bytes_written: LocalHistogram,
    pub region_keys_written: LocalHistogram,
}

impl Default for StoreStat {
    fn default() -> StoreStat {
        StoreStat {
            region_bytes_read: REGION_READ_BYTES_HISTOGRAM.local(),
            region_keys_read: REGION_READ_KEYS_HISTOGRAM.local(),
            region_bytes_written: REGION_WRITTEN_BYTES_HISTOGRAM.local(),
            region_keys_written: REGION_WRITTEN_KEYS_HISTOGRAM.local(),

            engine_total_bytes_read: 0,
            engine_total_keys_read: 0,
            engine_last_total_bytes_read: 0,
            engine_last_total_keys_read: 0,
        }
    }
}

#[derive(Default)]
pub struct PeerStat {
    pub read_bytes: u64,
    pub read_keys: u64,
    pub last_read_bytes: u64,
    pub last_read_keys: u64,
    pub last_written_bytes: u64,
    pub last_written_keys: u64,
}

impl Display for Task {
    fn fmt(&self, f: &mut Formatter) -> fmt::Result {
        match *self {
            Task::AskSplit {
                ref region,
                ref split_key,
                ..
            } => write!(
                f,
                "ask split region {} with key {}",
                region.get_id(),
                escape(split_key)
            ),
            Task::Heartbeat {
                ref region,
                ref peer,
                ..
            } => write!(
                f,
                "heartbeat for region {:?}, leader {}",
                region,
                peer.get_id()
            ),
            Task::StoreHeartbeat { ref stats, .. } => {
                write!(f, "store heartbeat stats: {:?}", stats)
            }
            Task::ReportSplit {
                ref left,
                ref right,
            } => write!(f, "report split left {:?}, right {:?}", left, right),
            Task::ValidatePeer {
                ref region,
                ref peer,
                ref merge_source,
            } => write!(
                f,
                "validate peer {:?} with region {:?}, merge_source {:?}",
                peer, region, merge_source
            ),
            Task::ReadStats { ref read_stats } => {
                write!(f, "get the read statistics {:?}", read_stats)
            }
            Task::DestroyPeer { ref region_id } => write!(f, "destroy peer {}", region_id),
        }
    }
}

pub struct Runner<T: PdClient> {
    store_id: u64,
    pd_client: Arc<T>,
    ch: SendCh<Msg>,
    db: Arc<DB>,
    region_peers: HashMap<u64, PeerStat>,
    store_stat: StoreStat,
    is_hb_receiver_scheduled: bool,
}

impl<T: PdClient> Runner<T> {
    pub fn new(store_id: u64, pd_client: Arc<T>, ch: SendCh<Msg>, db: Arc<DB>) -> Runner<T> {
        Runner {
            store_id: store_id,
            pd_client: pd_client,
            ch: ch,
            db: db,
            is_hb_receiver_scheduled: false,
            region_peers: HashMap::default(),
            store_stat: StoreStat::default(),
        }
    }

    fn handle_ask_split(
        &self,
        handle: &Handle,
        mut region: metapb::Region,
        split_key: Vec<u8>,
        peer: metapb::Peer,
        right_derive: bool,
        callback: Callback,
    ) {
        let ch = self.ch.clone();
        let f = self.pd_client.ask_split(region.clone()).then(move |resp| {
            match resp {
                Ok(mut resp) => {
                    info!(
                        "[region {}] try to split with new region id {} for region {:?}",
                        region.get_id(),
                        resp.get_new_region_id(),
                        region
                    );

                    let req = new_split_region_request(
                        split_key,
                        resp.get_new_region_id(),
                        resp.take_new_peer_ids(),
                        right_derive,
                    );
                    let region_id = region.get_id();
                    let epoch = region.take_region_epoch();
                    send_admin_request(&ch, region_id, epoch, peer, req, callback)
                }
                Err(e) => {
                    debug!("[region {}] failed to ask split: {:?}", region.get_id(), e);
                }
            }
            Ok(())
        });
        handle.spawn(f)
    }

    fn handle_heartbeat(
        &self,
        handle: &Handle,
        region: metapb::Region,
        peer: metapb::Peer,
        region_stat: RegionStat,
    ) {
        self.store_stat
            .region_bytes_written
            .observe(region_stat.written_bytes as f64);
        self.store_stat
            .region_keys_written
            .observe(region_stat.written_keys as f64);
        self.store_stat
            .region_bytes_read
            .observe(region_stat.read_bytes as f64);
        self.store_stat
            .region_keys_read
            .observe(region_stat.read_keys as f64);

        // Now we use put region protocol for heartbeat.
        let f = self.pd_client
            .region_heartbeat(region.clone(), peer.clone(), region_stat)
            .map_err(move |e| {
                debug!(
                    "[region {}] failed to send heartbeat: {:?}",
                    region.get_id(),
                    e
                );
            });
        handle.spawn(f);
    }

    fn handle_store_heartbeat(
        &mut self,
        handle: &Handle,
        mut stats: pdpb::StoreStats,
        store_info: StoreInfo,
    ) {
        let disk_stats = match fs2::statvfs(store_info.engine.path()) {
            Err(e) => {
                error!(
                    "get disk stat for rocksdb {} failed: {}",
                    store_info.engine.path(),
                    e
                );
                return;
            }
            Ok(stats) => stats,
        };

        let disk_cap = disk_stats.total_space();
        let capacity = if store_info.capacity == 0 || disk_cap < store_info.capacity {
            disk_cap
        } else {
            store_info.capacity
        };
        stats.set_capacity(capacity);

        let used_size =
            stats.get_used_size() + get_engine_used_size(Arc::clone(&store_info.engine));
        stats.set_used_size(used_size);

        let mut available = if capacity > used_size {
            capacity - used_size
        } else {
            warn!("no available space");
            0
        };

        // We only care rocksdb SST file size, so we should
        // check disk available here.
        if available > disk_stats.free_space() {
            available = disk_stats.free_space();
        }

        stats.set_available(available);
        stats.set_bytes_read(
            self.store_stat.engine_total_bytes_read - self.store_stat.engine_last_total_bytes_read,
        );
        stats.set_keys_read(
            self.store_stat.engine_total_keys_read - self.store_stat.engine_last_total_keys_read,
        );
        self.store_stat.engine_last_total_bytes_read = self.store_stat.engine_total_bytes_read;
        self.store_stat.engine_last_total_keys_read = self.store_stat.engine_total_keys_read;

        self.store_stat.region_bytes_written.flush();
        self.store_stat.region_keys_written.flush();
        self.store_stat.region_bytes_read.flush();
        self.store_stat.region_keys_read.flush();

        STORE_SIZE_GAUGE_VEC
            .with_label_values(&["capacity"])
            .set(capacity as f64);
        STORE_SIZE_GAUGE_VEC
            .with_label_values(&["available"])
            .set(available as f64);

        let f = self.pd_client.store_heartbeat(stats).map_err(|e| {
            error!("store heartbeat failed {:?}", e);
        });
        handle.spawn(f);
    }

    fn handle_report_split(&self, handle: &Handle, left: metapb::Region, right: metapb::Region) {
        let f = self.pd_client.report_split(left, right).map_err(|e| {
            debug!("report split failed {:?}", e);
        });
        handle.spawn(f);
    }

    fn handle_validate_peer(
        &self,
        handle: &Handle,
        local_region: metapb::Region,
        peer: metapb::Peer,
        merge_source: Option<u64>,
    ) {
        let ch = self.ch.clone();
        let f = self.pd_client
            .get_region_by_id(local_region.get_id())
            .then(move |resp| {
                match resp {
                    Ok(Some(pd_region)) => {
                        if is_epoch_stale(
                            pd_region.get_region_epoch(),
                            local_region.get_region_epoch(),
                        ) {
                            // The local region epoch is fresher than region epoch in PD
                            // This means the region info in PD is not updated to the latest even
                            // after max_leader_missing_duration. Something is wrong in the system.
                            // Just add a log here for this situation.
                            info!(
                                "[region {}] {} the local region epoch: {:?} is greater the \
                                 region epoch in PD: {:?}, ignored.",
                                local_region.get_id(),
                                peer.get_id(),
                                local_region.get_region_epoch(),
                                pd_region.get_region_epoch()
                            );
                            PD_VALIDATE_PEER_COUNTER_VEC
                                .with_label_values(&["region epoch error"])
                                .inc();
                            return Ok(());
                        }

                        if pd_region.get_peers().into_iter().all(|p| p != &peer) {
                            // Peer is not a member of this region anymore. Probably it's removed out.
                            // Send it a raft massage to destroy it since it's obsolete.
                            info!(
                                "[region {}] {} is not a valid member of region {:?}. To be \
                                 destroyed soon.",
                                local_region.get_id(),
                                peer.get_id(),
                                pd_region
                            );
                            PD_VALIDATE_PEER_COUNTER_VEC
                                .with_label_values(&["peer stale"])
                                .inc();
                            if let Some(source) = merge_source {
                                send_merge_fail(ch, source);
                            } else {
                                send_destroy_peer_message(ch, local_region, peer, pd_region);
                            }
                            return Ok(());
                        }
                        info!(
                            "[region {}] {} is still valid in region {:?}",
                            local_region.get_id(),
                            peer.get_id(),
                            pd_region
                        );
                        PD_VALIDATE_PEER_COUNTER_VEC
                            .with_label_values(&["peer valid"])
                            .inc();
                    }
                    Ok(None) => {
                        // splitted region has not yet reported to pd.
                        // TODO: handle merge
                    }
                    Err(e) => {
                        error!("get region failed {:?}", e);
                    }
                }
                Ok(())
            });
        handle.spawn(f);
    }

    fn schedule_heartbeat_receiver(&mut self, handle: &Handle) {
        let ch = self.ch.clone();
        let store_id = self.store_id;
        let f = self.pd_client
            .handle_region_heartbeat_response(self.store_id, move |mut resp| {
                let region_id = resp.get_region_id();
                let epoch = resp.take_region_epoch();
                let peer = resp.take_target_peer();

                if resp.has_change_peer() {
                    PD_HEARTBEAT_COUNTER_VEC
                        .with_label_values(&["change peer"])
                        .inc();

                    let mut change_peer = resp.take_change_peer();
                    info!(
                        "[region {}] try to change peer {:?} {:?}",
                        region_id,
                        change_peer.get_change_type(),
                        change_peer.get_peer()
                    );
                    let req = new_change_peer_request(
                        change_peer.get_change_type(),
                        change_peer.take_peer(),
                    );
                    send_admin_request(&ch, region_id, epoch, peer, req, Callback::None);
                } else if resp.has_transfer_leader() {
                    PD_HEARTBEAT_COUNTER_VEC
                        .with_label_values(&["transfer leader"])
                        .inc();

                    let mut transfer_leader = resp.take_transfer_leader();
                    info!(
                        "[region {}] try to transfer leader from {:?} to {:?}",
                        region_id,
                        peer,
                        transfer_leader.get_peer()
                    );
                    let req = new_transfer_leader_request(transfer_leader.take_peer());
<<<<<<< HEAD
                    send_admin_request(&ch, region_id, epoch, peer, req, Callback::None);
                } else if resp.has_split_region() {
                    PD_HEARTBEAT_COUNTER_VEC
                        .with_label_values(&["split region"])
                        .inc();
                    info!("[region {}] try to split {:?}", region_id, epoch);
                    let msg = Msg::new_half_split_region(region_id, epoch);
                    if let Err(e) = ch.try_send(msg) {
                        error!("[region {}] send halfsplit request err {:?}", region_id, e);
                    }
=======
                    send_admin_request(&ch, region_id, epoch, peer, req, Callback::None)
                } else if resp.has_merge() {
                    PD_HEARTBEAT_COUNTER_VEC.with_label_values(&["merge"]).inc();

                    let merge = resp.take_merge();
                    info!("[region {}] try to merge {:?}", region_id, merge);
                    let req = new_merge_request(merge);
                    send_admin_request(&ch, region_id, epoch, peer, req, Callback::None)
>>>>>>> 2b4ebd2c
                } else {
                    PD_HEARTBEAT_COUNTER_VEC.with_label_values(&["noop"]).inc();
                }
            })
            .map_err(|e| panic!("unexpected error: {:?}", e))
            .map(move |_| {
                info!(
                    "[store {}] region heartbeat response handler exit.",
                    store_id
                )
            });
        handle.spawn(f);
        self.is_hb_receiver_scheduled = true;
    }

    fn handle_read_stats(&mut self, read_stats: HashMap<u64, FlowStatistics>) {
        for (region_id, stats) in read_stats {
            let peer_stat = self.region_peers
                .entry(region_id)
                .or_insert_with(PeerStat::default);
            peer_stat.read_bytes += stats.read_bytes as u64;
            peer_stat.read_keys += stats.read_keys as u64;
            self.store_stat.engine_total_bytes_read += stats.read_bytes as u64;
            self.store_stat.engine_total_keys_read += stats.read_keys as u64;
        }
    }

    fn handle_destroy_peer(&mut self, region_id: u64) {
        match self.region_peers.remove(&region_id) {
            None => return,
            Some(_) => info!("[region {}] remove peer statistic record in pd", region_id),
        }
    }
}

impl<T: PdClient> Runnable<Task> for Runner<T> {
    fn run(&mut self, task: Task, handle: &Handle) {
        debug!("executing task {}", task);

        if !self.is_hb_receiver_scheduled {
            self.schedule_heartbeat_receiver(handle);
        }

        match task {
            Task::AskSplit {
                region,
                split_key,
                peer,
                right_derive,
                callback,
            } => self.handle_ask_split(handle, region, split_key, peer, right_derive, callback),
            Task::Heartbeat {
                region,
                peer,
                down_peers,
                pending_peers,
                written_bytes,
                written_keys,
                region_size,
            } => {
                let approximate_size = match region_size {
                    Some(size) => size,
                    None => get_region_approximate_size(&self.db, &region).unwrap_or(0),
                };
                let (read_bytes_delta, read_keys_delta, written_bytes_delta, written_keys_delta) = {
                    let peer_stat = self.region_peers
                        .entry(region.get_id())
                        .or_insert_with(PeerStat::default);
                    let read_bytes_delta = peer_stat.read_bytes - peer_stat.last_read_bytes;
                    let read_keys_delta = peer_stat.read_keys - peer_stat.last_read_keys;
                    let written_bytes_delta = written_bytes - peer_stat.last_written_bytes;
                    let written_keys_delta = written_keys - peer_stat.last_written_keys;
                    peer_stat.last_written_bytes = written_bytes;
                    peer_stat.last_written_keys = written_keys;
                    peer_stat.last_read_bytes = peer_stat.read_bytes;
                    peer_stat.last_read_keys = peer_stat.read_keys;
                    (
                        read_bytes_delta,
                        read_keys_delta,
                        written_bytes_delta,
                        written_keys_delta,
                    )
                };
                self.handle_heartbeat(
                    handle,
                    region,
                    peer,
                    RegionStat::new(
                        down_peers,
                        pending_peers,
                        written_bytes_delta,
                        written_keys_delta,
                        read_bytes_delta,
                        read_keys_delta,
                        approximate_size,
                    ),
                )
            }
            Task::StoreHeartbeat { stats, store_info } => {
                self.handle_store_heartbeat(handle, stats, store_info)
            }
            Task::ReportSplit { left, right } => self.handle_report_split(handle, left, right),
            Task::ValidatePeer {
                region,
                peer,
                merge_source,
            } => self.handle_validate_peer(handle, region, peer, merge_source),
            Task::ReadStats { read_stats } => self.handle_read_stats(read_stats),
            Task::DestroyPeer { region_id } => self.handle_destroy_peer(region_id),
        };
    }
}

fn new_change_peer_request(change_type: ConfChangeType, peer: metapb::Peer) -> AdminRequest {
    let mut req = AdminRequest::new();
    req.set_cmd_type(AdminCmdType::ChangePeer);
    req.mut_change_peer().set_change_type(change_type);
    req.mut_change_peer().set_peer(peer);
    req
}

fn new_split_region_request(
    split_key: Vec<u8>,
    new_region_id: u64,
    peer_ids: Vec<u64>,
    right_derive: bool,
) -> AdminRequest {
    let mut req = AdminRequest::new();
    req.set_cmd_type(AdminCmdType::Split);
    req.mut_split().set_split_key(split_key);
    req.mut_split().set_new_region_id(new_region_id);
    req.mut_split().set_new_peer_ids(peer_ids);
    req.mut_split().set_right_derive(right_derive);
    req
}

fn new_transfer_leader_request(peer: metapb::Peer) -> AdminRequest {
    let mut req = AdminRequest::new();
    req.set_cmd_type(AdminCmdType::TransferLeader);
    req.mut_transfer_leader().set_peer(peer);
    req
}

fn new_merge_request(merge: pdpb::Merge) -> AdminRequest {
    let mut req = AdminRequest::new();
    req.set_cmd_type(AdminCmdType::PrepareMerge);
    req.mut_prepare_merge()
        .set_target(merge.get_target().to_owned());
    req
}

fn send_admin_request(
    ch: &SendCh<Msg>,
    region_id: u64,
    epoch: metapb::RegionEpoch,
    peer: metapb::Peer,
    request: AdminRequest,
    callback: Callback,
) {
    let cmd_type = request.get_cmd_type();

    let mut req = RaftCmdRequest::new();
    req.mut_header().set_region_id(region_id);
    req.mut_header().set_region_epoch(epoch);
    req.mut_header().set_peer(peer);

    req.set_admin_request(request);

    if let Err(e) = ch.try_send(Msg::new_raft_cmd(req, callback)) {
        error!(
            "[region {}] send {:?} request err {:?}",
            region_id, cmd_type, e
        );
    }
}

// send merge fail to gc merge source.
fn send_merge_fail(ch: SendCh<Msg>, source: u64) {
    if let Err(e) = ch.send(Msg::MergeFail { region_id: source }) {
        error!("[region {}] failed to report merge fail: {:?}", source, e);
    }
}

// send a raft message to destroy the specified stale peer
fn send_destroy_peer_message(
    ch: SendCh<Msg>,
    local_region: metapb::Region,
    peer: metapb::Peer,
    pd_region: metapb::Region,
) {
    let mut message = RaftMessage::new();
    message.set_region_id(local_region.get_id());
    message.set_from_peer(peer.clone());
    message.set_to_peer(peer.clone());
    message.set_region_epoch(pd_region.get_region_epoch().clone());
    message.set_is_tombstone(true);
    if let Err(e) = ch.try_send(Msg::RaftMessage(message)) {
        error!(
            "send gc peer request to region {} err {:?}",
            local_region.get_id(),
            e
        )
    }
}<|MERGE_RESOLUTION|>--- conflicted
+++ resolved
@@ -454,7 +454,6 @@
                         transfer_leader.get_peer()
                     );
                     let req = new_transfer_leader_request(transfer_leader.take_peer());
-<<<<<<< HEAD
                     send_admin_request(&ch, region_id, epoch, peer, req, Callback::None);
                 } else if resp.has_split_region() {
                     PD_HEARTBEAT_COUNTER_VEC
@@ -465,8 +464,6 @@
                     if let Err(e) = ch.try_send(msg) {
                         error!("[region {}] send halfsplit request err {:?}", region_id, e);
                     }
-=======
-                    send_admin_request(&ch, region_id, epoch, peer, req, Callback::None)
                 } else if resp.has_merge() {
                     PD_HEARTBEAT_COUNTER_VEC.with_label_values(&["merge"]).inc();
 
@@ -474,7 +471,6 @@
                     info!("[region {}] try to merge {:?}", region_id, merge);
                     let req = new_merge_request(merge);
                     send_admin_request(&ch, region_id, epoch, peer, req, Callback::None)
->>>>>>> 2b4ebd2c
                 } else {
                     PD_HEARTBEAT_COUNTER_VEC.with_label_values(&["noop"]).inc();
                 }
