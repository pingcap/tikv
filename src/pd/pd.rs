--- conflicted
+++ resolved
@@ -12,11 +12,8 @@
 // limitations under the License.
 
 use std::fmt::{self, Display, Formatter};
-<<<<<<< HEAD
+use std::sync::Arc;
 use std::time::{SystemTime, UNIX_EPOCH};
-=======
-use std::sync::Arc;
->>>>>>> b2fda5e7
 
 use futures::Future;
 use tokio_core::reactor::Handle;
@@ -336,11 +333,9 @@
             .with_label_values(&["available"])
             .set(available as i64);
 
-        let f = self.pd_client
-            .store_heartbeat(stats)
-            .map_err(|e| {
-                error!("store heartbeat failed {:?}", e);
-            });
+        let f = self.pd_client.store_heartbeat(stats).map_err(|e| {
+            error!("store heartbeat failed {:?}", e);
+        });
         handle.spawn(f);
     }
 
@@ -585,23 +580,14 @@
                     region,
                     peer,
                     RegionStat {
-<<<<<<< HEAD
-                        down_peers: down_peers,
-                        pending_peers: pending_peers,
-=======
                         down_peers,
                         pending_peers,
->>>>>>> b2fda5e7
                         written_bytes: written_bytes_delta,
                         written_keys: written_keys_delta,
                         read_bytes: read_bytes_delta,
                         read_keys: read_keys_delta,
-<<<<<<< HEAD
-                        approximate_size: approximate_size,
-                        last_report_ts: last_report_ts,
-=======
                         approximate_size,
->>>>>>> b2fda5e7
+                        last_report_ts,
                     },
                 )
             }
