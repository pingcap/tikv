// Copyright 2016 PingCAP, Inc.
//
// Licensed under the Apache License, Version 2.0 (the "License");
// you may not use this file except in compliance with the License.
// You may obtain a copy of the License at
//
//     http://www.apache.org/licenses/LICENSE-2.0
//
// Unless required by applicable law or agreed to in writing, software
// distributed under the License is distributed on an "AS IS" BASIS,
// See the License for the specific language governing permissions and
// limitations under the License.

use std::fmt::{self, Display, Formatter};
use std::sync::Arc;

use futures::Future;
use tokio_core::reactor::Handle;

use fs2;
use kvproto::metapb;
use kvproto::pdpb;
use kvproto::raft_cmdpb::{AdminCmdType, AdminRequest, RaftCmdRequest, SplitRequest};
use kvproto::raft_serverpb::RaftMessage;
use protobuf::RepeatedField;
use raft::eraftpb::ConfChangeType;
use rocksdb::DB;

use super::metrics::*;
use crate::pd::{Error, PdClient, RegionStat};
use crate::raftstore::store::cmd_resp::new_error;
use crate::raftstore::store::util::KeysInfoFormatter;
use crate::raftstore::store::util::{
    get_region_approximate_keys, get_region_approximate_size, is_epoch_stale,
};
use crate::raftstore::store::Callback;
use crate::raftstore::store::StoreInfo;
use crate::raftstore::store::{CasualMessage, PeerMsg, RaftCommand, RaftRouter};
use crate::storage::FlowStatistics;
use crate::util::collections::HashMap;
use crate::util::escape;
use crate::util::rocksdb_util::*;
use crate::util::time::time_now_sec;
use crate::util::worker::{FutureRunnable as Runnable, FutureScheduler as Scheduler, Stopped};
use prometheus::local::LocalHistogram;

/// Uses an asynchronous thread to tell PD something.
pub enum Task {
    AskSplit {
        region: metapb::Region,
        split_key: Vec<u8>,
        peer: metapb::Peer,
        // If true, right Region derives origin region_id.
        right_derive: bool,
        callback: Callback,
    },
    AskBatchSplit {
        region: metapb::Region,
        split_keys: Vec<Vec<u8>>,
        peer: metapb::Peer,
        // If true, right Region derives origin region_id.
        right_derive: bool,
        callback: Callback,
    },
    Heartbeat {
        region: metapb::Region,
        peer: metapb::Peer,
        down_peers: Vec<pdpb::PeerStats>,
        pending_peers: Vec<metapb::Peer>,
        written_bytes: u64,
        written_keys: u64,
        approximate_size: Option<u64>,
        approximate_keys: Option<u64>,
    },
    StoreHeartbeat {
        stats: pdpb::StoreStats,
        store_info: StoreInfo,
    },
    ReportBatchSplit {
        regions: Vec<metapb::Region>,
    },
    ValidatePeer {
        region: metapb::Region,
        peer: metapb::Peer,
        merge_source: Option<u64>,
    },
    ReadStats {
        read_stats: HashMap<u64, FlowStatistics>,
    },
    DestroyPeer {
        region_id: u64,
    },
}

pub struct StoreStat {
    pub engine_total_bytes_read: u64,
    pub engine_total_keys_read: u64,
    pub engine_last_total_bytes_read: u64,
    pub engine_last_total_keys_read: u64,
    pub last_report_ts: u64,

    pub region_bytes_read: LocalHistogram,
    pub region_keys_read: LocalHistogram,
    pub region_bytes_written: LocalHistogram,
    pub region_keys_written: LocalHistogram,
}

impl Default for StoreStat {
    fn default() -> StoreStat {
        StoreStat {
            region_bytes_read: REGION_READ_BYTES_HISTOGRAM.local(),
            region_keys_read: REGION_READ_KEYS_HISTOGRAM.local(),
            region_bytes_written: REGION_WRITTEN_BYTES_HISTOGRAM.local(),
            region_keys_written: REGION_WRITTEN_KEYS_HISTOGRAM.local(),

            last_report_ts: 0,
            engine_total_bytes_read: 0,
            engine_total_keys_read: 0,
            engine_last_total_bytes_read: 0,
            engine_last_total_keys_read: 0,
        }
    }
}

#[derive(Default)]
pub struct PeerStat {
    pub read_bytes: u64,
    pub read_keys: u64,
    pub last_read_bytes: u64,
    pub last_read_keys: u64,
    pub last_written_bytes: u64,
    pub last_written_keys: u64,
    pub last_report_ts: u64,
}

impl Display for Task {
    fn fmt(&self, f: &mut Formatter) -> fmt::Result {
        match *self {
            Task::AskSplit {
                ref region,
                ref split_key,
                ..
            } => write!(
                f,
                "ask split region {} with key {}",
                region.get_id(),
                escape(split_key)
            ),
            Task::AskBatchSplit {
                ref region,
                ref split_keys,
                ..
            } => write!(
                f,
                "ask split region {} with {}",
                region.get_id(),
                KeysInfoFormatter(&split_keys)
            ),
            Task::Heartbeat {
                ref region,
                ref peer,
                ..
            } => write!(
                f,
                "heartbeat for region {:?}, leader {}",
                region,
                peer.get_id()
            ),
            Task::StoreHeartbeat { ref stats, .. } => {
                write!(f, "store heartbeat stats: {:?}", stats)
            }
            Task::ReportBatchSplit { ref regions } => write!(f, "report split {:?}", regions),
            Task::ValidatePeer {
                ref region,
                ref peer,
                ref merge_source,
            } => write!(
                f,
                "validate peer {:?} with region {:?}, merge_source {:?}",
                peer, region, merge_source
            ),
            Task::ReadStats { ref read_stats } => {
                write!(f, "get the read statistics {:?}", read_stats)
            }
            Task::DestroyPeer { ref region_id } => {
                write!(f, "destroy peer of region {}", region_id)
            }
        }
    }
}

pub struct Runner<T: PdClient> {
    store_id: u64,
    pd_client: Arc<T>,
    router: RaftRouter,
    db: Arc<DB>,
    region_peers: HashMap<u64, PeerStat>,
    store_stat: StoreStat,
    is_hb_receiver_scheduled: bool,

    // use for Runner inner handle function to send Task to itself
    // actually it is the sender connected to Runner's Worker which
    // calls Runner's run() on Task received.
    scheduler: Scheduler<Task>,
}

impl<T: PdClient> Runner<T> {
    pub fn new(
        store_id: u64,
        pd_client: Arc<T>,
        router: RaftRouter,
        db: Arc<DB>,
        scheduler: Scheduler<Task>,
    ) -> Runner<T> {
        Runner {
            store_id,
            pd_client,
            router,
            db,
            is_hb_receiver_scheduled: false,
            region_peers: HashMap::default(),
            store_stat: StoreStat::default(),
            scheduler,
        }
    }

    fn handle_ask_split(
        &self,
        handle: &Handle,
        mut region: metapb::Region,
        split_key: Vec<u8>,
        peer: metapb::Peer,
        right_derive: bool,
        callback: Callback,
    ) {
        let router = self.router.clone();
        let f = self.pd_client.ask_split(region.clone()).then(move |resp| {
            match resp {
                Ok(mut resp) => {
                    info!(
                        "try to split region";
                        "region_id" => region.get_id(),
                        "new_region_id" => resp.get_new_region_id(),
                        "region" => ?region
                    );

                    let req = new_split_region_request(
                        split_key,
                        resp.get_new_region_id(),
                        resp.take_new_peer_ids(),
                        right_derive,
                    );
                    let region_id = region.get_id();
                    let epoch = region.take_region_epoch();
                    send_admin_request(&router, region_id, epoch, peer, req, callback)
                }
                Err(e) => {
                    debug!("failed to ask split";
                    "region_id" => region.get_id(),
                    "err" => ?e);
                }
            }
            Ok(())
        });
        handle.spawn(f)
    }

    fn handle_ask_batch_split(
        &self,
        handle: &Handle,
        mut region: metapb::Region,
        mut split_keys: Vec<Vec<u8>>,
        peer: metapb::Peer,
        right_derive: bool,
        callback: Callback,
    ) {
        let router = self.router.clone();
        let scheduler = self.scheduler.clone();
        let f = self
            .pd_client
            .ask_batch_split(region.clone(), split_keys.len())
            .then(move |resp| {
                match resp {
                    Ok(mut resp) => {
                        info!(
                            "try to batch split region";
                            "region_id" => region.get_id(),
                            "new_region_ids" => ?resp.get_ids(),
                            "region" => ?region,
                        );

                        let req = new_batch_split_region_request(
                            split_keys,
                            resp.take_ids().into_vec(),
                            right_derive,
                        );
                        let region_id = region.get_id();
                        let epoch = region.take_region_epoch();
                        send_admin_request(&router, region_id, epoch, peer, req, callback)
                    }
                    // When rolling update, there might be some old version tikvs that don't support batch split in cluster.
                    // In this situation, PD version check would refuse `ask_batch_split`.
                    // But if update time is long, it may cause large Regions, so call `ask_split` instead.
                    Err(Error::Incompatible) => {
                        let (region_id, peer_id) = (region.id, peer.id);
                        info!(
                            "ask_batch_split is incompatible, use ask_split instead";
                            "region_id" => region_id
                        );
                        let task = Task::AskSplit {
                            region,
                            split_key: split_keys.pop().unwrap(),
                            peer,
                            right_derive,
                            callback,
                        };
                        if let Err(Stopped(t)) = scheduler.schedule(task) {
                            error!(
                                "failed to notify pd to split: Stopped";
                                "region_id" => region_id,
                                "peer_id" =>  peer_id
                            );
                            match t {
                                Task::AskSplit { callback, .. } => {
                                    callback.invoke_with_response(new_error(box_err!(
                                        "failed to split: Stopped"
                                    )));
                                }
                                _ => unreachable!(),
                            }
                        }
                    }
                    Err(e) => {
                        debug!(
                            "ask batch split failed";
                            "region_id" => region.get_id(),
                            "err" => ?e,
                        );
                    }
                }
                Ok(())
            });
        handle.spawn(f)
    }

    fn handle_heartbeat(
        &self,
        handle: &Handle,
        region: metapb::Region,
        peer: metapb::Peer,
        region_stat: RegionStat,
    ) {
        self.store_stat
            .region_bytes_written
            .observe(region_stat.written_bytes as f64);
        self.store_stat
            .region_keys_written
            .observe(region_stat.written_keys as f64);
        self.store_stat
            .region_bytes_read
            .observe(region_stat.read_bytes as f64);
        self.store_stat
            .region_keys_read
            .observe(region_stat.read_keys as f64);

        let f = self
            .pd_client
            .region_heartbeat(region.clone(), peer.clone(), region_stat)
            .map_err(move |e| {
                debug!(
                    "failed to send heartbeat";
                    "region_id" => region.get_id(),
                    "err" => ?e
                );
            });
        handle.spawn(f);
    }

    fn handle_store_heartbeat(
        &mut self,
        handle: &Handle,
        mut stats: pdpb::StoreStats,
        store_info: StoreInfo,
    ) {
        let disk_stats = match fs2::statvfs(store_info.engine.path()) {
            Err(e) => {
                error!(
                    "get disk stat for rocksdb failed";
                    "engine_path" => store_info.engine.path(),
                    "err" => ?e
                );
                return;
            }
            Ok(stats) => stats,
        };

        let disk_cap = disk_stats.total_space();
        let capacity = if store_info.capacity == 0 || disk_cap < store_info.capacity {
            disk_cap
        } else {
            store_info.capacity
        };
        stats.set_capacity(capacity);

        let used_size =
            stats.get_used_size() + get_engine_used_size(Arc::clone(&store_info.engine));
        stats.set_used_size(used_size);

        let mut available = if capacity > used_size {
            capacity - used_size
        } else {
            warn!("no available space");
            0
        };

        // We only care about rocksdb SST file size, so we should check disk available here.
        if available > disk_stats.free_space() {
            available = disk_stats.free_space();
        }

        stats.set_available(available);
        stats.set_bytes_read(
            self.store_stat.engine_total_bytes_read - self.store_stat.engine_last_total_bytes_read,
        );
        stats.set_keys_read(
            self.store_stat.engine_total_keys_read - self.store_stat.engine_last_total_keys_read,
        );
        let mut interval = pdpb::TimeInterval::new();
        interval.set_start_timestamp(self.store_stat.last_report_ts);
        stats.set_interval(interval);
        self.store_stat.engine_last_total_bytes_read = self.store_stat.engine_total_bytes_read;
        self.store_stat.engine_last_total_keys_read = self.store_stat.engine_total_keys_read;
        self.store_stat.last_report_ts = time_now_sec();
        self.store_stat.region_bytes_written.flush();
        self.store_stat.region_keys_written.flush();
        self.store_stat.region_bytes_read.flush();
        self.store_stat.region_keys_read.flush();

        STORE_SIZE_GAUGE_VEC
            .with_label_values(&["capacity"])
            .set(capacity as i64);
        STORE_SIZE_GAUGE_VEC
            .with_label_values(&["available"])
            .set(available as i64);

        let f = self.pd_client.store_heartbeat(stats).map_err(|e| {
            error!("store heartbeat failed"; "err" => ?e);
        });
        handle.spawn(f);
    }

    fn handle_report_batch_split(&self, handle: &Handle, regions: Vec<metapb::Region>) {
        let f = self.pd_client.report_batch_split(regions).map_err(|e| {
            debug!("report split failed"; "err" => ?e);
        });
        handle.spawn(f);
    }

    fn handle_validate_peer(
        &self,
        handle: &Handle,
        local_region: metapb::Region,
        peer: metapb::Peer,
        merge_source: Option<u64>,
    ) {
        let router = self.router.clone();
        let f = self
            .pd_client
            .get_region_by_id(local_region.get_id())
            .then(move |resp| {
                match resp {
                    Ok(Some(pd_region)) => {
                        if is_epoch_stale(
                            pd_region.get_region_epoch(),
                            local_region.get_region_epoch(),
                        ) {
                            // The local Region epoch is fresher than Region epoch in PD
                            // This means the Region info in PD is not updated to the latest even
                            // after `max_leader_missing_duration`. Something is wrong in the system.
                            // Just add a log here for this situation.
                            info!(
                                "local region epoch is greater the \
                                 region epoch in PD ignore validate peer";
                                "region_id" => local_region.get_id(),
                                "peer_id" => peer.get_id(),
                                "local_region_epoch" => ?local_region.get_region_epoch(),
                                "pd_region_epoch" => ?pd_region.get_region_epoch()
                            );
                            PD_VALIDATE_PEER_COUNTER_VEC
                                .with_label_values(&["region epoch error"])
                                .inc();
                            return Ok(());
                        }

                        if pd_region
                            .get_peers()
                            .iter()
                            .all(|p| p.get_id() != peer.get_id())
                        {
                            // Peer is not a member of this Region anymore. Probably it's removed out.
                            // Send it a raft massage to destroy it since it's obsolete.
                            info!(
                                "peer is not a valid member of region, to be \
                                 destroyed soon";
                                "region_id" => local_region.get_id(),
                                "peer_id" => peer.get_id(),
                                "pd_region" => ?pd_region
                            );
                            PD_VALIDATE_PEER_COUNTER_VEC
                                .with_label_values(&["peer stale"])
                                .inc();
                            if let Some(source) = merge_source {
                                send_merge_fail(&router, source, peer);
                            } else {
                                send_destroy_peer_message(&router, local_region, peer, pd_region);
                            }
                            return Ok(());
                        }
                        info!(
                            "peer is still valid a memeber of region";
                            "region_id" => local_region.get_id(),
                            "peer_id" => peer.get_id(),
                            "pd_region" => ?pd_region
                        );
                        PD_VALIDATE_PEER_COUNTER_VEC
                            .with_label_values(&["peer valid"])
                            .inc();
                    }
                    Ok(None) => {
                        // splitted Region has not yet reported to PD.
                        // TODO: handle merge
                    }
                    Err(e) => {
                        error!("get region failed"; "err" => ?e);
                    }
                }
                Ok(())
            });
        handle.spawn(f);
    }

    fn schedule_heartbeat_receiver(&mut self, handle: &Handle) {
        let router = self.router.clone();
        let store_id = self.store_id;
        let f = self
            .pd_client
            .handle_region_heartbeat_response(self.store_id, move |mut resp| {
                let region_id = resp.get_region_id();
                let epoch = resp.take_region_epoch();
                let peer = resp.take_target_peer();

                if resp.has_change_peer() {
                    PD_HEARTBEAT_COUNTER_VEC
                        .with_label_values(&["change peer"])
                        .inc();

                    let mut change_peer = resp.take_change_peer();
                    info!(
                        "try to change peer";
                        "region_id" => region_id,
                        "change_type" => ?change_peer.get_change_type(),
                        "peer" => ?change_peer.get_peer()
                    );
                    let req = new_change_peer_request(
                        change_peer.get_change_type(),
                        change_peer.take_peer(),
                    );
                    send_admin_request(&router, region_id, epoch, peer, req, Callback::None);
                } else if resp.has_transfer_leader() {
                    PD_HEARTBEAT_COUNTER_VEC
                        .with_label_values(&["transfer leader"])
                        .inc();

                    let mut transfer_leader = resp.take_transfer_leader();
                    info!(
                        "try to transfer leader";
                        "region_id" => region_id,
                        "from_peer" => ?peer,
                        "to_peer" => ?transfer_leader.get_peer()
                    );
                    let req = new_transfer_leader_request(transfer_leader.take_peer());
                    send_admin_request(&router, region_id, epoch, peer, req, Callback::None);
                } else if resp.has_split_region() {
                    PD_HEARTBEAT_COUNTER_VEC
                        .with_label_values(&["split region"])
                        .inc();

                    let split_region = resp.take_split_region();
<<<<<<< HEAD
                    info!("[region {}] try to split {:?}", region_id, epoch);
                    let msg = CasualMessage::HalfSplitRegion {
                        region_epoch: epoch,
                        policy: split_region.get_policy(),
                    };
                    if let Err(e) = router.send(region_id, PeerMsg::CasualMessage(msg)) {
                        error!("[region {}] send halfsplit request err {:?}", region_id, e);
=======
                    info!("try to split"; "region_id" => region_id, "region_epoch" => ?epoch);
                    let msg =
                        Msg::new_half_split_region(region_id, epoch, split_region.get_policy());
                    if let Err(e) = ch.try_send(msg) {
                        error!("send halfsplit request failed"; "region_id" => region_id, "err" => ?e);
>>>>>>> c432452d
                    }
                } else if resp.has_merge() {
                    PD_HEARTBEAT_COUNTER_VEC.with_label_values(&["merge"]).inc();

                    let merge = resp.take_merge();
                    info!("try to merge"; "region_id" => region_id, "merge" => ?merge);
                    let req = new_merge_request(merge);
                    send_admin_request(&router, region_id, epoch, peer, req, Callback::None)
                } else {
                    PD_HEARTBEAT_COUNTER_VEC.with_label_values(&["noop"]).inc();
                }
            })
            .map_err(|e| panic!("unexpected error: {:?}", e))
            .map(move |_| {
                info!(
                    "region heartbeat response handler exit";
                    "store_id" => store_id,
                )
            });
        handle.spawn(f);
        self.is_hb_receiver_scheduled = true;
    }

    fn handle_read_stats(&mut self, read_stats: HashMap<u64, FlowStatistics>) {
        for (region_id, stats) in read_stats {
            let peer_stat = self
                .region_peers
                .entry(region_id)
                .or_insert_with(PeerStat::default);
            peer_stat.read_bytes += stats.read_bytes as u64;
            peer_stat.read_keys += stats.read_keys as u64;
            self.store_stat.engine_total_bytes_read += stats.read_bytes as u64;
            self.store_stat.engine_total_keys_read += stats.read_keys as u64;
        }
    }

    fn handle_destroy_peer(&mut self, region_id: u64) {
        match self.region_peers.remove(&region_id) {
            None => return,
            Some(_) => info!("remove peer statistic record in pd"; "region_id" => region_id),
        }
    }
}

impl<T: PdClient> Runnable<Task> for Runner<T> {
    fn run(&mut self, task: Task, handle: &Handle) {
        debug!("executing task"; "task" => %task);

        if !self.is_hb_receiver_scheduled {
            self.schedule_heartbeat_receiver(handle);
        }

        match task {
            Task::AskSplit {
                region,
                split_key,
                peer,
                right_derive,
                callback,
            } => self.handle_ask_split(handle, region, split_key, peer, right_derive, callback),
            Task::AskBatchSplit {
                region,
                split_keys,
                peer,
                right_derive,
                callback,
            } => self.handle_ask_batch_split(
                handle,
                region,
                split_keys,
                peer,
                right_derive,
                callback,
            ),
            Task::Heartbeat {
                region,
                peer,
                down_peers,
                pending_peers,
                written_bytes,
                written_keys,
                approximate_size,
                approximate_keys,
            } => {
                let approximate_size = approximate_size.unwrap_or_else(|| {
                    get_region_approximate_size(&self.db, &region).unwrap_or_default()
                });
                let approximate_keys = approximate_keys.unwrap_or_else(|| {
                    get_region_approximate_keys(&self.db, &region).unwrap_or_default()
                });
                let (
                    read_bytes_delta,
                    read_keys_delta,
                    written_bytes_delta,
                    written_keys_delta,
                    last_report_ts,
                ) = {
                    let peer_stat = self
                        .region_peers
                        .entry(region.get_id())
                        .or_insert_with(PeerStat::default);
                    let read_bytes_delta = peer_stat.read_bytes - peer_stat.last_read_bytes;
                    let read_keys_delta = peer_stat.read_keys - peer_stat.last_read_keys;
                    let written_bytes_delta = written_bytes - peer_stat.last_written_bytes;
                    let written_keys_delta = written_keys - peer_stat.last_written_keys;
                    let last_report_ts = peer_stat.last_report_ts;
                    peer_stat.last_written_bytes = written_bytes;
                    peer_stat.last_written_keys = written_keys;
                    peer_stat.last_read_bytes = peer_stat.read_bytes;
                    peer_stat.last_read_keys = peer_stat.read_keys;
                    peer_stat.last_report_ts = time_now_sec();
                    (
                        read_bytes_delta,
                        read_keys_delta,
                        written_bytes_delta,
                        written_keys_delta,
                        last_report_ts,
                    )
                };
                self.handle_heartbeat(
                    handle,
                    region,
                    peer,
                    RegionStat {
                        down_peers,
                        pending_peers,
                        written_bytes: written_bytes_delta,
                        written_keys: written_keys_delta,
                        read_bytes: read_bytes_delta,
                        read_keys: read_keys_delta,
                        approximate_size,
                        approximate_keys,
                        last_report_ts,
                    },
                )
            }
            Task::StoreHeartbeat { stats, store_info } => {
                self.handle_store_heartbeat(handle, stats, store_info)
            }
            Task::ReportBatchSplit { regions } => self.handle_report_batch_split(handle, regions),
            Task::ValidatePeer {
                region,
                peer,
                merge_source,
            } => self.handle_validate_peer(handle, region, peer, merge_source),
            Task::ReadStats { read_stats } => self.handle_read_stats(read_stats),
            Task::DestroyPeer { region_id } => self.handle_destroy_peer(region_id),
        };
    }
}

fn new_change_peer_request(change_type: ConfChangeType, peer: metapb::Peer) -> AdminRequest {
    let mut req = AdminRequest::new();
    req.set_cmd_type(AdminCmdType::ChangePeer);
    req.mut_change_peer().set_change_type(change_type);
    req.mut_change_peer().set_peer(peer);
    req
}

fn new_split_region_request(
    split_key: Vec<u8>,
    new_region_id: u64,
    peer_ids: Vec<u64>,
    right_derive: bool,
) -> AdminRequest {
    let mut req = AdminRequest::new();
    req.set_cmd_type(AdminCmdType::Split);
    req.mut_split().set_split_key(split_key);
    req.mut_split().set_new_region_id(new_region_id);
    req.mut_split().set_new_peer_ids(peer_ids);
    req.mut_split().set_right_derive(right_derive);
    req
}

fn new_batch_split_region_request(
    split_keys: Vec<Vec<u8>>,
    ids: Vec<pdpb::SplitID>,
    right_derive: bool,
) -> AdminRequest {
    let mut req = AdminRequest::new();
    req.set_cmd_type(AdminCmdType::BatchSplit);
    req.mut_splits().set_right_derive(right_derive);
    let mut requests = Vec::with_capacity(ids.len());
    for (mut id, key) in ids.into_iter().zip(split_keys) {
        let mut split = SplitRequest::new();
        split.set_split_key(key);
        split.set_new_region_id(id.get_new_region_id());
        split.set_new_peer_ids(id.take_new_peer_ids());
        requests.push(split);
    }
    req.mut_splits()
        .set_requests(RepeatedField::from_vec(requests));
    req
}

fn new_transfer_leader_request(peer: metapb::Peer) -> AdminRequest {
    let mut req = AdminRequest::new();
    req.set_cmd_type(AdminCmdType::TransferLeader);
    req.mut_transfer_leader().set_peer(peer);
    req
}

fn new_merge_request(merge: pdpb::Merge) -> AdminRequest {
    let mut req = AdminRequest::new();
    req.set_cmd_type(AdminCmdType::PrepareMerge);
    req.mut_prepare_merge()
        .set_target(merge.get_target().to_owned());
    req
}

fn send_admin_request(
    router: &RaftRouter,
    region_id: u64,
    epoch: metapb::RegionEpoch,
    peer: metapb::Peer,
    request: AdminRequest,
    callback: Callback,
) {
    let cmd_type = request.get_cmd_type();

    let mut req = RaftCmdRequest::new();
    req.mut_header().set_region_id(region_id);
    req.mut_header().set_region_epoch(epoch);
    req.mut_header().set_peer(peer);

    req.set_admin_request(request);

    if let Err(e) = router.send_raft_command(RaftCommand::new(req, callback)) {
        error!(
            "send request failed";
            "region_id" => region_id, "cmd_type" => ?cmd_type, "err" => ?e,
        );
    }
}

/// Sends merge fail message to gc merge source.
fn send_merge_fail(router: &RaftRouter, source_region_id: u64, target: metapb::Peer) {
    let target_id = target.get_id();
    if let Err(e) = router.send(
        source_region_id,
        PeerMsg::CasualMessage(CasualMessage::MergeResult {
            target,
            stale: true,
        }),
    ) {
        error!(
            "source region report merge failed";
            "region_id" => source_region_id, "targe_region_id" => target_id, "err" => ?e,
        );
    }
}

/// Sends a raft message to destroy the specified stale Peer
fn send_destroy_peer_message(
    router: &RaftRouter,
    local_region: metapb::Region,
    peer: metapb::Peer,
    pd_region: metapb::Region,
) {
    let mut message = RaftMessage::new();
    message.set_region_id(local_region.get_id());
    message.set_from_peer(peer.clone());
    message.set_to_peer(peer.clone());
    message.set_region_epoch(pd_region.get_region_epoch().clone());
    message.set_is_tombstone(true);
    if let Err(e) = router.send_raft_message(message) {
        error!(
            "send gc peer request failed";
            "region_id" => local_region.get_id(),
            "err" => ?e
        )
    }
}<|MERGE_RESOLUTION|>--- conflicted
+++ resolved
@@ -586,21 +586,13 @@
                         .inc();
 
                     let split_region = resp.take_split_region();
-<<<<<<< HEAD
-                    info!("[region {}] try to split {:?}", region_id, epoch);
+                    info!("try to split"; "region_id" => region_id, "region_epoch" => ?epoch);
                     let msg = CasualMessage::HalfSplitRegion {
                         region_epoch: epoch,
                         policy: split_region.get_policy(),
                     };
                     if let Err(e) = router.send(region_id, PeerMsg::CasualMessage(msg)) {
-                        error!("[region {}] send halfsplit request err {:?}", region_id, e);
-=======
-                    info!("try to split"; "region_id" => region_id, "region_epoch" => ?epoch);
-                    let msg =
-                        Msg::new_half_split_region(region_id, epoch, split_region.get_policy());
-                    if let Err(e) = ch.try_send(msg) {
                         error!("send halfsplit request failed"; "region_id" => region_id, "err" => ?e);
->>>>>>> c432452d
                     }
                 } else if resp.has_merge() {
                     PD_HEARTBEAT_COUNTER_VEC.with_label_values(&["merge"]).inc();
