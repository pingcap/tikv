// Copyright 2017 PingCAP, Inc.
//
// Licensed under the Apache License, Version 2.0 (the "License");
// you may not use this file except in compliance with the License.
// You may obtain a copy of the License at
//
//     http://www.apache.org/licenses/LICENSE-2.0
//
// Unless required by applicable law or agreed to in writing, software
// distributed under the License is distributed on an "AS IS" BASIS,
// See the License for the specific language governing permissions and
// limitations under the License.

use std::fmt;
use std::sync::{Arc, RwLock};
use std::thread;
use std::time::{Duration, Instant};

use crate::grpc::{CallOption, EnvBuilder, WriteFlags};
use futures::sync::mpsc;
use futures::{future, Future, Sink, Stream};
use kvproto::metapb;
use kvproto::pdpb::{self, Member};
use protobuf::RepeatedField;

use super::metrics::*;
use super::util::{check_resp_header, sync_request, validate_endpoints, Inner, LeaderClient};
use super::{Error, PdClient, RegionInfo, RegionStat, Result, REQUEST_TIMEOUT};
use crate::pd::{Config, PdFuture};
use crate::util::security::SecurityManager;
use crate::util::time::{duration_to_sec, time_now_sec};
use crate::util::{Either, HandyRwLock};

const CQ_COUNT: usize = 1;
const CLIENT_PREFIX: &str = "pd";

const MAX_RETRY_TIMES: u64 = 10;
const RETRY_INTERVAL_MS: u64 = 300;

/// A TSO is composed by calculating `(physical << TSO_PHYSICAL_SHIFT) + logical`.
const TSO_PHYSICAL_SHIFT: u64 = 18;

pub struct RpcClient {
    cluster_id: u64,
    leader_client: LeaderClient,
}

impl RpcClient {
    pub fn new(cfg: &Config, security_mgr: Arc<SecurityManager>) -> Result<RpcClient> {
        let env = Arc::new(
            EnvBuilder::new()
                .cq_count(CQ_COUNT)
                .name_prefix(thd_name!(CLIENT_PREFIX))
                .build(),
        );
        for _ in 0..MAX_RETRY_TIMES {
            match validate_endpoints(Arc::clone(&env), cfg, &security_mgr) {
                Ok((client, members)) => {
                    return Ok(RpcClient {
                        cluster_id: members.get_header().get_cluster_id(),
                        leader_client: LeaderClient::new(env, security_mgr, client, members),
                    });
                }
                Err(e) => {
                    warn!("validate PD endpoints failed"; "err" => ?e);
                    thread::sleep(Duration::from_millis(RETRY_INTERVAL_MS));
                }
            }
        }
        Err(box_err!("endpoints are invalid"))
    }

    /// Creates a new request header.
    fn header(&self) -> pdpb::RequestHeader {
        let mut header = pdpb::RequestHeader::new();
        header.set_cluster_id(self.cluster_id);
        header
    }

    /// Gets the leader of PD.
    pub fn get_leader(&self) -> Member {
        self.leader_client.get_leader()
    }

    /// Creates a new call option with default request timeout.
    #[inline]
    fn call_option() -> CallOption {
        CallOption::default().timeout(Duration::from_secs(REQUEST_TIMEOUT))
    }

    /// Gets given key's Region and Region's leader from PD.
    fn get_region_and_leader(&self, key: &[u8]) -> Result<(metapb::Region, Option<metapb::Peer>)> {
        let _timer = PD_REQUEST_HISTOGRAM_VEC
            .with_label_values(&["get_region"])
            .start_coarse_timer();

        let mut req = pdpb::GetRegionRequest::new();
        req.set_header(self.header());
        req.set_region_key(key.to_vec());

        let mut resp = sync_request(&self.leader_client, LEADER_CHANGE_RETRY, |client| {
            client.get_region_opt(&req, Self::call_option())
        })?;
        check_resp_header(resp.get_header())?;

        let region = if resp.has_region() {
            resp.take_region()
        } else {
            return Err(Error::RegionNotFound(key.to_owned()));
        };
        let leader = if resp.has_leader() {
            Some(resp.take_leader())
        } else {
            None
        };
        Ok((region, leader))
    }
}

impl fmt::Debug for RpcClient {
    fn fmt(&self, fmt: &mut fmt::Formatter<'_>) -> fmt::Result {
        fmt.debug_struct("RpcClient")
            .field("cluster_id", &self.cluster_id)
            .field("leader", &self.get_leader())
            .finish()
    }
}

const LEADER_CHANGE_RETRY: usize = 10;

impl PdClient for RpcClient {
    fn get_cluster_id(&self) -> Result<u64> {
        Ok(self.cluster_id)
    }

    fn bootstrap_cluster(&self, stores: metapb::Store, region: metapb::Region) -> Result<()> {
        let _timer = PD_REQUEST_HISTOGRAM_VEC
            .with_label_values(&["bootstrap_cluster"])
            .start_coarse_timer();

        let mut req = pdpb::BootstrapRequest::new();
        req.set_header(self.header());
        req.set_store(stores);
        req.set_region(region);

        let resp = sync_request(&self.leader_client, LEADER_CHANGE_RETRY, |client| {
            client.bootstrap_opt(&req, Self::call_option())
        })?;
        check_resp_header(resp.get_header())?;
        Ok(())
    }

    fn is_cluster_bootstrapped(&self) -> Result<bool> {
        let _timer = PD_REQUEST_HISTOGRAM_VEC
            .with_label_values(&["is_cluster_bootstrapped"])
            .start_coarse_timer();

        let mut req = pdpb::IsBootstrappedRequest::new();
        req.set_header(self.header());

        let resp = sync_request(&self.leader_client, LEADER_CHANGE_RETRY, |client| {
            client.is_bootstrapped_opt(&req, Self::call_option())
        })?;
        check_resp_header(resp.get_header())?;

        Ok(resp.get_bootstrapped())
    }

    fn alloc_id(&self) -> Result<u64> {
        let _timer = PD_REQUEST_HISTOGRAM_VEC
            .with_label_values(&["alloc_id"])
            .start_coarse_timer();

        let mut req = pdpb::AllocIDRequest::new();
        req.set_header(self.header());

        let resp = sync_request(&self.leader_client, LEADER_CHANGE_RETRY, |client| {
            client.alloc_id_opt(&req, Self::call_option())
        })?;
        check_resp_header(resp.get_header())?;

        Ok(resp.get_id())
    }

    fn put_store(&self, store: metapb::Store) -> Result<()> {
        let _timer = PD_REQUEST_HISTOGRAM_VEC
            .with_label_values(&["put_store"])
            .start_coarse_timer();

        let mut req = pdpb::PutStoreRequest::new();
        req.set_header(self.header());
        req.set_store(store);

        let resp = sync_request(&self.leader_client, LEADER_CHANGE_RETRY, |client| {
            client.put_store_opt(&req, Self::call_option())
        })?;
        check_resp_header(resp.get_header())?;

        Ok(())
    }

    fn get_store(&self, store_id: u64) -> Result<metapb::Store> {
        let _timer = PD_REQUEST_HISTOGRAM_VEC
            .with_label_values(&["get_store"])
            .start_coarse_timer();

        let mut req = pdpb::GetStoreRequest::new();
        req.set_header(self.header());
        req.set_store_id(store_id);

        let mut resp = sync_request(&self.leader_client, LEADER_CHANGE_RETRY, |client| {
            client.get_store_opt(&req, Self::call_option())
        })?;
        check_resp_header(resp.get_header())?;

        let store = resp.take_store();
        if store.get_state() != metapb::StoreState::Tombstone {
            Ok(store)
        } else {
            Err(Error::StoreTombstone(format!("{:?}", store)))
        }
    }

    fn get_all_stores(&self, exclude_tombstone: bool) -> Result<Vec<metapb::Store>> {
        let _timer = PD_REQUEST_HISTOGRAM_VEC
            .with_label_values(&["get_all_stores"])
            .start_coarse_timer();

        let mut req = pdpb::GetAllStoresRequest::new();
        req.set_header(self.header());
        req.set_exclude_tombstone_stores(exclude_tombstone);

        let mut resp = sync_request(&self.leader_client, LEADER_CHANGE_RETRY, |client| {
            client.get_all_stores_opt(&req, Self::call_option())
        })?;
        check_resp_header(resp.get_header())?;

        Ok(resp.take_stores().into_vec())
    }

    fn get_cluster_config(&self) -> Result<metapb::Cluster> {
        let _timer = PD_REQUEST_HISTOGRAM_VEC
            .with_label_values(&["get_cluster_config"])
            .start_coarse_timer();

        let mut req = pdpb::GetClusterConfigRequest::new();
        req.set_header(self.header());

        let mut resp = sync_request(&self.leader_client, LEADER_CHANGE_RETRY, |client| {
            client.get_cluster_config_opt(&req, Self::call_option())
        })?;
        check_resp_header(resp.get_header())?;

        Ok(resp.take_cluster())
    }

    fn get_region(&self, key: &[u8]) -> Result<metapb::Region> {
        self.get_region_and_leader(key).map(|x| x.0)
    }

    fn get_region_info(&self, key: &[u8]) -> Result<RegionInfo> {
        self.get_region_and_leader(key)
            .map(|x| RegionInfo::new(x.0, x.1))
    }

    fn get_region_by_id(&self, region_id: u64) -> PdFuture<Option<metapb::Region>> {
        let timer = Instant::now();

        let mut req = pdpb::GetRegionByIDRequest::new();
        req.set_header(self.header());
        req.set_region_id(region_id);

        let executor = move |client: &RwLock<Inner>, req: pdpb::GetRegionByIDRequest| {
            let handler = client
                .rl()
                .client
                .get_region_by_id_async_opt(&req, Self::call_option())
                .unwrap();
            Box::new(handler.map_err(Error::Grpc).and_then(move |mut resp| {
                PD_REQUEST_HISTOGRAM_VEC
                    .with_label_values(&["get_region_by_id"])
                    .observe(duration_to_sec(timer.elapsed()));
                check_resp_header(resp.get_header())?;
                if resp.has_region() {
                    Ok(Some(resp.take_region()))
                } else {
                    Ok(None)
                }
            })) as PdFuture<_>
        };

        self.leader_client
            .request(req, executor, LEADER_CHANGE_RETRY)
            .execute()
    }

    fn region_heartbeat(
        &self,
        region: metapb::Region,
        leader: metapb::Peer,
        region_stat: RegionStat,
    ) -> PdFuture<()> {
        PD_HEARTBEAT_COUNTER_VEC.with_label_values(&["send"]).inc();

        let mut req = pdpb::RegionHeartbeatRequest::new();
        req.set_header(self.header());
        req.set_region(region);
        req.set_leader(leader);
        req.set_down_peers(RepeatedField::from_vec(region_stat.down_peers));
        req.set_pending_peers(RepeatedField::from_vec(region_stat.pending_peers));
        req.set_bytes_written(region_stat.written_bytes);
        req.set_keys_written(region_stat.written_keys);
        req.set_bytes_read(region_stat.read_bytes);
        req.set_keys_read(region_stat.read_bytes);
        req.set_approximate_size(region_stat.approximate_size);
        req.set_approximate_keys(region_stat.approximate_keys);
        let mut interval = pdpb::TimeInterval::new();
        interval.set_start_timestamp(region_stat.last_report_ts);
        interval.set_end_timestamp(time_now_sec());
        req.set_interval(interval);

        let executor = |client: &RwLock<Inner>, req: pdpb::RegionHeartbeatRequest| {
            let mut inner = client.wl();
            if let Either::Right(ref sender) = inner.hb_sender {
                return Box::new(future::result(
                    sender
                        .unbounded_send(req)
                        .map_err(|e| Error::Other(Box::new(e))),
                )) as PdFuture<_>;
            }

            info!("heartbeat sender is refreshed");
            let sender = inner.hb_sender.as_mut().left().unwrap().take().unwrap();
            let (tx, rx) = mpsc::unbounded();
            tx.unbounded_send(req).unwrap();
            inner.hb_sender = Either::Right(tx);
            Box::new(
                sender
                    .sink_map_err(Error::Grpc)
                    .send_all(rx.then(|r| match r {
                        Ok(r) => Ok((r, WriteFlags::default())),
                        Err(()) => Err(Error::Other(box_err!("failed to recv heartbeat"))),
                    }))
                    .then(|result| match result {
                        Ok((mut sender, _)) => {
                            info!("cancel region heartbeat sender");
                            sender.get_mut().cancel();
                            Ok(())
                        }
                        Err(e) => {
                            error!("failed to send heartbeat"; "err" => ?e);
                            Err(e)
                        }
                    }),
            ) as PdFuture<_>
        };

        self.leader_client
            .request(req, executor, LEADER_CHANGE_RETRY)
            .execute()
    }

    fn handle_region_heartbeat_response<F>(&self, _: u64, f: F) -> PdFuture<()>
    where
        F: Fn(pdpb::RegionHeartbeatResponse) + Send + 'static,
    {
        self.leader_client.handle_region_heartbeat_response(f)
    }

    fn ask_split(&self, region: metapb::Region) -> PdFuture<pdpb::AskSplitResponse> {
        let timer = Instant::now();

        let mut req = pdpb::AskSplitRequest::new();
        req.set_header(self.header());
        req.set_region(region);

        let executor = move |client: &RwLock<Inner>, req: pdpb::AskSplitRequest| {
            let handler = client
                .rl()
                .client
                .ask_split_async_opt(&req, Self::call_option())
                .unwrap();
            Box::new(handler.map_err(Error::Grpc).and_then(move |resp| {
                PD_REQUEST_HISTOGRAM_VEC
                    .with_label_values(&["ask_split"])
                    .observe(duration_to_sec(timer.elapsed()));
                check_resp_header(resp.get_header())?;
                Ok(resp)
            })) as PdFuture<_>
        };

        self.leader_client
            .request(req, executor, LEADER_CHANGE_RETRY)
            .execute()
    }

    fn ask_batch_split(
        &self,
        region: metapb::Region,
        count: usize,
    ) -> PdFuture<pdpb::AskBatchSplitResponse> {
        let timer = Instant::now();

        let mut req = pdpb::AskBatchSplitRequest::new();
        req.set_header(self.header());
        req.set_region(region);
        req.set_split_count(count as u32);

        let executor = move |client: &RwLock<Inner>, req: pdpb::AskBatchSplitRequest| {
            let handler = client
                .rl()
                .client
                .ask_batch_split_async_opt(&req, Self::call_option())
                .unwrap();
            Box::new(handler.map_err(Error::Grpc).and_then(move |resp| {
                PD_REQUEST_HISTOGRAM_VEC
                    .with_label_values(&["ask_batch_split"])
                    .observe(duration_to_sec(timer.elapsed()));
                check_resp_header(resp.get_header())?;
                Ok(resp)
            })) as PdFuture<_>
        };

        self.leader_client
            .request(req, executor, LEADER_CHANGE_RETRY)
            .execute()
    }

    fn store_heartbeat(&self, mut stats: pdpb::StoreStats) -> PdFuture<()> {
        let timer = Instant::now();

        let mut req = pdpb::StoreHeartbeatRequest::new();
        req.set_header(self.header());
        stats.mut_interval().set_end_timestamp(time_now_sec());
        req.set_stats(stats);
        let executor = move |client: &RwLock<Inner>, req: pdpb::StoreHeartbeatRequest| {
            let handler = client
                .rl()
                .client
                .store_heartbeat_async_opt(&req, Self::call_option())
                .unwrap();
            Box::new(handler.map_err(Error::Grpc).and_then(move |resp| {
                PD_REQUEST_HISTOGRAM_VEC
                    .with_label_values(&["store_heartbeat"])
                    .observe(duration_to_sec(timer.elapsed()));
                check_resp_header(resp.get_header())?;
                Ok(())
            })) as PdFuture<_>
        };

        self.leader_client
            .request(req, executor, LEADER_CHANGE_RETRY)
            .execute()
    }

    fn report_batch_split(&self, regions: Vec<metapb::Region>) -> PdFuture<()> {
        let timer = Instant::now();

        let mut req = pdpb::ReportBatchSplitRequest::new();
        req.set_header(self.header());
        req.set_regions(RepeatedField::from_vec(regions));

        let executor = move |client: &RwLock<Inner>, req: pdpb::ReportBatchSplitRequest| {
            let handler = client
                .rl()
                .client
                .report_batch_split_async_opt(&req, Self::call_option())
                .unwrap();
            Box::new(handler.map_err(Error::Grpc).and_then(move |resp| {
                PD_REQUEST_HISTOGRAM_VEC
                    .with_label_values(&["report_batch_split"])
                    .observe(duration_to_sec(timer.elapsed()));
                check_resp_header(resp.get_header())?;
                Ok(())
            })) as PdFuture<_>
        };

        self.leader_client
            .request(req, executor, LEADER_CHANGE_RETRY)
            .execute()
    }

    fn scatter_region(&self, mut region: RegionInfo) -> Result<()> {
        let _timer = PD_REQUEST_HISTOGRAM_VEC
            .with_label_values(&["scatter_region"])
            .start_coarse_timer();

        let mut req = pdpb::ScatterRegionRequest::new();
        req.set_header(self.header());
        req.set_region_id(region.get_id());
        if let Some(leader) = region.leader.take() {
            req.set_leader(leader);
        }
        req.set_region(region.region);

        let resp = sync_request(&self.leader_client, LEADER_CHANGE_RETRY, |client| {
            client.scatter_region_opt(&req, Self::call_option())
        })?;
        check_resp_header(resp.get_header())
    }

    fn handle_reconnect<F: Fn() + Sync + Send + 'static>(&self, f: F) {
        self.leader_client.on_reconnect(Box::new(f))
    }

    fn get_gc_safe_point(&self) -> PdFuture<u64> {
        let timer = Instant::now();

        let mut req = pdpb::GetGCSafePointRequest::new();
        req.set_header(self.header());

        let executor = move |client: &RwLock<Inner>, req: pdpb::GetGCSafePointRequest| {
            let option = CallOption::default().timeout(Duration::from_secs(REQUEST_TIMEOUT));
            let handler = client
                .rl()
                .client
                .get_gc_safe_point_async_opt(&req, option)
                .unwrap();
            Box::new(handler.map_err(Error::Grpc).and_then(move |resp| {
                PD_REQUEST_HISTOGRAM_VEC
                    .with_label_values(&["get_gc_safe_point"])
                    .observe(duration_to_sec(timer.elapsed()));
                check_resp_header(resp.get_header())?;
                Ok(resp.get_safe_point())
            })) as PdFuture<_>
        };

        self.leader_client
            .request(req, executor, LEADER_CHANGE_RETRY)
            .execute()
    }

    fn get_timestamp(&self) -> PdFuture<u64> {
        let timer = Instant::now();

        let mut req = pdpb::TsoRequest::new();
        req.set_header(self.header());
        req.set_count(1);

        let executor = move |client: &RwLock<Inner>, req: pdpb::TsoRequest| {
            let option = CallOption::default().timeout(Duration::from_secs(REQUEST_TIMEOUT));
            let (sender, receiver) = client.rl().client.tso_opt(option).unwrap();
            let send = sender.send((req, WriteFlags::default().buffer_hint(false)));
<<<<<<< HEAD
            Box::new(
                send.and_then(|mut s| {
                    s.close().unwrap();
                    receiver.collect().map(|mut v| v.remove(0))
                })
                .map_err(Error::Grpc)
                .and_then(move |resp| {
                    PD_REQUEST_HISTOGRAM_VEC
                        .with_label_values(&["get_timestamp"])
                        .observe(duration_to_sec(timer.elapsed()));
                    check_resp_header(resp.get_header())?;
                    let ts = resp.get_timestamp();
                    Ok(((ts.get_physical() << 18) | ts.get_logical()) as u64)
                }),
            ) as PdFuture<_>
=======
            Box::new(send.map_err(Error::Grpc).and_then(move |mut s| {
                receiver
                    .into_future()
                    .then(move |res| {
                        // After receiving, close the sink and continue
                        future::poll_fn(move || s.close()).then(move |_| res)
                    })
                    .map_err(|(e, _)| Error::Grpc(e))
                    .and_then(|(res, _)| {
                        res.ok_or_else(|| {
                            let e = box_err!("no response received from pd");
                            error!("get tso failed"; "err" => ?e);
                            e
                        })
                    })
                    .and_then(move |resp| {
                        PD_REQUEST_HISTOGRAM_VEC
                            .with_label_values(&["get_timestamp"])
                            .observe(duration_to_sec(timer.elapsed()));
                        check_resp_header(resp.get_header())?;
                        let ts = resp.get_timestamp();
                        Ok(((ts.get_physical() << TSO_PHYSICAL_SHIFT) + ts.get_logical()) as u64)
                    })
            })) as PdFuture<_>
>>>>>>> 5df48522
        };

        self.leader_client
            .request(req, executor, LEADER_CHANGE_RETRY)
            .execute()
    }
}<|MERGE_RESOLUTION|>--- conflicted
+++ resolved
@@ -541,23 +541,6 @@
             let option = CallOption::default().timeout(Duration::from_secs(REQUEST_TIMEOUT));
             let (sender, receiver) = client.rl().client.tso_opt(option).unwrap();
             let send = sender.send((req, WriteFlags::default().buffer_hint(false)));
-<<<<<<< HEAD
-            Box::new(
-                send.and_then(|mut s| {
-                    s.close().unwrap();
-                    receiver.collect().map(|mut v| v.remove(0))
-                })
-                .map_err(Error::Grpc)
-                .and_then(move |resp| {
-                    PD_REQUEST_HISTOGRAM_VEC
-                        .with_label_values(&["get_timestamp"])
-                        .observe(duration_to_sec(timer.elapsed()));
-                    check_resp_header(resp.get_header())?;
-                    let ts = resp.get_timestamp();
-                    Ok(((ts.get_physical() << 18) | ts.get_logical()) as u64)
-                }),
-            ) as PdFuture<_>
-=======
             Box::new(send.map_err(Error::Grpc).and_then(move |mut s| {
                 receiver
                     .into_future()
@@ -582,7 +565,6 @@
                         Ok(((ts.get_physical() << TSO_PHYSICAL_SHIFT) + ts.get_logical()) as u64)
                     })
             })) as PdFuture<_>
->>>>>>> 5df48522
         };
 
         self.leader_client
