// Copyright 2016 PingCAP, Inc.
//
// Licensed under the Apache License, Version 2.0 (the "License");
// you may not use this file except in compliance with the License.
// You may obtain a copy of the License at
//
//     http://www.apache.org/licenses/LICENSE-2.0
//
// Unless required by applicable law or agreed to in writing, software
// distributed under the License is distributed on an "AS IS" BASIS,
// See the License for the specific language governing permissions and
// limitations under the License.

use std::boxed::FnBox;
use std::cell::Cell;
use std::cmp::Ordering;
use std::fmt::Debug;
use std::time::Duration;
use std::{error, result};

use kvproto::errorpb::Error as ErrorHeader;
use kvproto::kvrpcpb::{Context, ScanDetail, ScanInfo};
use raftstore::store::engine::IterOption;
use raftstore::store::{SeekRegionFilter, SeekRegionResult};
use rocksdb::TablePropertiesCollection;
use storage::{CfName, Key, Value, CF_DEFAULT, CF_LOCK, CF_WRITE};

pub mod btree_engine;
mod cursor_builder;
mod metrics;
mod perf_context;
pub mod raftkv;
mod rocksdb;

pub use self::cursor_builder::CursorBuilder;
pub use self::perf_context::{PerfStatisticsDelta, PerfStatisticsInstant};
pub use self::rocksdb::{RocksEngine, RocksSnapshot, TestEngineBuilder};

pub const SEEK_BOUND: u64 = 8;

const DEFAULT_TIMEOUT_SECS: u64 = 5;

const STAT_TOTAL: &str = "total";
const STAT_PROCESSED: &str = "processed";
const STAT_GET: &str = "get";
const STAT_NEXT: &str = "next";
const STAT_PREV: &str = "prev";
const STAT_SEEK: &str = "seek";
const STAT_SEEK_FOR_PREV: &str = "seek_for_prev";
const STAT_OVER_SEEK_BOUND: &str = "over_seek_bound";

pub type Callback<T> = Box<FnBox((CbContext, Result<T>)) + Send>;

#[derive(Debug)]
pub struct CbContext {
    pub term: Option<u64>,
}

impl CbContext {
    pub fn new() -> CbContext {
        CbContext { term: None }
    }
}

#[derive(Debug)]
pub enum Modify {
    Delete(CfName, Key),
    Put(CfName, Key, Value),
    DeleteRange(CfName, Key, Key),
}

pub trait Engine: Send + Debug + Clone + Sized + 'static {
    type Iter: Iterator;
    type Snap: Snapshot<Iter = Self::Iter>;

    fn async_write(&self, ctx: &Context, batch: Vec<Modify>, callback: Callback<()>) -> Result<()>;
    fn async_snapshot(&self, ctx: &Context, callback: Callback<Self::Snap>) -> Result<()>;

    fn write(&self, ctx: &Context, batch: Vec<Modify>) -> Result<()> {
        let timeout = Duration::from_secs(DEFAULT_TIMEOUT_SECS);
        match wait_op!(|cb| self.async_write(ctx, batch, cb), timeout) {
            Some((_, res)) => res,
            None => Err(Error::Timeout(timeout)),
        }
    }

    fn snapshot(&self, ctx: &Context) -> Result<Self::Snap> {
        let timeout = Duration::from_secs(DEFAULT_TIMEOUT_SECS);
        match wait_op!(|cb| self.async_snapshot(ctx, cb), timeout) {
            Some((_, res)) => res,
            None => Err(Error::Timeout(timeout)),
        }
    }

    fn put(&self, ctx: &Context, key: Key, value: Value) -> Result<()> {
        self.put_cf(ctx, CF_DEFAULT, key, value)
    }

    fn put_cf(&self, ctx: &Context, cf: CfName, key: Key, value: Value) -> Result<()> {
        self.write(ctx, vec![Modify::Put(cf, key, value)])
    }

    fn delete(&self, ctx: &Context, key: Key) -> Result<()> {
        self.delete_cf(ctx, CF_DEFAULT, key)
    }

    fn delete_cf(&self, ctx: &Context, cf: CfName, key: Key) -> Result<()> {
        self.write(ctx, vec![Modify::Delete(cf, key)])
    }
}

pub trait Snapshot: Send + Debug + Clone + Sized {
    type Iter: Iterator;

    fn get(&self, key: &Key) -> Result<Option<Value>>;
    fn get_cf(&self, cf: CfName, key: &Key) -> Result<Option<Value>>;
    fn iter(&self, iter_opt: IterOption, mode: ScanMode) -> Result<Cursor<Self::Iter>>;
    fn iter_cf(
        &self,
        cf: CfName,
        iter_opt: IterOption,
        mode: ScanMode,
    ) -> Result<Cursor<Self::Iter>>;
    fn get_properties(&self) -> Result<TablePropertiesCollection> {
        self.get_properties_cf(CF_DEFAULT)
    }
    fn get_properties_cf(&self, _: CfName) -> Result<TablePropertiesCollection> {
        Err(Error::RocksDb("no user properties".to_owned()))
    }
}

pub trait Iterator: Send + Sized {
    fn next(&mut self) -> bool;
    fn prev(&mut self) -> bool;
    fn seek(&mut self, key: &Key) -> Result<bool>;
    fn seek_for_prev(&mut self, key: &Key) -> Result<bool>;
    fn seek_to_first(&mut self) -> bool;
    fn seek_to_last(&mut self) -> bool;
    fn valid(&self) -> bool;

    fn validate_key(&self, _: &Key) -> Result<()> {
        Ok(())
    }

    fn key(&self) -> &[u8];
    fn value(&self) -> &[u8];
}

pub trait RegionInfoProvider: Send + Sized + Clone + 'static {
    /// Find the first region `r` whose range contains or greater than `from_key` and the peer on
    /// this TiKV satisfies `filter(peer)` returns true.
    fn seek_region(
        &self,
        from: &[u8],
        filter: SeekRegionFilter,
        limit: u32,
    ) -> Result<SeekRegionResult>;
}

macro_rules! near_loop {
    ($cond:expr, $fallback:expr, $st:expr) => {{
        let mut cnt = 0;
        while $cond {
            cnt += 1;
            if cnt >= SEEK_BOUND {
                $st.over_seek_bound += 1;
                return $fallback;
            }
        }
    }};
}

#[derive(Debug, PartialEq, Clone, Copy)]
pub enum ScanMode {
    Forward,
    Backward,
    Mixed,
}

/// Statistics collects the ops taken when fetching data.
#[derive(Default, Clone, Debug)]
pub struct CFStatistics {
    // How many keys that's effective to user. This counter should be increased
    // by the caller.
    pub processed: usize,
    pub get: usize,
    pub next: usize,
    pub prev: usize,
    pub seek: usize,
    pub seek_for_prev: usize,
    pub over_seek_bound: usize,
    pub flow_stats: FlowStatistics,
}

#[derive(Default, Debug, Clone)]
pub struct FlowStatistics {
    pub read_keys: usize,
    pub read_bytes: usize,
}

impl FlowStatistics {
    pub fn add(&mut self, other: &Self) {
        self.read_bytes = self.read_keys.saturating_add(other.read_bytes);
        self.read_keys = self.read_keys.saturating_add(other.read_keys);
    }
}

impl CFStatistics {
    #[inline]
    pub fn total_op_count(&self) -> usize {
        self.get + self.next + self.prev + self.seek + self.seek_for_prev
    }

    pub fn details(&self) -> Vec<(&str, usize)> {
        vec![
            (STAT_TOTAL, self.total_op_count()),
            (STAT_PROCESSED, self.processed),
            (STAT_GET, self.get),
            (STAT_NEXT, self.next),
            (STAT_PREV, self.prev),
            (STAT_SEEK, self.seek),
            (STAT_SEEK_FOR_PREV, self.seek_for_prev),
            (STAT_OVER_SEEK_BOUND, self.over_seek_bound),
        ]
    }

    pub fn add(&mut self, other: &Self) {
        self.processed = self.processed.saturating_add(other.processed);
        self.get = self.get.saturating_add(other.get);
        self.next = self.next.saturating_add(other.next);
        self.prev = self.prev.saturating_add(other.prev);
        self.seek = self.seek.saturating_add(other.seek);
        self.seek_for_prev = self.seek_for_prev.saturating_add(other.seek_for_prev);
        self.over_seek_bound = self.over_seek_bound.saturating_add(other.over_seek_bound);
        self.flow_stats.add(&other.flow_stats);
    }

    pub fn scan_info(&self) -> ScanInfo {
        let mut info = ScanInfo::new();
        info.set_processed(self.processed as i64);
        info.set_total(self.total_op_count() as i64);
        info
    }
}

#[derive(Default, Clone, Debug)]
pub struct Statistics {
    pub lock: CFStatistics,
    pub write: CFStatistics,
    pub data: CFStatistics,
}

impl Statistics {
    pub fn total_op_count(&self) -> usize {
        self.lock.total_op_count() + self.write.total_op_count() + self.data.total_op_count()
    }

    pub fn total_processed(&self) -> usize {
        self.lock.processed + self.write.processed + self.data.processed
    }

    pub fn details(&self) -> Vec<(&str, Vec<(&str, usize)>)> {
        vec![
            (CF_DEFAULT, self.data.details()),
            (CF_LOCK, self.lock.details()),
            (CF_WRITE, self.write.details()),
        ]
    }

    pub fn add(&mut self, other: &Self) {
        self.lock.add(&other.lock);
        self.write.add(&other.write);
        self.data.add(&other.data);
    }

    pub fn scan_detail(&self) -> ScanDetail {
        let mut detail = ScanDetail::new();
        detail.set_data(self.data.scan_info());
        detail.set_lock(self.lock.scan_info());
        detail.set_write(self.write.scan_info());
        detail
    }

    pub fn mut_cf_statistics(&mut self, cf: &str) -> &mut CFStatistics {
        if cf.is_empty() {
            return &mut self.data;
        }
        match cf {
            CF_DEFAULT => &mut self.data,
            CF_LOCK => &mut self.lock,
            CF_WRITE => &mut self.write,
            _ => unreachable!(),
        }
    }
}

#[derive(Default, Debug)]
pub struct StatisticsSummary {
    pub stat: Statistics,
    pub count: u64,
}

impl StatisticsSummary {
    pub fn add_statistics(&mut self, v: &Statistics) {
        self.stat.add(v);
        self.count += 1;
    }
}

pub struct Cursor<I: Iterator> {
    iter: I,
    scan_mode: ScanMode,
    // the data cursor can be seen will be
    min_key: Option<Vec<u8>>,
    max_key: Option<Vec<u8>>,

    // Use `Cell` to wrap these flags to provide interior mutability, so that `key()` and
    // `value()` don't need to have `&mut self`.
    cur_key_has_read: Cell<bool>,
    cur_value_has_read: Cell<bool>,
}

impl<I: Iterator> Cursor<I> {
    pub fn new(iter: I, mode: ScanMode) -> Self {
        Self {
            iter,
            scan_mode: mode,
            min_key: None,
            max_key: None,

            cur_key_has_read: Cell::new(false),
            cur_value_has_read: Cell::new(false),
        }
    }

    /// Mark key and value as unread. It will be invoked once cursor is moved.
    #[inline]
    fn mark_unread(&self) {
        self.cur_key_has_read.set(false);
        self.cur_value_has_read.set(false);
    }

    /// Mark key as read. Returns whether key was marked as read before this call.
    #[inline]
    fn mark_key_read(&self) -> bool {
        self.cur_key_has_read.replace(true)
    }

    /// Mark value as read. Returns whether value was marked as read before this call.
    #[inline]
    fn mark_value_read(&self) -> bool {
        self.cur_value_has_read.replace(true)
    }

    pub fn seek(&mut self, key: &Key, statistics: &mut CFStatistics) -> Result<bool> {
        assert_ne!(self.scan_mode, ScanMode::Backward);
        if self
            .max_key
            .as_ref()
            .map_or(false, |k| k <= key.as_encoded())
        {
            self.iter.validate_key(key)?;
            return Ok(false);
        }

        if self.scan_mode == ScanMode::Forward
            && self.valid()
            && self.key(statistics) >= key.as_encoded().as_slice()
        {
            return Ok(true);
        }

        if !self.internal_seek(key, statistics)? {
            self.max_key = Some(key.as_encoded().to_owned());
            return Ok(false);
        }
        Ok(true)
    }

    /// Seek the specified key.
    ///
    /// This method assume the current position of cursor is
    /// around `key`, otherwise you should use `seek` instead.
    pub fn near_seek(&mut self, key: &Key, statistics: &mut CFStatistics) -> Result<bool> {
        assert_ne!(self.scan_mode, ScanMode::Backward);
        if !self.iter.valid() {
            return self.seek(key, statistics);
        }
        let ord = self.key(statistics).cmp(key.as_encoded());
        if ord == Ordering::Equal
            || (self.scan_mode == ScanMode::Forward && ord == Ordering::Greater)
        {
            return Ok(true);
        }
        if self
            .max_key
            .as_ref()
            .map_or(false, |k| k <= key.as_encoded())
        {
            self.iter.validate_key(key)?;
            return Ok(false);
        }
        if ord == Ordering::Greater {
            near_loop!(
                self.prev(statistics) && self.key(statistics) > key.as_encoded().as_slice(),
                self.seek(key, statistics),
                statistics
            );
            if self.iter.valid() {
                if self.key(statistics) < key.as_encoded().as_slice() {
                    self.next(statistics);
                }
            } else {
                assert!(self.seek_to_first(statistics));
                return Ok(true);
            }
        } else {
            // ord == Less
            near_loop!(
                self.next(statistics) && self.key(statistics) < key.as_encoded().as_slice(),
                self.seek(key, statistics),
                statistics
            );
        }
        if !self.iter.valid() {
            self.max_key = Some(key.as_encoded().to_owned());
            return Ok(false);
        }
        Ok(true)
    }

    /// Get the value of specified key.
    ///
    /// This method assume the current position of cursor is
    /// around `key`, otherwise you should `seek` first.
    pub fn get(&mut self, key: &Key, statistics: &mut CFStatistics) -> Result<Option<&[u8]>> {
        if self.scan_mode != ScanMode::Backward {
            if self.near_seek(key, statistics)? && self.key(statistics) == &**key.as_encoded() {
                return Ok(Some(self.value(statistics)));
            }
            return Ok(None);
        }
        if self.near_seek_for_prev(key, statistics)? && self.key(statistics) == &**key.as_encoded()
        {
            return Ok(Some(self.value(statistics)));
        }
        Ok(None)
    }

    pub fn seek_for_prev(&mut self, key: &Key, statistics: &mut CFStatistics) -> Result<bool> {
        assert_ne!(self.scan_mode, ScanMode::Forward);
        if self
            .min_key
            .as_ref()
            .map_or(false, |k| k >= key.as_encoded())
        {
            self.iter.validate_key(key)?;
            return Ok(false);
        }

        if self.scan_mode == ScanMode::Backward
            && self.valid()
            && self.key(statistics) <= key.as_encoded().as_slice()
        {
            return Ok(true);
        }

        if !self.internal_seek_for_prev(key, statistics)? {
            self.min_key = Some(key.as_encoded().to_owned());
            return Ok(false);
        }
        Ok(true)
    }

    /// Find the largest key that is not greater than the specific key.
    pub fn near_seek_for_prev(&mut self, key: &Key, statistics: &mut CFStatistics) -> Result<bool> {
        assert_ne!(self.scan_mode, ScanMode::Forward);
        if !self.iter.valid() {
            return self.seek_for_prev(key, statistics);
        }
        let ord = self.key(statistics).cmp(key.as_encoded());
        if ord == Ordering::Equal || (self.scan_mode == ScanMode::Backward && ord == Ordering::Less)
        {
            return Ok(true);
        }

        if self
            .min_key
            .as_ref()
            .map_or(false, |k| k >= key.as_encoded())
        {
            self.iter.validate_key(key)?;
            return Ok(false);
        }

        if ord == Ordering::Less {
            near_loop!(
                self.next(statistics) && self.key(statistics) < key.as_encoded().as_slice(),
                self.seek_for_prev(key, statistics),
                statistics
            );
            if self.iter.valid() {
                if self.key(statistics) > key.as_encoded().as_slice() {
                    self.prev(statistics);
                }
            } else {
                assert!(self.seek_to_last(statistics));
                return Ok(true);
            }
        } else {
            near_loop!(
                self.prev(statistics) && self.key(statistics) > key.as_encoded().as_slice(),
                self.seek_for_prev(key, statistics),
                statistics
            );
        }

        if !self.iter.valid() {
            self.min_key = Some(key.as_encoded().to_owned());
            return Ok(false);
        }
        Ok(true)
    }

    pub fn reverse_seek(&mut self, key: &Key, statistics: &mut CFStatistics) -> Result<bool> {
        if !self.seek_for_prev(key, statistics)? {
            return Ok(false);
        }

        if self.key(statistics) == &**key.as_encoded() {
            // should not update min_key here. otherwise reverse_seek_le may not
            // work as expected.
            return Ok(self.prev(statistics));
        }

        Ok(true)
    }

    /// Reverse seek the specified key.
    ///
    /// This method assume the current position of cursor is
    /// around `key`, otherwise you should use `reverse_seek` instead.
    pub fn near_reverse_seek(&mut self, key: &Key, statistics: &mut CFStatistics) -> Result<bool> {
        if !self.near_seek_for_prev(key, statistics)? {
            return Ok(false);
        }

        if self.key(statistics) == &**key.as_encoded() {
            return Ok(self.prev(statistics));
        }

        Ok(true)
    }

    #[inline]
    pub fn key(&self, statistics: &mut CFStatistics) -> &[u8] {
        let key = self.iter.key();
        if !self.mark_key_read() {
            statistics.flow_stats.read_bytes += key.len();
            statistics.flow_stats.read_keys += 1;
        }
        key
    }

    #[inline]
    pub fn value(&self, statistics: &mut CFStatistics) -> &[u8] {
        let value = self.iter.value();
        if !self.mark_value_read() {
            statistics.flow_stats.read_bytes += value.len();
        }
        value
    }

    #[inline]
    pub fn seek_to_first(&mut self, statistics: &mut CFStatistics) -> bool {
        statistics.seek += 1;
        self.mark_unread();
        self.iter.seek_to_first()
    }

    #[inline]
    pub fn seek_to_last(&mut self, statistics: &mut CFStatistics) -> bool {
        statistics.seek += 1;
        self.mark_unread();
        self.iter.seek_to_last()
    }

    #[inline]
    pub fn internal_seek(&mut self, key: &Key, statistics: &mut CFStatistics) -> Result<bool> {
        statistics.seek += 1;
        self.mark_unread();
        self.iter.seek(key)
    }

    #[inline]
    pub fn internal_seek_for_prev(
        &mut self,
        key: &Key,
        statistics: &mut CFStatistics,
    ) -> Result<bool> {
        statistics.seek_for_prev += 1;
        self.mark_unread();
        self.iter.seek_for_prev(key)
    }

    #[inline]
    pub fn next(&mut self, statistics: &mut CFStatistics) -> bool {
        statistics.next += 1;
        self.mark_unread();
        self.iter.next()
    }

    #[inline]
    pub fn prev(&mut self, statistics: &mut CFStatistics) -> bool {
        statistics.prev += 1;
        self.mark_unread();
        self.iter.prev()
    }

    #[inline]
    pub fn valid(&self) -> bool {
        self.iter.valid()
    }
}

quick_error! {
    #[derive(Debug)]
    pub enum Error {
        Request(err: ErrorHeader) {
            from()
            description("request to underhook engine failed")
            display("{:?}", err)
        }
        RocksDb(msg: String) {
            from()
            description("RocksDb error")
            display("RocksDb {}", msg)
        }
        Timeout(d: Duration) {
            description("request timeout")
            display("timeout after {:?}", d)
        }
        EmptyRequest {
            description("an empty request")
            display("an empty request")
        }
        Other(err: Box<error::Error + Send + Sync>) {
            from()
            cause(err.as_ref())
            description(err.description())
            display("unknown error {:?}", err)
        }
    }
}

impl Error {
    pub fn maybe_clone(&self) -> Option<Error> {
        match *self {
            Error::Request(ref e) => Some(Error::Request(e.clone())),
            Error::RocksDb(ref msg) => Some(Error::RocksDb(msg.clone())),
            Error::Timeout(d) => Some(Error::Timeout(d)),
            Error::EmptyRequest => Some(Error::EmptyRequest),
            Error::Other(_) => None,
        }
    }
}

pub type Result<T> = result::Result<T, Error>;

#[cfg(test)]
pub mod tests {
    use super::super::super::raftstore::store::engine::IterOption;
    use super::SEEK_BOUND;
    use super::*;
    use kvproto::kvrpcpb::Context;
    use storage::{CfName, Key, CF_DEFAULT};
    use util::codec::bytes;
    use util::escape;
    pub const TEST_ENGINE_CFS: &[CfName] = &["cf"];

    pub fn must_put<E: Engine>(engine: &E, key: &[u8], value: &[u8]) {
        engine
            .put(&Context::new(), Key::from_raw(key), value.to_vec())
            .unwrap();
    }

    pub fn must_put_cf<E: Engine>(engine: &E, cf: CfName, key: &[u8], value: &[u8]) {
        engine
            .put_cf(&Context::new(), cf, Key::from_raw(key), value.to_vec())
            .unwrap();
    }

    pub fn must_delete<E: Engine>(engine: &E, key: &[u8]) {
        engine.delete(&Context::new(), Key::from_raw(key)).unwrap();
    }

    pub fn must_delete_cf<E: Engine>(engine: &E, cf: CfName, key: &[u8]) {
        engine
            .delete_cf(&Context::new(), cf, Key::from_raw(key))
            .unwrap();
    }

    pub fn assert_has<E: Engine>(engine: &E, key: &[u8], value: &[u8]) {
        let snapshot = engine.snapshot(&Context::new()).unwrap();
        assert_eq!(snapshot.get(&Key::from_raw(key)).unwrap().unwrap(), value);
    }

    pub fn assert_has_cf<E: Engine>(engine: &E, cf: CfName, key: &[u8], value: &[u8]) {
        let snapshot = engine.snapshot(&Context::new()).unwrap();
        assert_eq!(
            snapshot.get_cf(cf, &Key::from_raw(key)).unwrap().unwrap(),
            value
        );
    }

    pub fn assert_none<E: Engine>(engine: &E, key: &[u8]) {
        let snapshot = engine.snapshot(&Context::new()).unwrap();
        assert_eq!(snapshot.get(&Key::from_raw(key)).unwrap(), None);
    }

    pub fn assert_none_cf<E: Engine>(engine: &E, cf: CfName, key: &[u8]) {
        let snapshot = engine.snapshot(&Context::new()).unwrap();
        assert_eq!(snapshot.get_cf(cf, &Key::from_raw(key)).unwrap(), None);
    }

    fn assert_seek<E: Engine>(engine: &E, key: &[u8], pair: (&[u8], &[u8])) {
        let snapshot = engine.snapshot(&Context::new()).unwrap();
        let mut cursor = snapshot
            .iter(IterOption::default(), ScanMode::Mixed)
            .unwrap();
        let mut statistics = CFStatistics::default();
        cursor.seek(&Key::from_raw(key), &mut statistics).unwrap();
        assert_eq!(cursor.key(&mut statistics), &*bytes::encode_bytes(pair.0));
        assert_eq!(cursor.value(&mut statistics), pair.1);
    }

    fn assert_reverse_seek<E: Engine>(engine: &E, key: &[u8], pair: (&[u8], &[u8])) {
        let snapshot = engine.snapshot(&Context::new()).unwrap();
        let mut cursor = snapshot
            .iter(IterOption::default(), ScanMode::Mixed)
            .unwrap();
        let mut statistics = CFStatistics::default();
        cursor
            .reverse_seek(&Key::from_raw(key), &mut statistics)
            .unwrap();
        assert_eq!(cursor.key(&mut statistics), &*bytes::encode_bytes(pair.0));
        assert_eq!(cursor.value(&mut statistics), pair.1);
    }

    fn assert_near_seek<I: Iterator>(cursor: &mut Cursor<I>, key: &[u8], pair: (&[u8], &[u8])) {
        let mut statistics = CFStatistics::default();
        assert!(
            cursor
                .near_seek(&Key::from_raw(key), &mut statistics)
                .unwrap(),
            escape(key)
        );
        assert_eq!(cursor.key(&mut statistics), &*bytes::encode_bytes(pair.0));
        assert_eq!(cursor.value(&mut statistics), pair.1);
    }

    fn assert_near_reverse_seek<I: Iterator>(
        cursor: &mut Cursor<I>,
        key: &[u8],
        pair: (&[u8], &[u8]),
    ) {
        let mut statistics = CFStatistics::default();
        assert!(
            cursor
                .near_reverse_seek(&Key::from_raw(key), &mut statistics)
                .unwrap(),
            escape(key)
        );
        assert_eq!(cursor.key(&mut statistics), &*bytes::encode_bytes(pair.0));
        assert_eq!(cursor.value(&mut statistics), pair.1);
    }

<<<<<<< HEAD
    pub fn test_base_curd_options<E: Engine>(engine: &E) {
        test_get_put(engine);
        test_batch(engine);
        test_empty_seek(engine);
        test_seek(engine);
        test_near_seek(engine);
        test_cf(engine);
        test_empty_write(engine);
=======
    #[test]
    fn rocksdb() {
        let engine = TestEngineBuilder::new()
            .cfs(TEST_ENGINE_CFS)
            .build()
            .unwrap();

        test_get_put(&engine);
        test_batch(&engine);
        test_empty_seek(&engine);
        test_seek(&engine);
        test_near_seek(&engine);
        test_cf(&engine);
        test_empty_write(&engine);
    }

    #[test]
    fn rocksdb_reopen() {
        let dir = TempDir::new("rocksdb_test").unwrap();
        {
            let engine = TestEngineBuilder::new()
                .path(dir.path())
                .cfs(TEST_ENGINE_CFS)
                .build()
                .unwrap();
            must_put_cf(&engine, "cf", b"k", b"v1");
        }
        {
            let engine = TestEngineBuilder::new()
                .path(dir.path())
                .cfs(TEST_ENGINE_CFS)
                .build()
                .unwrap();
            assert_has_cf(&engine, "cf", b"k", b"v1");
        }
>>>>>>> be3bae00
    }

    fn test_get_put<E: Engine>(engine: &E) {
        assert_none(engine, b"x");
        must_put(engine, b"x", b"1");
        assert_has(engine, b"x", b"1");
        must_put(engine, b"x", b"2");
        assert_has(engine, b"x", b"2");
    }

    fn test_batch<E: Engine>(engine: &E) {
        engine
            .write(
                &Context::new(),
                vec![
                    Modify::Put(CF_DEFAULT, Key::from_raw(b"x"), b"1".to_vec()),
                    Modify::Put(CF_DEFAULT, Key::from_raw(b"y"), b"2".to_vec()),
                ],
            )
            .unwrap();
        assert_has(engine, b"x", b"1");
        assert_has(engine, b"y", b"2");

        engine
            .write(
                &Context::new(),
                vec![
                    Modify::Delete(CF_DEFAULT, Key::from_raw(b"x")),
                    Modify::Delete(CF_DEFAULT, Key::from_raw(b"y")),
                ],
            )
            .unwrap();
        assert_none(engine, b"y");
        assert_none(engine, b"y");
    }

    fn test_seek<E: Engine>(engine: &E) {
        must_put(engine, b"x", b"1");
        assert_seek(engine, b"x", (b"x", b"1"));
        assert_seek(engine, b"a", (b"x", b"1"));
        assert_reverse_seek(engine, b"x1", (b"x", b"1"));
        must_put(engine, b"z", b"2");
        assert_seek(engine, b"y", (b"z", b"2"));
        assert_seek(engine, b"x\x00", (b"z", b"2"));
        assert_reverse_seek(engine, b"y", (b"x", b"1"));
        assert_reverse_seek(engine, b"z", (b"x", b"1"));
        let snapshot = engine.snapshot(&Context::new()).unwrap();
        let mut iter = snapshot
            .iter(IterOption::default(), ScanMode::Mixed)
            .unwrap();
        let mut statistics = CFStatistics::default();
        assert!(
            !iter
                .seek(&Key::from_raw(b"z\x00"), &mut statistics)
                .unwrap()
        );
        assert!(
            !iter
                .reverse_seek(&Key::from_raw(b"x"), &mut statistics)
                .unwrap()
        );
        must_delete(engine, b"x");
        must_delete(engine, b"z");
    }

    fn test_near_seek<E: Engine>(engine: &E) {
        must_put(engine, b"x", b"1");
        must_put(engine, b"z", b"2");
        let snapshot = engine.snapshot(&Context::new()).unwrap();
        let mut cursor = snapshot
            .iter(IterOption::default(), ScanMode::Mixed)
            .unwrap();
        assert_near_seek(&mut cursor, b"x", (b"x", b"1"));
        assert_near_seek(&mut cursor, b"a", (b"x", b"1"));
        assert_near_reverse_seek(&mut cursor, b"z1", (b"z", b"2"));
        assert_near_reverse_seek(&mut cursor, b"x1", (b"x", b"1"));
        assert_near_seek(&mut cursor, b"y", (b"z", b"2"));
        assert_near_seek(&mut cursor, b"x\x00", (b"z", b"2"));
        let mut statistics = CFStatistics::default();
        assert!(
            !cursor
                .near_seek(&Key::from_raw(b"z\x00"), &mut statistics)
                .unwrap()
        );
        // Insert many key-values between 'x' and 'z' then near_seek will fallback to seek.
        for i in 0..super::SEEK_BOUND {
            let key = format!("y{}", i);
            must_put(engine, key.as_bytes(), b"3");
        }
        let snapshot = engine.snapshot(&Context::new()).unwrap();
        let mut cursor = snapshot
            .iter(IterOption::default(), ScanMode::Mixed)
            .unwrap();
        assert_near_seek(&mut cursor, b"x", (b"x", b"1"));
        assert_near_seek(&mut cursor, b"z", (b"z", b"2"));

        must_delete(engine, b"x");
        must_delete(engine, b"z");
        for i in 0..super::SEEK_BOUND {
            let key = format!("y{}", i);
            must_delete(engine, key.as_bytes());
        }
    }

    fn test_empty_seek<E: Engine>(engine: &E) {
        let snapshot = engine.snapshot(&Context::new()).unwrap();
        let mut cursor = snapshot
            .iter(IterOption::default(), ScanMode::Mixed)
            .unwrap();
        let mut statistics = CFStatistics::default();
        assert!(
            !cursor
                .near_reverse_seek(&Key::from_raw(b"x"), &mut statistics)
                .unwrap()
        );
        assert!(
            !cursor
                .near_reverse_seek(&Key::from_raw(b"z"), &mut statistics)
                .unwrap()
        );
        assert!(
            !cursor
                .near_reverse_seek(&Key::from_raw(b"w"), &mut statistics)
                .unwrap()
        );
        assert!(
            !cursor
                .near_seek(&Key::from_raw(b"x"), &mut statistics)
                .unwrap()
        );
        assert!(
            !cursor
                .near_seek(&Key::from_raw(b"z"), &mut statistics)
                .unwrap()
        );
        assert!(
            !cursor
                .near_seek(&Key::from_raw(b"w"), &mut statistics)
                .unwrap()
        );
    }

    macro_rules! assert_seek {
        ($cursor:ident, $func:ident, $k:expr, $res:ident) => {{
            let mut statistics = CFStatistics::default();
            assert_eq!(
                $cursor.$func(&$k, &mut statistics).unwrap(),
                $res.is_some(),
                "assert_seek {} failed exp {:?}",
                $k,
                $res
            );
            if let Some((ref k, ref v)) = $res {
                assert_eq!(
                    $cursor.key(&mut statistics),
                    bytes::encode_bytes(k.as_bytes()).as_slice()
                );
                assert_eq!($cursor.value(&mut statistics), v.as_bytes());
            }
        }};
    }

    #[derive(PartialEq, Eq, Clone, Copy)]
    enum SeekMode {
        Normal,
        Reverse,
        ForPrev,
    }

    // use step to control the distance between target key and current key in cursor.
    fn test_linear_seek<S: Snapshot>(
        snapshot: &S,
        mode: ScanMode,
        seek_mode: SeekMode,
        start_idx: usize,
        step: usize,
    ) {
        let mut cursor = snapshot.iter(IterOption::default(), mode).unwrap();
        let mut near_cursor = snapshot.iter(IterOption::default(), mode).unwrap();
        let limit = (SEEK_BOUND as usize * 10 + 50 - 1) * 2;

        for (_, mut i) in (start_idx..(SEEK_BOUND as usize * 30))
            .enumerate()
            .filter(|&(i, _)| i % step == 0)
        {
            if seek_mode != SeekMode::Normal {
                i = SEEK_BOUND as usize * 30 - 1 - i;
            }
            let key = format!("key_{:03}", i);
            let seek_key = Key::from_raw(key.as_bytes());
            let exp_kv = if i <= 100 {
                match seek_mode {
                    SeekMode::Reverse => None,
                    SeekMode::ForPrev if i < 100 => None,
                    SeekMode::Normal | SeekMode::ForPrev => {
                        Some(("key_100".to_owned(), "value_50".to_owned()))
                    }
                }
            } else if i <= limit {
                if seek_mode == SeekMode::Reverse {
                    Some((
                        format!("key_{}", (i - 1) / 2 * 2),
                        format!("value_{}", (i - 1) / 2),
                    ))
                } else if seek_mode == SeekMode::ForPrev {
                    Some((format!("key_{}", i / 2 * 2), format!("value_{}", i / 2)))
                } else {
                    Some((
                        format!("key_{}", (i + 1) / 2 * 2),
                        format!("value_{}", (i + 1) / 2),
                    ))
                }
            } else if seek_mode != SeekMode::Normal {
                Some((
                    format!("key_{:03}", limit),
                    format!("value_{:03}", limit / 2),
                ))
            } else {
                None
            };

            match seek_mode {
                SeekMode::Reverse => {
                    assert_seek!(cursor, reverse_seek, seek_key, exp_kv);
                    assert_seek!(near_cursor, near_reverse_seek, seek_key, exp_kv);
                }
                SeekMode::Normal => {
                    assert_seek!(cursor, seek, seek_key, exp_kv);
                    assert_seek!(near_cursor, near_seek, seek_key, exp_kv);
                }
                SeekMode::ForPrev => {
                    assert_seek!(cursor, seek_for_prev, seek_key, exp_kv);
                    assert_seek!(near_cursor, near_seek_for_prev, seek_key, exp_kv);
                }
            }
        }
    }

<<<<<<< HEAD
    pub fn test_linear<E: Engine>(engine: &E) {
=======
    // TODO: refactor engine tests
    #[test]
    fn test_linear() {
        let engine = TestEngineBuilder::new()
            .cfs(TEST_ENGINE_CFS)
            .build()
            .unwrap();
>>>>>>> be3bae00
        for i in 50..50 + SEEK_BOUND * 10 {
            let key = format!("key_{}", i * 2);
            let value = format!("value_{}", i);
            must_put(engine, key.as_bytes(), value.as_bytes());
        }
        let snapshot = engine.snapshot(&Context::new()).unwrap();

        for step in 1..SEEK_BOUND as usize * 3 {
            for start in 0..10 {
                test_linear_seek(
                    &snapshot,
                    ScanMode::Forward,
                    SeekMode::Normal,
                    start * SEEK_BOUND as usize,
                    step,
                );
                test_linear_seek(
                    &snapshot,
                    ScanMode::Backward,
                    SeekMode::Reverse,
                    start * SEEK_BOUND as usize,
                    step,
                );
                test_linear_seek(
                    &snapshot,
                    ScanMode::Backward,
                    SeekMode::ForPrev,
                    start * SEEK_BOUND as usize,
                    step,
                );
            }
        }
        for &seek_mode in &[SeekMode::Reverse, SeekMode::Normal, SeekMode::ForPrev] {
            for step in 1..SEEK_BOUND as usize * 3 {
                for start in 0..10 {
                    test_linear_seek(
                        &snapshot,
                        ScanMode::Mixed,
                        seek_mode,
                        start * SEEK_BOUND as usize,
                        step,
                    );
                }
            }
        }
    }

    fn test_cf<E: Engine>(engine: &E) {
        assert_none_cf(engine, "cf", b"key");
        must_put_cf(engine, "cf", b"key", b"value");
        assert_has_cf(engine, "cf", b"key", b"value");
        must_delete_cf(engine, "cf", b"key");
        assert_none_cf(engine, "cf", b"key");
    }

    fn test_empty_write<E: Engine>(engine: &E) {
        engine.write(&Context::new(), vec![]).unwrap_err();
    }

<<<<<<< HEAD
    pub fn test_cfs_statistics<E: Engine>(engine: &E) {
        must_put(engine, b"foo", b"bar1");
        must_put(engine, b"foo2", b"bar2");
        must_put(engine, b"foo3", b"bar3"); // deleted
        must_put(engine, b"foo4", b"bar4");
        must_put(engine, b"foo42", b"bar42"); // deleted
        must_put(engine, b"foo5", b"bar5"); // deleted
        must_put(engine, b"foo6", b"bar6");
        must_delete(engine, b"foo3");
        must_delete(engine, b"foo42");
        must_delete(engine, b"foo5");
=======
    #[test]
    fn test_statistics() {
        let engine = TestEngineBuilder::new()
            .cfs(TEST_ENGINE_CFS)
            .build()
            .unwrap();

        must_put(&engine, b"foo", b"bar1");
        must_put(&engine, b"foo2", b"bar2");
        must_put(&engine, b"foo3", b"bar3"); // deleted
        must_put(&engine, b"foo4", b"bar4");
        must_put(&engine, b"foo42", b"bar42"); // deleted
        must_put(&engine, b"foo5", b"bar5"); // deleted
        must_put(&engine, b"foo6", b"bar6");
        must_delete(&engine, b"foo3");
        must_delete(&engine, b"foo42");
        must_delete(&engine, b"foo5");
>>>>>>> be3bae00

        let snapshot = engine.snapshot(&Context::new()).unwrap();
        let mut iter = snapshot
            .iter(IterOption::default(), ScanMode::Forward)
            .unwrap();

        let mut statistics = CFStatistics::default();
        iter.seek(&Key::from_raw(b"foo30"), &mut statistics)
            .unwrap();

        assert_eq!(iter.key(&mut statistics), &*bytes::encode_bytes(b"foo4"));
        assert_eq!(iter.value(&mut statistics), b"bar4");
        assert_eq!(statistics.seek, 1);

        let mut statistics = CFStatistics::default();
        iter.near_seek(&Key::from_raw(b"foo55"), &mut statistics)
            .unwrap();

        assert_eq!(iter.key(&mut statistics), &*bytes::encode_bytes(b"foo6"));
        assert_eq!(iter.value(&mut statistics), b"bar6");
        assert_eq!(statistics.seek, 0);
        assert_eq!(statistics.next, 1);

        let mut statistics = CFStatistics::default();
        iter.prev(&mut statistics);

        assert_eq!(iter.key(&mut statistics), &*bytes::encode_bytes(b"foo4"));
        assert_eq!(iter.value(&mut statistics), b"bar4");
        assert_eq!(statistics.prev, 1);

        iter.prev(&mut statistics);
        assert_eq!(iter.key(&mut statistics), &*bytes::encode_bytes(b"foo2"));
        assert_eq!(iter.value(&mut statistics), b"bar2");
        assert_eq!(statistics.prev, 2);

        iter.prev(&mut statistics);
        assert_eq!(iter.key(&mut statistics), &*bytes::encode_bytes(b"foo"));
        assert_eq!(iter.value(&mut statistics), b"bar1");
        assert_eq!(statistics.prev, 3);
    }

}<|MERGE_RESOLUTION|>--- conflicted
+++ resolved
@@ -775,7 +775,6 @@
         assert_eq!(cursor.value(&mut statistics), pair.1);
     }
 
-<<<<<<< HEAD
     pub fn test_base_curd_options<E: Engine>(engine: &E) {
         test_get_put(engine);
         test_batch(engine);
@@ -784,43 +783,6 @@
         test_near_seek(engine);
         test_cf(engine);
         test_empty_write(engine);
-=======
-    #[test]
-    fn rocksdb() {
-        let engine = TestEngineBuilder::new()
-            .cfs(TEST_ENGINE_CFS)
-            .build()
-            .unwrap();
-
-        test_get_put(&engine);
-        test_batch(&engine);
-        test_empty_seek(&engine);
-        test_seek(&engine);
-        test_near_seek(&engine);
-        test_cf(&engine);
-        test_empty_write(&engine);
-    }
-
-    #[test]
-    fn rocksdb_reopen() {
-        let dir = TempDir::new("rocksdb_test").unwrap();
-        {
-            let engine = TestEngineBuilder::new()
-                .path(dir.path())
-                .cfs(TEST_ENGINE_CFS)
-                .build()
-                .unwrap();
-            must_put_cf(&engine, "cf", b"k", b"v1");
-        }
-        {
-            let engine = TestEngineBuilder::new()
-                .path(dir.path())
-                .cfs(TEST_ENGINE_CFS)
-                .build()
-                .unwrap();
-            assert_has_cf(&engine, "cf", b"k", b"v1");
-        }
->>>>>>> be3bae00
     }
 
     fn test_get_put<E: Engine>(engine: &E) {
@@ -1059,17 +1021,7 @@
         }
     }
 
-<<<<<<< HEAD
     pub fn test_linear<E: Engine>(engine: &E) {
-=======
-    // TODO: refactor engine tests
-    #[test]
-    fn test_linear() {
-        let engine = TestEngineBuilder::new()
-            .cfs(TEST_ENGINE_CFS)
-            .build()
-            .unwrap();
->>>>>>> be3bae00
         for i in 50..50 + SEEK_BOUND * 10 {
             let key = format!("key_{}", i * 2);
             let value = format!("value_{}", i);
@@ -1129,7 +1081,6 @@
         engine.write(&Context::new(), vec![]).unwrap_err();
     }
 
-<<<<<<< HEAD
     pub fn test_cfs_statistics<E: Engine>(engine: &E) {
         must_put(engine, b"foo", b"bar1");
         must_put(engine, b"foo2", b"bar2");
@@ -1141,25 +1092,6 @@
         must_delete(engine, b"foo3");
         must_delete(engine, b"foo42");
         must_delete(engine, b"foo5");
-=======
-    #[test]
-    fn test_statistics() {
-        let engine = TestEngineBuilder::new()
-            .cfs(TEST_ENGINE_CFS)
-            .build()
-            .unwrap();
-
-        must_put(&engine, b"foo", b"bar1");
-        must_put(&engine, b"foo2", b"bar2");
-        must_put(&engine, b"foo3", b"bar3"); // deleted
-        must_put(&engine, b"foo4", b"bar4");
-        must_put(&engine, b"foo42", b"bar42"); // deleted
-        must_put(&engine, b"foo5", b"bar5"); // deleted
-        must_put(&engine, b"foo6", b"bar6");
-        must_delete(&engine, b"foo3");
-        must_delete(&engine, b"foo42");
-        must_delete(&engine, b"foo5");
->>>>>>> be3bae00
 
         let snapshot = engine.snapshot(&Context::new()).unwrap();
         let mut iter = snapshot
@@ -1200,5 +1132,4 @@
         assert_eq!(iter.value(&mut statistics), b"bar1");
         assert_eq!(statistics.prev, 3);
     }
-
 }