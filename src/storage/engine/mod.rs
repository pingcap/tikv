// Copyright 2016 PingCAP, Inc.
//
// Licensed under the Apache License, Version 2.0 (the "License");
// you may not use this file except in compliance with the License.
// You may obtain a copy of the License at
//
//     http://www.apache.org/licenses/LICENSE-2.0
//
// Unless required by applicable law or agreed to in writing, software
// distributed under the License is distributed on an "AS IS" BASIS,
// See the License for the specific language governing permissions and
// limitations under the License.

use std::{error, result};
use std::fmt::Debug;
use std::cmp::Ordering;
use std::boxed::FnBox;
use std::time::Duration;

pub use self::rocksdb::EngineRocksdb;
use rocksdb::TablePropertiesCollection;
use storage::{CfName, Key, Value, CF_DEFAULT, CF_LOCK, CF_WRITE};
use kvproto::kvrpcpb::Context;
use kvproto::errorpb::Error as ErrorHeader;

mod rocksdb;
pub mod raftkv;
mod metrics;
use super::super::raftstore::store::engine::IterOption;

// only used for rocksdb without persistent.
pub const TEMP_DIR: &'static str = "";

const SEEK_BOUND: usize = 30;
const DEFAULT_TIMEOUT_SECS: u64 = 5;

const STAT_TOTAL: &'static str = "total";
const STAT_PROCESSED: &'static str = "processed";
const STAT_GET: &'static str = "get";
const STAT_NEXT: &'static str = "next";
const STAT_PREV: &'static str = "prev";
const STAT_SEEK: &'static str = "seek";
const STAT_SEEK_FOR_PREV: &'static str = "seek_for_prev";
const STAT_OVER_SEEK_BOUND: &'static str = "over_seek_bound";

pub type Callback<T> = Box<FnBox((CbContext, Result<T>)) + Send>;
pub type BatchResults<T> = Vec<Option<(CbContext, Result<T>)>>;
pub type BatchCallback<T> = Box<FnBox(BatchResults<T>) + Send>;

#[derive(Clone, Debug)]
pub struct CbContext {
    pub term: Option<u64>,
}

impl CbContext {
    fn new() -> CbContext {
        CbContext { term: None }
    }
}

#[derive(Debug)]
pub enum Modify {
    Delete(CfName, Key),
    Put(CfName, Key, Value),
    DeleteRange(CfName, Key, Key),
}

pub trait Engine: Send + Debug {
    fn async_write(&self, ctx: &Context, batch: Vec<Modify>, callback: Callback<()>) -> Result<()>;
    fn async_snapshot(&self, ctx: &Context, callback: Callback<Box<Snapshot>>) -> Result<()>;
    /// Snapshots are token by `Context`s, the results are send to the `on_finished` callback,
    /// with the same order. If a read-index is occurred, a `None` is placed in the corresponding
    /// slot, and the caller is responsible for reissuing it again, in `async_snapshot`.
    // TODO:
    //   - replace Option with Result and define an Error for requiring read-index.
    //   - add a new method for force read-index, that may be done
    //     by renaming the `async_snapshot`.
    fn async_batch_snapshot(
        &self,
        batch: Vec<Context>,
        on_finished: BatchCallback<Box<Snapshot>>,
    ) -> Result<()>;

    fn write(&self, ctx: &Context, batch: Vec<Modify>) -> Result<()> {
        let timeout = Duration::from_secs(DEFAULT_TIMEOUT_SECS);
        match wait_op!(|cb| self.async_write(ctx, batch, cb).unwrap(), timeout) {
            Some((_, res)) => res,
            None => Err(Error::Timeout(timeout)),
        }
    }

    fn snapshot(&self, ctx: &Context) -> Result<Box<Snapshot>> {
        let timeout = Duration::from_secs(DEFAULT_TIMEOUT_SECS);
        match wait_op!(|cb| self.async_snapshot(ctx, cb).unwrap(), timeout) {
            Some((_, res)) => res,
            None => Err(Error::Timeout(timeout)),
        }
    }

    fn put(&self, ctx: &Context, key: Key, value: Value) -> Result<()> {
        self.put_cf(ctx, CF_DEFAULT, key, value)
    }

    fn put_cf(&self, ctx: &Context, cf: CfName, key: Key, value: Value) -> Result<()> {
        self.write(ctx, vec![Modify::Put(cf, key, value)])
    }

    fn delete(&self, ctx: &Context, key: Key) -> Result<()> {
        self.delete_cf(ctx, CF_DEFAULT, key)
    }

    fn delete_cf(&self, ctx: &Context, cf: CfName, key: Key) -> Result<()> {
        self.write(ctx, vec![Modify::Delete(cf, key)])
    }

    /// Create a share Engine pointer.
    fn clone(&self) -> Box<Engine + 'static>;
}

pub trait Snapshot: Send {
    fn get(&self, key: &Key) -> Result<Option<Value>>;
    fn get_cf(&self, cf: CfName, key: &Key) -> Result<Option<Value>>;
    #[allow(needless_lifetimes)]
    fn iter<'a>(&'a self, iter_opt: IterOption, mode: ScanMode) -> Result<Cursor<'a>>;
    #[allow(needless_lifetimes)]
    fn iter_cf<'a>(
        &'a self,
        cf: CfName,
        iter_opt: IterOption,
        mode: ScanMode,
    ) -> Result<Cursor<'a>>;
    fn get_properties(&self) -> Result<TablePropertiesCollection> {
        self.get_properties_cf(CF_DEFAULT)
    }
    fn get_properties_cf(&self, _: CfName) -> Result<TablePropertiesCollection> {
        Err(Error::RocksDb("no user properties".to_owned()))
    }
    fn clone(&self) -> Box<Snapshot>;
}

pub trait Iterator {
    fn next(&mut self) -> bool;
    fn prev(&mut self) -> bool;
    fn seek(&mut self, key: &Key) -> Result<bool>;
    fn seek_for_prev(&mut self, key: &Key) -> Result<bool>;
    fn seek_to_first(&mut self) -> bool;
    fn seek_to_last(&mut self) -> bool;
    fn valid(&self) -> bool;

    fn validate_key(&self, _: &Key) -> Result<()> {
        Ok(())
    }

    fn key(&self) -> &[u8];
    fn value(&self) -> &[u8];
}

macro_rules! near_loop {
    ($cond:expr, $fallback:expr, $st:expr) => ({
        let mut cnt = 0;
        while $cond {
            cnt += 1;
            if cnt >= SEEK_BOUND {
                $st.over_seek_bound += 1;
                return $fallback;
            }
        }
    })
}

#[derive(Debug, PartialEq, Clone, Copy)]
pub enum ScanMode {
    Forward,
    Backward,
    Mixed,
}

/// Statistics collects the ops taken when fetching data.
#[derive(Default)]
pub struct CFStatistics {
    // How many keys that's effective to user. This counter should be increased
    // by the caller.
    pub processed: usize,
    pub get: usize,
    pub next: usize,
    pub prev: usize,
    pub seek: usize,
    pub seek_for_prev: usize,
<<<<<<< HEAD
    pub flow_stats: FlowStatistics,
}

#[derive(Default, Clone)]
pub struct FlowStatistics {
    pub read_keys: usize,
    pub read_bytes: usize,
}

impl FlowStatistics {
    pub fn add(&mut self, other: &Self) {
        self.read_bytes = self.read_keys.saturating_add(other.read_bytes);
        self.read_keys = self.read_keys.saturating_add(other.read_keys);
    }
=======
    pub over_seek_bound: usize,
>>>>>>> 62426866
}

impl CFStatistics {
    #[inline]
    pub fn total_op_count(&self) -> usize {
        self.get + self.next + self.prev + self.seek + self.seek_for_prev
    }

    pub fn details(&self) -> Vec<(&str, usize)> {
        vec![
            (STAT_TOTAL, self.total_op_count()),
            (STAT_PROCESSED, self.processed),
            (STAT_GET, self.get),
            (STAT_NEXT, self.next),
            (STAT_PREV, self.prev),
            (STAT_SEEK, self.seek),
            (STAT_SEEK_FOR_PREV, self.seek_for_prev),
            (STAT_OVER_SEEK_BOUND, self.over_seek_bound),
        ]
    }

    pub fn add(&mut self, other: &Self) {
        self.processed = self.processed.saturating_add(other.processed);
        self.get = self.get.saturating_add(other.get);
        self.next = self.next.saturating_add(other.next);
        self.prev = self.prev.saturating_add(other.prev);
        self.seek = self.seek.saturating_add(other.seek);
        self.seek_for_prev = self.seek_for_prev.saturating_add(other.seek_for_prev);
<<<<<<< HEAD
        self.flow_stats.add(&other.flow_stats);
=======
        self.over_seek_bound = self.over_seek_bound.saturating_add(other.over_seek_bound);
>>>>>>> 62426866
    }
}

#[derive(Default)]
pub struct Statistics {
    pub lock: CFStatistics,
    pub write: CFStatistics,
    pub data: CFStatistics,
}

impl Statistics {
    pub fn total_op_count(&self) -> usize {
        self.lock.total_op_count() + self.write.total_op_count() + self.data.total_op_count()
    }

    pub fn total_processed(&self) -> usize {
        self.lock.processed + self.write.processed + self.data.processed
    }

    pub fn details(&self) -> Vec<(&str, Vec<(&str, usize)>)> {
        vec![
            (CF_DEFAULT, self.data.details()),
            (CF_LOCK, self.lock.details()),
            (CF_WRITE, self.write.details()),
        ]
    }

    pub fn add(&mut self, other: &Self) {
        self.lock.add(&other.lock);
        self.write.add(&other.write);
        self.data.add(&other.data);
    }
}

#[derive(Default)]
pub struct StatisticsSummary {
    pub stat: Statistics,
    pub count: u64,
}

impl StatisticsSummary {
    pub fn add_statistics(&mut self, v: &Statistics) {
        self.stat.add(v);
        self.count += 1;
    }
}

pub struct Cursor<'a> {
    iter: Box<Iterator + 'a>,
    scan_mode: ScanMode,
    // the data cursor can be seen will be
    min_key: Option<Vec<u8>>,
    max_key: Option<Vec<u8>>,
}

impl<'a> Cursor<'a> {
    pub fn new<T: Iterator + 'a>(iter: T, mode: ScanMode) -> Cursor<'a> {
        Cursor {
            iter: Box::new(iter),
            scan_mode: mode,
            min_key: None,
            max_key: None,
        }
    }

    pub fn seek(&mut self, key: &Key, statistics: &mut CFStatistics) -> Result<bool> {
        assert_ne!(self.scan_mode, ScanMode::Backward);
        if self.max_key.as_ref().map_or(false, |k| k <= key.encoded()) {
            try!(self.iter.validate_key(key));
            return Ok(false);
        }

        if self.scan_mode == ScanMode::Forward && self.valid() &&
            self.iter.key() >= key.encoded().as_slice()
        {
            return Ok(true);
        }

        statistics.seek += 1;

        if !try!(self.iter.seek(key)) {
            self.max_key = Some(key.encoded().to_owned());
            return Ok(false);
        }
        Ok(true)
    }

    /// Seek the specified key.
    ///
    /// This method assume the current position of cursor is
    /// around `key`, otherwise you should use `seek` instead.
    pub fn near_seek(&mut self, key: &Key, statistics: &mut CFStatistics) -> Result<bool> {
        assert_ne!(self.scan_mode, ScanMode::Backward);
        if !self.iter.valid() {
            return self.seek(key, statistics);
        }
        let ord = self.iter.key().cmp(key.encoded());
        if ord == Ordering::Equal ||
            (self.scan_mode == ScanMode::Forward && ord == Ordering::Greater)
        {
            return Ok(true);
        }
        if self.max_key.as_ref().map_or(false, |k| k <= key.encoded()) {
            try!(self.iter.validate_key(key));
            return Ok(false);
        }
        if ord == Ordering::Greater {
            near_loop!(
                self.prev(statistics) && self.iter.key() > key.encoded().as_slice(),
                self.seek(key, statistics),
                statistics
            );
            if self.iter.valid() {
                if self.iter.key() < key.encoded().as_slice() {
                    self.next(statistics);
                }
            } else {
                assert!(self.seek_to_first(statistics));
                return Ok(true);
            }
        } else {
            // ord == Less
            near_loop!(
                self.next(statistics) && self.iter.key() < key.encoded().as_slice(),
                self.seek(key, statistics),
                statistics
            );
        }
        if !self.iter.valid() {
            self.max_key = Some(key.encoded().to_owned());
            return Ok(false);
        }
        Ok(true)
    }

    /// Get the value of specified key.
    ///
    /// This method assume the current position of cursor is
    /// around `key`, otherwise you should `seek` first.
    pub fn get(&mut self, key: &Key, statistics: &mut CFStatistics) -> Result<Option<&[u8]>> {
        if self.scan_mode != ScanMode::Backward {
            if try!(self.near_seek(key, statistics)) && self.iter.key() == &**key.encoded() {
                return Ok(Some(self.iter.value()));
            }
            return Ok(None);
        }
        if try!(self.near_seek_for_prev(key, statistics)) && self.iter.key() == &**key.encoded() {
            return Ok(Some(self.iter.value()));
        }
        Ok(None)
    }

    fn seek_for_prev(&mut self, key: &Key, statistics: &mut CFStatistics) -> Result<bool> {
        assert_ne!(self.scan_mode, ScanMode::Forward);
        if self.min_key.as_ref().map_or(false, |k| k >= key.encoded()) {
            try!(self.iter.validate_key(key));
            return Ok(false);
        }

        if self.scan_mode == ScanMode::Backward && self.valid() &&
            self.iter.key() <= key.encoded().as_slice()
        {
            return Ok(true);
        }

        statistics.seek_for_prev += 1;
        if !try!(self.iter.seek_for_prev(key)) {
            self.min_key = Some(key.encoded().to_owned());
            return Ok(false);
        }
        Ok(true)
    }

    /// Find the largest key that is not greater than the specific key.
    pub fn near_seek_for_prev(&mut self, key: &Key, statistics: &mut CFStatistics) -> Result<bool> {
        assert_ne!(self.scan_mode, ScanMode::Forward);
        if !self.iter.valid() {
            return self.seek_for_prev(key, statistics);
        }
        let ord = self.iter.key().cmp(key.encoded());
        if ord == Ordering::Equal ||
            (self.scan_mode == ScanMode::Backward && ord == Ordering::Less)
        {
            return Ok(true);
        }

        if self.min_key.as_ref().map_or(false, |k| k >= key.encoded()) {
            try!(self.iter.validate_key(key));
            return Ok(false);
        }

        if ord == Ordering::Less {
            near_loop!(
                self.next(statistics) && self.iter.key() < key.encoded().as_slice(),
                self.seek_for_prev(key, statistics),
                statistics
            );
            if self.iter.valid() {
                if self.iter.key() > key.encoded().as_slice() {
                    self.prev(statistics);
                }
            } else {
                assert!(self.seek_to_last(statistics));
                return Ok(true);
            }
        } else {
            near_loop!(
                self.prev(statistics) && self.iter.key() > key.encoded().as_slice(),
                self.seek_for_prev(key, statistics),
                statistics
            );
        }

        if !self.iter.valid() {
            self.min_key = Some(key.encoded().to_owned());
            return Ok(false);
        }
        Ok(true)
    }

    pub fn reverse_seek(&mut self, key: &Key, statistics: &mut CFStatistics) -> Result<bool> {
        if !try!(self.seek_for_prev(key, statistics)) {
            return Ok(false);
        }

        if self.iter.key() == &**key.encoded() {
            // should not update min_key here. otherwise reverse_seek_le may not
            // work as expected.
            return Ok(self.prev(statistics));
        }

        Ok(true)
    }

    /// Reverse seek the specified key.
    ///
    /// This method assume the current position of cursor is
    /// around `key`, otherwise you should use `reverse_seek` instead.
    pub fn near_reverse_seek(&mut self, key: &Key, statistics: &mut CFStatistics) -> Result<bool> {
        if !try!(self.near_seek_for_prev(key, statistics)) {
            return Ok(false);
        }

        if self.iter.key() == &**key.encoded() {
            return Ok(self.prev(statistics));
        }

        Ok(true)
    }

    #[inline]
    pub fn key(&self) -> &[u8] {
        self.iter.key()
    }

    #[inline]
    pub fn value(&self) -> &[u8] {
        self.iter.value()
    }

    #[inline]
    pub fn seek_to_first(&mut self, statistics: &mut CFStatistics) -> bool {
        statistics.seek += 1;
        self.iter.seek_to_first()
    }

    #[inline]
    pub fn seek_to_last(&mut self, statistics: &mut CFStatistics) -> bool {
        statistics.seek += 1;
        self.iter.seek_to_last()
    }

    #[inline]
    pub fn next(&mut self, statistics: &mut CFStatistics) -> bool {
        statistics.next += 1;
        self.iter.next()
    }

    #[inline]
    pub fn prev(&mut self, statistics: &mut CFStatistics) -> bool {
        statistics.prev += 1;
        self.iter.prev()
    }

    #[inline]
    pub fn valid(&self) -> bool {
        self.iter.valid()
    }
}

/// Create a local Rocskdb engine. (Whihout raft, mainly for tests).
pub fn new_local_engine(path: &str, cfs: &[CfName]) -> Result<Box<Engine>> {
    EngineRocksdb::new(path, cfs).map(|engine| -> Box<Engine> { Box::new(engine) })
}

quick_error! {
    #[derive(Debug)]
    pub enum Error {
        Request(err: ErrorHeader) {
            from()
            description("request to underhook engine failed")
            display("{:?}", err)
        }
        RocksDb(msg: String) {
            from()
            description("RocksDb error")
            display("RocksDb {}", msg)
        }
        Timeout(d: Duration) {
            description("request timeout")
            display("timeout after {:?}", d)
        }
        Other(err: Box<error::Error + Send + Sync>) {
            from()
            cause(err.as_ref())
            description(err.description())
            display("unknown error {:?}", err)
        }
    }
}

impl Error {
    pub fn maybe_clone(&self) -> Option<Error> {
        match *self {
            Error::Request(ref e) => Some(Error::Request(e.clone())),
            Error::RocksDb(ref msg) => Some(Error::RocksDb(msg.clone())),
            Error::Timeout(d) => Some(Error::Timeout(d)),
            Error::Other(_) => None,
        }
    }
}

pub type Result<T> = result::Result<T, Error>;

#[cfg(test)]
mod tests {
    use super::*;
    use super::SEEK_BOUND;
    use tempdir::TempDir;
    use storage::{make_key, CfName, CF_DEFAULT};
    use util::codec::bytes;
    use util::escape;
    use kvproto::kvrpcpb::Context;
    use super::super::super::raftstore::store::engine::IterOption;

    const TEST_ENGINE_CFS: &'static [CfName] = &["cf"];

    #[test]
    fn rocksdb() {
        let dir = TempDir::new("rocksdb_test").unwrap();
        let e = new_local_engine(dir.path().to_str().unwrap(), TEST_ENGINE_CFS).unwrap();

        test_get_put(e.as_ref());
        test_batch(e.as_ref());
        test_empty_seek(e.as_ref());
        test_seek(e.as_ref());
        test_near_seek(e.as_ref());
        test_cf(e.as_ref());
        test_empty_write(e.as_ref());
    }

    #[test]
    fn rocksdb_reopen() {
        let dir = TempDir::new("rocksdb_test").unwrap();
        {
            let e = new_local_engine(dir.path().to_str().unwrap(), TEST_ENGINE_CFS).unwrap();
            must_put_cf(e.as_ref(), "cf", b"k", b"v1");
        }
        {
            let e = new_local_engine(dir.path().to_str().unwrap(), TEST_ENGINE_CFS).unwrap();
            assert_has_cf(e.as_ref(), "cf", b"k", b"v1");
        }
    }

    fn must_put(engine: &Engine, key: &[u8], value: &[u8]) {
        engine
            .put(&Context::new(), make_key(key), value.to_vec())
            .unwrap();
    }

    fn must_put_cf(engine: &Engine, cf: CfName, key: &[u8], value: &[u8]) {
        engine
            .put_cf(&Context::new(), cf, make_key(key), value.to_vec())
            .unwrap();
    }

    fn must_delete(engine: &Engine, key: &[u8]) {
        engine.delete(&Context::new(), make_key(key)).unwrap();
    }

    fn muest_delete_cf(engine: &Engine, cf: CfName, key: &[u8]) {
        engine
            .delete_cf(&Context::new(), cf, make_key(key))
            .unwrap();
    }

    fn assert_has(engine: &Engine, key: &[u8], value: &[u8]) {
        let snapshot = engine.snapshot(&Context::new()).unwrap();
        assert_eq!(snapshot.get(&make_key(key)).unwrap().unwrap(), value);
    }

    fn assert_has_cf(engine: &Engine, cf: CfName, key: &[u8], value: &[u8]) {
        let snapshot = engine.snapshot(&Context::new()).unwrap();
        assert_eq!(snapshot.get_cf(cf, &make_key(key)).unwrap().unwrap(), value);
    }

    fn assert_none(engine: &Engine, key: &[u8]) {
        let snapshot = engine.snapshot(&Context::new()).unwrap();
        assert_eq!(snapshot.get(&make_key(key)).unwrap(), None);
    }

    fn assert_none_cf(engine: &Engine, cf: CfName, key: &[u8]) {
        let snapshot = engine.snapshot(&Context::new()).unwrap();
        assert_eq!(snapshot.get_cf(cf, &make_key(key)).unwrap(), None);
    }

    fn assert_seek(engine: &Engine, key: &[u8], pair: (&[u8], &[u8])) {
        let snapshot = engine.snapshot(&Context::new()).unwrap();
        let mut iter = snapshot
            .iter(IterOption::default(), ScanMode::Mixed)
            .unwrap();
        let mut statistics = CFStatistics::default();
        iter.seek(&make_key(key), &mut statistics).unwrap();
        assert_eq!(
            (iter.key(), iter.value()),
            (&*bytes::encode_bytes(pair.0), pair.1)
        );
    }

    fn assert_reverse_seek(engine: &Engine, key: &[u8], pair: (&[u8], &[u8])) {
        let snapshot = engine.snapshot(&Context::new()).unwrap();
        let mut iter = snapshot
            .iter(IterOption::default(), ScanMode::Mixed)
            .unwrap();
        let mut statistics = CFStatistics::default();
        iter.reverse_seek(&make_key(key), &mut statistics).unwrap();
        assert_eq!(
            (iter.key(), iter.value()),
            (&*bytes::encode_bytes(pair.0), pair.1)
        );
    }

    fn assert_near_seek(cursor: &mut Cursor, key: &[u8], pair: (&[u8], &[u8])) {
        let mut statistics = CFStatistics::default();
        assert!(
            cursor.near_seek(&make_key(key), &mut statistics).unwrap(),
            escape(key)
        );
        assert_eq!(
            (cursor.key(), cursor.value()),
            (&*bytes::encode_bytes(pair.0), pair.1)
        );
    }

    fn assert_near_reverse_seek(cursor: &mut Cursor, key: &[u8], pair: (&[u8], &[u8])) {
        let mut statistics = CFStatistics::default();
        assert!(
            cursor
                .near_reverse_seek(&make_key(key), &mut statistics)
                .unwrap(),
            escape(key)
        );
        assert_eq!(
            (cursor.key(), cursor.value()),
            (&*bytes::encode_bytes(pair.0), pair.1)
        );
    }

    fn test_get_put(engine: &Engine) {
        assert_none(engine, b"x");
        must_put(engine, b"x", b"1");
        assert_has(engine, b"x", b"1");
        must_put(engine, b"x", b"2");
        assert_has(engine, b"x", b"2");
    }

    fn test_batch(engine: &Engine) {
        engine
            .write(
                &Context::new(),
                vec![
                    Modify::Put(CF_DEFAULT, make_key(b"x"), b"1".to_vec()),
                    Modify::Put(CF_DEFAULT, make_key(b"y"), b"2".to_vec()),
                ],
            )
            .unwrap();
        assert_has(engine, b"x", b"1");
        assert_has(engine, b"y", b"2");

        engine
            .write(
                &Context::new(),
                vec![
                    Modify::Delete(CF_DEFAULT, make_key(b"x")),
                    Modify::Delete(CF_DEFAULT, make_key(b"y")),
                ],
            )
            .unwrap();
        assert_none(engine, b"y");
        assert_none(engine, b"y");
    }

    fn test_seek(engine: &Engine) {
        must_put(engine, b"x", b"1");
        assert_seek(engine, b"x", (b"x", b"1"));
        assert_seek(engine, b"a", (b"x", b"1"));
        assert_reverse_seek(engine, b"x1", (b"x", b"1"));
        must_put(engine, b"z", b"2");
        assert_seek(engine, b"y", (b"z", b"2"));
        assert_seek(engine, b"x\x00", (b"z", b"2"));
        assert_reverse_seek(engine, b"y", (b"x", b"1"));
        assert_reverse_seek(engine, b"z", (b"x", b"1"));
        let snapshot = engine.snapshot(&Context::new()).unwrap();
        let mut iter = snapshot
            .iter(IterOption::default(), ScanMode::Mixed)
            .unwrap();
        let mut statistics = CFStatistics::default();
        assert!(!iter.seek(&make_key(b"z\x00"), &mut statistics).unwrap());
        assert!(!iter.reverse_seek(&make_key(b"x"), &mut statistics)
            .unwrap());
        must_delete(engine, b"x");
        must_delete(engine, b"z");
    }

    fn test_near_seek(engine: &Engine) {
        must_put(engine, b"x", b"1");
        must_put(engine, b"z", b"2");
        let snapshot = engine.snapshot(&Context::new()).unwrap();
        let mut cursor = snapshot
            .iter(IterOption::default(), ScanMode::Mixed)
            .unwrap();
        assert_near_seek(&mut cursor, b"x", (b"x", b"1"));
        assert_near_seek(&mut cursor, b"a", (b"x", b"1"));
        assert_near_reverse_seek(&mut cursor, b"z1", (b"z", b"2"));
        assert_near_reverse_seek(&mut cursor, b"x1", (b"x", b"1"));
        assert_near_seek(&mut cursor, b"y", (b"z", b"2"));
        assert_near_seek(&mut cursor, b"x\x00", (b"z", b"2"));
        let mut statistics = CFStatistics::default();
        assert!(!cursor
            .near_seek(&make_key(b"z\x00"), &mut statistics)
            .unwrap());
        // Insert many key-values between 'x' and 'z' then near_seek will fallback to seek.
        for i in 0..super::SEEK_BOUND {
            let key = format!("y{}", i);
            must_put(engine, key.as_bytes(), b"3");
        }
        let snapshot = engine.snapshot(&Context::new()).unwrap();
        let mut cursor = snapshot
            .iter(IterOption::default(), ScanMode::Mixed)
            .unwrap();
        assert_near_seek(&mut cursor, b"x", (b"x", b"1"));
        assert_near_seek(&mut cursor, b"z", (b"z", b"2"));

        must_delete(engine, b"x");
        must_delete(engine, b"z");
        for i in 0..super::SEEK_BOUND {
            let key = format!("y{}", i);
            must_delete(engine, key.as_bytes());
        }
    }

    fn test_empty_seek(engine: &Engine) {
        let snapshot = engine.snapshot(&Context::new()).unwrap();
        let mut cursor = snapshot
            .iter(IterOption::default(), ScanMode::Mixed)
            .unwrap();
        let mut statistics = CFStatistics::default();
        assert!(!cursor
            .near_reverse_seek(&make_key(b"x"), &mut statistics)
            .unwrap());
        assert!(!cursor
            .near_reverse_seek(&make_key(b"z"), &mut statistics)
            .unwrap());
        assert!(!cursor
            .near_reverse_seek(&make_key(b"w"), &mut statistics)
            .unwrap());
        assert!(!cursor.near_seek(&make_key(b"x"), &mut statistics).unwrap());
        assert!(!cursor.near_seek(&make_key(b"z"), &mut statistics).unwrap());
        assert!(!cursor.near_seek(&make_key(b"w"), &mut statistics).unwrap());
    }

    macro_rules! assert_seek {
        ($cursor:ident, $func:ident, $k:expr, $res:ident) => ({
            let mut statistics = CFStatistics::default();
            assert_eq!($cursor.$func(&$k, &mut statistics).unwrap(), $res.is_some(),
                       "assert_seek {} failed exp {:?}", $k, $res);
            if let Some((ref k, ref v)) = $res {
                assert_eq!($cursor.key(), bytes::encode_bytes(k.as_bytes()).as_slice());
                assert_eq!($cursor.value(), v.as_bytes());
            }
        })
    }

    #[derive(PartialEq, Eq, Clone, Copy)]
    enum SeekMode {
        Normal,
        Reverse,
        ForPrev,
    }

    #[allow(cyclomatic_complexity)]
    // use step to controll the distance between target key and current key in cursor.
    fn test_linear_seek(
        snapshot: &Snapshot,
        mode: ScanMode,
        seek_mode: SeekMode,
        start: usize,
        step: usize,
    ) {
        let mut cursor = snapshot.iter(IterOption::default(), mode).unwrap();
        let mut near_cursor = snapshot.iter(IterOption::default(), mode).unwrap();
        let limit = (SEEK_BOUND * 10 + 50 - 1) * 2;

        for (_, mut i) in (start..SEEK_BOUND * 30)
            .enumerate()
            .filter(|&(i, _)| i % step == 0)
        {
            if seek_mode != SeekMode::Normal {
                i = SEEK_BOUND * 30 - 1 - i;
            }
            let key = format!("key_{:03}", i);
            let seek_key = make_key(key.as_bytes());
            let exp_kv = if i <= 100 {
                match seek_mode {
                    SeekMode::Reverse => None,
                    SeekMode::ForPrev if i < 100 => None,
                    SeekMode::Normal | SeekMode::ForPrev => {
                        Some(("key_100".to_owned(), "value_50".to_owned()))
                    }
                }
            } else if i <= limit {
                if seek_mode == SeekMode::Reverse {
                    Some((
                        format!("key_{}", (i - 1) / 2 * 2),
                        format!("value_{}", (i - 1) / 2),
                    ))
                } else if seek_mode == SeekMode::ForPrev {
                    Some((format!("key_{}", i / 2 * 2), format!("value_{}", i / 2)))
                } else {
                    Some((
                        format!("key_{}", (i + 1) / 2 * 2),
                        format!("value_{}", (i + 1) / 2),
                    ))
                }
            } else if seek_mode != SeekMode::Normal {
                Some((
                    format!("key_{:03}", limit),
                    format!("value_{:03}", limit / 2),
                ))
            } else {
                None
            };

            match seek_mode {
                SeekMode::Reverse => {
                    assert_seek!(cursor, reverse_seek, seek_key, exp_kv);
                    assert_seek!(near_cursor, near_reverse_seek, seek_key, exp_kv);
                }
                SeekMode::Normal => {
                    assert_seek!(cursor, seek, seek_key, exp_kv);
                    assert_seek!(near_cursor, near_seek, seek_key, exp_kv);
                }
                SeekMode::ForPrev => {
                    assert_seek!(cursor, seek_for_prev, seek_key, exp_kv);
                    assert_seek!(near_cursor, near_seek_for_prev, seek_key, exp_kv);
                }
            }
        }
    }

    // TODO: refactor engine tests
    #[test]
    fn test_linear() {
        let dir = TempDir::new("rocksdb_test").unwrap();
        let e = new_local_engine(dir.path().to_str().unwrap(), TEST_ENGINE_CFS).unwrap();
        for i in 50..50 + SEEK_BOUND * 10 {
            let key = format!("key_{}", i * 2);
            let value = format!("value_{}", i);
            must_put(e.as_ref(), key.as_bytes(), value.as_bytes());
        }
        let snapshot = e.snapshot(&Context::new()).unwrap();

        for step in 1..SEEK_BOUND * 3 {
            for start in 0..10 {
                test_linear_seek(
                    snapshot.as_ref(),
                    ScanMode::Forward,
                    SeekMode::Normal,
                    start * SEEK_BOUND,
                    step,
                );
                test_linear_seek(
                    snapshot.as_ref(),
                    ScanMode::Backward,
                    SeekMode::Reverse,
                    start * SEEK_BOUND,
                    step,
                );
                test_linear_seek(
                    snapshot.as_ref(),
                    ScanMode::Backward,
                    SeekMode::ForPrev,
                    start * SEEK_BOUND,
                    step,
                );
            }
        }
        for &seek_mode in &[SeekMode::Reverse, SeekMode::Normal, SeekMode::ForPrev] {
            for step in 1..SEEK_BOUND * 3 {
                for start in 0..10 {
                    test_linear_seek(
                        snapshot.as_ref(),
                        ScanMode::Mixed,
                        seek_mode,
                        start * SEEK_BOUND,
                        step,
                    );
                }
            }
        }
    }

    fn test_cf(engine: &Engine) {
        assert_none_cf(engine, "cf", b"key");
        must_put_cf(engine, "cf", b"key", b"value");
        assert_has_cf(engine, "cf", b"key", b"value");
        muest_delete_cf(engine, "cf", b"key");
        assert_none_cf(engine, "cf", b"key");
    }

    fn test_empty_write(engine: &Engine) {
        engine.write(&Context::new(), vec![]).unwrap();
    }
}<|MERGE_RESOLUTION|>--- conflicted
+++ resolved
@@ -186,8 +186,8 @@
     pub prev: usize,
     pub seek: usize,
     pub seek_for_prev: usize,
-<<<<<<< HEAD
     pub flow_stats: FlowStatistics,
+    pub over_seek_bound: usize,
 }
 
 #[derive(Default, Clone)]
@@ -201,9 +201,6 @@
         self.read_bytes = self.read_keys.saturating_add(other.read_bytes);
         self.read_keys = self.read_keys.saturating_add(other.read_keys);
     }
-=======
-    pub over_seek_bound: usize,
->>>>>>> 62426866
 }
 
 impl CFStatistics {
@@ -232,11 +229,8 @@
         self.prev = self.prev.saturating_add(other.prev);
         self.seek = self.seek.saturating_add(other.seek);
         self.seek_for_prev = self.seek_for_prev.saturating_add(other.seek_for_prev);
-<<<<<<< HEAD
+        self.over_seek_bound = self.over_seek_bound.saturating_add(other.over_seek_bound);
         self.flow_stats.add(&other.flow_stats);
-=======
-        self.over_seek_bound = self.over_seek_bound.saturating_add(other.over_seek_bound);
->>>>>>> 62426866
     }
 }
 
