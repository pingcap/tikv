--- conflicted
+++ resolved
@@ -120,7 +120,6 @@
     fn delete_cf(&self, ctx: &Context, cf: CfName, key: Key) -> Result<()> {
         self.write(ctx, vec![Modify::Delete(cf, key)])
     }
-<<<<<<< HEAD
 
     /// Find next local peer that satisfies the given predicate.
     fn seek_region(
@@ -129,11 +128,6 @@
         filter: SeekRegionFilter,
         limit: u32,
     ) -> Result<SeekRegionResult>;
-
-    /// Create a shared Engine pointer.
-    fn clone_box(&self) -> Box<Engine + 'static>;
-=======
->>>>>>> 6b46aa53
 }
 
 pub trait Snapshot: Send + Debug + Clone + Sized {
