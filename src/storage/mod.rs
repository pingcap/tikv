// Copyright 2016 TiKV Project Authors. Licensed under Apache-2.0.

pub mod config;
pub mod gc_worker;
pub mod kv;
pub mod lock_manager;
mod metrics;
pub mod mvcc;
pub mod readpool_impl;
pub mod txn;
pub mod types;

use std::fmt::{self, Debug, Display, Formatter};
use std::io::Error as IoError;
use std::sync::{atomic, Arc, Mutex};
use std::{cmp, error, u64};

use engine::rocks::DB;
use engine::{IterOption, DATA_KEY_PREFIX_LEN};
use futures::{future, Future};
use kvproto::errorpb;
use kvproto::kvrpcpb::{CommandPri, Context, KeyRange, LockInfo};

use crate::server::readpool::{self, Builder as ReadPoolBuilder, ReadPool};
use crate::server::ServerRaftStoreRouter;
use tikv_util::collections::HashMap;

use self::gc_worker::GCWorker;
use self::metrics::*;
use self::mvcc::Lock;

pub use self::config::{BlockCacheConfig, Config, DEFAULT_DATA_DIR, DEFAULT_ROCKSDB_SUB_DIR};
pub use self::gc_worker::{AutoGCConfig, GCSafePointProvider};
pub use self::kv::raftkv::RaftKv;
pub use self::kv::{
    destroy_tls_engine, set_tls_engine, with_tls_engine, CFStatistics, Cursor, CursorBuilder,
    Engine, Error as EngineError, FlowStatistics, Iterator, Modify, RegionInfoProvider,
    RocksEngine, ScanMode, Snapshot, Statistics, StatisticsSummary, TestEngineBuilder,
};
use self::lock_manager::{DetectorScheduler, WaiterMgrScheduler};
pub use self::mvcc::Scanner as StoreScanner;
pub use self::readpool_impl::*;
use self::txn::scheduler::Scheduler as TxnScheduler;
pub use self::txn::{FixtureStore, FixtureStoreScanner};
pub use self::txn::{Msg, Scanner, Scheduler, SnapshotStore, Store};
pub use self::types::{Key, KvPair, MvccInfo, Value};
pub type Callback<T> = Box<dyn FnOnce(Result<T>) + Send>;

// Short value max len must <= 255.
pub const SHORT_VALUE_MAX_LEN: usize = 64;
pub const SHORT_VALUE_PREFIX: u8 = b'v';
pub const FOR_UPDATE_TS_PREFIX: u8 = b'f';
pub const TXN_SIZE_PREFIX: u8 = b't';

use engine::{CfName, ALL_CFS, CF_DEFAULT, CF_LOCK, CF_WRITE, DATA_CFS};

pub fn is_short_value(value: &[u8]) -> bool {
    value.len() <= SHORT_VALUE_MAX_LEN
}

#[derive(Debug, Clone)]
pub enum Mutation {
    Put((Key, Value)),
    Delete(Key),
    Lock(Key),
    Insert((Key, Value)), // has a constraint that key should not exist.
}

#[allow(clippy::match_same_arms)]
impl Mutation {
    pub fn key(&self) -> &Key {
        match *self {
            Mutation::Put((ref key, _)) => key,
            Mutation::Delete(ref key) => key,
            Mutation::Lock(ref key) => key,
            Mutation::Insert((ref key, _)) => key,
        }
    }
}

pub enum StorageCb {
    Boolean(Callback<()>),
    Booleans(Callback<Vec<Result<()>>>),
    MvccInfoByKey(Callback<MvccInfo>),
    MvccInfoByStartTs(Callback<Option<(Key, MvccInfo)>>),
    Locks(Callback<Vec<LockInfo>>),
}

pub enum Command {
    Prewrite {
        ctx: Context,
        mutations: Vec<Mutation>,
        primary: Vec<u8>,
        start_ts: u64,
        options: Options,
    },
    AcquirePessimisticLock {
        ctx: Context,
        keys: Vec<(Key, bool)>,
        primary: Vec<u8>,
        start_ts: u64,
        options: Options,
    },
    Commit {
        ctx: Context,
        keys: Vec<Key>,
        lock_ts: u64,
        commit_ts: u64,
    },
    Cleanup {
        ctx: Context,
        key: Key,
        start_ts: u64,
    },
    Rollback {
        ctx: Context,
        keys: Vec<Key>,
        start_ts: u64,
    },
    PessimisticRollback {
        ctx: Context,
        keys: Vec<Key>,
        start_ts: u64,
        for_update_ts: u64,
    },
    ScanLock {
        ctx: Context,
        max_ts: u64,
        start_key: Option<Key>,
        limit: usize,
    },
    ResolveLock {
        ctx: Context,
        txn_status: HashMap<u64, u64>,
        scan_key: Option<Key>,
        key_locks: Vec<(Key, Lock)>,
    },
    ResolveLockLite {
        ctx: Context,
        start_ts: u64,
        commit_ts: u64,
        resolve_keys: Vec<Key>,
    },
    DeleteRange {
        ctx: Context,
        start_key: Key,
        end_key: Key,
    },
    // only for test, keep the latches of keys for a while
    Pause {
        ctx: Context,
        keys: Vec<Key>,
        duration: u64,
    },
    MvccByKey {
        ctx: Context,
        key: Key,
    },
    MvccByStartTs {
        ctx: Context,
        start_ts: u64,
    },
}

impl Display for Command {
    fn fmt(&self, f: &mut Formatter<'_>) -> fmt::Result {
        match *self {
            Command::Prewrite {
                ref ctx,
                ref mutations,
                start_ts,
                ..
            } => write!(
                f,
                "kv::command::prewrite mutations({}) @ {} | {:?}",
                mutations.len(),
                start_ts,
                ctx
            ),
            Command::AcquirePessimisticLock {
                ref ctx,
                ref keys,
                start_ts,
                ref options,
                ..
            } => write!(
                f,
                "kv::command::acquirepessimisticlock keys({}) @ {} {} | {:?}",
                keys.len(),
                start_ts,
                options.for_update_ts,
                ctx
            ),
            Command::Commit {
                ref ctx,
                ref keys,
                lock_ts,
                commit_ts,
                ..
            } => write!(
                f,
                "kv::command::commit {} {} -> {} | {:?}",
                keys.len(),
                lock_ts,
                commit_ts,
                ctx
            ),
            Command::Cleanup {
                ref ctx,
                ref key,
                start_ts,
                ..
            } => write!(f, "kv::command::cleanup {} @ {} | {:?}", key, start_ts, ctx),
            Command::Rollback {
                ref ctx,
                ref keys,
                start_ts,
                ..
            } => write!(
                f,
                "kv::command::rollback keys({}) @ {} | {:?}",
                keys.len(),
                start_ts,
                ctx
            ),
            Command::PessimisticRollback {
                ref ctx,
                ref keys,
                start_ts,
                for_update_ts,
            } => write!(
                f,
                "kv::command::pessimistic_rollback keys({}) @ {} {} | {:?}",
                keys.len(),
                start_ts,
                for_update_ts,
                ctx
            ),
            Command::ScanLock {
                ref ctx,
                max_ts,
                ref start_key,
                limit,
                ..
            } => write!(
                f,
                "kv::scan_lock {:?} {} @ {} | {:?}",
                start_key, limit, max_ts, ctx
            ),
            Command::ResolveLock { .. } => write!(f, "kv::resolve_lock"),
            Command::ResolveLockLite { .. } => write!(f, "kv::resolve_lock_lite"),
            Command::DeleteRange {
                ref ctx,
                ref start_key,
                ref end_key,
            } => write!(
                f,
                "kv::command::delete range [{:?}, {:?}) | {:?}",
                start_key, end_key, ctx
            ),
            Command::Pause {
                ref ctx,
                ref keys,
                duration,
            } => write!(
                f,
                "kv::command::pause keys:({}) {} ms | {:?}",
                keys.len(),
                duration,
                ctx
            ),
            Command::MvccByKey { ref ctx, ref key } => {
                write!(f, "kv::command::mvccbykey {:?} | {:?}", key, ctx)
            }
            Command::MvccByStartTs {
                ref ctx,
                ref start_ts,
            } => write!(f, "kv::command::mvccbystartts {:?} | {:?}", start_ts, ctx),
        }
    }
}

impl Debug for Command {
    fn fmt(&self, f: &mut Formatter<'_>) -> fmt::Result {
        write!(f, "{}", self)
    }
}

pub const CMD_TAG_GC: &str = "gc";
pub const CMD_TAG_UNSAFE_DESTROY_RANGE: &str = "unsafe_destroy_range";

impl Command {
    pub fn readonly(&self) -> bool {
        match *self {
            Command::ScanLock { .. } |
            // DeleteRange only called by DDL bg thread after table is dropped and
            // must guarantee that there is no other read or write on these keys, so
            // we can treat DeleteRange as readonly Command.
            Command::DeleteRange { .. } |
            Command::MvccByKey { .. } |
            Command::MvccByStartTs { .. } => true,
            Command::ResolveLock { ref key_locks, .. } => key_locks.is_empty(),
            _ => false,
        }
    }

    pub fn priority(&self) -> CommandPri {
        self.get_context().get_priority()
    }

    pub fn is_sys_cmd(&self) -> bool {
        match *self {
            Command::ScanLock { .. }
            | Command::ResolveLock { .. }
            | Command::ResolveLockLite { .. } => true,
            _ => false,
        }
    }

    pub fn priority_tag(&self) -> &'static str {
        match self.get_context().get_priority() {
            CommandPri::Low => "low",
            CommandPri::Normal => "normal",
            CommandPri::High => "high",
        }
    }

    pub fn need_flow_control(&self) -> bool {
        !self.readonly() && self.priority() != CommandPri::High
    }

    pub fn tag(&self) -> &'static str {
        match *self {
            Command::Prewrite { .. } => "prewrite",
            Command::AcquirePessimisticLock { .. } => "acquire_pessimistic_lock",
            Command::Commit { .. } => "commit",
            Command::Cleanup { .. } => "cleanup",
            Command::Rollback { .. } => "rollback",
            Command::PessimisticRollback { .. } => "pessimistic_rollback",
            Command::ScanLock { .. } => "scan_lock",
            Command::ResolveLock { .. } => "resolve_lock",
            Command::ResolveLockLite { .. } => "resolve_lock_lite",
            Command::DeleteRange { .. } => "delete_range",
            Command::Pause { .. } => "pause",
            Command::MvccByKey { .. } => "key_mvcc",
            Command::MvccByStartTs { .. } => "start_ts_mvcc",
        }
    }

    pub fn ts(&self) -> u64 {
        match *self {
            Command::Prewrite { start_ts, .. }
            | Command::AcquirePessimisticLock { start_ts, .. }
            | Command::Cleanup { start_ts, .. }
            | Command::Rollback { start_ts, .. }
            | Command::PessimisticRollback { start_ts, .. }
            | Command::MvccByStartTs { start_ts, .. } => start_ts,
            Command::Commit { lock_ts, .. } => lock_ts,
            Command::ScanLock { max_ts, .. } => max_ts,
            Command::ResolveLockLite { start_ts, .. } => start_ts,
            Command::ResolveLock { .. }
            | Command::DeleteRange { .. }
            | Command::Pause { .. }
            | Command::MvccByKey { .. } => 0,
        }
    }

    pub fn get_context(&self) -> &Context {
        match *self {
            Command::Prewrite { ref ctx, .. }
            | Command::AcquirePessimisticLock { ref ctx, .. }
            | Command::Commit { ref ctx, .. }
            | Command::Cleanup { ref ctx, .. }
            | Command::Rollback { ref ctx, .. }
            | Command::PessimisticRollback { ref ctx, .. }
            | Command::ScanLock { ref ctx, .. }
            | Command::ResolveLock { ref ctx, .. }
            | Command::ResolveLockLite { ref ctx, .. }
            | Command::DeleteRange { ref ctx, .. }
            | Command::Pause { ref ctx, .. }
            | Command::MvccByKey { ref ctx, .. }
            | Command::MvccByStartTs { ref ctx, .. } => ctx,
        }
    }

    pub fn mut_context(&mut self) -> &mut Context {
        match *self {
            Command::Prewrite { ref mut ctx, .. }
            | Command::AcquirePessimisticLock { ref mut ctx, .. }
            | Command::Commit { ref mut ctx, .. }
            | Command::Cleanup { ref mut ctx, .. }
            | Command::Rollback { ref mut ctx, .. }
            | Command::PessimisticRollback { ref mut ctx, .. }
            | Command::ScanLock { ref mut ctx, .. }
            | Command::ResolveLock { ref mut ctx, .. }
            | Command::ResolveLockLite { ref mut ctx, .. }
            | Command::DeleteRange { ref mut ctx, .. }
            | Command::Pause { ref mut ctx, .. }
            | Command::MvccByKey { ref mut ctx, .. }
            | Command::MvccByStartTs { ref mut ctx, .. } => ctx,
        }
    }

    pub fn write_bytes(&self) -> usize {
        let mut bytes = 0;
        match *self {
            Command::Prewrite { ref mutations, .. } => {
                for m in mutations {
                    match *m {
                        Mutation::Put((ref key, ref value))
                        | Mutation::Insert((ref key, ref value)) => {
                            bytes += key.as_encoded().len();
                            bytes += value.len();
                        }
                        Mutation::Delete(ref key) | Mutation::Lock(ref key) => {
                            bytes += key.as_encoded().len();
                        }
                    }
                }
            }
            Command::AcquirePessimisticLock { ref keys, .. } => {
                for (key, _) in keys {
                    bytes += key.as_encoded().len();
                }
            }
            Command::Commit { ref keys, .. }
            | Command::Rollback { ref keys, .. }
            | Command::PessimisticRollback { ref keys, .. }
            | Command::Pause { ref keys, .. } => {
                for key in keys {
                    bytes += key.as_encoded().len();
                }
            }
            Command::ResolveLock { ref key_locks, .. } => {
                for lock in key_locks {
                    bytes += lock.0.as_encoded().len();
                }
            }
            Command::ResolveLockLite {
                ref resolve_keys, ..
            } => {
                for k in resolve_keys {
                    bytes += k.as_encoded().len();
                }
            }
            Command::Cleanup { ref key, .. } => {
                bytes += key.as_encoded().len();
            }
            _ => {}
        }
        bytes
    }
}

#[derive(Clone, Default)]
pub struct Options {
    pub lock_ttl: u64,
    pub skip_constraint_check: bool,
    pub key_only: bool,
    pub reverse_scan: bool,
    pub is_first_lock: bool,
    pub for_update_ts: u64,
    pub is_pessimistic_lock: Vec<bool>,
    // How many keys this transaction involved.
    pub txn_size: u64,
}

impl Options {
    pub fn new(lock_ttl: u64, skip_constraint_check: bool, key_only: bool) -> Options {
        Options {
            lock_ttl,
            skip_constraint_check,
            key_only,
            reverse_scan: false,
            is_first_lock: false,
            for_update_ts: 0,
            is_pessimistic_lock: vec![],
            txn_size: 0,
        }
    }

    pub fn reverse_scan(mut self) -> Options {
        self.reverse_scan = true;
        self
    }
}

/// A builder to build a temporary `Storage<E>`.
///
/// Only used for test purpose.
#[must_use]
pub struct TestStorageBuilder<E: Engine> {
    engine: E,
    config: Config,
    local_storage: Option<Arc<DB>>,
    raft_store_router: Option<ServerRaftStoreRouter>,
}

impl TestStorageBuilder<RocksEngine> {
    /// Build `Storage<RocksEngine>`.
    pub fn new() -> Self {
        Self {
            engine: TestEngineBuilder::new().build().unwrap(),
            config: Config::default(),
            local_storage: None,
            raft_store_router: None,
        }
    }
}

impl<E: Engine> TestStorageBuilder<E> {
    pub fn from_engine(engine: E) -> Self {
        Self {
            engine,
            config: Config::default(),
            local_storage: None,
            raft_store_router: None,
        }
    }

    /// Customize the config of the `Storage`.
    ///
    /// By default, `Config::default()` will be used.
    pub fn config(mut self, config: Config) -> Self {
        self.config = config;
        self
    }

    /// Set local storage for GCWorker.
    ///
    /// By default, `None` will be used.
    pub fn local_storage(mut self, local_storage: Arc<DB>) -> Self {
        self.local_storage = Some(local_storage);
        self
    }

    /// Set raft store router for GCWorker.
    ///
    /// By default, `None` will be used.
    pub fn raft_store_router(mut self, raft_store_router: ServerRaftStoreRouter) -> Self {
        self.raft_store_router = Some(raft_store_router);
        self
    }

    /// Build a `Storage<E>`.
    pub fn build(self) -> Result<Storage<E>> {
        let engine = Arc::new(Mutex::new(self.engine.clone()));
        let read_pool = ReadPoolBuilder::from_config(&readpool::Config::default_for_test())
            .after_start(move || set_tls_engine(engine.lock().unwrap().clone()))
            .before_stop(|| destroy_tls_engine::<E>())
            .build();
        Storage::from_engine(
            self.engine,
            &self.config,
            read_pool,
            self.local_storage,
            self.raft_store_router,
            None,
            None,
        )
    }
}

/// `Storage` implements transactional KV APIs and raw KV APIs on a given `Engine`. An `Engine`
/// provides low level KV functionality. `Engine` has multiple implementations. When a TiKV server
/// is running, a `RaftKv` will be the underlying `Engine` of `Storage`. The other two types of
/// engines are for test purpose.
///
/// `Storage` is reference counted and cloning `Storage` will just increase the reference counter.
/// Storage resources (i.e. threads, engine) will be released when all references are dropped.
///
/// Notice that read and write methods may not be performed over full data in most cases, i.e. when
/// underlying engine is `RaftKv`, which limits data access in the range of a single region
/// according to specified `ctx` parameter. However, `async_unsafe_destroy_range` is the only
/// exception. It's always performed on the whole TiKV.
///
/// Operations of `Storage` can be divided into two types: MVCC operations and raw operations.
/// MVCC operations uses MVCC keys, which usually consist of several physical keys in different
/// CFs. In default CF and write CF, the key will be memcomparable-encoded and append the timestamp
/// to it, so that multiple versions can be saved at the same time.
/// Raw operations use raw keys, which are saved directly to the engine without memcomparable-
/// encoding and appending timestamp.
pub struct Storage<E: Engine> {
    // TODO: Too many Arcs, would be slow when clone.
    engine: E,

    sched: TxnScheduler<E>,

    /// The thread pool used to run most read operations.
    read_pool: ReadPool,

    /// Used to handle requests related to GC.
    gc_worker: GCWorker<E>,

    /// How many strong references. Thread pool and workers will be stopped
    /// once there are no more references.
    refs: Arc<atomic::AtomicUsize>,

    // Fields below are storage configurations.
    max_key_size: usize,

    pessimistic_txn_enabled: bool,
}

impl<E: Engine> Clone for Storage<E> {
    #[inline]
    fn clone(&self) -> Self {
        let refs = self.refs.fetch_add(1, atomic::Ordering::SeqCst);

        trace!(
            "Storage referenced"; "original_ref" => refs
        );

        Self {
            engine: self.engine.clone(),
            sched: self.sched.clone(),
            read_pool: self.read_pool.clone(),
            gc_worker: self.gc_worker.clone(),
            refs: self.refs.clone(),
            max_key_size: self.max_key_size,
            pessimistic_txn_enabled: self.pessimistic_txn_enabled,
        }
    }
}

impl<E: Engine> Drop for Storage<E> {
    #[inline]
    fn drop(&mut self) {
        let refs = self.refs.fetch_sub(1, atomic::Ordering::SeqCst);

        trace!(
            "Storage de-referenced"; "original_ref" => refs
        );

        if refs != 1 {
            return;
        }

        let r = self.gc_worker.stop();
        if let Err(e) = r {
            error!("Failed to stop gc_worker:"; "err" => ?e);
        }

        info!("Storage stopped.");
    }
}

impl<E: Engine> Storage<E> {
    /// Create a `Storage` from given engine.
    pub fn from_engine(
        engine: E,
        config: &Config,
        read_pool: ReadPool,
        local_storage: Option<Arc<DB>>,
        raft_store_router: Option<ServerRaftStoreRouter>,
        waiter_mgr_scheduler: Option<WaiterMgrScheduler>,
        detector_scheduler: Option<DetectorScheduler>,
    ) -> Result<Self> {
        let pessimistic_txn_enabled =
            waiter_mgr_scheduler.is_some() && detector_scheduler.is_some();
        let sched = TxnScheduler::new(
            engine.clone(),
            waiter_mgr_scheduler,
            detector_scheduler,
            config.scheduler_concurrency,
            config.scheduler_worker_pool_size,
            config.scheduler_pending_write_threshold.0 as usize,
        );
        let mut gc_worker = GCWorker::new(
            engine.clone(),
            local_storage,
            raft_store_router,
            config.gc_ratio_threshold,
        );

        gc_worker.start()?;

        info!("Storage started.");

        Ok(Storage {
            engine,
            sched,
            read_pool,
            gc_worker,
            refs: Arc::new(atomic::AtomicUsize::new(1)),
            max_key_size: config.max_key_size,
            pessimistic_txn_enabled,
        })
    }

    /// Starts running GC automatically.
    pub fn start_auto_gc<S: GCSafePointProvider, R: RegionInfoProvider>(
        &self,
        cfg: AutoGCConfig<S, R>,
    ) -> Result<()> {
        self.gc_worker.start_auto_gc(cfg)
    }

    /// Get the underlying `Engine` of the `Storage`.
    pub fn get_engine(&self) -> E {
        self.engine.clone()
    }

    /// Schedule a command to the transaction scheduler. `cb` will be invoked after finishing
    /// running the command.
    #[inline]
    fn schedule(&self, cmd: Command, cb: StorageCb) -> Result<()> {
        fail_point!("storage_drop_message", |_| Ok(()));
        self.sched.run_cmd(cmd, cb);
        Ok(())
    }

    /// Get a snapshot of `engine`.
    fn async_snapshot(engine: &E, ctx: &Context) -> impl Future<Item = E::Snap, Error = Error> {
        let (callback, future) = tikv_util::future::paired_future_callback();
        let val = engine.async_snapshot(ctx, callback);

        future::result(val)
            .and_then(|_| future.map_err(|cancel| EngineError::Other(box_err!(cancel))))
            .and_then(|(_ctx, result)| result)
            // map storage::kv::Error -> storage::txn::Error -> storage::Error
            .map_err(txn::Error::from)
            .map_err(Error::from)
    }

    /// Get value of the given key from a snapshot. Only writes that are committed before `start_ts`
    /// is visible.
    pub fn async_get(
        &self,
        ctx: Context,
        key: Key,
        start_ts: u64,
    ) -> impl Future<Item = Option<Value>, Error = Error> {
        const CMD: &str = "get";
        let priority = readpool::Priority::from(ctx.get_priority());

        let res = self.read_pool.spawn_handle(priority, move || {
            tls_collect_command_count(CMD, priority);
            let command_duration = tikv_util::time::Instant::now_coarse();

            with_tls_engine(|engine| {
                Self::async_snapshot(engine, &ctx)
                    .and_then(move |snapshot: E::Snap| {
                        tls_processing_read_observe_duration(CMD, || {
                            let mut statistics = Statistics::default();
                            let snap_store = SnapshotStore::new(
                                snapshot,
                                start_ts,
                                ctx.get_isolation_level(),
                                !ctx.get_not_fill_cache(),
                            );
                            let result = snap_store
                                .get(&key, &mut statistics)
                                // map storage::txn::Error -> storage::Error
                                .map_err(Error::from)
                                .map(|r| {
                                    tls_collect_key_reads(CMD, 1);
                                    r
                                });

                            tls_collect_scan_count(CMD, &statistics);
                            tls_collect_read_flow(ctx.get_region_id(), &statistics);

                            result
                        })
                    })
                    .then(move |r| {
                        tls_collect_command_duration(CMD, command_duration.elapsed());
                        r
                    })
            })
        });

        future::result(res)
            .map_err(|_| Error::SchedTooBusy)
            .flatten()
    }

    /// Get values of a set of keys in a batch from the snapshot. Only writes that are committed
    /// before `start_ts` is visible.
    pub fn async_batch_get(
        &self,
        ctx: Context,
        keys: Vec<Key>,
        start_ts: u64,
    ) -> impl Future<Item = Vec<Result<KvPair>>, Error = Error> {
        const CMD: &str = "batch_get";
        let priority = readpool::Priority::from(ctx.get_priority());

        let res = self.read_pool.spawn_handle(priority, move || {
            tls_collect_command_count(CMD, priority);
            let command_duration = tikv_util::time::Instant::now_coarse();

            with_tls_engine(|engine| {
                Self::async_snapshot(engine, &ctx)
                    .and_then(move |snapshot: E::Snap| {
                        tls_processing_read_observe_duration(CMD, || {
                            let mut statistics = Statistics::default();
                            let snap_store = SnapshotStore::new(
                                snapshot,
                                start_ts,
                                ctx.get_isolation_level(),
                                !ctx.get_not_fill_cache(),
                            );
                            let kv_pairs: Vec<_> = snap_store
                                .batch_get(&keys, &mut statistics)
                                .into_iter()
                                .zip(keys)
                                .filter(|&(ref v, ref _k)| {
                                    !(v.is_ok() && v.as_ref().unwrap().is_none())
                                })
                                .map(|(v, k)| match v {
                                    Ok(Some(x)) => Ok((k.into_raw().unwrap(), x)),
                                    Err(e) => Err(Error::from(e)),
                                    _ => unreachable!(),
                                })
                                .collect();

                            tls_collect_key_reads(CMD, kv_pairs.len());
                            tls_collect_scan_count(CMD, &statistics);
                            tls_collect_read_flow(ctx.get_region_id(), &statistics);

                            Ok(kv_pairs)
                        })
                    })
                    .then(move |r| {
                        tls_collect_command_duration(CMD, command_duration.elapsed());
                        r
                    })
            })
        });

        future::result(res)
            .map_err(|_| Error::SchedTooBusy)
            .flatten()
    }

    /// Scan keys in [`start_key`, `end_key`) up to `limit` keys from the snapshot. If `end_key` is
    /// `None`, it means the upper bound is unbounded. Only writes committed before `start_ts` is
    /// visible.
    pub fn async_scan(
        &self,
        ctx: Context,
        start_key: Key,
        end_key: Option<Key>,
        limit: usize,
        start_ts: u64,
        options: Options,
    ) -> impl Future<Item = Vec<Result<KvPair>>, Error = Error> {
        const CMD: &str = "scan";
        let priority = readpool::Priority::from(ctx.get_priority());

        let res = self.read_pool.spawn_handle(priority, move || {
            tls_collect_command_count(CMD, priority);
            let command_duration = tikv_util::time::Instant::now_coarse();

            with_tls_engine(|engine| {
                Self::async_snapshot(engine, &ctx)
                    .and_then(move |snapshot: E::Snap| {
                        tls_processing_read_observe_duration(CMD, || {
                            let snap_store = SnapshotStore::new(
                                snapshot,
                                start_ts,
                                ctx.get_isolation_level(),
                                !ctx.get_not_fill_cache(),
                            );

                            let mut scanner;
                            if !options.reverse_scan {
                                scanner = snap_store.scanner(
                                    false,
                                    options.key_only,
                                    Some(start_key),
                                    end_key,
                                )?;
                            } else {
                                scanner = snap_store.scanner(
                                    true,
                                    options.key_only,
                                    end_key,
                                    Some(start_key),
                                )?;
                            };
                            let res = scanner.scan(limit);

                            let statistics = scanner.take_statistics();
                            tls_collect_scan_count(CMD, &statistics);
                            tls_collect_read_flow(ctx.get_region_id(), &statistics);

                            res.map_err(Error::from).map(|results| {
                                tls_collect_key_reads(CMD, results.len());
                                results
                                    .into_iter()
                                    .map(|x| x.map_err(Error::from))
                                    .collect()
                            })
                        })
                    })
                    .then(move |r| {
                        tls_collect_command_duration(CMD, command_duration.elapsed());
                        r
                    })
            })
        });

        future::result(res)
            .map_err(|_| Error::SchedTooBusy)
            .flatten()
    }

    /// Latch the given keys for given duration, so other write operations that involve these keys
    /// will be blocked. Only used for tests purpose.
    pub fn async_pause(
        &self,
        ctx: Context,
        keys: Vec<Key>,
        duration: u64,
        callback: Callback<()>,
    ) -> Result<()> {
        let cmd = Command::Pause {
            ctx,
            keys,
            duration,
        };
        self.schedule(cmd, StorageCb::Boolean(callback))?;
        KV_COMMAND_COUNTER_VEC_STATIC.pause.inc();
        Ok(())
    }

    /// Prewrite some mutations to the storage. It's the first phase of 2PC. The transaction model
    /// comes from [Google Percolator](https://ai.google/research/pubs/pub36726).
    pub fn async_prewrite(
        &self,
        ctx: Context,
        mutations: Vec<Mutation>,
        primary: Vec<u8>,
        start_ts: u64,
        options: Options,
        callback: Callback<Vec<Result<()>>>,
    ) -> Result<()> {
        for m in &mutations {
            let key_size = m.key().as_encoded().len();
            if key_size > self.max_key_size {
                callback(Err(Error::KeyTooLarge(key_size, self.max_key_size)));
                return Ok(());
            }
        }
        let cmd = Command::Prewrite {
            ctx,
            mutations,
            primary,
            start_ts,
            options,
        };
        self.schedule(cmd, StorageCb::Booleans(callback))?;
        KV_COMMAND_COUNTER_VEC_STATIC.prewrite.inc();
        Ok(())
    }

    pub fn async_acquire_pessimistic_lock(
        &self,
        ctx: Context,
        keys: Vec<(Key, bool)>,
        primary: Vec<u8>,
        start_ts: u64,
        options: Options,
        callback: Callback<Vec<Result<()>>>,
    ) -> Result<()> {
        if !self.pessimistic_txn_enabled {
            callback(Err(Error::PessimisticTxnNotEnabled));
            return Ok(());
        }

        for k in &keys {
            let key_size = k.0.as_encoded().len();
            if key_size > self.max_key_size {
                callback(Err(Error::KeyTooLarge(key_size, self.max_key_size)));
                return Ok(());
            }
        }
        let cmd = Command::AcquirePessimisticLock {
            ctx,
            keys,
            primary,
            start_ts,
            options,
        };
        self.schedule(cmd, StorageCb::Booleans(callback))?;
        KV_COMMAND_COUNTER_VEC_STATIC.acquire_pessimistic_lock.inc();
        Ok(())
    }

    /// Commit the transaction that started at `lock_ts`.
    pub fn async_commit(
        &self,
        ctx: Context,
        keys: Vec<Key>,
        lock_ts: u64,
        commit_ts: u64,
        callback: Callback<()>,
    ) -> Result<()> {
        let cmd = Command::Commit {
            ctx,
            keys,
            lock_ts,
            commit_ts,
        };
        self.schedule(cmd, StorageCb::Boolean(callback))?;
        KV_COMMAND_COUNTER_VEC_STATIC.commit.inc();
        Ok(())
    }

    /// Delete all keys in the range [`start_key`, `end_key`).
    /// All keys in the range will be deleted permanently regardless of their timestamps.
    /// That means, you are even unable to get deleted keys by specifying an older timestamp.
    /// If `notify_only` is set, the data will not be immediately deleted, but the operation will
    /// still be replicated via Raft. This is used to notify that the data will be deleted by
    /// `unsafe_destroy_range` soon.
    pub fn async_delete_range(
        &self,
        ctx: Context,
        start_key: Key,
        end_key: Key,
        notify_only: bool,
        callback: Callback<()>,
    ) -> Result<()> {
        let mut modifies = Vec::with_capacity(DATA_CFS.len());
        for cf in DATA_CFS {
<<<<<<< HEAD
            // We enable memtable prefix bloom for CF_WRITE column family, for delete_range
            // operation, RocksDB will add start key to the prefix bloom, and the start key
            // will go through function prefix_extractor. In our case the prefix_extractor
            // is FixedSuffixSliceTransform, which will trim the timestamp at the tail. If the
            // length of start key is less than 8, we will encounter index out of range error.
            let s = if *cf == CF_WRITE {
                start_key.clone().append_ts(u64::MAX)
            } else {
                start_key.clone()
            };
            modifies.push(Modify::DeleteRange(cf, s, end_key.clone(), notify_only));
=======
            modifies.push(Modify::DeleteRange(cf, start_key.clone(), end_key.clone()));
>>>>>>> bd197bb5
        }

        self.engine.async_write(
            &ctx,
            modifies,
            Box::new(|(_, res): (_, kv::Result<_>)| callback(res.map_err(Error::from))),
        )?;
        KV_COMMAND_COUNTER_VEC_STATIC.delete_range.inc();
        Ok(())
    }

    pub fn async_cleanup(
        &self,
        ctx: Context,
        key: Key,
        start_ts: u64,
        callback: Callback<()>,
    ) -> Result<()> {
        let cmd = Command::Cleanup { ctx, key, start_ts };
        self.schedule(cmd, StorageCb::Boolean(callback))?;
        KV_COMMAND_COUNTER_VEC_STATIC.cleanup.inc();
        Ok(())
    }

    /// Roll back the transaction that was started at `start_ts`.
    pub fn async_rollback(
        &self,
        ctx: Context,
        keys: Vec<Key>,
        start_ts: u64,
        callback: Callback<()>,
    ) -> Result<()> {
        let cmd = Command::Rollback {
            ctx,
            keys,
            start_ts,
        };
        self.schedule(cmd, StorageCb::Boolean(callback))?;
        KV_COMMAND_COUNTER_VEC_STATIC.rollback.inc();
        Ok(())
    }

    /// Roll back pessimistic locks identified by `start_ts` and `for_update_ts`
    pub fn async_pessimistic_rollback(
        &self,
        ctx: Context,
        keys: Vec<Key>,
        start_ts: u64,
        for_update_ts: u64,
        callback: Callback<Vec<Result<()>>>,
    ) -> Result<()> {
        if !self.pessimistic_txn_enabled {
            callback(Err(Error::PessimisticTxnNotEnabled));
            return Ok(());
        }

        let cmd = Command::PessimisticRollback {
            ctx,
            keys,
            start_ts,
            for_update_ts,
        };
        self.schedule(cmd, StorageCb::Booleans(callback))?;
        KV_COMMAND_COUNTER_VEC_STATIC.pessimistic_rollback.inc();
        Ok(())
    }

    /// Scan locks from `start_key`, and find all locks whose timestamp is before `max_ts`.
    pub fn async_scan_locks(
        &self,
        ctx: Context,
        max_ts: u64,
        start_key: Vec<u8>,
        limit: usize,
        callback: Callback<Vec<LockInfo>>,
    ) -> Result<()> {
        let cmd = Command::ScanLock {
            ctx,
            max_ts,
            start_key: if start_key.is_empty() {
                None
            } else {
                Some(Key::from_raw(&start_key))
            },
            limit,
        };
        self.schedule(cmd, StorageCb::Locks(callback))?;
        KV_COMMAND_COUNTER_VEC_STATIC.scan_lock.inc();
        Ok(())
    }

    /// Resolve locks according to `txn_status`. During the GC operation, this will be called by
    /// TiDB to clean up stale locks whose timestamp is before safe point.
    ///
    /// `txn_status` maps lock_ts to commit_ts. If a transaction was rolled back, it is mapped to 0.
    ///
    /// For example, let `txn_status` be `{ 100: 101, 102: 0 }`, then it means that the transaction
    /// whose start_ts is 100 was committed with commit_ts `101`, and the transaction whose
    /// start_ts is 102 was rolled back. If there are these keys in the db:
    ///
    /// * "k1", lock_ts = 100
    /// * "k2", lock_ts = 102
    /// * "k3", lock_ts = 104
    /// * "k4", no lock
    ///
    /// Here `"k1"`, `"k2"` and `"k3"` each has a not-yet-committed version, because they have
    /// locks. After calling resolve_lock, `"k1"` will be committed with commit_ts = 101 and `"k2"`
    /// will be rolled back.  `"k3"` will not be affected, because its lock_ts is not contained in
    /// `txn_status`. `"k4"` will not be affected either, because it doesn't have a non-committed
    /// version.
    pub fn async_resolve_lock(
        &self,
        ctx: Context,
        txn_status: HashMap<u64, u64>,
        callback: Callback<()>,
    ) -> Result<()> {
        let cmd = Command::ResolveLock {
            ctx,
            txn_status,
            scan_key: None,
            key_locks: vec![],
        };
        self.schedule(cmd, StorageCb::Boolean(callback))?;
        KV_COMMAND_COUNTER_VEC_STATIC.resolve_lock.inc();
        Ok(())
    }

    pub fn async_resolve_lock_lite(
        &self,
        ctx: Context,
        start_ts: u64,
        commit_ts: u64,
        resolve_keys: Vec<Key>,
        callback: Callback<()>,
    ) -> Result<()> {
        let cmd = Command::ResolveLockLite {
            ctx,
            start_ts,
            commit_ts,
            resolve_keys,
        };
        self.schedule(cmd, StorageCb::Boolean(callback))?;
        KV_COMMAND_COUNTER_VEC_STATIC.resolve_lock_lite.inc();
        Ok(())
    }

    /// Does garbage collection, which means cleaning up old MVCC keys.
    /// It guarantees that all reads with timestamp > `safe_point` can be performed correctly
    /// during and after the GC operation.
    pub fn async_gc(&self, ctx: Context, safe_point: u64, callback: Callback<()>) -> Result<()> {
        self.gc_worker.async_gc(ctx, safe_point, callback)?;
        KV_COMMAND_COUNTER_VEC_STATIC.gc.inc();
        Ok(())
    }

    /// Delete all data in the range.
    /// This function is **VERY DANGEROUS**. It's not only running on one single region, but it can
    /// delete a large range that spans over many regions, bypassing the Raft layer. This is
    /// designed for TiDB to quickly free up disk space while doing GC after
    /// drop/truncate table/index. By invoking this function, it's user's responsibility to make
    /// sure no more operations will be performed in this destroyed range.
    pub fn async_unsafe_destroy_range(
        &self,
        ctx: Context,
        start_key: Key,
        end_key: Key,
        callback: Callback<()>,
    ) -> Result<()> {
        self.gc_worker
            .async_unsafe_destroy_range(ctx, start_key, end_key, callback)?;
        KV_COMMAND_COUNTER_VEC_STATIC.unsafe_destroy_range.inc();
        Ok(())
    }

    /// Get the value of a raw key.
    pub fn async_raw_get(
        &self,
        ctx: Context,
        cf: String,
        key: Vec<u8>,
    ) -> impl Future<Item = Option<Vec<u8>>, Error = Error> {
        const CMD: &str = "raw_get";
        let priority = readpool::Priority::from(ctx.get_priority());

        let res = self.read_pool.spawn_handle(priority, move || {
            tls_collect_command_count(CMD, priority);
            let command_duration = tikv_util::time::Instant::now_coarse();

            with_tls_engine(|engine| {
                Self::async_snapshot(engine, &ctx)
                    .and_then(move |snapshot: E::Snap| {
                        tls_processing_read_observe_duration(CMD, || {
                            let cf = match Self::rawkv_cf(&cf) {
                                Ok(x) => x,
                                Err(e) => return future::err(e),
                            };
                            // no scan_count for this kind of op.

                            let key_len = key.len();
                            let result = snapshot
                                .get_cf(cf, &Key::from_encoded(key))
                                // map storage::engine::Error -> storage::Error
                                .map_err(Error::from)
                                .map(|r| {
                                    if let Some(ref value) = r {
                                        let mut stats = Statistics::default();
                                        stats.data.flow_stats.read_keys = 1;
                                        stats.data.flow_stats.read_bytes = key_len + value.len();
                                        tls_collect_read_flow(ctx.get_region_id(), &stats);
                                        tls_collect_key_reads(CMD, 1);
                                    }
                                    r
                                });
                            future::result(result)
                        })
                    })
                    .then(move |r| {
                        tls_collect_command_duration(CMD, command_duration.elapsed());
                        r
                    })
            })
        });

        future::result(res)
            .map_err(|_| Error::SchedTooBusy)
            .flatten()
    }

    /// Get the values of some raw keys in a batch.
    pub fn async_raw_batch_get(
        &self,
        ctx: Context,
        cf: String,
        keys: Vec<Vec<u8>>,
    ) -> impl Future<Item = Vec<Result<KvPair>>, Error = Error> {
        const CMD: &str = "raw_batch_get";
        let priority = readpool::Priority::from(ctx.get_priority());

        let res = self.read_pool.spawn_handle(priority, move || {
            tls_collect_command_count(CMD, priority);
            let command_duration = tikv_util::time::Instant::now_coarse();

            with_tls_engine(|engine| {
                Self::async_snapshot(engine, &ctx)
                    .and_then(move |snapshot: E::Snap| {
                        tls_processing_read_observe_duration(CMD, || {
                            let keys: Vec<Key> = keys.into_iter().map(Key::from_encoded).collect();
                            let cf = match Self::rawkv_cf(&cf) {
                                Ok(x) => x,
                                Err(e) => return future::err(e),
                            };
                            // no scan_count for this kind of op.
                            let mut stats = Statistics::default();
                            let result: Vec<Result<KvPair>> = keys
                                .into_iter()
                                .map(|k| {
                                    let v = snapshot.get_cf(cf, &k);
                                    (k, v)
                                })
                                .filter(|&(_, ref v)| !(v.is_ok() && v.as_ref().unwrap().is_none()))
                                .map(|(k, v)| match v {
                                    Ok(Some(v)) => {
                                        stats.data.flow_stats.read_keys += 1;
                                        stats.data.flow_stats.read_bytes +=
                                            k.as_encoded().len() + v.len();
                                        Ok((k.into_encoded(), v))
                                    }
                                    Err(e) => Err(Error::from(e)),
                                    _ => unreachable!(),
                                })
                                .collect();

                            tls_collect_key_reads(CMD, stats.data.flow_stats.read_keys as usize);
                            tls_collect_read_flow(ctx.get_region_id(), &stats);
                            future::ok(result)
                        })
                    })
                    .then(move |r| {
                        tls_collect_command_duration(CMD, command_duration.elapsed());
                        r
                    })
            })
        });

        future::result(res)
            .map_err(|_| Error::SchedTooBusy)
            .flatten()
    }

    /// Write a raw key to the storage.
    pub fn async_raw_put(
        &self,
        ctx: Context,
        cf: String,
        key: Vec<u8>,
        value: Vec<u8>,
        callback: Callback<()>,
    ) -> Result<()> {
        if key.len() > self.max_key_size {
            callback(Err(Error::KeyTooLarge(key.len(), self.max_key_size)));
            return Ok(());
        }
        self.engine.async_write(
            &ctx,
            vec![Modify::Put(
                Self::rawkv_cf(&cf)?,
                Key::from_encoded(key),
                value,
            )],
            Box::new(|(_, res): (_, kv::Result<_>)| callback(res.map_err(Error::from))),
        )?;
        KV_COMMAND_COUNTER_VEC_STATIC.raw_put.inc();
        Ok(())
    }

    /// Write some keys to the storage in a batch.
    pub fn async_raw_batch_put(
        &self,
        ctx: Context,
        cf: String,
        pairs: Vec<KvPair>,
        callback: Callback<()>,
    ) -> Result<()> {
        let cf = Self::rawkv_cf(&cf)?;
        for &(ref key, _) in &pairs {
            if key.len() > self.max_key_size {
                callback(Err(Error::KeyTooLarge(key.len(), self.max_key_size)));
                return Ok(());
            }
        }
        let requests = pairs
            .into_iter()
            .map(|(k, v)| Modify::Put(cf, Key::from_encoded(k), v))
            .collect();
        self.engine.async_write(
            &ctx,
            requests,
            Box::new(|(_, res): (_, kv::Result<_>)| callback(res.map_err(Error::from))),
        )?;
        KV_COMMAND_COUNTER_VEC_STATIC.raw_batch_put.inc();
        Ok(())
    }

    /// Delete a raw key from the storage.
    pub fn async_raw_delete(
        &self,
        ctx: Context,
        cf: String,
        key: Vec<u8>,
        callback: Callback<()>,
    ) -> Result<()> {
        if key.len() > self.max_key_size {
            callback(Err(Error::KeyTooLarge(key.len(), self.max_key_size)));
            return Ok(());
        }
        self.engine.async_write(
            &ctx,
            vec![Modify::Delete(Self::rawkv_cf(&cf)?, Key::from_encoded(key))],
            Box::new(|(_, res): (_, kv::Result<_>)| callback(res.map_err(Error::from))),
        )?;
        KV_COMMAND_COUNTER_VEC_STATIC.raw_delete.inc();
        Ok(())
    }

    /// Delete all raw keys in [`start_key`, `end_key`).
    pub fn async_raw_delete_range(
        &self,
        ctx: Context,
        cf: String,
        start_key: Vec<u8>,
        end_key: Vec<u8>,
        callback: Callback<()>,
    ) -> Result<()> {
        if start_key.len() > self.max_key_size || end_key.len() > self.max_key_size {
            callback(Err(Error::KeyTooLarge(
                cmp::max(start_key.len(), end_key.len()),
                self.max_key_size,
            )));
            return Ok(());
        }

        let cf = Self::rawkv_cf(&cf)?;
        let start_key = Key::from_encoded(start_key);
        let end_key = Key::from_encoded(end_key);

        self.engine.async_write(
            &ctx,
<<<<<<< HEAD
            vec![Modify::DeleteRange(
                Self::rawkv_cf(&cf)?,
                Key::from_encoded(start_key),
                Key::from_encoded(end_key),
                false,
            )],
            Box::new(|(_, res): (_, engine::Result<_>)| callback(res.map_err(Error::from))),
=======
            vec![Modify::DeleteRange(cf, start_key, end_key)],
            Box::new(|(_, res): (_, kv::Result<_>)| callback(res.map_err(Error::from))),
>>>>>>> bd197bb5
        )?;
        KV_COMMAND_COUNTER_VEC_STATIC.raw_delete_range.inc();
        Ok(())
    }

    /// Delete some raw keys in a batch.
    pub fn async_raw_batch_delete(
        &self,
        ctx: Context,
        cf: String,
        keys: Vec<Vec<u8>>,
        callback: Callback<()>,
    ) -> Result<()> {
        let cf = Self::rawkv_cf(&cf)?;
        for key in &keys {
            if key.len() > self.max_key_size {
                callback(Err(Error::KeyTooLarge(key.len(), self.max_key_size)));
                return Ok(());
            }
        }
        let requests = keys
            .into_iter()
            .map(|k| Modify::Delete(cf, Key::from_encoded(k)))
            .collect();
        self.engine.async_write(
            &ctx,
            requests,
            Box::new(|(_, res): (_, kv::Result<_>)| callback(res.map_err(Error::from))),
        )?;
        KV_COMMAND_COUNTER_VEC_STATIC.raw_batch_delete.inc();
        Ok(())
    }

    /// Scan raw keys in [`start_key`, `end_key`), returns at most `limit` keys. If `end_key` is
    /// `None`, it means unbounded.
    ///
    /// If `key_only` is true, the value corresponding to the key will not be read. Only scanned
    /// keys will be returned.
    fn raw_scan(
        snapshot: &E::Snap,
        cf: &str,
        start_key: &Key,
        end_key: Option<Key>,
        limit: usize,
        statistics: &mut Statistics,
        key_only: bool,
    ) -> Result<Vec<Result<KvPair>>> {
        let mut option = IterOption::default();
        if let Some(end) = end_key {
            option.set_upper_bound(end.as_encoded(), DATA_KEY_PREFIX_LEN);
        }
        let mut cursor = snapshot.iter_cf(Self::rawkv_cf(cf)?, option, ScanMode::Forward)?;
        let statistics = statistics.mut_cf_statistics(cf);
        if !cursor.seek(start_key, statistics)? {
            return Ok(vec![]);
        }
        let mut pairs = vec![];
        while cursor.valid()? && pairs.len() < limit {
            pairs.push(Ok((
                cursor.key(statistics).to_owned(),
                if key_only {
                    vec![]
                } else {
                    cursor.value(statistics).to_owned()
                },
            )));
            cursor.next(statistics);
        }
        Ok(pairs)
    }

    /// Scan raw keys in [`end_key`, `start_key`) in reverse order, returns at most `limit` keys. If
    /// `start_key` is `None`, it means it's unbounded.
    ///
    /// If `key_only` is true, the value
    /// corresponding to the key will not be read out. Only scanned keys will be returned.
    fn reverse_raw_scan(
        snapshot: &E::Snap,
        cf: &str,
        start_key: &Key,
        end_key: Option<Key>,
        limit: usize,
        statistics: &mut Statistics,
        key_only: bool,
    ) -> Result<Vec<Result<KvPair>>> {
        let mut option = IterOption::default();
        if let Some(end) = end_key {
            option.set_lower_bound(end.as_encoded(), DATA_KEY_PREFIX_LEN);
        }
        let mut cursor = snapshot.iter_cf(Self::rawkv_cf(cf)?, option, ScanMode::Backward)?;
        let statistics = statistics.mut_cf_statistics(cf);
        if !cursor.reverse_seek(start_key, statistics)? {
            return Ok(vec![]);
        }
        let mut pairs = vec![];
        while cursor.valid()? && pairs.len() < limit {
            pairs.push(Ok((
                cursor.key(statistics).to_owned(),
                if key_only {
                    vec![]
                } else {
                    cursor.value(statistics).to_owned()
                },
            )));
            cursor.prev(statistics);
        }
        Ok(pairs)
    }

    /// Scan raw keys in a range.
    ///
    /// If `reverse` is false, the range is [`key`, `end_key`); otherwise, the range is
    /// [`end_key`, `key`) and it scans from `key` and goes backwards. If `end_key` is `None`, it
    /// means unbounded.
    ///
    /// This function scans at most `limit` keys.
    ///
    /// If `key_only` is true, the value
    /// corresponding to the key will not be read out. Only scanned keys will be returned.
    pub fn async_raw_scan(
        &self,
        ctx: Context,
        cf: String,
        key: Vec<u8>,
        end_key: Option<Vec<u8>>,
        limit: usize,
        key_only: bool,
        reverse: bool,
    ) -> impl Future<Item = Vec<Result<KvPair>>, Error = Error> {
        const CMD: &str = "raw_scan";
        let priority = readpool::Priority::from(ctx.get_priority());

        let res = self.read_pool.spawn_handle(priority, move || {
            tls_collect_command_count(CMD, priority);
            let command_duration = tikv_util::time::Instant::now_coarse();

            with_tls_engine(|engine| {
                Self::async_snapshot(engine, &ctx)
                    .and_then(move |snapshot: E::Snap| {
                        tls_processing_read_observe_duration(CMD, || {
                            let end_key = end_key.map(Key::from_encoded);

                            let mut statistics = Statistics::default();
                            let result = if reverse {
                                Self::reverse_raw_scan(
                                    &snapshot,
                                    &cf,
                                    &Key::from_encoded(key),
                                    end_key,
                                    limit,
                                    &mut statistics,
                                    key_only,
                                )
                                .map_err(Error::from)
                            } else {
                                Self::raw_scan(
                                    &snapshot,
                                    &cf,
                                    &Key::from_encoded(key),
                                    end_key,
                                    limit,
                                    &mut statistics,
                                    key_only,
                                )
                                .map_err(Error::from)
                            };

                            tls_collect_read_flow(ctx.get_region_id(), &statistics);
                            tls_collect_key_reads(
                                CMD,
                                statistics.write.flow_stats.read_keys as usize,
                            );
                            tls_collect_scan_count(CMD, &statistics);
                            future::result(result)
                        })
                    })
                    .then(move |r| {
                        tls_collect_command_duration(CMD, command_duration.elapsed());
                        r
                    })
            })
        });

        future::result(res)
            .map_err(|_| Error::SchedTooBusy)
            .flatten()
    }

    /// Check the given raw kv CF name. Return the CF name, or `Err` if given CF name is invalid.
    /// The CF name can be one of `"default"`, `"write"` and `"lock"`. If given `cf` is empty,
    /// `CF_DEFAULT` (`"default"`) will be returned.
    fn rawkv_cf(cf: &str) -> Result<CfName> {
        if cf.is_empty() {
            return Ok(CF_DEFAULT);
        }
        for c in DATA_CFS {
            if cf == *c {
                return Ok(c);
            }
        }
        Err(Error::InvalidCf(cf.to_owned()))
    }

    /// Check if key range is valid
    ///
    /// - If `reverse` is true, `end_key` is less than `start_key`. `end_key` is the lower bound.
    /// - If `reverse` is false, `end_key` is greater than `start_key`. `end_key` is the upper bound.
    fn check_key_ranges(ranges: &[KeyRange], reverse: bool) -> bool {
        let ranges_len = ranges.len();
        for i in 0..ranges_len {
            let start_key = ranges[i].get_start_key();
            let mut end_key = ranges[i].get_end_key();
            if end_key.is_empty() && i + 1 != ranges_len {
                end_key = ranges[i + 1].get_start_key();
            }
            if !end_key.is_empty()
                && (!reverse && start_key >= end_key || reverse && start_key <= end_key)
            {
                return false;
            }
        }
        true
    }

    /// Scan raw keys in multiple ranges in a batch.
    pub fn async_raw_batch_scan(
        &self,
        ctx: Context,
        cf: String,
        mut ranges: Vec<KeyRange>,
        each_limit: usize,
        key_only: bool,
        reverse: bool,
    ) -> impl Future<Item = Vec<Result<KvPair>>, Error = Error> {
        const CMD: &str = "raw_batch_scan";
        let priority = readpool::Priority::from(ctx.get_priority());

        let res = self.read_pool.spawn_handle(priority, move || {
            tls_collect_command_count(CMD, priority);
            let command_duration = tikv_util::time::Instant::now_coarse();

            with_tls_engine(|engine| {
                Self::async_snapshot(engine, &ctx)
                    .and_then(move |snapshot: E::Snap| {
                        tls_processing_read_observe_duration(CMD, || {
                            let mut statistics = Statistics::default();
                            if !Self::check_key_ranges(&ranges, reverse) {
                                return future::result(Err(box_err!("Invalid KeyRanges")));
                            };
                            let mut result = Vec::new();
                            let ranges_len = ranges.len();
                            for i in 0..ranges_len {
                                let start_key = Key::from_encoded(ranges[i].take_start_key());
                                let end_key = ranges[i].take_end_key();
                                let end_key = if end_key.is_empty() {
                                    if i + 1 == ranges_len {
                                        None
                                    } else {
                                        Some(Key::from_encoded_slice(ranges[i + 1].get_start_key()))
                                    }
                                } else {
                                    Some(Key::from_encoded(end_key))
                                };
                                let pairs = if reverse {
                                    match Self::reverse_raw_scan(
                                        &snapshot,
                                        &cf,
                                        &start_key,
                                        end_key,
                                        each_limit,
                                        &mut statistics,
                                        key_only,
                                    ) {
                                        Ok(x) => x,
                                        Err(e) => return future::err(e),
                                    }
                                } else {
                                    match Self::raw_scan(
                                        &snapshot,
                                        &cf,
                                        &start_key,
                                        end_key,
                                        each_limit,
                                        &mut statistics,
                                        key_only,
                                    ) {
                                        Ok(x) => x,
                                        Err(e) => return future::err(e),
                                    }
                                };
                                result.extend(pairs.into_iter());
                            }

                            tls_collect_read_flow(ctx.get_region_id(), &statistics);
                            tls_collect_key_reads(
                                CMD,
                                statistics.write.flow_stats.read_keys as usize,
                            );
                            tls_collect_scan_count(CMD, &statistics);
                            future::ok(result)
                        })
                    })
                    .then(move |r| {
                        tls_collect_command_duration(CMD, command_duration.elapsed());
                        r
                    })
            })
        });

        future::result(res)
            .map_err(|_| Error::SchedTooBusy)
            .flatten()
    }

    /// Get MVCC info of a transactional key.
    pub fn async_mvcc_by_key(
        &self,
        ctx: Context,
        key: Key,
        callback: Callback<MvccInfo>,
    ) -> Result<()> {
        let cmd = Command::MvccByKey { ctx, key };
        self.schedule(cmd, StorageCb::MvccInfoByKey(callback))?;
        KV_COMMAND_COUNTER_VEC_STATIC.key_mvcc.inc();

        Ok(())
    }

    /// Find the first key that has a version with its `start_ts` equal to the given `start_ts`, and
    /// return its MVCC info.
    pub fn async_mvcc_by_start_ts(
        &self,
        ctx: Context,
        start_ts: u64,
        callback: Callback<Option<(Key, MvccInfo)>>,
    ) -> Result<()> {
        let cmd = Command::MvccByStartTs { ctx, start_ts };
        self.schedule(cmd, StorageCb::MvccInfoByStartTs(callback))?;
        KV_COMMAND_COUNTER_VEC_STATIC.start_ts_mvcc.inc();
        Ok(())
    }
}

quick_error! {
    #[derive(Debug)]
    pub enum Error {
        Engine(err: EngineError) {
            from()
            cause(err)
            description(err.description())
        }
        Txn(err: txn::Error) {
            from()
            cause(err)
            description(err.description())
        }
        Mvcc(err: mvcc::Error) {
            from()
            cause(err)
            description(err.description())
        }
        Closed {
            description("storage is closed.")
        }
        Other(err: Box<dyn error::Error + Send + Sync>) {
            from()
            cause(err.as_ref())
            description(err.description())
        }
        Io(err: IoError) {
            from()
            cause(err)
            description(err.description())
        }
        SchedTooBusy {
            description("scheduler is too busy")
        }
        GCWorkerTooBusy {
            description("gc worker is too busy")
        }
        KeyTooLarge(size: usize, limit: usize) {
            description("max key size exceeded")
            display("max key size exceeded, size: {}, limit: {}", size, limit)
        }
        InvalidCf (cf_name: String) {
            description("invalid cf name")
            display("invalid cf name: {}", cf_name)
        }
        PessimisticTxnNotEnabled {
            description("pessimistic transaction is not enabled")
        }
    }
}

pub type Result<T> = std::result::Result<T, Error>;

pub enum ErrorHeaderKind {
    NotLeader,
    RegionNotFound,
    KeyNotInRegion,
    EpochNotMatch,
    ServerIsBusy,
    StaleCommand,
    StoreNotMatch,
    RaftEntryTooLarge,
    Other,
}

impl ErrorHeaderKind {
    /// TODO: This function is only used for bridging existing & legacy metric tags.
    /// It should be removed once Coprocessor starts using new static metrics.
    pub fn get_str(&self) -> &'static str {
        match *self {
            ErrorHeaderKind::NotLeader => "not_leader",
            ErrorHeaderKind::RegionNotFound => "region_not_found",
            ErrorHeaderKind::KeyNotInRegion => "key_not_in_region",
            ErrorHeaderKind::EpochNotMatch => "epoch_not_match",
            ErrorHeaderKind::ServerIsBusy => "server_is_busy",
            ErrorHeaderKind::StaleCommand => "stale_command",
            ErrorHeaderKind::StoreNotMatch => "store_not_match",
            ErrorHeaderKind::RaftEntryTooLarge => "raft_entry_too_large",
            ErrorHeaderKind::Other => "other",
        }
    }
}

impl Display for ErrorHeaderKind {
    fn fmt(&self, f: &mut Formatter<'_>) -> fmt::Result {
        write!(f, "{}", self.get_str())
    }
}

pub fn get_error_kind_from_header(header: &errorpb::Error) -> ErrorHeaderKind {
    if header.has_not_leader() {
        ErrorHeaderKind::NotLeader
    } else if header.has_region_not_found() {
        ErrorHeaderKind::RegionNotFound
    } else if header.has_key_not_in_region() {
        ErrorHeaderKind::KeyNotInRegion
    } else if header.has_epoch_not_match() {
        ErrorHeaderKind::EpochNotMatch
    } else if header.has_server_is_busy() {
        ErrorHeaderKind::ServerIsBusy
    } else if header.has_stale_command() {
        ErrorHeaderKind::StaleCommand
    } else if header.has_store_not_match() {
        ErrorHeaderKind::StoreNotMatch
    } else if header.has_raft_entry_too_large() {
        ErrorHeaderKind::RaftEntryTooLarge
    } else {
        ErrorHeaderKind::Other
    }
}

pub fn get_tag_from_header(header: &errorpb::Error) -> &'static str {
    get_error_kind_from_header(header).get_str()
}

#[cfg(test)]
mod tests {
    use super::*;
    use kvproto::kvrpcpb::{Context, LockInfo};
    use std::sync::mpsc::{channel, Sender};
    use tikv_util::config::ReadableSize;

    fn expect_none(x: Result<Option<Value>>) {
        assert_eq!(x.unwrap(), None);
    }

    fn expect_value(v: Vec<u8>, x: Result<Option<Value>>) {
        assert_eq!(x.unwrap().unwrap(), v);
    }

    fn expect_multi_values(v: Vec<Option<KvPair>>, x: Result<Vec<Result<KvPair>>>) {
        let x: Vec<Option<KvPair>> = x.unwrap().into_iter().map(Result::ok).collect();
        assert_eq!(x, v);
    }

    fn expect_error<T, F>(err_matcher: F, x: Result<T>)
    where
        F: FnOnce(Error) + Send + 'static,
    {
        match x {
            Err(e) => err_matcher(e),
            _ => panic!("expect result to be an error"),
        }
    }

    fn expect_ok_callback<T: Debug>(done: Sender<i32>, id: i32) -> Callback<T> {
        Box::new(move |x: Result<T>| {
            x.unwrap();
            done.send(id).unwrap();
        })
    }

    fn expect_fail_callback<T, F>(done: Sender<i32>, id: i32, err_matcher: F) -> Callback<T>
    where
        F: FnOnce(Error) + Send + 'static,
    {
        Box::new(move |x: Result<T>| {
            expect_error(err_matcher, x);
            done.send(id).unwrap();
        })
    }

    fn expect_too_busy_callback<T>(done: Sender<i32>, id: i32) -> Callback<T> {
        Box::new(move |x: Result<T>| {
            expect_error(
                |err| match err {
                    Error::SchedTooBusy => {}
                    e => panic!("unexpected error chain: {:?}, expect too busy", e),
                },
                x,
            );
            done.send(id).unwrap();
        })
    }

    fn expect_value_callback<T: PartialEq + Debug + Send + 'static>(
        done: Sender<i32>,
        id: i32,
        value: T,
    ) -> Callback<T> {
        Box::new(move |x: Result<T>| {
            assert_eq!(x.unwrap(), value);
            done.send(id).unwrap();
        })
    }

    #[test]
    fn test_get_put() {
        let storage = TestStorageBuilder::new().build().unwrap();
        let (tx, rx) = channel();
        expect_none(
            storage
                .async_get(Context::new(), Key::from_raw(b"x"), 100)
                .wait(),
        );
        storage
            .async_prewrite(
                Context::new(),
                vec![Mutation::Put((Key::from_raw(b"x"), b"100".to_vec()))],
                b"x".to_vec(),
                100,
                Options::default(),
                expect_ok_callback(tx.clone(), 1),
            )
            .unwrap();
        rx.recv().unwrap();
        expect_error(
            |e| match e {
                Error::Txn(txn::Error::Mvcc(mvcc::Error::KeyIsLocked { .. })) => (),
                e => panic!("unexpected error chain: {:?}", e),
            },
            storage
                .async_get(Context::new(), Key::from_raw(b"x"), 101)
                .wait(),
        );
        storage
            .async_commit(
                Context::new(),
                vec![Key::from_raw(b"x")],
                100,
                101,
                expect_ok_callback(tx.clone(), 3),
            )
            .unwrap();
        rx.recv().unwrap();
        expect_none(
            storage
                .async_get(Context::new(), Key::from_raw(b"x"), 100)
                .wait(),
        );
        expect_value(
            b"100".to_vec(),
            storage
                .async_get(Context::new(), Key::from_raw(b"x"), 101)
                .wait(),
        );
    }

    #[test]
    fn test_cf_error() {
        // New engine lacks normal column families.
        let engine = TestEngineBuilder::new().cfs(["foo"]).build().unwrap();
        let storage = TestStorageBuilder::from_engine(engine).build().unwrap();
        let (tx, rx) = channel();
        storage
            .async_prewrite(
                Context::new(),
                vec![
                    Mutation::Put((Key::from_raw(b"a"), b"aa".to_vec())),
                    Mutation::Put((Key::from_raw(b"b"), b"bb".to_vec())),
                    Mutation::Put((Key::from_raw(b"c"), b"cc".to_vec())),
                ],
                b"a".to_vec(),
                1,
                Options::default(),
                expect_fail_callback(tx.clone(), 0, |e| match e {
                    Error::Txn(txn::Error::Mvcc(mvcc::Error::Engine(EngineError::Request(..)))) => {
                    }
                    e => panic!("unexpected error chain: {:?}", e),
                }),
            )
            .unwrap();
        rx.recv().unwrap();
        expect_error(
            |e| match e {
                Error::Txn(txn::Error::Mvcc(mvcc::Error::Engine(EngineError::Other(..)))) => (),
                e => panic!("unexpected error chain: {:?}", e),
            },
            storage
                .async_get(Context::new(), Key::from_raw(b"x"), 1)
                .wait(),
        );
        expect_error(
            |e| match e {
                Error::Txn(txn::Error::Mvcc(mvcc::Error::Engine(EngineError::Request(..)))) => (),
                e => panic!("unexpected error chain: {:?}", e),
            },
            storage
                .async_scan(
                    Context::new(),
                    Key::from_raw(b"x"),
                    None,
                    1000,
                    1,
                    Options::default(),
                )
                .wait(),
        );
        expect_multi_values(
            vec![None, None],
            storage
                .async_batch_get(
                    Context::new(),
                    vec![Key::from_raw(b"c"), Key::from_raw(b"d")],
                    1,
                )
                .wait(),
        );
    }

    #[test]
    fn test_scan() {
        let storage = TestStorageBuilder::new().build().unwrap();
        let (tx, rx) = channel();
        storage
            .async_prewrite(
                Context::new(),
                vec![
                    Mutation::Put((Key::from_raw(b"a"), b"aa".to_vec())),
                    Mutation::Put((Key::from_raw(b"b"), b"bb".to_vec())),
                    Mutation::Put((Key::from_raw(b"c"), b"cc".to_vec())),
                ],
                b"a".to_vec(),
                1,
                Options::default(),
                expect_ok_callback(tx.clone(), 0),
            )
            .unwrap();
        rx.recv().unwrap();
        // Forward
        expect_multi_values(
            vec![None, None, None],
            storage
                .async_scan(
                    Context::new(),
                    Key::from_raw(b"\x00"),
                    None,
                    1000,
                    5,
                    Options::default(),
                )
                .wait(),
        );
        // Backward
        expect_multi_values(
            vec![None, None, None],
            storage
                .async_scan(
                    Context::new(),
                    Key::from_raw(b"\xff"),
                    None,
                    1000,
                    5,
                    Options::default().reverse_scan(),
                )
                .wait(),
        );
        // Forward with bound
        expect_multi_values(
            vec![None, None],
            storage
                .async_scan(
                    Context::new(),
                    Key::from_raw(b"\x00"),
                    Some(Key::from_raw(b"c")),
                    1000,
                    5,
                    Options::default(),
                )
                .wait(),
        );
        // Backward with bound
        expect_multi_values(
            vec![None, None],
            storage
                .async_scan(
                    Context::new(),
                    Key::from_raw(b"\xff"),
                    Some(Key::from_raw(b"b")),
                    1000,
                    5,
                    Options::default().reverse_scan(),
                )
                .wait(),
        );
        // Forward with limit
        expect_multi_values(
            vec![None, None],
            storage
                .async_scan(
                    Context::new(),
                    Key::from_raw(b"\x00"),
                    None,
                    2,
                    5,
                    Options::default(),
                )
                .wait(),
        );
        // Backward with limit
        expect_multi_values(
            vec![None, None],
            storage
                .async_scan(
                    Context::new(),
                    Key::from_raw(b"\xff"),
                    None,
                    2,
                    5,
                    Options::default().reverse_scan(),
                )
                .wait(),
        );

        storage
            .async_commit(
                Context::new(),
                vec![
                    Key::from_raw(b"a"),
                    Key::from_raw(b"b"),
                    Key::from_raw(b"c"),
                ],
                1,
                2,
                expect_ok_callback(tx.clone(), 1),
            )
            .unwrap();
        rx.recv().unwrap();
        // Forward
        expect_multi_values(
            vec![
                Some((b"a".to_vec(), b"aa".to_vec())),
                Some((b"b".to_vec(), b"bb".to_vec())),
                Some((b"c".to_vec(), b"cc".to_vec())),
            ],
            storage
                .async_scan(
                    Context::new(),
                    Key::from_raw(b"\x00"),
                    None,
                    1000,
                    5,
                    Options::default(),
                )
                .wait(),
        );
        // Backward
        expect_multi_values(
            vec![
                Some((b"c".to_vec(), b"cc".to_vec())),
                Some((b"b".to_vec(), b"bb".to_vec())),
                Some((b"a".to_vec(), b"aa".to_vec())),
            ],
            storage
                .async_scan(
                    Context::new(),
                    Key::from_raw(b"\xff"),
                    None,
                    1000,
                    5,
                    Options::default().reverse_scan(),
                )
                .wait(),
        );
        // Forward with bound
        expect_multi_values(
            vec![
                Some((b"a".to_vec(), b"aa".to_vec())),
                Some((b"b".to_vec(), b"bb".to_vec())),
            ],
            storage
                .async_scan(
                    Context::new(),
                    Key::from_raw(b"\x00"),
                    Some(Key::from_raw(b"c")),
                    1000,
                    5,
                    Options::default(),
                )
                .wait(),
        );
        // Backward with bound
        expect_multi_values(
            vec![
                Some((b"c".to_vec(), b"cc".to_vec())),
                Some((b"b".to_vec(), b"bb".to_vec())),
            ],
            storage
                .async_scan(
                    Context::new(),
                    Key::from_raw(b"\xff"),
                    Some(Key::from_raw(b"b")),
                    1000,
                    5,
                    Options::default().reverse_scan(),
                )
                .wait(),
        );

        // Forward with limit
        expect_multi_values(
            vec![
                Some((b"a".to_vec(), b"aa".to_vec())),
                Some((b"b".to_vec(), b"bb".to_vec())),
            ],
            storage
                .async_scan(
                    Context::new(),
                    Key::from_raw(b"\x00"),
                    None,
                    2,
                    5,
                    Options::default(),
                )
                .wait(),
        );
        // Backward with limit
        expect_multi_values(
            vec![
                Some((b"c".to_vec(), b"cc".to_vec())),
                Some((b"b".to_vec(), b"bb".to_vec())),
            ],
            storage
                .async_scan(
                    Context::new(),
                    Key::from_raw(b"\xff"),
                    None,
                    2,
                    5,
                    Options::default().reverse_scan(),
                )
                .wait(),
        );
    }

    #[test]
    fn test_batch_get() {
        let storage = TestStorageBuilder::new().build().unwrap();
        let (tx, rx) = channel();
        storage
            .async_prewrite(
                Context::new(),
                vec![
                    Mutation::Put((Key::from_raw(b"a"), b"aa".to_vec())),
                    Mutation::Put((Key::from_raw(b"b"), b"bb".to_vec())),
                    Mutation::Put((Key::from_raw(b"c"), b"cc".to_vec())),
                ],
                b"a".to_vec(),
                1,
                Options::default(),
                expect_ok_callback(tx.clone(), 0),
            )
            .unwrap();
        rx.recv().unwrap();
        expect_multi_values(
            vec![None],
            storage
                .async_batch_get(
                    Context::new(),
                    vec![Key::from_raw(b"c"), Key::from_raw(b"d")],
                    2,
                )
                .wait(),
        );
        storage
            .async_commit(
                Context::new(),
                vec![
                    Key::from_raw(b"a"),
                    Key::from_raw(b"b"),
                    Key::from_raw(b"c"),
                ],
                1,
                2,
                expect_ok_callback(tx.clone(), 1),
            )
            .unwrap();
        rx.recv().unwrap();
        expect_multi_values(
            vec![
                Some((b"c".to_vec(), b"cc".to_vec())),
                Some((b"a".to_vec(), b"aa".to_vec())),
                Some((b"b".to_vec(), b"bb".to_vec())),
            ],
            storage
                .async_batch_get(
                    Context::new(),
                    vec![
                        Key::from_raw(b"c"),
                        Key::from_raw(b"x"),
                        Key::from_raw(b"a"),
                        Key::from_raw(b"b"),
                    ],
                    5,
                )
                .wait(),
        );
    }

    #[test]
    fn test_txn() {
        let storage = TestStorageBuilder::new().build().unwrap();
        let (tx, rx) = channel();
        storage
            .async_prewrite(
                Context::new(),
                vec![Mutation::Put((Key::from_raw(b"x"), b"100".to_vec()))],
                b"x".to_vec(),
                100,
                Options::default(),
                expect_ok_callback(tx.clone(), 0),
            )
            .unwrap();
        storage
            .async_prewrite(
                Context::new(),
                vec![Mutation::Put((Key::from_raw(b"y"), b"101".to_vec()))],
                b"y".to_vec(),
                101,
                Options::default(),
                expect_ok_callback(tx.clone(), 1),
            )
            .unwrap();
        rx.recv().unwrap();
        rx.recv().unwrap();
        storage
            .async_commit(
                Context::new(),
                vec![Key::from_raw(b"x")],
                100,
                110,
                expect_ok_callback(tx.clone(), 2),
            )
            .unwrap();
        storage
            .async_commit(
                Context::new(),
                vec![Key::from_raw(b"y")],
                101,
                111,
                expect_ok_callback(tx.clone(), 3),
            )
            .unwrap();
        rx.recv().unwrap();
        rx.recv().unwrap();
        expect_value(
            b"100".to_vec(),
            storage
                .async_get(Context::new(), Key::from_raw(b"x"), 120)
                .wait(),
        );
        expect_value(
            b"101".to_vec(),
            storage
                .async_get(Context::new(), Key::from_raw(b"y"), 120)
                .wait(),
        );
        storage
            .async_prewrite(
                Context::new(),
                vec![Mutation::Put((Key::from_raw(b"x"), b"105".to_vec()))],
                b"x".to_vec(),
                105,
                Options::default(),
                expect_fail_callback(tx.clone(), 6, |e| match e {
                    Error::Txn(txn::Error::Mvcc(mvcc::Error::WriteConflict { .. })) => (),
                    e => panic!("unexpected error chain: {:?}", e),
                }),
            )
            .unwrap();
        rx.recv().unwrap();
    }

    #[test]
    fn test_sched_too_busy() {
        let mut config = Config::default();
        config.scheduler_pending_write_threshold = ReadableSize(1);
        let storage = TestStorageBuilder::new().config(config).build().unwrap();
        let (tx, rx) = channel();
        expect_none(
            storage
                .async_get(Context::new(), Key::from_raw(b"x"), 100)
                .wait(),
        );
        storage
            .async_pause(
                Context::new(),
                vec![Key::from_raw(b"x")],
                1000,
                expect_ok_callback(tx.clone(), 1),
            )
            .unwrap();
        storage
            .async_prewrite(
                Context::new(),
                vec![Mutation::Put((Key::from_raw(b"y"), b"101".to_vec()))],
                b"y".to_vec(),
                101,
                Options::default(),
                expect_too_busy_callback(tx.clone(), 2),
            )
            .unwrap();
        rx.recv().unwrap();
        rx.recv().unwrap();
        storage
            .async_prewrite(
                Context::new(),
                vec![Mutation::Put((Key::from_raw(b"z"), b"102".to_vec()))],
                b"y".to_vec(),
                102,
                Options::default(),
                expect_ok_callback(tx.clone(), 3),
            )
            .unwrap();
        rx.recv().unwrap();
    }

    #[test]
    fn test_cleanup() {
        let storage = TestStorageBuilder::new().build().unwrap();
        let (tx, rx) = channel();
        storage
            .async_prewrite(
                Context::new(),
                vec![Mutation::Put((Key::from_raw(b"x"), b"100".to_vec()))],
                b"x".to_vec(),
                100,
                Options::default(),
                expect_ok_callback(tx.clone(), 0),
            )
            .unwrap();
        rx.recv().unwrap();
        storage
            .async_cleanup(
                Context::new(),
                Key::from_raw(b"x"),
                100,
                expect_ok_callback(tx.clone(), 1),
            )
            .unwrap();
        rx.recv().unwrap();
        expect_none(
            storage
                .async_get(Context::new(), Key::from_raw(b"x"), 105)
                .wait(),
        );
    }

    #[test]
    fn test_high_priority_get_put() {
        let storage = TestStorageBuilder::new().build().unwrap();
        let (tx, rx) = channel();
        let mut ctx = Context::new();
        ctx.set_priority(CommandPri::High);
        expect_none(storage.async_get(ctx, Key::from_raw(b"x"), 100).wait());
        let mut ctx = Context::new();
        ctx.set_priority(CommandPri::High);
        storage
            .async_prewrite(
                ctx,
                vec![Mutation::Put((Key::from_raw(b"x"), b"100".to_vec()))],
                b"x".to_vec(),
                100,
                Options::default(),
                expect_ok_callback(tx.clone(), 1),
            )
            .unwrap();
        rx.recv().unwrap();
        let mut ctx = Context::new();
        ctx.set_priority(CommandPri::High);
        storage
            .async_commit(
                ctx,
                vec![Key::from_raw(b"x")],
                100,
                101,
                expect_ok_callback(tx.clone(), 2),
            )
            .unwrap();
        rx.recv().unwrap();
        let mut ctx = Context::new();
        ctx.set_priority(CommandPri::High);
        expect_none(storage.async_get(ctx, Key::from_raw(b"x"), 100).wait());
        let mut ctx = Context::new();
        ctx.set_priority(CommandPri::High);
        expect_value(
            b"100".to_vec(),
            storage.async_get(ctx, Key::from_raw(b"x"), 101).wait(),
        );
    }

    #[test]
    fn test_high_priority_no_block() {
        let mut config = Config::default();
        config.scheduler_worker_pool_size = 1;
        let storage = TestStorageBuilder::new().config(config).build().unwrap();
        let (tx, rx) = channel();
        expect_none(
            storage
                .async_get(Context::new(), Key::from_raw(b"x"), 100)
                .wait(),
        );
        storage
            .async_prewrite(
                Context::new(),
                vec![Mutation::Put((Key::from_raw(b"x"), b"100".to_vec()))],
                b"x".to_vec(),
                100,
                Options::default(),
                expect_ok_callback(tx.clone(), 1),
            )
            .unwrap();
        rx.recv().unwrap();
        storage
            .async_commit(
                Context::new(),
                vec![Key::from_raw(b"x")],
                100,
                101,
                expect_ok_callback(tx.clone(), 2),
            )
            .unwrap();
        rx.recv().unwrap();

        storage
            .async_pause(
                Context::new(),
                vec![],
                1000,
                expect_ok_callback(tx.clone(), 3),
            )
            .unwrap();
        let mut ctx = Context::new();
        ctx.set_priority(CommandPri::High);
        expect_value(
            b"100".to_vec(),
            storage.async_get(ctx, Key::from_raw(b"x"), 101).wait(),
        );
        // Command Get with high priority not block by command Pause.
        assert_eq!(rx.recv().unwrap(), 3);
    }

    #[test]
    fn test_delete_range() {
        let storage = TestStorageBuilder::new().build().unwrap();
        let (tx, rx) = channel();
        // Write x and y.
        storage
            .async_prewrite(
                Context::new(),
                vec![
                    Mutation::Put((Key::from_raw(b"x"), b"100".to_vec())),
                    Mutation::Put((Key::from_raw(b"y"), b"100".to_vec())),
                    Mutation::Put((Key::from_raw(b"z"), b"100".to_vec())),
                ],
                b"x".to_vec(),
                100,
                Options::default(),
                expect_ok_callback(tx.clone(), 0),
            )
            .unwrap();
        rx.recv().unwrap();
        storage
            .async_commit(
                Context::new(),
                vec![
                    Key::from_raw(b"x"),
                    Key::from_raw(b"y"),
                    Key::from_raw(b"z"),
                ],
                100,
                101,
                expect_ok_callback(tx.clone(), 1),
            )
            .unwrap();
        rx.recv().unwrap();
        expect_value(
            b"100".to_vec(),
            storage
                .async_get(Context::new(), Key::from_raw(b"x"), 101)
                .wait(),
        );
        expect_value(
            b"100".to_vec(),
            storage
                .async_get(Context::new(), Key::from_raw(b"y"), 101)
                .wait(),
        );
        expect_value(
            b"100".to_vec(),
            storage
                .async_get(Context::new(), Key::from_raw(b"z"), 101)
                .wait(),
        );

        // Delete range [x, z)
        storage
            .async_delete_range(
                Context::new(),
                Key::from_raw(b"x"),
                Key::from_raw(b"z"),
                false,
                expect_ok_callback(tx.clone(), 5),
            )
            .unwrap();
        rx.recv().unwrap();
        expect_none(
            storage
                .async_get(Context::new(), Key::from_raw(b"x"), 101)
                .wait(),
        );
        expect_none(
            storage
                .async_get(Context::new(), Key::from_raw(b"y"), 101)
                .wait(),
        );
        expect_value(
            b"100".to_vec(),
            storage
                .async_get(Context::new(), Key::from_raw(b"z"), 101)
                .wait(),
        );

        storage
            .async_delete_range(
                Context::new(),
                Key::from_raw(b""),
                Key::from_raw(&[255]),
                false,
                expect_ok_callback(tx.clone(), 9),
            )
            .unwrap();
        rx.recv().unwrap();
        expect_none(
            storage
                .async_get(Context::new(), Key::from_raw(b"z"), 101)
                .wait(),
        );
    }

    #[test]
    fn test_raw_delete_range() {
        let storage = TestStorageBuilder::new().build().unwrap();
        let (tx, rx) = channel();

        let test_data = [
            (b"a", b"001"),
            (b"b", b"002"),
            (b"c", b"003"),
            (b"d", b"004"),
            (b"e", b"005"),
        ];

        // Write some key-value pairs to the db
        for kv in &test_data {
            storage
                .async_raw_put(
                    Context::new(),
                    "".to_string(),
                    kv.0.to_vec(),
                    kv.1.to_vec(),
                    expect_ok_callback(tx.clone(), 0),
                )
                .unwrap();
        }

        expect_value(
            b"004".to_vec(),
            storage
                .async_raw_get(Context::new(), "".to_string(), b"d".to_vec())
                .wait(),
        );

        // Delete ["d", "e")
        storage
            .async_raw_delete_range(
                Context::new(),
                "".to_string(),
                b"d".to_vec(),
                b"e".to_vec(),
                expect_ok_callback(tx.clone(), 1),
            )
            .unwrap();
        rx.recv().unwrap();

        // Assert key "d" has gone
        expect_value(
            b"003".to_vec(),
            storage
                .async_raw_get(Context::new(), "".to_string(), b"c".to_vec())
                .wait(),
        );
        expect_none(
            storage
                .async_raw_get(Context::new(), "".to_string(), b"d".to_vec())
                .wait(),
        );
        expect_value(
            b"005".to_vec(),
            storage
                .async_raw_get(Context::new(), "".to_string(), b"e".to_vec())
                .wait(),
        );

        // Delete ["aa", "ab")
        storage
            .async_raw_delete_range(
                Context::new(),
                "".to_string(),
                b"aa".to_vec(),
                b"ab".to_vec(),
                expect_ok_callback(tx.clone(), 2),
            )
            .unwrap();
        rx.recv().unwrap();

        // Assert nothing happened
        expect_value(
            b"001".to_vec(),
            storage
                .async_raw_get(Context::new(), "".to_string(), b"a".to_vec())
                .wait(),
        );
        expect_value(
            b"002".to_vec(),
            storage
                .async_raw_get(Context::new(), "".to_string(), b"b".to_vec())
                .wait(),
        );

        // Delete all
        storage
            .async_raw_delete_range(
                Context::new(),
                "".to_string(),
                b"a".to_vec(),
                b"z".to_vec(),
                expect_ok_callback(tx, 3),
            )
            .unwrap();
        rx.recv().unwrap();

        // Assert now no key remains
        for kv in &test_data {
            expect_none(
                storage
                    .async_raw_get(Context::new(), "".to_string(), kv.0.to_vec())
                    .wait(),
            );
        }

        rx.recv().unwrap();
    }

    #[test]
    fn test_raw_batch_put() {
        let storage = TestStorageBuilder::new().build().unwrap();
        let (tx, rx) = channel();

        let test_data = vec![
            (b"a".to_vec(), b"aa".to_vec()),
            (b"b".to_vec(), b"bb".to_vec()),
            (b"c".to_vec(), b"cc".to_vec()),
            (b"d".to_vec(), b"dd".to_vec()),
            (b"e".to_vec(), b"ee".to_vec()),
        ];

        // Write key-value pairs in a batch
        storage
            .async_raw_batch_put(
                Context::new(),
                "".to_string(),
                test_data.clone(),
                expect_ok_callback(tx.clone(), 0),
            )
            .unwrap();
        rx.recv().unwrap();

        // Verify pairs one by one
        for (key, val) in test_data {
            expect_value(
                val,
                storage
                    .async_raw_get(Context::new(), "".to_string(), key)
                    .wait(),
            );
        }
    }

    #[test]
    fn test_raw_batch_get() {
        let storage = TestStorageBuilder::new().build().unwrap();
        let (tx, rx) = channel();

        let test_data = vec![
            (b"a".to_vec(), b"aa".to_vec()),
            (b"b".to_vec(), b"bb".to_vec()),
            (b"c".to_vec(), b"cc".to_vec()),
            (b"d".to_vec(), b"dd".to_vec()),
            (b"e".to_vec(), b"ee".to_vec()),
        ];

        // Write key-value pairs one by one
        for &(ref key, ref value) in &test_data {
            storage
                .async_raw_put(
                    Context::new(),
                    "".to_string(),
                    key.clone(),
                    value.clone(),
                    expect_ok_callback(tx.clone(), 0),
                )
                .unwrap();
        }
        rx.recv().unwrap();

        // Verify pairs in a batch
        let keys = test_data.iter().map(|&(ref k, _)| k.clone()).collect();
        let results = test_data.into_iter().map(|(k, v)| Some((k, v))).collect();
        expect_multi_values(
            results,
            storage
                .async_raw_batch_get(Context::new(), "".to_string(), keys)
                .wait(),
        );
    }

    #[test]
    fn test_raw_batch_delete() {
        let storage = TestStorageBuilder::new().build().unwrap();
        let (tx, rx) = channel();

        let test_data = vec![
            (b"a".to_vec(), b"aa".to_vec()),
            (b"b".to_vec(), b"bb".to_vec()),
            (b"c".to_vec(), b"cc".to_vec()),
            (b"d".to_vec(), b"dd".to_vec()),
            (b"e".to_vec(), b"ee".to_vec()),
        ];

        // Write key-value pairs in batch
        storage
            .async_raw_batch_put(
                Context::new(),
                "".to_string(),
                test_data.clone(),
                expect_ok_callback(tx.clone(), 0),
            )
            .unwrap();
        rx.recv().unwrap();

        // Verify pairs exist
        let keys = test_data.iter().map(|&(ref k, _)| k.clone()).collect();
        let results = test_data
            .iter()
            .map(|&(ref k, ref v)| Some((k.clone(), v.clone())))
            .collect();
        expect_multi_values(
            results,
            storage
                .async_raw_batch_get(Context::new(), "".to_string(), keys)
                .wait(),
        );

        // Delete ["b", "d"]
        storage
            .async_raw_batch_delete(
                Context::new(),
                "".to_string(),
                vec![b"b".to_vec(), b"d".to_vec()],
                expect_ok_callback(tx.clone(), 1),
            )
            .unwrap();
        rx.recv().unwrap();

        // Assert "b" and "d" are gone
        expect_value(
            b"aa".to_vec(),
            storage
                .async_raw_get(Context::new(), "".to_string(), b"a".to_vec())
                .wait(),
        );
        expect_none(
            storage
                .async_raw_get(Context::new(), "".to_string(), b"b".to_vec())
                .wait(),
        );
        expect_value(
            b"cc".to_vec(),
            storage
                .async_raw_get(Context::new(), "".to_string(), b"c".to_vec())
                .wait(),
        );
        expect_none(
            storage
                .async_raw_get(Context::new(), "".to_string(), b"d".to_vec())
                .wait(),
        );
        expect_value(
            b"ee".to_vec(),
            storage
                .async_raw_get(Context::new(), "".to_string(), b"e".to_vec())
                .wait(),
        );

        // Delete ["a", "c", "e"]
        storage
            .async_raw_batch_delete(
                Context::new(),
                "".to_string(),
                vec![b"a".to_vec(), b"c".to_vec(), b"e".to_vec()],
                expect_ok_callback(tx.clone(), 2),
            )
            .unwrap();
        rx.recv().unwrap();

        // Assert no key remains
        for (k, _) in test_data {
            expect_none(
                storage
                    .async_raw_get(Context::new(), "".to_string(), k)
                    .wait(),
            );
        }
    }

    #[test]
    fn test_raw_scan() {
        let storage = TestStorageBuilder::new().build().unwrap();
        let (tx, rx) = channel();

        let test_data = vec![
            (b"a".to_vec(), b"aa".to_vec()),
            (b"a1".to_vec(), b"aa11".to_vec()),
            (b"a2".to_vec(), b"aa22".to_vec()),
            (b"a3".to_vec(), b"aa33".to_vec()),
            (b"b".to_vec(), b"bb".to_vec()),
            (b"b1".to_vec(), b"bb11".to_vec()),
            (b"b2".to_vec(), b"bb22".to_vec()),
            (b"b3".to_vec(), b"bb33".to_vec()),
            (b"c".to_vec(), b"cc".to_vec()),
            (b"c1".to_vec(), b"cc11".to_vec()),
            (b"c2".to_vec(), b"cc22".to_vec()),
            (b"c3".to_vec(), b"cc33".to_vec()),
            (b"d".to_vec(), b"dd".to_vec()),
            (b"d1".to_vec(), b"dd11".to_vec()),
            (b"d2".to_vec(), b"dd22".to_vec()),
            (b"d3".to_vec(), b"dd33".to_vec()),
            (b"e".to_vec(), b"ee".to_vec()),
            (b"e1".to_vec(), b"ee11".to_vec()),
            (b"e2".to_vec(), b"ee22".to_vec()),
            (b"e3".to_vec(), b"ee33".to_vec()),
        ];

        // Write key-value pairs in batch
        storage
            .async_raw_batch_put(
                Context::new(),
                "".to_string(),
                test_data.clone(),
                expect_ok_callback(tx.clone(), 0),
            )
            .unwrap();
        rx.recv().unwrap();

        // Scan pairs with key only
        let mut results: Vec<Option<KvPair>> = test_data
            .iter()
            .map(|&(ref k, _)| Some((k.clone(), vec![])))
            .collect();
        expect_multi_values(
            results.clone(),
            storage
                .async_raw_scan(
                    Context::new(),
                    "".to_string(),
                    vec![],
                    None,
                    20,
                    true,
                    false,
                )
                .wait(),
        );
        results = results.split_off(10);
        expect_multi_values(
            results,
            storage
                .async_raw_scan(
                    Context::new(),
                    "".to_string(),
                    b"c2".to_vec(),
                    None,
                    20,
                    true,
                    false,
                )
                .wait(),
        );
        let mut results: Vec<Option<KvPair>> = test_data
            .clone()
            .into_iter()
            .map(|(k, v)| Some((k, v)))
            .collect();
        expect_multi_values(
            results.clone(),
            storage
                .async_raw_scan(
                    Context::new(),
                    "".to_string(),
                    vec![],
                    None,
                    20,
                    false,
                    false,
                )
                .wait(),
        );
        results = results.split_off(10);
        expect_multi_values(
            results,
            storage
                .async_raw_scan(
                    Context::new(),
                    "".to_string(),
                    b"c2".to_vec(),
                    None,
                    20,
                    false,
                    false,
                )
                .wait(),
        );
        let results: Vec<Option<KvPair>> = test_data
            .clone()
            .into_iter()
            .map(|(k, v)| Some((k, v)))
            .rev()
            .collect();
        expect_multi_values(
            results,
            storage
                .async_raw_scan(
                    Context::new(),
                    "".to_string(),
                    b"z".to_vec(),
                    None,
                    20,
                    false,
                    true,
                )
                .wait(),
        );
        let results: Vec<Option<KvPair>> = test_data
            .clone()
            .into_iter()
            .map(|(k, v)| Some((k, v)))
            .rev()
            .take(5)
            .collect();
        expect_multi_values(
            results,
            storage
                .async_raw_scan(
                    Context::new(),
                    "".to_string(),
                    b"z".to_vec(),
                    None,
                    5,
                    false,
                    true,
                )
                .wait(),
        );

        // Scan with end_key
        let results: Vec<Option<KvPair>> = test_data
            .clone()
            .into_iter()
            .skip(6)
            .take(4)
            .map(|(k, v)| Some((k, v)))
            .collect();
        expect_multi_values(
            results.clone(),
            storage
                .async_raw_scan(
                    Context::new(),
                    "".to_string(),
                    b"b2".to_vec(),
                    Some(b"c2".to_vec()),
                    20,
                    false,
                    false,
                )
                .wait(),
        );
        let results: Vec<Option<KvPair>> = test_data
            .clone()
            .into_iter()
            .skip(6)
            .take(1)
            .map(|(k, v)| Some((k, v)))
            .collect();
        expect_multi_values(
            results.clone(),
            storage
                .async_raw_scan(
                    Context::new(),
                    "".to_string(),
                    b"b2".to_vec(),
                    Some(b"b2\x00".to_vec()),
                    20,
                    false,
                    false,
                )
                .wait(),
        );

        // Reverse scan with end_key
        let results: Vec<Option<KvPair>> = test_data
            .clone()
            .into_iter()
            .rev()
            .skip(10)
            .take(4)
            .map(|(k, v)| Some((k, v)))
            .collect();
        expect_multi_values(
            results.clone(),
            storage
                .async_raw_scan(
                    Context::new(),
                    "".to_string(),
                    b"c2".to_vec(),
                    Some(b"b2".to_vec()),
                    20,
                    false,
                    true,
                )
                .wait(),
        );
        let results: Vec<Option<KvPair>> = test_data
            .clone()
            .into_iter()
            .skip(6)
            .take(1)
            .map(|(k, v)| Some((k, v)))
            .collect();
        expect_multi_values(
            results.clone(),
            storage
                .async_raw_scan(
                    Context::new(),
                    "".to_string(),
                    b"b2\x00".to_vec(),
                    Some(b"b2".to_vec()),
                    20,
                    false,
                    true,
                )
                .wait(),
        );

        // End key tests. Confirm that lower/upper bound works correctly.
        let ctx = Context::new();
        let results = vec![
            (b"c1".to_vec(), b"cc11".to_vec()),
            (b"c2".to_vec(), b"cc22".to_vec()),
            (b"c3".to_vec(), b"cc33".to_vec()),
            (b"d".to_vec(), b"dd".to_vec()),
            (b"d1".to_vec(), b"dd11".to_vec()),
            (b"d2".to_vec(), b"dd22".to_vec()),
        ]
        .into_iter()
        .map(|(k, v)| Some((k, v)));
        let engine = storage.get_engine();
        expect_multi_values(
            results.clone().collect(),
            <Storage<RocksEngine>>::async_snapshot(&engine, &ctx)
                .and_then(move |snapshot| {
                    <Storage<RocksEngine>>::raw_scan(
                        &snapshot,
                        &"".to_string(),
                        &Key::from_encoded(b"c1".to_vec()),
                        Some(Key::from_encoded(b"d3".to_vec())),
                        20,
                        &mut Statistics::default(),
                        false,
                    )
                })
                .wait(),
        );
        expect_multi_values(
            results.rev().collect(),
            <Storage<RocksEngine>>::async_snapshot(&engine, &ctx)
                .and_then(move |snapshot| {
                    <Storage<RocksEngine>>::reverse_raw_scan(
                        &snapshot,
                        &"".to_string(),
                        &Key::from_encoded(b"d3".to_vec()),
                        Some(Key::from_encoded(b"c1".to_vec())),
                        20,
                        &mut Statistics::default(),
                        false,
                    )
                })
                .wait(),
        );
    }

    #[test]
    fn test_check_key_ranges() {
        fn make_ranges(ranges: Vec<(Vec<u8>, Vec<u8>)>) -> Vec<KeyRange> {
            ranges
                .into_iter()
                .map(|(s, e)| {
                    let mut range = KeyRange::new();
                    range.set_start_key(s);
                    if !e.is_empty() {
                        range.set_end_key(e);
                    }
                    range
                })
                .collect()
        }

        let ranges = make_ranges(vec![
            (b"a".to_vec(), b"a3".to_vec()),
            (b"b".to_vec(), b"b3".to_vec()),
            (b"c".to_vec(), b"c3".to_vec()),
        ]);
        assert_eq!(
            <Storage<RocksEngine>>::check_key_ranges(&ranges, false),
            true
        );

        let ranges = make_ranges(vec![
            (b"a".to_vec(), vec![]),
            (b"b".to_vec(), vec![]),
            (b"c".to_vec(), vec![]),
        ]);
        assert_eq!(
            <Storage<RocksEngine>>::check_key_ranges(&ranges, false),
            true
        );

        let ranges = make_ranges(vec![
            (b"a3".to_vec(), b"a".to_vec()),
            (b"b3".to_vec(), b"b".to_vec()),
            (b"c3".to_vec(), b"c".to_vec()),
        ]);
        assert_eq!(
            <Storage<RocksEngine>>::check_key_ranges(&ranges, false),
            false
        );

        // if end_key is omitted, the next start_key is used instead. so, false is returned.
        let ranges = make_ranges(vec![
            (b"c".to_vec(), vec![]),
            (b"b".to_vec(), vec![]),
            (b"a".to_vec(), vec![]),
        ]);
        assert_eq!(
            <Storage<RocksEngine>>::check_key_ranges(&ranges, false),
            false
        );

        let ranges = make_ranges(vec![
            (b"a3".to_vec(), b"a".to_vec()),
            (b"b3".to_vec(), b"b".to_vec()),
            (b"c3".to_vec(), b"c".to_vec()),
        ]);
        assert_eq!(
            <Storage<RocksEngine>>::check_key_ranges(&ranges, true),
            true
        );

        let ranges = make_ranges(vec![
            (b"c3".to_vec(), vec![]),
            (b"b3".to_vec(), vec![]),
            (b"a3".to_vec(), vec![]),
        ]);
        assert_eq!(
            <Storage<RocksEngine>>::check_key_ranges(&ranges, true),
            true
        );

        let ranges = make_ranges(vec![
            (b"a".to_vec(), b"a3".to_vec()),
            (b"b".to_vec(), b"b3".to_vec()),
            (b"c".to_vec(), b"c3".to_vec()),
        ]);
        assert_eq!(
            <Storage<RocksEngine>>::check_key_ranges(&ranges, true),
            false
        );

        let ranges = make_ranges(vec![
            (b"a3".to_vec(), vec![]),
            (b"b3".to_vec(), vec![]),
            (b"c3".to_vec(), vec![]),
        ]);
        assert_eq!(
            <Storage<RocksEngine>>::check_key_ranges(&ranges, true),
            false
        );
    }

    #[test]
    fn test_raw_batch_scan() {
        let storage = TestStorageBuilder::new().build().unwrap();
        let (tx, rx) = channel();

        let test_data = vec![
            (b"a".to_vec(), b"aa".to_vec()),
            (b"a1".to_vec(), b"aa11".to_vec()),
            (b"a2".to_vec(), b"aa22".to_vec()),
            (b"a3".to_vec(), b"aa33".to_vec()),
            (b"b".to_vec(), b"bb".to_vec()),
            (b"b1".to_vec(), b"bb11".to_vec()),
            (b"b2".to_vec(), b"bb22".to_vec()),
            (b"b3".to_vec(), b"bb33".to_vec()),
            (b"c".to_vec(), b"cc".to_vec()),
            (b"c1".to_vec(), b"cc11".to_vec()),
            (b"c2".to_vec(), b"cc22".to_vec()),
            (b"c3".to_vec(), b"cc33".to_vec()),
            (b"d".to_vec(), b"dd".to_vec()),
            (b"d1".to_vec(), b"dd11".to_vec()),
            (b"d2".to_vec(), b"dd22".to_vec()),
            (b"d3".to_vec(), b"dd33".to_vec()),
            (b"e".to_vec(), b"ee".to_vec()),
            (b"e1".to_vec(), b"ee11".to_vec()),
            (b"e2".to_vec(), b"ee22".to_vec()),
            (b"e3".to_vec(), b"ee33".to_vec()),
        ];

        // Write key-value pairs in batch
        storage
            .async_raw_batch_put(
                Context::new(),
                "".to_string(),
                test_data.clone(),
                expect_ok_callback(tx.clone(), 0),
            )
            .unwrap();
        rx.recv().unwrap();

        // Verify pairs exist
        let keys = test_data.iter().map(|&(ref k, _)| k.clone()).collect();
        let results = test_data.into_iter().map(|(k, v)| Some((k, v))).collect();
        expect_multi_values(
            results,
            storage
                .async_raw_batch_get(Context::new(), "".to_string(), keys)
                .wait(),
        );

        let results = vec![
            Some((b"a".to_vec(), b"aa".to_vec())),
            Some((b"a1".to_vec(), b"aa11".to_vec())),
            Some((b"a2".to_vec(), b"aa22".to_vec())),
            Some((b"a3".to_vec(), b"aa33".to_vec())),
            Some((b"b".to_vec(), b"bb".to_vec())),
            Some((b"b1".to_vec(), b"bb11".to_vec())),
            Some((b"b2".to_vec(), b"bb22".to_vec())),
            Some((b"b3".to_vec(), b"bb33".to_vec())),
            Some((b"c".to_vec(), b"cc".to_vec())),
            Some((b"c1".to_vec(), b"cc11".to_vec())),
            Some((b"c2".to_vec(), b"cc22".to_vec())),
            Some((b"c3".to_vec(), b"cc33".to_vec())),
            Some((b"d".to_vec(), b"dd".to_vec())),
        ];
        let ranges: Vec<KeyRange> = vec![b"a".to_vec(), b"b".to_vec(), b"c".to_vec()]
            .into_iter()
            .map(|k| {
                let mut range = KeyRange::new();
                range.set_start_key(k);
                range
            })
            .collect();
        expect_multi_values(
            results,
            storage
                .async_raw_batch_scan(
                    Context::new(),
                    "".to_string(),
                    ranges.clone(),
                    5,
                    false,
                    false,
                )
                .wait(),
        );

        let results = vec![
            Some((b"a".to_vec(), vec![])),
            Some((b"a1".to_vec(), vec![])),
            Some((b"a2".to_vec(), vec![])),
            Some((b"a3".to_vec(), vec![])),
            Some((b"b".to_vec(), vec![])),
            Some((b"b1".to_vec(), vec![])),
            Some((b"b2".to_vec(), vec![])),
            Some((b"b3".to_vec(), vec![])),
            Some((b"c".to_vec(), vec![])),
            Some((b"c1".to_vec(), vec![])),
            Some((b"c2".to_vec(), vec![])),
            Some((b"c3".to_vec(), vec![])),
            Some((b"d".to_vec(), vec![])),
        ];
        expect_multi_values(
            results,
            storage
                .async_raw_batch_scan(
                    Context::new(),
                    "".to_string(),
                    ranges.clone(),
                    5,
                    true,
                    false,
                )
                .wait(),
        );

        let results = vec![
            Some((b"a".to_vec(), b"aa".to_vec())),
            Some((b"a1".to_vec(), b"aa11".to_vec())),
            Some((b"a2".to_vec(), b"aa22".to_vec())),
            Some((b"b".to_vec(), b"bb".to_vec())),
            Some((b"b1".to_vec(), b"bb11".to_vec())),
            Some((b"b2".to_vec(), b"bb22".to_vec())),
            Some((b"c".to_vec(), b"cc".to_vec())),
            Some((b"c1".to_vec(), b"cc11".to_vec())),
            Some((b"c2".to_vec(), b"cc22".to_vec())),
        ];
        expect_multi_values(
            results,
            storage
                .async_raw_batch_scan(
                    Context::new(),
                    "".to_string(),
                    ranges.clone(),
                    3,
                    false,
                    false,
                )
                .wait(),
        );

        let results = vec![
            Some((b"a".to_vec(), vec![])),
            Some((b"a1".to_vec(), vec![])),
            Some((b"a2".to_vec(), vec![])),
            Some((b"b".to_vec(), vec![])),
            Some((b"b1".to_vec(), vec![])),
            Some((b"b2".to_vec(), vec![])),
            Some((b"c".to_vec(), vec![])),
            Some((b"c1".to_vec(), vec![])),
            Some((b"c2".to_vec(), vec![])),
        ];
        expect_multi_values(
            results,
            storage
                .async_raw_batch_scan(Context::new(), "".to_string(), ranges, 3, true, false)
                .wait(),
        );

        let results = vec![
            Some((b"a2".to_vec(), b"aa22".to_vec())),
            Some((b"a1".to_vec(), b"aa11".to_vec())),
            Some((b"a".to_vec(), b"aa".to_vec())),
            Some((b"b2".to_vec(), b"bb22".to_vec())),
            Some((b"b1".to_vec(), b"bb11".to_vec())),
            Some((b"b".to_vec(), b"bb".to_vec())),
            Some((b"c2".to_vec(), b"cc22".to_vec())),
            Some((b"c1".to_vec(), b"cc11".to_vec())),
            Some((b"c".to_vec(), b"cc".to_vec())),
        ];
        let ranges: Vec<KeyRange> = vec![
            (b"a3".to_vec(), b"a".to_vec()),
            (b"b3".to_vec(), b"b".to_vec()),
            (b"c3".to_vec(), b"c".to_vec()),
        ]
        .into_iter()
        .map(|(s, e)| {
            let mut range = KeyRange::new();
            range.set_start_key(s);
            range.set_end_key(e);
            range
        })
        .collect();
        expect_multi_values(
            results,
            storage
                .async_raw_batch_scan(Context::new(), "".to_string(), ranges, 5, false, true)
                .wait(),
        );

        let results = vec![
            Some((b"c2".to_vec(), b"cc22".to_vec())),
            Some((b"c1".to_vec(), b"cc11".to_vec())),
            Some((b"b2".to_vec(), b"bb22".to_vec())),
            Some((b"b1".to_vec(), b"bb11".to_vec())),
            Some((b"a2".to_vec(), b"aa22".to_vec())),
            Some((b"a1".to_vec(), b"aa11".to_vec())),
        ];
        let ranges: Vec<KeyRange> = vec![b"c3".to_vec(), b"b3".to_vec(), b"a3".to_vec()]
            .into_iter()
            .map(|s| {
                let mut range = KeyRange::new();
                range.set_start_key(s);
                range
            })
            .collect();
        expect_multi_values(
            results,
            storage
                .async_raw_batch_scan(Context::new(), "".to_string(), ranges, 2, false, true)
                .wait(),
        );

        let results = vec![
            Some((b"a2".to_vec(), vec![])),
            Some((b"a1".to_vec(), vec![])),
            Some((b"a".to_vec(), vec![])),
            Some((b"b2".to_vec(), vec![])),
            Some((b"b1".to_vec(), vec![])),
            Some((b"b".to_vec(), vec![])),
            Some((b"c2".to_vec(), vec![])),
            Some((b"c1".to_vec(), vec![])),
            Some((b"c".to_vec(), vec![])),
        ];
        let ranges: Vec<KeyRange> = vec![
            (b"a3".to_vec(), b"a".to_vec()),
            (b"b3".to_vec(), b"b".to_vec()),
            (b"c3".to_vec(), b"c".to_vec()),
        ]
        .into_iter()
        .map(|(s, e)| {
            let mut range = KeyRange::new();
            range.set_start_key(s);
            range.set_end_key(e);
            range
        })
        .collect();
        expect_multi_values(
            results,
            storage
                .async_raw_batch_scan(Context::new(), "".to_string(), ranges, 5, true, true)
                .wait(),
        );
    }

    #[test]
    fn test_scan_lock() {
        let storage = TestStorageBuilder::new().build().unwrap();
        let (tx, rx) = channel();
        storage
            .async_prewrite(
                Context::new(),
                vec![
                    Mutation::Put((Key::from_raw(b"x"), b"foo".to_vec())),
                    Mutation::Put((Key::from_raw(b"y"), b"foo".to_vec())),
                    Mutation::Put((Key::from_raw(b"z"), b"foo".to_vec())),
                ],
                b"x".to_vec(),
                100,
                Options::default(),
                expect_ok_callback(tx.clone(), 0),
            )
            .unwrap();
        rx.recv().unwrap();
        storage
            .async_prewrite(
                Context::new(),
                vec![
                    Mutation::Put((Key::from_raw(b"a"), b"foo".to_vec())),
                    Mutation::Put((Key::from_raw(b"b"), b"foo".to_vec())),
                    Mutation::Put((Key::from_raw(b"c"), b"foo".to_vec())),
                ],
                b"c".to_vec(),
                101,
                Options::default(),
                expect_ok_callback(tx.clone(), 0),
            )
            .unwrap();
        rx.recv().unwrap();
        let (lock_a, lock_b, lock_c, lock_x, lock_y, lock_z) = (
            {
                let mut lock = LockInfo::new();
                lock.set_primary_lock(b"c".to_vec());
                lock.set_lock_version(101);
                lock.set_key(b"a".to_vec());
                lock
            },
            {
                let mut lock = LockInfo::new();
                lock.set_primary_lock(b"c".to_vec());
                lock.set_lock_version(101);
                lock.set_key(b"b".to_vec());
                lock
            },
            {
                let mut lock = LockInfo::new();
                lock.set_primary_lock(b"c".to_vec());
                lock.set_lock_version(101);
                lock.set_key(b"c".to_vec());
                lock
            },
            {
                let mut lock = LockInfo::new();
                lock.set_primary_lock(b"x".to_vec());
                lock.set_lock_version(100);
                lock.set_key(b"x".to_vec());
                lock
            },
            {
                let mut lock = LockInfo::new();
                lock.set_primary_lock(b"x".to_vec());
                lock.set_lock_version(100);
                lock.set_key(b"y".to_vec());
                lock
            },
            {
                let mut lock = LockInfo::new();
                lock.set_primary_lock(b"x".to_vec());
                lock.set_lock_version(100);
                lock.set_key(b"z".to_vec());
                lock
            },
        );
        storage
            .async_scan_locks(
                Context::new(),
                99,
                vec![],
                10,
                expect_value_callback(tx.clone(), 0, vec![]),
            )
            .unwrap();
        rx.recv().unwrap();
        storage
            .async_scan_locks(
                Context::new(),
                100,
                vec![],
                10,
                expect_value_callback(
                    tx.clone(),
                    0,
                    vec![lock_x.clone(), lock_y.clone(), lock_z.clone()],
                ),
            )
            .unwrap();
        rx.recv().unwrap();
        storage
            .async_scan_locks(
                Context::new(),
                100,
                b"a".to_vec(),
                10,
                expect_value_callback(
                    tx.clone(),
                    0,
                    vec![lock_x.clone(), lock_y.clone(), lock_z.clone()],
                ),
            )
            .unwrap();
        rx.recv().unwrap();
        storage
            .async_scan_locks(
                Context::new(),
                100,
                b"y".to_vec(),
                10,
                expect_value_callback(tx.clone(), 0, vec![lock_y.clone(), lock_z.clone()]),
            )
            .unwrap();
        rx.recv().unwrap();
        storage
            .async_scan_locks(
                Context::new(),
                101,
                vec![],
                10,
                expect_value_callback(
                    tx.clone(),
                    0,
                    vec![
                        lock_a.clone(),
                        lock_b.clone(),
                        lock_c.clone(),
                        lock_x.clone(),
                        lock_y.clone(),
                        lock_z.clone(),
                    ],
                ),
            )
            .unwrap();
        rx.recv().unwrap();
        storage
            .async_scan_locks(
                Context::new(),
                101,
                vec![],
                4,
                expect_value_callback(
                    tx.clone(),
                    0,
                    vec![
                        lock_a.clone(),
                        lock_b.clone(),
                        lock_c.clone(),
                        lock_x.clone(),
                    ],
                ),
            )
            .unwrap();
        rx.recv().unwrap();
        storage
            .async_scan_locks(
                Context::new(),
                101,
                b"b".to_vec(),
                4,
                expect_value_callback(
                    tx.clone(),
                    0,
                    vec![
                        lock_b.clone(),
                        lock_c.clone(),
                        lock_x.clone(),
                        lock_y.clone(),
                    ],
                ),
            )
            .unwrap();
        rx.recv().unwrap();
        storage
            .async_scan_locks(
                Context::new(),
                101,
                b"b".to_vec(),
                0,
                expect_value_callback(
                    tx.clone(),
                    0,
                    vec![
                        lock_b.clone(),
                        lock_c.clone(),
                        lock_x.clone(),
                        lock_y.clone(),
                        lock_z.clone(),
                    ],
                ),
            )
            .unwrap();
        rx.recv().unwrap();
    }

    #[test]
    fn test_resolve_lock() {
        use crate::storage::txn::RESOLVE_LOCK_BATCH_SIZE;

        let storage = TestStorageBuilder::new().build().unwrap();
        let (tx, rx) = channel();

        // These locks (transaction ts=99) are not going to be resolved.
        storage
            .async_prewrite(
                Context::new(),
                vec![
                    Mutation::Put((Key::from_raw(b"a"), b"foo".to_vec())),
                    Mutation::Put((Key::from_raw(b"b"), b"foo".to_vec())),
                    Mutation::Put((Key::from_raw(b"c"), b"foo".to_vec())),
                ],
                b"c".to_vec(),
                99,
                Options::default(),
                expect_ok_callback(tx.clone(), 0),
            )
            .unwrap();
        rx.recv().unwrap();

        let (lock_a, lock_b, lock_c) = (
            {
                let mut lock = LockInfo::new();
                lock.set_primary_lock(b"c".to_vec());
                lock.set_lock_version(99);
                lock.set_key(b"a".to_vec());
                lock
            },
            {
                let mut lock = LockInfo::new();
                lock.set_primary_lock(b"c".to_vec());
                lock.set_lock_version(99);
                lock.set_key(b"b".to_vec());
                lock
            },
            {
                let mut lock = LockInfo::new();
                lock.set_primary_lock(b"c".to_vec());
                lock.set_lock_version(99);
                lock.set_key(b"c".to_vec());
                lock
            },
        );

        // We should be able to resolve all locks for transaction ts=100 when there are this
        // many locks.
        let scanned_locks_coll = vec![
            1,
            RESOLVE_LOCK_BATCH_SIZE,
            RESOLVE_LOCK_BATCH_SIZE - 1,
            RESOLVE_LOCK_BATCH_SIZE + 1,
            RESOLVE_LOCK_BATCH_SIZE * 2,
            RESOLVE_LOCK_BATCH_SIZE * 2 - 1,
            RESOLVE_LOCK_BATCH_SIZE * 2 + 1,
        ];

        let is_rollback_coll = vec![
            false, // commit
            true,  // rollback
        ];
        let mut ts = 100;

        for scanned_locks in scanned_locks_coll {
            for is_rollback in &is_rollback_coll {
                let mut mutations = vec![];
                for i in 0..scanned_locks {
                    mutations.push(Mutation::Put((
                        Key::from_raw(format!("x{:08}", i).as_bytes()),
                        b"foo".to_vec(),
                    )));
                }

                storage
                    .async_prewrite(
                        Context::new(),
                        mutations,
                        b"x".to_vec(),
                        ts,
                        Options::default(),
                        expect_ok_callback(tx.clone(), 0),
                    )
                    .unwrap();
                rx.recv().unwrap();

                let mut txn_status = HashMap::default();
                txn_status.insert(
                    ts,
                    if *is_rollback {
                        0 // rollback
                    } else {
                        ts + 5 // commit, commit_ts = start_ts + 5
                    },
                );
                storage
                    .async_resolve_lock(
                        Context::new(),
                        txn_status,
                        expect_ok_callback(tx.clone(), 0),
                    )
                    .unwrap();
                rx.recv().unwrap();

                // All locks should be resolved except for a, b and c.
                storage
                    .async_scan_locks(
                        Context::new(),
                        ts,
                        vec![],
                        0,
                        expect_value_callback(
                            tx.clone(),
                            0,
                            vec![lock_a.clone(), lock_b.clone(), lock_c.clone()],
                        ),
                    )
                    .unwrap();
                rx.recv().unwrap();

                ts += 10;
            }
        }
    }

    #[test]
    fn test_resolve_lock_lite() {
        let storage = TestStorageBuilder::new().build().unwrap();
        let (tx, rx) = channel();

        storage
            .async_prewrite(
                Context::new(),
                vec![
                    Mutation::Put((Key::from_raw(b"a"), b"foo".to_vec())),
                    Mutation::Put((Key::from_raw(b"b"), b"foo".to_vec())),
                    Mutation::Put((Key::from_raw(b"c"), b"foo".to_vec())),
                ],
                b"c".to_vec(),
                99,
                Options::default(),
                expect_ok_callback(tx.clone(), 0),
            )
            .unwrap();
        rx.recv().unwrap();

        // Rollback key 'b' and key 'c' and left key 'a' still locked.
        let resolve_keys = vec![Key::from_raw(b"b"), Key::from_raw(b"c")];
        storage
            .async_resolve_lock_lite(
                Context::new(),
                99,
                0,
                resolve_keys,
                expect_ok_callback(tx.clone(), 0),
            )
            .unwrap();
        rx.recv().unwrap();

        // Check lock for key 'a'.
        let lock_a = {
            let mut lock = LockInfo::new();
            lock.set_primary_lock(b"c".to_vec());
            lock.set_lock_version(99);
            lock.set_key(b"a".to_vec());
            lock
        };
        storage
            .async_scan_locks(
                Context::new(),
                99,
                vec![],
                0,
                expect_value_callback(tx.clone(), 0, vec![lock_a]),
            )
            .unwrap();
        rx.recv().unwrap();

        // Resolve lock for key 'a'.
        storage
            .async_resolve_lock_lite(
                Context::new(),
                99,
                0,
                vec![Key::from_raw(b"a")],
                expect_ok_callback(tx.clone(), 0),
            )
            .unwrap();
        rx.recv().unwrap();

        storage
            .async_prewrite(
                Context::new(),
                vec![
                    Mutation::Put((Key::from_raw(b"a"), b"foo".to_vec())),
                    Mutation::Put((Key::from_raw(b"b"), b"foo".to_vec())),
                    Mutation::Put((Key::from_raw(b"c"), b"foo".to_vec())),
                ],
                b"c".to_vec(),
                101,
                Options::default(),
                expect_ok_callback(tx.clone(), 0),
            )
            .unwrap();
        rx.recv().unwrap();

        // Commit key 'b' and key 'c' and left key 'a' still locked.
        let resolve_keys = vec![Key::from_raw(b"b"), Key::from_raw(b"c")];
        storage
            .async_resolve_lock_lite(
                Context::new(),
                101,
                102,
                resolve_keys,
                expect_ok_callback(tx.clone(), 0),
            )
            .unwrap();
        rx.recv().unwrap();

        // Check lock for key 'a'.
        let lock_a = {
            let mut lock = LockInfo::new();
            lock.set_primary_lock(b"c".to_vec());
            lock.set_lock_version(101);
            lock.set_key(b"a".to_vec());
            lock
        };
        storage
            .async_scan_locks(
                Context::new(),
                101,
                vec![],
                0,
                expect_value_callback(tx.clone(), 0, vec![lock_a]),
            )
            .unwrap();
        rx.recv().unwrap();
    }
}<|MERGE_RESOLUTION|>--- conflicted
+++ resolved
@@ -1026,21 +1026,12 @@
     ) -> Result<()> {
         let mut modifies = Vec::with_capacity(DATA_CFS.len());
         for cf in DATA_CFS {
-<<<<<<< HEAD
-            // We enable memtable prefix bloom for CF_WRITE column family, for delete_range
-            // operation, RocksDB will add start key to the prefix bloom, and the start key
-            // will go through function prefix_extractor. In our case the prefix_extractor
-            // is FixedSuffixSliceTransform, which will trim the timestamp at the tail. If the
-            // length of start key is less than 8, we will encounter index out of range error.
-            let s = if *cf == CF_WRITE {
-                start_key.clone().append_ts(u64::MAX)
-            } else {
-                start_key.clone()
-            };
-            modifies.push(Modify::DeleteRange(cf, s, end_key.clone(), notify_only));
-=======
-            modifies.push(Modify::DeleteRange(cf, start_key.clone(), end_key.clone()));
->>>>>>> bd197bb5
+            modifies.push(Modify::DeleteRange(
+                cf,
+                start_key.clone(),
+                end_key.clone(),
+                notify_only,
+            ));
         }
 
         self.engine.async_write(
@@ -1428,18 +1419,8 @@
 
         self.engine.async_write(
             &ctx,
-<<<<<<< HEAD
-            vec![Modify::DeleteRange(
-                Self::rawkv_cf(&cf)?,
-                Key::from_encoded(start_key),
-                Key::from_encoded(end_key),
-                false,
-            )],
-            Box::new(|(_, res): (_, engine::Result<_>)| callback(res.map_err(Error::from))),
-=======
-            vec![Modify::DeleteRange(cf, start_key, end_key)],
+            vec![Modify::DeleteRange(cf, start_key, end_key, false)],
             Box::new(|(_, res): (_, kv::Result<_>)| callback(res.map_err(Error::from))),
->>>>>>> bd197bb5
         )?;
         KV_COMMAND_COUNTER_VEC_STATIC.raw_delete_range.inc();
         Ok(())
