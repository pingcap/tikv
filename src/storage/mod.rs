// Copyright 2016 TiKV Project Authors. Licensed under Apache-2.0.

//! Interact with persistent storage.
//!
//! The [`Storage`](storage::Storage) structure provides raw and transactional APIs on top of
//! a lower-level [`Engine`](storage::kv::Engine).
//!
//! There are multiple [`Engine`](storage::kv::Engine) implementations, [`RaftKv`](server::raftkv::RaftKv)
//! is used by the [`Server`](server::Server). The [`BTreeEngine`](storage::kv::BTreeEngine) and
//! [`RocksEngine`](storage::RocksEngine) are used for testing only.

pub mod concurrency_manager;
pub mod config;
pub mod errors;
pub mod kv;
pub mod lock_manager;
pub(crate) mod metrics;
pub mod mvcc;
pub mod txn;

mod read_pool;
mod types;

pub use self::{
    errors::{get_error_kind_from_header, get_tag_from_header, Error, ErrorHeaderKind, ErrorInner},
    kv::{
        CbContext, CfStatistics, Cursor, Engine, FlowStatistics, FlowStatsReporter, Iterator,
        RocksEngine, ScanMode, Snapshot, Statistics, TestEngineBuilder,
    },
    read_pool::{build_read_pool, build_read_pool_for_test},
    txn::{ProcessResult, Scanner, SnapshotStore, Store},
    types::{PessimisticLockRes, PrewriteResult, SecondaryLocksStatus, StorageCallback, TxnStatus},
};

use crate::read_pool::{ReadPool, ReadPoolHandle};
use crate::storage::metrics::CommandKind;
use crate::storage::{
    concurrency_manager::ConcurrencyManager,
    config::Config,
    kv::{with_tls_engine, Modify, WriteData},
    lock_manager::{DummyLockManager, LockManager},
    metrics::*,
    mvcc::PointGetterBuilder,
    txn::{commands::TypedCommand, scheduler::Scheduler as TxnScheduler, Command},
    types::StorageCallbackType,
};
use engine_traits::{CfName, ALL_CFS, CF_DEFAULT, DATA_CFS};
use engine_traits::{IterOptions, DATA_KEY_PREFIX_LEN};
use futures::Future;
use futures03::prelude::*;
use kvproto::kvrpcpb::{CommandPri, Context, GetRequest, IsolationLevel, KeyRange, RawGetRequest};
use raftstore::store::util::build_key_range;
use rand::prelude::*;
use std::{
    borrow::Cow,
    sync::{atomic, Arc},
};
use tikv_util::time::Instant;
use tikv_util::time::ThreadReadId;
use txn_types::{Key, KvPair, Lock, TimeStamp, TsSet, Value};

pub type Result<T> = std::result::Result<T, Error>;
pub type Callback<T> = Box<dyn FnOnce(Result<T>) + Send>;

/// [`Storage`] implements transactional KV APIs and raw KV APIs on a given [`Engine`]. An [`Engine`]
/// provides low level KV functionality. [`Engine`] has multiple implementations. When a TiKV server
/// is running, a [`RaftKv`] will be the underlying [`Engine`] of [`Storage`]. The other two types of
/// engines are for test purpose.
///
///[`Storage`] is reference counted and cloning [`Storage`] will just increase the reference counter.
/// Storage resources (i.e. threads, engine) will be released when all references are dropped.
///
/// Notice that read and write methods may not be performed over full data in most cases, i.e. when
/// underlying engine is [`RaftKv`], which limits data access in the range of a single region
/// according to specified `ctx` parameter. However,
/// [`unsafe_destroy_range`](Storage::unsafe_destroy_range) is the only exception. It's
/// always performed on the whole TiKV.
///
/// Operations of [`Storage`] can be divided into two types: MVCC operations and raw operations.
/// MVCC operations uses MVCC keys, which usually consist of several physical keys in different
/// CFs. In default CF and write CF, the key will be memcomparable-encoded and append the timestamp
/// to it, so that multiple versions can be saved at the same time.
/// Raw operations use raw keys, which are saved directly to the engine without memcomparable-
/// encoding and appending timestamp.
pub struct Storage<E: Engine, L: LockManager> {
    // TODO: Too many Arcs, would be slow when clone.
    engine: E,

    sched: TxnScheduler<E, L>,

    /// The thread pool used to run most read operations.
    read_pool: ReadPoolHandle,

    concurrency_manager: ConcurrencyManager,

    /// How many strong references. Thread pool and workers will be stopped
    /// once there are no more references.
    // TODO: This should be implemented in thread pool and worker.
    refs: Arc<atomic::AtomicUsize>,

    // Fields below are storage configurations.
    max_key_size: usize,
}

impl<E: Engine, L: LockManager> Clone for Storage<E, L> {
    #[inline]
    fn clone(&self) -> Self {
        let refs = self.refs.fetch_add(1, atomic::Ordering::SeqCst);

        trace!(
            "Storage referenced"; "original_ref" => refs
        );

        Self {
            engine: self.engine.clone(),
            sched: self.sched.clone(),
            read_pool: self.read_pool.clone(),
            refs: self.refs.clone(),
            max_key_size: self.max_key_size,
            concurrency_manager: self.concurrency_manager.clone(),
        }
    }
}

impl<E: Engine, L: LockManager> Drop for Storage<E, L> {
    #[inline]
    fn drop(&mut self) {
        let refs = self.refs.fetch_sub(1, atomic::Ordering::SeqCst);

        trace!(
            "Storage de-referenced"; "original_ref" => refs
        );

        if refs != 1 {
            return;
        }

        info!("Storage stopped.");
    }
}

macro_rules! check_key_size {
    ($key_iter: expr, $max_key_size: expr, $callback: ident) => {
        for k in $key_iter {
            let key_size = k.len();
            if key_size > $max_key_size {
                $callback(Err(Error::from(ErrorInner::KeyTooLarge(
                    key_size,
                    $max_key_size,
                ))));
                return Ok(());
            }
        }
    };
}

impl<E: Engine, L: LockManager> Storage<E, L> {
    /// Create a `Storage` from given engine.
    pub fn from_engine(
        engine: E,
        config: &Config,
        read_pool: ReadPoolHandle,
        lock_mgr: L,
        concurrency_manager: ConcurrencyManager,
        pipelined_pessimistic_lock: bool,
    ) -> Result<Self> {
        let sched = TxnScheduler::new(
            engine.clone(),
            lock_mgr,
            concurrency_manager.clone(),
            config.scheduler_concurrency,
            config.scheduler_worker_pool_size,
            config.scheduler_pending_write_threshold.0 as usize,
            pipelined_pessimistic_lock,
        );

        info!("Storage started.");

        Ok(Storage {
            engine,
            sched,
            read_pool,
            concurrency_manager,
            refs: Arc::new(atomic::AtomicUsize::new(1)),
            max_key_size: config.max_key_size,
        })
    }

    /// Get the underlying `Engine` of the `Storage`.
    pub fn get_engine(&self) -> E {
        self.engine.clone()
    }

    #[cfg(test)]
    pub fn get_concurrency_manager(&self) -> ConcurrencyManager {
        self.concurrency_manager.clone()
    }

    /// Get a snapshot of `engine`.
    fn snapshot(
        engine: &E,
        read_id: Option<ThreadReadId>,
        ctx: &Context,
    ) -> impl std::future::Future<Output = Result<E::Snap>> {
        kv::snapshot(engine, read_id, ctx)
            .map_err(txn::Error::from)
            .map_err(Error::from)
    }

    pub fn release_snapshot(&self) {
        self.engine.release_snapshot();
    }

    #[inline]
    fn with_tls_engine<F, R>(f: F) -> R
    where
        F: FnOnce(&E) -> R,
    {
        // Safety: the read pools ensure that a TLS engine exists.
        unsafe { with_tls_engine(f) }
    }

    /// Get value of the given key from a snapshot.
    ///
    /// Only writes that are committed before `start_ts` are visible.
    pub fn get(
        &self,
        mut ctx: Context,
        key: Key,
        start_ts: TimeStamp,
    ) -> impl Future<Item = Option<Value>, Error = Error> {
        const CMD: CommandKind = CommandKind::get;
        let priority = ctx.get_priority();
        let priority_tag = get_priority_tag(priority);
        let concurrency_manager = self.concurrency_manager.clone();

        let res = self.read_pool.spawn_handle(
            async move {
                if let Ok(key) = key.to_owned().into_raw() {
                    tls_collect_qps(ctx.get_region_id(), ctx.get_peer(), &key, &key, false);
                }

                KV_COMMAND_COUNTER_VEC_STATIC.get(CMD).inc();
                SCHED_COMMANDS_PRI_COUNTER_VEC_STATIC
                    .get(priority_tag)
                    .inc();

                let command_duration = tikv_util::time::Instant::now_coarse();

                // The bypass_locks set will be checked at most once. `TsSet::vec` is more efficient
                // here.
                let bypass_locks = TsSet::vec_from_u64s(ctx.take_resolved_locks());

                // Update max_read_ts and check the in-memory lock table before getting the snapshot
                concurrency_manager.update_max_read_ts(start_ts);
                if ctx.get_isolation_level() == IsolationLevel::Si {
                    concurrency_manager
                        .read_key_check(&key, |lock| {
                            Lock::check_ts_conflict(
                                Cow::Borrowed(lock),
                                &key,
                                start_ts,
                                &bypass_locks,
                            )
                        })
                        .map_err(mvcc::Error::from)?;
                }

                let snapshot =
                    Self::with_tls_engine(|engine| Self::snapshot(engine, None, &ctx)).await?;
                {
                    let begin_instant = Instant::now_coarse();
                    let mut statistics = Statistics::default();
                    let snap_store = SnapshotStore::new(
                        snapshot,
                        start_ts,
                        ctx.get_isolation_level(),
                        !ctx.get_not_fill_cache(),
                        bypass_locks,
                        false,
                    );
                    let result = snap_store
                        .get(&key, &mut statistics)
                        // map storage::txn::Error -> storage::Error
                        .map_err(Error::from)
                        .map(|r| {
                            KV_COMMAND_KEYREAD_HISTOGRAM_STATIC.get(CMD).observe(1_f64);
                            r
                        });

                    metrics::tls_collect_scan_details(CMD, &statistics);
                    metrics::tls_collect_read_flow(ctx.get_region_id(), &statistics);
                    SCHED_PROCESSING_READ_HISTOGRAM_STATIC
                        .get(CMD)
                        .observe(begin_instant.elapsed_secs());
                    SCHED_HISTOGRAM_VEC_STATIC
                        .get(CMD)
                        .observe(command_duration.elapsed_secs());

                    result
                }
            },
            priority,
            thread_rng().next_u64(),
        );

        res.map_err(|_| Error::from(ErrorInner::SchedTooBusy))
            .flatten()
    }

    /// Get values of a set of keys with seperate context from a snapshot, return a list of `Result`s.
    ///
    /// Only writes that are committed before their respective `start_ts` are visible.
    pub fn batch_get_command(
        &self,
        requests: Vec<GetRequest>,
    ) -> impl Future<Item = Vec<Result<Option<Vec<u8>>>>, Error = Error> {
        const CMD: CommandKind = CommandKind::batch_get_command;
        // all requests in a batch have the same region, epoch, term, replica_read
        let priority = requests[0].get_context().get_priority();
        let concurrency_manager = self.concurrency_manager.clone();
        let res =
            self.read_pool.spawn_handle(
                async move {
                    KV_COMMAND_COUNTER_VEC_STATIC.get(CMD).inc();
                    KV_COMMAND_KEYREAD_HISTOGRAM_STATIC
                        .get(CMD)
                        .observe(requests.len() as f64);
                    let command_duration = tikv_util::time::Instant::now_coarse();
                    let read_id = Some(ThreadReadId::new());
                    let mut statistics = Statistics::default();
                    let mut results = Vec::default();
                    let mut req_snaps = vec![];

                    for mut req in requests {
                        let key = Key::from_raw(req.get_key());
                        let start_ts = req.get_version().into();
                        let mut ctx = req.take_context();
                        let isolation_level = ctx.get_isolation_level();
                        let fill_cache = !ctx.get_not_fill_cache();
                        let bypass_locks = TsSet::vec_from_u64s(ctx.take_resolved_locks());
                        let region_id = ctx.get_region_id();
                        // Update max_read_ts and check the in-memory lock table before getting the snapshot
                        concurrency_manager.update_max_read_ts(start_ts);
                        if isolation_level == IsolationLevel::Si {
                            if let Err(e) = concurrency_manager
                                .read_key_check(&key, |lock| {
                                    Lock::check_ts_conflict(
                                        Cow::Borrowed(lock),
                                        &key,
                                        start_ts,
                                        &bypass_locks,
                                    )
                                })
                                .map_err(mvcc::Error::from)
                            {
                                req_snaps.push(Err(e));
                                continue;
                            }
                        }
                        let snap = Self::with_tls_engine(|engine| {
                            Self::snapshot(engine, read_id.clone(), req.get_context())
                        });
                        req_snaps.push(Ok((
                            snap,
                            key,
                            start_ts,
                            isolation_level,
                            fill_cache,
                            bypass_locks,
                            region_id,
                        )));
                    }
                    Self::with_tls_engine(|engine| engine.release_snapshot());
                    for req_snap in req_snaps {
                        let (
                            snap,
                            key,
                            start_ts,
                            isolation_level,
                            fill_cache,
                            bypass_locks,
                            region_id,
                        ) = match req_snap {
                            Ok(req_snap) => req_snap,
                            Err(e) => {
                                results.push(Err(e.into()));
                                continue;
                            }
                        };
                        match snap.await {
                            Ok(snapshot) => {
                                match PointGetterBuilder::new(snapshot, start_ts)
                                    .fill_cache(fill_cache)
                                    .isolation_level(isolation_level)
                                    .multi(false)
                                    .bypass_locks(bypass_locks)
                                    .build()
                                {
                                    Ok(mut point_getter) => {
                                        let v = point_getter.get(&key);
                                        let stat = point_getter.take_statistics();
                                        metrics::tls_collect_read_flow(region_id, &stat);
                                        statistics.add(&stat);
                                        results
                                            .push(v.map_err(|e| Error::from(txn::Error::from(e))));
                                    }
                                    Err(e) => results.push(Err(Error::from(txn::Error::from(e)))),
                                }
                            }
                            Err(e) => {
                                results.push(Err(e));
                            }
                        }
                    }
                    metrics::tls_collect_scan_details(CMD, &statistics);
                    SCHED_HISTOGRAM_VEC_STATIC
                        .get(CMD)
                        .observe(command_duration.elapsed_secs());
                    Ok(results)
                },
                priority,
                thread_rng().next_u64(),
            );
        res.map_err(|_| Error::from(ErrorInner::SchedTooBusy))
            .flatten()
    }

    /// Get values of a set of keys in a batch from the snapshot.
    ///
    /// Only writes that are committed before `start_ts` are visible.
    pub fn batch_get(
        &self,
        mut ctx: Context,
        keys: Vec<Key>,
        start_ts: TimeStamp,
    ) -> impl Future<Item = Vec<Result<KvPair>>, Error = Error> {
        const CMD: CommandKind = CommandKind::batch_get;
        let priority = ctx.get_priority();
        let priority_tag = get_priority_tag(priority);
        let concurrency_manager = self.concurrency_manager.clone();

        let res = self.read_pool.spawn_handle(
            async move {
                let mut key_ranges = vec![];
                for key in &keys {
                    if let Ok(key) = key.to_owned().into_raw() {
                        key_ranges.push(build_key_range(&key, &key, false));
                    }
                }
                tls_collect_qps_batch(ctx.get_region_id(), ctx.get_peer(), key_ranges);

                KV_COMMAND_COUNTER_VEC_STATIC.get(CMD).inc();
                SCHED_COMMANDS_PRI_COUNTER_VEC_STATIC
                    .get(priority_tag)
                    .inc();

                let command_duration = tikv_util::time::Instant::now_coarse();

                let bypass_locks = TsSet::from_u64s(ctx.take_resolved_locks());

                // Update max_read_ts and check the in-memory lock table before getting the snapshot
                concurrency_manager.update_max_read_ts(start_ts);
                if ctx.get_isolation_level() == IsolationLevel::Si {
                    for key in &keys {
                        concurrency_manager
                            .read_key_check(&key, |lock| {
                                Lock::check_ts_conflict(
                                    Cow::Borrowed(lock),
                                    &key,
                                    start_ts,
                                    &bypass_locks,
                                )
                            })
                            .map_err(mvcc::Error::from)?;
                    }
                }

                let snapshot =
                    Self::with_tls_engine(|engine| Self::snapshot(engine, None, &ctx)).await?;
                {
                    let begin_instant = Instant::now_coarse();

                    let mut statistics = Statistics::default();
                    let snap_store = SnapshotStore::new(
                        snapshot,
                        start_ts,
                        ctx.get_isolation_level(),
                        !ctx.get_not_fill_cache(),
                        bypass_locks,
                        false,
                    );
                    let result = snap_store
                        .batch_get(&keys, &mut statistics)
                        .map_err(Error::from)
                        .map(|v| {
                            let kv_pairs: Vec<_> = v
                                .into_iter()
                                .zip(keys)
                                .filter(|&(ref v, ref _k)| {
                                    !(v.is_ok() && v.as_ref().unwrap().is_none())
                                })
                                .map(|(v, k)| match v {
                                    Ok(Some(x)) => Ok((k.into_raw().unwrap(), x)),
                                    Err(e) => Err(Error::from(e)),
                                    _ => unreachable!(),
                                })
                                .collect();
                            KV_COMMAND_KEYREAD_HISTOGRAM_STATIC
                                .get(CMD)
                                .observe(kv_pairs.len() as f64);
                            kv_pairs
                        });

                    metrics::tls_collect_scan_details(CMD, &statistics);
                    metrics::tls_collect_read_flow(ctx.get_region_id(), &statistics);
                    SCHED_PROCESSING_READ_HISTOGRAM_STATIC
                        .get(CMD)
                        .observe(begin_instant.elapsed_secs());
                    SCHED_HISTOGRAM_VEC_STATIC
                        .get(CMD)
                        .observe(command_duration.elapsed_secs());
                    result
                }
            },
            priority,
            thread_rng().next_u64(),
        );

        res.map_err(|_| Error::from(ErrorInner::SchedTooBusy))
            .flatten()
    }

    /// Scan keys in [`start_key`, `end_key`) up to `limit` keys from the snapshot.
    ///
    /// If `end_key` is `None`, it means the upper bound is unbounded.
    ///
    /// Only writes committed before `start_ts` are visible.
    pub fn scan(
        &self,
        mut ctx: Context,
        start_key: Key,
        end_key: Option<Key>,
        limit: usize,
        sample_step: usize,
        start_ts: TimeStamp,
        key_only: bool,
        reverse_scan: bool,
    ) -> impl Future<Item = Vec<Result<KvPair>>, Error = Error> {
        const CMD: CommandKind = CommandKind::scan;
        let priority = ctx.get_priority();
        let priority_tag = get_priority_tag(priority);
        let concurrency_manager = self.concurrency_manager.clone();

        let res = self.read_pool.spawn_handle(
            async move {
                if let Ok(start_key) = start_key.to_owned().into_raw() {
                    let mut key = vec![];
                    if let Some(end_key) = &end_key {
                        if let Ok(end_key) = end_key.to_owned().into_raw() {
                            key = end_key;
                        }
                    }
                    tls_collect_qps(
                        ctx.get_region_id(),
                        ctx.get_peer(),
                        &start_key,
                        &key,
                        reverse_scan,
                    );
                }

                KV_COMMAND_COUNTER_VEC_STATIC.get(CMD).inc();
                SCHED_COMMANDS_PRI_COUNTER_VEC_STATIC
                    .get(priority_tag)
                    .inc();

                let command_duration = tikv_util::time::Instant::now_coarse();

                let bypass_locks = TsSet::from_u64s(ctx.take_resolved_locks());

                // Update max_read_ts and check the in-memory lock table before getting the snapshot
                concurrency_manager.update_max_read_ts(start_ts);
                if ctx.get_isolation_level() == IsolationLevel::Si {
                    concurrency_manager
                        .read_range_check(Some(&start_key), end_key.as_ref(), |key, lock| {
                            Lock::check_ts_conflict(
                                Cow::Borrowed(lock),
                                &key,
                                start_ts,
                                &bypass_locks,
                            )
                        })
                        .map_err(mvcc::Error::from)?;
                }

                let snapshot =
                    Self::with_tls_engine(|engine| Self::snapshot(engine, None, &ctx)).await?;
                {
                    let begin_instant = Instant::now_coarse();

                    let snap_store = SnapshotStore::new(
                        snapshot,
                        start_ts,
                        ctx.get_isolation_level(),
                        !ctx.get_not_fill_cache(),
                        bypass_locks,
                        false,
                    );

                    let mut scanner;
                    if !reverse_scan {
                        scanner =
                            snap_store.scanner(false, key_only, false, Some(start_key), end_key)?;
                    } else {
                        scanner =
                            snap_store.scanner(true, key_only, false, end_key, Some(start_key))?;
                    };
                    let res = scanner.scan(limit, sample_step);

                    let statistics = scanner.take_statistics();
                    metrics::tls_collect_scan_details(CMD, &statistics);
                    metrics::tls_collect_read_flow(ctx.get_region_id(), &statistics);
                    SCHED_PROCESSING_READ_HISTOGRAM_STATIC
                        .get(CMD)
                        .observe(begin_instant.elapsed_secs());
                    SCHED_HISTOGRAM_VEC_STATIC
                        .get(CMD)
                        .observe(command_duration.elapsed_secs());

                    res.map_err(Error::from).map(|results| {
                        KV_COMMAND_KEYREAD_HISTOGRAM_STATIC
                            .get(CMD)
                            .observe(results.len() as f64);
                        results
                            .into_iter()
                            .map(|x| x.map_err(Error::from))
                            .collect()
                    })
                }
            },
            priority,
            thread_rng().next_u64(),
        );

        res.map_err(|_| Error::from(ErrorInner::SchedTooBusy))
            .flatten()
    }

    pub fn sched_txn_command<T: StorageCallbackType>(
        &self,
        cmd: TypedCommand<T>,
        callback: Callback<T>,
    ) -> Result<()> {
        use crate::storage::txn::commands::{
            AcquirePessimisticLock, Prewrite, PrewritePessimistic,
        };

        let cmd: Command = cmd.into();

        match &cmd {
            Command::Prewrite(Prewrite { mutations, .. }) => {
                check_key_size!(
                    mutations.iter().map(|m| m.key().as_encoded()),
                    self.max_key_size,
                    callback
                );
            }
            Command::PrewritePessimistic(PrewritePessimistic { mutations, .. }) => {
                check_key_size!(
                    mutations.iter().map(|(m, _)| m.key().as_encoded()),
                    self.max_key_size,
                    callback
                );
            }
            Command::AcquirePessimisticLock(AcquirePessimisticLock { keys, .. }) => {
                check_key_size!(
                    keys.iter().map(|k| k.0.as_encoded()),
                    self.max_key_size,
                    callback
                );
            }
            _ => {}
        }

        fail_point!("storage_drop_message", |_| Ok(()));
        cmd.incr_cmd_metric();
        self.sched.run_cmd(cmd, T::callback(callback));

        Ok(())
    }

    /// Delete all keys in the range [`start_key`, `end_key`).
    ///
    /// All keys in the range will be deleted permanently regardless of their timestamps.
    /// This means that deleted keys will not be retrievable by specifying an older timestamp.
    /// If `notify_only` is set, the data will not be immediately deleted, but the operation will
    /// still be replicated via Raft. This is used to notify that the data will be deleted by
    /// `unsafe_destroy_range` soon.
    pub fn delete_range(
        &self,
        ctx: Context,
        start_key: Key,
        end_key: Key,
        notify_only: bool,
        callback: Callback<()>,
    ) -> Result<()> {
        let mut modifies = Vec::with_capacity(DATA_CFS.len());
        for cf in DATA_CFS {
            modifies.push(Modify::DeleteRange(
                cf,
                start_key.clone(),
                end_key.clone(),
                notify_only,
            ));
        }

        self.engine.async_write(
            &ctx,
            WriteData::from_modifies(modifies),
            Box::new(|(_, res): (_, kv::Result<_>)| callback(res.map_err(Error::from))),
        )?;
        KV_COMMAND_COUNTER_VEC_STATIC.delete_range.inc();
        Ok(())
    }

    fn raw_get_key_value<S: Snapshot>(
        snapshot: &S,
        cf: String,
        key: Vec<u8>,
        stats: &mut Statistics,
    ) -> Result<Option<Vec<u8>>> {
        let cf = Self::rawkv_cf(&cf)?;
        // no scan_count for this kind of op.

        let key_len = key.len();
        snapshot
            .get_cf(cf, &Key::from_encoded(key))
            .map(|value| {
                stats.data.flow_stats.read_keys = 1;
                stats.data.flow_stats.read_bytes =
                    key_len + value.as_ref().map(|v| v.len()).unwrap_or(0);
                value
            })
            .map_err(Error::from)
    }

    /// Get the value of a raw key.
    pub fn raw_get(
        &self,
        ctx: Context,
        cf: String,
        key: Vec<u8>,
    ) -> impl Future<Item = Option<Vec<u8>>, Error = Error> {
        const CMD: CommandKind = CommandKind::raw_get;
        let priority = ctx.get_priority();
        let priority_tag = get_priority_tag(priority);

        let res = self.read_pool.spawn_handle(
            async move {
                tls_collect_qps(ctx.get_region_id(), ctx.get_peer(), &key, &key, false);

                KV_COMMAND_COUNTER_VEC_STATIC.get(CMD).inc();
                SCHED_COMMANDS_PRI_COUNTER_VEC_STATIC
                    .get(priority_tag)
                    .inc();

                let command_duration = tikv_util::time::Instant::now_coarse();
                let snapshot =
                    Self::with_tls_engine(|engine| Self::snapshot(engine, None, &ctx)).await?;
                {
                    let begin_instant = Instant::now_coarse();
                    let mut stats = Statistics::default();
                    let r = Self::raw_get_key_value(&snapshot, cf, key, &mut stats);
                    KV_COMMAND_KEYREAD_HISTOGRAM_STATIC.get(CMD).observe(1_f64);
                    tls_collect_read_flow(ctx.get_region_id(), &stats);
                    SCHED_PROCESSING_READ_HISTOGRAM_STATIC
                        .get(CMD)
                        .observe(begin_instant.elapsed_secs());
                    SCHED_HISTOGRAM_VEC_STATIC
                        .get(CMD)
                        .observe(command_duration.elapsed_secs());
                    r
                }
            },
            priority,
            thread_rng().next_u64(),
        );

        res.map_err(|_| Error::from(ErrorInner::SchedTooBusy))
            .flatten()
    }

    /// Get the values of a set of raw keys, return a list of `Result`s.
    pub fn raw_batch_get_command(
        &self,
        gets: Vec<RawGetRequest>,
    ) -> impl Future<Item = Vec<Result<Option<Vec<u8>>>>, Error = Error> {
        const CMD: CommandKind = CommandKind::raw_batch_get_command;
        // all requests in a batch have the same region, epoch, term, replica_read
        let priority = gets[0].get_context().get_priority();
        let priority_tag = get_priority_tag(priority);
        let res = self.read_pool.spawn_handle(
            async move {
                KV_COMMAND_COUNTER_VEC_STATIC.get(CMD).inc();
                SCHED_COMMANDS_PRI_COUNTER_VEC_STATIC
                    .get(priority_tag)
                    .inc();
                KV_COMMAND_KEYREAD_HISTOGRAM_STATIC
                    .get(CMD)
                    .observe(gets.len() as f64);
                let command_duration = tikv_util::time::Instant::now_coarse();
                let read_id = Some(ThreadReadId::new());
                let mut results = Vec::default();
                let mut snaps = vec![];
                for req in gets {
                    let snap = Self::with_tls_engine(|engine| {
                        Self::snapshot(engine, read_id.clone(), req.get_context())
                    });
                    snaps.push((req, snap));
                }
                Self::with_tls_engine(|engine| engine.release_snapshot());
                let begin_instant = Instant::now_coarse();
                for (mut req, snap) in snaps {
                    let ctx = req.take_context();
                    let cf = req.take_cf();
                    let key = req.take_key();
                    match snap.await {
                        Ok(snapshot) => {
                            let mut stats = Statistics::default();
                            results.push(Self::raw_get_key_value(&snapshot, cf, key, &mut stats));
                            tls_collect_read_flow(ctx.get_region_id(), &stats);
                        }
                        Err(e) => {
                            results.push(Err(e));
                        }
                    }
                }

                SCHED_PROCESSING_READ_HISTOGRAM_STATIC
                    .get(CMD)
                    .observe(begin_instant.elapsed_secs());
                SCHED_HISTOGRAM_VEC_STATIC
                    .get(CMD)
                    .observe(command_duration.elapsed_secs());
                Ok(results)
            },
            priority,
            thread_rng().next_u64(),
        );
        res.map_err(|_| Error::from(ErrorInner::SchedTooBusy))
            .flatten()
    }

    /// Get the values of some raw keys in a batch.
    pub fn raw_batch_get(
        &self,
        ctx: Context,
        cf: String,
        keys: Vec<Vec<u8>>,
    ) -> impl Future<Item = Vec<Result<KvPair>>, Error = Error> {
        const CMD: CommandKind = CommandKind::raw_batch_get;
        let priority = ctx.get_priority();
        let priority_tag = get_priority_tag(priority);

        let res = self.read_pool.spawn_handle(
            async move {
                let mut key_ranges = vec![];
                for key in &keys {
                    key_ranges.push(build_key_range(key, key, false));
                }
                tls_collect_qps_batch(ctx.get_region_id(), ctx.get_peer(), key_ranges);

                KV_COMMAND_COUNTER_VEC_STATIC.get(CMD).inc();
                SCHED_COMMANDS_PRI_COUNTER_VEC_STATIC
                    .get(priority_tag)
                    .inc();

                let command_duration = tikv_util::time::Instant::now_coarse();
                let snapshot =
                    Self::with_tls_engine(|engine| Self::snapshot(engine, None, &ctx)).await?;
                {
                    let begin_instant = Instant::now_coarse();
                    let keys: Vec<Key> = keys.into_iter().map(Key::from_encoded).collect();
                    let cf = Self::rawkv_cf(&cf)?;
                    // no scan_count for this kind of op.
                    let mut stats = Statistics::default();
                    let result: Vec<Result<KvPair>> = keys
                        .into_iter()
                        .map(|k| {
                            let v = snapshot.get_cf(cf, &k);
                            (k, v)
                        })
                        .filter(|&(_, ref v)| !(v.is_ok() && v.as_ref().unwrap().is_none()))
                        .map(|(k, v)| match v {
                            Ok(Some(v)) => {
                                stats.data.flow_stats.read_keys += 1;
                                stats.data.flow_stats.read_bytes += k.as_encoded().len() + v.len();
                                Ok((k.into_encoded(), v))
                            }
                            Err(e) => Err(Error::from(e)),
                            _ => unreachable!(),
                        })
                        .collect();

                    KV_COMMAND_KEYREAD_HISTOGRAM_STATIC
                        .get(CMD)
                        .observe(stats.data.flow_stats.read_keys as f64);
                    tls_collect_read_flow(ctx.get_region_id(), &stats);
                    SCHED_PROCESSING_READ_HISTOGRAM_STATIC
                        .get(CMD)
                        .observe(begin_instant.elapsed_secs());
                    SCHED_HISTOGRAM_VEC_STATIC
                        .get(CMD)
                        .observe(command_duration.elapsed_secs());
                    Ok(result)
                }
            },
            priority,
            thread_rng().next_u64(),
        );

        res.map_err(|_| Error::from(ErrorInner::SchedTooBusy))
            .flatten()
    }

    /// Write a raw key to the storage.
    pub fn raw_put(
        &self,
        ctx: Context,
        cf: String,
        key: Vec<u8>,
        value: Vec<u8>,
        callback: Callback<()>,
    ) -> Result<()> {
        check_key_size!(Some(&key).into_iter(), self.max_key_size, callback);

        self.engine.async_write(
            &ctx,
            WriteData::from_modifies(vec![Modify::Put(
                Self::rawkv_cf(&cf)?,
                Key::from_encoded(key),
                value,
            )]),
            Box::new(|(_, res): (_, kv::Result<_>)| callback(res.map_err(Error::from))),
        )?;
        KV_COMMAND_COUNTER_VEC_STATIC.raw_put.inc();
        Ok(())
    }

    /// Write some keys to the storage in a batch.
    pub fn raw_batch_put(
        &self,
        ctx: Context,
        cf: String,
        pairs: Vec<KvPair>,
        callback: Callback<()>,
    ) -> Result<()> {
        let cf = Self::rawkv_cf(&cf)?;

        check_key_size!(
            pairs.iter().map(|(ref k, _)| k),
            self.max_key_size,
            callback
        );

        let modifies = pairs
            .into_iter()
            .map(|(k, v)| Modify::Put(cf, Key::from_encoded(k), v))
            .collect();
        self.engine.async_write(
            &ctx,
            WriteData::from_modifies(modifies),
            Box::new(|(_, res): (_, kv::Result<_>)| callback(res.map_err(Error::from))),
        )?;
        KV_COMMAND_COUNTER_VEC_STATIC.raw_batch_put.inc();
        Ok(())
    }

    /// Delete a raw key from the storage.
    pub fn raw_delete(
        &self,
        ctx: Context,
        cf: String,
        key: Vec<u8>,
        callback: Callback<()>,
    ) -> Result<()> {
        check_key_size!(Some(&key).into_iter(), self.max_key_size, callback);

        self.engine.async_write(
            &ctx,
            WriteData::from_modifies(vec![Modify::Delete(
                Self::rawkv_cf(&cf)?,
                Key::from_encoded(key),
            )]),
            Box::new(|(_, res): (_, kv::Result<_>)| callback(res.map_err(Error::from))),
        )?;
        KV_COMMAND_COUNTER_VEC_STATIC.raw_delete.inc();
        Ok(())
    }

    /// Delete all raw keys in [`start_key`, `end_key`).
    pub fn raw_delete_range(
        &self,
        ctx: Context,
        cf: String,
        start_key: Vec<u8>,
        end_key: Vec<u8>,
        callback: Callback<()>,
    ) -> Result<()> {
        check_key_size!(
            Some(&start_key)
                .into_iter()
                .chain(Some(&end_key).into_iter()),
            self.max_key_size,
            callback
        );

        let cf = Self::rawkv_cf(&cf)?;
        let start_key = Key::from_encoded(start_key);
        let end_key = Key::from_encoded(end_key);

        self.engine.async_write(
            &ctx,
            WriteData::from_modifies(vec![Modify::DeleteRange(cf, start_key, end_key, false)]),
            Box::new(|(_, res): (_, kv::Result<_>)| callback(res.map_err(Error::from))),
        )?;
        KV_COMMAND_COUNTER_VEC_STATIC.raw_delete_range.inc();
        Ok(())
    }

    /// Delete some raw keys in a batch.
    pub fn raw_batch_delete(
        &self,
        ctx: Context,
        cf: String,
        keys: Vec<Vec<u8>>,
        callback: Callback<()>,
    ) -> Result<()> {
        let cf = Self::rawkv_cf(&cf)?;
        check_key_size!(keys.iter(), self.max_key_size, callback);

        let modifies = keys
            .into_iter()
            .map(|k| Modify::Delete(cf, Key::from_encoded(k)))
            .collect();
        self.engine.async_write(
            &ctx,
            WriteData::from_modifies(modifies),
            Box::new(|(_, res): (_, kv::Result<_>)| callback(res.map_err(Error::from))),
        )?;
        KV_COMMAND_COUNTER_VEC_STATIC.raw_batch_delete.inc();
        Ok(())
    }

    /// Scan raw keys in [`start_key`, `end_key`), returns at most `limit` keys. If `end_key` is
    /// `None`, it means unbounded.
    ///
    /// If `key_only` is true, the value corresponding to the key will not be read. Only scanned
    /// keys will be returned.
    fn forward_raw_scan(
        snapshot: &E::Snap,
        cf: &str,
        start_key: &Key,
        end_key: Option<Key>,
        limit: usize,
        statistics: &mut Statistics,
        key_only: bool,
    ) -> Result<Vec<Result<KvPair>>> {
        let mut option = IterOptions::default();
        if let Some(end) = end_key {
            option.set_upper_bound(end.as_encoded(), DATA_KEY_PREFIX_LEN);
        }
        if key_only {
            option.set_key_only(key_only);
        }
        let mut cursor = snapshot.iter_cf(Self::rawkv_cf(cf)?, option, ScanMode::Forward)?;
        let statistics = statistics.mut_cf_statistics(cf);
        if !cursor.seek(start_key, statistics)? {
            return Ok(vec![]);
        }
        let mut pairs = vec![];
        while cursor.valid()? && pairs.len() < limit {
            pairs.push(Ok((
                cursor.key(statistics).to_owned(),
                if key_only {
                    vec![]
                } else {
                    cursor.value(statistics).to_owned()
                },
            )));
            cursor.next(statistics);
        }
        Ok(pairs)
    }

    /// Scan raw keys in [`end_key`, `start_key`) in reverse order, returns at most `limit` keys. If
    /// `start_key` is `None`, it means it's unbounded.
    ///
    /// If `key_only` is true, the value
    /// corresponding to the key will not be read out. Only scanned keys will be returned.
    fn reverse_raw_scan(
        snapshot: &E::Snap,
        cf: &str,
        start_key: &Key,
        end_key: Option<Key>,
        limit: usize,
        statistics: &mut Statistics,
        key_only: bool,
    ) -> Result<Vec<Result<KvPair>>> {
        let mut option = IterOptions::default();
        if let Some(end) = end_key {
            option.set_lower_bound(end.as_encoded(), DATA_KEY_PREFIX_LEN);
        }
        if key_only {
            option.set_key_only(key_only);
        }
        let mut cursor = snapshot.iter_cf(Self::rawkv_cf(cf)?, option, ScanMode::Backward)?;
        let statistics = statistics.mut_cf_statistics(cf);
        if !cursor.reverse_seek(start_key, statistics)? {
            return Ok(vec![]);
        }
        let mut pairs = vec![];
        while cursor.valid()? && pairs.len() < limit {
            pairs.push(Ok((
                cursor.key(statistics).to_owned(),
                if key_only {
                    vec![]
                } else {
                    cursor.value(statistics).to_owned()
                },
            )));
            cursor.prev(statistics);
        }
        Ok(pairs)
    }

    /// Scan raw keys in a range.
    ///
    /// If `reverse_scan` is false, the range is [`start_key`, `end_key`); otherwise, the range is
    /// [`end_key`, `start_key`) and it scans from `start_key` and goes backwards. If `end_key` is `None`, it
    /// means unbounded.
    ///
    /// This function scans at most `limit` keys.
    ///
    /// If `key_only` is true, the value
    /// corresponding to the key will not be read out. Only scanned keys will be returned.
    pub fn raw_scan(
        &self,
        ctx: Context,
        cf: String,
        start_key: Vec<u8>,
        end_key: Option<Vec<u8>>,
        limit: usize,
        key_only: bool,
        reverse_scan: bool,
    ) -> impl Future<Item = Vec<Result<KvPair>>, Error = Error> {
        const CMD: CommandKind = CommandKind::raw_scan;
        let priority = ctx.get_priority();
        let priority_tag = get_priority_tag(priority);

        let res = self.read_pool.spawn_handle(
            async move {
                {
                    let end_key = match &end_key {
                        Some(end_key) => end_key.to_vec(),
                        None => vec![],
                    };
                    tls_collect_qps(
                        ctx.get_region_id(),
                        ctx.get_peer(),
                        &start_key,
                        &end_key,
                        reverse_scan,
                    );
                }

                KV_COMMAND_COUNTER_VEC_STATIC.get(CMD).inc();
                SCHED_COMMANDS_PRI_COUNTER_VEC_STATIC
                    .get(priority_tag)
                    .inc();

                let command_duration = tikv_util::time::Instant::now_coarse();

                let snapshot =
                    Self::with_tls_engine(|engine| Self::snapshot(engine, None, &ctx)).await?;
                {
                    let begin_instant = Instant::now_coarse();

                    let end_key = end_key.map(Key::from_encoded);

                    let mut statistics = Statistics::default();
                    let result = if reverse_scan {
                        Self::reverse_raw_scan(
                            &snapshot,
                            &cf,
                            &Key::from_encoded(start_key),
                            end_key,
                            limit,
                            &mut statistics,
                            key_only,
                        )
                        .map_err(Error::from)
                    } else {
                        Self::forward_raw_scan(
                            &snapshot,
                            &cf,
                            &Key::from_encoded(start_key),
                            end_key,
                            limit,
                            &mut statistics,
                            key_only,
                        )
                        .map_err(Error::from)
                    };

                    metrics::tls_collect_read_flow(ctx.get_region_id(), &statistics);
                    KV_COMMAND_KEYREAD_HISTOGRAM_STATIC
                        .get(CMD)
                        .observe(statistics.write.flow_stats.read_keys as f64);
                    metrics::tls_collect_scan_details(CMD, &statistics);
                    SCHED_PROCESSING_READ_HISTOGRAM_STATIC
                        .get(CMD)
                        .observe(begin_instant.elapsed_secs());
                    SCHED_HISTOGRAM_VEC_STATIC
                        .get(CMD)
                        .observe(command_duration.elapsed_secs());

                    result
                }
            },
            priority,
            thread_rng().next_u64(),
        );

        res.map_err(|_| Error::from(ErrorInner::SchedTooBusy))
            .flatten()
    }

    /// Check the given raw kv CF name. Return the CF name, or `Err` if given CF name is invalid.
    /// The CF name can be one of `"default"`, `"write"` and `"lock"`. If given `cf` is empty,
    /// `CF_DEFAULT` (`"default"`) will be returned.
    fn rawkv_cf(cf: &str) -> Result<CfName> {
        if cf.is_empty() {
            return Ok(CF_DEFAULT);
        }
        for c in DATA_CFS {
            if cf == *c {
                return Ok(c);
            }
        }
        Err(Error::from(ErrorInner::InvalidCf(cf.to_owned())))
    }

    /// Check if key range is valid
    ///
    /// - If `reverse` is true, `end_key` is less than `start_key`. `end_key` is the lower bound.
    /// - If `reverse` is false, `end_key` is greater than `start_key`. `end_key` is the upper bound.
    fn check_key_ranges(ranges: &[KeyRange], reverse: bool) -> bool {
        let ranges_len = ranges.len();
        for i in 0..ranges_len {
            let start_key = ranges[i].get_start_key();
            let mut end_key = ranges[i].get_end_key();
            if end_key.is_empty() && i + 1 != ranges_len {
                end_key = ranges[i + 1].get_start_key();
            }
            if !end_key.is_empty()
                && (!reverse && start_key >= end_key || reverse && start_key <= end_key)
            {
                return false;
            }
        }
        true
    }

    /// Scan raw keys in multiple ranges in a batch.
    pub fn raw_batch_scan(
        &self,
        ctx: Context,
        cf: String,
        mut ranges: Vec<KeyRange>,
        each_limit: usize,
        key_only: bool,
        reverse_scan: bool,
    ) -> impl Future<Item = Vec<Result<KvPair>>, Error = Error> {
        const CMD: CommandKind = CommandKind::raw_batch_scan;
        let priority = ctx.get_priority();
        let priority_tag = get_priority_tag(priority);

        let res = self.read_pool.spawn_handle(
            async move {
                KV_COMMAND_COUNTER_VEC_STATIC.get(CMD).inc();
                SCHED_COMMANDS_PRI_COUNTER_VEC_STATIC
                    .get(priority_tag)
                    .inc();
                let command_duration = tikv_util::time::Instant::now_coarse();

                let snapshot =
                    Self::with_tls_engine(|engine| Self::snapshot(engine, None, &ctx)).await?;
                {
                    let begin_instant = Instant::now();
                    let mut statistics = Statistics::default();
                    if !Self::check_key_ranges(&ranges, reverse_scan) {
                        return Err(box_err!("Invalid KeyRanges"));
                    };
                    let mut result = Vec::new();
                    let ranges_len = ranges.len();
                    for i in 0..ranges_len {
                        let start_key = Key::from_encoded(ranges[i].take_start_key());
                        let end_key = ranges[i].take_end_key();
                        let end_key = if end_key.is_empty() {
                            if i + 1 == ranges_len {
                                None
                            } else {
                                Some(Key::from_encoded_slice(ranges[i + 1].get_start_key()))
                            }
                        } else {
                            Some(Key::from_encoded(end_key))
                        };
                        let pairs = if reverse_scan {
                            Self::reverse_raw_scan(
                                &snapshot,
                                &cf,
                                &start_key,
                                end_key,
                                each_limit,
                                &mut statistics,
                                key_only,
                            )?
                        } else {
                            Self::forward_raw_scan(
                                &snapshot,
                                &cf,
                                &start_key,
                                end_key,
                                each_limit,
                                &mut statistics,
                                key_only,
                            )?
                        };
                        result.extend(pairs.into_iter());
                    }
                    let mut key_ranges = vec![];
                    for range in ranges {
                        key_ranges.push(build_key_range(
                            &range.start_key,
                            &range.end_key,
                            reverse_scan,
                        ));
                    }
                    tls_collect_qps_batch(ctx.get_region_id(), ctx.get_peer(), key_ranges);
                    metrics::tls_collect_read_flow(ctx.get_region_id(), &statistics);
                    KV_COMMAND_KEYREAD_HISTOGRAM_STATIC
                        .get(CMD)
                        .observe(statistics.write.flow_stats.read_keys as f64);
                    metrics::tls_collect_scan_details(CMD, &statistics);
                    SCHED_PROCESSING_READ_HISTOGRAM_STATIC
                        .get(CMD)
                        .observe(begin_instant.elapsed_secs());
                    SCHED_HISTOGRAM_VEC_STATIC
                        .get(CMD)
                        .observe(command_duration.elapsed_secs());
                    Ok(result)
                }
            },
            priority,
            thread_rng().next_u64(),
        );

        res.map_err(|_| Error::from(ErrorInner::SchedTooBusy))
            .flatten()
    }
}

fn get_priority_tag(priority: CommandPri) -> CommandPriority {
    match priority {
        CommandPri::Low => CommandPriority::low,
        CommandPri::Normal => CommandPriority::normal,
        CommandPri::High => CommandPriority::high,
    }
}

/// A builder to build a temporary `Storage<E>`.
///
/// Only used for test purpose.
#[must_use]
pub struct TestStorageBuilder<E: Engine, L: LockManager> {
    engine: E,
    config: Config,
    pipelined_pessimistic_lock: bool,
    lock_mgr: L,
}

impl TestStorageBuilder<RocksEngine, DummyLockManager> {
    /// Build `Storage<RocksEngine>`.
    pub fn new(lock_mgr: DummyLockManager) -> Self {
        Self {
            engine: TestEngineBuilder::new().build().unwrap(),
            config: Config::default(),
            pipelined_pessimistic_lock: false,
            lock_mgr,
        }
    }
}

impl<E: Engine, L: LockManager> TestStorageBuilder<E, L> {
    pub fn from_engine_and_lock_mgr(engine: E, lock_mgr: L) -> Self {
        Self {
            engine,
            config: Config::default(),
            pipelined_pessimistic_lock: false,
            lock_mgr,
        }
    }

    /// Customize the config of the `Storage`.
    ///
    /// By default, `Config::default()` will be used.
    pub fn config(mut self, config: Config) -> Self {
        self.config = config;
        self
    }

    pub fn set_pipelined_pessimistic_lock(mut self, enabled: bool) -> Self {
        self.pipelined_pessimistic_lock = enabled;
        self
    }

    /// Build a `Storage<E>`.
    pub fn build(self) -> Result<Storage<E, L>> {
        let read_pool = build_read_pool_for_test(
            &crate::config::StorageReadPoolConfig::default_for_test(),
            self.engine.clone(),
        );

        Storage::from_engine(
            self.engine,
            &self.config,
            ReadPool::from(read_pool).handle(),
            self.lock_mgr,
            ConcurrencyManager::new(1.into()),
            self.pipelined_pessimistic_lock,
        )
    }
}

pub mod test_util {
    use super::*;
    use crate::storage::txn::commands;
    use std::{
        fmt::Debug,
        sync::mpsc::{channel, Sender},
    };

    pub fn expect_none(x: Result<Option<Value>>) {
        assert_eq!(x.unwrap(), None);
    }

    pub fn expect_value(v: Vec<u8>, x: Result<Option<Value>>) {
        assert_eq!(x.unwrap().unwrap(), v);
    }

    pub fn expect_multi_values(v: Vec<Option<KvPair>>, x: Result<Vec<Result<KvPair>>>) {
        let x: Vec<Option<KvPair>> = x.unwrap().into_iter().map(Result::ok).collect();
        assert_eq!(x, v);
    }

    pub fn expect_error<T, F>(err_matcher: F, x: Result<T>)
    where
        F: FnOnce(Error) + Send + 'static,
    {
        match x {
            Err(e) => err_matcher(e),
            _ => panic!("expect result to be an error"),
        }
    }

    pub fn expect_ok_callback<T: Debug>(done: Sender<i32>, id: i32) -> Callback<T> {
        Box::new(move |x: Result<T>| {
            x.unwrap();
            done.send(id).unwrap();
        })
    }

    pub fn expect_fail_callback<T, F>(done: Sender<i32>, id: i32, err_matcher: F) -> Callback<T>
    where
        F: FnOnce(Error) + Send + 'static,
    {
        Box::new(move |x: Result<T>| {
            expect_error(err_matcher, x);
            done.send(id).unwrap();
        })
    }

    pub fn expect_too_busy_callback<T>(done: Sender<i32>, id: i32) -> Callback<T> {
        Box::new(move |x: Result<T>| {
            expect_error(
                |err| match err {
                    Error(box ErrorInner::SchedTooBusy) => {}
                    e => panic!("unexpected error chain: {:?}, expect too busy", e),
                },
                x,
            );
            done.send(id).unwrap();
        })
    }

    pub fn expect_value_callback<T: PartialEq + Debug + Send + 'static>(
        done: Sender<i32>,
        id: i32,
        value: T,
    ) -> Callback<T> {
        Box::new(move |x: Result<T>| {
            assert_eq!(x.unwrap(), value);
            done.send(id).unwrap();
        })
    }

    pub fn expect_pessimistic_lock_res_callback(
        done: Sender<i32>,
        pessimistic_lock_res: PessimisticLockRes,
    ) -> Callback<Result<PessimisticLockRes>> {
        Box::new(move |res: Result<Result<PessimisticLockRes>>| {
            assert_eq!(res.unwrap().unwrap(), pessimistic_lock_res);
            done.send(0).unwrap();
        })
    }

    pub fn expect_secondary_locks_status_callback(
        done: Sender<i32>,
        secondary_locks_status: SecondaryLocksStatus,
    ) -> Callback<SecondaryLocksStatus> {
        Box::new(move |res: Result<SecondaryLocksStatus>| {
            assert_eq!(res.unwrap(), secondary_locks_status);
            done.send(0).unwrap();
        })
    }

    type PessimisticLockCommand = TypedCommand<Result<PessimisticLockRes>>;

    pub fn new_acquire_pessimistic_lock_command(
        keys: Vec<(Key, bool)>,
        start_ts: impl Into<TimeStamp>,
        for_update_ts: impl Into<TimeStamp>,
        return_values: bool,
    ) -> PessimisticLockCommand {
        let primary = keys[0].0.clone().to_raw().unwrap();
        let for_update_ts: TimeStamp = for_update_ts.into();
        commands::AcquirePessimisticLock::new(
            keys,
            primary,
            start_ts.into(),
            3000,
            false,
            for_update_ts,
            None,
            return_values,
            for_update_ts.next(),
            Context::default(),
        )
    }

    pub fn delete_pessimistic_lock<E: Engine, L: LockManager>(
        storage: &Storage<E, L>,
        key: Key,
        start_ts: u64,
        for_update_ts: u64,
    ) {
        let (tx, rx) = channel();
        storage
            .sched_txn_command(
                commands::PessimisticRollback::new(
                    vec![key],
                    start_ts.into(),
                    for_update_ts.into(),
                    Context::default(),
                ),
                expect_ok_callback(tx, 0),
            )
            .unwrap();
        rx.recv().unwrap();
    }
}

#[cfg(test)]
mod tests {
    use super::{test_util::*, *};

    use crate::config::TitanDBConfig;
    use crate::storage::mvcc::LockType;
    use crate::storage::{
        config::BlockCacheConfig,
        kv::{Error as EngineError, ErrorInner as EngineErrorInner},
        lock_manager::{Lock, WaitTimeout},
        mvcc::{Error as MvccError, ErrorInner as MvccErrorInner},
        txn::{commands, Error as TxnError, ErrorInner as TxnErrorInner},
    };
    use engine_rocks::raw_util::CFOptions;
    use engine_traits::{CF_LOCK, CF_RAFT, CF_WRITE};
    use futures03::executor::block_on;
    use kvproto::kvrpcpb::{CommandPri, LockInfo, Op};
    use std::{
        sync::{
            atomic::{AtomicBool, Ordering},
            mpsc::{channel, Sender},
            Arc,
        },
        time::Duration,
    };
    use tikv_util::collections::HashMap;
    use tikv_util::config::ReadableSize;
    use txn_types::Mutation;

    #[test]
    fn test_get_put() {
        let storage = TestStorageBuilder::new(DummyLockManager {})
            .build()
            .unwrap();
        let (tx, rx) = channel();
        expect_none(
            storage
                .get(Context::default(), Key::from_raw(b"x"), 100.into())
                .wait(),
        );
        storage
            .sched_txn_command(
                commands::Prewrite::with_defaults(
                    vec![Mutation::Put((Key::from_raw(b"x"), b"100".to_vec()))],
                    b"x".to_vec(),
                    100.into(),
                ),
                expect_ok_callback(tx.clone(), 1),
            )
            .unwrap();
        rx.recv().unwrap();
        expect_error(
            |e| match e {
                Error(box ErrorInner::Txn(TxnError(box TxnErrorInner::Mvcc(mvcc::Error(
                    box mvcc::ErrorInner::KeyIsLocked { .. },
                ))))) => (),
                e => panic!("unexpected error chain: {:?}", e),
            },
            storage
                .get(Context::default(), Key::from_raw(b"x"), 101.into())
                .wait(),
        );
        storage
            .sched_txn_command(
                commands::Commit::new(
                    vec![Key::from_raw(b"x")],
                    100.into(),
                    101.into(),
                    Context::default(),
                ),
                expect_ok_callback(tx, 3),
            )
            .unwrap();
        rx.recv().unwrap();
        expect_none(
            storage
                .get(Context::default(), Key::from_raw(b"x"), 100.into())
                .wait(),
        );
        expect_value(
            b"100".to_vec(),
            storage
                .get(Context::default(), Key::from_raw(b"x"), 101.into())
                .wait(),
        );
    }

    #[test]
    fn test_cf_error() {
        // New engine lacks normal column families.
        let engine = TestEngineBuilder::new().cfs(["foo"]).build().unwrap();
        let storage = TestStorageBuilder::<_, DummyLockManager>::from_engine_and_lock_mgr(
            engine,
            DummyLockManager {},
        )
        .build()
        .unwrap();
        let (tx, rx) = channel();
        storage
            .sched_txn_command(
                commands::Prewrite::with_defaults(
                    vec![
                        Mutation::Put((Key::from_raw(b"a"), b"aa".to_vec())),
                        Mutation::Put((Key::from_raw(b"b"), b"bb".to_vec())),
                        Mutation::Put((Key::from_raw(b"c"), b"cc".to_vec())),
                    ],
                    b"a".to_vec(),
                    1.into(),
                ),
                expect_fail_callback(tx, 0, |e| match e {
                    Error(box ErrorInner::Txn(TxnError(box TxnErrorInner::Mvcc(mvcc::Error(
                        box mvcc::ErrorInner::Engine(EngineError(box EngineErrorInner::Request(
                            ..,
                        ))),
                    ))))) => {}
                    e => panic!("unexpected error chain: {:?}", e),
                }),
            )
            .unwrap();
        rx.recv().unwrap();
        expect_error(
            |e| match e {
                Error(box ErrorInner::Txn(TxnError(box TxnErrorInner::Mvcc(mvcc::Error(
                    box mvcc::ErrorInner::Engine(EngineError(box EngineErrorInner::Request(..))),
                ))))) => (),
                e => panic!("unexpected error chain: {:?}", e),
            },
            storage
                .get(Context::default(), Key::from_raw(b"x"), 1.into())
                .wait(),
        );
        expect_error(
            |e| match e {
                Error(box ErrorInner::Txn(TxnError(box TxnErrorInner::Mvcc(mvcc::Error(
                    box mvcc::ErrorInner::Engine(EngineError(box EngineErrorInner::Request(..))),
                ))))) => (),
                e => panic!("unexpected error chain: {:?}", e),
            },
            storage
                .scan(
                    Context::default(),
                    Key::from_raw(b"x"),
                    None,
                    1000,
                    0,
                    1.into(),
                    false,
                    false,
                )
                .wait(),
        );
        expect_error(
            |e| match e {
                Error(box ErrorInner::Txn(TxnError(box TxnErrorInner::Mvcc(mvcc::Error(
                    box mvcc::ErrorInner::Engine(EngineError(box EngineErrorInner::Request(..))),
                ))))) => (),
                e => panic!("unexpected error chain: {:?}", e),
            },
            storage
                .batch_get(
                    Context::default(),
                    vec![Key::from_raw(b"c"), Key::from_raw(b"d")],
                    1.into(),
                )
                .wait(),
        );
        let x = storage
            .batch_get_command(vec![
                create_get_request(b"c", 1),
                create_get_request(b"d", 1),
            ])
            .wait()
            .unwrap();
        for v in x {
            expect_error(
                |e| match e {
                    Error(box ErrorInner::Txn(TxnError(box TxnErrorInner::Mvcc(mvcc::Error(
                        box mvcc::ErrorInner::Engine(EngineError(box EngineErrorInner::Request(
                            ..,
                        ))),
                    ))))) => {}
                    e => panic!("unexpected error chain: {:?}", e),
                },
                v,
            );
        }
    }

    #[test]
    fn test_scan() {
        let storage = TestStorageBuilder::new(DummyLockManager {})
            .build()
            .unwrap();
        let (tx, rx) = channel();
        storage
            .sched_txn_command(
                commands::Prewrite::with_defaults(
                    vec![
                        Mutation::Put((Key::from_raw(b"a"), b"aa".to_vec())),
                        Mutation::Put((Key::from_raw(b"b"), b"bb".to_vec())),
                        Mutation::Put((Key::from_raw(b"c"), b"cc".to_vec())),
                    ],
                    b"a".to_vec(),
                    1.into(),
                ),
                expect_ok_callback(tx.clone(), 0),
            )
            .unwrap();
        rx.recv().unwrap();
        // Forward
        expect_multi_values(
            vec![None, None, None],
            storage
                .scan(
                    Context::default(),
                    Key::from_raw(b"\x00"),
                    None,
                    1000,
                    0,
                    5.into(),
                    false,
                    false,
                )
                .wait(),
        );
        // Backward
        expect_multi_values(
            vec![None, None, None],
            storage
                .scan(
                    Context::default(),
                    Key::from_raw(b"\xff"),
                    None,
                    1000,
                    0,
                    5.into(),
                    false,
                    true,
                )
                .wait(),
        );
        // Forward with bound
        expect_multi_values(
            vec![None, None],
            storage
                .scan(
                    Context::default(),
                    Key::from_raw(b"\x00"),
                    Some(Key::from_raw(b"c")),
                    1000,
                    0,
                    5.into(),
                    false,
                    false,
                )
                .wait(),
        );
        // Backward with bound
        expect_multi_values(
            vec![None, None],
            storage
                .scan(
                    Context::default(),
                    Key::from_raw(b"\xff"),
                    Some(Key::from_raw(b"b")),
                    1000,
                    0,
                    5.into(),
                    false,
                    true,
                )
                .wait(),
        );
        // Forward with limit
        expect_multi_values(
            vec![None, None],
            storage
                .scan(
                    Context::default(),
                    Key::from_raw(b"\x00"),
                    None,
                    2,
                    0,
                    5.into(),
                    false,
                    false,
                )
                .wait(),
        );
        // Backward with limit
        expect_multi_values(
            vec![None, None],
            storage
                .scan(
                    Context::default(),
                    Key::from_raw(b"\xff"),
                    None,
                    2,
                    0,
                    5.into(),
                    false,
                    true,
                )
                .wait(),
        );

        storage
            .sched_txn_command(
                commands::Commit::new(
                    vec![
                        Key::from_raw(b"a"),
                        Key::from_raw(b"b"),
                        Key::from_raw(b"c"),
                    ],
                    1.into(),
                    2.into(),
                    Context::default(),
                ),
                expect_ok_callback(tx, 1),
            )
            .unwrap();
        rx.recv().unwrap();
        // Forward
        expect_multi_values(
            vec![
                Some((b"a".to_vec(), b"aa".to_vec())),
                Some((b"b".to_vec(), b"bb".to_vec())),
                Some((b"c".to_vec(), b"cc".to_vec())),
            ],
            storage
                .scan(
                    Context::default(),
                    Key::from_raw(b"\x00"),
                    None,
                    1000,
                    0,
                    5.into(),
                    false,
                    false,
                )
                .wait(),
        );
        // Backward
        expect_multi_values(
            vec![
                Some((b"c".to_vec(), b"cc".to_vec())),
                Some((b"b".to_vec(), b"bb".to_vec())),
                Some((b"a".to_vec(), b"aa".to_vec())),
            ],
            storage
                .scan(
                    Context::default(),
                    Key::from_raw(b"\xff"),
                    None,
                    1000,
                    0,
                    5.into(),
                    false,
                    true,
                )
                .wait(),
        );
        // Forward with sample step
        expect_multi_values(
            vec![
                Some((b"a".to_vec(), b"aa".to_vec())),
                Some((b"c".to_vec(), b"cc".to_vec())),
            ],
            storage
                .scan(
                    Context::default(),
                    Key::from_raw(b"\x00"),
                    None,
                    1000,
                    2,
                    5.into(),
                    false,
                    false,
                )
                .wait(),
        );
        // Backward with sample step
        expect_multi_values(
            vec![
                Some((b"c".to_vec(), b"cc".to_vec())),
                Some((b"a".to_vec(), b"aa".to_vec())),
            ],
            storage
                .scan(
                    Context::default(),
                    Key::from_raw(b"\xff"),
                    None,
                    1000,
                    2,
                    5.into(),
                    false,
                    true,
                )
                .wait(),
        );
        // Forward with sample step and limit
        expect_multi_values(
            vec![Some((b"a".to_vec(), b"aa".to_vec()))],
            storage
                .scan(
                    Context::default(),
                    Key::from_raw(b"\x00"),
                    None,
                    1,
                    2,
                    5.into(),
                    false,
                    false,
                )
                .wait(),
        );
        // Backward with sample step and limit
        expect_multi_values(
            vec![Some((b"c".to_vec(), b"cc".to_vec()))],
            storage
                .scan(
                    Context::default(),
                    Key::from_raw(b"\xff"),
                    None,
                    1,
                    2,
                    5.into(),
                    false,
                    true,
                )
                .wait(),
        );
        // Forward with bound
        expect_multi_values(
            vec![
                Some((b"a".to_vec(), b"aa".to_vec())),
                Some((b"b".to_vec(), b"bb".to_vec())),
            ],
            storage
                .scan(
                    Context::default(),
                    Key::from_raw(b"\x00"),
                    Some(Key::from_raw(b"c")),
                    1000,
                    0,
                    5.into(),
                    false,
                    false,
                )
                .wait(),
        );
        // Backward with bound
        expect_multi_values(
            vec![
                Some((b"c".to_vec(), b"cc".to_vec())),
                Some((b"b".to_vec(), b"bb".to_vec())),
            ],
            storage
                .scan(
                    Context::default(),
                    Key::from_raw(b"\xff"),
                    Some(Key::from_raw(b"b")),
                    1000,
                    0,
                    5.into(),
                    false,
                    true,
                )
                .wait(),
        );

        // Forward with limit
        expect_multi_values(
            vec![
                Some((b"a".to_vec(), b"aa".to_vec())),
                Some((b"b".to_vec(), b"bb".to_vec())),
            ],
            storage
                .scan(
                    Context::default(),
                    Key::from_raw(b"\x00"),
                    None,
                    2,
                    0,
                    5.into(),
                    false,
                    false,
                )
                .wait(),
        );
        // Backward with limit
        expect_multi_values(
            vec![
                Some((b"c".to_vec(), b"cc".to_vec())),
                Some((b"b".to_vec(), b"bb".to_vec())),
            ],
            storage
                .scan(
                    Context::default(),
                    Key::from_raw(b"\xff"),
                    None,
                    2,
                    0,
                    5.into(),
                    false,
                    true,
                )
                .wait(),
        );
    }

    #[test]
    fn test_scan_with_key_only() {
        let mut titan_db_config = TitanDBConfig::default();
        titan_db_config.enabled = true;
        let mut db_config = crate::config::DbConfig::default();
        db_config.titan = titan_db_config;
        let engine = {
            let path = "".to_owned();
            let cfs = crate::storage::ALL_CFS.to_vec();
            let cfg_rocksdb = db_config;
            let cache = BlockCacheConfig::default().build_shared_cache();
            let cfs_opts = vec![
                CFOptions::new(CF_DEFAULT, cfg_rocksdb.defaultcf.build_opt(&cache)),
                CFOptions::new(CF_LOCK, cfg_rocksdb.lockcf.build_opt(&cache)),
                CFOptions::new(CF_WRITE, cfg_rocksdb.writecf.build_opt(&cache)),
                CFOptions::new(CF_RAFT, cfg_rocksdb.raftcf.build_opt(&cache)),
            ];
            RocksEngine::new(&path, &cfs, Some(cfs_opts), cache.is_some())
        }
        .unwrap();
        let storage = TestStorageBuilder::<_, DummyLockManager>::from_engine_and_lock_mgr(
            engine,
            DummyLockManager {},
        )
        .build()
        .unwrap();
        let (tx, rx) = channel();
        storage
            .sched_txn_command(
                commands::Prewrite::with_defaults(
                    vec![
                        Mutation::Put((Key::from_raw(b"a"), b"aa".to_vec())),
                        Mutation::Put((Key::from_raw(b"b"), b"bb".to_vec())),
                        Mutation::Put((Key::from_raw(b"c"), b"cc".to_vec())),
                    ],
                    b"a".to_vec(),
                    1.into(),
                ),
                expect_ok_callback(tx.clone(), 0),
            )
            .unwrap();
        rx.recv().unwrap();
        // Forward
        expect_multi_values(
            vec![None, None, None],
            storage
                .scan(
                    Context::default(),
                    Key::from_raw(b"\x00"),
                    None,
                    1000,
                    0,
                    5.into(),
                    true,
                    false,
                )
                .wait(),
        );
        // Backward
        expect_multi_values(
            vec![None, None, None],
            storage
                .scan(
                    Context::default(),
                    Key::from_raw(b"\xff"),
                    None,
                    1000,
                    0,
                    5.into(),
                    true,
                    true,
                )
                .wait(),
        );
        // Forward with bound
        expect_multi_values(
            vec![None, None],
            storage
                .scan(
                    Context::default(),
                    Key::from_raw(b"\x00"),
                    Some(Key::from_raw(b"c")),
                    1000,
                    0,
                    5.into(),
                    true,
                    false,
                )
                .wait(),
        );
        // Backward with bound
        expect_multi_values(
            vec![None, None],
            storage
                .scan(
                    Context::default(),
                    Key::from_raw(b"\xff"),
                    Some(Key::from_raw(b"b")),
                    1000,
                    0,
                    5.into(),
                    true,
                    true,
                )
                .wait(),
        );
        // Forward with limit
        expect_multi_values(
            vec![None, None],
            storage
                .scan(
                    Context::default(),
                    Key::from_raw(b"\x00"),
                    None,
                    2,
                    0,
                    5.into(),
                    true,
                    false,
                )
                .wait(),
        );
        // Backward with limit
        expect_multi_values(
            vec![None, None],
            storage
                .scan(
                    Context::default(),
                    Key::from_raw(b"\xff"),
                    None,
                    2,
                    0,
                    5.into(),
                    true,
                    true,
                )
                .wait(),
        );

        storage
            .sched_txn_command(
                commands::Commit::new(
                    vec![
                        Key::from_raw(b"a"),
                        Key::from_raw(b"b"),
                        Key::from_raw(b"c"),
                    ],
                    1.into(),
                    2.into(),
                    Context::default(),
                ),
                expect_ok_callback(tx, 1),
            )
            .unwrap();
        rx.recv().unwrap();
        // Forward
        expect_multi_values(
            vec![
                Some((b"a".to_vec(), vec![])),
                Some((b"b".to_vec(), vec![])),
                Some((b"c".to_vec(), vec![])),
            ],
            storage
                .scan(
                    Context::default(),
                    Key::from_raw(b"\x00"),
                    None,
                    1000,
                    0,
                    5.into(),
                    true,
                    false,
                )
                .wait(),
        );
        // Backward
        expect_multi_values(
            vec![
                Some((b"c".to_vec(), vec![])),
                Some((b"b".to_vec(), vec![])),
                Some((b"a".to_vec(), vec![])),
            ],
            storage
                .scan(
                    Context::default(),
                    Key::from_raw(b"\xff"),
                    None,
                    1000,
                    0,
                    5.into(),
                    true,
                    true,
                )
                .wait(),
        );
        // Forward with bound
        expect_multi_values(
            vec![Some((b"a".to_vec(), vec![])), Some((b"b".to_vec(), vec![]))],
            storage
                .scan(
                    Context::default(),
                    Key::from_raw(b"\x00"),
                    Some(Key::from_raw(b"c")),
                    1000,
                    0,
                    5.into(),
                    true,
                    false,
                )
                .wait(),
        );
        // Backward with bound
        expect_multi_values(
            vec![Some((b"c".to_vec(), vec![])), Some((b"b".to_vec(), vec![]))],
            storage
                .scan(
                    Context::default(),
                    Key::from_raw(b"\xff"),
                    Some(Key::from_raw(b"b")),
                    1000,
                    0,
                    5.into(),
                    true,
                    true,
                )
                .wait(),
        );

        // Forward with limit
        expect_multi_values(
            vec![Some((b"a".to_vec(), vec![])), Some((b"b".to_vec(), vec![]))],
            storage
                .scan(
                    Context::default(),
                    Key::from_raw(b"\x00"),
                    None,
                    2,
                    0,
                    5.into(),
                    true,
                    false,
                )
                .wait(),
        );
        // Backward with limit
        expect_multi_values(
            vec![Some((b"c".to_vec(), vec![])), Some((b"b".to_vec(), vec![]))],
            storage
                .scan(
                    Context::default(),
                    Key::from_raw(b"\xff"),
                    None,
                    2,
                    0,
                    5.into(),
                    true,
                    true,
                )
                .wait(),
        );
    }

    #[test]
    fn test_batch_get() {
        let storage = TestStorageBuilder::new(DummyLockManager {})
            .build()
            .unwrap();
        let (tx, rx) = channel();
        storage
            .sched_txn_command(
                commands::Prewrite::with_defaults(
                    vec![
                        Mutation::Put((Key::from_raw(b"a"), b"aa".to_vec())),
                        Mutation::Put((Key::from_raw(b"b"), b"bb".to_vec())),
                        Mutation::Put((Key::from_raw(b"c"), b"cc".to_vec())),
                    ],
                    b"a".to_vec(),
                    1.into(),
                ),
                expect_ok_callback(tx.clone(), 0),
            )
            .unwrap();
        rx.recv().unwrap();
        expect_multi_values(
            vec![None],
            storage
                .batch_get(
                    Context::default(),
                    vec![Key::from_raw(b"c"), Key::from_raw(b"d")],
                    2.into(),
                )
                .wait(),
        );
        storage
            .sched_txn_command(
                commands::Commit::new(
                    vec![
                        Key::from_raw(b"a"),
                        Key::from_raw(b"b"),
                        Key::from_raw(b"c"),
                    ],
                    1.into(),
                    2.into(),
                    Context::default(),
                ),
                expect_ok_callback(tx, 1),
            )
            .unwrap();
        rx.recv().unwrap();
        expect_multi_values(
            vec![
                Some((b"c".to_vec(), b"cc".to_vec())),
                Some((b"a".to_vec(), b"aa".to_vec())),
                Some((b"b".to_vec(), b"bb".to_vec())),
            ],
            storage
                .batch_get(
                    Context::default(),
                    vec![
                        Key::from_raw(b"c"),
                        Key::from_raw(b"x"),
                        Key::from_raw(b"a"),
                        Key::from_raw(b"b"),
                    ],
                    5.into(),
                )
                .wait(),
        );
    }

    fn create_get_request(key: &[u8], start_ts: u64) -> GetRequest {
        let mut req = GetRequest::default();
        req.set_key(key.to_owned());
        req.set_version(start_ts);
        req
    }

    #[test]
    fn test_batch_get_command() {
        let storage = TestStorageBuilder::new(DummyLockManager {})
            .build()
            .unwrap();
        let (tx, rx) = channel();
        storage
            .sched_txn_command(
                commands::Prewrite::with_defaults(
                    vec![
                        Mutation::Put((Key::from_raw(b"a"), b"aa".to_vec())),
                        Mutation::Put((Key::from_raw(b"b"), b"bb".to_vec())),
                        Mutation::Put((Key::from_raw(b"c"), b"cc".to_vec())),
                    ],
                    b"a".to_vec(),
                    1.into(),
                ),
                expect_ok_callback(tx.clone(), 0),
            )
            .unwrap();
        rx.recv().unwrap();
        let mut x = storage
            .batch_get_command(vec![
                create_get_request(b"c", 2),
                create_get_request(b"d", 2),
            ])
            .wait()
            .unwrap();
        expect_error(
            |e| match e {
                Error(box ErrorInner::Txn(TxnError(box TxnErrorInner::Mvcc(mvcc::Error(
                    box mvcc::ErrorInner::KeyIsLocked(..),
                ))))) => {}
                e => panic!("unexpected error chain: {:?}", e),
            },
            x.remove(0),
        );
        assert_eq!(x.remove(0).unwrap(), None);
        storage
            .sched_txn_command(
                commands::Commit::new(
                    vec![
                        Key::from_raw(b"a"),
                        Key::from_raw(b"b"),
                        Key::from_raw(b"c"),
                    ],
                    1.into(),
                    2.into(),
                    Context::default(),
                ),
                expect_ok_callback(tx, 1),
            )
            .unwrap();
        rx.recv().unwrap();
        let x: Vec<Option<Vec<u8>>> = storage
            .batch_get_command(vec![
                create_get_request(b"c", 5),
                create_get_request(b"x", 5),
                create_get_request(b"a", 5),
                create_get_request(b"b", 5),
            ])
            .wait()
            .unwrap()
            .into_iter()
            .map(|x| x.unwrap())
            .collect();
        assert_eq!(
            x,
            vec![
                Some(b"cc".to_vec()),
                None,
                Some(b"aa".to_vec()),
                Some(b"bb".to_vec())
            ]
        );
    }

    #[test]
    fn test_txn() {
        let storage = TestStorageBuilder::new(DummyLockManager {})
            .build()
            .unwrap();
        let (tx, rx) = channel();
        storage
            .sched_txn_command(
                commands::Prewrite::with_defaults(
                    vec![Mutation::Put((Key::from_raw(b"x"), b"100".to_vec()))],
                    b"x".to_vec(),
                    100.into(),
                ),
                expect_ok_callback(tx.clone(), 0),
            )
            .unwrap();
        storage
            .sched_txn_command(
                commands::Prewrite::with_defaults(
                    vec![Mutation::Put((Key::from_raw(b"y"), b"101".to_vec()))],
                    b"y".to_vec(),
                    101.into(),
                ),
                expect_ok_callback(tx.clone(), 1),
            )
            .unwrap();
        rx.recv().unwrap();
        rx.recv().unwrap();
        storage
            .sched_txn_command(
                commands::Commit::new(
                    vec![Key::from_raw(b"x")],
                    100.into(),
                    110.into(),
                    Context::default(),
                ),
                expect_value_callback(tx.clone(), 2, TxnStatus::committed(110.into())),
            )
            .unwrap();
        storage
            .sched_txn_command(
                commands::Commit::new(
                    vec![Key::from_raw(b"y")],
                    101.into(),
                    111.into(),
                    Context::default(),
                ),
                expect_value_callback(tx.clone(), 3, TxnStatus::committed(111.into())),
            )
            .unwrap();
        rx.recv().unwrap();
        rx.recv().unwrap();
        expect_value(
            b"100".to_vec(),
            storage
                .get(Context::default(), Key::from_raw(b"x"), 120.into())
                .wait(),
        );
        expect_value(
            b"101".to_vec(),
            storage
                .get(Context::default(), Key::from_raw(b"y"), 120.into())
                .wait(),
        );
        storage
            .sched_txn_command(
                commands::Prewrite::with_defaults(
                    vec![Mutation::Put((Key::from_raw(b"x"), b"105".to_vec()))],
                    b"x".to_vec(),
                    105.into(),
                ),
                expect_fail_callback(tx, 6, |e| match e {
                    Error(box ErrorInner::Txn(TxnError(box TxnErrorInner::Mvcc(mvcc::Error(
                        box mvcc::ErrorInner::WriteConflict { .. },
                    ))))) => (),
                    e => panic!("unexpected error chain: {:?}", e),
                }),
            )
            .unwrap();
        rx.recv().unwrap();
    }

    #[test]
    fn test_sched_too_busy() {
        let mut config = Config::default();
        config.scheduler_pending_write_threshold = ReadableSize(1);
        let storage = TestStorageBuilder::new(DummyLockManager {})
            .config(config)
            .build()
            .unwrap();
        let (tx, rx) = channel();
        expect_none(
            storage
                .get(Context::default(), Key::from_raw(b"x"), 100.into())
                .wait(),
        );
        storage
            .sched_txn_command::<()>(
                commands::Pause::new(vec![Key::from_raw(b"x")], 1000, Context::default()).into(),
                expect_ok_callback(tx.clone(), 1),
            )
            .unwrap();
        storage
            .sched_txn_command(
                commands::Prewrite::with_defaults(
                    vec![Mutation::Put((Key::from_raw(b"y"), b"101".to_vec()))],
                    b"y".to_vec(),
                    101.into(),
                ),
                expect_too_busy_callback(tx.clone(), 2),
            )
            .unwrap();
        rx.recv().unwrap();
        rx.recv().unwrap();
        storage
            .sched_txn_command(
                commands::Prewrite::with_defaults(
                    vec![Mutation::Put((Key::from_raw(b"z"), b"102".to_vec()))],
                    b"y".to_vec(),
                    102.into(),
                ),
                expect_ok_callback(tx, 3),
            )
            .unwrap();
        rx.recv().unwrap();
    }

    #[test]
    fn test_cleanup() {
        let storage = TestStorageBuilder::new(DummyLockManager {})
            .build()
            .unwrap();
        let (tx, rx) = channel();
        storage
            .sched_txn_command(
                commands::Prewrite::with_defaults(
                    vec![Mutation::Put((Key::from_raw(b"x"), b"100".to_vec()))],
                    b"x".to_vec(),
                    100.into(),
                ),
                expect_ok_callback(tx.clone(), 0),
            )
            .unwrap();
        rx.recv().unwrap();
        storage
            .sched_txn_command(
                commands::Cleanup::new(
                    Key::from_raw(b"x"),
                    100.into(),
                    TimeStamp::zero(),
                    Context::default(),
                ),
                expect_ok_callback(tx, 1),
            )
            .unwrap();
        rx.recv().unwrap();
        expect_none(
            storage
                .get(Context::default(), Key::from_raw(b"x"), 105.into())
                .wait(),
        );
    }

    #[test]
    fn test_cleanup_check_ttl() {
        let storage = TestStorageBuilder::new(DummyLockManager {})
            .build()
            .unwrap();
        let (tx, rx) = channel();

        let ts = TimeStamp::compose;
        storage
            .sched_txn_command(
                commands::Prewrite::with_lock_ttl(
                    vec![Mutation::Put((Key::from_raw(b"x"), b"110".to_vec()))],
                    b"x".to_vec(),
                    ts(110, 0),
                    100,
                ),
                expect_ok_callback(tx.clone(), 0),
            )
            .unwrap();
        rx.recv().unwrap();

        storage
            .sched_txn_command(
                commands::Cleanup::new(
                    Key::from_raw(b"x"),
                    ts(110, 0),
                    ts(120, 0),
                    Context::default(),
                ),
                expect_fail_callback(tx.clone(), 0, |e| match e {
                    Error(box ErrorInner::Txn(TxnError(box TxnErrorInner::Mvcc(mvcc::Error(
                        box mvcc::ErrorInner::KeyIsLocked(info),
                    ))))) => assert_eq!(info.get_lock_ttl(), 100),
                    e => panic!("unexpected error chain: {:?}", e),
                }),
            )
            .unwrap();
        rx.recv().unwrap();

        storage
            .sched_txn_command(
                commands::Cleanup::new(
                    Key::from_raw(b"x"),
                    ts(110, 0),
                    ts(220, 0),
                    Context::default(),
                ),
                expect_ok_callback(tx, 0),
            )
            .unwrap();
        rx.recv().unwrap();
        expect_none(
            storage
                .get(Context::default(), Key::from_raw(b"x"), ts(230, 0))
                .wait(),
        );
    }

    #[test]
    fn test_high_priority_get_put() {
        let storage = TestStorageBuilder::new(DummyLockManager {})
            .build()
            .unwrap();
        let (tx, rx) = channel();
        let mut ctx = Context::default();
        ctx.set_priority(CommandPri::High);
        expect_none(storage.get(ctx, Key::from_raw(b"x"), 100.into()).wait());
        let mut ctx = Context::default();
        ctx.set_priority(CommandPri::High);
        storage
            .sched_txn_command(
                commands::Prewrite::with_context(
                    vec![Mutation::Put((Key::from_raw(b"x"), b"100".to_vec()))],
                    b"x".to_vec(),
                    100.into(),
                    ctx,
                ),
                expect_ok_callback(tx.clone(), 1),
            )
            .unwrap();
        rx.recv().unwrap();
        let mut ctx = Context::default();
        ctx.set_priority(CommandPri::High);
        storage
            .sched_txn_command(
                commands::Commit::new(vec![Key::from_raw(b"x")], 100.into(), 101.into(), ctx),
                expect_ok_callback(tx, 2),
            )
            .unwrap();
        rx.recv().unwrap();
        let mut ctx = Context::default();
        ctx.set_priority(CommandPri::High);
        expect_none(storage.get(ctx, Key::from_raw(b"x"), 100.into()).wait());
        let mut ctx = Context::default();
        ctx.set_priority(CommandPri::High);
        expect_value(
            b"100".to_vec(),
            storage.get(ctx, Key::from_raw(b"x"), 101.into()).wait(),
        );
    }

    #[test]
    fn test_high_priority_no_block() {
        let mut config = Config::default();
        config.scheduler_worker_pool_size = 1;
        let storage = TestStorageBuilder::new(DummyLockManager {})
            .config(config)
            .build()
            .unwrap();
        let (tx, rx) = channel();
        expect_none(
            storage
                .get(Context::default(), Key::from_raw(b"x"), 100.into())
                .wait(),
        );
        storage
            .sched_txn_command(
                commands::Prewrite::with_defaults(
                    vec![Mutation::Put((Key::from_raw(b"x"), b"100".to_vec()))],
                    b"x".to_vec(),
                    100.into(),
                ),
                expect_ok_callback(tx.clone(), 1),
            )
            .unwrap();
        rx.recv().unwrap();
        storage
            .sched_txn_command(
                commands::Commit::new(
                    vec![Key::from_raw(b"x")],
                    100.into(),
                    101.into(),
                    Context::default(),
                ),
                expect_ok_callback(tx.clone(), 2),
            )
            .unwrap();
        rx.recv().unwrap();

        storage
            .sched_txn_command(
                commands::Pause::new(vec![Key::from_raw(b"y")], 1000, Context::default()),
                expect_ok_callback(tx, 3),
            )
            .unwrap();
        let mut ctx = Context::default();
        ctx.set_priority(CommandPri::High);
        expect_value(
            b"100".to_vec(),
            storage.get(ctx, Key::from_raw(b"x"), 101.into()).wait(),
        );
        // Command Get with high priority not block by command Pause.
        assert_eq!(rx.recv().unwrap(), 3);
    }

    #[test]
    fn test_delete_range() {
        let storage = TestStorageBuilder::new(DummyLockManager {})
            .build()
            .unwrap();
        let (tx, rx) = channel();
        // Write x and y.
        storage
            .sched_txn_command(
                commands::Prewrite::with_defaults(
                    vec![
                        Mutation::Put((Key::from_raw(b"x"), b"100".to_vec())),
                        Mutation::Put((Key::from_raw(b"y"), b"100".to_vec())),
                        Mutation::Put((Key::from_raw(b"z"), b"100".to_vec())),
                    ],
                    b"x".to_vec(),
                    100.into(),
                ),
                expect_ok_callback(tx.clone(), 0),
            )
            .unwrap();
        rx.recv().unwrap();
        storage
            .sched_txn_command(
                commands::Commit::new(
                    vec![
                        Key::from_raw(b"x"),
                        Key::from_raw(b"y"),
                        Key::from_raw(b"z"),
                    ],
                    100.into(),
                    101.into(),
                    Context::default(),
                ),
                expect_ok_callback(tx.clone(), 1),
            )
            .unwrap();
        rx.recv().unwrap();
        expect_value(
            b"100".to_vec(),
            storage
                .get(Context::default(), Key::from_raw(b"x"), 101.into())
                .wait(),
        );
        expect_value(
            b"100".to_vec(),
            storage
                .get(Context::default(), Key::from_raw(b"y"), 101.into())
                .wait(),
        );
        expect_value(
            b"100".to_vec(),
            storage
                .get(Context::default(), Key::from_raw(b"z"), 101.into())
                .wait(),
        );

        // Delete range [x, z)
        storage
            .delete_range(
                Context::default(),
                Key::from_raw(b"x"),
                Key::from_raw(b"z"),
                false,
                expect_ok_callback(tx.clone(), 5),
            )
            .unwrap();
        rx.recv().unwrap();
        expect_none(
            storage
                .get(Context::default(), Key::from_raw(b"x"), 101.into())
                .wait(),
        );
        expect_none(
            storage
                .get(Context::default(), Key::from_raw(b"y"), 101.into())
                .wait(),
        );
        expect_value(
            b"100".to_vec(),
            storage
                .get(Context::default(), Key::from_raw(b"z"), 101.into())
                .wait(),
        );

        storage
            .delete_range(
                Context::default(),
                Key::from_raw(b""),
                Key::from_raw(&[255]),
                false,
                expect_ok_callback(tx, 9),
            )
            .unwrap();
        rx.recv().unwrap();
        expect_none(
            storage
                .get(Context::default(), Key::from_raw(b"z"), 101.into())
                .wait(),
        );
    }

    #[test]
    fn test_raw_delete_range() {
        let storage = TestStorageBuilder::new(DummyLockManager {})
            .build()
            .unwrap();
        let (tx, rx) = channel();

        let test_data = [
            (b"a", b"001"),
            (b"b", b"002"),
            (b"c", b"003"),
            (b"d", b"004"),
            (b"e", b"005"),
        ];

        // Write some key-value pairs to the db
        for kv in &test_data {
            storage
                .raw_put(
                    Context::default(),
                    "".to_string(),
                    kv.0.to_vec(),
                    kv.1.to_vec(),
                    expect_ok_callback(tx.clone(), 0),
                )
                .unwrap();
        }

        expect_value(
            b"004".to_vec(),
            storage
                .raw_get(Context::default(), "".to_string(), b"d".to_vec())
                .wait(),
        );

        // Delete ["d", "e")
        storage
            .raw_delete_range(
                Context::default(),
                "".to_string(),
                b"d".to_vec(),
                b"e".to_vec(),
                expect_ok_callback(tx.clone(), 1),
            )
            .unwrap();
        rx.recv().unwrap();

        // Assert key "d" has gone
        expect_value(
            b"003".to_vec(),
            storage
                .raw_get(Context::default(), "".to_string(), b"c".to_vec())
                .wait(),
        );
        expect_none(
            storage
                .raw_get(Context::default(), "".to_string(), b"d".to_vec())
                .wait(),
        );
        expect_value(
            b"005".to_vec(),
            storage
                .raw_get(Context::default(), "".to_string(), b"e".to_vec())
                .wait(),
        );

        // Delete ["aa", "ab")
        storage
            .raw_delete_range(
                Context::default(),
                "".to_string(),
                b"aa".to_vec(),
                b"ab".to_vec(),
                expect_ok_callback(tx.clone(), 2),
            )
            .unwrap();
        rx.recv().unwrap();

        // Assert nothing happened
        expect_value(
            b"001".to_vec(),
            storage
                .raw_get(Context::default(), "".to_string(), b"a".to_vec())
                .wait(),
        );
        expect_value(
            b"002".to_vec(),
            storage
                .raw_get(Context::default(), "".to_string(), b"b".to_vec())
                .wait(),
        );

        // Delete all
        storage
            .raw_delete_range(
                Context::default(),
                "".to_string(),
                b"a".to_vec(),
                b"z".to_vec(),
                expect_ok_callback(tx, 3),
            )
            .unwrap();
        rx.recv().unwrap();

        // Assert now no key remains
        for kv in &test_data {
            expect_none(
                storage
                    .raw_get(Context::default(), "".to_string(), kv.0.to_vec())
                    .wait(),
            );
        }

        rx.recv().unwrap();
    }

    #[test]
    fn test_raw_batch_put() {
        let storage = TestStorageBuilder::new(DummyLockManager {})
            .build()
            .unwrap();
        let (tx, rx) = channel();

        let test_data = vec![
            (b"a".to_vec(), b"aa".to_vec()),
            (b"b".to_vec(), b"bb".to_vec()),
            (b"c".to_vec(), b"cc".to_vec()),
            (b"d".to_vec(), b"dd".to_vec()),
            (b"e".to_vec(), b"ee".to_vec()),
        ];

        // Write key-value pairs in a batch
        storage
            .raw_batch_put(
                Context::default(),
                "".to_string(),
                test_data.clone(),
                expect_ok_callback(tx, 0),
            )
            .unwrap();
        rx.recv().unwrap();

        // Verify pairs one by one
        for (key, val) in test_data {
            expect_value(
                val,
                storage
                    .raw_get(Context::default(), "".to_string(), key)
                    .wait(),
            );
        }
    }

    #[test]
    fn test_raw_batch_get() {
        let storage = TestStorageBuilder::new(DummyLockManager {})
            .build()
            .unwrap();
        let (tx, rx) = channel();

        let test_data = vec![
            (b"a".to_vec(), b"aa".to_vec()),
            (b"b".to_vec(), b"bb".to_vec()),
            (b"c".to_vec(), b"cc".to_vec()),
            (b"d".to_vec(), b"dd".to_vec()),
            (b"e".to_vec(), b"ee".to_vec()),
        ];

        // Write key-value pairs one by one
        for &(ref key, ref value) in &test_data {
            storage
                .raw_put(
                    Context::default(),
                    "".to_string(),
                    key.clone(),
                    value.clone(),
                    expect_ok_callback(tx.clone(), 0),
                )
                .unwrap();
        }
        rx.recv().unwrap();

        // Verify pairs in a batch
        let keys = test_data.iter().map(|&(ref k, _)| k.clone()).collect();
        let results = test_data.into_iter().map(|(k, v)| Some((k, v))).collect();
        expect_multi_values(
            results,
            storage
                .raw_batch_get(Context::default(), "".to_string(), keys)
                .wait(),
        );
    }

    #[test]
    fn test_batch_raw_get() {
        let storage = TestStorageBuilder::new(DummyLockManager {})
            .build()
            .unwrap();
        let (tx, rx) = channel();

        let test_data = vec![
            (b"a".to_vec(), b"aa".to_vec()),
            (b"b".to_vec(), b"bb".to_vec()),
            (b"c".to_vec(), b"cc".to_vec()),
            (b"d".to_vec(), b"dd".to_vec()),
            (b"e".to_vec(), b"ee".to_vec()),
        ];

        // Write key-value pairs one by one
        for &(ref key, ref value) in &test_data {
            storage
                .raw_put(
                    Context::default(),
                    "".to_string(),
                    key.clone(),
                    value.clone(),
                    expect_ok_callback(tx.clone(), 0),
                )
                .unwrap();
        }
        rx.recv().unwrap();

        // Verify pairs in a batch
        let cmds = test_data
            .iter()
            .map(|&(ref k, _)| {
                let mut req = RawGetRequest::default();
                req.set_key(k.clone());
                req
            })
            .collect();
        let results: Vec<Option<Vec<u8>>> = test_data.into_iter().map(|(_, v)| Some(v)).collect();
        let x: Vec<Option<Vec<u8>>> = storage
            .raw_batch_get_command(cmds)
            .wait()
            .unwrap()
            .into_iter()
            .map(|x| x.unwrap())
            .collect();
        assert_eq!(x, results);
    }

    #[test]
    fn test_raw_batch_delete() {
        let storage = TestStorageBuilder::new(DummyLockManager {})
            .build()
            .unwrap();
        let (tx, rx) = channel();

        let test_data = vec![
            (b"a".to_vec(), b"aa".to_vec()),
            (b"b".to_vec(), b"bb".to_vec()),
            (b"c".to_vec(), b"cc".to_vec()),
            (b"d".to_vec(), b"dd".to_vec()),
            (b"e".to_vec(), b"ee".to_vec()),
        ];

        // Write key-value pairs in batch
        storage
            .raw_batch_put(
                Context::default(),
                "".to_string(),
                test_data.clone(),
                expect_ok_callback(tx.clone(), 0),
            )
            .unwrap();
        rx.recv().unwrap();

        // Verify pairs exist
        let keys = test_data.iter().map(|&(ref k, _)| k.clone()).collect();
        let results = test_data
            .iter()
            .map(|&(ref k, ref v)| Some((k.clone(), v.clone())))
            .collect();
        expect_multi_values(
            results,
            storage
                .raw_batch_get(Context::default(), "".to_string(), keys)
                .wait(),
        );

        // Delete ["b", "d"]
        storage
            .raw_batch_delete(
                Context::default(),
                "".to_string(),
                vec![b"b".to_vec(), b"d".to_vec()],
                expect_ok_callback(tx.clone(), 1),
            )
            .unwrap();
        rx.recv().unwrap();

        // Assert "b" and "d" are gone
        expect_value(
            b"aa".to_vec(),
            storage
                .raw_get(Context::default(), "".to_string(), b"a".to_vec())
                .wait(),
        );
        expect_none(
            storage
                .raw_get(Context::default(), "".to_string(), b"b".to_vec())
                .wait(),
        );
        expect_value(
            b"cc".to_vec(),
            storage
                .raw_get(Context::default(), "".to_string(), b"c".to_vec())
                .wait(),
        );
        expect_none(
            storage
                .raw_get(Context::default(), "".to_string(), b"d".to_vec())
                .wait(),
        );
        expect_value(
            b"ee".to_vec(),
            storage
                .raw_get(Context::default(), "".to_string(), b"e".to_vec())
                .wait(),
        );

        // Delete ["a", "c", "e"]
        storage
            .raw_batch_delete(
                Context::default(),
                "".to_string(),
                vec![b"a".to_vec(), b"c".to_vec(), b"e".to_vec()],
                expect_ok_callback(tx, 2),
            )
            .unwrap();
        rx.recv().unwrap();

        // Assert no key remains
        for (k, _) in test_data {
            expect_none(
                storage
                    .raw_get(Context::default(), "".to_string(), k)
                    .wait(),
            );
        }
    }

    #[test]
    fn test_raw_scan() {
        let storage = TestStorageBuilder::new(DummyLockManager {})
            .build()
            .unwrap();
        let (tx, rx) = channel();

        let test_data = vec![
            (b"a".to_vec(), b"aa".to_vec()),
            (b"a1".to_vec(), b"aa11".to_vec()),
            (b"a2".to_vec(), b"aa22".to_vec()),
            (b"a3".to_vec(), b"aa33".to_vec()),
            (b"b".to_vec(), b"bb".to_vec()),
            (b"b1".to_vec(), b"bb11".to_vec()),
            (b"b2".to_vec(), b"bb22".to_vec()),
            (b"b3".to_vec(), b"bb33".to_vec()),
            (b"c".to_vec(), b"cc".to_vec()),
            (b"c1".to_vec(), b"cc11".to_vec()),
            (b"c2".to_vec(), b"cc22".to_vec()),
            (b"c3".to_vec(), b"cc33".to_vec()),
            (b"d".to_vec(), b"dd".to_vec()),
            (b"d1".to_vec(), b"dd11".to_vec()),
            (b"d2".to_vec(), b"dd22".to_vec()),
            (b"d3".to_vec(), b"dd33".to_vec()),
            (b"e".to_vec(), b"ee".to_vec()),
            (b"e1".to_vec(), b"ee11".to_vec()),
            (b"e2".to_vec(), b"ee22".to_vec()),
            (b"e3".to_vec(), b"ee33".to_vec()),
        ];

        // Write key-value pairs in batch
        storage
            .raw_batch_put(
                Context::default(),
                "".to_string(),
                test_data.clone(),
                expect_ok_callback(tx, 0),
            )
            .unwrap();
        rx.recv().unwrap();

        // Scan pairs with key only
        let mut results: Vec<Option<KvPair>> = test_data
            .iter()
            .map(|&(ref k, _)| Some((k.clone(), vec![])))
            .collect();
        expect_multi_values(
            results.clone(),
            storage
                .raw_scan(
                    Context::default(),
                    "".to_string(),
                    vec![],
                    None,
                    20,
                    true,
                    false,
                )
                .wait(),
        );
        results = results.split_off(10);
        expect_multi_values(
            results,
            storage
                .raw_scan(
                    Context::default(),
                    "".to_string(),
                    b"c2".to_vec(),
                    None,
                    20,
                    true,
                    false,
                )
                .wait(),
        );
        let mut results: Vec<Option<KvPair>> = test_data
            .clone()
            .into_iter()
            .map(|(k, v)| Some((k, v)))
            .collect();
        expect_multi_values(
            results.clone(),
            storage
                .raw_scan(
                    Context::default(),
                    "".to_string(),
                    vec![],
                    None,
                    20,
                    false,
                    false,
                )
                .wait(),
        );
        results = results.split_off(10);
        expect_multi_values(
            results,
            storage
                .raw_scan(
                    Context::default(),
                    "".to_string(),
                    b"c2".to_vec(),
                    None,
                    20,
                    false,
                    false,
                )
                .wait(),
        );
        let results: Vec<Option<KvPair>> = test_data
            .clone()
            .into_iter()
            .map(|(k, v)| Some((k, v)))
            .rev()
            .collect();
        expect_multi_values(
            results,
            storage
                .raw_scan(
                    Context::default(),
                    "".to_string(),
                    b"z".to_vec(),
                    None,
                    20,
                    false,
                    true,
                )
                .wait(),
        );
        let results: Vec<Option<KvPair>> = test_data
            .clone()
            .into_iter()
            .map(|(k, v)| Some((k, v)))
            .rev()
            .take(5)
            .collect();
        expect_multi_values(
            results,
            storage
                .raw_scan(
                    Context::default(),
                    "".to_string(),
                    b"z".to_vec(),
                    None,
                    5,
                    false,
                    true,
                )
                .wait(),
        );

        // Scan with end_key
        let results: Vec<Option<KvPair>> = test_data
            .clone()
            .into_iter()
            .skip(6)
            .take(4)
            .map(|(k, v)| Some((k, v)))
            .collect();
        expect_multi_values(
            results,
            storage
                .raw_scan(
                    Context::default(),
                    "".to_string(),
                    b"b2".to_vec(),
                    Some(b"c2".to_vec()),
                    20,
                    false,
                    false,
                )
                .wait(),
        );
        let results: Vec<Option<KvPair>> = test_data
            .clone()
            .into_iter()
            .skip(6)
            .take(1)
            .map(|(k, v)| Some((k, v)))
            .collect();
        expect_multi_values(
            results,
            storage
                .raw_scan(
                    Context::default(),
                    "".to_string(),
                    b"b2".to_vec(),
                    Some(b"b2\x00".to_vec()),
                    20,
                    false,
                    false,
                )
                .wait(),
        );

        // Reverse scan with end_key
        let results: Vec<Option<KvPair>> = test_data
            .clone()
            .into_iter()
            .rev()
            .skip(10)
            .take(4)
            .map(|(k, v)| Some((k, v)))
            .collect();
        expect_multi_values(
            results,
            storage
                .raw_scan(
                    Context::default(),
                    "".to_string(),
                    b"c2".to_vec(),
                    Some(b"b2".to_vec()),
                    20,
                    false,
                    true,
                )
                .wait(),
        );
        let results: Vec<Option<KvPair>> = test_data
            .into_iter()
            .skip(6)
            .take(1)
            .map(|(k, v)| Some((k, v)))
            .collect();
        expect_multi_values(
            results,
            storage
                .raw_scan(
                    Context::default(),
                    "".to_string(),
                    b"b2\x00".to_vec(),
                    Some(b"b2".to_vec()),
                    20,
                    false,
                    true,
                )
                .wait(),
        );

        // End key tests. Confirm that lower/upper bound works correctly.
        let ctx = Context::default();
        let results = vec![
            (b"c1".to_vec(), b"cc11".to_vec()),
            (b"c2".to_vec(), b"cc22".to_vec()),
            (b"c3".to_vec(), b"cc33".to_vec()),
            (b"d".to_vec(), b"dd".to_vec()),
            (b"d1".to_vec(), b"dd11".to_vec()),
            (b"d2".to_vec(), b"dd22".to_vec()),
        ]
        .into_iter()
        .map(|(k, v)| Some((k, v)));
        let engine = storage.get_engine();
        expect_multi_values(
            results.clone().collect(),
            block_on(async {
                let snapshot =
                    <Storage<RocksEngine, DummyLockManager>>::snapshot(&engine, None, &ctx).await?;
                <Storage<RocksEngine, DummyLockManager>>::forward_raw_scan(
                    &snapshot,
                    &"".to_string(),
                    &Key::from_encoded(b"c1".to_vec()),
                    Some(Key::from_encoded(b"d3".to_vec())),
                    20,
                    &mut Statistics::default(),
                    false,
                )
            }),
        );
        expect_multi_values(
            results.rev().collect(),
            block_on(async move {
                let snapshot =
                    <Storage<RocksEngine, DummyLockManager>>::snapshot(&engine, None, &ctx).await?;
                <Storage<RocksEngine, DummyLockManager>>::reverse_raw_scan(
                    &snapshot,
                    &"".to_string(),
                    &Key::from_encoded(b"d3".to_vec()),
                    Some(Key::from_encoded(b"c1".to_vec())),
                    20,
                    &mut Statistics::default(),
                    false,
                )
            }),
        );
    }

    #[test]
    fn test_check_key_ranges() {
        fn make_ranges(ranges: Vec<(Vec<u8>, Vec<u8>)>) -> Vec<KeyRange> {
            ranges
                .into_iter()
                .map(|(s, e)| {
                    let mut range = KeyRange::default();
                    range.set_start_key(s);
                    if !e.is_empty() {
                        range.set_end_key(e);
                    }
                    range
                })
                .collect()
        }

        let ranges = make_ranges(vec![
            (b"a".to_vec(), b"a3".to_vec()),
            (b"b".to_vec(), b"b3".to_vec()),
            (b"c".to_vec(), b"c3".to_vec()),
        ]);
        assert_eq!(
            <Storage<RocksEngine, DummyLockManager>>::check_key_ranges(&ranges, false,),
            true
        );

        let ranges = make_ranges(vec![
            (b"a".to_vec(), vec![]),
            (b"b".to_vec(), vec![]),
            (b"c".to_vec(), vec![]),
        ]);
        assert_eq!(
            <Storage<RocksEngine, DummyLockManager>>::check_key_ranges(&ranges, false,),
            true
        );

        let ranges = make_ranges(vec![
            (b"a3".to_vec(), b"a".to_vec()),
            (b"b3".to_vec(), b"b".to_vec()),
            (b"c3".to_vec(), b"c".to_vec()),
        ]);
        assert_eq!(
            <Storage<RocksEngine, DummyLockManager>>::check_key_ranges(&ranges, false,),
            false
        );

        // if end_key is omitted, the next start_key is used instead. so, false is returned.
        let ranges = make_ranges(vec![
            (b"c".to_vec(), vec![]),
            (b"b".to_vec(), vec![]),
            (b"a".to_vec(), vec![]),
        ]);
        assert_eq!(
            <Storage<RocksEngine, DummyLockManager>>::check_key_ranges(&ranges, false,),
            false
        );

        let ranges = make_ranges(vec![
            (b"a3".to_vec(), b"a".to_vec()),
            (b"b3".to_vec(), b"b".to_vec()),
            (b"c3".to_vec(), b"c".to_vec()),
        ]);
        assert_eq!(
            <Storage<RocksEngine, DummyLockManager>>::check_key_ranges(&ranges, true,),
            true
        );

        let ranges = make_ranges(vec![
            (b"c3".to_vec(), vec![]),
            (b"b3".to_vec(), vec![]),
            (b"a3".to_vec(), vec![]),
        ]);
        assert_eq!(
            <Storage<RocksEngine, DummyLockManager>>::check_key_ranges(&ranges, true,),
            true
        );

        let ranges = make_ranges(vec![
            (b"a".to_vec(), b"a3".to_vec()),
            (b"b".to_vec(), b"b3".to_vec()),
            (b"c".to_vec(), b"c3".to_vec()),
        ]);
        assert_eq!(
            <Storage<RocksEngine, DummyLockManager>>::check_key_ranges(&ranges, true,),
            false
        );

        let ranges = make_ranges(vec![
            (b"a3".to_vec(), vec![]),
            (b"b3".to_vec(), vec![]),
            (b"c3".to_vec(), vec![]),
        ]);
        assert_eq!(
            <Storage<RocksEngine, DummyLockManager>>::check_key_ranges(&ranges, true,),
            false
        );
    }

    #[test]
    fn test_raw_batch_scan() {
        let storage = TestStorageBuilder::new(DummyLockManager {})
            .build()
            .unwrap();
        let (tx, rx) = channel();

        let test_data = vec![
            (b"a".to_vec(), b"aa".to_vec()),
            (b"a1".to_vec(), b"aa11".to_vec()),
            (b"a2".to_vec(), b"aa22".to_vec()),
            (b"a3".to_vec(), b"aa33".to_vec()),
            (b"b".to_vec(), b"bb".to_vec()),
            (b"b1".to_vec(), b"bb11".to_vec()),
            (b"b2".to_vec(), b"bb22".to_vec()),
            (b"b3".to_vec(), b"bb33".to_vec()),
            (b"c".to_vec(), b"cc".to_vec()),
            (b"c1".to_vec(), b"cc11".to_vec()),
            (b"c2".to_vec(), b"cc22".to_vec()),
            (b"c3".to_vec(), b"cc33".to_vec()),
            (b"d".to_vec(), b"dd".to_vec()),
            (b"d1".to_vec(), b"dd11".to_vec()),
            (b"d2".to_vec(), b"dd22".to_vec()),
            (b"d3".to_vec(), b"dd33".to_vec()),
            (b"e".to_vec(), b"ee".to_vec()),
            (b"e1".to_vec(), b"ee11".to_vec()),
            (b"e2".to_vec(), b"ee22".to_vec()),
            (b"e3".to_vec(), b"ee33".to_vec()),
        ];

        // Write key-value pairs in batch
        storage
            .raw_batch_put(
                Context::default(),
                "".to_string(),
                test_data.clone(),
                expect_ok_callback(tx, 0),
            )
            .unwrap();
        rx.recv().unwrap();

        // Verify pairs exist
        let keys = test_data.iter().map(|&(ref k, _)| k.clone()).collect();
        let results = test_data.into_iter().map(|(k, v)| Some((k, v))).collect();
        expect_multi_values(
            results,
            storage
                .raw_batch_get(Context::default(), "".to_string(), keys)
                .wait(),
        );

        let results = vec![
            Some((b"a".to_vec(), b"aa".to_vec())),
            Some((b"a1".to_vec(), b"aa11".to_vec())),
            Some((b"a2".to_vec(), b"aa22".to_vec())),
            Some((b"a3".to_vec(), b"aa33".to_vec())),
            Some((b"b".to_vec(), b"bb".to_vec())),
            Some((b"b1".to_vec(), b"bb11".to_vec())),
            Some((b"b2".to_vec(), b"bb22".to_vec())),
            Some((b"b3".to_vec(), b"bb33".to_vec())),
            Some((b"c".to_vec(), b"cc".to_vec())),
            Some((b"c1".to_vec(), b"cc11".to_vec())),
            Some((b"c2".to_vec(), b"cc22".to_vec())),
            Some((b"c3".to_vec(), b"cc33".to_vec())),
            Some((b"d".to_vec(), b"dd".to_vec())),
        ];
        let ranges: Vec<KeyRange> = vec![b"a".to_vec(), b"b".to_vec(), b"c".to_vec()]
            .into_iter()
            .map(|k| {
                let mut range = KeyRange::default();
                range.set_start_key(k);
                range
            })
            .collect();
        expect_multi_values(
            results,
            storage
                .raw_batch_scan(
                    Context::default(),
                    "".to_string(),
                    ranges.clone(),
                    5,
                    false,
                    false,
                )
                .wait(),
        );

        let results = vec![
            Some((b"a".to_vec(), vec![])),
            Some((b"a1".to_vec(), vec![])),
            Some((b"a2".to_vec(), vec![])),
            Some((b"a3".to_vec(), vec![])),
            Some((b"b".to_vec(), vec![])),
            Some((b"b1".to_vec(), vec![])),
            Some((b"b2".to_vec(), vec![])),
            Some((b"b3".to_vec(), vec![])),
            Some((b"c".to_vec(), vec![])),
            Some((b"c1".to_vec(), vec![])),
            Some((b"c2".to_vec(), vec![])),
            Some((b"c3".to_vec(), vec![])),
            Some((b"d".to_vec(), vec![])),
        ];
        expect_multi_values(
            results,
            storage
                .raw_batch_scan(
                    Context::default(),
                    "".to_string(),
                    ranges.clone(),
                    5,
                    true,
                    false,
                )
                .wait(),
        );

        let results = vec![
            Some((b"a".to_vec(), b"aa".to_vec())),
            Some((b"a1".to_vec(), b"aa11".to_vec())),
            Some((b"a2".to_vec(), b"aa22".to_vec())),
            Some((b"b".to_vec(), b"bb".to_vec())),
            Some((b"b1".to_vec(), b"bb11".to_vec())),
            Some((b"b2".to_vec(), b"bb22".to_vec())),
            Some((b"c".to_vec(), b"cc".to_vec())),
            Some((b"c1".to_vec(), b"cc11".to_vec())),
            Some((b"c2".to_vec(), b"cc22".to_vec())),
        ];
        expect_multi_values(
            results,
            storage
                .raw_batch_scan(
                    Context::default(),
                    "".to_string(),
                    ranges.clone(),
                    3,
                    false,
                    false,
                )
                .wait(),
        );

        let results = vec![
            Some((b"a".to_vec(), vec![])),
            Some((b"a1".to_vec(), vec![])),
            Some((b"a2".to_vec(), vec![])),
            Some((b"b".to_vec(), vec![])),
            Some((b"b1".to_vec(), vec![])),
            Some((b"b2".to_vec(), vec![])),
            Some((b"c".to_vec(), vec![])),
            Some((b"c1".to_vec(), vec![])),
            Some((b"c2".to_vec(), vec![])),
        ];
        expect_multi_values(
            results,
            storage
                .raw_batch_scan(Context::default(), "".to_string(), ranges, 3, true, false)
                .wait(),
        );

        let results = vec![
            Some((b"a2".to_vec(), b"aa22".to_vec())),
            Some((b"a1".to_vec(), b"aa11".to_vec())),
            Some((b"a".to_vec(), b"aa".to_vec())),
            Some((b"b2".to_vec(), b"bb22".to_vec())),
            Some((b"b1".to_vec(), b"bb11".to_vec())),
            Some((b"b".to_vec(), b"bb".to_vec())),
            Some((b"c2".to_vec(), b"cc22".to_vec())),
            Some((b"c1".to_vec(), b"cc11".to_vec())),
            Some((b"c".to_vec(), b"cc".to_vec())),
        ];
        let ranges: Vec<KeyRange> = vec![
            (b"a3".to_vec(), b"a".to_vec()),
            (b"b3".to_vec(), b"b".to_vec()),
            (b"c3".to_vec(), b"c".to_vec()),
        ]
        .into_iter()
        .map(|(s, e)| {
            let mut range = KeyRange::default();
            range.set_start_key(s);
            range.set_end_key(e);
            range
        })
        .collect();
        expect_multi_values(
            results,
            storage
                .raw_batch_scan(Context::default(), "".to_string(), ranges, 5, false, true)
                .wait(),
        );

        let results = vec![
            Some((b"c2".to_vec(), b"cc22".to_vec())),
            Some((b"c1".to_vec(), b"cc11".to_vec())),
            Some((b"b2".to_vec(), b"bb22".to_vec())),
            Some((b"b1".to_vec(), b"bb11".to_vec())),
            Some((b"a2".to_vec(), b"aa22".to_vec())),
            Some((b"a1".to_vec(), b"aa11".to_vec())),
        ];
        let ranges: Vec<KeyRange> = vec![b"c3".to_vec(), b"b3".to_vec(), b"a3".to_vec()]
            .into_iter()
            .map(|s| {
                let mut range = KeyRange::default();
                range.set_start_key(s);
                range
            })
            .collect();
        expect_multi_values(
            results,
            storage
                .raw_batch_scan(Context::default(), "".to_string(), ranges, 2, false, true)
                .wait(),
        );

        let results = vec![
            Some((b"a2".to_vec(), vec![])),
            Some((b"a1".to_vec(), vec![])),
            Some((b"a".to_vec(), vec![])),
            Some((b"b2".to_vec(), vec![])),
            Some((b"b1".to_vec(), vec![])),
            Some((b"b".to_vec(), vec![])),
            Some((b"c2".to_vec(), vec![])),
            Some((b"c1".to_vec(), vec![])),
            Some((b"c".to_vec(), vec![])),
        ];
        let ranges: Vec<KeyRange> = vec![
            (b"a3".to_vec(), b"a".to_vec()),
            (b"b3".to_vec(), b"b".to_vec()),
            (b"c3".to_vec(), b"c".to_vec()),
        ]
        .into_iter()
        .map(|(s, e)| {
            let mut range = KeyRange::default();
            range.set_start_key(s);
            range.set_end_key(e);
            range
        })
        .collect();
        expect_multi_values(
            results,
            storage
                .raw_batch_scan(Context::default(), "".to_string(), ranges, 5, true, true)
                .wait(),
        );
    }

    #[test]
    fn test_scan_lock() {
        let storage = TestStorageBuilder::new(DummyLockManager {})
            .build()
            .unwrap();
        let (tx, rx) = channel();
        storage
            .sched_txn_command(
                commands::Prewrite::with_defaults(
                    vec![
                        Mutation::Put((Key::from_raw(b"x"), b"foo".to_vec())),
                        Mutation::Put((Key::from_raw(b"y"), b"foo".to_vec())),
                        Mutation::Put((Key::from_raw(b"z"), b"foo".to_vec())),
                    ],
                    b"x".to_vec(),
                    100.into(),
                ),
                expect_ok_callback(tx.clone(), 0),
            )
            .unwrap();
        rx.recv().unwrap();

        storage
            .sched_txn_command(
                commands::Prewrite::new(
                    vec![
                        Mutation::Put((Key::from_raw(b"a"), b"foo".to_vec())),
                        Mutation::Put((Key::from_raw(b"b"), b"foo".to_vec())),
                        Mutation::Put((Key::from_raw(b"c"), b"foo".to_vec())),
                    ],
                    b"c".to_vec(),
                    101.into(),
                    123,
                    false,
                    3,
                    TimeStamp::default(),
                    None,
                    Context::default(),
                ),
                expect_ok_callback(tx.clone(), 0),
            )
            .unwrap();
        rx.recv().unwrap();

        let (lock_a, lock_b, lock_c, lock_x, lock_y, lock_z) = (
            {
                let mut lock = LockInfo::default();
                lock.set_primary_lock(b"c".to_vec());
                lock.set_lock_version(101);
                lock.set_key(b"a".to_vec());
                lock.set_lock_ttl(123);
                lock.set_txn_size(3);
                lock
            },
            {
                let mut lock = LockInfo::default();
                lock.set_primary_lock(b"c".to_vec());
                lock.set_lock_version(101);
                lock.set_key(b"b".to_vec());
                lock.set_lock_ttl(123);
                lock.set_txn_size(3);
                lock
            },
            {
                let mut lock = LockInfo::default();
                lock.set_primary_lock(b"c".to_vec());
                lock.set_lock_version(101);
                lock.set_key(b"c".to_vec());
                lock.set_lock_ttl(123);
                lock.set_txn_size(3);
                lock
            },
            {
                let mut lock = LockInfo::default();
                lock.set_primary_lock(b"x".to_vec());
                lock.set_lock_version(100);
                lock.set_key(b"x".to_vec());
                lock
            },
            {
                let mut lock = LockInfo::default();
                lock.set_primary_lock(b"x".to_vec());
                lock.set_lock_version(100);
                lock.set_key(b"y".to_vec());
                lock
            },
            {
                let mut lock = LockInfo::default();
                lock.set_primary_lock(b"x".to_vec());
                lock.set_lock_version(100);
                lock.set_key(b"z".to_vec());
                lock
            },
        );

        storage
            .sched_txn_command(
                commands::ScanLock::new(99.into(), None, 10, Context::default()),
                expect_value_callback(tx.clone(), 0, vec![]),
            )
            .unwrap();
        rx.recv().unwrap();
        storage
            .sched_txn_command(
                commands::ScanLock::new(100.into(), None, 10, Context::default()),
                expect_value_callback(
                    tx.clone(),
                    0,
                    vec![lock_x.clone(), lock_y.clone(), lock_z.clone()],
                ),
            )
            .unwrap();
        rx.recv().unwrap();
        storage
            .sched_txn_command(
                commands::ScanLock::new(
                    100.into(),
                    Some(Key::from_raw(b"a")),
                    10,
                    Context::default(),
                ),
                expect_value_callback(
                    tx.clone(),
                    0,
                    vec![lock_x.clone(), lock_y.clone(), lock_z.clone()],
                ),
            )
            .unwrap();
        rx.recv().unwrap();
        storage
            .sched_txn_command(
                commands::ScanLock::new(
                    100.into(),
                    Some(Key::from_raw(b"y")),
                    10,
                    Context::default(),
                ),
                expect_value_callback(tx.clone(), 0, vec![lock_y.clone(), lock_z.clone()]),
            )
            .unwrap();
        rx.recv().unwrap();
        storage
            .sched_txn_command(
                commands::ScanLock::new(101.into(), None, 10, Context::default()),
                expect_value_callback(
                    tx.clone(),
                    0,
                    vec![
                        lock_a.clone(),
                        lock_b.clone(),
                        lock_c.clone(),
                        lock_x.clone(),
                        lock_y.clone(),
                        lock_z.clone(),
                    ],
                ),
            )
            .unwrap();
        rx.recv().unwrap();
        storage
            .sched_txn_command(
                commands::ScanLock::new(101.into(), None, 4, Context::default()),
                expect_value_callback(
                    tx.clone(),
                    0,
                    vec![lock_a, lock_b.clone(), lock_c.clone(), lock_x.clone()],
                ),
            )
            .unwrap();
        rx.recv().unwrap();
        storage
            .sched_txn_command(
                commands::ScanLock::new(
                    101.into(),
                    Some(Key::from_raw(b"b")),
                    4,
                    Context::default(),
                ),
                expect_value_callback(
                    tx.clone(),
                    0,
                    vec![
                        lock_b.clone(),
                        lock_c.clone(),
                        lock_x.clone(),
                        lock_y.clone(),
                    ],
                ),
            )
            .unwrap();
        rx.recv().unwrap();
        storage
            .sched_txn_command(
                commands::ScanLock::new(
                    101.into(),
                    Some(Key::from_raw(b"b")),
                    0,
                    Context::default(),
                ),
                expect_value_callback(tx, 0, vec![lock_b, lock_c, lock_x, lock_y, lock_z]),
            )
            .unwrap();
        rx.recv().unwrap();
    }

    #[test]
    fn test_resolve_lock() {
        use crate::storage::txn::RESOLVE_LOCK_BATCH_SIZE;

        let storage = TestStorageBuilder::new(DummyLockManager {})
            .build()
            .unwrap();
        let (tx, rx) = channel();

        // These locks (transaction ts=99) are not going to be resolved.
        storage
            .sched_txn_command(
                commands::Prewrite::with_defaults(
                    vec![
                        Mutation::Put((Key::from_raw(b"a"), b"foo".to_vec())),
                        Mutation::Put((Key::from_raw(b"b"), b"foo".to_vec())),
                        Mutation::Put((Key::from_raw(b"c"), b"foo".to_vec())),
                    ],
                    b"c".to_vec(),
                    99.into(),
                ),
                expect_ok_callback(tx.clone(), 0),
            )
            .unwrap();
        rx.recv().unwrap();

        let (lock_a, lock_b, lock_c) = (
            {
                let mut lock = LockInfo::default();
                lock.set_primary_lock(b"c".to_vec());
                lock.set_lock_version(99);
                lock.set_key(b"a".to_vec());
                lock
            },
            {
                let mut lock = LockInfo::default();
                lock.set_primary_lock(b"c".to_vec());
                lock.set_lock_version(99);
                lock.set_key(b"b".to_vec());
                lock
            },
            {
                let mut lock = LockInfo::default();
                lock.set_primary_lock(b"c".to_vec());
                lock.set_lock_version(99);
                lock.set_key(b"c".to_vec());
                lock
            },
        );

        // We should be able to resolve all locks for transaction ts=100 when there are this
        // many locks.
        let scanned_locks_coll = vec![
            1,
            RESOLVE_LOCK_BATCH_SIZE,
            RESOLVE_LOCK_BATCH_SIZE - 1,
            RESOLVE_LOCK_BATCH_SIZE + 1,
            RESOLVE_LOCK_BATCH_SIZE * 2,
            RESOLVE_LOCK_BATCH_SIZE * 2 - 1,
            RESOLVE_LOCK_BATCH_SIZE * 2 + 1,
        ];

        let is_rollback_coll = vec![
            false, // commit
            true,  // rollback
        ];
        let mut ts = 100.into();

        for scanned_locks in scanned_locks_coll {
            for is_rollback in &is_rollback_coll {
                let mut mutations = vec![];
                for i in 0..scanned_locks {
                    mutations.push(Mutation::Put((
                        Key::from_raw(format!("x{:08}", i).as_bytes()),
                        b"foo".to_vec(),
                    )));
                }

                storage
                    .sched_txn_command(
                        commands::Prewrite::with_defaults(mutations, b"x".to_vec(), ts),
                        expect_ok_callback(tx.clone(), 0),
                    )
                    .unwrap();
                rx.recv().unwrap();

                let mut txn_status = HashMap::default();
                txn_status.insert(
                    ts,
                    if *is_rollback {
                        TimeStamp::zero() // rollback
                    } else {
                        (ts.into_inner() + 5).into() // commit, commit_ts = start_ts + 5
                    },
                );
                storage
                    .sched_txn_command(
                        commands::ResolveLockReadPhase::new(txn_status, None, Context::default()),
                        expect_ok_callback(tx.clone(), 0),
                    )
                    .unwrap();
                rx.recv().unwrap();

                // All locks should be resolved except for a, b and c.
                storage
                    .sched_txn_command(
                        commands::ScanLock::new(ts, None, 0, Context::default()),
                        expect_value_callback(
                            tx.clone(),
                            0,
                            vec![lock_a.clone(), lock_b.clone(), lock_c.clone()],
                        ),
                    )
                    .unwrap();
                rx.recv().unwrap();

                ts = (ts.into_inner() + 10).into();
            }
        }
    }

    #[test]
    fn test_resolve_lock_lite() {
        let storage = TestStorageBuilder::new(DummyLockManager {})
            .build()
            .unwrap();
        let (tx, rx) = channel();

        storage
            .sched_txn_command(
                commands::Prewrite::with_defaults(
                    vec![
                        Mutation::Put((Key::from_raw(b"a"), b"foo".to_vec())),
                        Mutation::Put((Key::from_raw(b"b"), b"foo".to_vec())),
                        Mutation::Put((Key::from_raw(b"c"), b"foo".to_vec())),
                    ],
                    b"c".to_vec(),
                    99.into(),
                ),
                expect_ok_callback(tx.clone(), 0),
            )
            .unwrap();
        rx.recv().unwrap();

        // Rollback key 'b' and key 'c' and left key 'a' still locked.
        let resolve_keys = vec![Key::from_raw(b"b"), Key::from_raw(b"c")];
        storage
            .sched_txn_command(
                commands::ResolveLockLite::new(
                    99.into(),
                    TimeStamp::zero(),
                    resolve_keys,
                    Context::default(),
                ),
                expect_ok_callback(tx.clone(), 0),
            )
            .unwrap();
        rx.recv().unwrap();

        // Check lock for key 'a'.
        let lock_a = {
            let mut lock = LockInfo::default();
            lock.set_primary_lock(b"c".to_vec());
            lock.set_lock_version(99);
            lock.set_key(b"a".to_vec());
            lock
        };
        storage
            .sched_txn_command(
                commands::ScanLock::new(99.into(), None, 0, Context::default()),
                expect_value_callback(tx.clone(), 0, vec![lock_a]),
            )
            .unwrap();
        rx.recv().unwrap();

        // Resolve lock for key 'a'.
        storage
            .sched_txn_command(
                commands::ResolveLockLite::new(
                    99.into(),
                    TimeStamp::zero(),
                    vec![Key::from_raw(b"a")],
                    Context::default(),
                ),
                expect_ok_callback(tx.clone(), 0),
            )
            .unwrap();
        rx.recv().unwrap();

        storage
            .sched_txn_command(
                commands::Prewrite::with_defaults(
                    vec![
                        Mutation::Put((Key::from_raw(b"a"), b"foo".to_vec())),
                        Mutation::Put((Key::from_raw(b"b"), b"foo".to_vec())),
                        Mutation::Put((Key::from_raw(b"c"), b"foo".to_vec())),
                    ],
                    b"c".to_vec(),
                    101.into(),
                ),
                expect_ok_callback(tx.clone(), 0),
            )
            .unwrap();
        rx.recv().unwrap();

        // Commit key 'b' and key 'c' and left key 'a' still locked.
        let resolve_keys = vec![Key::from_raw(b"b"), Key::from_raw(b"c")];
        storage
            .sched_txn_command(
                commands::ResolveLockLite::new(
                    101.into(),
                    102.into(),
                    resolve_keys,
                    Context::default(),
                ),
                expect_ok_callback(tx.clone(), 0),
            )
            .unwrap();
        rx.recv().unwrap();

        // Check lock for key 'a'.
        let lock_a = {
            let mut lock = LockInfo::default();
            lock.set_primary_lock(b"c".to_vec());
            lock.set_lock_version(101);
            lock.set_key(b"a".to_vec());
            lock
        };
        storage
            .sched_txn_command(
                commands::ScanLock::new(101.into(), None, 0, Context::default()),
                expect_value_callback(tx, 0, vec![lock_a]),
            )
            .unwrap();
        rx.recv().unwrap();
    }

    #[test]
    fn test_txn_heart_beat() {
        let storage = TestStorageBuilder::new(DummyLockManager {})
            .build()
            .unwrap();
        let (tx, rx) = channel();

        let k = Key::from_raw(b"k");
        let v = b"v".to_vec();

        let uncommitted = TxnStatus::uncommitted;

        // No lock.
        storage
            .sched_txn_command(
                commands::TxnHeartBeat::new(k.clone(), 10.into(), 100, Context::default()),
                expect_fail_callback(tx.clone(), 0, |e| match e {
                    Error(box ErrorInner::Txn(TxnError(box TxnErrorInner::Mvcc(mvcc::Error(
                        box mvcc::ErrorInner::TxnLockNotFound { .. },
                    ))))) => (),
                    e => panic!("unexpected error chain: {:?}", e),
                }),
            )
            .unwrap();
        rx.recv().unwrap();

        storage
            .sched_txn_command(
                commands::Prewrite::with_lock_ttl(
                    vec![Mutation::Put((k.clone(), v))],
                    k.as_encoded().to_vec(),
                    10.into(),
                    100,
                ),
                expect_ok_callback(tx.clone(), 0),
            )
            .unwrap();
        rx.recv().unwrap();

        // `advise_ttl` = 90, which is less than current ttl 100. The lock's ttl will remains 100.
        storage
            .sched_txn_command(
                commands::TxnHeartBeat::new(k.clone(), 10.into(), 90, Context::default()),
                expect_value_callback(
                    tx.clone(),
                    0,
                    uncommitted(100, TimeStamp::zero(), false, vec![]),
                ),
            )
            .unwrap();
        rx.recv().unwrap();

        // `advise_ttl` = 110, which is greater than current ttl. The lock's ttl will be updated to
        // 110.
        storage
            .sched_txn_command(
                commands::TxnHeartBeat::new(k.clone(), 10.into(), 110, Context::default()),
                expect_value_callback(
                    tx.clone(),
                    0,
                    uncommitted(110, TimeStamp::zero(), false, vec![]),
                ),
            )
            .unwrap();
        rx.recv().unwrap();

        // Lock not match. Nothing happens except throwing an error.
        storage
            .sched_txn_command(
                commands::TxnHeartBeat::new(k, 11.into(), 150, Context::default()),
                expect_fail_callback(tx, 0, |e| match e {
                    Error(box ErrorInner::Txn(TxnError(box TxnErrorInner::Mvcc(mvcc::Error(
                        box mvcc::ErrorInner::TxnLockNotFound { .. },
                    ))))) => (),
                    e => panic!("unexpected error chain: {:?}", e),
                }),
            )
            .unwrap();
        rx.recv().unwrap();
    }

    #[test]
    fn test_check_txn_status() {
        let storage = TestStorageBuilder::new(DummyLockManager {})
            .build()
            .unwrap();
        let (tx, rx) = channel();

        let k = Key::from_raw(b"k");
        let v = b"b".to_vec();

        let ts = TimeStamp::compose;
        use TxnStatus::*;
        let uncommitted = TxnStatus::uncommitted;
        let committed = TxnStatus::committed;

        // No lock and no commit info. Gets an error.
        storage
            .sched_txn_command(
                commands::CheckTxnStatus::new(
                    k.clone(),
                    ts(9, 0),
                    ts(9, 1),
                    ts(9, 1),
                    false,
                    Context::default(),
                ),
                expect_fail_callback(tx.clone(), 0, |e| match e {
                    Error(box ErrorInner::Txn(TxnError(box TxnErrorInner::Mvcc(mvcc::Error(
                        box mvcc::ErrorInner::TxnNotFound { .. },
                    ))))) => (),
                    e => panic!("unexpected error chain: {:?}", e),
                }),
            )
            .unwrap();
        rx.recv().unwrap();

        // No lock and no commit info. If specified rollback_if_not_exist, the key will be rolled
        // back.
        storage
            .sched_txn_command(
                commands::CheckTxnStatus::new(
                    k.clone(),
                    ts(9, 0),
                    ts(9, 1),
                    ts(9, 1),
                    true,
                    Context::default(),
                ),
                expect_value_callback(tx.clone(), 0, LockNotExist),
            )
            .unwrap();
        rx.recv().unwrap();

        // A rollback will be written, so an later-arriving prewrite will fail.
        storage
            .sched_txn_command(
                commands::Prewrite::with_defaults(
                    vec![Mutation::Put((k.clone(), v.clone()))],
                    k.as_encoded().to_vec(),
                    ts(9, 0),
                ),
                expect_fail_callback(tx.clone(), 0, |e| match e {
                    Error(box ErrorInner::Txn(TxnError(box TxnErrorInner::Mvcc(mvcc::Error(
                        box mvcc::ErrorInner::WriteConflict { .. },
                    ))))) => (),
                    e => panic!("unexpected error chain: {:?}", e),
                }),
            )
            .unwrap();
        rx.recv().unwrap();

        storage
            .sched_txn_command(
                commands::Prewrite::new(
                    vec![Mutation::Put((k.clone(), v.clone()))],
                    b"k".to_vec(),
                    ts(10, 0),
                    100,
                    false,
                    3,
                    TimeStamp::zero(),
                    Some(vec![b"k1".to_vec(), b"k2".to_vec()]),
                    Context::default(),
                ),
                expect_ok_callback(tx.clone(), 0),
            )
            .unwrap();
        rx.recv().unwrap();

        // If lock exists and not expired, returns the lock's TTL.
        storage
            .sched_txn_command(
                commands::CheckTxnStatus::new(
                    k.clone(),
                    ts(10, 0),
<<<<<<< HEAD
                    ts(0, 0),
                    ts(15, 0),
=======
                    0.into(),
                    0.into(),
>>>>>>> f024776e
                    true,
                    Context::default(),
                ),
                expect_value_callback(
                    tx.clone(),
                    0,
                    uncommitted(100, ts(10, 1), true, vec![b"k1".to_vec(), b"k2".to_vec()]),
                ),
            )
            .unwrap();
        rx.recv().unwrap();

        // TODO: Check the lock's min_commit_ts field.

        storage
            .sched_txn_command(
                commands::Commit::new(vec![k.clone()], ts(10, 0), ts(20, 0), Context::default()),
                expect_ok_callback(tx.clone(), 0),
            )
            .unwrap();
        rx.recv().unwrap();

        // If the transaction is committed, returns the commit_ts.
        storage
            .sched_txn_command(
                commands::CheckTxnStatus::new(
                    k.clone(),
                    ts(10, 0),
                    ts(12, 0),
                    ts(15, 0),
                    true,
                    Context::default(),
                ),
                expect_value_callback(tx.clone(), 0, committed(ts(20, 0))),
            )
            .unwrap();
        rx.recv().unwrap();

        storage
            .sched_txn_command(
                commands::Prewrite::with_lock_ttl(
                    vec![Mutation::Put((k.clone(), v))],
                    k.as_encoded().to_vec(),
                    ts(25, 0),
                    100,
                ),
                expect_ok_callback(tx.clone(), 0),
            )
            .unwrap();
        rx.recv().unwrap();

        // If the lock has expired, cleanup it.
        storage
            .sched_txn_command(
                commands::CheckTxnStatus::new(
                    k.clone(),
                    ts(25, 0),
                    ts(126, 0),
                    ts(127, 0),
                    true,
                    Context::default(),
                ),
                expect_value_callback(tx.clone(), 0, TtlExpire),
            )
            .unwrap();
        rx.recv().unwrap();

        storage
            .sched_txn_command(
                commands::Commit::new(vec![k], ts(25, 0), ts(28, 0), Context::default()),
                expect_fail_callback(tx, 0, |e| match e {
                    Error(box ErrorInner::Txn(TxnError(box TxnErrorInner::Mvcc(mvcc::Error(
                        box mvcc::ErrorInner::TxnLockNotFound { .. },
                    ))))) => (),
                    e => panic!("unexpected error chain: {:?}", e),
                }),
            )
            .unwrap();
        rx.recv().unwrap();
    }

    #[test]
    fn test_check_secondary_locks() {
        let storage = TestStorageBuilder::new(DummyLockManager {})
            .build()
            .unwrap();
        let (tx, rx) = channel();

        let k1 = Key::from_raw(b"k1");
        let k2 = Key::from_raw(b"k2");

        storage
            .sched_txn_command(
                commands::Prewrite::new(
                    vec![Mutation::Lock(k1.clone()), Mutation::Lock(k2.clone())],
                    b"k".to_vec(),
                    10.into(),
                    100,
                    false,
                    2,
                    TimeStamp::zero(),
                    None,
                    Context::default(),
                ),
                expect_ok_callback(tx.clone(), 0),
            )
            .unwrap();
        rx.recv().unwrap();

        // All locks exist

        let mut lock1 = LockInfo::default();
        lock1.set_primary_lock(b"k".to_vec());
        lock1.set_lock_version(10);
        lock1.set_key(b"k1".to_vec());
        lock1.set_txn_size(2);
        lock1.set_lock_ttl(100);
        lock1.set_lock_type(Op::Lock);
        let mut lock2 = lock1.clone();
        lock2.set_key(b"k2".to_vec());

        storage
            .sched_txn_command(
                commands::CheckSecondaryLocks::new(
                    vec![k1.clone(), k2.clone()],
                    10.into(),
                    Context::default(),
                ),
                expect_secondary_locks_status_callback(
                    tx.clone(),
                    SecondaryLocksStatus::Locked(vec![lock1, lock2]),
                ),
            )
            .unwrap();
        rx.recv().unwrap();

        // One of the locks are committed

        storage
            .sched_txn_command(
                commands::Commit::new(vec![k1.clone()], 10.into(), 20.into(), Context::default()),
                expect_ok_callback(tx.clone(), 0),
            )
            .unwrap();
        rx.recv().unwrap();

        storage
            .sched_txn_command(
                commands::CheckSecondaryLocks::new(vec![k1, k2], 10.into(), Context::default()),
                expect_secondary_locks_status_callback(
                    tx.clone(),
                    SecondaryLocksStatus::Committed(20.into()),
                ),
            )
            .unwrap();
        rx.recv().unwrap();

        // Some of the locks do not exist
        let k3 = Key::from_raw(b"k3");
        let k4 = Key::from_raw(b"k4");

        storage
            .sched_txn_command(
                commands::Prewrite::new(
                    vec![Mutation::Lock(k3.clone())],
                    b"k".to_vec(),
                    30.into(),
                    100,
                    false,
                    2,
                    TimeStamp::zero(),
                    None,
                    Context::default(),
                ),
                expect_ok_callback(tx.clone(), 0),
            )
            .unwrap();
        rx.recv().unwrap();

        storage
            .sched_txn_command(
                commands::CheckSecondaryLocks::new(vec![k3, k4], 10.into(), Context::default()),
                expect_secondary_locks_status_callback(tx, SecondaryLocksStatus::RolledBack),
            )
            .unwrap();
        rx.recv().unwrap();
    }

    fn test_pessimistic_lock_impl(pipelined_pessimistic_lock: bool) {
        let storage = TestStorageBuilder::new(DummyLockManager {})
            .set_pipelined_pessimistic_lock(pipelined_pessimistic_lock)
            .build()
            .unwrap();
        let (tx, rx) = channel();
        let (key, val) = (Key::from_raw(b"key"), b"val".to_vec());
        let (key2, val2) = (Key::from_raw(b"key2"), b"val2".to_vec());

        // Key not exist
        for &return_values in &[false, true] {
            let pessimistic_lock_res = if return_values {
                PessimisticLockRes::Values(vec![None])
            } else {
                PessimisticLockRes::Empty
            };

            storage
                .sched_txn_command(
                    new_acquire_pessimistic_lock_command(
                        vec![(key.clone(), false)],
                        10,
                        10,
                        return_values,
                    ),
                    expect_pessimistic_lock_res_callback(tx.clone(), pessimistic_lock_res.clone()),
                )
                .unwrap();
            rx.recv().unwrap();

            // Duplicated command
            storage
                .sched_txn_command(
                    new_acquire_pessimistic_lock_command(
                        vec![(key.clone(), false)],
                        10,
                        10,
                        return_values,
                    ),
                    expect_pessimistic_lock_res_callback(tx.clone(), pessimistic_lock_res.clone()),
                )
                .unwrap();
            rx.recv().unwrap();

            delete_pessimistic_lock(&storage, key.clone(), 10, 10);
        }

        storage
            .sched_txn_command(
                new_acquire_pessimistic_lock_command(vec![(key.clone(), false)], 10, 10, false),
                expect_pessimistic_lock_res_callback(tx.clone(), PessimisticLockRes::Empty),
            )
            .unwrap();
        rx.recv().unwrap();

        // KeyIsLocked
        for &return_values in &[false, true] {
            storage
                .sched_txn_command(
                    new_acquire_pessimistic_lock_command(
                        vec![(key.clone(), false)],
                        20,
                        20,
                        return_values,
                    ),
                    expect_fail_callback(tx.clone(), 0, |e| match e {
                        Error(box ErrorInner::Txn(TxnError(box TxnErrorInner::Mvcc(
                            mvcc::Error(box mvcc::ErrorInner::KeyIsLocked(_)),
                        )))) => (),
                        e => panic!("unexpected error chain: {:?}", e),
                    }),
                )
                .unwrap();
            // The DummyLockManager consumes the Msg::WaitForLock.
            rx.recv_timeout(Duration::from_millis(100)).unwrap_err();
        }

        // Put key and key2.
        storage
            .sched_txn_command(
                commands::PrewritePessimistic::new(
                    vec![
                        (Mutation::Put((key.clone(), val.clone())), true),
                        (Mutation::Put((key2.clone(), val2.clone())), false),
                    ],
                    key.to_raw().unwrap(),
                    10.into(),
                    3000,
                    10.into(),
                    1,
                    TimeStamp::zero(),
                    None,
                    Context::default(),
                ),
                expect_ok_callback(tx.clone(), 0),
            )
            .unwrap();
        rx.recv().unwrap();
        storage
            .sched_txn_command(
                commands::Commit::new(
                    vec![key.clone(), key2.clone()],
                    10.into(),
                    20.into(),
                    Context::default(),
                ),
                expect_ok_callback(tx.clone(), 0),
            )
            .unwrap();
        rx.recv().unwrap();

        // WriteConflict
        for &return_values in &[false, true] {
            storage
                .sched_txn_command(
                    new_acquire_pessimistic_lock_command(
                        vec![(key.clone(), false)],
                        15,
                        15,
                        return_values,
                    ),
                    expect_fail_callback(tx.clone(), 0, |e| match e {
                        Error(box ErrorInner::Txn(TxnError(box TxnErrorInner::Mvcc(
                            mvcc::Error(box mvcc::ErrorInner::WriteConflict { .. }),
                        )))) => (),
                        e => panic!("unexpected error chain: {:?}", e),
                    }),
                )
                .unwrap();
            rx.recv().unwrap();
        }

        // Return multiple values
        for &return_values in &[false, true] {
            let pessimistic_lock_res = if return_values {
                PessimisticLockRes::Values(vec![Some(val.clone()), Some(val2.clone()), None])
            } else {
                PessimisticLockRes::Empty
            };
            storage
                .sched_txn_command(
                    new_acquire_pessimistic_lock_command(
                        vec![
                            (key.clone(), false),
                            (key2.clone(), false),
                            (Key::from_raw(b"key3"), false),
                        ],
                        30,
                        30,
                        return_values,
                    ),
                    expect_pessimistic_lock_res_callback(tx.clone(), pessimistic_lock_res),
                )
                .unwrap();
            rx.recv().unwrap();

            delete_pessimistic_lock(&storage, key.clone(), 30, 30);
        }
    }

    #[test]
    fn test_pessimistic_lock() {
        test_pessimistic_lock_impl(false);
        test_pessimistic_lock_impl(true);
    }

    pub enum Msg {
        WaitFor {
            start_ts: TimeStamp,
            cb: StorageCallback,
            pr: ProcessResult,
            lock: Lock,
            is_first_lock: bool,
            timeout: Option<WaitTimeout>,
        },

        WakeUp {
            lock_ts: TimeStamp,
            hashes: Vec<u64>,
            commit_ts: TimeStamp,
            is_pessimistic_txn: bool,
        },
    }

    // `ProxyLockMgr` sends all msgs it received to `Sender`.
    // It's used to check whether we send right messages to lock manager.
    #[derive(Clone)]
    pub struct ProxyLockMgr {
        tx: Sender<Msg>,
        has_waiter: Arc<AtomicBool>,
    }

    impl ProxyLockMgr {
        pub fn new(tx: Sender<Msg>) -> Self {
            Self {
                tx,
                has_waiter: Arc::new(AtomicBool::new(false)),
            }
        }

        pub fn set_has_waiter(&mut self, has_waiter: bool) {
            self.has_waiter.store(has_waiter, Ordering::Relaxed);
        }
    }

    impl LockManager for ProxyLockMgr {
        fn wait_for(
            &self,
            start_ts: TimeStamp,
            cb: StorageCallback,
            pr: ProcessResult,
            lock: Lock,
            is_first_lock: bool,
            timeout: Option<WaitTimeout>,
        ) {
            self.tx
                .send(Msg::WaitFor {
                    start_ts,
                    cb,
                    pr,
                    lock,
                    is_first_lock,
                    timeout,
                })
                .unwrap();
        }

        fn wake_up(
            &self,
            lock_ts: TimeStamp,
            hashes: Vec<u64>,
            commit_ts: TimeStamp,
            is_pessimistic_txn: bool,
        ) {
            self.tx
                .send(Msg::WakeUp {
                    lock_ts,
                    hashes,
                    commit_ts,
                    is_pessimistic_txn,
                })
                .unwrap();
        }

        fn has_waiter(&self) -> bool {
            self.has_waiter.load(Ordering::Relaxed)
        }
    }

    // Test whether `Storage` sends right wait-for-lock msgs to `LockManager`.
    #[test]
    fn validate_wait_for_lock_msg() {
        let (msg_tx, msg_rx) = channel();
        let storage = TestStorageBuilder::from_engine_and_lock_mgr(
            TestEngineBuilder::new().build().unwrap(),
            ProxyLockMgr::new(msg_tx),
        )
        .build()
        .unwrap();

        let (k, v) = (b"k".to_vec(), b"v".to_vec());
        let (tx, rx) = channel();
        // Write lock-k.
        storage
            .sched_txn_command(
                commands::Prewrite::with_defaults(
                    vec![Mutation::Put((Key::from_raw(&k), v))],
                    k.clone(),
                    10.into(),
                ),
                expect_ok_callback(tx.clone(), 0),
            )
            .unwrap();
        rx.recv().unwrap();
        // No wait for msg
        assert!(msg_rx.try_recv().is_err());

        // Meet lock-k.
        storage
            .sched_txn_command(
                commands::AcquirePessimisticLock::new(
                    vec![(Key::from_raw(b"foo"), false), (Key::from_raw(&k), false)],
                    k.clone(),
                    20.into(),
                    3000,
                    true,
                    20.into(),
                    Some(WaitTimeout::Millis(100)),
                    false,
                    21.into(),
                    Context::default(),
                ),
                expect_ok_callback(tx, 0),
            )
            .unwrap();
        // The transaction should be waiting for lock released so cb won't be called.
        rx.recv_timeout(Duration::from_millis(500)).unwrap_err();

        let msg = msg_rx.try_recv().unwrap();
        // Check msg validation.
        match msg {
            Msg::WaitFor {
                start_ts,
                pr,
                lock,
                is_first_lock,
                timeout,
                ..
            } => {
                assert_eq!(start_ts, TimeStamp::new(20));
                assert_eq!(
                    lock,
                    Lock {
                        ts: 10.into(),
                        hash: Key::from_raw(&k).gen_hash(),
                    }
                );
                assert_eq!(is_first_lock, true);
                assert_eq!(timeout, Some(WaitTimeout::Millis(100)));
                match pr {
                    ProcessResult::PessimisticLockRes { res } => match res {
                        Err(Error(box ErrorInner::Txn(TxnError(box TxnErrorInner::Mvcc(
                            MvccError(box MvccErrorInner::KeyIsLocked(info)),
                        ))))) => {
                            assert_eq!(info.get_key(), k.as_slice());
                            assert_eq!(info.get_primary_lock(), k.as_slice());
                            assert_eq!(info.get_lock_version(), 10);
                        }
                        _ => panic!("unexpected error"),
                    },
                    _ => panic!("unexpected process result"),
                };
            }

            _ => panic!("unexpected msg"),
        }
    }

    // Test whether `Storage` sends right wake-up msgs to `LockManager`
    #[test]
    fn validate_wake_up_msg() {
        fn assert_wake_up_msg_eq(
            msg: Msg,
            expected_lock_ts: TimeStamp,
            expected_hashes: Vec<u64>,
            expected_commit_ts: TimeStamp,
            expected_is_pessimistic_txn: bool,
        ) {
            match msg {
                Msg::WakeUp {
                    lock_ts,
                    hashes,
                    commit_ts,
                    is_pessimistic_txn,
                } => {
                    assert_eq!(lock_ts, expected_lock_ts);
                    assert_eq!(hashes, expected_hashes);
                    assert_eq!(commit_ts, expected_commit_ts);
                    assert_eq!(is_pessimistic_txn, expected_is_pessimistic_txn);
                }
                _ => panic!("unexpected msg"),
            }
        }

        let (msg_tx, msg_rx) = channel();
        let mut lock_mgr = ProxyLockMgr::new(msg_tx);
        lock_mgr.set_has_waiter(true);
        let storage = TestStorageBuilder::from_engine_and_lock_mgr(
            TestEngineBuilder::new().build().unwrap(),
            lock_mgr,
        )
        .build()
        .unwrap();

        let (tx, rx) = channel();
        let prewrite_locks = |keys: &[Key], ts: TimeStamp| {
            storage
                .sched_txn_command(
                    commands::Prewrite::with_defaults(
                        keys.iter()
                            .map(|k| Mutation::Put((k.clone(), b"v".to_vec())))
                            .collect(),
                        keys[0].to_raw().unwrap(),
                        ts,
                    ),
                    expect_ok_callback(tx.clone(), 0),
                )
                .unwrap();
            rx.recv().unwrap();
        };
        let acquire_pessimistic_locks = |keys: &[Key], ts: TimeStamp| {
            storage
                .sched_txn_command(
                    new_acquire_pessimistic_lock_command(
                        keys.iter().map(|k| (k.clone(), false)).collect(),
                        ts,
                        ts,
                        false,
                    ),
                    expect_ok_callback(tx.clone(), 0),
                )
                .unwrap();
            rx.recv().unwrap();
        };

        let keys = vec![
            Key::from_raw(b"a"),
            Key::from_raw(b"b"),
            Key::from_raw(b"c"),
        ];
        let key_hashes: Vec<u64> = keys.iter().map(|k| k.gen_hash()).collect();

        // Commit
        prewrite_locks(&keys, 10.into());
        // If locks don't exsit, hashes of released locks should be empty.
        for empty_hashes in &[false, true] {
            storage
                .sched_txn_command(
                    commands::Commit::new(keys.clone(), 10.into(), 20.into(), Context::default()),
                    expect_ok_callback(tx.clone(), 0),
                )
                .unwrap();
            rx.recv().unwrap();

            let msg = msg_rx.recv().unwrap();
            let hashes = if *empty_hashes {
                Vec::new()
            } else {
                key_hashes.clone()
            };
            assert_wake_up_msg_eq(msg, 10.into(), hashes, 20.into(), false);
        }

        // Cleanup
        for pessimistic in &[false, true] {
            let mut ts = TimeStamp::new(30);
            if *pessimistic {
                ts.incr();
                acquire_pessimistic_locks(&keys[..1], ts);
            } else {
                prewrite_locks(&keys[..1], ts);
            }
            for empty_hashes in &[false, true] {
                storage
                    .sched_txn_command(
                        commands::Cleanup::new(
                            keys[0].clone(),
                            ts,
                            TimeStamp::max(),
                            Context::default(),
                        ),
                        expect_ok_callback(tx.clone(), 0),
                    )
                    .unwrap();
                rx.recv().unwrap();

                let msg = msg_rx.recv().unwrap();
                let (hashes, pessimistic) = if *empty_hashes {
                    (Vec::new(), false)
                } else {
                    (key_hashes[..1].to_vec(), *pessimistic)
                };
                assert_wake_up_msg_eq(msg, ts, hashes, 0.into(), pessimistic);
            }
        }

        // Rollback
        for pessimistic in &[false, true] {
            let mut ts = TimeStamp::new(40);
            if *pessimistic {
                ts.incr();
                acquire_pessimistic_locks(&keys, ts);
            } else {
                prewrite_locks(&keys, ts);
            }
            for empty_hashes in &[false, true] {
                storage
                    .sched_txn_command(
                        commands::Rollback::new(keys.clone(), ts, Context::default()),
                        expect_ok_callback(tx.clone(), 0),
                    )
                    .unwrap();
                rx.recv().unwrap();

                let msg = msg_rx.recv().unwrap();
                let (hashes, pessimistic) = if *empty_hashes {
                    (Vec::new(), false)
                } else {
                    (key_hashes.clone(), *pessimistic)
                };
                assert_wake_up_msg_eq(msg, ts, hashes, 0.into(), pessimistic);
            }
        }

        // PessimisticRollback
        acquire_pessimistic_locks(&keys, 50.into());
        for empty_hashes in &[false, true] {
            storage
                .sched_txn_command(
                    commands::PessimisticRollback::new(
                        keys.clone(),
                        50.into(),
                        50.into(),
                        Context::default(),
                    ),
                    expect_ok_callback(tx.clone(), 0),
                )
                .unwrap();
            rx.recv().unwrap();

            let msg = msg_rx.recv().unwrap();
            let (hashes, pessimistic) = if *empty_hashes {
                (Vec::new(), false)
            } else {
                (key_hashes.clone(), true)
            };
            assert_wake_up_msg_eq(msg, 50.into(), hashes, 0.into(), pessimistic);
        }

        // ResolveLockLite
        for commit in &[false, true] {
            let mut start_ts = TimeStamp::new(60);
            let commit_ts = if *commit {
                start_ts.incr();
                start_ts.next()
            } else {
                TimeStamp::zero()
            };
            prewrite_locks(&keys, start_ts);
            for empty_hashes in &[false, true] {
                storage
                    .sched_txn_command(
                        commands::ResolveLockLite::new(
                            start_ts,
                            commit_ts,
                            keys.clone(),
                            Context::default(),
                        ),
                        expect_ok_callback(tx.clone(), 0),
                    )
                    .unwrap();
                rx.recv().unwrap();

                let msg = msg_rx.recv().unwrap();
                let hashes = if *empty_hashes {
                    Vec::new()
                } else {
                    key_hashes.clone()
                };
                assert_wake_up_msg_eq(msg, start_ts, hashes, commit_ts, false);
            }
        }

        // ResolveLock
        let mut txn_status = HashMap::default();
        acquire_pessimistic_locks(&keys, 70.into());
        // Rollback start_ts=70
        txn_status.insert(TimeStamp::new(70), TimeStamp::zero());
        let committed_keys = vec![
            Key::from_raw(b"d"),
            Key::from_raw(b"e"),
            Key::from_raw(b"f"),
        ];
        let committed_key_hashes: Vec<u64> = committed_keys.iter().map(|k| k.gen_hash()).collect();
        // Commit start_ts=75
        prewrite_locks(&committed_keys, 75.into());
        txn_status.insert(TimeStamp::new(75), TimeStamp::new(76));
        storage
            .sched_txn_command(
                commands::ResolveLockReadPhase::new(txn_status, None, Context::default()),
                expect_ok_callback(tx.clone(), 0),
            )
            .unwrap();
        rx.recv().unwrap();

        let mut msg1 = msg_rx.recv().unwrap();
        let mut msg2 = msg_rx.recv().unwrap();
        match msg1 {
            Msg::WakeUp { lock_ts, .. } => {
                if lock_ts != TimeStamp::new(70) {
                    // Let msg1 be the msg of rolled back transaction.
                    std::mem::swap(&mut msg1, &mut msg2);
                }
                assert_wake_up_msg_eq(msg1, 70.into(), key_hashes, 0.into(), true);
                assert_wake_up_msg_eq(msg2, 75.into(), committed_key_hashes, 76.into(), false);
            }
            _ => panic!("unexpect msg"),
        }

        // CheckTxnStatus
        let key = Key::from_raw(b"k");
        let start_ts = TimeStamp::compose(100, 0);
        storage
            .sched_txn_command(
                commands::Prewrite::with_lock_ttl(
                    vec![Mutation::Put((key.clone(), b"v".to_vec()))],
                    key.to_raw().unwrap(),
                    start_ts,
                    100,
                ),
                expect_ok_callback(tx.clone(), 0),
            )
            .unwrap();
        rx.recv().unwrap();

        // Not expire
        storage
            .sched_txn_command(
                commands::CheckTxnStatus::new(
                    key.clone(),
                    start_ts,
                    TimeStamp::compose(110, 0),
                    TimeStamp::compose(150, 0),
                    false,
                    Context::default(),
                ),
                expect_value_callback(
                    tx.clone(),
                    0,
                    TxnStatus::uncommitted(100, 0.into(), false, vec![]),
                ),
            )
            .unwrap();
        rx.recv().unwrap();
        // No msg
        assert!(msg_rx.try_recv().is_err());

        // Expired
        storage
            .sched_txn_command(
                commands::CheckTxnStatus::new(
                    key.clone(),
                    start_ts,
                    TimeStamp::compose(110, 0),
                    TimeStamp::compose(201, 0),
                    false,
                    Context::default(),
                ),
                expect_value_callback(tx.clone(), 0, TxnStatus::TtlExpire),
            )
            .unwrap();
        rx.recv().unwrap();
        assert_wake_up_msg_eq(
            msg_rx.recv().unwrap(),
            start_ts,
            vec![key.gen_hash()],
            0.into(),
            false,
        );
    }

    #[test]
    fn test_check_memory_locks() {
        let storage = TestStorageBuilder::new(DummyLockManager {})
            .build()
            .unwrap();
        let cm = storage.get_concurrency_manager();
        let key = Key::from_raw(b"key");
        let guard = block_on(cm.lock_key(&key));
        guard.with_lock(|lock| {
            *lock = Some(txn_types::Lock::new(
                LockType::Put,
                b"key".to_vec(),
                10.into(),
                100,
                Some(vec![]),
                0.into(),
                1,
                20.into(),
            ));
        });

        let mut ctx = Context::default();
        ctx.set_isolation_level(IsolationLevel::Si);

        // Test get
        assert!(storage
            .get(ctx.clone(), key.clone(), 100.into())
            .wait()
            .is_err());

        // Test batch_get
        assert!(storage
            .batch_get(ctx.clone(), vec![Key::from_raw(b"a"), key], 100.into())
            .wait()
            .is_err());

        // Test scan
        assert!(storage
            .scan(
                ctx.clone(),
                Key::from_raw(b"a"),
                None,
                10,
                0,
                100.into(),
                false,
                false
            )
            .wait()
            .is_err());

        // Test batch_get_command
        let mut req1 = GetRequest::default();
        req1.set_context(ctx.clone());
        req1.set_key(b"a".to_vec());
        req1.set_version(50);
        let mut req2 = GetRequest::default();
        req2.set_context(ctx);
        req2.set_key(b"key".to_vec());
        req2.set_version(100);
        let res = storage.batch_get_command(vec![req1, req2]).wait().unwrap();
        assert!(res[0].is_ok());
        assert!(res[1].is_err());
    }
}<|MERGE_RESOLUTION|>--- conflicted
+++ resolved
@@ -4518,13 +4518,8 @@
                 commands::CheckTxnStatus::new(
                     k.clone(),
                     ts(10, 0),
-<<<<<<< HEAD
-                    ts(0, 0),
-                    ts(15, 0),
-=======
                     0.into(),
                     0.into(),
->>>>>>> f024776e
                     true,
                     Context::default(),
                 ),
