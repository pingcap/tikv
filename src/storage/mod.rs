// Copyright 2016 TiKV Project Authors. Licensed under Apache-2.0.

//! Interact with persistent storage.
//!
//! The [`Storage`](storage::Storage) structure provides KV APIs on a given [`Engine`](storage::kv::Engine).
//!
//! There are multiple [`Engine`](storage::kv::Engine) implementations, [`RaftKv`](server::raftkv::RaftKv)
//! is used by the [`Server`](server::Server). The [`BTreeEngine`](storage::kv::BTreeEngine) and [`RocksEngine`](storage::RocksEngine) are used for testing only.

pub mod config;
pub mod gc_worker;
pub mod kv;
pub mod lock_manager;
mod metrics;
pub mod mvcc;
pub mod readpool_impl;
pub mod txn;
pub mod types;

use std::fmt::{self, Debug, Display, Formatter};
use std::io::Error as IoError;
use std::sync::{atomic, Arc};
use std::{cmp, error, u64};

use engine::rocks::DB;
use engine::{IterOption, DATA_KEY_PREFIX_LEN};
use futures::{future, Future};
use kvproto::errorpb;
use kvproto::kvrpcpb::{CommandPri, Context, KeyRange, LockInfo};

use crate::server::ServerRaftStoreRouter;
use tikv_util::collections::HashMap;

use self::gc_worker::GCWorker;
use self::metrics::*;
pub use self::metrics::{CommandKind, MiniBatchHistogramVec};
use self::mvcc::Lock;

pub use self::config::{BlockCacheConfig, Config, DEFAULT_DATA_DIR, DEFAULT_ROCKSDB_SUB_DIR};
pub use self::gc_worker::{AutoGCConfig, GCSafePointProvider};
pub use self::kv::{
    destroy_tls_engine, set_tls_engine, with_tls_engine, CFStatistics, Cursor, CursorBuilder,
    Engine, Error as EngineError, FlowStatistics, FlowStatsReporter, Iterator, Modify,
    RegionInfoProvider, RocksEngine, ScanMode, Snapshot, Statistics, StatisticsSummary,
    TestEngineBuilder,
};
pub use self::lock_manager::{DummyLockMgr, LockMgr};
pub use self::mvcc::Scanner as StoreScanner;
pub use self::readpool_impl::*;
use self::txn::scheduler::Scheduler as TxnScheduler;
pub use self::txn::{FixtureStore, FixtureStoreScanner};
pub use self::txn::{Msg, Scanner, Scheduler, SnapshotStore, Store};
pub use self::types::{Key, KvPair, MvccInfo, Value};

pub type Callback<T> = Box<dyn FnOnce(Result<T>) + Send>;
pub type BatchCallback<T> = Box<dyn Fn(u64, Result<T>) + Send>;

// Short value max len must <= 255.
pub const SHORT_VALUE_MAX_LEN: usize = 64;
pub const SHORT_VALUE_PREFIX: u8 = b'v';
pub const FOR_UPDATE_TS_PREFIX: u8 = b'f';
pub const TXN_SIZE_PREFIX: u8 = b't';

use engine::{CfName, ALL_CFS, CF_DEFAULT, CF_LOCK, CF_WRITE, DATA_CFS};
use tikv_util::future_pool::FuturePool;

pub fn is_short_value(value: &[u8]) -> bool {
    value.len() <= SHORT_VALUE_MAX_LEN
}

/// A row mutation.
#[derive(Debug, Clone)]
pub enum Mutation {
    /// Put `Value` into `Key`, overwriting any existing value.
    Put((Key, Value)),
    /// Delete `Key`.
    Delete(Key),
    /// Set a lock on `Key`.
    Lock(Key),
    /// Put `Value` into `Key` if `Key` does not yet exist.
    ///
    /// Returns [`KeyError::AlreadyExists`](kvproto::kvrpcpb::KeyError::AlreadyExists) if the key already exists.
    Insert((Key, Value)),
}

impl Mutation {
    pub fn key(&self) -> &Key {
        match self {
            Mutation::Put((ref key, _)) => key,
            Mutation::Delete(ref key) => key,
            Mutation::Lock(ref key) => key,
            Mutation::Insert((ref key, _)) => key,
        }
    }

    pub fn into_key_value(self) -> (Key, Option<Value>) {
        match self {
            Mutation::Put((key, value)) => (key, Some(value)),
            Mutation::Delete(key) => (key, None),
            Mutation::Lock(key) => (key, None),
            Mutation::Insert((key, value)) => (key, Some(value)),
        }
    }

    pub fn is_insert(&self) -> bool {
        match self {
            Mutation::Insert(_) => true,
            _ => false,
        }
    }
}

pub enum StorageCb {
    Boolean(Callback<()>),
    BatchBoolean(BatchCallback<()>),
    Booleans(Callback<Vec<Result<()>>>),
    BatchBooleans(BatchCallback<Vec<Result<()>>>),
    MvccInfoByKey(Callback<MvccInfo>),
    MvccInfoByStartTs(Callback<Option<(Key, MvccInfo)>>),
    Locks(Callback<Vec<LockInfo>>),
    TxnStatus(Callback<(u64, u64)>),
}

/// Store Transaction scheduler commands.
///
/// Learn more about our transaction system at
/// [Deep Dive TiKV: Distributed Transactions](https://tikv.org/deep-dive/distributed-transaction/)
///
/// These are typically scheduled and used through the [`Storage`](Storage) with functions like
/// [`Storage::async_prewrite`](Storage::async_prewrite) trait and are executed asyncronously.
// Logic related to these can be found in the `src/storage/txn/procecss.rs::process_write_impl` function.
pub enum Command {
    /// The prewrite phase of a transaction. The first phase of 2PC.
    ///
    /// This prepares the system to commit the transaction. Later a [`Commit`](Command::Commit)
    /// or a [`Rollback`](Command::Rollback) should follow.
    ///
    /// If `options.for_update_ts` is `0`, the transaction is optimistic. Else it is pessimistic.
    Prewrite {
        ctx: Context,
        /// The set of mutations to apply.
        mutations: Vec<Mutation>,
        /// The primary lock. Secondary locks (from `mutations`) will refer to the primary lock.
        primary: Vec<u8>,
        /// The transaction timestamp.
        start_ts: u64,
        options: Options,
    },
    /// Acquire a Pessimistic lock on the keys.
    ///
    /// This can be rolled back with a [`PessimisticRollback`](Command::PessimisticRollback) command.
    AcquirePessimisticLock {
        ctx: Context,
        /// The set of keys to lock.
        keys: Vec<(Key, bool)>,
        /// The primary lock. Secondary locks (from `keys`) will refer to the primary lock.
        primary: Vec<u8>,
        /// The transaction timestamp.
        start_ts: u64,
        options: Options,
    },
    /// Commit the transaction that started at `lock_ts`.
    ///
    /// This should be following a [`Prewrite`](Command::Prewrite).
    Commit {
        ctx: Context,
        /// The keys affected.
        keys: Vec<Key>,
        /// The lock timestamp.
        lock_ts: u64,
        /// The commit timestamp.
        commit_ts: u64,
    },
    /// Rollback mutations on a single key.
    ///
    /// This should be following a [`Prewrite`](Command::Prewrite) on the given key.
    Cleanup {
        ctx: Context,
        key: Key,
        /// The transaction timestamp.
        start_ts: u64,
    },
    /// Rollback from the transaction that was started at `start_ts`.
    ///
    /// This should be following a [`Prewrite`](Command::Prewrite) on the given key.
    Rollback {
        ctx: Context,
        keys: Vec<Key>,
        /// The transaction timestamp.
        start_ts: u64,
    },
    /// Rollback pessimistic locks identified by `start_ts` and `for_update_ts`.
    ///
    /// This can roll back an [`AcquirePessimisticLock`](Command::AcquirePessimisticLock) command.
    PessimisticRollback {
        ctx: Context,
        /// The keys to be rolled back.
        keys: Vec<Key>,
        /// The transaction timestamp.
        start_ts: u64,
        for_update_ts: u64,
    },
    TxnHeartBeat {
        ctx: Context,
        primary_key: Key,
        start_ts: u64,
        advise_ttl: u64,
    },
    /// Scan locks from `start_key`, and find all locks whose timestamp is before `max_ts`.
    ScanLock {
        ctx: Context,
        /// The maximum transaction timestamp to scan.
        max_ts: u64,
        /// The key to start from. (`None` means start from the very beginning.)
        start_key: Option<Key>,
        /// The result limit.
        limit: usize,
    },
    /// Resolve locks according to `txn_status`.
    ///
    /// During the GC operation, this should be called to clean up stale locks whose timestamp is
    /// before safe point.
    ResolveLock {
        ctx: Context,
        /// Maps lock_ts to commit_ts. If a transaction was rolled back, it is mapped to 0.
        ///
        /// For example, let `txn_status` be `{ 100: 101, 102: 0 }`, then it means that the transaction
        /// whose start_ts is 100 was committed with commit_ts `101`, and the transaction whose
        /// start_ts is 102 was rolled back. If there are these keys in the db:
        ///
        /// * "k1", lock_ts = 100
        /// * "k2", lock_ts = 102
        /// * "k3", lock_ts = 104
        /// * "k4", no lock
        ///
        /// Here `"k1"`, `"k2"` and `"k3"` each has a not-yet-committed version, because they have
        /// locks. After calling resolve_lock, `"k1"` will be committed with commit_ts = 101 and `"k2"`
        /// will be rolled back.  `"k3"` will not be affected, because its lock_ts is not contained in
        /// `txn_status`. `"k4"` will not be affected either, because it doesn't have a non-committed
        /// version.
        txn_status: HashMap<u64, u64>,
        scan_key: Option<Key>,
        key_locks: Vec<(Key, Lock)>,
    },
    /// Resolve locks on `resolve_keys` according to `start_ts` and `commit_ts`.
    ResolveLockLite {
        ctx: Context,
        /// The transaction timestamp.
        start_ts: u64,
        /// The transaction commit timestamp.
        commit_ts: u64,
        /// The keys to resolve.
        resolve_keys: Vec<Key>,
    },
    /// Delete all keys in the range [`start_key`, `end_key`).
    ///
    /// **This is an unsafe action.**
    ///
    /// All keys in the range will be deleted permanently regardless of their timestamps.
    /// This means that deleted keys will not be retrievable by specifying an older timestamp.
    DeleteRange {
        ctx: Context,
        /// The inclusive start key.
        start_key: Key,
        /// The exclusive end key.
        end_key: Key,
    },
    /// **Testing functionality:** Latch the given keys for given duration.
    ///
    /// This means other write operations that involve these keys will be blocked.
    Pause {
        ctx: Context,
        /// The keys to hold latches on.
        keys: Vec<Key>,
        /// The amount of time in milliseconds to latch for.
        duration: u64,
    },
    /// Retrieve MVCC information for the given key.
    MvccByKey { ctx: Context, key: Key },
    /// Retrieve MVCC info for the first committed key which `start_ts == ts`.
    MvccByStartTs { ctx: Context, start_ts: u64 },
    MiniBatch {
        tag: CommandKind,
        commands: Vec<Command>,
        ids: Vec<u64>,
    },
}

impl Display for Command {
    fn fmt(&self, f: &mut Formatter<'_>) -> fmt::Result {
        match *self {
            Command::Prewrite {
                ref ctx,
                ref mutations,
                start_ts,
                ..
            } => write!(
                f,
                "kv::command::prewrite mutations({}) @ {} | {:?}",
                mutations.len(),
                start_ts,
                ctx
            ),
            Command::AcquirePessimisticLock {
                ref ctx,
                ref keys,
                start_ts,
                ref options,
                ..
            } => write!(
                f,
                "kv::command::acquirepessimisticlock keys({}) @ {} {} | {:?}",
                keys.len(),
                start_ts,
                options.for_update_ts,
                ctx
            ),
            Command::Commit {
                ref ctx,
                ref keys,
                lock_ts,
                commit_ts,
                ..
            } => write!(
                f,
                "kv::command::commit {} {} -> {} | {:?}",
                keys.len(),
                lock_ts,
                commit_ts,
                ctx
            ),
            Command::Cleanup {
                ref ctx,
                ref key,
                start_ts,
                ..
            } => write!(f, "kv::command::cleanup {} @ {} | {:?}", key, start_ts, ctx),
            Command::Rollback {
                ref ctx,
                ref keys,
                start_ts,
                ..
            } => write!(
                f,
                "kv::command::rollback keys({}) @ {} | {:?}",
                keys.len(),
                start_ts,
                ctx
            ),
            Command::PessimisticRollback {
                ref ctx,
                ref keys,
                start_ts,
                for_update_ts,
            } => write!(
                f,
                "kv::command::pessimistic_rollback keys({}) @ {} {} | {:?}",
                keys.len(),
                start_ts,
                for_update_ts,
                ctx
            ),
            Command::TxnHeartBeat {
                ref ctx,
                ref primary_key,
                start_ts,
                advise_ttl,
            } => write!(
                f,
                "kv::command::txn_heart_beat {} @ {} ttl {} | {:?}",
                primary_key, start_ts, advise_ttl, ctx
            ),
            Command::ScanLock {
                ref ctx,
                max_ts,
                ref start_key,
                limit,
                ..
            } => write!(
                f,
                "kv::scan_lock {:?} {} @ {} | {:?}",
                start_key, limit, max_ts, ctx
            ),
            Command::ResolveLock { .. } => write!(f, "kv::resolve_lock"),
            Command::ResolveLockLite { .. } => write!(f, "kv::resolve_lock_lite"),
            Command::DeleteRange {
                ref ctx,
                ref start_key,
                ref end_key,
            } => write!(
                f,
                "kv::command::delete range [{:?}, {:?}) | {:?}",
                start_key, end_key, ctx
            ),
            Command::Pause {
                ref ctx,
                ref keys,
                duration,
            } => write!(
                f,
                "kv::command::pause keys:({}) {} ms | {:?}",
                keys.len(),
                duration,
                ctx
            ),
            Command::MvccByKey { ref ctx, ref key } => {
                write!(f, "kv::command::mvccbykey {:?} | {:?}", key, ctx)
            }
            Command::MvccByStartTs {
                ref ctx,
                ref start_ts,
            } => write!(f, "kv::command::mvccbystartts {:?} | {:?}", start_ts, ctx),
            Command::MiniBatch { ref commands, .. } => {
                write!(f, "kv::command::minibatch {:?}", commands)
            }
        }
    }
}

impl Debug for Command {
    fn fmt(&self, f: &mut Formatter<'_>) -> fmt::Result {
        write!(f, "{}", self)
    }
}

pub const CMD_TAG_GC: &str = "gc";
pub const CMD_TAG_UNSAFE_DESTROY_RANGE: &str = "unsafe_destroy_range";

pub fn get_priority_tag(priority: CommandPri) -> CommandPriority {
    match priority {
        CommandPri::Low => CommandPriority::low,
        CommandPri::Normal => CommandPriority::normal,
        CommandPri::High => CommandPriority::high,
    }
}

impl Command {
    pub fn batched(&self) -> bool {
        match *self {
            Command::MiniBatch { .. } => true,
            _ => false,
        }
    }

    pub fn readonly(&self) -> bool {
        match *self {
            Command::ScanLock { .. } |
            // DeleteRange only called by DDL bg thread after table is dropped and
            // must guarantee that there is no other read or write on these keys, so
            // we can treat DeleteRange as readonly Command.
            Command::DeleteRange { .. } |
            Command::MvccByKey { .. } |
            Command::MvccByStartTs { .. } => true,
            Command::ResolveLock { ref key_locks, .. } => key_locks.is_empty(),
            Command::MiniBatch { ref commands, .. } => commands[0].readonly(),
            _ => false,
        }
    }

    pub fn priority(&self) -> CommandPri {
        self.get_context().get_priority()
    }

    pub fn is_sys_cmd(&self) -> bool {
        match *self {
            Command::ScanLock { .. }
            | Command::ResolveLock { .. }
            | Command::ResolveLockLite { .. } => true,
            Command::MiniBatch { ref commands, .. } => commands[0].is_sys_cmd(),
            _ => false,
        }
    }

    pub fn priority_tag(&self) -> CommandPriority {
        get_priority_tag(self.get_context().get_priority())
    }

    pub fn need_flow_control(&self) -> bool {
        !self.readonly() && self.priority() != CommandPri::High
    }

    pub fn tag(&self) -> CommandKind {
        match *self {
            Command::Prewrite { .. } => CommandKind::prewrite,
            Command::AcquirePessimisticLock { .. } => CommandKind::acquire_pessimistic_lock,
            Command::Commit { .. } => CommandKind::commit,
            Command::Cleanup { .. } => CommandKind::cleanup,
            Command::Rollback { .. } => CommandKind::rollback,
            Command::PessimisticRollback { .. } => CommandKind::pessimistic_rollback,
            Command::TxnHeartBeat { .. } => CommandKind::txn_heart_beat,
            Command::ScanLock { .. } => CommandKind::scan_lock,
            Command::ResolveLock { .. } => CommandKind::resolve_lock,
            Command::ResolveLockLite { .. } => CommandKind::resolve_lock_lite,
            Command::DeleteRange { .. } => CommandKind::delete_range,
            Command::Pause { .. } => CommandKind::pause,
            Command::MvccByKey { .. } => CommandKind::key_mvcc,
            Command::MvccByStartTs { .. } => CommandKind::start_ts_mvcc,
            Command::MiniBatch { tag, .. } => tag,
        }
    }

    pub fn ts(&self) -> u64 {
        match *self {
            Command::Prewrite { start_ts, .. }
            | Command::AcquirePessimisticLock { start_ts, .. }
            | Command::Cleanup { start_ts, .. }
            | Command::Rollback { start_ts, .. }
            | Command::PessimisticRollback { start_ts, .. }
            | Command::MvccByStartTs { start_ts, .. }
            | Command::TxnHeartBeat { start_ts, .. } => start_ts,
            Command::Commit { lock_ts, .. } => lock_ts,
            Command::ScanLock { max_ts, .. } => max_ts,
            Command::ResolveLockLite { start_ts, .. } => start_ts,
            Command::ResolveLock { .. }
            | Command::DeleteRange { .. }
            | Command::Pause { .. }
            | Command::MvccByKey { .. } => 0,
            Command::MiniBatch { ref commands, .. } => commands[0].ts(),
        }
    }

    pub fn get_context(&self) -> &Context {
        match *self {
            Command::Prewrite { ref ctx, .. }
            | Command::AcquirePessimisticLock { ref ctx, .. }
            | Command::Commit { ref ctx, .. }
            | Command::Cleanup { ref ctx, .. }
            | Command::Rollback { ref ctx, .. }
            | Command::PessimisticRollback { ref ctx, .. }
            | Command::TxnHeartBeat { ref ctx, .. }
            | Command::ScanLock { ref ctx, .. }
            | Command::ResolveLock { ref ctx, .. }
            | Command::ResolveLockLite { ref ctx, .. }
            | Command::DeleteRange { ref ctx, .. }
            | Command::Pause { ref ctx, .. }
            | Command::MvccByKey { ref ctx, .. }
            | Command::MvccByStartTs { ref ctx, .. } => ctx,
            Command::MiniBatch { ref commands, .. } => commands[0].get_context(),
        }
    }

    pub fn mut_context(&mut self) -> &mut Context {
        match *self {
            Command::Prewrite { ref mut ctx, .. }
            | Command::AcquirePessimisticLock { ref mut ctx, .. }
            | Command::Commit { ref mut ctx, .. }
            | Command::Cleanup { ref mut ctx, .. }
            | Command::Rollback { ref mut ctx, .. }
            | Command::PessimisticRollback { ref mut ctx, .. }
            | Command::TxnHeartBeat { ref mut ctx, .. }
            | Command::ScanLock { ref mut ctx, .. }
            | Command::ResolveLock { ref mut ctx, .. }
            | Command::ResolveLockLite { ref mut ctx, .. }
            | Command::DeleteRange { ref mut ctx, .. }
            | Command::Pause { ref mut ctx, .. }
            | Command::MvccByKey { ref mut ctx, .. }
            | Command::MvccByStartTs { ref mut ctx, .. } => ctx,
            Command::MiniBatch {
                ref mut commands, ..
            } => commands[0].mut_context(),
        }
    }

    pub fn write_bytes(&self) -> usize {
        let mut bytes = 0;
        match *self {
            Command::Prewrite { ref mutations, .. } => {
                for m in mutations {
                    match *m {
                        Mutation::Put((ref key, ref value))
                        | Mutation::Insert((ref key, ref value)) => {
                            bytes += key.as_encoded().len();
                            bytes += value.len();
                        }
                        Mutation::Delete(ref key) | Mutation::Lock(ref key) => {
                            bytes += key.as_encoded().len();
                        }
                    }
                }
            }
            Command::AcquirePessimisticLock { ref keys, .. } => {
                for (key, _) in keys {
                    bytes += key.as_encoded().len();
                }
            }
            Command::Commit { ref keys, .. }
            | Command::Rollback { ref keys, .. }
            | Command::PessimisticRollback { ref keys, .. }
            | Command::Pause { ref keys, .. } => {
                for key in keys {
                    bytes += key.as_encoded().len();
                }
            }
            Command::ResolveLock { ref key_locks, .. } => {
                for lock in key_locks {
                    bytes += lock.0.as_encoded().len();
                }
            }
            Command::ResolveLockLite {
                ref resolve_keys, ..
            } => {
                for k in resolve_keys {
                    bytes += k.as_encoded().len();
                }
            }
            Command::Cleanup { ref key, .. } => {
                bytes += key.as_encoded().len();
            }
<<<<<<< HEAD
            Command::MiniBatch { ref commands, .. } => {
                for cmd in commands {
                    bytes += cmd.write_bytes();
                }
=======
            Command::TxnHeartBeat {
                ref primary_key, ..
            } => {
                bytes += primary_key.as_encoded().len();
>>>>>>> dbe88328
            }
            _ => {}
        }
        bytes
    }
}

#[derive(Clone, Default)]
pub struct Options {
    pub lock_ttl: u64,
    pub skip_constraint_check: bool,
    pub key_only: bool,
    pub reverse_scan: bool,
    pub is_first_lock: bool,
    pub for_update_ts: u64,
    pub is_pessimistic_lock: Vec<bool>,
    // How many keys this transaction involved.
    pub txn_size: u64,
}

impl Options {
    pub fn new(lock_ttl: u64, skip_constraint_check: bool, key_only: bool) -> Options {
        Options {
            lock_ttl,
            skip_constraint_check,
            key_only,
            reverse_scan: false,
            is_first_lock: false,
            for_update_ts: 0,
            is_pessimistic_lock: vec![],
            txn_size: 0,
        }
    }

    pub fn reverse_scan(mut self) -> Options {
        self.reverse_scan = true;
        self
    }
}

/// A builder to build a temporary `Storage<E>`.
///
/// Only used for test purpose.
#[must_use]
pub struct TestStorageBuilder<E: Engine> {
    engine: E,
    config: Config,
    local_storage: Option<Arc<DB>>,
    raft_store_router: Option<ServerRaftStoreRouter>,
}

impl TestStorageBuilder<RocksEngine> {
    /// Build `Storage<RocksEngine>`.
    pub fn new() -> Self {
        Self {
            engine: TestEngineBuilder::new().build().unwrap(),
            config: Config::default(),
            local_storage: None,
            raft_store_router: None,
        }
    }
}

impl<E: Engine> TestStorageBuilder<E> {
    pub fn from_engine(engine: E) -> Self {
        Self {
            engine,
            config: Config::default(),
            local_storage: None,
            raft_store_router: None,
        }
    }

    /// Customize the config of the `Storage`.
    ///
    /// By default, `Config::default()` will be used.
    pub fn config(mut self, config: Config) -> Self {
        self.config = config;
        self
    }

    /// Set local storage for GCWorker.
    ///
    /// By default, `None` will be used.
    pub fn local_storage(mut self, local_storage: Arc<DB>) -> Self {
        self.local_storage = Some(local_storage);
        self
    }

    /// Set raft store router for GCWorker.
    ///
    /// By default, `None` will be used.
    pub fn raft_store_router(mut self, raft_store_router: ServerRaftStoreRouter) -> Self {
        self.raft_store_router = Some(raft_store_router);
        self
    }

    /// Build a `Storage<E>`.
    pub fn build(self) -> Result<Storage<E, DummyLockMgr>> {
        let read_pool = self::readpool_impl::build_read_pool_for_test(
            &crate::config::StorageReadPoolConfig::default_for_test(),
            self.engine.clone(),
        );
        Storage::from_engine(
            self.engine,
            &self.config,
            read_pool,
            self.local_storage,
            self.raft_store_router,
            None,
        )
    }
}

/// [`Storage`] implements transactional KV APIs and raw KV APIs on a given [`Engine`]. An [`Engine`]
/// provides low level KV functionality. [`Engine`] has multiple implementations. When a TiKV server
/// is running, a [`RaftKv`] will be the underlying [`Engine`] of [`Storage`]. The other two types of
/// engines are for test purpose.
///
///[`Storage`] is reference counted and cloning [`Storage`] will just increase the reference counter.
/// Storage resources (i.e. threads, engine) will be released when all references are dropped.
///
/// Notice that read and write methods may not be performed over full data in most cases, i.e. when
/// underlying engine is [`RaftKv`], which limits data access in the range of a single region
/// according to specified `ctx` parameter. However,
/// [`async_unsafe_destroy_range`](Storage::async_unsafe_destroy_range) is the only exception. It's
/// always performed on the whole TiKV.
///
/// Operations of [`Storage`] can be divided into two types: MVCC operations and raw operations.
/// MVCC operations uses MVCC keys, which usually consist of several physical keys in different
/// CFs. In default CF and write CF, the key will be memcomparable-encoded and append the timestamp
/// to it, so that multiple versions can be saved at the same time.
/// Raw operations use raw keys, which are saved directly to the engine without memcomparable-
/// encoding and appending timestamp.
pub struct Storage<E: Engine, L: LockMgr> {
    // TODO: Too many Arcs, would be slow when clone.
    engine: E,

    sched: TxnScheduler<E, L>,

    /// The thread pool used to run most read operations.
    read_pool_low: FuturePool,
    read_pool_normal: FuturePool,
    read_pool_high: FuturePool,

    /// Used to handle requests related to GC.
    gc_worker: GCWorker<E>,

    /// How many strong references. Thread pool and workers will be stopped
    /// once there are no more references.
    // TODO: This should be implemented in thread pool and worker.
    refs: Arc<atomic::AtomicUsize>,

    // Fields below are storage configurations.
    max_key_size: usize,

    pessimistic_txn_enabled: bool,
}

impl<E: Engine, L: LockMgr> Clone for Storage<E, L> {
    #[inline]
    fn clone(&self) -> Self {
        let refs = self.refs.fetch_add(1, atomic::Ordering::SeqCst);

        trace!(
            "Storage referenced"; "original_ref" => refs
        );

        Self {
            engine: self.engine.clone(),
            sched: self.sched.clone(),
            read_pool_low: self.read_pool_low.clone(),
            read_pool_normal: self.read_pool_normal.clone(),
            read_pool_high: self.read_pool_high.clone(),
            gc_worker: self.gc_worker.clone(),
            refs: self.refs.clone(),
            max_key_size: self.max_key_size,
            pessimistic_txn_enabled: self.pessimistic_txn_enabled,
        }
    }
}

impl<E: Engine, L: LockMgr> Drop for Storage<E, L> {
    #[inline]
    fn drop(&mut self) {
        let refs = self.refs.fetch_sub(1, atomic::Ordering::SeqCst);

        trace!(
            "Storage de-referenced"; "original_ref" => refs
        );

        if refs != 1 {
            return;
        }

        let r = self.gc_worker.stop();
        if let Err(e) = r {
            error!("Failed to stop gc_worker:"; "err" => ?e);
        }

        info!("Storage stopped.");
    }
}

impl<E: Engine, L: LockMgr> Storage<E, L> {
    /// Create a `Storage` from given engine.
    pub fn from_engine(
        engine: E,
        config: &Config,
        mut read_pool: Vec<FuturePool>,
        local_storage: Option<Arc<DB>>,
        raft_store_router: Option<ServerRaftStoreRouter>,
        lock_mgr: Option<L>,
    ) -> Result<Self> {
        let pessimistic_txn_enabled = lock_mgr.is_some();
        let sched = TxnScheduler::new(
            engine.clone(),
            lock_mgr,
            config.scheduler_concurrency,
            config.scheduler_worker_pool_size,
            config.scheduler_pending_write_threshold.0 as usize,
        );
        let mut gc_worker = GCWorker::new(
            engine.clone(),
            local_storage,
            raft_store_router,
            config.gc_ratio_threshold,
        );

        gc_worker.start()?;

        let read_pool_high = read_pool.remove(2);
        let read_pool_normal = read_pool.remove(1);
        let read_pool_low = read_pool.remove(0);

        info!("Storage started.");

        Ok(Storage {
            engine,
            sched,
            read_pool_low,
            read_pool_normal,
            read_pool_high,
            gc_worker,
            refs: Arc::new(atomic::AtomicUsize::new(1)),
            max_key_size: config.max_key_size,
            pessimistic_txn_enabled,
        })
    }

    /// Starts running GC automatically.
    pub fn start_auto_gc<S: GCSafePointProvider, R: RegionInfoProvider>(
        &self,
        cfg: AutoGCConfig<S, R>,
    ) -> Result<()> {
        self.gc_worker.start_auto_gc(cfg)
    }

    /// Get the underlying `Engine` of the `Storage`.
    pub fn get_engine(&self) -> E {
        self.engine.clone()
    }

    /// Schedule a command to the transaction scheduler. `cb` will be invoked after finishing
    /// running the command.
    #[inline]
    fn schedule(&self, cmd: Command, cb: StorageCb) -> Result<()> {
        fail_point!("storage_drop_message", |_| Ok(()));
        self.sched.run_cmd(cmd, cb);
        Ok(())
    }

    /// Get a snapshot of `engine`.
    fn async_snapshot(engine: &E, ctx: &Context) -> impl Future<Item = E::Snap, Error = Error> {
        let (callback, future) = tikv_util::future::paired_future_callback();
        let val = engine.async_snapshot(ctx, callback);

        future::result(val)
            .and_then(|_| future.map_err(|cancel| EngineError::Other(box_err!(cancel))))
            .and_then(|(_ctx, result)| result)
            // map storage::kv::Error -> storage::txn::Error -> storage::Error
            .map_err(txn::Error::from)
            .map_err(Error::from)
    }

    fn get_read_pool(&self, priority: CommandPriority) -> &FuturePool {
        match priority {
            CommandPriority::high => &self.read_pool_high,
            CommandPriority::normal => &self.read_pool_normal,
            CommandPriority::low => &self.read_pool_low,
        }
    }

    /// Get value of the given key from a snapshot.
    ///
    /// Only writes that are committed before `start_ts` are visible.
    pub fn async_get(
        &self,
        ctx: Context,
        key: Key,
        start_ts: u64,
    ) -> impl Future<Item = Option<Value>, Error = Error> {
        const CMD: &str = "get";
        let priority = get_priority_tag(ctx.get_priority());

        let res = self.get_read_pool(priority).spawn_handle(move || {
            tls_collect_command_count(CMD, priority);
            let command_duration = tikv_util::time::Instant::now_coarse();

            with_tls_engine(|engine| {
                Self::async_snapshot(engine, &ctx)
                    .and_then(move |snapshot: E::Snap| {
                        tls_processing_read_observe_duration(CMD, || {
                            let mut statistics = Statistics::default();
                            let snap_store = SnapshotStore::new(
                                snapshot,
                                start_ts,
                                ctx.get_isolation_level(),
                                !ctx.get_not_fill_cache(),
                            );
                            let result = snap_store
                                .get(&key, &mut statistics)
                                // map storage::txn::Error -> storage::Error
                                .map_err(Error::from)
                                .map(|r| {
                                    tls_collect_key_reads(CMD, 1);
                                    r
                                });

                            tls_collect_scan_details(CMD, &statistics);
                            tls_collect_read_flow(ctx.get_region_id(), &statistics);

                            result
                        })
                    })
                    .then(move |r| {
                        tls_collect_command_duration(CMD, command_duration.elapsed());
                        r
                    })
            })
        });

        future::result(res)
            .map_err(|_| Error::SchedTooBusy)
            .flatten()
    }

    /// Get values of a set of keys in a batch from the snapshot.
    ///
    /// Only writes that are committed before `start_ts` are visible.
    pub fn async_batch_get(
        &self,
        ctx: Context,
        keys: Vec<Key>,
        start_ts: u64,
    ) -> impl Future<Item = Vec<Result<KvPair>>, Error = Error> {
        const CMD: &str = "batch_get";
        let priority = get_priority_tag(ctx.get_priority());

        let res = self.get_read_pool(priority).spawn_handle(move || {
            tls_collect_command_count(CMD, priority);
            let command_duration = tikv_util::time::Instant::now_coarse();

            with_tls_engine(|engine| {
                Self::async_snapshot(engine, &ctx)
                    .and_then(move |snapshot: E::Snap| {
                        tls_processing_read_observe_duration(CMD, || {
                            let mut statistics = Statistics::default();
                            let snap_store = SnapshotStore::new(
                                snapshot,
                                start_ts,
                                ctx.get_isolation_level(),
                                !ctx.get_not_fill_cache(),
                            );
                            let kv_pairs: Vec<_> = snap_store
                                .batch_get(&keys, &mut statistics)
                                .into_iter()
                                .zip(keys)
                                .filter(|&(ref v, ref _k)| {
                                    !(v.is_ok() && v.as_ref().unwrap().is_none())
                                })
                                .map(|(v, k)| match v {
                                    Ok(Some(x)) => Ok((k.into_raw().unwrap(), x)),
                                    Err(e) => Err(Error::from(e)),
                                    _ => unreachable!(),
                                })
                                .collect();

                            tls_collect_key_reads(CMD, kv_pairs.len());
                            tls_collect_scan_details(CMD, &statistics);
                            tls_collect_read_flow(ctx.get_region_id(), &statistics);

                            Ok(kv_pairs)
                        })
                    })
                    .then(move |r| {
                        tls_collect_command_duration(CMD, command_duration.elapsed());
                        r
                    })
            })
        });

        future::result(res)
            .map_err(|_| Error::SchedTooBusy)
            .flatten()
    }

    /// Scan keys in [`start_key`, `end_key`) up to `limit` keys from the snapshot.
    ///
    /// If `end_key` is `None`, it means the upper bound is unbounded.
    ///
    /// Only writes committed before `start_ts` are visible.
    pub fn async_scan(
        &self,
        ctx: Context,
        start_key: Key,
        end_key: Option<Key>,
        limit: usize,
        start_ts: u64,
        options: Options,
    ) -> impl Future<Item = Vec<Result<KvPair>>, Error = Error> {
        const CMD: &str = "scan";
        let priority = get_priority_tag(ctx.get_priority());

        let res = self.get_read_pool(priority).spawn_handle(move || {
            tls_collect_command_count(CMD, priority);
            let command_duration = tikv_util::time::Instant::now_coarse();

            with_tls_engine(|engine| {
                Self::async_snapshot(engine, &ctx)
                    .and_then(move |snapshot: E::Snap| {
                        tls_processing_read_observe_duration(CMD, || {
                            let snap_store = SnapshotStore::new(
                                snapshot,
                                start_ts,
                                ctx.get_isolation_level(),
                                !ctx.get_not_fill_cache(),
                            );

                            let mut scanner;
                            if !options.reverse_scan {
                                scanner = snap_store.scanner(
                                    false,
                                    options.key_only,
                                    Some(start_key),
                                    end_key,
                                )?;
                            } else {
                                scanner = snap_store.scanner(
                                    true,
                                    options.key_only,
                                    end_key,
                                    Some(start_key),
                                )?;
                            };
                            let res = scanner.scan(limit);

                            let statistics = scanner.take_statistics();
                            tls_collect_scan_details(CMD, &statistics);
                            tls_collect_read_flow(ctx.get_region_id(), &statistics);

                            res.map_err(Error::from).map(|results| {
                                tls_collect_key_reads(CMD, results.len());
                                results
                                    .into_iter()
                                    .map(|x| x.map_err(Error::from))
                                    .collect()
                            })
                        })
                    })
                    .then(move |r| {
                        tls_collect_command_duration(CMD, command_duration.elapsed());
                        r
                    })
            })
        });

        future::result(res)
            .map_err(|_| Error::SchedTooBusy)
            .flatten()
    }

    /// **Testing functionality:** Latch the given keys for given duration.
    ///
    /// This means other write operations that involve these keys will be blocked.
    pub fn async_pause(
        &self,
        ctx: Context,
        keys: Vec<Key>,
        duration: u64,
        callback: Callback<()>,
    ) -> Result<()> {
        let cmd = Command::Pause {
            ctx,
            keys,
            duration,
        };
        self.schedule(cmd, StorageCb::Boolean(callback))?;
        KV_COMMAND_COUNTER_VEC_STATIC.pause.inc();
        Ok(())
    }

    /// The prewrite phase of a transaction. The first phase of 2PC.
    ///
    /// Schedules a [`Command::Prewrite`].
    pub fn async_prewrite(
        &self,
        ctx: Context,
        mutations: Vec<Mutation>,
        primary: Vec<u8>,
        start_ts: u64,
        options: Options,
        callback: Callback<Vec<Result<()>>>,
    ) -> Result<()> {
        for m in &mutations {
            let key_size = m.key().as_encoded().len();
            if key_size > self.max_key_size {
                callback(Err(Error::KeyTooLarge(key_size, self.max_key_size)));
                return Ok(());
            }
        }
        let cmd = Command::Prewrite {
            ctx,
            mutations,
            primary,
            start_ts,
            options,
        };
        self.schedule(cmd, StorageCb::Booleans(callback))?;
        KV_COMMAND_COUNTER_VEC_STATIC.prewrite.inc();
        Ok(())
    }

    /// The prewrite phase of a transaction. The first phase of 2PC.
    ///
    /// Schedules a [`Command::Prewrite`].
    pub fn batch_prewrite(
        &self,
        mut command: Command,
        // callback: Callback<Vec<Result<()>>>,
        callback: BatchCallback<Vec<Result<()>>>,
    ) -> Result<()> {
        if let Command::MiniBatch {
            ref commands,
            ref mut ids,
            ..
        } = command
        {
            let len = commands.len();
            for i in 0..len {
                if let Command::Prewrite { ref mutations, .. } = commands[i] {
                    for m in mutations {
                        let key_size = m.key().as_encoded().len();
                        if key_size > self.max_key_size {
                            callback(ids[i], Err(Error::KeyTooLarge(key_size, self.max_key_size)));
                            ids[i] = u64::max_value();
                            break;
                        }
                    }
                }
            }
        }
        self.schedule(command, StorageCb::BatchBooleans(callback))?;
        KV_COMMAND_COUNTER_VEC_STATIC.prewrite.inc();
        Ok(())
    }

    /// Acquire a Pessimistic lock on the keys.
    /// Schedules a [`Command::AcquirePessimisticLock`].
    pub fn async_acquire_pessimistic_lock(
        &self,
        ctx: Context,
        keys: Vec<(Key, bool)>,
        primary: Vec<u8>,
        start_ts: u64,
        options: Options,
        callback: Callback<Vec<Result<()>>>,
    ) -> Result<()> {
        if !self.pessimistic_txn_enabled {
            callback(Err(Error::PessimisticTxnNotEnabled));
            return Ok(());
        }

        for k in &keys {
            let key_size = k.0.as_encoded().len();
            if key_size > self.max_key_size {
                callback(Err(Error::KeyTooLarge(key_size, self.max_key_size)));
                return Ok(());
            }
        }
        let cmd = Command::AcquirePessimisticLock {
            ctx,
            keys,
            primary,
            start_ts,
            options,
        };
        self.schedule(cmd, StorageCb::Booleans(callback))?;
        KV_COMMAND_COUNTER_VEC_STATIC.acquire_pessimistic_lock.inc();
        Ok(())
    }

    /// Commit the transaction that started at `lock_ts`.
    ///
    /// Schedules a [`Command::Commit`].
    pub fn async_commit(
        &self,
        ctx: Context,
        keys: Vec<Key>,
        lock_ts: u64,
        commit_ts: u64,
        callback: Callback<()>,
    ) -> Result<()> {
        let cmd = Command::Commit {
            ctx,
            keys,
            lock_ts,
            commit_ts,
        };
        self.schedule(cmd, StorageCb::Boolean(callback))?;
        KV_COMMAND_COUNTER_VEC_STATIC.commit.inc();
        Ok(())
    }

    pub fn batch_commit(
        &self,
        command: Command,
        callback: BatchCallback<Vec<Result<()>>>,
    ) -> Result<()> {
        self.schedule(command, StorageCb::BatchBooleans(callback))?;
        KV_COMMAND_COUNTER_VEC_STATIC.commit.inc();
        Ok(())
    }

    /// Delete all keys in the range [`start_key`, `end_key`).
    ///
    /// All keys in the range will be deleted permanently regardless of their timestamps.
    /// This means that deleted keys will not be retrievable by specifying an older timestamp.
    /// If `notify_only` is set, the data will not be immediately deleted, but the operation will
    /// still be replicated via Raft. This is used to notify that the data will be deleted by
    /// `unsafe_destroy_range` soon.
    ///
    /// Schedules a [`Command::DeleteRange`].
    pub fn async_delete_range(
        &self,
        ctx: Context,
        start_key: Key,
        end_key: Key,
        notify_only: bool,
        callback: Callback<()>,
    ) -> Result<()> {
        let mut modifies = Vec::with_capacity(DATA_CFS.len());
        for cf in DATA_CFS {
            modifies.push(Modify::DeleteRange(
                cf,
                start_key.clone(),
                end_key.clone(),
                notify_only,
            ));
        }

        self.engine.async_write(
            &ctx,
            modifies,
            Box::new(|(_, res): (_, kv::Result<_>)| callback(res.map_err(Error::from))),
        )?;
        KV_COMMAND_COUNTER_VEC_STATIC.delete_range.inc();
        Ok(())
    }

    /// Rollback mutations on a single key.
    ///
    /// Schedules a [`Command::Cleanup`].
    pub fn async_cleanup(
        &self,
        ctx: Context,
        key: Key,
        start_ts: u64,
        callback: Callback<()>,
    ) -> Result<()> {
        let cmd = Command::Cleanup { ctx, key, start_ts };
        self.schedule(cmd, StorageCb::Boolean(callback))?;
        KV_COMMAND_COUNTER_VEC_STATIC.cleanup.inc();
        Ok(())
    }

    /// Rollback from the transaction that was started at `start_ts`.
    ///
    /// Schedules a [`Command::Rollback`].
    pub fn async_rollback(
        &self,
        ctx: Context,
        keys: Vec<Key>,
        start_ts: u64,
        callback: Callback<()>,
    ) -> Result<()> {
        let cmd = Command::Rollback {
            ctx,
            keys,
            start_ts,
        };
        self.schedule(cmd, StorageCb::Boolean(callback))?;
        KV_COMMAND_COUNTER_VEC_STATIC.rollback.inc();
        Ok(())
    }

    /// Rollback pessimistic locks identified by `start_ts` and `for_update_ts`.
    ///
    /// Schedules a [`Command::PessimisticRollback`].
    pub fn async_pessimistic_rollback(
        &self,
        ctx: Context,
        keys: Vec<Key>,
        start_ts: u64,
        for_update_ts: u64,
        callback: Callback<Vec<Result<()>>>,
    ) -> Result<()> {
        if !self.pessimistic_txn_enabled {
            callback(Err(Error::PessimisticTxnNotEnabled));
            return Ok(());
        }

        let cmd = Command::PessimisticRollback {
            ctx,
            keys,
            start_ts,
            for_update_ts,
        };
        self.schedule(cmd, StorageCb::Booleans(callback))?;
        KV_COMMAND_COUNTER_VEC_STATIC.pessimistic_rollback.inc();
        Ok(())
    }

    /// Check the specified primary key and enlarge it's TTL if necessary. Returns the new TTL.
    ///
    /// Schedules a [`Command::TxnHeartBeat`]
    pub fn async_txn_heart_beat(
        &self,
        ctx: Context,
        primary_key: Key,
        start_ts: u64,
        advise_ttl: u64,
        callback: Callback<(u64, u64)>,
    ) -> Result<()> {
        let cmd = Command::TxnHeartBeat {
            ctx,
            primary_key,
            start_ts,
            advise_ttl,
        };
        self.schedule(cmd, StorageCb::TxnStatus(callback))?;
        KV_COMMAND_COUNTER_VEC_STATIC.txn_heart_beat.inc();
        Ok(())
    }

    /// Scan locks from `start_key`, and find all locks whose timestamp is before `max_ts`.
    ///
    /// Schedules a [`Command::ScanLock`].
    pub fn async_scan_locks(
        &self,
        ctx: Context,
        max_ts: u64,
        start_key: Vec<u8>,
        limit: usize,
        callback: Callback<Vec<LockInfo>>,
    ) -> Result<()> {
        let cmd = Command::ScanLock {
            ctx,
            max_ts,
            start_key: if start_key.is_empty() {
                None
            } else {
                Some(Key::from_raw(&start_key))
            },
            limit,
        };
        self.schedule(cmd, StorageCb::Locks(callback))?;
        KV_COMMAND_COUNTER_VEC_STATIC.scan_lock.inc();
        Ok(())
    }

    /// Resolve locks according to `txn_status`.
    ///
    /// During the GC operation, this should be called to clean up stale locks whose timestamp is
    /// before the safe point.
    ///
    /// `txn_status` maps lock_ts to commit_ts. If a transaction is rolled back, it is mapped to 0.
    /// For an example, check the [`Command::ResolveLock`] docs.
    ///
    /// Schedules a [`Command::ResolveLock`].
    pub fn async_resolve_lock(
        &self,
        ctx: Context,
        txn_status: HashMap<u64, u64>,
        callback: Callback<()>,
    ) -> Result<()> {
        let cmd = Command::ResolveLock {
            ctx,
            txn_status,
            scan_key: None,
            key_locks: vec![],
        };
        self.schedule(cmd, StorageCb::Boolean(callback))?;
        KV_COMMAND_COUNTER_VEC_STATIC.resolve_lock.inc();
        Ok(())
    }

    /// Resolve locks on `resolve_keys` according to `start_ts` and `commit_ts`.
    ///
    /// During the GC operation, this should be called to clean up stale locks whose timestamp is
    /// before the safe point.
    ///
    /// Schedules a [`Command::ResolveLockLite`].
    pub fn async_resolve_lock_lite(
        &self,
        ctx: Context,
        start_ts: u64,
        commit_ts: u64,
        resolve_keys: Vec<Key>,
        callback: Callback<()>,
    ) -> Result<()> {
        let cmd = Command::ResolveLockLite {
            ctx,
            start_ts,
            commit_ts,
            resolve_keys,
        };
        self.schedule(cmd, StorageCb::Boolean(callback))?;
        KV_COMMAND_COUNTER_VEC_STATIC.resolve_lock_lite.inc();
        Ok(())
    }

    /// Do garbage collection, which means cleaning up old MVCC keys.
    ///
    /// It guarantees that all reads with timestamp > `safe_point` can be performed correctly
    /// during and after the GC operation.
    pub fn async_gc(&self, ctx: Context, safe_point: u64, callback: Callback<()>) -> Result<()> {
        self.gc_worker.async_gc(ctx, safe_point, callback)?;
        KV_COMMAND_COUNTER_VEC_STATIC.gc.inc();
        Ok(())
    }

    /// Delete all data in the range.
    ///
    /// This function is **VERY DANGEROUS**. It's not only running on one single region, but it can
    /// delete a large range that spans over many regions, bypassing the Raft layer. This is
    /// designed for TiDB to quickly free up the disk space and do GC afterward.
    /// drop/truncate table/index. By invoking this function, it's user's responsibility to make
    /// sure no more operations will be performed in this destroyed range.
    pub fn async_unsafe_destroy_range(
        &self,
        ctx: Context,
        start_key: Key,
        end_key: Key,
        callback: Callback<()>,
    ) -> Result<()> {
        self.gc_worker
            .async_unsafe_destroy_range(ctx, start_key, end_key, callback)?;
        KV_COMMAND_COUNTER_VEC_STATIC.unsafe_destroy_range.inc();
        Ok(())
    }

    /// Get the value of a raw key.
    pub fn async_raw_get(
        &self,
        ctx: Context,
        cf: String,
        key: Vec<u8>,
    ) -> impl Future<Item = Option<Vec<u8>>, Error = Error> {
        const CMD: &str = "raw_get";
        let priority = get_priority_tag(ctx.get_priority());

        let res = self.get_read_pool(priority).spawn_handle(move || {
            tls_collect_command_count(CMD, priority);
            let command_duration = tikv_util::time::Instant::now_coarse();

            with_tls_engine(|engine| {
                Self::async_snapshot(engine, &ctx)
                    .and_then(move |snapshot: E::Snap| {
                        tls_processing_read_observe_duration(CMD, || {
                            let cf = match Self::rawkv_cf(&cf) {
                                Ok(x) => x,
                                Err(e) => return future::err(e),
                            };
                            // no scan_count for this kind of op.

                            let key_len = key.len();
                            let result = snapshot
                                .get_cf(cf, &Key::from_encoded(key))
                                // map storage::engine::Error -> storage::Error
                                .map_err(Error::from)
                                .map(|r| {
                                    if let Some(ref value) = r {
                                        let mut stats = Statistics::default();
                                        stats.data.flow_stats.read_keys = 1;
                                        stats.data.flow_stats.read_bytes = key_len + value.len();
                                        tls_collect_read_flow(ctx.get_region_id(), &stats);
                                        tls_collect_key_reads(CMD, 1);
                                    }
                                    r
                                });
                            future::result(result)
                        })
                    })
                    .then(move |r| {
                        tls_collect_command_duration(CMD, command_duration.elapsed());
                        r
                    })
            })
        });

        future::result(res)
            .map_err(|_| Error::SchedTooBusy)
            .flatten()
    }

    /// Get the values of some raw keys in a batch.
    pub fn async_raw_batch_get(
        &self,
        ctx: Context,
        cf: String,
        keys: Vec<Vec<u8>>,
    ) -> impl Future<Item = Vec<Result<KvPair>>, Error = Error> {
        const CMD: &str = "raw_batch_get";
        let priority = get_priority_tag(ctx.get_priority());

        let res = self.get_read_pool(priority).spawn_handle(move || {
            tls_collect_command_count(CMD, priority);
            let command_duration = tikv_util::time::Instant::now_coarse();

            with_tls_engine(|engine| {
                Self::async_snapshot(engine, &ctx)
                    .and_then(move |snapshot: E::Snap| {
                        tls_processing_read_observe_duration(CMD, || {
                            let keys: Vec<Key> = keys.into_iter().map(Key::from_encoded).collect();
                            let cf = match Self::rawkv_cf(&cf) {
                                Ok(x) => x,
                                Err(e) => return future::err(e),
                            };
                            // no scan_count for this kind of op.
                            let mut stats = Statistics::default();
                            let result: Vec<Result<KvPair>> = keys
                                .into_iter()
                                .map(|k| {
                                    let v = snapshot.get_cf(cf, &k);
                                    (k, v)
                                })
                                .filter(|&(_, ref v)| !(v.is_ok() && v.as_ref().unwrap().is_none()))
                                .map(|(k, v)| match v {
                                    Ok(Some(v)) => {
                                        stats.data.flow_stats.read_keys += 1;
                                        stats.data.flow_stats.read_bytes +=
                                            k.as_encoded().len() + v.len();
                                        Ok((k.into_encoded(), v))
                                    }
                                    Err(e) => Err(Error::from(e)),
                                    _ => unreachable!(),
                                })
                                .collect();

                            tls_collect_key_reads(CMD, stats.data.flow_stats.read_keys as usize);
                            tls_collect_read_flow(ctx.get_region_id(), &stats);
                            future::ok(result)
                        })
                    })
                    .then(move |r| {
                        tls_collect_command_duration(CMD, command_duration.elapsed());
                        r
                    })
            })
        });

        future::result(res)
            .map_err(|_| Error::SchedTooBusy)
            .flatten()
    }

    /// Write a raw key to the storage.
    pub fn async_raw_put(
        &self,
        ctx: Context,
        cf: String,
        key: Vec<u8>,
        value: Vec<u8>,
        callback: Callback<()>,
    ) -> Result<()> {
        if key.len() > self.max_key_size {
            callback(Err(Error::KeyTooLarge(key.len(), self.max_key_size)));
            return Ok(());
        }
        self.engine.async_write(
            &ctx,
            vec![Modify::Put(
                Self::rawkv_cf(&cf)?,
                Key::from_encoded(key),
                value,
            )],
            Box::new(|(_, res): (_, kv::Result<_>)| callback(res.map_err(Error::from))),
        )?;
        KV_COMMAND_COUNTER_VEC_STATIC.raw_put.inc();
        Ok(())
    }

    /// Write some keys to the storage in a batch.
    pub fn async_raw_batch_put(
        &self,
        ctx: Context,
        cf: String,
        pairs: Vec<KvPair>,
        callback: Callback<()>,
    ) -> Result<()> {
        let cf = Self::rawkv_cf(&cf)?;
        for &(ref key, _) in &pairs {
            if key.len() > self.max_key_size {
                callback(Err(Error::KeyTooLarge(key.len(), self.max_key_size)));
                return Ok(());
            }
        }
        let requests = pairs
            .into_iter()
            .map(|(k, v)| Modify::Put(cf, Key::from_encoded(k), v))
            .collect();
        self.engine.async_write(
            &ctx,
            requests,
            Box::new(|(_, res): (_, kv::Result<_>)| callback(res.map_err(Error::from))),
        )?;
        KV_COMMAND_COUNTER_VEC_STATIC.raw_batch_put.inc();
        Ok(())
    }

    /// Delete a raw key from the storage.
    pub fn async_raw_delete(
        &self,
        ctx: Context,
        cf: String,
        key: Vec<u8>,
        callback: Callback<()>,
    ) -> Result<()> {
        if key.len() > self.max_key_size {
            callback(Err(Error::KeyTooLarge(key.len(), self.max_key_size)));
            return Ok(());
        }
        self.engine.async_write(
            &ctx,
            vec![Modify::Delete(Self::rawkv_cf(&cf)?, Key::from_encoded(key))],
            Box::new(|(_, res): (_, kv::Result<_>)| callback(res.map_err(Error::from))),
        )?;
        KV_COMMAND_COUNTER_VEC_STATIC.raw_delete.inc();
        Ok(())
    }

    /// Delete all raw keys in [`start_key`, `end_key`).
    pub fn async_raw_delete_range(
        &self,
        ctx: Context,
        cf: String,
        start_key: Vec<u8>,
        end_key: Vec<u8>,
        callback: Callback<()>,
    ) -> Result<()> {
        if start_key.len() > self.max_key_size || end_key.len() > self.max_key_size {
            callback(Err(Error::KeyTooLarge(
                cmp::max(start_key.len(), end_key.len()),
                self.max_key_size,
            )));
            return Ok(());
        }

        let cf = Self::rawkv_cf(&cf)?;
        let start_key = Key::from_encoded(start_key);
        let end_key = Key::from_encoded(end_key);

        self.engine.async_write(
            &ctx,
            vec![Modify::DeleteRange(cf, start_key, end_key, false)],
            Box::new(|(_, res): (_, kv::Result<_>)| callback(res.map_err(Error::from))),
        )?;
        KV_COMMAND_COUNTER_VEC_STATIC.raw_delete_range.inc();
        Ok(())
    }

    /// Delete some raw keys in a batch.
    pub fn async_raw_batch_delete(
        &self,
        ctx: Context,
        cf: String,
        keys: Vec<Vec<u8>>,
        callback: Callback<()>,
    ) -> Result<()> {
        let cf = Self::rawkv_cf(&cf)?;
        for key in &keys {
            if key.len() > self.max_key_size {
                callback(Err(Error::KeyTooLarge(key.len(), self.max_key_size)));
                return Ok(());
            }
        }
        let requests = keys
            .into_iter()
            .map(|k| Modify::Delete(cf, Key::from_encoded(k)))
            .collect();
        self.engine.async_write(
            &ctx,
            requests,
            Box::new(|(_, res): (_, kv::Result<_>)| callback(res.map_err(Error::from))),
        )?;
        KV_COMMAND_COUNTER_VEC_STATIC.raw_batch_delete.inc();
        Ok(())
    }

    /// Scan raw keys in [`start_key`, `end_key`), returns at most `limit` keys. If `end_key` is
    /// `None`, it means unbounded.
    ///
    /// If `key_only` is true, the value corresponding to the key will not be read. Only scanned
    /// keys will be returned.
    fn raw_scan(
        snapshot: &E::Snap,
        cf: &str,
        start_key: &Key,
        end_key: Option<Key>,
        limit: usize,
        statistics: &mut Statistics,
        key_only: bool,
    ) -> Result<Vec<Result<KvPair>>> {
        let mut option = IterOption::default();
        if let Some(end) = end_key {
            option.set_upper_bound(end.as_encoded(), DATA_KEY_PREFIX_LEN);
        }
        let mut cursor = snapshot.iter_cf(Self::rawkv_cf(cf)?, option, ScanMode::Forward)?;
        let statistics = statistics.mut_cf_statistics(cf);
        if !cursor.seek(start_key, statistics)? {
            return Ok(vec![]);
        }
        let mut pairs = vec![];
        while cursor.valid()? && pairs.len() < limit {
            pairs.push(Ok((
                cursor.key(statistics).to_owned(),
                if key_only {
                    vec![]
                } else {
                    cursor.value(statistics).to_owned()
                },
            )));
            cursor.next(statistics);
        }
        Ok(pairs)
    }

    /// Scan raw keys in [`end_key`, `start_key`) in reverse order, returns at most `limit` keys. If
    /// `start_key` is `None`, it means it's unbounded.
    ///
    /// If `key_only` is true, the value
    /// corresponding to the key will not be read out. Only scanned keys will be returned.
    fn reverse_raw_scan(
        snapshot: &E::Snap,
        cf: &str,
        start_key: &Key,
        end_key: Option<Key>,
        limit: usize,
        statistics: &mut Statistics,
        key_only: bool,
    ) -> Result<Vec<Result<KvPair>>> {
        let mut option = IterOption::default();
        if let Some(end) = end_key {
            option.set_lower_bound(end.as_encoded(), DATA_KEY_PREFIX_LEN);
        }
        let mut cursor = snapshot.iter_cf(Self::rawkv_cf(cf)?, option, ScanMode::Backward)?;
        let statistics = statistics.mut_cf_statistics(cf);
        if !cursor.reverse_seek(start_key, statistics)? {
            return Ok(vec![]);
        }
        let mut pairs = vec![];
        while cursor.valid()? && pairs.len() < limit {
            pairs.push(Ok((
                cursor.key(statistics).to_owned(),
                if key_only {
                    vec![]
                } else {
                    cursor.value(statistics).to_owned()
                },
            )));
            cursor.prev(statistics);
        }
        Ok(pairs)
    }

    /// Scan raw keys in a range.
    ///
    /// If `reverse` is false, the range is [`key`, `end_key`); otherwise, the range is
    /// [`end_key`, `key`) and it scans from `key` and goes backwards. If `end_key` is `None`, it
    /// means unbounded.
    ///
    /// This function scans at most `limit` keys.
    ///
    /// If `key_only` is true, the value
    /// corresponding to the key will not be read out. Only scanned keys will be returned.
    pub fn async_raw_scan(
        &self,
        ctx: Context,
        cf: String,
        key: Vec<u8>,
        end_key: Option<Vec<u8>>,
        limit: usize,
        key_only: bool,
        reverse: bool,
    ) -> impl Future<Item = Vec<Result<KvPair>>, Error = Error> {
        const CMD: &str = "raw_scan";
        let priority = get_priority_tag(ctx.get_priority());

        let res = self.get_read_pool(priority).spawn_handle(move || {
            tls_collect_command_count(CMD, priority);
            let command_duration = tikv_util::time::Instant::now_coarse();

            with_tls_engine(|engine| {
                Self::async_snapshot(engine, &ctx)
                    .and_then(move |snapshot: E::Snap| {
                        tls_processing_read_observe_duration(CMD, || {
                            let end_key = end_key.map(Key::from_encoded);

                            let mut statistics = Statistics::default();
                            let result = if reverse {
                                Self::reverse_raw_scan(
                                    &snapshot,
                                    &cf,
                                    &Key::from_encoded(key),
                                    end_key,
                                    limit,
                                    &mut statistics,
                                    key_only,
                                )
                                .map_err(Error::from)
                            } else {
                                Self::raw_scan(
                                    &snapshot,
                                    &cf,
                                    &Key::from_encoded(key),
                                    end_key,
                                    limit,
                                    &mut statistics,
                                    key_only,
                                )
                                .map_err(Error::from)
                            };

                            tls_collect_read_flow(ctx.get_region_id(), &statistics);
                            tls_collect_key_reads(
                                CMD,
                                statistics.write.flow_stats.read_keys as usize,
                            );
                            tls_collect_scan_details(CMD, &statistics);
                            future::result(result)
                        })
                    })
                    .then(move |r| {
                        tls_collect_command_duration(CMD, command_duration.elapsed());
                        r
                    })
            })
        });

        future::result(res)
            .map_err(|_| Error::SchedTooBusy)
            .flatten()
    }

    /// Check the given raw kv CF name. Return the CF name, or `Err` if given CF name is invalid.
    /// The CF name can be one of `"default"`, `"write"` and `"lock"`. If given `cf` is empty,
    /// `CF_DEFAULT` (`"default"`) will be returned.
    fn rawkv_cf(cf: &str) -> Result<CfName> {
        if cf.is_empty() {
            return Ok(CF_DEFAULT);
        }
        for c in DATA_CFS {
            if cf == *c {
                return Ok(c);
            }
        }
        Err(Error::InvalidCf(cf.to_owned()))
    }

    /// Check if key range is valid
    ///
    /// - If `reverse` is true, `end_key` is less than `start_key`. `end_key` is the lower bound.
    /// - If `reverse` is false, `end_key` is greater than `start_key`. `end_key` is the upper bound.
    fn check_key_ranges(ranges: &[KeyRange], reverse: bool) -> bool {
        let ranges_len = ranges.len();
        for i in 0..ranges_len {
            let start_key = ranges[i].get_start_key();
            let mut end_key = ranges[i].get_end_key();
            if end_key.is_empty() && i + 1 != ranges_len {
                end_key = ranges[i + 1].get_start_key();
            }
            if !end_key.is_empty()
                && (!reverse && start_key >= end_key || reverse && start_key <= end_key)
            {
                return false;
            }
        }
        true
    }

    /// Scan raw keys in multiple ranges in a batch.
    pub fn async_raw_batch_scan(
        &self,
        ctx: Context,
        cf: String,
        mut ranges: Vec<KeyRange>,
        each_limit: usize,
        key_only: bool,
        reverse: bool,
    ) -> impl Future<Item = Vec<Result<KvPair>>, Error = Error> {
        const CMD: &str = "raw_batch_scan";
        let priority = get_priority_tag(ctx.get_priority());

        let res = self.get_read_pool(priority).spawn_handle(move || {
            tls_collect_command_count(CMD, priority);
            let command_duration = tikv_util::time::Instant::now_coarse();

            with_tls_engine(|engine| {
                Self::async_snapshot(engine, &ctx)
                    .and_then(move |snapshot: E::Snap| {
                        tls_processing_read_observe_duration(CMD, || {
                            let mut statistics = Statistics::default();
                            if !Self::check_key_ranges(&ranges, reverse) {
                                return future::result(Err(box_err!("Invalid KeyRanges")));
                            };
                            let mut result = Vec::new();
                            let ranges_len = ranges.len();
                            for i in 0..ranges_len {
                                let start_key = Key::from_encoded(ranges[i].take_start_key());
                                let end_key = ranges[i].take_end_key();
                                let end_key = if end_key.is_empty() {
                                    if i + 1 == ranges_len {
                                        None
                                    } else {
                                        Some(Key::from_encoded_slice(ranges[i + 1].get_start_key()))
                                    }
                                } else {
                                    Some(Key::from_encoded(end_key))
                                };
                                let pairs = if reverse {
                                    match Self::reverse_raw_scan(
                                        &snapshot,
                                        &cf,
                                        &start_key,
                                        end_key,
                                        each_limit,
                                        &mut statistics,
                                        key_only,
                                    ) {
                                        Ok(x) => x,
                                        Err(e) => return future::err(e),
                                    }
                                } else {
                                    match Self::raw_scan(
                                        &snapshot,
                                        &cf,
                                        &start_key,
                                        end_key,
                                        each_limit,
                                        &mut statistics,
                                        key_only,
                                    ) {
                                        Ok(x) => x,
                                        Err(e) => return future::err(e),
                                    }
                                };
                                result.extend(pairs.into_iter());
                            }

                            tls_collect_read_flow(ctx.get_region_id(), &statistics);
                            tls_collect_key_reads(
                                CMD,
                                statistics.write.flow_stats.read_keys as usize,
                            );
                            tls_collect_scan_details(CMD, &statistics);
                            future::ok(result)
                        })
                    })
                    .then(move |r| {
                        tls_collect_command_duration(CMD, command_duration.elapsed());
                        r
                    })
            })
        });

        future::result(res)
            .map_err(|_| Error::SchedTooBusy)
            .flatten()
    }

    /// Get MVCC info of a transactional key.
    pub fn async_mvcc_by_key(
        &self,
        ctx: Context,
        key: Key,
        callback: Callback<MvccInfo>,
    ) -> Result<()> {
        let cmd = Command::MvccByKey { ctx, key };
        self.schedule(cmd, StorageCb::MvccInfoByKey(callback))?;
        KV_COMMAND_COUNTER_VEC_STATIC.key_mvcc.inc();

        Ok(())
    }

    /// Find the first key that has a version with its `start_ts` equal to the given `start_ts`, and
    /// return its MVCC info.
    pub fn async_mvcc_by_start_ts(
        &self,
        ctx: Context,
        start_ts: u64,
        callback: Callback<Option<(Key, MvccInfo)>>,
    ) -> Result<()> {
        let cmd = Command::MvccByStartTs { ctx, start_ts };
        self.schedule(cmd, StorageCb::MvccInfoByStartTs(callback))?;
        KV_COMMAND_COUNTER_VEC_STATIC.start_ts_mvcc.inc();
        Ok(())
    }
}

quick_error! {
    #[derive(Debug)]
    pub enum Error {
        Engine(err: EngineError) {
            from()
            cause(err)
            description(err.description())
        }
        Txn(err: txn::Error) {
            from()
            cause(err)
            description(err.description())
        }
        Mvcc(err: mvcc::Error) {
            from()
            cause(err)
            description(err.description())
        }
        Closed {
            description("storage is closed.")
        }
        Other(err: Box<dyn error::Error + Send + Sync>) {
            from()
            cause(err.as_ref())
            description(err.description())
        }
        Io(err: IoError) {
            from()
            cause(err)
            description(err.description())
        }
        SchedTooBusy {
            description("scheduler is too busy")
        }
        GCWorkerTooBusy {
            description("gc worker is too busy")
        }
        KeyTooLarge(size: usize, limit: usize) {
            description("max key size exceeded")
            display("max key size exceeded, size: {}, limit: {}", size, limit)
        }
        InvalidCf (cf_name: String) {
            description("invalid cf name")
            display("invalid cf name: {}", cf_name)
        }
        PessimisticTxnNotEnabled {
            description("pessimistic transaction is not enabled")
        }
    }
}

pub type Result<T> = std::result::Result<T, Error>;

pub enum ErrorHeaderKind {
    NotLeader,
    RegionNotFound,
    KeyNotInRegion,
    EpochNotMatch,
    ServerIsBusy,
    StaleCommand,
    StoreNotMatch,
    RaftEntryTooLarge,
    Other,
}

impl ErrorHeaderKind {
    /// TODO: This function is only used for bridging existing & legacy metric tags.
    /// It should be removed once Coprocessor starts using new static metrics.
    pub fn get_str(&self) -> &'static str {
        match *self {
            ErrorHeaderKind::NotLeader => "not_leader",
            ErrorHeaderKind::RegionNotFound => "region_not_found",
            ErrorHeaderKind::KeyNotInRegion => "key_not_in_region",
            ErrorHeaderKind::EpochNotMatch => "epoch_not_match",
            ErrorHeaderKind::ServerIsBusy => "server_is_busy",
            ErrorHeaderKind::StaleCommand => "stale_command",
            ErrorHeaderKind::StoreNotMatch => "store_not_match",
            ErrorHeaderKind::RaftEntryTooLarge => "raft_entry_too_large",
            ErrorHeaderKind::Other => "other",
        }
    }
}

impl Display for ErrorHeaderKind {
    fn fmt(&self, f: &mut Formatter<'_>) -> fmt::Result {
        write!(f, "{}", self.get_str())
    }
}

pub fn get_error_kind_from_header(header: &errorpb::Error) -> ErrorHeaderKind {
    if header.has_not_leader() {
        ErrorHeaderKind::NotLeader
    } else if header.has_region_not_found() {
        ErrorHeaderKind::RegionNotFound
    } else if header.has_key_not_in_region() {
        ErrorHeaderKind::KeyNotInRegion
    } else if header.has_epoch_not_match() {
        ErrorHeaderKind::EpochNotMatch
    } else if header.has_server_is_busy() {
        ErrorHeaderKind::ServerIsBusy
    } else if header.has_stale_command() {
        ErrorHeaderKind::StaleCommand
    } else if header.has_store_not_match() {
        ErrorHeaderKind::StoreNotMatch
    } else if header.has_raft_entry_too_large() {
        ErrorHeaderKind::RaftEntryTooLarge
    } else {
        ErrorHeaderKind::Other
    }
}

pub fn get_tag_from_header(header: &errorpb::Error) -> &'static str {
    get_error_kind_from_header(header).get_str()
}

#[cfg(test)]
mod tests {
    use super::lock_manager::DummyLockMgr;
    use super::*;
    use kvproto::kvrpcpb::{Context, LockInfo};
    use std::sync::mpsc::{channel, Sender};
    use tikv_util::config::ReadableSize;

    fn expect_none(x: Result<Option<Value>>) {
        assert_eq!(x.unwrap(), None);
    }

    fn expect_value(v: Vec<u8>, x: Result<Option<Value>>) {
        assert_eq!(x.unwrap().unwrap(), v);
    }

    fn expect_multi_values(v: Vec<Option<KvPair>>, x: Result<Vec<Result<KvPair>>>) {
        let x: Vec<Option<KvPair>> = x.unwrap().into_iter().map(Result::ok).collect();
        assert_eq!(x, v);
    }

    fn expect_error<T, F>(err_matcher: F, x: Result<T>)
    where
        F: FnOnce(Error) + Send + 'static,
    {
        match x {
            Err(e) => err_matcher(e),
            _ => panic!("expect result to be an error"),
        }
    }

    fn expect_ok_callback<T: Debug>(done: Sender<i32>, id: i32) -> Callback<T> {
        Box::new(move |x: Result<T>| {
            x.unwrap();
            done.send(id).unwrap();
        })
    }

    fn expect_fail_callback<T, F>(done: Sender<i32>, id: i32, err_matcher: F) -> Callback<T>
    where
        F: FnOnce(Error) + Send + 'static,
    {
        Box::new(move |x: Result<T>| {
            expect_error(err_matcher, x);
            done.send(id).unwrap();
        })
    }

    fn expect_too_busy_callback<T>(done: Sender<i32>, id: i32) -> Callback<T> {
        Box::new(move |x: Result<T>| {
            expect_error(
                |err| match err {
                    Error::SchedTooBusy => {}
                    e => panic!("unexpected error chain: {:?}, expect too busy", e),
                },
                x,
            );
            done.send(id).unwrap();
        })
    }

    fn expect_value_callback<T: PartialEq + Debug + Send + 'static>(
        done: Sender<i32>,
        id: i32,
        value: T,
    ) -> Callback<T> {
        Box::new(move |x: Result<T>| {
            assert_eq!(x.unwrap(), value);
            done.send(id).unwrap();
        })
    }

    #[test]
    fn test_get_put() {
        let storage = TestStorageBuilder::new().build().unwrap();
        let (tx, rx) = channel();
        expect_none(
            storage
                .async_get(Context::default(), Key::from_raw(b"x"), 100)
                .wait(),
        );
        storage
            .async_prewrite(
                Context::default(),
                vec![Mutation::Put((Key::from_raw(b"x"), b"100".to_vec()))],
                b"x".to_vec(),
                100,
                Options::default(),
                expect_ok_callback(tx.clone(), 1),
            )
            .unwrap();
        rx.recv().unwrap();
        expect_error(
            |e| match e {
                Error::Txn(txn::Error::Mvcc(mvcc::Error::KeyIsLocked { .. })) => (),
                e => panic!("unexpected error chain: {:?}", e),
            },
            storage
                .async_get(Context::default(), Key::from_raw(b"x"), 101)
                .wait(),
        );
        storage
            .async_commit(
                Context::default(),
                vec![Key::from_raw(b"x")],
                100,
                101,
                expect_ok_callback(tx.clone(), 3),
            )
            .unwrap();
        rx.recv().unwrap();
        expect_none(
            storage
                .async_get(Context::default(), Key::from_raw(b"x"), 100)
                .wait(),
        );
        expect_value(
            b"100".to_vec(),
            storage
                .async_get(Context::default(), Key::from_raw(b"x"), 101)
                .wait(),
        );
    }

    #[test]
    fn test_cf_error() {
        // New engine lacks normal column families.
        let engine = TestEngineBuilder::new().cfs(["foo"]).build().unwrap();
        let storage = TestStorageBuilder::from_engine(engine).build().unwrap();
        let (tx, rx) = channel();
        storage
            .async_prewrite(
                Context::default(),
                vec![
                    Mutation::Put((Key::from_raw(b"a"), b"aa".to_vec())),
                    Mutation::Put((Key::from_raw(b"b"), b"bb".to_vec())),
                    Mutation::Put((Key::from_raw(b"c"), b"cc".to_vec())),
                ],
                b"a".to_vec(),
                1,
                Options::default(),
                expect_fail_callback(tx.clone(), 0, |e| match e {
                    Error::Txn(txn::Error::Mvcc(mvcc::Error::Engine(EngineError::Request(..)))) => {
                    }
                    e => panic!("unexpected error chain: {:?}", e),
                }),
            )
            .unwrap();
        rx.recv().unwrap();
        expect_error(
            |e| match e {
                Error::Txn(txn::Error::Mvcc(mvcc::Error::Engine(EngineError::Other(..)))) => (),
                e => panic!("unexpected error chain: {:?}", e),
            },
            storage
                .async_get(Context::default(), Key::from_raw(b"x"), 1)
                .wait(),
        );
        expect_error(
            |e| match e {
                Error::Txn(txn::Error::Mvcc(mvcc::Error::Engine(EngineError::Request(..)))) => (),
                e => panic!("unexpected error chain: {:?}", e),
            },
            storage
                .async_scan(
                    Context::default(),
                    Key::from_raw(b"x"),
                    None,
                    1000,
                    1,
                    Options::default(),
                )
                .wait(),
        );
        expect_multi_values(
            vec![None, None],
            storage
                .async_batch_get(
                    Context::default(),
                    vec![Key::from_raw(b"c"), Key::from_raw(b"d")],
                    1,
                )
                .wait(),
        );
    }

    #[test]
    fn test_scan() {
        let storage = TestStorageBuilder::new().build().unwrap();
        let (tx, rx) = channel();
        storage
            .async_prewrite(
                Context::default(),
                vec![
                    Mutation::Put((Key::from_raw(b"a"), b"aa".to_vec())),
                    Mutation::Put((Key::from_raw(b"b"), b"bb".to_vec())),
                    Mutation::Put((Key::from_raw(b"c"), b"cc".to_vec())),
                ],
                b"a".to_vec(),
                1,
                Options::default(),
                expect_ok_callback(tx.clone(), 0),
            )
            .unwrap();
        rx.recv().unwrap();
        // Forward
        expect_multi_values(
            vec![None, None, None],
            storage
                .async_scan(
                    Context::default(),
                    Key::from_raw(b"\x00"),
                    None,
                    1000,
                    5,
                    Options::default(),
                )
                .wait(),
        );
        // Backward
        expect_multi_values(
            vec![None, None, None],
            storage
                .async_scan(
                    Context::default(),
                    Key::from_raw(b"\xff"),
                    None,
                    1000,
                    5,
                    Options::default().reverse_scan(),
                )
                .wait(),
        );
        // Forward with bound
        expect_multi_values(
            vec![None, None],
            storage
                .async_scan(
                    Context::default(),
                    Key::from_raw(b"\x00"),
                    Some(Key::from_raw(b"c")),
                    1000,
                    5,
                    Options::default(),
                )
                .wait(),
        );
        // Backward with bound
        expect_multi_values(
            vec![None, None],
            storage
                .async_scan(
                    Context::default(),
                    Key::from_raw(b"\xff"),
                    Some(Key::from_raw(b"b")),
                    1000,
                    5,
                    Options::default().reverse_scan(),
                )
                .wait(),
        );
        // Forward with limit
        expect_multi_values(
            vec![None, None],
            storage
                .async_scan(
                    Context::default(),
                    Key::from_raw(b"\x00"),
                    None,
                    2,
                    5,
                    Options::default(),
                )
                .wait(),
        );
        // Backward with limit
        expect_multi_values(
            vec![None, None],
            storage
                .async_scan(
                    Context::default(),
                    Key::from_raw(b"\xff"),
                    None,
                    2,
                    5,
                    Options::default().reverse_scan(),
                )
                .wait(),
        );

        storage
            .async_commit(
                Context::default(),
                vec![
                    Key::from_raw(b"a"),
                    Key::from_raw(b"b"),
                    Key::from_raw(b"c"),
                ],
                1,
                2,
                expect_ok_callback(tx.clone(), 1),
            )
            .unwrap();
        rx.recv().unwrap();
        // Forward
        expect_multi_values(
            vec![
                Some((b"a".to_vec(), b"aa".to_vec())),
                Some((b"b".to_vec(), b"bb".to_vec())),
                Some((b"c".to_vec(), b"cc".to_vec())),
            ],
            storage
                .async_scan(
                    Context::default(),
                    Key::from_raw(b"\x00"),
                    None,
                    1000,
                    5,
                    Options::default(),
                )
                .wait(),
        );
        // Backward
        expect_multi_values(
            vec![
                Some((b"c".to_vec(), b"cc".to_vec())),
                Some((b"b".to_vec(), b"bb".to_vec())),
                Some((b"a".to_vec(), b"aa".to_vec())),
            ],
            storage
                .async_scan(
                    Context::default(),
                    Key::from_raw(b"\xff"),
                    None,
                    1000,
                    5,
                    Options::default().reverse_scan(),
                )
                .wait(),
        );
        // Forward with bound
        expect_multi_values(
            vec![
                Some((b"a".to_vec(), b"aa".to_vec())),
                Some((b"b".to_vec(), b"bb".to_vec())),
            ],
            storage
                .async_scan(
                    Context::default(),
                    Key::from_raw(b"\x00"),
                    Some(Key::from_raw(b"c")),
                    1000,
                    5,
                    Options::default(),
                )
                .wait(),
        );
        // Backward with bound
        expect_multi_values(
            vec![
                Some((b"c".to_vec(), b"cc".to_vec())),
                Some((b"b".to_vec(), b"bb".to_vec())),
            ],
            storage
                .async_scan(
                    Context::default(),
                    Key::from_raw(b"\xff"),
                    Some(Key::from_raw(b"b")),
                    1000,
                    5,
                    Options::default().reverse_scan(),
                )
                .wait(),
        );

        // Forward with limit
        expect_multi_values(
            vec![
                Some((b"a".to_vec(), b"aa".to_vec())),
                Some((b"b".to_vec(), b"bb".to_vec())),
            ],
            storage
                .async_scan(
                    Context::default(),
                    Key::from_raw(b"\x00"),
                    None,
                    2,
                    5,
                    Options::default(),
                )
                .wait(),
        );
        // Backward with limit
        expect_multi_values(
            vec![
                Some((b"c".to_vec(), b"cc".to_vec())),
                Some((b"b".to_vec(), b"bb".to_vec())),
            ],
            storage
                .async_scan(
                    Context::default(),
                    Key::from_raw(b"\xff"),
                    None,
                    2,
                    5,
                    Options::default().reverse_scan(),
                )
                .wait(),
        );
    }

    #[test]
    fn test_batch_get() {
        let storage = TestStorageBuilder::new().build().unwrap();
        let (tx, rx) = channel();
        storage
            .async_prewrite(
                Context::default(),
                vec![
                    Mutation::Put((Key::from_raw(b"a"), b"aa".to_vec())),
                    Mutation::Put((Key::from_raw(b"b"), b"bb".to_vec())),
                    Mutation::Put((Key::from_raw(b"c"), b"cc".to_vec())),
                ],
                b"a".to_vec(),
                1,
                Options::default(),
                expect_ok_callback(tx.clone(), 0),
            )
            .unwrap();
        rx.recv().unwrap();
        expect_multi_values(
            vec![None],
            storage
                .async_batch_get(
                    Context::default(),
                    vec![Key::from_raw(b"c"), Key::from_raw(b"d")],
                    2,
                )
                .wait(),
        );
        storage
            .async_commit(
                Context::default(),
                vec![
                    Key::from_raw(b"a"),
                    Key::from_raw(b"b"),
                    Key::from_raw(b"c"),
                ],
                1,
                2,
                expect_ok_callback(tx.clone(), 1),
            )
            .unwrap();
        rx.recv().unwrap();
        expect_multi_values(
            vec![
                Some((b"c".to_vec(), b"cc".to_vec())),
                Some((b"a".to_vec(), b"aa".to_vec())),
                Some((b"b".to_vec(), b"bb".to_vec())),
            ],
            storage
                .async_batch_get(
                    Context::default(),
                    vec![
                        Key::from_raw(b"c"),
                        Key::from_raw(b"x"),
                        Key::from_raw(b"a"),
                        Key::from_raw(b"b"),
                    ],
                    5,
                )
                .wait(),
        );
    }

    #[test]
    fn test_txn() {
        let storage = TestStorageBuilder::new().build().unwrap();
        let (tx, rx) = channel();
        storage
            .async_prewrite(
                Context::default(),
                vec![Mutation::Put((Key::from_raw(b"x"), b"100".to_vec()))],
                b"x".to_vec(),
                100,
                Options::default(),
                expect_ok_callback(tx.clone(), 0),
            )
            .unwrap();
        storage
            .async_prewrite(
                Context::default(),
                vec![Mutation::Put((Key::from_raw(b"y"), b"101".to_vec()))],
                b"y".to_vec(),
                101,
                Options::default(),
                expect_ok_callback(tx.clone(), 1),
            )
            .unwrap();
        rx.recv().unwrap();
        rx.recv().unwrap();
        storage
            .async_commit(
                Context::default(),
                vec![Key::from_raw(b"x")],
                100,
                110,
                expect_ok_callback(tx.clone(), 2),
            )
            .unwrap();
        storage
            .async_commit(
                Context::default(),
                vec![Key::from_raw(b"y")],
                101,
                111,
                expect_ok_callback(tx.clone(), 3),
            )
            .unwrap();
        rx.recv().unwrap();
        rx.recv().unwrap();
        expect_value(
            b"100".to_vec(),
            storage
                .async_get(Context::default(), Key::from_raw(b"x"), 120)
                .wait(),
        );
        expect_value(
            b"101".to_vec(),
            storage
                .async_get(Context::default(), Key::from_raw(b"y"), 120)
                .wait(),
        );
        storage
            .async_prewrite(
                Context::default(),
                vec![Mutation::Put((Key::from_raw(b"x"), b"105".to_vec()))],
                b"x".to_vec(),
                105,
                Options::default(),
                expect_fail_callback(tx.clone(), 6, |e| match e {
                    Error::Txn(txn::Error::Mvcc(mvcc::Error::WriteConflict { .. })) => (),
                    e => panic!("unexpected error chain: {:?}", e),
                }),
            )
            .unwrap();
        rx.recv().unwrap();
    }

    #[test]
    fn test_sched_too_busy() {
        let mut config = Config::default();
        config.scheduler_pending_write_threshold = ReadableSize(1);
        let storage = TestStorageBuilder::new().config(config).build().unwrap();
        let (tx, rx) = channel();
        expect_none(
            storage
                .async_get(Context::default(), Key::from_raw(b"x"), 100)
                .wait(),
        );
        storage
            .async_pause(
                Context::default(),
                vec![Key::from_raw(b"x")],
                1000,
                expect_ok_callback(tx.clone(), 1),
            )
            .unwrap();
        storage
            .async_prewrite(
                Context::default(),
                vec![Mutation::Put((Key::from_raw(b"y"), b"101".to_vec()))],
                b"y".to_vec(),
                101,
                Options::default(),
                expect_too_busy_callback(tx.clone(), 2),
            )
            .unwrap();
        rx.recv().unwrap();
        rx.recv().unwrap();
        storage
            .async_prewrite(
                Context::default(),
                vec![Mutation::Put((Key::from_raw(b"z"), b"102".to_vec()))],
                b"y".to_vec(),
                102,
                Options::default(),
                expect_ok_callback(tx.clone(), 3),
            )
            .unwrap();
        rx.recv().unwrap();
    }

    #[test]
    fn test_cleanup() {
        let storage = TestStorageBuilder::new().build().unwrap();
        let (tx, rx) = channel();
        storage
            .async_prewrite(
                Context::default(),
                vec![Mutation::Put((Key::from_raw(b"x"), b"100".to_vec()))],
                b"x".to_vec(),
                100,
                Options::default(),
                expect_ok_callback(tx.clone(), 0),
            )
            .unwrap();
        rx.recv().unwrap();
        storage
            .async_cleanup(
                Context::default(),
                Key::from_raw(b"x"),
                100,
                expect_ok_callback(tx.clone(), 1),
            )
            .unwrap();
        rx.recv().unwrap();
        expect_none(
            storage
                .async_get(Context::default(), Key::from_raw(b"x"), 105)
                .wait(),
        );
    }

    #[test]
    fn test_high_priority_get_put() {
        let storage = TestStorageBuilder::new().build().unwrap();
        let (tx, rx) = channel();
        let mut ctx = Context::default();
        ctx.set_priority(CommandPri::High);
        expect_none(storage.async_get(ctx, Key::from_raw(b"x"), 100).wait());
        let mut ctx = Context::default();
        ctx.set_priority(CommandPri::High);
        storage
            .async_prewrite(
                ctx,
                vec![Mutation::Put((Key::from_raw(b"x"), b"100".to_vec()))],
                b"x".to_vec(),
                100,
                Options::default(),
                expect_ok_callback(tx.clone(), 1),
            )
            .unwrap();
        rx.recv().unwrap();
        let mut ctx = Context::default();
        ctx.set_priority(CommandPri::High);
        storage
            .async_commit(
                ctx,
                vec![Key::from_raw(b"x")],
                100,
                101,
                expect_ok_callback(tx.clone(), 2),
            )
            .unwrap();
        rx.recv().unwrap();
        let mut ctx = Context::default();
        ctx.set_priority(CommandPri::High);
        expect_none(storage.async_get(ctx, Key::from_raw(b"x"), 100).wait());
        let mut ctx = Context::default();
        ctx.set_priority(CommandPri::High);
        expect_value(
            b"100".to_vec(),
            storage.async_get(ctx, Key::from_raw(b"x"), 101).wait(),
        );
    }

    #[test]
    fn test_high_priority_no_block() {
        let mut config = Config::default();
        config.scheduler_worker_pool_size = 1;
        let storage = TestStorageBuilder::new().config(config).build().unwrap();
        let (tx, rx) = channel();
        expect_none(
            storage
                .async_get(Context::default(), Key::from_raw(b"x"), 100)
                .wait(),
        );
        storage
            .async_prewrite(
                Context::default(),
                vec![Mutation::Put((Key::from_raw(b"x"), b"100".to_vec()))],
                b"x".to_vec(),
                100,
                Options::default(),
                expect_ok_callback(tx.clone(), 1),
            )
            .unwrap();
        rx.recv().unwrap();
        storage
            .async_commit(
                Context::default(),
                vec![Key::from_raw(b"x")],
                100,
                101,
                expect_ok_callback(tx.clone(), 2),
            )
            .unwrap();
        rx.recv().unwrap();

        storage
            .async_pause(
                Context::default(),
                vec![Key::from_raw(b"y")],
                1000,
                expect_ok_callback(tx.clone(), 3),
            )
            .unwrap();
        let mut ctx = Context::default();
        ctx.set_priority(CommandPri::High);
        expect_value(
            b"100".to_vec(),
            storage.async_get(ctx, Key::from_raw(b"x"), 101).wait(),
        );
        // Command Get with high priority not block by command Pause.
        assert_eq!(rx.recv().unwrap(), 3);
    }

    #[test]
    fn test_delete_range() {
        let storage = TestStorageBuilder::new().build().unwrap();
        let (tx, rx) = channel();
        // Write x and y.
        storage
            .async_prewrite(
                Context::default(),
                vec![
                    Mutation::Put((Key::from_raw(b"x"), b"100".to_vec())),
                    Mutation::Put((Key::from_raw(b"y"), b"100".to_vec())),
                    Mutation::Put((Key::from_raw(b"z"), b"100".to_vec())),
                ],
                b"x".to_vec(),
                100,
                Options::default(),
                expect_ok_callback(tx.clone(), 0),
            )
            .unwrap();
        rx.recv().unwrap();
        storage
            .async_commit(
                Context::default(),
                vec![
                    Key::from_raw(b"x"),
                    Key::from_raw(b"y"),
                    Key::from_raw(b"z"),
                ],
                100,
                101,
                expect_ok_callback(tx.clone(), 1),
            )
            .unwrap();
        rx.recv().unwrap();
        expect_value(
            b"100".to_vec(),
            storage
                .async_get(Context::default(), Key::from_raw(b"x"), 101)
                .wait(),
        );
        expect_value(
            b"100".to_vec(),
            storage
                .async_get(Context::default(), Key::from_raw(b"y"), 101)
                .wait(),
        );
        expect_value(
            b"100".to_vec(),
            storage
                .async_get(Context::default(), Key::from_raw(b"z"), 101)
                .wait(),
        );

        // Delete range [x, z)
        storage
            .async_delete_range(
                Context::default(),
                Key::from_raw(b"x"),
                Key::from_raw(b"z"),
                false,
                expect_ok_callback(tx.clone(), 5),
            )
            .unwrap();
        rx.recv().unwrap();
        expect_none(
            storage
                .async_get(Context::default(), Key::from_raw(b"x"), 101)
                .wait(),
        );
        expect_none(
            storage
                .async_get(Context::default(), Key::from_raw(b"y"), 101)
                .wait(),
        );
        expect_value(
            b"100".to_vec(),
            storage
                .async_get(Context::default(), Key::from_raw(b"z"), 101)
                .wait(),
        );

        storage
            .async_delete_range(
                Context::default(),
                Key::from_raw(b""),
                Key::from_raw(&[255]),
                false,
                expect_ok_callback(tx.clone(), 9),
            )
            .unwrap();
        rx.recv().unwrap();
        expect_none(
            storage
                .async_get(Context::default(), Key::from_raw(b"z"), 101)
                .wait(),
        );
    }

    #[test]
    fn test_raw_delete_range() {
        let storage = TestStorageBuilder::new().build().unwrap();
        let (tx, rx) = channel();

        let test_data = [
            (b"a", b"001"),
            (b"b", b"002"),
            (b"c", b"003"),
            (b"d", b"004"),
            (b"e", b"005"),
        ];

        // Write some key-value pairs to the db
        for kv in &test_data {
            storage
                .async_raw_put(
                    Context::default(),
                    "".to_string(),
                    kv.0.to_vec(),
                    kv.1.to_vec(),
                    expect_ok_callback(tx.clone(), 0),
                )
                .unwrap();
        }

        expect_value(
            b"004".to_vec(),
            storage
                .async_raw_get(Context::default(), "".to_string(), b"d".to_vec())
                .wait(),
        );

        // Delete ["d", "e")
        storage
            .async_raw_delete_range(
                Context::default(),
                "".to_string(),
                b"d".to_vec(),
                b"e".to_vec(),
                expect_ok_callback(tx.clone(), 1),
            )
            .unwrap();
        rx.recv().unwrap();

        // Assert key "d" has gone
        expect_value(
            b"003".to_vec(),
            storage
                .async_raw_get(Context::default(), "".to_string(), b"c".to_vec())
                .wait(),
        );
        expect_none(
            storage
                .async_raw_get(Context::default(), "".to_string(), b"d".to_vec())
                .wait(),
        );
        expect_value(
            b"005".to_vec(),
            storage
                .async_raw_get(Context::default(), "".to_string(), b"e".to_vec())
                .wait(),
        );

        // Delete ["aa", "ab")
        storage
            .async_raw_delete_range(
                Context::default(),
                "".to_string(),
                b"aa".to_vec(),
                b"ab".to_vec(),
                expect_ok_callback(tx.clone(), 2),
            )
            .unwrap();
        rx.recv().unwrap();

        // Assert nothing happened
        expect_value(
            b"001".to_vec(),
            storage
                .async_raw_get(Context::default(), "".to_string(), b"a".to_vec())
                .wait(),
        );
        expect_value(
            b"002".to_vec(),
            storage
                .async_raw_get(Context::default(), "".to_string(), b"b".to_vec())
                .wait(),
        );

        // Delete all
        storage
            .async_raw_delete_range(
                Context::default(),
                "".to_string(),
                b"a".to_vec(),
                b"z".to_vec(),
                expect_ok_callback(tx, 3),
            )
            .unwrap();
        rx.recv().unwrap();

        // Assert now no key remains
        for kv in &test_data {
            expect_none(
                storage
                    .async_raw_get(Context::default(), "".to_string(), kv.0.to_vec())
                    .wait(),
            );
        }

        rx.recv().unwrap();
    }

    #[test]
    fn test_raw_batch_put() {
        let storage = TestStorageBuilder::new().build().unwrap();
        let (tx, rx) = channel();

        let test_data = vec![
            (b"a".to_vec(), b"aa".to_vec()),
            (b"b".to_vec(), b"bb".to_vec()),
            (b"c".to_vec(), b"cc".to_vec()),
            (b"d".to_vec(), b"dd".to_vec()),
            (b"e".to_vec(), b"ee".to_vec()),
        ];

        // Write key-value pairs in a batch
        storage
            .async_raw_batch_put(
                Context::default(),
                "".to_string(),
                test_data.clone(),
                expect_ok_callback(tx.clone(), 0),
            )
            .unwrap();
        rx.recv().unwrap();

        // Verify pairs one by one
        for (key, val) in test_data {
            expect_value(
                val,
                storage
                    .async_raw_get(Context::default(), "".to_string(), key)
                    .wait(),
            );
        }
    }

    #[test]
    fn test_raw_batch_get() {
        let storage = TestStorageBuilder::new().build().unwrap();
        let (tx, rx) = channel();

        let test_data = vec![
            (b"a".to_vec(), b"aa".to_vec()),
            (b"b".to_vec(), b"bb".to_vec()),
            (b"c".to_vec(), b"cc".to_vec()),
            (b"d".to_vec(), b"dd".to_vec()),
            (b"e".to_vec(), b"ee".to_vec()),
        ];

        // Write key-value pairs one by one
        for &(ref key, ref value) in &test_data {
            storage
                .async_raw_put(
                    Context::default(),
                    "".to_string(),
                    key.clone(),
                    value.clone(),
                    expect_ok_callback(tx.clone(), 0),
                )
                .unwrap();
        }
        rx.recv().unwrap();

        // Verify pairs in a batch
        let keys = test_data.iter().map(|&(ref k, _)| k.clone()).collect();
        let results = test_data.into_iter().map(|(k, v)| Some((k, v))).collect();
        expect_multi_values(
            results,
            storage
                .async_raw_batch_get(Context::default(), "".to_string(), keys)
                .wait(),
        );
    }

    #[test]
    fn test_raw_batch_delete() {
        let storage = TestStorageBuilder::new().build().unwrap();
        let (tx, rx) = channel();

        let test_data = vec![
            (b"a".to_vec(), b"aa".to_vec()),
            (b"b".to_vec(), b"bb".to_vec()),
            (b"c".to_vec(), b"cc".to_vec()),
            (b"d".to_vec(), b"dd".to_vec()),
            (b"e".to_vec(), b"ee".to_vec()),
        ];

        // Write key-value pairs in batch
        storage
            .async_raw_batch_put(
                Context::default(),
                "".to_string(),
                test_data.clone(),
                expect_ok_callback(tx.clone(), 0),
            )
            .unwrap();
        rx.recv().unwrap();

        // Verify pairs exist
        let keys = test_data.iter().map(|&(ref k, _)| k.clone()).collect();
        let results = test_data
            .iter()
            .map(|&(ref k, ref v)| Some((k.clone(), v.clone())))
            .collect();
        expect_multi_values(
            results,
            storage
                .async_raw_batch_get(Context::default(), "".to_string(), keys)
                .wait(),
        );

        // Delete ["b", "d"]
        storage
            .async_raw_batch_delete(
                Context::default(),
                "".to_string(),
                vec![b"b".to_vec(), b"d".to_vec()],
                expect_ok_callback(tx.clone(), 1),
            )
            .unwrap();
        rx.recv().unwrap();

        // Assert "b" and "d" are gone
        expect_value(
            b"aa".to_vec(),
            storage
                .async_raw_get(Context::default(), "".to_string(), b"a".to_vec())
                .wait(),
        );
        expect_none(
            storage
                .async_raw_get(Context::default(), "".to_string(), b"b".to_vec())
                .wait(),
        );
        expect_value(
            b"cc".to_vec(),
            storage
                .async_raw_get(Context::default(), "".to_string(), b"c".to_vec())
                .wait(),
        );
        expect_none(
            storage
                .async_raw_get(Context::default(), "".to_string(), b"d".to_vec())
                .wait(),
        );
        expect_value(
            b"ee".to_vec(),
            storage
                .async_raw_get(Context::default(), "".to_string(), b"e".to_vec())
                .wait(),
        );

        // Delete ["a", "c", "e"]
        storage
            .async_raw_batch_delete(
                Context::default(),
                "".to_string(),
                vec![b"a".to_vec(), b"c".to_vec(), b"e".to_vec()],
                expect_ok_callback(tx.clone(), 2),
            )
            .unwrap();
        rx.recv().unwrap();

        // Assert no key remains
        for (k, _) in test_data {
            expect_none(
                storage
                    .async_raw_get(Context::default(), "".to_string(), k)
                    .wait(),
            );
        }
    }

    #[test]
    fn test_raw_scan() {
        let storage = TestStorageBuilder::new().build().unwrap();
        let (tx, rx) = channel();

        let test_data = vec![
            (b"a".to_vec(), b"aa".to_vec()),
            (b"a1".to_vec(), b"aa11".to_vec()),
            (b"a2".to_vec(), b"aa22".to_vec()),
            (b"a3".to_vec(), b"aa33".to_vec()),
            (b"b".to_vec(), b"bb".to_vec()),
            (b"b1".to_vec(), b"bb11".to_vec()),
            (b"b2".to_vec(), b"bb22".to_vec()),
            (b"b3".to_vec(), b"bb33".to_vec()),
            (b"c".to_vec(), b"cc".to_vec()),
            (b"c1".to_vec(), b"cc11".to_vec()),
            (b"c2".to_vec(), b"cc22".to_vec()),
            (b"c3".to_vec(), b"cc33".to_vec()),
            (b"d".to_vec(), b"dd".to_vec()),
            (b"d1".to_vec(), b"dd11".to_vec()),
            (b"d2".to_vec(), b"dd22".to_vec()),
            (b"d3".to_vec(), b"dd33".to_vec()),
            (b"e".to_vec(), b"ee".to_vec()),
            (b"e1".to_vec(), b"ee11".to_vec()),
            (b"e2".to_vec(), b"ee22".to_vec()),
            (b"e3".to_vec(), b"ee33".to_vec()),
        ];

        // Write key-value pairs in batch
        storage
            .async_raw_batch_put(
                Context::default(),
                "".to_string(),
                test_data.clone(),
                expect_ok_callback(tx.clone(), 0),
            )
            .unwrap();
        rx.recv().unwrap();

        // Scan pairs with key only
        let mut results: Vec<Option<KvPair>> = test_data
            .iter()
            .map(|&(ref k, _)| Some((k.clone(), vec![])))
            .collect();
        expect_multi_values(
            results.clone(),
            storage
                .async_raw_scan(
                    Context::default(),
                    "".to_string(),
                    vec![],
                    None,
                    20,
                    true,
                    false,
                )
                .wait(),
        );
        results = results.split_off(10);
        expect_multi_values(
            results,
            storage
                .async_raw_scan(
                    Context::default(),
                    "".to_string(),
                    b"c2".to_vec(),
                    None,
                    20,
                    true,
                    false,
                )
                .wait(),
        );
        let mut results: Vec<Option<KvPair>> = test_data
            .clone()
            .into_iter()
            .map(|(k, v)| Some((k, v)))
            .collect();
        expect_multi_values(
            results.clone(),
            storage
                .async_raw_scan(
                    Context::default(),
                    "".to_string(),
                    vec![],
                    None,
                    20,
                    false,
                    false,
                )
                .wait(),
        );
        results = results.split_off(10);
        expect_multi_values(
            results,
            storage
                .async_raw_scan(
                    Context::default(),
                    "".to_string(),
                    b"c2".to_vec(),
                    None,
                    20,
                    false,
                    false,
                )
                .wait(),
        );
        let results: Vec<Option<KvPair>> = test_data
            .clone()
            .into_iter()
            .map(|(k, v)| Some((k, v)))
            .rev()
            .collect();
        expect_multi_values(
            results,
            storage
                .async_raw_scan(
                    Context::default(),
                    "".to_string(),
                    b"z".to_vec(),
                    None,
                    20,
                    false,
                    true,
                )
                .wait(),
        );
        let results: Vec<Option<KvPair>> = test_data
            .clone()
            .into_iter()
            .map(|(k, v)| Some((k, v)))
            .rev()
            .take(5)
            .collect();
        expect_multi_values(
            results,
            storage
                .async_raw_scan(
                    Context::default(),
                    "".to_string(),
                    b"z".to_vec(),
                    None,
                    5,
                    false,
                    true,
                )
                .wait(),
        );

        // Scan with end_key
        let results: Vec<Option<KvPair>> = test_data
            .clone()
            .into_iter()
            .skip(6)
            .take(4)
            .map(|(k, v)| Some((k, v)))
            .collect();
        expect_multi_values(
            results.clone(),
            storage
                .async_raw_scan(
                    Context::default(),
                    "".to_string(),
                    b"b2".to_vec(),
                    Some(b"c2".to_vec()),
                    20,
                    false,
                    false,
                )
                .wait(),
        );
        let results: Vec<Option<KvPair>> = test_data
            .clone()
            .into_iter()
            .skip(6)
            .take(1)
            .map(|(k, v)| Some((k, v)))
            .collect();
        expect_multi_values(
            results.clone(),
            storage
                .async_raw_scan(
                    Context::default(),
                    "".to_string(),
                    b"b2".to_vec(),
                    Some(b"b2\x00".to_vec()),
                    20,
                    false,
                    false,
                )
                .wait(),
        );

        // Reverse scan with end_key
        let results: Vec<Option<KvPair>> = test_data
            .clone()
            .into_iter()
            .rev()
            .skip(10)
            .take(4)
            .map(|(k, v)| Some((k, v)))
            .collect();
        expect_multi_values(
            results.clone(),
            storage
                .async_raw_scan(
                    Context::default(),
                    "".to_string(),
                    b"c2".to_vec(),
                    Some(b"b2".to_vec()),
                    20,
                    false,
                    true,
                )
                .wait(),
        );
        let results: Vec<Option<KvPair>> = test_data
            .clone()
            .into_iter()
            .skip(6)
            .take(1)
            .map(|(k, v)| Some((k, v)))
            .collect();
        expect_multi_values(
            results.clone(),
            storage
                .async_raw_scan(
                    Context::default(),
                    "".to_string(),
                    b"b2\x00".to_vec(),
                    Some(b"b2".to_vec()),
                    20,
                    false,
                    true,
                )
                .wait(),
        );

        // End key tests. Confirm that lower/upper bound works correctly.
        let ctx = Context::default();
        let results = vec![
            (b"c1".to_vec(), b"cc11".to_vec()),
            (b"c2".to_vec(), b"cc22".to_vec()),
            (b"c3".to_vec(), b"cc33".to_vec()),
            (b"d".to_vec(), b"dd".to_vec()),
            (b"d1".to_vec(), b"dd11".to_vec()),
            (b"d2".to_vec(), b"dd22".to_vec()),
        ]
        .into_iter()
        .map(|(k, v)| Some((k, v)));
        let engine = storage.get_engine();
        expect_multi_values(
            results.clone().collect(),
            <Storage<RocksEngine, DummyLockMgr>>::async_snapshot(&engine, &ctx)
                .and_then(move |snapshot| {
                    <Storage<RocksEngine, DummyLockMgr>>::raw_scan(
                        &snapshot,
                        &"".to_string(),
                        &Key::from_encoded(b"c1".to_vec()),
                        Some(Key::from_encoded(b"d3".to_vec())),
                        20,
                        &mut Statistics::default(),
                        false,
                    )
                })
                .wait(),
        );
        expect_multi_values(
            results.rev().collect(),
            <Storage<RocksEngine, DummyLockMgr>>::async_snapshot(&engine, &ctx)
                .and_then(move |snapshot| {
                    <Storage<RocksEngine, DummyLockMgr>>::reverse_raw_scan(
                        &snapshot,
                        &"".to_string(),
                        &Key::from_encoded(b"d3".to_vec()),
                        Some(Key::from_encoded(b"c1".to_vec())),
                        20,
                        &mut Statistics::default(),
                        false,
                    )
                })
                .wait(),
        );
    }

    #[test]
    fn test_check_key_ranges() {
        fn make_ranges(ranges: Vec<(Vec<u8>, Vec<u8>)>) -> Vec<KeyRange> {
            ranges
                .into_iter()
                .map(|(s, e)| {
                    let mut range = KeyRange::default();
                    range.set_start_key(s);
                    if !e.is_empty() {
                        range.set_end_key(e);
                    }
                    range
                })
                .collect()
        }

        let ranges = make_ranges(vec![
            (b"a".to_vec(), b"a3".to_vec()),
            (b"b".to_vec(), b"b3".to_vec()),
            (b"c".to_vec(), b"c3".to_vec()),
        ]);
        assert_eq!(
            <Storage<RocksEngine, DummyLockMgr>>::check_key_ranges(&ranges, false),
            true
        );

        let ranges = make_ranges(vec![
            (b"a".to_vec(), vec![]),
            (b"b".to_vec(), vec![]),
            (b"c".to_vec(), vec![]),
        ]);
        assert_eq!(
            <Storage<RocksEngine, DummyLockMgr>>::check_key_ranges(&ranges, false),
            true
        );

        let ranges = make_ranges(vec![
            (b"a3".to_vec(), b"a".to_vec()),
            (b"b3".to_vec(), b"b".to_vec()),
            (b"c3".to_vec(), b"c".to_vec()),
        ]);
        assert_eq!(
            <Storage<RocksEngine, DummyLockMgr>>::check_key_ranges(&ranges, false),
            false
        );

        // if end_key is omitted, the next start_key is used instead. so, false is returned.
        let ranges = make_ranges(vec![
            (b"c".to_vec(), vec![]),
            (b"b".to_vec(), vec![]),
            (b"a".to_vec(), vec![]),
        ]);
        assert_eq!(
            <Storage<RocksEngine, DummyLockMgr>>::check_key_ranges(&ranges, false),
            false
        );

        let ranges = make_ranges(vec![
            (b"a3".to_vec(), b"a".to_vec()),
            (b"b3".to_vec(), b"b".to_vec()),
            (b"c3".to_vec(), b"c".to_vec()),
        ]);
        assert_eq!(
            <Storage<RocksEngine, DummyLockMgr>>::check_key_ranges(&ranges, true),
            true
        );

        let ranges = make_ranges(vec![
            (b"c3".to_vec(), vec![]),
            (b"b3".to_vec(), vec![]),
            (b"a3".to_vec(), vec![]),
        ]);
        assert_eq!(
            <Storage<RocksEngine, DummyLockMgr>>::check_key_ranges(&ranges, true),
            true
        );

        let ranges = make_ranges(vec![
            (b"a".to_vec(), b"a3".to_vec()),
            (b"b".to_vec(), b"b3".to_vec()),
            (b"c".to_vec(), b"c3".to_vec()),
        ]);
        assert_eq!(
            <Storage<RocksEngine, DummyLockMgr>>::check_key_ranges(&ranges, true),
            false
        );

        let ranges = make_ranges(vec![
            (b"a3".to_vec(), vec![]),
            (b"b3".to_vec(), vec![]),
            (b"c3".to_vec(), vec![]),
        ]);
        assert_eq!(
            <Storage<RocksEngine, DummyLockMgr>>::check_key_ranges(&ranges, true),
            false
        );
    }

    #[test]
    fn test_raw_batch_scan() {
        let storage = TestStorageBuilder::new().build().unwrap();
        let (tx, rx) = channel();

        let test_data = vec![
            (b"a".to_vec(), b"aa".to_vec()),
            (b"a1".to_vec(), b"aa11".to_vec()),
            (b"a2".to_vec(), b"aa22".to_vec()),
            (b"a3".to_vec(), b"aa33".to_vec()),
            (b"b".to_vec(), b"bb".to_vec()),
            (b"b1".to_vec(), b"bb11".to_vec()),
            (b"b2".to_vec(), b"bb22".to_vec()),
            (b"b3".to_vec(), b"bb33".to_vec()),
            (b"c".to_vec(), b"cc".to_vec()),
            (b"c1".to_vec(), b"cc11".to_vec()),
            (b"c2".to_vec(), b"cc22".to_vec()),
            (b"c3".to_vec(), b"cc33".to_vec()),
            (b"d".to_vec(), b"dd".to_vec()),
            (b"d1".to_vec(), b"dd11".to_vec()),
            (b"d2".to_vec(), b"dd22".to_vec()),
            (b"d3".to_vec(), b"dd33".to_vec()),
            (b"e".to_vec(), b"ee".to_vec()),
            (b"e1".to_vec(), b"ee11".to_vec()),
            (b"e2".to_vec(), b"ee22".to_vec()),
            (b"e3".to_vec(), b"ee33".to_vec()),
        ];

        // Write key-value pairs in batch
        storage
            .async_raw_batch_put(
                Context::default(),
                "".to_string(),
                test_data.clone(),
                expect_ok_callback(tx.clone(), 0),
            )
            .unwrap();
        rx.recv().unwrap();

        // Verify pairs exist
        let keys = test_data.iter().map(|&(ref k, _)| k.clone()).collect();
        let results = test_data.into_iter().map(|(k, v)| Some((k, v))).collect();
        expect_multi_values(
            results,
            storage
                .async_raw_batch_get(Context::default(), "".to_string(), keys)
                .wait(),
        );

        let results = vec![
            Some((b"a".to_vec(), b"aa".to_vec())),
            Some((b"a1".to_vec(), b"aa11".to_vec())),
            Some((b"a2".to_vec(), b"aa22".to_vec())),
            Some((b"a3".to_vec(), b"aa33".to_vec())),
            Some((b"b".to_vec(), b"bb".to_vec())),
            Some((b"b1".to_vec(), b"bb11".to_vec())),
            Some((b"b2".to_vec(), b"bb22".to_vec())),
            Some((b"b3".to_vec(), b"bb33".to_vec())),
            Some((b"c".to_vec(), b"cc".to_vec())),
            Some((b"c1".to_vec(), b"cc11".to_vec())),
            Some((b"c2".to_vec(), b"cc22".to_vec())),
            Some((b"c3".to_vec(), b"cc33".to_vec())),
            Some((b"d".to_vec(), b"dd".to_vec())),
        ];
        let ranges: Vec<KeyRange> = vec![b"a".to_vec(), b"b".to_vec(), b"c".to_vec()]
            .into_iter()
            .map(|k| {
                let mut range = KeyRange::default();
                range.set_start_key(k);
                range
            })
            .collect();
        expect_multi_values(
            results,
            storage
                .async_raw_batch_scan(
                    Context::default(),
                    "".to_string(),
                    ranges.clone(),
                    5,
                    false,
                    false,
                )
                .wait(),
        );

        let results = vec![
            Some((b"a".to_vec(), vec![])),
            Some((b"a1".to_vec(), vec![])),
            Some((b"a2".to_vec(), vec![])),
            Some((b"a3".to_vec(), vec![])),
            Some((b"b".to_vec(), vec![])),
            Some((b"b1".to_vec(), vec![])),
            Some((b"b2".to_vec(), vec![])),
            Some((b"b3".to_vec(), vec![])),
            Some((b"c".to_vec(), vec![])),
            Some((b"c1".to_vec(), vec![])),
            Some((b"c2".to_vec(), vec![])),
            Some((b"c3".to_vec(), vec![])),
            Some((b"d".to_vec(), vec![])),
        ];
        expect_multi_values(
            results,
            storage
                .async_raw_batch_scan(
                    Context::default(),
                    "".to_string(),
                    ranges.clone(),
                    5,
                    true,
                    false,
                )
                .wait(),
        );

        let results = vec![
            Some((b"a".to_vec(), b"aa".to_vec())),
            Some((b"a1".to_vec(), b"aa11".to_vec())),
            Some((b"a2".to_vec(), b"aa22".to_vec())),
            Some((b"b".to_vec(), b"bb".to_vec())),
            Some((b"b1".to_vec(), b"bb11".to_vec())),
            Some((b"b2".to_vec(), b"bb22".to_vec())),
            Some((b"c".to_vec(), b"cc".to_vec())),
            Some((b"c1".to_vec(), b"cc11".to_vec())),
            Some((b"c2".to_vec(), b"cc22".to_vec())),
        ];
        expect_multi_values(
            results,
            storage
                .async_raw_batch_scan(
                    Context::default(),
                    "".to_string(),
                    ranges.clone(),
                    3,
                    false,
                    false,
                )
                .wait(),
        );

        let results = vec![
            Some((b"a".to_vec(), vec![])),
            Some((b"a1".to_vec(), vec![])),
            Some((b"a2".to_vec(), vec![])),
            Some((b"b".to_vec(), vec![])),
            Some((b"b1".to_vec(), vec![])),
            Some((b"b2".to_vec(), vec![])),
            Some((b"c".to_vec(), vec![])),
            Some((b"c1".to_vec(), vec![])),
            Some((b"c2".to_vec(), vec![])),
        ];
        expect_multi_values(
            results,
            storage
                .async_raw_batch_scan(Context::default(), "".to_string(), ranges, 3, true, false)
                .wait(),
        );

        let results = vec![
            Some((b"a2".to_vec(), b"aa22".to_vec())),
            Some((b"a1".to_vec(), b"aa11".to_vec())),
            Some((b"a".to_vec(), b"aa".to_vec())),
            Some((b"b2".to_vec(), b"bb22".to_vec())),
            Some((b"b1".to_vec(), b"bb11".to_vec())),
            Some((b"b".to_vec(), b"bb".to_vec())),
            Some((b"c2".to_vec(), b"cc22".to_vec())),
            Some((b"c1".to_vec(), b"cc11".to_vec())),
            Some((b"c".to_vec(), b"cc".to_vec())),
        ];
        let ranges: Vec<KeyRange> = vec![
            (b"a3".to_vec(), b"a".to_vec()),
            (b"b3".to_vec(), b"b".to_vec()),
            (b"c3".to_vec(), b"c".to_vec()),
        ]
        .into_iter()
        .map(|(s, e)| {
            let mut range = KeyRange::default();
            range.set_start_key(s);
            range.set_end_key(e);
            range
        })
        .collect();
        expect_multi_values(
            results,
            storage
                .async_raw_batch_scan(Context::default(), "".to_string(), ranges, 5, false, true)
                .wait(),
        );

        let results = vec![
            Some((b"c2".to_vec(), b"cc22".to_vec())),
            Some((b"c1".to_vec(), b"cc11".to_vec())),
            Some((b"b2".to_vec(), b"bb22".to_vec())),
            Some((b"b1".to_vec(), b"bb11".to_vec())),
            Some((b"a2".to_vec(), b"aa22".to_vec())),
            Some((b"a1".to_vec(), b"aa11".to_vec())),
        ];
        let ranges: Vec<KeyRange> = vec![b"c3".to_vec(), b"b3".to_vec(), b"a3".to_vec()]
            .into_iter()
            .map(|s| {
                let mut range = KeyRange::default();
                range.set_start_key(s);
                range
            })
            .collect();
        expect_multi_values(
            results,
            storage
                .async_raw_batch_scan(Context::default(), "".to_string(), ranges, 2, false, true)
                .wait(),
        );

        let results = vec![
            Some((b"a2".to_vec(), vec![])),
            Some((b"a1".to_vec(), vec![])),
            Some((b"a".to_vec(), vec![])),
            Some((b"b2".to_vec(), vec![])),
            Some((b"b1".to_vec(), vec![])),
            Some((b"b".to_vec(), vec![])),
            Some((b"c2".to_vec(), vec![])),
            Some((b"c1".to_vec(), vec![])),
            Some((b"c".to_vec(), vec![])),
        ];
        let ranges: Vec<KeyRange> = vec![
            (b"a3".to_vec(), b"a".to_vec()),
            (b"b3".to_vec(), b"b".to_vec()),
            (b"c3".to_vec(), b"c".to_vec()),
        ]
        .into_iter()
        .map(|(s, e)| {
            let mut range = KeyRange::default();
            range.set_start_key(s);
            range.set_end_key(e);
            range
        })
        .collect();
        expect_multi_values(
            results,
            storage
                .async_raw_batch_scan(Context::default(), "".to_string(), ranges, 5, true, true)
                .wait(),
        );
    }

    #[test]
    fn test_scan_lock() {
        let storage = TestStorageBuilder::new().build().unwrap();
        let (tx, rx) = channel();
        storage
            .async_prewrite(
                Context::default(),
                vec![
                    Mutation::Put((Key::from_raw(b"x"), b"foo".to_vec())),
                    Mutation::Put((Key::from_raw(b"y"), b"foo".to_vec())),
                    Mutation::Put((Key::from_raw(b"z"), b"foo".to_vec())),
                ],
                b"x".to_vec(),
                100,
                Options::default(),
                expect_ok_callback(tx.clone(), 0),
            )
            .unwrap();
        rx.recv().unwrap();
        storage
            .async_prewrite(
                Context::default(),
                vec![
                    Mutation::Put((Key::from_raw(b"a"), b"foo".to_vec())),
                    Mutation::Put((Key::from_raw(b"b"), b"foo".to_vec())),
                    Mutation::Put((Key::from_raw(b"c"), b"foo".to_vec())),
                ],
                b"c".to_vec(),
                101,
                Options::default(),
                expect_ok_callback(tx.clone(), 0),
            )
            .unwrap();
        rx.recv().unwrap();
        let (lock_a, lock_b, lock_c, lock_x, lock_y, lock_z) = (
            {
                let mut lock = LockInfo::default();
                lock.set_primary_lock(b"c".to_vec());
                lock.set_lock_version(101);
                lock.set_key(b"a".to_vec());
                lock
            },
            {
                let mut lock = LockInfo::default();
                lock.set_primary_lock(b"c".to_vec());
                lock.set_lock_version(101);
                lock.set_key(b"b".to_vec());
                lock
            },
            {
                let mut lock = LockInfo::default();
                lock.set_primary_lock(b"c".to_vec());
                lock.set_lock_version(101);
                lock.set_key(b"c".to_vec());
                lock
            },
            {
                let mut lock = LockInfo::default();
                lock.set_primary_lock(b"x".to_vec());
                lock.set_lock_version(100);
                lock.set_key(b"x".to_vec());
                lock
            },
            {
                let mut lock = LockInfo::default();
                lock.set_primary_lock(b"x".to_vec());
                lock.set_lock_version(100);
                lock.set_key(b"y".to_vec());
                lock
            },
            {
                let mut lock = LockInfo::default();
                lock.set_primary_lock(b"x".to_vec());
                lock.set_lock_version(100);
                lock.set_key(b"z".to_vec());
                lock
            },
        );
        storage
            .async_scan_locks(
                Context::default(),
                99,
                vec![],
                10,
                expect_value_callback(tx.clone(), 0, vec![]),
            )
            .unwrap();
        rx.recv().unwrap();
        storage
            .async_scan_locks(
                Context::default(),
                100,
                vec![],
                10,
                expect_value_callback(
                    tx.clone(),
                    0,
                    vec![lock_x.clone(), lock_y.clone(), lock_z.clone()],
                ),
            )
            .unwrap();
        rx.recv().unwrap();
        storage
            .async_scan_locks(
                Context::default(),
                100,
                b"a".to_vec(),
                10,
                expect_value_callback(
                    tx.clone(),
                    0,
                    vec![lock_x.clone(), lock_y.clone(), lock_z.clone()],
                ),
            )
            .unwrap();
        rx.recv().unwrap();
        storage
            .async_scan_locks(
                Context::default(),
                100,
                b"y".to_vec(),
                10,
                expect_value_callback(tx.clone(), 0, vec![lock_y.clone(), lock_z.clone()]),
            )
            .unwrap();
        rx.recv().unwrap();
        storage
            .async_scan_locks(
                Context::default(),
                101,
                vec![],
                10,
                expect_value_callback(
                    tx.clone(),
                    0,
                    vec![
                        lock_a.clone(),
                        lock_b.clone(),
                        lock_c.clone(),
                        lock_x.clone(),
                        lock_y.clone(),
                        lock_z.clone(),
                    ],
                ),
            )
            .unwrap();
        rx.recv().unwrap();
        storage
            .async_scan_locks(
                Context::default(),
                101,
                vec![],
                4,
                expect_value_callback(
                    tx.clone(),
                    0,
                    vec![
                        lock_a.clone(),
                        lock_b.clone(),
                        lock_c.clone(),
                        lock_x.clone(),
                    ],
                ),
            )
            .unwrap();
        rx.recv().unwrap();
        storage
            .async_scan_locks(
                Context::default(),
                101,
                b"b".to_vec(),
                4,
                expect_value_callback(
                    tx.clone(),
                    0,
                    vec![
                        lock_b.clone(),
                        lock_c.clone(),
                        lock_x.clone(),
                        lock_y.clone(),
                    ],
                ),
            )
            .unwrap();
        rx.recv().unwrap();
        storage
            .async_scan_locks(
                Context::default(),
                101,
                b"b".to_vec(),
                0,
                expect_value_callback(
                    tx.clone(),
                    0,
                    vec![
                        lock_b.clone(),
                        lock_c.clone(),
                        lock_x.clone(),
                        lock_y.clone(),
                        lock_z.clone(),
                    ],
                ),
            )
            .unwrap();
        rx.recv().unwrap();
    }

    #[test]
    fn test_resolve_lock() {
        use crate::storage::txn::RESOLVE_LOCK_BATCH_SIZE;

        let storage = TestStorageBuilder::new().build().unwrap();
        let (tx, rx) = channel();

        // These locks (transaction ts=99) are not going to be resolved.
        storage
            .async_prewrite(
                Context::default(),
                vec![
                    Mutation::Put((Key::from_raw(b"a"), b"foo".to_vec())),
                    Mutation::Put((Key::from_raw(b"b"), b"foo".to_vec())),
                    Mutation::Put((Key::from_raw(b"c"), b"foo".to_vec())),
                ],
                b"c".to_vec(),
                99,
                Options::default(),
                expect_ok_callback(tx.clone(), 0),
            )
            .unwrap();
        rx.recv().unwrap();

        let (lock_a, lock_b, lock_c) = (
            {
                let mut lock = LockInfo::default();
                lock.set_primary_lock(b"c".to_vec());
                lock.set_lock_version(99);
                lock.set_key(b"a".to_vec());
                lock
            },
            {
                let mut lock = LockInfo::default();
                lock.set_primary_lock(b"c".to_vec());
                lock.set_lock_version(99);
                lock.set_key(b"b".to_vec());
                lock
            },
            {
                let mut lock = LockInfo::default();
                lock.set_primary_lock(b"c".to_vec());
                lock.set_lock_version(99);
                lock.set_key(b"c".to_vec());
                lock
            },
        );

        // We should be able to resolve all locks for transaction ts=100 when there are this
        // many locks.
        let scanned_locks_coll = vec![
            1,
            RESOLVE_LOCK_BATCH_SIZE,
            RESOLVE_LOCK_BATCH_SIZE - 1,
            RESOLVE_LOCK_BATCH_SIZE + 1,
            RESOLVE_LOCK_BATCH_SIZE * 2,
            RESOLVE_LOCK_BATCH_SIZE * 2 - 1,
            RESOLVE_LOCK_BATCH_SIZE * 2 + 1,
        ];

        let is_rollback_coll = vec![
            false, // commit
            true,  // rollback
        ];
        let mut ts = 100;

        for scanned_locks in scanned_locks_coll {
            for is_rollback in &is_rollback_coll {
                let mut mutations = vec![];
                for i in 0..scanned_locks {
                    mutations.push(Mutation::Put((
                        Key::from_raw(format!("x{:08}", i).as_bytes()),
                        b"foo".to_vec(),
                    )));
                }

                storage
                    .async_prewrite(
                        Context::default(),
                        mutations,
                        b"x".to_vec(),
                        ts,
                        Options::default(),
                        expect_ok_callback(tx.clone(), 0),
                    )
                    .unwrap();
                rx.recv().unwrap();

                let mut txn_status = HashMap::default();
                txn_status.insert(
                    ts,
                    if *is_rollback {
                        0 // rollback
                    } else {
                        ts + 5 // commit, commit_ts = start_ts + 5
                    },
                );
                storage
                    .async_resolve_lock(
                        Context::default(),
                        txn_status,
                        expect_ok_callback(tx.clone(), 0),
                    )
                    .unwrap();
                rx.recv().unwrap();

                // All locks should be resolved except for a, b and c.
                storage
                    .async_scan_locks(
                        Context::default(),
                        ts,
                        vec![],
                        0,
                        expect_value_callback(
                            tx.clone(),
                            0,
                            vec![lock_a.clone(), lock_b.clone(), lock_c.clone()],
                        ),
                    )
                    .unwrap();
                rx.recv().unwrap();

                ts += 10;
            }
        }
    }

    #[test]
    fn test_resolve_lock_lite() {
        let storage = TestStorageBuilder::new().build().unwrap();
        let (tx, rx) = channel();

        storage
            .async_prewrite(
                Context::default(),
                vec![
                    Mutation::Put((Key::from_raw(b"a"), b"foo".to_vec())),
                    Mutation::Put((Key::from_raw(b"b"), b"foo".to_vec())),
                    Mutation::Put((Key::from_raw(b"c"), b"foo".to_vec())),
                ],
                b"c".to_vec(),
                99,
                Options::default(),
                expect_ok_callback(tx.clone(), 0),
            )
            .unwrap();
        rx.recv().unwrap();

        // Rollback key 'b' and key 'c' and left key 'a' still locked.
        let resolve_keys = vec![Key::from_raw(b"b"), Key::from_raw(b"c")];
        storage
            .async_resolve_lock_lite(
                Context::default(),
                99,
                0,
                resolve_keys,
                expect_ok_callback(tx.clone(), 0),
            )
            .unwrap();
        rx.recv().unwrap();

        // Check lock for key 'a'.
        let lock_a = {
            let mut lock = LockInfo::default();
            lock.set_primary_lock(b"c".to_vec());
            lock.set_lock_version(99);
            lock.set_key(b"a".to_vec());
            lock
        };
        storage
            .async_scan_locks(
                Context::default(),
                99,
                vec![],
                0,
                expect_value_callback(tx.clone(), 0, vec![lock_a]),
            )
            .unwrap();
        rx.recv().unwrap();

        // Resolve lock for key 'a'.
        storage
            .async_resolve_lock_lite(
                Context::default(),
                99,
                0,
                vec![Key::from_raw(b"a")],
                expect_ok_callback(tx.clone(), 0),
            )
            .unwrap();
        rx.recv().unwrap();

        storage
            .async_prewrite(
                Context::default(),
                vec![
                    Mutation::Put((Key::from_raw(b"a"), b"foo".to_vec())),
                    Mutation::Put((Key::from_raw(b"b"), b"foo".to_vec())),
                    Mutation::Put((Key::from_raw(b"c"), b"foo".to_vec())),
                ],
                b"c".to_vec(),
                101,
                Options::default(),
                expect_ok_callback(tx.clone(), 0),
            )
            .unwrap();
        rx.recv().unwrap();

        // Commit key 'b' and key 'c' and left key 'a' still locked.
        let resolve_keys = vec![Key::from_raw(b"b"), Key::from_raw(b"c")];
        storage
            .async_resolve_lock_lite(
                Context::default(),
                101,
                102,
                resolve_keys,
                expect_ok_callback(tx.clone(), 0),
            )
            .unwrap();
        rx.recv().unwrap();

        // Check lock for key 'a'.
        let lock_a = {
            let mut lock = LockInfo::default();
            lock.set_primary_lock(b"c".to_vec());
            lock.set_lock_version(101);
            lock.set_key(b"a".to_vec());
            lock
        };
        storage
            .async_scan_locks(
                Context::default(),
                101,
                vec![],
                0,
                expect_value_callback(tx.clone(), 0, vec![lock_a]),
            )
            .unwrap();
        rx.recv().unwrap();
    }

    #[test]
    fn test_txn_heart_beat() {
        let storage = TestStorageBuilder::new().build().unwrap();
        let (tx, rx) = channel();

        let k = Key::from_raw(b"k");
        let v = b"v".to_vec();

        // No lock.
        storage
            .async_txn_heart_beat(
                Context::default(),
                k.clone(),
                10,
                100,
                expect_fail_callback(tx.clone(), 0, |e| match e {
                    Error::Txn(txn::Error::Mvcc(mvcc::Error::TxnLockNotFound { .. })) => (),
                    e => panic!("unexpected error chain: {:?}", e),
                }),
            )
            .unwrap();
        rx.recv().unwrap();

        let mut options = Options::default();
        options.lock_ttl = 100;
        storage
            .async_prewrite(
                Context::default(),
                vec![Mutation::Put((k.clone(), v))],
                k.as_encoded().to_vec(),
                10,
                options,
                expect_ok_callback(tx.clone(), 0),
            )
            .unwrap();
        rx.recv().unwrap();

        // `advise_ttl` = 90, which is less than current ttl 100. The lock's ttl will remains 100.
        storage
            .async_txn_heart_beat(
                Context::default(),
                k.clone(),
                10,
                90,
                expect_value_callback(tx.clone(), 0, (100, 0)),
            )
            .unwrap();
        rx.recv().unwrap();

        // `advise_ttl` = 110, which is greater than current ttl. The lock's ttl will be updated to
        // 110.
        storage
            .async_txn_heart_beat(
                Context::default(),
                k.clone(),
                10,
                110,
                expect_value_callback(tx.clone(), 0, (110, 0)),
            )
            .unwrap();
        rx.recv().unwrap();

        // Lock not match. Nothing happens except throwing an error.
        storage
            .async_txn_heart_beat(
                Context::default(),
                k.clone(),
                11,
                150,
                expect_fail_callback(tx.clone(), 0, |e| match e {
                    Error::Txn(txn::Error::Mvcc(mvcc::Error::TxnLockNotFound { .. })) => (),
                    e => panic!("unexpected error chain: {:?}", e),
                }),
            )
            .unwrap();
        rx.recv().unwrap();
    }
}<|MERGE_RESOLUTION|>--- conflicted
+++ resolved
@@ -606,17 +606,15 @@
             Command::Cleanup { ref key, .. } => {
                 bytes += key.as_encoded().len();
             }
-<<<<<<< HEAD
             Command::MiniBatch { ref commands, .. } => {
                 for cmd in commands {
                     bytes += cmd.write_bytes();
                 }
-=======
+            }
             Command::TxnHeartBeat {
                 ref primary_key, ..
             } => {
                 bytes += primary_key.as_encoded().len();
->>>>>>> dbe88328
             }
             _ => {}
         }
