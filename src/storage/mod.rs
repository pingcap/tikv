--- conflicted
+++ resolved
@@ -139,17 +139,15 @@
         keys: Vec<Key>,
     },
     RawGet { ctx: Context, key: Key },
-<<<<<<< HEAD
+    RawScan {
+        ctx: Context,
+        start_key: Key,
+        limit: usize,
+    },
     DeleteRange {
         ctx: Context,
         start_key: Key,
         end_key: Key,
-=======
-    RawScan {
-        ctx: Context,
-        start_key: Key,
-        limit: usize,
->>>>>>> 913a8865
     },
     Pause { ctx: Context, duration: u64 },
 }
@@ -220,19 +218,18 @@
             Command::RawGet { ref ctx, ref key } => {
                 write!(f, "kv::command::rawget {:?} | {:?}", key, ctx)
             }
-<<<<<<< HEAD
+            Command::RawScan { ref ctx, ref start_key, limit } => {
+                write!(f,
+                       "kv::command::rawscan {:?} {} | {:?}",
+                       start_key,
+                       limit,
+                       ctx)
+            }
             Command::DeleteRange { ref ctx, ref start_key, ref end_key } => {
                 write!(f,
                        "kv::command::delete range [{:?}, {:?}) | {:?}",
                        start_key,
                        end_key,
-=======
-            Command::RawScan { ref ctx, ref start_key, limit } => {
-                write!(f,
-                       "kv::command::rawscan {:?} {} | {:?}",
-                       start_key,
-                       limit,
->>>>>>> 913a8865
                        ctx)
             }
             Command::Pause { ref ctx, duration } => {
@@ -261,11 +258,8 @@
             Command::Scan { .. } |
             Command::ScanLock { .. } |
             Command::RawGet { .. } |
-<<<<<<< HEAD
+            Command::RawScan { .. } |
             Command::DeleteRange { .. } |
-=======
-            Command::RawScan { .. } |
->>>>>>> 913a8865
             Command::Pause { .. } => true,
             Command::ResolveLock { ref keys, .. } |
             Command::Gc { ref keys, .. } => keys.is_empty(),
@@ -302,11 +296,8 @@
             Command::ResolveLock { .. } => "resolve_lock",
             Command::Gc { .. } => CMD_TAG_GC,
             Command::RawGet { .. } => "raw_get",
-<<<<<<< HEAD
+            Command::RawScan { .. } => "raw_scan",
             Command::DeleteRange { .. } => "delete_range",
-=======
-            Command::RawScan { .. } => "raw_scan",
->>>>>>> 913a8865
             Command::Pause { .. } => "pause",
         }
     }
@@ -324,11 +315,8 @@
             Command::ScanLock { max_ts, .. } => max_ts,
             Command::Gc { safe_point, .. } => safe_point,
             Command::RawGet { .. } |
-<<<<<<< HEAD
+            Command::RawScan { .. } |
             Command::DeleteRange { .. } |
-=======
-            Command::RawScan { .. } |
->>>>>>> 913a8865
             Command::Pause { .. } => 0,
         }
     }
@@ -346,11 +334,8 @@
             Command::ResolveLock { ref ctx, .. } |
             Command::Gc { ref ctx, .. } |
             Command::RawGet { ref ctx, .. } |
-<<<<<<< HEAD
+            Command::RawScan { ref ctx, .. } |
             Command::DeleteRange { ref ctx, .. } |
-=======
-            Command::RawScan { ref ctx, .. } |
->>>>>>> 913a8865
             Command::Pause { ref ctx, .. } => ctx,
         }
     }
@@ -368,11 +353,8 @@
             Command::ResolveLock { ref mut ctx, .. } |
             Command::Gc { ref mut ctx, .. } |
             Command::RawGet { ref mut ctx, .. } |
-<<<<<<< HEAD
+            Command::RawScan { ref mut ctx, .. } |
             Command::DeleteRange { ref mut ctx, .. } |
-=======
-            Command::RawScan { ref mut ctx, .. } |
->>>>>>> 913a8865
             Command::Pause { ref mut ctx, .. } => ctx,
         }
     }
@@ -717,27 +699,6 @@
         Ok(())
     }
 
-<<<<<<< HEAD
-    pub fn async_delete_range(&self,
-                              ctx: Context,
-                              start_key: Vec<u8>,
-                              end_key: Vec<u8>,
-                              callback: Callback<()>)
-                              -> Result<()> {
-        let mut modifies = vec![];
-        for cf in DATA_CFS {
-            modifies.push(Modify::DeleteRange(cf,
-                                              Key::from_encoded(start_key.clone()),
-                                              Key::from_encoded(end_key.clone())));
-        }
-
-        try!(self.engine.async_write(&ctx,
-                                     modifies,
-                                     box |(_, res): (_, engine::Result<_>)| {
-                                         callback(res.map_err(Error::from))
-                                     }));
-        KV_COMMAND_COUNTER_VEC.with_label_values(&["delete_range"]).inc();
-=======
     pub fn async_raw_scan(&self,
                           ctx: Context,
                           key: Vec<u8>,
@@ -751,7 +712,28 @@
         };
         try!(self.send(cmd, StorageCb::KvPairs(callback)));
         RAWKV_COMMAND_COUNTER_VEC.with_label_values(&["scan"]).inc();
->>>>>>> 913a8865
+        Ok(())
+    }
+
+    pub fn async_delete_range(&self,
+                              ctx: Context,
+                              start_key: Vec<u8>,
+                              end_key: Vec<u8>,
+                              callback: Callback<()>)
+                              -> Result<()> {
+        let mut modifies = vec![];
+        for cf in DATA_CFS {
+            modifies.push(Modify::DeleteRange(cf,
+                                              Key::from_encoded(start_key.clone()),
+                                              Key::from_encoded(end_key.clone())));
+        }
+
+        try!(self.engine.async_write(&ctx,
+                                     modifies,
+                                     box |(_, res): (_, engine::Result<_>)| {
+                                         callback(res.map_err(Error::from))
+                                     }));
+        KV_COMMAND_COUNTER_VEC.with_label_values(&["delete_range"]).inc();
         Ok(())
     }
 }
