// Copyright 2016 PingCAP, Inc.
//
// Licensed under the Apache License, Version 2.0 (the "License");
// you may not use this file except in compliance with the License.
// You may obtain a copy of the License at
//
//     http://www.apache.org/licenses/LICENSE-2.0
//
// Unless required by applicable law or agreed to in writing, software
// distributed under the License is distributed on an "AS IS" BASIS,
// See the License for the specific language governing permissions and
// limitations under the License.

use self::metrics::*;
use self::mvcc::Lock;
use self::txn::CMD_BATCH_SIZE;
use futures::{future, Future};
use kvproto::errorpb;
use kvproto::kvrpcpb::{CommandPri, Context, KeyRange, LockInfo};
use raftstore::store::engine::IterOption;
use server::readpool::{self, ReadPool};
use std::boxed::FnBox;
use std::cmp;
use std::error;
use std::fmt::{self, Debug, Display, Formatter};
use std::io::Error as IoError;
use std::sync::{Arc, Mutex};
use std::u64;
use util;
use util::collections::HashMap;
use util::worker::{self, Builder, Worker};

pub mod config;
pub mod engine;
mod metrics;
pub mod mvcc;
mod readpool_context;
pub mod txn;
pub mod types;

pub use self::config::{Config, DEFAULT_DATA_DIR, DEFAULT_ROCKSDB_SUB_DIR};
pub use self::engine::raftkv::RaftKv;
<<<<<<< HEAD
pub use self::engine::{new_local_engine, CFStatistics, Cursor, Engine, EngineRocksdb,
                       Error as EngineError, FlowStatistics, Iterator, Modify, ScanMode, Snapshot,
                       Statistics, StatisticsSummary, TEMP_DIR};
=======
pub use self::engine::{
    new_local_engine, CFStatistics, Cursor, Engine, Error as EngineError, FlowStatistics, Iterator,
    Modify, ScanMode, Snapshot, Statistics, StatisticsSummary, TEMP_DIR,
};
>>>>>>> 311da1ba
pub use self::readpool_context::Context as ReadPoolContext;
pub use self::txn::{Msg, Scheduler, SnapshotStore, StoreScanner};
pub use self::types::{make_key, Key, KvPair, MvccInfo, Value};
pub type Callback<T> = Box<FnBox(Result<T>) + Send>;

pub type CfName = &'static str;
pub const CF_DEFAULT: CfName = "default";
pub const CF_LOCK: CfName = "lock";
pub const CF_WRITE: CfName = "write";
pub const CF_RAFT: CfName = "raft";
// Cfs that should be very large generally.
pub const LARGE_CFS: &[CfName] = &[CF_DEFAULT, CF_WRITE];
pub const ALL_CFS: &[CfName] = &[CF_DEFAULT, CF_LOCK, CF_WRITE, CF_RAFT];
pub const DATA_CFS: &[CfName] = &[CF_DEFAULT, CF_LOCK, CF_WRITE];

// Short value max len must <= 255.
pub const SHORT_VALUE_MAX_LEN: usize = 64;
pub const SHORT_VALUE_PREFIX: u8 = b'v';

pub fn is_short_value(value: &[u8]) -> bool {
    value.len() <= SHORT_VALUE_MAX_LEN
}

#[derive(Debug, Clone)]
pub enum Mutation {
    Put((Key, Value)),
    Delete(Key),
    Lock(Key),
}

#[allow(match_same_arms)]
impl Mutation {
    pub fn key(&self) -> &Key {
        match *self {
            Mutation::Put((ref key, _)) => key,
            Mutation::Delete(ref key) => key,
            Mutation::Lock(ref key) => key,
        }
    }
}

pub enum StorageCb {
    Boolean(Callback<()>),
    Booleans(Callback<Vec<Result<()>>>),
    SingleValue(Callback<Option<Value>>),
    KvPairs(Callback<Vec<Result<KvPair>>>),
    MvccInfoByKey(Callback<MvccInfo>),
    MvccInfoByStartTs(Callback<Option<(Key, MvccInfo)>>),
    Locks(Callback<Vec<LockInfo>>),
}

pub enum Command {
    Prewrite {
        ctx: Context,
        mutations: Vec<Mutation>,
        primary: Vec<u8>,
        start_ts: u64,
        options: Options,
    },
    Commit {
        ctx: Context,
        keys: Vec<Key>,
        lock_ts: u64,
        commit_ts: u64,
    },
    Cleanup {
        ctx: Context,
        key: Key,
        start_ts: u64,
    },
    Rollback {
        ctx: Context,
        keys: Vec<Key>,
        start_ts: u64,
    },
    ScanLock {
        ctx: Context,
        max_ts: u64,
        start_key: Option<Key>,
        limit: usize,
    },
    ResolveLock {
        ctx: Context,
        txn_status: HashMap<u64, u64>,
        scan_key: Option<Key>,
        key_locks: Vec<(Key, Lock)>,
    },
    Gc {
        ctx: Context,
        safe_point: u64,
        ratio_threshold: f64,
        scan_key: Option<Key>,
        keys: Vec<Key>,
    },
    DeleteRange {
        ctx: Context,
        start_key: Key,
        end_key: Key,
    },
    Pause {
        ctx: Context,
        duration: u64,
    },
    MvccByKey {
        ctx: Context,
        key: Key,
    },
    MvccByStartTs {
        ctx: Context,
        start_ts: u64,
    },
}

impl Display for Command {
    fn fmt(&self, f: &mut Formatter) -> fmt::Result {
        match *self {
            Command::Prewrite {
                ref ctx,
                ref mutations,
                start_ts,
                ..
            } => write!(
                f,
                "kv::command::prewrite mutations({}) @ {} | {:?}",
                mutations.len(),
                start_ts,
                ctx
            ),
            Command::Commit {
                ref ctx,
                ref keys,
                lock_ts,
                commit_ts,
                ..
            } => write!(
                f,
                "kv::command::commit {} {} -> {} | {:?}",
                keys.len(),
                lock_ts,
                commit_ts,
                ctx
            ),
            Command::Cleanup {
                ref ctx,
                ref key,
                start_ts,
                ..
            } => write!(f, "kv::command::cleanup {} @ {} | {:?}", key, start_ts, ctx),
            Command::Rollback {
                ref ctx,
                ref keys,
                start_ts,
                ..
            } => write!(
                f,
                "kv::command::rollback keys({}) @ {} | {:?}",
                keys.len(),
                start_ts,
                ctx
            ),
            Command::ScanLock {
                ref ctx,
                max_ts,
                ref start_key,
                limit,
                ..
            } => write!(
                f,
                "kv::scan_lock {:?} {} @ {} | {:?}",
                start_key, limit, max_ts, ctx
            ),
            Command::ResolveLock { .. } => write!(f, "kv::resolve_lock"),
            Command::Gc {
                ref ctx,
                safe_point,
                ref scan_key,
                ..
            } => write!(
                f,
                "kv::command::gc scan {:?} @ {} | {:?}",
                scan_key, safe_point, ctx
            ),
            Command::DeleteRange {
                ref ctx,
                ref start_key,
                ref end_key,
            } => write!(
                f,
                "kv::command::delete range [{:?}, {:?}) | {:?}",
                start_key, end_key, ctx
            ),
            Command::Pause { ref ctx, duration } => {
                write!(f, "kv::command::pause {} ms | {:?}", duration, ctx)
            }
            Command::MvccByKey { ref ctx, ref key } => {
                write!(f, "kv::command::mvccbykey {:?} | {:?}", key, ctx)
            }
            Command::MvccByStartTs {
                ref ctx,
                ref start_ts,
            } => write!(f, "kv::command::mvccbystartts {:?} | {:?}", start_ts, ctx),
        }
    }
}

impl Debug for Command {
    fn fmt(&self, f: &mut Formatter) -> fmt::Result {
        write!(f, "{}", self)
    }
}

pub const CMD_TAG_GC: &str = "gc";

impl Command {
    pub fn readonly(&self) -> bool {
        match *self {
            Command::ScanLock { .. } |
            // DeleteRange only called by DDL bg thread after table is dropped and
            // must guarantee that there is no other read or write on these keys, so
            // we can treat DeleteRange as readonly Command.
            Command::DeleteRange { .. } |
            Command::Pause { .. } |
            Command::MvccByKey { .. } |
            Command::MvccByStartTs { .. } => true,
            Command::ResolveLock { ref key_locks, .. } => key_locks.is_empty(),
            Command::Gc { ref keys, .. } => keys.is_empty(),
            _ => false,
        }
    }

    pub fn priority(&self) -> CommandPri {
        self.get_context().get_priority()
    }

    pub fn priority_tag(&self) -> &'static str {
        match self.get_context().get_priority() {
            CommandPri::Low => "low",
            CommandPri::Normal => "normal",
            CommandPri::High => "high",
        }
    }

    pub fn need_flow_control(&self) -> bool {
        !self.readonly() && self.priority() != CommandPri::High
    }

    pub fn tag(&self) -> &'static str {
        match *self {
            Command::Prewrite { .. } => "prewrite",
            Command::Commit { .. } => "commit",
            Command::Cleanup { .. } => "cleanup",
            Command::Rollback { .. } => "rollback",
            Command::ScanLock { .. } => "scan_lock",
            Command::ResolveLock { .. } => "resolve_lock",
            Command::Gc { .. } => CMD_TAG_GC,
            Command::DeleteRange { .. } => "delete_range",
            Command::Pause { .. } => "pause",
            Command::MvccByKey { .. } => "key_mvcc",
            Command::MvccByStartTs { .. } => "start_ts_mvcc",
        }
    }

    pub fn ts(&self) -> u64 {
        match *self {
            Command::Prewrite { start_ts, .. }
            | Command::Cleanup { start_ts, .. }
            | Command::Rollback { start_ts, .. }
            | Command::MvccByStartTs { start_ts, .. } => start_ts,
            Command::Commit { lock_ts, .. } => lock_ts,
            Command::ScanLock { max_ts, .. } => max_ts,
            Command::Gc { safe_point, .. } => safe_point,
            Command::ResolveLock { .. }
            | Command::DeleteRange { .. }
            | Command::Pause { .. }
            | Command::MvccByKey { .. } => 0,
        }
    }

    pub fn get_context(&self) -> &Context {
        match *self {
            Command::Prewrite { ref ctx, .. }
            | Command::Commit { ref ctx, .. }
            | Command::Cleanup { ref ctx, .. }
            | Command::Rollback { ref ctx, .. }
            | Command::ScanLock { ref ctx, .. }
            | Command::ResolveLock { ref ctx, .. }
            | Command::Gc { ref ctx, .. }
            | Command::DeleteRange { ref ctx, .. }
            | Command::Pause { ref ctx, .. }
            | Command::MvccByKey { ref ctx, .. }
            | Command::MvccByStartTs { ref ctx, .. } => ctx,
        }
    }

    pub fn mut_context(&mut self) -> &mut Context {
        match *self {
            Command::Prewrite { ref mut ctx, .. }
            | Command::Commit { ref mut ctx, .. }
            | Command::Cleanup { ref mut ctx, .. }
            | Command::Rollback { ref mut ctx, .. }
            | Command::ScanLock { ref mut ctx, .. }
            | Command::ResolveLock { ref mut ctx, .. }
            | Command::Gc { ref mut ctx, .. }
            | Command::DeleteRange { ref mut ctx, .. }
            | Command::Pause { ref mut ctx, .. }
            | Command::MvccByKey { ref mut ctx, .. }
            | Command::MvccByStartTs { ref mut ctx, .. } => ctx,
        }
    }

    pub fn write_bytes(&self) -> usize {
        let mut bytes = 0;
        match *self {
            Command::Prewrite { ref mutations, .. } => for m in mutations {
                match *m {
                    Mutation::Put((ref key, ref value)) => {
                        bytes += key.encoded().len();
                        bytes += value.len();
                    }
                    Mutation::Delete(ref key) | Mutation::Lock(ref key) => {
                        bytes += key.encoded().len();
                    }
                }
            },
            Command::Commit { ref keys, .. } | Command::Rollback { ref keys, .. } => {
                for key in keys {
                    bytes += key.encoded().len();
                }
            }
            Command::ResolveLock { ref key_locks, .. } => for lock in key_locks {
                bytes += lock.0.encoded().len();
            },
            Command::Cleanup { ref key, .. } => {
                bytes += key.encoded().len();
            }
            _ => {}
        }
        bytes
    }
}

#[derive(Clone, Default)]
pub struct Options {
    pub lock_ttl: u64,
    pub skip_constraint_check: bool,
    pub key_only: bool,
    pub reverse_scan: bool,
}

impl Options {
    pub fn new(lock_ttl: u64, skip_constraint_check: bool, key_only: bool) -> Options {
        Options {
            lock_ttl,
            skip_constraint_check,
            key_only,
            reverse_scan: false,
        }
    }

    pub fn reverse_scan(mut self) -> Options {
        self.reverse_scan = true;
        self
    }
}

#[derive(Clone)]
pub struct Storage<E: Engine> {
    engine: E,

    // to schedule the execution of storage commands
    worker: Arc<Mutex<Worker<Msg<E>>>>,
    worker_scheduler: worker::Scheduler<Msg<E>>,

    read_pool: ReadPool<ReadPoolContext>,

    // Storage configurations.
    gc_ratio_threshold: f64,
    max_key_size: usize,
}

impl Storage<EngineRocksdb> {
    pub fn new(config: &Config, read_pool: ReadPool<ReadPoolContext>) -> Result<Self> {
        let engine = engine::new_local_engine(&config.data_dir, ALL_CFS)?;
        Storage::from_engine(engine, config, read_pool)
    }
}

impl<E: Engine> Storage<E> {
    pub fn from_engine(
        engine: E,
        config: &Config,
        read_pool: ReadPool<ReadPoolContext>,
    ) -> Result<Self> {
        info!("storage {:?} started.", engine);

        let worker = Arc::new(Mutex::new(
            Builder::new("storage-scheduler")
                .batch_size(CMD_BATCH_SIZE)
                .pending_capacity(config.scheduler_notify_capacity)
                .create(),
        ));
        let worker_scheduler = worker.lock().unwrap().scheduler();
        Ok(Storage {
            read_pool,
            engine,
            worker,
            worker_scheduler,
            gc_ratio_threshold: config.gc_ratio_threshold,
            max_key_size: config.max_key_size,
        })
    }

    pub fn start(&mut self, config: &Config) -> Result<()> {
        let sched_concurrency = config.scheduler_concurrency;
        let sched_worker_pool_size = config.scheduler_worker_pool_size;
        let sched_pending_write_threshold = config.scheduler_pending_write_threshold.0 as usize;
        let mut worker = self.worker.lock().unwrap();
        let scheduler = Scheduler::new(
            self.engine.clone(),
            worker.scheduler(),
            sched_concurrency,
            sched_worker_pool_size,
            sched_pending_write_threshold,
        );
        worker.start(scheduler)?;
        Ok(())
    }

    pub fn stop(&mut self) -> Result<()> {
        let mut worker = self.worker.lock().unwrap();
        if let Err(e) = worker.schedule(Msg::Quit) {
            error!("send quit cmd to scheduler failed, error:{:?}", e);
            return Err(box_err!("failed to ask sched to quit: {:?}", e));
        }

        let h = worker.stop().unwrap();
        if let Err(e) = h.join() {
            return Err(box_err!("failed to join sched_handle, err:{:?}", e));
        }

        info!("storage {:?} closed.", self.engine);
        Ok(())
    }

    pub fn get_engine(&self) -> E {
        self.engine.clone()
    }

    fn schedule(&self, cmd: Command, cb: StorageCb) -> Result<()> {
        fail_point!("storage_drop_message", |_| Ok(()));
        box_try!(self.worker_scheduler.schedule(Msg::RawCmd { cmd, cb }));
        Ok(())
    }

    fn async_snapshot(
        engine: E,
        ctx: &Context,
    ) -> impl Future<Item = E::SnapshotType, Error = Error> {
        let (callback, future) = util::future::paired_future_callback();
        let val = engine.async_snapshot(ctx, callback);

        future::result(val)
            .and_then(|_| future.map_err(|cancel| EngineError::Other(box_err!(cancel))))
            .and_then(|(_ctx, result)| result)
            // map storage::engine::Error -> storage::txn::Error -> storage::Error
            .map_err(txn::Error::from)
            .map_err(Error::from)
    }

    /// Get from the snapshot.
    pub fn async_get(
        &self,
        ctx: Context,
        key: Key,
        start_ts: u64,
    ) -> impl Future<Item = Option<Value>, Error = Error> {
        const CMD: &str = "get";
        let engine = self.get_engine();
        let priority = readpool::Priority::from(ctx.get_priority());

        let res = self.read_pool.future_execute(priority, move |ctxd| {
            let mut _timer = {
                let ctxd = ctxd.clone();
                let mut thread_ctx = ctxd.current_thread_context_mut();
                thread_ctx.start_command_duration_timer(CMD, priority)
            };

            Self::async_snapshot(engine, &ctx)
                .and_then(move |snapshot: E::SnapshotType| {
                    let mut thread_ctx = ctxd.current_thread_context_mut();
                    let _t_process = thread_ctx.start_processing_read_duration_timer(CMD);

                    let mut statistics = Statistics::default();
                    let snap_store = SnapshotStore::new(
                        snapshot,
                        start_ts,
                        ctx.get_isolation_level(),
                        !ctx.get_not_fill_cache(),
                    );
                    let result = snap_store
                        .get(&key, &mut statistics)
                        // map storage::txn::Error -> storage::Error
                        .map_err(Error::from)
                        .map(|r| {
                            thread_ctx.collect_key_reads(CMD, 1);
                            r
                        });

                    thread_ctx.collect_scan_count(CMD, &statistics);
                    thread_ctx.collect_read_flow(ctx.get_region_id(), &statistics);

                    result
                })
                .then(move |r| {
                    _timer.observe_duration();
                    r
                })
        });

        future::result(res)
            .map_err(|_| Error::SchedTooBusy)
            .flatten()
    }

    /// Batch get from the snapshot.
    pub fn async_batch_get(
        &self,
        ctx: Context,
        keys: Vec<Key>,
        start_ts: u64,
    ) -> impl Future<Item = Vec<Result<KvPair>>, Error = Error> {
        const CMD: &str = "batch_get";
        let engine = self.get_engine();
        let priority = readpool::Priority::from(ctx.get_priority());

        let res = self.read_pool.future_execute(priority, move |ctxd| {
            let mut _timer = {
                let ctxd = ctxd.clone();
                let mut thread_ctx = ctxd.current_thread_context_mut();
                thread_ctx.start_command_duration_timer(CMD, priority)
            };

            Self::async_snapshot(engine, &ctx)
                .and_then(move |snapshot: E::SnapshotType| {
                    let mut thread_ctx = ctxd.current_thread_context_mut();
                    let _t_process = thread_ctx.start_processing_read_duration_timer(CMD);

                    let mut statistics = Statistics::default();
                    let snap_store = SnapshotStore::new(
                        snapshot,
                        start_ts,
                        ctx.get_isolation_level(),
                        !ctx.get_not_fill_cache(),
                    );
                    let result = snap_store
                        .batch_get(&keys, &mut statistics)
                        // map storage::txn::Error -> storage::Error
                        .map_err(Error::from)
                        .map(|results| results
                            .into_iter()
                            .zip(keys)
                            .filter(|&(ref v, ref _k)|
                                !(v.is_ok() && v.as_ref().unwrap().is_none())
                            )
                            .map(|(v, k)| match v {
                                Ok(Some(x)) => Ok((k.raw().unwrap(), x)),
                                Err(e) => Err(Error::from(e)),
                                _ => unreachable!(),
                            })
                            .collect()
                        )
                        .map(|r: Vec<Result<KvPair>>| {
                            thread_ctx.collect_key_reads(CMD, r.len() as u64);
                            r
                        });

                    thread_ctx.collect_scan_count(CMD, &statistics);
                    thread_ctx.collect_read_flow(ctx.get_region_id(), &statistics);

                    result
                })
                .then(move |r| {
                    _timer.observe_duration();
                    r
                })
        });

        future::result(res)
            .map_err(|_| Error::SchedTooBusy)
            .flatten()
    }

    /// Scan a range starting with `start_key` up to `limit` rows from the snapshot.
    pub fn async_scan(
        &self,
        ctx: Context,
        start_key: Key,
        limit: usize,
        start_ts: u64,
        options: Options,
    ) -> impl Future<Item = Vec<Result<KvPair>>, Error = Error> {
        const CMD: &str = "scan";
        let engine = self.get_engine();
        let priority = readpool::Priority::from(ctx.get_priority());

        let res = self.read_pool.future_execute(priority, move |ctxd| {
            let mut _timer = {
                let ctxd = ctxd.clone();
                let mut thread_ctx = ctxd.current_thread_context_mut();
                thread_ctx.start_command_duration_timer(CMD, priority)
            };

            Self::async_snapshot(engine, &ctx)
                .and_then(move |snapshot: E::SnapshotType| {
                    let mut thread_ctx = ctxd.current_thread_context_mut();
                    let _t_process = thread_ctx.start_processing_read_duration_timer(CMD);

                    let snap_store = SnapshotStore::new(
                        snapshot,
                        start_ts,
                        ctx.get_isolation_level(),
                        !ctx.get_not_fill_cache(),
                    );

                    let scan_mode = if options.reverse_scan {
                        ScanMode::Backward
                    } else {
                        ScanMode::Forward
                    };

                    let mut scanner = snap_store.scanner(scan_mode, options.key_only, None, None)?;
                    let res = if options.reverse_scan {
                        scanner.reverse_scan(start_key, limit)
                    } else {
                        scanner.scan(start_key, limit)
                    };

                    let statistics = scanner.get_statistics();
                    thread_ctx.collect_scan_count(CMD, statistics);
                    thread_ctx.collect_read_flow(ctx.get_region_id(), statistics);

                    res.map_err(Error::from).map(|results| {
                        thread_ctx.collect_key_reads(CMD, results.len() as u64);
                        results
                            .into_iter()
                            .map(|x| x.map_err(Error::from))
                            .collect()
                    })
                })
                .then(move |r| {
                    _timer.observe_duration();
                    r
                })
        });

        future::result(res)
            .map_err(|_| Error::SchedTooBusy)
            .flatten()
    }

    pub fn async_pause(&self, ctx: Context, duration: u64, callback: Callback<()>) -> Result<()> {
        let cmd = Command::Pause { ctx, duration };
        self.schedule(cmd, StorageCb::Boolean(callback))?;
        Ok(())
    }

    pub fn async_prewrite(
        &self,
        ctx: Context,
        mutations: Vec<Mutation>,
        primary: Vec<u8>,
        start_ts: u64,
        options: Options,
        callback: Callback<Vec<Result<()>>>,
    ) -> Result<()> {
        for m in &mutations {
            let size = m.key().encoded().len();
            if size > self.max_key_size {
                callback(Err(Error::KeyTooLarge(size, self.max_key_size)));
                return Ok(());
            }
        }
        let cmd = Command::Prewrite {
            ctx,
            mutations,
            primary,
            start_ts,
            options,
        };
        let tag = cmd.tag();
        self.schedule(cmd, StorageCb::Booleans(callback))?;
        KV_COMMAND_COUNTER_VEC.with_label_values(&[tag]).inc();
        Ok(())
    }

    pub fn async_commit(
        &self,
        ctx: Context,
        keys: Vec<Key>,
        lock_ts: u64,
        commit_ts: u64,
        callback: Callback<()>,
    ) -> Result<()> {
        let cmd = Command::Commit {
            ctx,
            keys,
            lock_ts,
            commit_ts,
        };
        let tag = cmd.tag();
        self.schedule(cmd, StorageCb::Boolean(callback))?;
        KV_COMMAND_COUNTER_VEC.with_label_values(&[tag]).inc();
        Ok(())
    }

    pub fn async_delete_range(
        &self,
        ctx: Context,
        start_key: Key,
        end_key: Key,
        callback: Callback<()>,
    ) -> Result<()> {
        let mut modifies = Vec::with_capacity(DATA_CFS.len());
        for cf in DATA_CFS {
            // We enable memtable prefix bloom for CF_WRITE column family, for delete_range
            // operation, RocksDB will add start key to the prefix bloom, and the start key
            // will go through function prefix_extractor. In our case the prefix_extractor
            // is FixedSuffixSliceTransform, which will trim the timestamp at the tail. If the
            // length of start key is less than 8, we will encounter index out of range error.
            let s = if *cf == CF_WRITE {
                start_key.append_ts(u64::MAX)
            } else {
                start_key.clone()
            };
            modifies.push(Modify::DeleteRange(cf, s, end_key.clone()));
        }

        self.engine
            .async_write(&ctx, modifies, box |(_, res): (_, engine::Result<_>)| {
                callback(res.map_err(Error::from))
            })?;
        KV_COMMAND_COUNTER_VEC
            .with_label_values(&["delete_range"])
            .inc();
        Ok(())
    }

    pub fn async_cleanup(
        &self,
        ctx: Context,
        key: Key,
        start_ts: u64,
        callback: Callback<()>,
    ) -> Result<()> {
        let cmd = Command::Cleanup { ctx, key, start_ts };
        let tag = cmd.tag();
        self.schedule(cmd, StorageCb::Boolean(callback))?;
        KV_COMMAND_COUNTER_VEC.with_label_values(&[tag]).inc();
        Ok(())
    }

    pub fn async_rollback(
        &self,
        ctx: Context,
        keys: Vec<Key>,
        start_ts: u64,
        callback: Callback<()>,
    ) -> Result<()> {
        let cmd = Command::Rollback {
            ctx,
            keys,
            start_ts,
        };
        let tag = cmd.tag();
        self.schedule(cmd, StorageCb::Boolean(callback))?;
        KV_COMMAND_COUNTER_VEC.with_label_values(&[tag]).inc();
        Ok(())
    }

    pub fn async_scan_lock(
        &self,
        ctx: Context,
        max_ts: u64,
        start_key: Vec<u8>,
        limit: usize,
        callback: Callback<Vec<LockInfo>>,
    ) -> Result<()> {
        let cmd = Command::ScanLock {
            ctx,
            max_ts,
            start_key: if start_key.is_empty() {
                None
            } else {
                Some(Key::from_raw(&start_key))
            },
            limit,
        };
        let tag = cmd.tag();
        self.schedule(cmd, StorageCb::Locks(callback))?;
        KV_COMMAND_COUNTER_VEC.with_label_values(&[tag]).inc();
        Ok(())
    }

    pub fn async_resolve_lock(
        &self,
        ctx: Context,
        txn_status: HashMap<u64, u64>,
        callback: Callback<()>,
    ) -> Result<()> {
        let cmd = Command::ResolveLock {
            ctx,
            txn_status,
            scan_key: None,
            key_locks: vec![],
        };
        let tag = cmd.tag();
        self.schedule(cmd, StorageCb::Boolean(callback))?;
        KV_COMMAND_COUNTER_VEC.with_label_values(&[tag]).inc();
        Ok(())
    }

    pub fn async_gc(&self, ctx: Context, safe_point: u64, callback: Callback<()>) -> Result<()> {
        let cmd = Command::Gc {
            ctx,
            safe_point,
            ratio_threshold: self.gc_ratio_threshold,
            scan_key: None,
            keys: vec![],
        };
        let tag = cmd.tag();
        self.schedule(cmd, StorageCb::Boolean(callback))?;
        KV_COMMAND_COUNTER_VEC.with_label_values(&[tag]).inc();
        Ok(())
    }

    pub fn async_raw_get(
        &self,
        ctx: Context,
        cf: String,
        key: Vec<u8>,
    ) -> impl Future<Item = Option<Vec<u8>>, Error = Error> {
        const CMD: &str = "raw_get";
        let engine = self.get_engine();
        let priority = readpool::Priority::from(ctx.get_priority());

        let res = self.read_pool.future_execute(priority, move |ctxd| {
            let mut _timer = {
                let ctxd = ctxd.clone();
                let mut thread_ctx = ctxd.current_thread_context_mut();
                thread_ctx.start_command_duration_timer(CMD, priority)
            };

            Self::async_snapshot(engine, &ctx)
                .and_then(move |snapshot: E::SnapshotType| {
                    let mut thread_ctx = ctxd.current_thread_context_mut();
                    let _t_process = thread_ctx.start_processing_read_duration_timer(CMD);
                    let cf = Self::rawkv_cf(cf)?;
                    // no scan_count for this kind of op.

                    let key_len = key.len();
                    snapshot.get_cf(cf, &Key::from_encoded(key))
                        // map storage::engine::Error -> storage::Error
                        .map_err(Error::from)
                        .map(|r| {
                            if let Some(ref value) = r {
                                let mut stats = Statistics::default();
                                stats.data.flow_stats.read_keys = 1;
                                stats.data.flow_stats.read_bytes = key_len + value.len();
                                thread_ctx.collect_read_flow(ctx.get_region_id(), &stats);
                                thread_ctx.collect_key_reads(CMD, 1);
                            }
                            r
                        })
                })
                .then(move |r| {
                    _timer.observe_duration();
                    r
                })
        });

        future::result(res)
            .map_err(|_| Error::SchedTooBusy)
            .flatten()
    }

    pub fn async_raw_batch_get(
        &self,
        ctx: Context,
        cf: String,
        keys: Vec<Vec<u8>>,
    ) -> impl Future<Item = Vec<Result<KvPair>>, Error = Error> {
        const CMD: &str = "raw_batch_get";
        let engine = self.get_engine();
        let priority = readpool::Priority::from(ctx.get_priority());

        let keys: Vec<Key> = keys.into_iter().map(Key::from_encoded).collect();

        let res = self.read_pool.future_execute(priority, move |ctxd| {
            let mut _timer = {
                let ctxd = ctxd.clone();
                let mut thread_ctx = ctxd.current_thread_context_mut();
                thread_ctx.start_command_duration_timer(CMD, priority)
            };

            Self::async_snapshot(engine, &ctx)
                .and_then(move |snapshot: E::SnapshotType| {
                    let mut thread_ctx = ctxd.current_thread_context_mut();
                    let _t_process = thread_ctx.start_processing_read_duration_timer(CMD);
                    let cf = Self::rawkv_cf(cf)?;
                    // no scan_count for this kind of op.
                    let mut stats = Statistics::default();
                    let result: Vec<Result<KvPair>> = keys
                        .iter()
                        .map(|k| (k, snapshot.get_cf(cf, k)))
                        .filter(|&(_, ref v)| !(v.is_ok() && v.as_ref().unwrap().is_none()))
                        .into_iter()
                        .map(|(k, v)| match v {
                            Ok(Some(v)) => {
                                stats.data.flow_stats.read_keys += 1;
                                stats.data.flow_stats.read_bytes += k.encoded().len() + v.len();
                                Ok((k.encoded().clone(), v))
                            }
                            Err(e) => Err(Error::from(e)),
                            _ => unreachable!(),
                        })
                        .collect();
                    thread_ctx.collect_key_reads(CMD, stats.data.flow_stats.read_keys as u64);
                    thread_ctx.collect_read_flow(ctx.get_region_id(), &stats);
                    Ok(result)
                })
                .then(move |r| {
                    _timer.observe_duration();
                    r
                })
        });

        future::result(res)
            .map_err(|_| Error::SchedTooBusy)
            .flatten()
    }

    pub fn async_raw_put(
        &self,
        ctx: Context,
        cf: String,
        key: Vec<u8>,
        value: Vec<u8>,
        callback: Callback<()>,
    ) -> Result<()> {
        if key.len() > self.max_key_size {
            callback(Err(Error::KeyTooLarge(key.len(), self.max_key_size)));
            return Ok(());
        }
        self.engine.async_write(
            &ctx,
<<<<<<< HEAD
            vec![
                Modify::Put(Self::rawkv_cf(cf)?, Key::from_encoded(key), value),
            ],
=======
            vec![Modify::Put(
                Storage::rawkv_cf(cf)?,
                Key::from_encoded(key),
                value,
            )],
>>>>>>> 311da1ba
            box |(_, res): (_, engine::Result<_>)| callback(res.map_err(Error::from)),
        )?;
        KV_COMMAND_COUNTER_VEC.with_label_values(&["raw_put"]).inc();
        Ok(())
    }

    pub fn async_raw_batch_put(
        &self,
        ctx: Context,
        cf: String,
        pairs: Vec<KvPair>,
        callback: Callback<()>,
    ) -> Result<()> {
        let cf = Self::rawkv_cf(cf)?;
        for &(ref key, _) in &pairs {
            if key.len() > self.max_key_size {
                callback(Err(Error::KeyTooLarge(key.len(), self.max_key_size)));
                return Ok(());
            }
        }
        let requests = pairs
            .into_iter()
            .map(|(k, v)| Modify::Put(cf, Key::from_encoded(k), v))
            .collect();
        self.engine
            .async_write(&ctx, requests, box |(_, res): (_, engine::Result<_>)| {
                callback(res.map_err(Error::from))
            })?;
        KV_COMMAND_COUNTER_VEC
            .with_label_values(&["raw_batch_put"])
            .inc();
        Ok(())
    }

    pub fn async_raw_delete(
        &self,
        ctx: Context,
        cf: String,
        key: Vec<u8>,
        callback: Callback<()>,
    ) -> Result<()> {
        if key.len() > self.max_key_size {
            callback(Err(Error::KeyTooLarge(key.len(), self.max_key_size)));
            return Ok(());
        }
        self.engine.async_write(
            &ctx,
<<<<<<< HEAD
            vec![Modify::Delete(Self::rawkv_cf(cf)?, Key::from_encoded(key))],
=======
            vec![Modify::Delete(
                Storage::rawkv_cf(cf)?,
                Key::from_encoded(key),
            )],
>>>>>>> 311da1ba
            box |(_, res): (_, engine::Result<_>)| callback(res.map_err(Error::from)),
        )?;
        KV_COMMAND_COUNTER_VEC
            .with_label_values(&["raw_delete"])
            .inc();
        Ok(())
    }

    pub fn async_raw_delete_range(
        &self,
        ctx: Context,
        cf: String,
        start_key: Vec<u8>,
        end_key: Vec<u8>,
        callback: Callback<()>,
    ) -> Result<()> {
        if start_key.len() > self.max_key_size || end_key.len() > self.max_key_size {
            callback(Err(Error::KeyTooLarge(
                cmp::max(start_key.len(), end_key.len()),
                self.max_key_size,
            )));
            return Ok(());
        }

        self.engine.async_write(
            &ctx,
<<<<<<< HEAD
            vec![
                Modify::DeleteRange(
                    Self::rawkv_cf(cf)?,
                    Key::from_encoded(start_key),
                    Key::from_encoded(end_key),
                ),
            ],
=======
            vec![Modify::DeleteRange(
                Storage::rawkv_cf(cf)?,
                Key::from_encoded(start_key),
                Key::from_encoded(end_key),
            )],
>>>>>>> 311da1ba
            box |(_, res): (_, engine::Result<_>)| callback(res.map_err(Error::from)),
        )?;
        KV_COMMAND_COUNTER_VEC
            .with_label_values(&["raw_delete_range"])
            .inc();
        Ok(())
    }

    pub fn async_raw_batch_delete(
        &self,
        ctx: Context,
        cf: String,
        keys: Vec<Vec<u8>>,
        callback: Callback<()>,
    ) -> Result<()> {
        let cf = Self::rawkv_cf(cf)?;
        for key in &keys {
            if key.len() > self.max_key_size {
                callback(Err(Error::KeyTooLarge(key.len(), self.max_key_size)));
                return Ok(());
            }
        }
        let requests = keys
            .into_iter()
            .map(|k| Modify::Delete(cf, Key::from_encoded(k)))
            .collect();
        self.engine
            .async_write(&ctx, requests, box |(_, res): (_, engine::Result<_>)| {
                callback(res.map_err(Error::from))
            })?;
        KV_COMMAND_COUNTER_VEC
            .with_label_values(&["raw_batch_delete"])
            .inc();
        Ok(())
    }

    fn raw_scan(
        snapshot: &E::SnapshotType,
        cf: String,
        start_key: &Key,
        end_key: Option<Key>,
        limit: usize,
        stats: &mut Statistics,
        key_only: bool,
    ) -> Result<Vec<Result<KvPair>>> {
        let mut option = IterOption::default();
        if let Some(end) = end_key {
            option.set_upper_bound(end.encoded().clone());
        }
        let mut cursor = snapshot.iter_cf(Self::rawkv_cf(cf)?, option, ScanMode::Forward)?;
        if !cursor.seek(start_key, &mut stats.data)? {
            return Ok(vec![]);
        }
        let mut pairs = vec![];
        while cursor.valid() && pairs.len() < limit {
            pairs.push(Ok((
                cursor.key().to_owned(),
                if key_only {
                    vec![]
                } else {
                    cursor.value().to_owned()
                },
            )));
            cursor.next(&mut stats.data);
        }
        Ok(pairs)
    }

    pub fn async_raw_scan(
        &self,
        ctx: Context,
        cf: String,
        key: Vec<u8>,
        limit: usize,
        key_only: bool,
    ) -> impl Future<Item = Vec<Result<KvPair>>, Error = Error> {
        const CMD: &str = "raw_scan";
        let engine = self.get_engine();
        let priority = readpool::Priority::from(ctx.get_priority());

        let res = self.read_pool.future_execute(priority, move |ctxd| {
            let mut _timer = {
                let ctxd = ctxd.clone();
                let mut thread_ctx = ctxd.current_thread_context_mut();
                thread_ctx.start_command_duration_timer(CMD, priority)
            };

            Self::async_snapshot(engine, &ctx)
                .and_then(move |snapshot: E::SnapshotType| {
                    let mut thread_ctx = ctxd.current_thread_context_mut();
                    let _t_process = thread_ctx.start_processing_read_duration_timer(CMD);

                    let mut statistics = Statistics::default();
                    let result = Self::raw_scan(
                        &snapshot,
                        cf,
                        &Key::from_encoded(key),
                        None,
                        limit,
                        &mut statistics,
                        key_only,
                    ).map_err(Error::from)
                        .map(|r| {
                            let mut valid_keys = 0;
                            let mut bytes_read = 0;
                            let mut stats = Statistics::default();
                            r.iter().for_each(|r| {
                                if let Ok(ref pair) = *r {
                                    valid_keys += 1;
                                    bytes_read += pair.0.len() + pair.1.len();
                                }
                            });
                            stats.data.flow_stats.read_keys = valid_keys;
                            stats.data.flow_stats.read_bytes = bytes_read;
                            thread_ctx.collect_read_flow(ctx.get_region_id(), &stats);
                            thread_ctx.collect_key_reads(CMD, valid_keys as u64);
                            r
                        });

                    thread_ctx.collect_scan_count(CMD, &statistics);

                    result
                })
                .then(move |r| {
                    _timer.observe_duration();
                    r
                })
        });

        future::result(res)
            .map_err(|_| Error::SchedTooBusy)
            .flatten()
    }

    fn rawkv_cf(cf: String) -> Result<CfName> {
        if cf.is_empty() {
            return Ok(CF_DEFAULT);
        }
        for c in DATA_CFS {
            if &cf == c {
                return Ok(c);
            }
        }
        Err(Error::InvalidCf(cf))
    }

    fn check_key_ranges(ranges: &[KeyRange]) -> bool {
        let ranges_len = ranges.len();
        for i in 0..ranges_len {
            let start_key = ranges[i].get_start_key();
            let mut end_key = ranges[i].get_end_key();
            if end_key.is_empty() && i + 1 != ranges_len {
                end_key = ranges[i + 1].get_start_key();
            }
            if !end_key.is_empty() && start_key >= end_key {
                return false;
            }
        }
        true
    }

    pub fn async_raw_batch_scan(
        &self,
        ctx: Context,
        cf: String,
        mut ranges: Vec<KeyRange>,
        each_limit: usize,
        key_only: bool,
    ) -> impl Future<Item = Vec<Result<KvPair>>, Error = Error> {
        const CMD: &str = "raw_batch_scan";
        let engine = self.get_engine();
        let priority = readpool::Priority::from(ctx.get_priority());

        let res = self.read_pool.future_execute(priority, move |ctxd| {
            let mut _timer = {
                let ctxd = ctxd.clone();
                let mut thread_ctx = ctxd.current_thread_context_mut();
                thread_ctx.start_command_duration_timer(CMD, priority)
            };

            Self::async_snapshot(engine, &ctx)
                .and_then(move |snapshot: E::SnapshotType| {
                    let mut thread_ctx = ctxd.current_thread_context_mut();
                    let _t_process = thread_ctx.start_processing_read_duration_timer(CMD);

                    let mut statistics = Statistics::default();
                    if !Self::check_key_ranges(&ranges) {
                        return Err(box_err!("Invalid KeyRanges"));
                    };
                    let mut result = Vec::new();
                    let ranges_len = ranges.len();
                    for i in 0..ranges_len {
                        let start_key = Key::from_encoded(ranges[i].take_start_key());
                        let end_key = ranges[i].take_end_key();
                        let end_key = if end_key.is_empty() {
                            if i + 1 == ranges_len {
                                None
                            } else {
                                Some(Key::from_encoded(ranges[i + 1].get_start_key().to_vec()))
                            }
                        } else {
                            Some(Key::from_encoded(end_key))
                        };
                        let pairs = Self::raw_scan(
                            &snapshot,
                            cf.clone(),
                            &start_key,
                            end_key,
                            each_limit,
                            &mut statistics,
                            key_only,
                        )?;
                        let mut valid_keys = 0;
                        let mut bytes_read = 0;
                        let mut stats = Statistics::default();
                        pairs.iter().for_each(|r| {
                            if let Ok(ref pair) = *r {
                                valid_keys += 1;
                                bytes_read += pair.0.len() + pair.1.len();
                            }
                        });
                        stats.data.flow_stats.read_keys = valid_keys;
                        stats.data.flow_stats.read_bytes = bytes_read;
                        thread_ctx.collect_read_flow(ctx.get_region_id(), &stats);
                        thread_ctx.collect_key_reads(CMD, valid_keys as u64);
                        result.extend(pairs.into_iter());
                    }

                    thread_ctx.collect_scan_count(CMD, &statistics);

                    Ok(result)
                })
                .then(move |r| {
                    _timer.observe_duration();
                    r
                })
        });

        future::result(res)
            .map_err(|_| Error::SchedTooBusy)
            .flatten()
    }

    pub fn async_mvcc_by_key(
        &self,
        ctx: Context,
        key: Key,
        callback: Callback<MvccInfo>,
    ) -> Result<()> {
        let cmd = Command::MvccByKey { ctx, key };
        let tag = cmd.tag();
        self.schedule(cmd, StorageCb::MvccInfoByKey(callback))?;
        KV_COMMAND_COUNTER_VEC.with_label_values(&[tag]).inc();
        Ok(())
    }

    pub fn async_mvcc_by_start_ts(
        &self,
        ctx: Context,
        start_ts: u64,
        callback: Callback<Option<(Key, MvccInfo)>>,
    ) -> Result<()> {
        let cmd = Command::MvccByStartTs { ctx, start_ts };
        let tag = cmd.tag();
        self.schedule(cmd, StorageCb::MvccInfoByStartTs(callback))?;
        KV_COMMAND_COUNTER_VEC.with_label_values(&[tag]).inc();
        Ok(())
    }
}

quick_error! {
    #[derive(Debug)]
    pub enum Error {
        Engine(err: EngineError) {
            from()
            cause(err)
            description(err.description())
        }
        Txn(err: txn::Error) {
            from()
            cause(err)
            description(err.description())
        }
        Mvcc(err: mvcc::Error) {
            from()
            cause(err)
            description(err.description())
        }
        Closed {
            description("storage is closed.")
        }
        Other(err: Box<error::Error + Send + Sync>) {
            from()
            cause(err.as_ref())
            description(err.description())
        }
        Io(err: IoError) {
            from()
            cause(err)
            description(err.description())
        }
        SchedTooBusy {
            description("scheduler is too busy")
        }
        KeyTooLarge(size: usize, limit: usize) {
            description("max key size exceeded")
            display("max key size exceeded, size: {}, limit: {}", size, limit)
        }
        InvalidCf (cf_name: String) {
            description("invalid cf name")
            display("invalid cf name: {}", cf_name)
        }
    }
}

pub type Result<T> = ::std::result::Result<T, Error>;

pub enum ErrorHeaderKind {
    NotLeader,
    RegionNotFound,
    KeyNotInRegion,
    StaleEpoch,
    ServerIsBusy,
    StaleCommand,
    StoreNotMatch,
    RaftEntryTooLarge,
    Other,
}

impl ErrorHeaderKind {
    /// TODO: This function is only used for bridging existing & legacy metric tags.
    /// It should be removed once Coprocessor starts using new static metrics.
    pub fn get_str(&self) -> &'static str {
        match *self {
            ErrorHeaderKind::NotLeader => "not_leader",
            ErrorHeaderKind::RegionNotFound => "region_not_found",
            ErrorHeaderKind::KeyNotInRegion => "key_not_in_region",
            ErrorHeaderKind::StaleEpoch => "stale_epoch",
            ErrorHeaderKind::ServerIsBusy => "server_is_busy",
            ErrorHeaderKind::StaleCommand => "stale_command",
            ErrorHeaderKind::StoreNotMatch => "store_not_match",
            ErrorHeaderKind::RaftEntryTooLarge => "raft_entry_too_large",
            ErrorHeaderKind::Other => "other",
        }
    }
}

impl Display for ErrorHeaderKind {
    fn fmt(&self, f: &mut Formatter) -> fmt::Result {
        write!(f, "{}", self.get_str())
    }
}

pub fn get_error_kind_from_header(header: &errorpb::Error) -> ErrorHeaderKind {
    if header.has_not_leader() {
        ErrorHeaderKind::NotLeader
    } else if header.has_region_not_found() {
        ErrorHeaderKind::RegionNotFound
    } else if header.has_key_not_in_region() {
        ErrorHeaderKind::KeyNotInRegion
    } else if header.has_stale_epoch() {
        ErrorHeaderKind::StaleEpoch
    } else if header.has_server_is_busy() {
        ErrorHeaderKind::ServerIsBusy
    } else if header.has_stale_command() {
        ErrorHeaderKind::StaleCommand
    } else if header.has_store_not_match() {
        ErrorHeaderKind::StoreNotMatch
    } else if header.has_raft_entry_too_large() {
        ErrorHeaderKind::RaftEntryTooLarge
    } else {
        ErrorHeaderKind::Other
    }
}

pub fn get_tag_from_header(header: &errorpb::Error) -> &'static str {
    get_error_kind_from_header(header).get_str()
}

#[cfg(test)]
mod tests {
    use super::*;
    use kvproto::kvrpcpb::Context;
    use std::sync::mpsc::{channel, Sender};
    use util::config::ReadableSize;
    use util::worker::FutureWorker;

    fn expect_none(x: Result<Option<Value>>) {
        assert_eq!(x.unwrap(), None);
    }

    fn expect_value(v: Vec<u8>, x: Result<Option<Value>>) {
        assert_eq!(x.unwrap().unwrap(), v);
    }

    fn expect_multi_values(v: Vec<Option<KvPair>>, x: Result<Vec<Result<KvPair>>>) {
        let x: Vec<Option<KvPair>> = x.unwrap().into_iter().map(Result::ok).collect();
        assert_eq!(x, v);
    }

    fn expect_error<T, F>(err_matcher: F, x: Result<T>)
    where
        F: FnOnce(Error) + Send + 'static,
    {
        match x {
            Err(e) => err_matcher(e),
            _ => panic!("expect result to be an error"),
        }
    }

    fn expect_ok_callback<T>(done: Sender<i32>, id: i32) -> Callback<T> {
        Box::new(move |x: Result<T>| {
            assert!(x.is_ok());
            done.send(id).unwrap();
        })
    }

    fn expect_fail_callback<T, F>(done: Sender<i32>, id: i32, err_matcher: F) -> Callback<T>
    where
        F: FnOnce(Error) + Send + 'static,
    {
        Box::new(move |x: Result<T>| {
            expect_error(err_matcher, x);
            done.send(id).unwrap();
        })
    }

    fn expect_too_busy_callback<T>(done: Sender<i32>, id: i32) -> Callback<T> {
        Box::new(move |x: Result<T>| {
            expect_error(
                |err| match err {
                    Error::SchedTooBusy => {}
                    e => panic!("unexpected error chain: {:?}, expect too busy", e),
                },
                x,
            );
            done.send(id).unwrap();
        })
    }

    fn new_read_pool() -> ReadPool<ReadPoolContext> {
        let pd_worker = FutureWorker::new("test future worker");
        ReadPool::new("readpool", &readpool::Config::default_for_test(), || {
            || ReadPoolContext::new(pd_worker.scheduler())
        })
    }

    #[test]
    fn test_get_put() {
        let read_pool = new_read_pool();
        let config = Config::default();
        let mut storage = Storage::new(&config, read_pool).unwrap();
        storage.start(&config).unwrap();
        let (tx, rx) = channel();
        expect_none(
            storage
                .async_get(Context::new(), make_key(b"x"), 100)
                .wait(),
        );
        storage
            .async_prewrite(
                Context::new(),
                vec![Mutation::Put((make_key(b"x"), b"100".to_vec()))],
                b"x".to_vec(),
                100,
                Options::default(),
                expect_ok_callback(tx.clone(), 1),
            )
            .unwrap();
        rx.recv().unwrap();
        expect_error(
            |e| match e {
                Error::Txn(txn::Error::Mvcc(mvcc::Error::KeyIsLocked { .. })) => (),
                e => panic!("unexpected error chain: {:?}", e),
            },
            storage
                .async_get(Context::new(), make_key(b"x"), 101)
                .wait(),
        );
        storage
            .async_commit(
                Context::new(),
                vec![make_key(b"x")],
                100,
                101,
                expect_ok_callback(tx.clone(), 3),
            )
            .unwrap();
        rx.recv().unwrap();
        expect_none(
            storage
                .async_get(Context::new(), make_key(b"x"), 100)
                .wait(),
        );
        expect_value(
            b"100".to_vec(),
            storage
                .async_get(Context::new(), make_key(b"x"), 101)
                .wait(),
        );
        storage.stop().unwrap();
    }

    #[test]
    fn test_cf_error() {
        let read_pool = new_read_pool();
        let config = Config::default();
        // New engine lacks normal column families.
        let engine = engine::new_local_engine(&config.data_dir, &["foo"]).unwrap();
        let mut storage = Storage::from_engine(engine, &config, read_pool).unwrap();
        storage.start(&config).unwrap();
        let (tx, rx) = channel();
        storage
            .async_prewrite(
                Context::new(),
                vec![
                    Mutation::Put((make_key(b"a"), b"aa".to_vec())),
                    Mutation::Put((make_key(b"b"), b"bb".to_vec())),
                    Mutation::Put((make_key(b"c"), b"cc".to_vec())),
                ],
                b"a".to_vec(),
                1,
                Options::default(),
                expect_fail_callback(tx.clone(), 0, |e| match e {
                    Error::Txn(txn::Error::Mvcc(mvcc::Error::Engine(EngineError::Request(..)))) => {
                        ()
                    }
                    e => panic!("unexpected error chain: {:?}", e),
                }),
            )
            .unwrap();
        rx.recv().unwrap();
        expect_error(
            |e| match e {
                Error::Txn(txn::Error::Mvcc(mvcc::Error::Engine(EngineError::Other(..)))) => (),
                e => panic!("unexpected error chain: {:?}", e),
            },
            storage.async_get(Context::new(), make_key(b"x"), 1).wait(),
        );
        expect_error(
            |e| match e {
                Error::Txn(txn::Error::Mvcc(mvcc::Error::Engine(EngineError::Request(..)))) => (),
                e => panic!("unexpected error chain: {:?}", e),
            },
            storage
                .async_scan(Context::new(), make_key(b"x"), 1000, 1, Options::default())
                .wait(),
        );
        expect_multi_values(
            vec![None, None],
            storage
                .async_batch_get(Context::new(), vec![make_key(b"c"), make_key(b"d")], 1)
                .wait(),
        );
        storage.stop().unwrap();
    }

    #[test]
    fn test_scan() {
        let read_pool = new_read_pool();
        let config = Config::default();
        let mut storage = Storage::new(&config, read_pool).unwrap();
        storage.start(&config).unwrap();
        let (tx, rx) = channel();
        storage
            .async_prewrite(
                Context::new(),
                vec![
                    Mutation::Put((make_key(b"a"), b"aa".to_vec())),
                    Mutation::Put((make_key(b"b"), b"bb".to_vec())),
                    Mutation::Put((make_key(b"c"), b"cc".to_vec())),
                ],
                b"a".to_vec(),
                1,
                Options::default(),
                expect_ok_callback(tx.clone(), 0),
            )
            .unwrap();
        rx.recv().unwrap();
        expect_multi_values(
            vec![None, None, None],
            storage
                .async_scan(
                    Context::new(),
                    make_key(b"\x00"),
                    1000,
                    5,
                    Options::default(),
                )
                .wait(),
        );
        storage
            .async_commit(
                Context::new(),
                vec![make_key(b"a"), make_key(b"b"), make_key(b"c")],
                1,
                2,
                expect_ok_callback(tx.clone(), 1),
            )
            .unwrap();
        rx.recv().unwrap();
        expect_multi_values(
            vec![
                Some((b"a".to_vec(), b"aa".to_vec())),
                Some((b"b".to_vec(), b"bb".to_vec())),
                Some((b"c".to_vec(), b"cc".to_vec())),
            ],
            storage
                .async_scan(
                    Context::new(),
                    make_key(b"\x00"),
                    1000,
                    5,
                    Options::default(),
                )
                .wait(),
        );
        storage.stop().unwrap();
    }

    #[test]
    fn test_batch_get() {
        let read_pool = new_read_pool();
        let config = Config::default();
        let mut storage = Storage::new(&config, read_pool).unwrap();
        storage.start(&config).unwrap();
        let (tx, rx) = channel();
        storage
            .async_prewrite(
                Context::new(),
                vec![
                    Mutation::Put((make_key(b"a"), b"aa".to_vec())),
                    Mutation::Put((make_key(b"b"), b"bb".to_vec())),
                    Mutation::Put((make_key(b"c"), b"cc".to_vec())),
                ],
                b"a".to_vec(),
                1,
                Options::default(),
                expect_ok_callback(tx.clone(), 0),
            )
            .unwrap();
        rx.recv().unwrap();
        expect_multi_values(
            vec![None],
            storage
                .async_batch_get(Context::new(), vec![make_key(b"c"), make_key(b"d")], 2)
                .wait(),
        );
        storage
            .async_commit(
                Context::new(),
                vec![make_key(b"a"), make_key(b"b"), make_key(b"c")],
                1,
                2,
                expect_ok_callback(tx.clone(), 1),
            )
            .unwrap();
        rx.recv().unwrap();
        expect_multi_values(
            vec![
                Some((b"c".to_vec(), b"cc".to_vec())),
                Some((b"a".to_vec(), b"aa".to_vec())),
                Some((b"b".to_vec(), b"bb".to_vec())),
            ],
            storage
                .async_batch_get(
                    Context::new(),
                    vec![
                        make_key(b"c"),
                        make_key(b"x"),
                        make_key(b"a"),
                        make_key(b"b"),
                    ],
                    5,
                )
                .wait(),
        );
        storage.stop().unwrap();
    }

    #[test]
    fn test_txn() {
        let read_pool = new_read_pool();
        let config = Config::default();
        let mut storage = Storage::new(&config, read_pool).unwrap();
        storage.start(&config).unwrap();
        let (tx, rx) = channel();
        storage
            .async_prewrite(
                Context::new(),
                vec![Mutation::Put((make_key(b"x"), b"100".to_vec()))],
                b"x".to_vec(),
                100,
                Options::default(),
                expect_ok_callback(tx.clone(), 0),
            )
            .unwrap();
        storage
            .async_prewrite(
                Context::new(),
                vec![Mutation::Put((make_key(b"y"), b"101".to_vec()))],
                b"y".to_vec(),
                101,
                Options::default(),
                expect_ok_callback(tx.clone(), 1),
            )
            .unwrap();
        rx.recv().unwrap();
        rx.recv().unwrap();
        storage
            .async_commit(
                Context::new(),
                vec![make_key(b"x")],
                100,
                110,
                expect_ok_callback(tx.clone(), 2),
            )
            .unwrap();
        storage
            .async_commit(
                Context::new(),
                vec![make_key(b"y")],
                101,
                111,
                expect_ok_callback(tx.clone(), 3),
            )
            .unwrap();
        rx.recv().unwrap();
        rx.recv().unwrap();
        expect_value(
            b"100".to_vec(),
            storage
                .async_get(Context::new(), make_key(b"x"), 120)
                .wait(),
        );
        expect_value(
            b"101".to_vec(),
            storage
                .async_get(Context::new(), make_key(b"y"), 120)
                .wait(),
        );
        storage
            .async_prewrite(
                Context::new(),
                vec![Mutation::Put((make_key(b"x"), b"105".to_vec()))],
                b"x".to_vec(),
                105,
                Options::default(),
                expect_fail_callback(tx.clone(), 6, |e| match e {
                    Error::Txn(txn::Error::Mvcc(mvcc::Error::WriteConflict { .. })) => (),
                    e => panic!("unexpected error chain: {:?}", e),
                }),
            )
            .unwrap();
        rx.recv().unwrap();
        storage.stop().unwrap();
    }

    #[test]
    fn test_sched_too_busy() {
        let read_pool = new_read_pool();
        let mut config = Config::default();
        config.scheduler_pending_write_threshold = ReadableSize(1);
        let mut storage = Storage::new(&config, read_pool).unwrap();
        storage.start(&config).unwrap();
        let (tx, rx) = channel();
        expect_none(
            storage
                .async_get(Context::new(), make_key(b"x"), 100)
                .wait(),
        );
        storage
            .async_prewrite(
                Context::new(),
                vec![Mutation::Put((make_key(b"x"), b"100".to_vec()))],
                b"x".to_vec(),
                100,
                Options::default(),
                expect_ok_callback(tx.clone(), 1),
            )
            .unwrap();
        storage
            .async_prewrite(
                Context::new(),
                vec![Mutation::Put((make_key(b"y"), b"101".to_vec()))],
                b"y".to_vec(),
                101,
                Options::default(),
                expect_too_busy_callback(tx.clone(), 2),
            )
            .unwrap();
        rx.recv().unwrap();
        rx.recv().unwrap();
        storage
            .async_prewrite(
                Context::new(),
                vec![Mutation::Put((make_key(b"z"), b"102".to_vec()))],
                b"y".to_vec(),
                102,
                Options::default(),
                expect_ok_callback(tx.clone(), 3),
            )
            .unwrap();
        rx.recv().unwrap();
        storage.stop().unwrap();
    }

    #[test]
    fn test_cleanup() {
        let read_pool = new_read_pool();
        let config = Config::default();
        let mut storage = Storage::new(&config, read_pool).unwrap();
        storage.start(&config).unwrap();
        let (tx, rx) = channel();
        storage
            .async_prewrite(
                Context::new(),
                vec![Mutation::Put((make_key(b"x"), b"100".to_vec()))],
                b"x".to_vec(),
                100,
                Options::default(),
                expect_ok_callback(tx.clone(), 0),
            )
            .unwrap();
        rx.recv().unwrap();
        storage
            .async_cleanup(
                Context::new(),
                make_key(b"x"),
                100,
                expect_ok_callback(tx.clone(), 1),
            )
            .unwrap();
        rx.recv().unwrap();
        expect_none(
            storage
                .async_get(Context::new(), make_key(b"x"), 105)
                .wait(),
        );
        storage.stop().unwrap();
    }

    #[test]
    fn test_high_priority_get_put() {
        let read_pool = new_read_pool();
        let config = Config::default();
        let mut storage = Storage::new(&config, read_pool).unwrap();
        storage.start(&config).unwrap();
        let (tx, rx) = channel();
        let mut ctx = Context::new();
        ctx.set_priority(CommandPri::High);
        expect_none(storage.async_get(ctx, make_key(b"x"), 100).wait());
        let mut ctx = Context::new();
        ctx.set_priority(CommandPri::High);
        storage
            .async_prewrite(
                ctx,
                vec![Mutation::Put((make_key(b"x"), b"100".to_vec()))],
                b"x".to_vec(),
                100,
                Options::default(),
                expect_ok_callback(tx.clone(), 1),
            )
            .unwrap();
        rx.recv().unwrap();
        let mut ctx = Context::new();
        ctx.set_priority(CommandPri::High);
        storage
            .async_commit(
                ctx,
                vec![make_key(b"x")],
                100,
                101,
                expect_ok_callback(tx.clone(), 2),
            )
            .unwrap();
        rx.recv().unwrap();
        let mut ctx = Context::new();
        ctx.set_priority(CommandPri::High);
        expect_none(storage.async_get(ctx, make_key(b"x"), 100).wait());
        let mut ctx = Context::new();
        ctx.set_priority(CommandPri::High);
        expect_value(
            b"100".to_vec(),
            storage.async_get(ctx, make_key(b"x"), 101).wait(),
        );
        storage.stop().unwrap();
    }

    #[test]
    fn test_high_priority_no_block() {
        let read_pool = new_read_pool();
        let mut config = Config::default();
        config.scheduler_worker_pool_size = 1;
        let mut storage = Storage::new(&config, read_pool).unwrap();
        storage.start(&config).unwrap();
        let (tx, rx) = channel();
        expect_none(
            storage
                .async_get(Context::new(), make_key(b"x"), 100)
                .wait(),
        );
        storage
            .async_prewrite(
                Context::new(),
                vec![Mutation::Put((make_key(b"x"), b"100".to_vec()))],
                b"x".to_vec(),
                100,
                Options::default(),
                expect_ok_callback(tx.clone(), 1),
            )
            .unwrap();
        rx.recv().unwrap();
        storage
            .async_commit(
                Context::new(),
                vec![make_key(b"x")],
                100,
                101,
                expect_ok_callback(tx.clone(), 2),
            )
            .unwrap();
        rx.recv().unwrap();

        storage
            .async_pause(Context::new(), 1000, expect_ok_callback(tx.clone(), 3))
            .unwrap();
        let mut ctx = Context::new();
        ctx.set_priority(CommandPri::High);
        expect_value(
            b"100".to_vec(),
            storage.async_get(ctx, make_key(b"x"), 101).wait(),
        );
        // Command Get with high priority not block by command Pause.
        assert_eq!(rx.recv().unwrap(), 3);

        storage.stop().unwrap();
    }

    #[test]
    fn test_delete_range() {
        let read_pool = new_read_pool();
        let config = Config::default();
        let mut storage = Storage::new(&config, read_pool).unwrap();
        storage.start(&config).unwrap();
        let (tx, rx) = channel();
        // Write x and y.
        storage
            .async_prewrite(
                Context::new(),
                vec![
                    Mutation::Put((make_key(b"x"), b"100".to_vec())),
                    Mutation::Put((make_key(b"y"), b"100".to_vec())),
                    Mutation::Put((make_key(b"z"), b"100".to_vec())),
                ],
                b"x".to_vec(),
                100,
                Options::default(),
                expect_ok_callback(tx.clone(), 0),
            )
            .unwrap();
        rx.recv().unwrap();
        storage
            .async_commit(
                Context::new(),
                vec![make_key(b"x"), make_key(b"y"), make_key(b"z")],
                100,
                101,
                expect_ok_callback(tx.clone(), 1),
            )
            .unwrap();
        rx.recv().unwrap();
        expect_value(
            b"100".to_vec(),
            storage
                .async_get(Context::new(), make_key(b"x"), 101)
                .wait(),
        );
        expect_value(
            b"100".to_vec(),
            storage
                .async_get(Context::new(), make_key(b"y"), 101)
                .wait(),
        );
        expect_value(
            b"100".to_vec(),
            storage
                .async_get(Context::new(), make_key(b"z"), 101)
                .wait(),
        );

        // Delete range [x, z)
        storage
            .async_delete_range(
                Context::new(),
                make_key(b"x"),
                make_key(b"z"),
                expect_ok_callback(tx.clone(), 5),
            )
            .unwrap();
        rx.recv().unwrap();
        expect_none(
            storage
                .async_get(Context::new(), make_key(b"x"), 101)
                .wait(),
        );
        expect_none(
            storage
                .async_get(Context::new(), make_key(b"y"), 101)
                .wait(),
        );
        expect_value(
            b"100".to_vec(),
            storage
                .async_get(Context::new(), make_key(b"z"), 101)
                .wait(),
        );

        // Delete range ["", ""), it means delete all
        storage
            .async_delete_range(
                Context::new(),
                make_key(b""),
                make_key(b""),
                expect_ok_callback(tx.clone(), 9),
            )
            .unwrap();
        rx.recv().unwrap();
        expect_none(
            storage
                .async_get(Context::new(), make_key(b"z"), 101)
                .wait(),
        );
        storage.stop().unwrap();
    }

    #[test]
    fn test_raw_delete_range() {
        let read_pool = new_read_pool();
        let config = Config::default();
        let mut storage = Storage::new(&config, read_pool).unwrap();
        storage.start(&config).unwrap();
        let (tx, rx) = channel();

        let test_data = [
            (b"a", b"001"),
            (b"b", b"002"),
            (b"c", b"003"),
            (b"d", b"004"),
            (b"e", b"005"),
        ];

        // Write some key-value pairs to the db
        for kv in &test_data {
            storage
                .async_raw_put(
                    Context::new(),
                    "".to_string(),
                    kv.0.to_vec(),
                    kv.1.to_vec(),
                    expect_ok_callback(tx.clone(), 0),
                )
                .unwrap();
        }

        expect_value(
            b"004".to_vec(),
            storage
                .async_raw_get(Context::new(), "".to_string(), b"d".to_vec())
                .wait(),
        );

        // Delete ["d", "e")
        storage
            .async_raw_delete_range(
                Context::new(),
                "".to_string(),
                b"d".to_vec(),
                b"e".to_vec(),
                expect_ok_callback(tx.clone(), 1),
            )
            .unwrap();
        rx.recv().unwrap();

        // Assert key "d" has gone
        expect_value(
            b"003".to_vec(),
            storage
                .async_raw_get(Context::new(), "".to_string(), b"c".to_vec())
                .wait(),
        );
        expect_none(
            storage
                .async_raw_get(Context::new(), "".to_string(), b"d".to_vec())
                .wait(),
        );
        expect_value(
            b"005".to_vec(),
            storage
                .async_raw_get(Context::new(), "".to_string(), b"e".to_vec())
                .wait(),
        );

        // Delete ["aa", "ab")
        storage
            .async_raw_delete_range(
                Context::new(),
                "".to_string(),
                b"aa".to_vec(),
                b"ab".to_vec(),
                expect_ok_callback(tx.clone(), 2),
            )
            .unwrap();
        rx.recv().unwrap();

        // Assert nothing happened
        expect_value(
            b"001".to_vec(),
            storage
                .async_raw_get(Context::new(), "".to_string(), b"a".to_vec())
                .wait(),
        );
        expect_value(
            b"002".to_vec(),
            storage
                .async_raw_get(Context::new(), "".to_string(), b"b".to_vec())
                .wait(),
        );

        // Delete all
        storage
            .async_raw_delete_range(
                Context::new(),
                "".to_string(),
                b"a".to_vec(),
                b"z".to_vec(),
                expect_ok_callback(tx, 3),
            )
            .unwrap();
        rx.recv().unwrap();

        // Assert now no key remains
        for kv in &test_data {
            expect_none(
                storage
                    .async_raw_get(Context::new(), "".to_string(), kv.0.to_vec())
                    .wait(),
            );
        }

        rx.recv().unwrap();
    }

    #[test]
    fn test_raw_batch_put() {
        let read_pool = new_read_pool();
        let config = Config::default();
        let mut storage = Storage::new(&config, read_pool).unwrap();
        storage.start(&config).unwrap();
        let (tx, rx) = channel();

        let test_data = vec![
            (b"a".to_vec(), b"aa".to_vec()),
            (b"b".to_vec(), b"bb".to_vec()),
            (b"c".to_vec(), b"cc".to_vec()),
            (b"d".to_vec(), b"dd".to_vec()),
            (b"e".to_vec(), b"ee".to_vec()),
        ];

        // Write key-value pairs in a batch
        storage
            .async_raw_batch_put(
                Context::new(),
                "".to_string(),
                test_data.clone(),
                expect_ok_callback(tx.clone(), 0),
            )
            .unwrap();
        rx.recv().unwrap();

        // Verify pairs one by one
        for (key, val) in test_data {
            expect_value(
                val,
                storage
                    .async_raw_get(Context::new(), "".to_string(), key)
                    .wait(),
            );
        }
    }

    #[test]
    fn test_raw_batch_get() {
        let read_pool = new_read_pool();
        let config = Config::default();
        let mut storage = Storage::new(&config, read_pool).unwrap();
        storage.start(&config).unwrap();
        let (tx, rx) = channel();

        let test_data = vec![
            (b"a".to_vec(), b"aa".to_vec()),
            (b"b".to_vec(), b"bb".to_vec()),
            (b"c".to_vec(), b"cc".to_vec()),
            (b"d".to_vec(), b"dd".to_vec()),
            (b"e".to_vec(), b"ee".to_vec()),
        ];

        // Write key-value pairs one by one
        for &(ref key, ref value) in &test_data {
            storage
                .async_raw_put(
                    Context::new(),
                    "".to_string(),
                    key.clone(),
                    value.clone(),
                    expect_ok_callback(tx.clone(), 0),
                )
                .unwrap();
        }
        rx.recv().unwrap();

        // Verify pairs in a batch
        let keys = test_data.iter().map(|&(ref k, _)| k.clone()).collect();
        let results = test_data.into_iter().map(|(k, v)| Some((k, v))).collect();
        expect_multi_values(
            results,
            storage
                .async_raw_batch_get(Context::new(), "".to_string(), keys)
                .wait(),
        );
    }

    #[test]
    fn test_raw_batch_delete() {
        let read_pool = new_read_pool();
        let config = Config::default();
        let mut storage = Storage::new(&config, read_pool).unwrap();
        storage.start(&config).unwrap();
        let (tx, rx) = channel();

        let test_data = vec![
            (b"a".to_vec(), b"aa".to_vec()),
            (b"b".to_vec(), b"bb".to_vec()),
            (b"c".to_vec(), b"cc".to_vec()),
            (b"d".to_vec(), b"dd".to_vec()),
            (b"e".to_vec(), b"ee".to_vec()),
        ];

        // Write key-value pairs in batch
        storage
            .async_raw_batch_put(
                Context::new(),
                "".to_string(),
                test_data.clone(),
                expect_ok_callback(tx.clone(), 0),
            )
            .unwrap();
        rx.recv().unwrap();

        // Verify pairs exist
        let keys = test_data.iter().map(|&(ref k, _)| k.clone()).collect();
        let results = test_data
            .iter()
            .map(|&(ref k, ref v)| Some((k.clone(), v.clone())))
            .collect();
        expect_multi_values(
            results,
            storage
                .async_raw_batch_get(Context::new(), "".to_string(), keys)
                .wait(),
        );

        // Delete ["b", "d"]
        storage
            .async_raw_batch_delete(
                Context::new(),
                "".to_string(),
                vec![b"b".to_vec(), b"d".to_vec()],
                expect_ok_callback(tx.clone(), 1),
            )
            .unwrap();
        rx.recv().unwrap();

        // Assert "b" and "d" are gone
        expect_value(
            b"aa".to_vec(),
            storage
                .async_raw_get(Context::new(), "".to_string(), b"a".to_vec())
                .wait(),
        );
        expect_none(
            storage
                .async_raw_get(Context::new(), "".to_string(), b"b".to_vec())
                .wait(),
        );
        expect_value(
            b"cc".to_vec(),
            storage
                .async_raw_get(Context::new(), "".to_string(), b"c".to_vec())
                .wait(),
        );
        expect_none(
            storage
                .async_raw_get(Context::new(), "".to_string(), b"d".to_vec())
                .wait(),
        );
        expect_value(
            b"ee".to_vec(),
            storage
                .async_raw_get(Context::new(), "".to_string(), b"e".to_vec())
                .wait(),
        );

        // Delete ["a", "c", "e"]
        storage
            .async_raw_batch_delete(
                Context::new(),
                "".to_string(),
                vec![b"a".to_vec(), b"c".to_vec(), b"e".to_vec()],
                expect_ok_callback(tx.clone(), 2),
            )
            .unwrap();
        rx.recv().unwrap();

        // Assert no key remains
        for (k, _) in test_data {
            expect_none(
                storage
                    .async_raw_get(Context::new(), "".to_string(), k)
                    .wait(),
            );
        }
    }

    #[test]
    fn test_raw_scan() {
        let read_pool = new_read_pool();
        let config = Config::default();
        let mut storage = Storage::new(&config, read_pool).unwrap();
        storage.start(&config).unwrap();
        let (tx, rx) = channel();

        let test_data = vec![
            (b"a".to_vec(), b"aa".to_vec()),
            (b"a1".to_vec(), b"aa11".to_vec()),
            (b"a2".to_vec(), b"aa22".to_vec()),
            (b"a3".to_vec(), b"aa33".to_vec()),
            (b"b".to_vec(), b"bb".to_vec()),
            (b"b1".to_vec(), b"bb11".to_vec()),
            (b"b2".to_vec(), b"bb22".to_vec()),
            (b"b3".to_vec(), b"bb33".to_vec()),
            (b"c".to_vec(), b"cc".to_vec()),
            (b"c1".to_vec(), b"cc11".to_vec()),
            (b"c2".to_vec(), b"cc22".to_vec()),
            (b"c3".to_vec(), b"cc33".to_vec()),
            (b"d".to_vec(), b"dd".to_vec()),
            (b"d1".to_vec(), b"dd11".to_vec()),
            (b"d2".to_vec(), b"dd22".to_vec()),
            (b"d3".to_vec(), b"dd33".to_vec()),
            (b"e".to_vec(), b"ee".to_vec()),
            (b"e1".to_vec(), b"ee11".to_vec()),
            (b"e2".to_vec(), b"ee22".to_vec()),
            (b"e3".to_vec(), b"ee33".to_vec()),
        ];

        // Write key-value pairs in batch
        storage
            .async_raw_batch_put(
                Context::new(),
                "".to_string(),
                test_data.clone(),
                expect_ok_callback(tx.clone(), 0),
            )
            .unwrap();
        rx.recv().unwrap();

        // Scan pairs with key only
        let mut results: Vec<Option<KvPair>> = test_data
            .iter()
            .map(|&(ref k, _)| Some((k.clone(), vec![])))
            .collect();
        expect_multi_values(
            results.clone(),
            storage
                .async_raw_scan(Context::new(), "".to_string(), vec![], 20, true)
                .wait(),
        );
        results = results.split_off(10);
        expect_multi_values(
            results,
            storage
                .async_raw_scan(Context::new(), "".to_string(), b"c2".to_vec(), 20, true)
                .wait(),
        );
        let mut results: Vec<Option<KvPair>> =
            test_data.into_iter().map(|(k, v)| Some((k, v))).collect();
        expect_multi_values(
            results.clone(),
            storage
                .async_raw_scan(Context::new(), "".to_string(), vec![], 20, false)
                .wait(),
        );
        results = results.split_off(10);
        expect_multi_values(
            results,
            storage
                .async_raw_scan(Context::new(), "".to_string(), b"c2".to_vec(), 20, false)
                .wait(),
        );
    }

    #[test]
    fn test_raw_batch_scan() {
        let read_pool = new_read_pool();
        let config = Config::default();
        let mut storage = Storage::new(&config, read_pool).unwrap();
        storage.start(&config).unwrap();
        let (tx, rx) = channel();

        let test_data = vec![
            (b"a".to_vec(), b"aa".to_vec()),
            (b"a1".to_vec(), b"aa11".to_vec()),
            (b"a2".to_vec(), b"aa22".to_vec()),
            (b"a3".to_vec(), b"aa33".to_vec()),
            (b"b".to_vec(), b"bb".to_vec()),
            (b"b1".to_vec(), b"bb11".to_vec()),
            (b"b2".to_vec(), b"bb22".to_vec()),
            (b"b3".to_vec(), b"bb33".to_vec()),
            (b"c".to_vec(), b"cc".to_vec()),
            (b"c1".to_vec(), b"cc11".to_vec()),
            (b"c2".to_vec(), b"cc22".to_vec()),
            (b"c3".to_vec(), b"cc33".to_vec()),
            (b"d".to_vec(), b"dd".to_vec()),
            (b"d1".to_vec(), b"dd11".to_vec()),
            (b"d2".to_vec(), b"dd22".to_vec()),
            (b"d3".to_vec(), b"dd33".to_vec()),
            (b"e".to_vec(), b"ee".to_vec()),
            (b"e1".to_vec(), b"ee11".to_vec()),
            (b"e2".to_vec(), b"ee22".to_vec()),
            (b"e3".to_vec(), b"ee33".to_vec()),
        ];

        // Write key-value pairs in batch
        storage
            .async_raw_batch_put(
                Context::new(),
                "".to_string(),
                test_data.clone(),
                expect_ok_callback(tx.clone(), 0),
            )
            .unwrap();
        rx.recv().unwrap();

        // Verify pairs exist
        let keys = test_data.iter().map(|&(ref k, _)| k.clone()).collect();
        let results = test_data.into_iter().map(|(k, v)| Some((k, v))).collect();
        expect_multi_values(
            results,
            storage
                .async_raw_batch_get(Context::new(), "".to_string(), keys)
                .wait(),
        );

        let results = vec![
            Some((b"a".to_vec(), b"aa".to_vec())),
            Some((b"a1".to_vec(), b"aa11".to_vec())),
            Some((b"a2".to_vec(), b"aa22".to_vec())),
            Some((b"a3".to_vec(), b"aa33".to_vec())),
            Some((b"b".to_vec(), b"bb".to_vec())),
            Some((b"b1".to_vec(), b"bb11".to_vec())),
            Some((b"b2".to_vec(), b"bb22".to_vec())),
            Some((b"b3".to_vec(), b"bb33".to_vec())),
            Some((b"c".to_vec(), b"cc".to_vec())),
            Some((b"c1".to_vec(), b"cc11".to_vec())),
            Some((b"c2".to_vec(), b"cc22".to_vec())),
            Some((b"c3".to_vec(), b"cc33".to_vec())),
            Some((b"d".to_vec(), b"dd".to_vec())),
        ];
        let ranges: Vec<KeyRange> = vec![b"a".to_vec(), b"b".to_vec(), b"c".to_vec()]
            .into_iter()
            .map(|k| {
                let mut range = KeyRange::new();
                range.set_start_key(k);
                range
            })
            .collect();
        expect_multi_values(
            results,
            storage
                .async_raw_batch_scan(Context::new(), "".to_string(), ranges.clone(), 5, false)
                .wait(),
        );

        let results = vec![
            Some((b"a".to_vec(), vec![])),
            Some((b"a1".to_vec(), vec![])),
            Some((b"a2".to_vec(), vec![])),
            Some((b"a3".to_vec(), vec![])),
            Some((b"b".to_vec(), vec![])),
            Some((b"b1".to_vec(), vec![])),
            Some((b"b2".to_vec(), vec![])),
            Some((b"b3".to_vec(), vec![])),
            Some((b"c".to_vec(), vec![])),
            Some((b"c1".to_vec(), vec![])),
            Some((b"c2".to_vec(), vec![])),
            Some((b"c3".to_vec(), vec![])),
            Some((b"d".to_vec(), vec![])),
        ];
        expect_multi_values(
            results,
            storage
                .async_raw_batch_scan(Context::new(), "".to_string(), ranges.clone(), 5, true)
                .wait(),
        );

        let results = vec![
            Some((b"a".to_vec(), b"aa".to_vec())),
            Some((b"a1".to_vec(), b"aa11".to_vec())),
            Some((b"a2".to_vec(), b"aa22".to_vec())),
            Some((b"b".to_vec(), b"bb".to_vec())),
            Some((b"b1".to_vec(), b"bb11".to_vec())),
            Some((b"b2".to_vec(), b"bb22".to_vec())),
            Some((b"c".to_vec(), b"cc".to_vec())),
            Some((b"c1".to_vec(), b"cc11".to_vec())),
            Some((b"c2".to_vec(), b"cc22".to_vec())),
        ];
        expect_multi_values(
            results,
            storage
                .async_raw_batch_scan(Context::new(), "".to_string(), ranges.clone(), 3, false)
                .wait(),
        );

        let results = vec![
            Some((b"a".to_vec(), vec![])),
            Some((b"a1".to_vec(), vec![])),
            Some((b"a2".to_vec(), vec![])),
            Some((b"b".to_vec(), vec![])),
            Some((b"b1".to_vec(), vec![])),
            Some((b"b2".to_vec(), vec![])),
            Some((b"c".to_vec(), vec![])),
            Some((b"c1".to_vec(), vec![])),
            Some((b"c2".to_vec(), vec![])),
        ];
        expect_multi_values(
            results,
            storage
                .async_raw_batch_scan(Context::new(), "".to_string(), ranges, 3, true)
                .wait(),
        );

        let results = vec![
            Some((b"a".to_vec(), b"aa".to_vec())),
            Some((b"a1".to_vec(), b"aa11".to_vec())),
            Some((b"a2".to_vec(), b"aa22".to_vec())),
            Some((b"b".to_vec(), b"bb".to_vec())),
            Some((b"b1".to_vec(), b"bb11".to_vec())),
            Some((b"b2".to_vec(), b"bb22".to_vec())),
            Some((b"c".to_vec(), b"cc".to_vec())),
            Some((b"c1".to_vec(), b"cc11".to_vec())),
            Some((b"c2".to_vec(), b"cc22".to_vec())),
        ];
        let ranges: Vec<KeyRange> = vec![
            (b"a".to_vec(), b"a3".to_vec()),
            (b"b".to_vec(), b"b3".to_vec()),
            (b"c".to_vec(), b"c3".to_vec()),
        ].into_iter()
            .map(|(s, e)| {
                let mut range = KeyRange::new();
                range.set_start_key(s);
                range.set_end_key(e);
                range
            })
            .collect();
        expect_multi_values(
            results,
            storage
                .async_raw_batch_scan(Context::new(), "".to_string(), ranges.clone(), 5, false)
                .wait(),
        );

        let results = vec![
            Some((b"a".to_vec(), vec![])),
            Some((b"a1".to_vec(), vec![])),
            Some((b"a2".to_vec(), vec![])),
            Some((b"b".to_vec(), vec![])),
            Some((b"b1".to_vec(), vec![])),
            Some((b"b2".to_vec(), vec![])),
            Some((b"c".to_vec(), vec![])),
            Some((b"c1".to_vec(), vec![])),
            Some((b"c2".to_vec(), vec![])),
        ];
        expect_multi_values(
            results,
            storage
                .async_raw_batch_scan(Context::new(), "".to_string(), ranges, 5, true)
                .wait(),
        );
    }

}<|MERGE_RESOLUTION|>--- conflicted
+++ resolved
@@ -40,16 +40,10 @@
 
 pub use self::config::{Config, DEFAULT_DATA_DIR, DEFAULT_ROCKSDB_SUB_DIR};
 pub use self::engine::raftkv::RaftKv;
-<<<<<<< HEAD
-pub use self::engine::{new_local_engine, CFStatistics, Cursor, Engine, EngineRocksdb,
-                       Error as EngineError, FlowStatistics, Iterator, Modify, ScanMode, Snapshot,
-                       Statistics, StatisticsSummary, TEMP_DIR};
-=======
 pub use self::engine::{
-    new_local_engine, CFStatistics, Cursor, Engine, Error as EngineError, FlowStatistics, Iterator,
-    Modify, ScanMode, Snapshot, Statistics, StatisticsSummary, TEMP_DIR,
+    new_local_engine, CFStatistics, Cursor, Engine, EngineRocksdb, Error as EngineError,
+    FlowStatistics, Iterator, Modify, ScanMode, Snapshot, Statistics, StatisticsSummary, TEMP_DIR,
 };
->>>>>>> 311da1ba
 pub use self::readpool_context::Context as ReadPoolContext;
 pub use self::txn::{Msg, Scheduler, SnapshotStore, StoreScanner};
 pub use self::types::{make_key, Key, KvPair, MvccInfo, Value};
@@ -1005,17 +999,11 @@
         }
         self.engine.async_write(
             &ctx,
-<<<<<<< HEAD
-            vec![
-                Modify::Put(Self::rawkv_cf(cf)?, Key::from_encoded(key), value),
-            ],
-=======
             vec![Modify::Put(
-                Storage::rawkv_cf(cf)?,
+                Self::rawkv_cf(cf)?,
                 Key::from_encoded(key),
                 value,
             )],
->>>>>>> 311da1ba
             box |(_, res): (_, engine::Result<_>)| callback(res.map_err(Error::from)),
         )?;
         KV_COMMAND_COUNTER_VEC.with_label_values(&["raw_put"]).inc();
@@ -1063,14 +1051,7 @@
         }
         self.engine.async_write(
             &ctx,
-<<<<<<< HEAD
             vec![Modify::Delete(Self::rawkv_cf(cf)?, Key::from_encoded(key))],
-=======
-            vec![Modify::Delete(
-                Storage::rawkv_cf(cf)?,
-                Key::from_encoded(key),
-            )],
->>>>>>> 311da1ba
             box |(_, res): (_, engine::Result<_>)| callback(res.map_err(Error::from)),
         )?;
         KV_COMMAND_COUNTER_VEC
@@ -1097,21 +1078,11 @@
 
         self.engine.async_write(
             &ctx,
-<<<<<<< HEAD
-            vec![
-                Modify::DeleteRange(
-                    Self::rawkv_cf(cf)?,
-                    Key::from_encoded(start_key),
-                    Key::from_encoded(end_key),
-                ),
-            ],
-=======
             vec![Modify::DeleteRange(
-                Storage::rawkv_cf(cf)?,
+                Self::rawkv_cf(cf)?,
                 Key::from_encoded(start_key),
                 Key::from_encoded(end_key),
             )],
->>>>>>> 311da1ba
             box |(_, res): (_, engine::Result<_>)| callback(res.map_err(Error::from)),
         )?;
         KV_COMMAND_COUNTER_VEC
