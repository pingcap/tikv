--- conflicted
+++ resolved
@@ -185,11 +185,7 @@
                 ..
             } => write!(
                 f,
-<<<<<<< HEAD
-                "kv::command::acquire_pessimistic_lock keys({}) @ {} | {:?}",
-=======
                 "kv::command::acquirepessimisticlock keys({}) @ {} {} | {:?}",
->>>>>>> b7c1a749
                 keys.len(),
                 start_ts,
                 options.for_update_ts,
