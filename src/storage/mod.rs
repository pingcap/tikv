--- conflicted
+++ resolved
@@ -312,26 +312,6 @@
         let priority = CommandPri::Normal;
         let res = self.read_pool.spawn_handle(
             async move {
-<<<<<<< HEAD
-=======
-                for get in &gets {
-                    if let Ok(key) = get.key.to_owned().into_raw() {
-                        tls_collect_qps(
-                            get.ctx.get_region_id(),
-                            get.ctx.get_peer(),
-                            &key,
-                            &key,
-                            false,
-                        );
-                    }
-                }
-
-                KV_COMMAND_COUNTER_VEC_STATIC.get(CMD).inc();
-                SCHED_COMMANDS_PRI_COUNTER_VEC_STATIC
-                    .get(priority_tag)
-                    .inc();
-
->>>>>>> 6c1f28f0
                 let command_duration = tikv_util::time::Instant::now_coarse();
                 let now = monotonic_raw_now();
                 let mut statistics = Statistics::default();
