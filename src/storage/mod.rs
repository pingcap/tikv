// Copyright 2016 TiKV Project Authors. Licensed under Apache-2.0.

//! Interact with persistent storage.
//!
//! The [`Storage`](storage::Storage) structure provides KV APIs on a given [`Engine`](storage::kv::Engine).
//!
//! There are multiple [`Engine`](storage::kv::Engine) implementations, [`RaftKv`](server::raftkv::RaftKv)
//! is used by the [`Server`](server::Server). The [`BTreeEngine`](storage::kv::BTreeEngine) and [`RocksEngine`](storage::RocksEngine) are used for testing only.

pub mod config;
pub mod kv;
pub mod lock_manager;
pub mod metrics;
pub mod mvcc;
pub mod readpool_impl;
pub mod txn;
pub mod types;

use std::fmt::{self, Debug, Display, Formatter};
use std::io::Error as IoError;
use std::sync::{atomic, Arc};
use std::{cmp, error, u64};

use engine::{IterOption, DATA_KEY_PREFIX_LEN};
use futures::{future, Future};
use kvproto::errorpb;
use kvproto::kvrpcpb::{CommandPri, Context, GetRequest, KeyRange, LockInfo, RawGetRequest};

use tikv_util::collections::HashMap;

use self::metrics::*;
use self::mvcc::Lock;

pub use self::config::{BlockCacheConfig, Config, DEFAULT_DATA_DIR, DEFAULT_ROCKSDB_SUB_DIR};
use self::kv::with_tls_engine;
pub use self::kv::{
    CFStatistics, Cursor, CursorBuilder, Engine, Error as EngineError, FlowStatistics,
    FlowStatsReporter, Iterator, Modify, RegionInfoProvider, RocksEngine, ScanMode, Snapshot,
    Statistics, StatisticsSummary, TestEngineBuilder,
};
pub use self::lock_manager::{DummyLockMgr, LockMgr};
pub use self::mvcc::Scanner as StoreScanner;
pub use self::readpool_impl::*;
use self::txn::scheduler::Scheduler as TxnScheduler;
pub use self::txn::{FixtureStore, FixtureStoreScanner};
pub use self::txn::{Msg, Scanner, Scheduler, SnapshotStore, Store};
pub use self::types::{Key, KvPair, MvccInfo, Value};

pub type Callback<T> = Box<dyn FnOnce(Result<T>) + Send>;

// Short value max len must <= 255.
pub const SHORT_VALUE_MAX_LEN: usize = 255;
pub const SHORT_VALUE_PREFIX: u8 = b'v';
pub const FOR_UPDATE_TS_PREFIX: u8 = b'f';
pub const TXN_SIZE_PREFIX: u8 = b't';
pub const MIN_COMMIT_TS_PREFIX: u8 = b'c';

use engine::{CfName, ALL_CFS, CF_DEFAULT, CF_LOCK, CF_WRITE, DATA_CFS};
use tikv_util::future_pool::FuturePool;

pub fn is_short_value(value: &[u8]) -> bool {
    value.len() <= SHORT_VALUE_MAX_LEN
}

/// A row mutation.
#[derive(Debug, Clone)]
pub enum Mutation {
    /// Put `Value` into `Key`, overwriting any existing value.
    Put((Key, Value)),
    /// Delete `Key`.
    Delete(Key),
    /// Set a lock on `Key`.
    Lock(Key),
    /// Put `Value` into `Key` if `Key` does not yet exist.
    ///
    /// Returns [`KeyError::AlreadyExists`](kvproto::kvrpcpb::KeyError::AlreadyExists) if the key already exists.
    Insert((Key, Value)),
}

impl Mutation {
    pub fn key(&self) -> &Key {
        match self {
            Mutation::Put((ref key, _)) => key,
            Mutation::Delete(ref key) => key,
            Mutation::Lock(ref key) => key,
            Mutation::Insert((ref key, _)) => key,
        }
    }

    pub fn into_key_value(self) -> (Key, Option<Value>) {
        match self {
            Mutation::Put((key, value)) => (key, Some(value)),
            Mutation::Delete(key) => (key, None),
            Mutation::Lock(key) => (key, None),
            Mutation::Insert((key, value)) => (key, Some(value)),
        }
    }

    pub fn is_insert(&self) -> bool {
        match self {
            Mutation::Insert(_) => true,
            _ => false,
        }
    }
}

/// Represents the status of a transaction.
#[derive(PartialEq, Debug)]
pub enum TxnStatus {
    /// The txn is just rolled back by the current command.
    Rollbacked,
    /// The txn was already rolled back before.
    RollbackedBefore,
    /// The txn haven't yet been committed.
    Uncommitted { lock_ttl: u64 },
    /// The txn was committed.
    Committed { commit_ts: u64 },
}

impl TxnStatus {
    pub fn uncommitted(lock_ttl: u64) -> Self {
        Self::Uncommitted { lock_ttl }
    }

    pub fn committed(commit_ts: u64) -> Self {
        Self::Committed { commit_ts }
    }
}

pub enum StorageCb {
    Boolean(Callback<()>),
    Booleans(Callback<Vec<Result<()>>>),
    MvccInfoByKey(Callback<MvccInfo>),
    MvccInfoByStartTs(Callback<Option<(Key, MvccInfo)>>),
    Locks(Callback<Vec<LockInfo>>),
    TxnStatus(Callback<TxnStatus>),
}

pub struct PointGetCommand {
    ctx: Context,
    key: Key,
    ts: Option<u64>,
}

impl PointGetCommand {
    pub fn from_get(request: &mut GetRequest) -> Self {
        PointGetCommand {
            ctx: request.take_context(),
            key: Key::from_raw(request.get_key()),
            ts: Some(request.get_version()),
        }
    }

    pub fn from_raw_get(request: &mut RawGetRequest) -> Self {
        PointGetCommand {
            ctx: request.take_context(),
            key: Key::from_raw(request.get_key()),
            ts: None,
        }
    }

    /// Only used in tests.
    #[cfg(test)]
    pub fn from_key_ts(key: Key, ts: Option<u64>) -> Self {
        PointGetCommand {
            ctx: Context::default(),
            key,
            ts,
        }
    }
}

/// Store Transaction scheduler commands.
///
/// Learn more about our transaction system at
/// [Deep Dive TiKV: Distributed Transactions](https://tikv.org/deep-dive/distributed-transaction/)
///
/// These are typically scheduled and used through the [`Storage`](Storage) with functions like
/// [`Storage::async_prewrite`](Storage::async_prewrite) trait and are executed asyncronously.
// Logic related to these can be found in the `src/storage/txn/procecss.rs::process_write_impl` function.
pub enum Command {
    /// The prewrite phase of a transaction. The first phase of 2PC.
    ///
    /// This prepares the system to commit the transaction. Later a [`Commit`](Command::Commit)
    /// or a [`Rollback`](Command::Rollback) should follow.
    ///
    /// If `options.for_update_ts` is `0`, the transaction is optimistic. Else it is pessimistic.
    Prewrite {
        ctx: Context,
        /// The set of mutations to apply.
        mutations: Vec<Mutation>,
        /// The primary lock. Secondary locks (from `mutations`) will refer to the primary lock.
        primary: Vec<u8>,
        /// The transaction timestamp.
        start_ts: u64,
        options: Options,
    },
    /// Acquire a Pessimistic lock on the keys.
    ///
    /// This can be rolled back with a [`PessimisticRollback`](Command::PessimisticRollback) command.
    AcquirePessimisticLock {
        ctx: Context,
        /// The set of keys to lock.
        keys: Vec<(Key, bool)>,
        /// The primary lock. Secondary locks (from `keys`) will refer to the primary lock.
        primary: Vec<u8>,
        /// The transaction timestamp.
        start_ts: u64,
        options: Options,
    },
    /// Commit the transaction that started at `lock_ts`.
    ///
    /// This should be following a [`Prewrite`](Command::Prewrite).
    Commit {
        ctx: Context,
        /// The keys affected.
        keys: Vec<Key>,
        /// The lock timestamp.
        lock_ts: u64,
        /// The commit timestamp.
        commit_ts: u64,
    },
    /// Rollback mutations on a single key.
    ///
    /// This should be following a [`Prewrite`](Command::Prewrite) on the given key.
    Cleanup {
        ctx: Context,
        key: Key,
        /// The transaction timestamp.
        start_ts: u64,
        /// The approximate current ts when cleanup request is invoked, which is used to check the
        /// lock's TTL. 0 means do not check TTL.
        current_ts: u64,
    },
    /// Rollback from the transaction that was started at `start_ts`.
    ///
    /// This should be following a [`Prewrite`](Command::Prewrite) on the given key.
    Rollback {
        ctx: Context,
        keys: Vec<Key>,
        /// The transaction timestamp.
        start_ts: u64,
    },
    /// Rollback pessimistic locks identified by `start_ts` and `for_update_ts`.
    ///
    /// This can roll back an [`AcquirePessimisticLock`](Command::AcquirePessimisticLock) command.
    PessimisticRollback {
        ctx: Context,
        /// The keys to be rolled back.
        keys: Vec<Key>,
        /// The transaction timestamp.
        start_ts: u64,
        for_update_ts: u64,
    },
    /// Heart beat of a transaction. It enlarges the primary lock's TTL.
    ///
    /// This is invoked on a transaction's primary lock. The lock may be generated by either
    /// [`AcquirePessimisticLock`](Command::AcquirePessimisticLock) or
    /// [`Prewrite`](Command::Prewrite).
    TxnHeartBeat {
        ctx: Context,
        /// The primary key of the transaction.
        primary_key: Key,
        /// The transaction's start_ts.
        start_ts: u64,
        /// The new TTL that will be used to update the lock's TTL. If the lock's TTL is already
        /// greater than `advise_ttl`, nothing will happen.
        advise_ttl: u64,
    },
    /// Check the status of a transaction. This is usually invoked by a transaction that meets
    /// another transaction's lock. If the primary lock is expired, it will rollback the primary
    /// lock. If the primary lock exists but is not expired, it may update the transaction's
    /// `min_commit_ts`. Returns a [`TxnStatus`](TxnStatus) to represent the status.
    ///
    /// This is invoked on a transaction's primary lock. The lock may be generated by either
    /// [`AcquirePessimisticLock`](Command::AcquirePessimisticLock) or
    /// [`Prewrite`](Command::Prewrite).
    CheckTxnStatus {
        ctx: Context,
        /// The primary key of the transaction.
        primary_key: Key,
        /// The lock's ts, namely the transaction's start_ts.
        lock_ts: u64,
        /// The start_ts of the transaction that invokes this command.
        caller_start_ts: u64,
        /// The approximate current_ts when the command is invoked.
        current_ts: u64,
        /// Specifies the behavior when neither commit/rollback record nor lock is found. If true,
        /// rollbacks that transaction; otherwise returns an error.
        rollback_if_not_exist: bool,
    },
    /// Scan locks from `start_key`, and find all locks whose timestamp is before `max_ts`.
    ScanLock {
        ctx: Context,
        /// The maximum transaction timestamp to scan.
        max_ts: u64,
        /// The key to start from. (`None` means start from the very beginning.)
        start_key: Option<Key>,
        /// The result limit.
        limit: usize,
    },
    /// Resolve locks according to `txn_status`.
    ///
    /// During the GC operation, this should be called to clean up stale locks whose timestamp is
    /// before safe point.
    ResolveLock {
        ctx: Context,
        /// Maps lock_ts to commit_ts. If a transaction was rolled back, it is mapped to 0.
        ///
        /// For example, let `txn_status` be `{ 100: 101, 102: 0 }`, then it means that the transaction
        /// whose start_ts is 100 was committed with commit_ts `101`, and the transaction whose
        /// start_ts is 102 was rolled back. If there are these keys in the db:
        ///
        /// * "k1", lock_ts = 100
        /// * "k2", lock_ts = 102
        /// * "k3", lock_ts = 104
        /// * "k4", no lock
        ///
        /// Here `"k1"`, `"k2"` and `"k3"` each has a not-yet-committed version, because they have
        /// locks. After calling resolve_lock, `"k1"` will be committed with commit_ts = 101 and `"k2"`
        /// will be rolled back.  `"k3"` will not be affected, because its lock_ts is not contained in
        /// `txn_status`. `"k4"` will not be affected either, because it doesn't have a non-committed
        /// version.
        txn_status: HashMap<u64, u64>,
        scan_key: Option<Key>,
        key_locks: Vec<(Key, Lock)>,
    },
    /// Resolve locks on `resolve_keys` according to `start_ts` and `commit_ts`.
    ResolveLockLite {
        ctx: Context,
        /// The transaction timestamp.
        start_ts: u64,
        /// The transaction commit timestamp.
        commit_ts: u64,
        /// The keys to resolve.
        resolve_keys: Vec<Key>,
    },
    /// Delete all keys in the range [`start_key`, `end_key`).
    ///
    /// **This is an unsafe action.**
    ///
    /// All keys in the range will be deleted permanently regardless of their timestamps.
    /// This means that deleted keys will not be retrievable by specifying an older timestamp.
    DeleteRange {
        ctx: Context,
        /// The inclusive start key.
        start_key: Key,
        /// The exclusive end key.
        end_key: Key,
    },
    /// **Testing functionality:** Latch the given keys for given duration.
    ///
    /// This means other write operations that involve these keys will be blocked.
    Pause {
        ctx: Context,
        /// The keys to hold latches on.
        keys: Vec<Key>,
        /// The amount of time in milliseconds to latch for.
        duration: u64,
    },
    /// Retrieve MVCC information for the given key.
    MvccByKey { ctx: Context, key: Key },
    /// Retrieve MVCC info for the first committed key which `start_ts == ts`.
    MvccByStartTs { ctx: Context, start_ts: u64 },
}

impl Display for Command {
    fn fmt(&self, f: &mut Formatter<'_>) -> fmt::Result {
        match *self {
            Command::Prewrite {
                ref ctx,
                ref mutations,
                start_ts,
                ..
            } => write!(
                f,
                "kv::command::prewrite mutations({}) @ {} | {:?}",
                mutations.len(),
                start_ts,
                ctx
            ),
            Command::AcquirePessimisticLock {
                ref ctx,
                ref keys,
                start_ts,
                ref options,
                ..
            } => write!(
                f,
                "kv::command::acquirepessimisticlock keys({}) @ {} {} | {:?}",
                keys.len(),
                start_ts,
                options.for_update_ts,
                ctx
            ),
            Command::Commit {
                ref ctx,
                ref keys,
                lock_ts,
                commit_ts,
                ..
            } => write!(
                f,
                "kv::command::commit {} {} -> {} | {:?}",
                keys.len(),
                lock_ts,
                commit_ts,
                ctx
            ),
            Command::Cleanup {
                ref ctx,
                ref key,
                start_ts,
                ..
            } => write!(f, "kv::command::cleanup {} @ {} | {:?}", key, start_ts, ctx),
            Command::Rollback {
                ref ctx,
                ref keys,
                start_ts,
                ..
            } => write!(
                f,
                "kv::command::rollback keys({}) @ {} | {:?}",
                keys.len(),
                start_ts,
                ctx
            ),
            Command::PessimisticRollback {
                ref ctx,
                ref keys,
                start_ts,
                for_update_ts,
            } => write!(
                f,
                "kv::command::pessimistic_rollback keys({}) @ {} {} | {:?}",
                keys.len(),
                start_ts,
                for_update_ts,
                ctx
            ),
            Command::TxnHeartBeat {
                ref ctx,
                ref primary_key,
                start_ts,
                advise_ttl,
            } => write!(
                f,
                "kv::command::txn_heart_beat {} @ {} ttl {} | {:?}",
                primary_key, start_ts, advise_ttl, ctx
            ),
            Command::CheckTxnStatus {
                ref ctx,
                ref primary_key,
                lock_ts,
                caller_start_ts,
                current_ts,
                ..
            } => write!(
                f,
                "kv::command::check_txn_status {} @ {} curr({}, {}) | {:?}",
                primary_key, lock_ts, caller_start_ts, current_ts, ctx
            ),
            Command::ScanLock {
                ref ctx,
                max_ts,
                ref start_key,
                limit,
                ..
            } => write!(
                f,
                "kv::scan_lock {:?} {} @ {} | {:?}",
                start_key, limit, max_ts, ctx
            ),
            Command::ResolveLock { .. } => write!(f, "kv::resolve_lock"),
            Command::ResolveLockLite { .. } => write!(f, "kv::resolve_lock_lite"),
            Command::DeleteRange {
                ref ctx,
                ref start_key,
                ref end_key,
            } => write!(
                f,
                "kv::command::delete range [{:?}, {:?}) | {:?}",
                start_key, end_key, ctx
            ),
            Command::Pause {
                ref ctx,
                ref keys,
                duration,
            } => write!(
                f,
                "kv::command::pause keys:({}) {} ms | {:?}",
                keys.len(),
                duration,
                ctx
            ),
            Command::MvccByKey { ref ctx, ref key } => {
                write!(f, "kv::command::mvccbykey {:?} | {:?}", key, ctx)
            }
            Command::MvccByStartTs {
                ref ctx,
                ref start_ts,
            } => write!(f, "kv::command::mvccbystartts {:?} | {:?}", start_ts, ctx),
        }
    }
}

impl Debug for Command {
    fn fmt(&self, f: &mut Formatter<'_>) -> fmt::Result {
        write!(f, "{}", self)
    }
}

pub const CMD_TAG_GC: &str = "gc";
pub const CMD_TAG_UNSAFE_DESTROY_RANGE: &str = "unsafe_destroy_range";

pub fn get_priority_tag(priority: CommandPri) -> CommandPriority {
    match priority {
        CommandPri::Low => CommandPriority::low,
        CommandPri::Normal => CommandPriority::normal,
        CommandPri::High => CommandPriority::high,
    }
}

pub fn get_priority_code(priority: CommandPri) -> u8 {
    match priority {
        CommandPri::Low => 1,
        CommandPri::Normal => 2,
        CommandPri::High => 3,
    }
}

pub fn is_normal_priority(priority: CommandPri) -> bool {
    match priority {
        CommandPri::Normal => true,
        _ => false,
    }
}

impl Command {
    pub fn readonly(&self) -> bool {
        match *self {
            Command::ScanLock { .. } |
            // DeleteRange only called by DDL bg thread after table is dropped and
            // must guarantee that there is no other read or write on these keys, so
            // we can treat DeleteRange as readonly Command.
            Command::DeleteRange { .. } |
            Command::MvccByKey { .. } |
            Command::MvccByStartTs { .. } => true,
            Command::ResolveLock { ref key_locks, .. } => key_locks.is_empty(),
            _ => false,
        }
    }

    pub fn priority(&self) -> CommandPri {
        self.get_context().get_priority()
    }

    pub fn is_sys_cmd(&self) -> bool {
        match *self {
            Command::ScanLock { .. }
            | Command::ResolveLock { .. }
            | Command::ResolveLockLite { .. } => true,
            _ => false,
        }
    }

    pub fn priority_tag(&self) -> CommandPriority {
        get_priority_tag(self.get_context().get_priority())
    }

    pub fn need_flow_control(&self) -> bool {
        !self.readonly() && self.priority() != CommandPri::High
    }

    pub fn tag(&self) -> CommandKind {
        match *self {
            Command::Prewrite { .. } => CommandKind::prewrite,
            Command::AcquirePessimisticLock { .. } => CommandKind::acquire_pessimistic_lock,
            Command::Commit { .. } => CommandKind::commit,
            Command::Cleanup { .. } => CommandKind::cleanup,
            Command::Rollback { .. } => CommandKind::rollback,
            Command::PessimisticRollback { .. } => CommandKind::pessimistic_rollback,
            Command::TxnHeartBeat { .. } => CommandKind::txn_heart_beat,
            Command::CheckTxnStatus { .. } => CommandKind::check_txn_status,
            Command::ScanLock { .. } => CommandKind::scan_lock,
            Command::ResolveLock { .. } => CommandKind::resolve_lock,
            Command::ResolveLockLite { .. } => CommandKind::resolve_lock_lite,
            Command::DeleteRange { .. } => CommandKind::delete_range,
            Command::Pause { .. } => CommandKind::pause,
            Command::MvccByKey { .. } => CommandKind::key_mvcc,
            Command::MvccByStartTs { .. } => CommandKind::start_ts_mvcc,
        }
    }

    pub fn ts(&self) -> u64 {
        match *self {
            Command::Prewrite { start_ts, .. }
            | Command::AcquirePessimisticLock { start_ts, .. }
            | Command::Cleanup { start_ts, .. }
            | Command::Rollback { start_ts, .. }
            | Command::PessimisticRollback { start_ts, .. }
            | Command::MvccByStartTs { start_ts, .. }
            | Command::TxnHeartBeat { start_ts, .. } => start_ts,
            Command::Commit { lock_ts, .. } | Command::CheckTxnStatus { lock_ts, .. } => lock_ts,
            Command::ScanLock { max_ts, .. } => max_ts,
            Command::ResolveLockLite { start_ts, .. } => start_ts,
            Command::ResolveLock { .. }
            | Command::DeleteRange { .. }
            | Command::Pause { .. }
            | Command::MvccByKey { .. } => 0,
        }
    }

    pub fn get_context(&self) -> &Context {
        match *self {
            Command::Prewrite { ref ctx, .. }
            | Command::AcquirePessimisticLock { ref ctx, .. }
            | Command::Commit { ref ctx, .. }
            | Command::Cleanup { ref ctx, .. }
            | Command::Rollback { ref ctx, .. }
            | Command::PessimisticRollback { ref ctx, .. }
            | Command::TxnHeartBeat { ref ctx, .. }
            | Command::CheckTxnStatus { ref ctx, .. }
            | Command::ScanLock { ref ctx, .. }
            | Command::ResolveLock { ref ctx, .. }
            | Command::ResolveLockLite { ref ctx, .. }
            | Command::DeleteRange { ref ctx, .. }
            | Command::Pause { ref ctx, .. }
            | Command::MvccByKey { ref ctx, .. }
            | Command::MvccByStartTs { ref ctx, .. } => ctx,
        }
    }

    pub fn mut_context(&mut self) -> &mut Context {
        match *self {
            Command::Prewrite { ref mut ctx, .. }
            | Command::AcquirePessimisticLock { ref mut ctx, .. }
            | Command::Commit { ref mut ctx, .. }
            | Command::Cleanup { ref mut ctx, .. }
            | Command::Rollback { ref mut ctx, .. }
            | Command::PessimisticRollback { ref mut ctx, .. }
            | Command::TxnHeartBeat { ref mut ctx, .. }
            | Command::CheckTxnStatus { ref mut ctx, .. }
            | Command::ScanLock { ref mut ctx, .. }
            | Command::ResolveLock { ref mut ctx, .. }
            | Command::ResolveLockLite { ref mut ctx, .. }
            | Command::DeleteRange { ref mut ctx, .. }
            | Command::Pause { ref mut ctx, .. }
            | Command::MvccByKey { ref mut ctx, .. }
            | Command::MvccByStartTs { ref mut ctx, .. } => ctx,
        }
    }

    pub fn write_bytes(&self) -> usize {
        let mut bytes = 0;
        match *self {
            Command::Prewrite { ref mutations, .. } => {
                for m in mutations {
                    match *m {
                        Mutation::Put((ref key, ref value))
                        | Mutation::Insert((ref key, ref value)) => {
                            bytes += key.as_encoded().len();
                            bytes += value.len();
                        }
                        Mutation::Delete(ref key) | Mutation::Lock(ref key) => {
                            bytes += key.as_encoded().len();
                        }
                    }
                }
            }
            Command::AcquirePessimisticLock { ref keys, .. } => {
                for (key, _) in keys {
                    bytes += key.as_encoded().len();
                }
            }
            Command::Commit { ref keys, .. }
            | Command::Rollback { ref keys, .. }
            | Command::PessimisticRollback { ref keys, .. }
            | Command::Pause { ref keys, .. } => {
                for key in keys {
                    bytes += key.as_encoded().len();
                }
            }
            Command::ResolveLock { ref key_locks, .. } => {
                for lock in key_locks {
                    bytes += lock.0.as_encoded().len();
                }
            }
            Command::ResolveLockLite {
                ref resolve_keys, ..
            } => {
                for k in resolve_keys {
                    bytes += k.as_encoded().len();
                }
            }
            Command::Cleanup { ref key, .. } => {
                bytes += key.as_encoded().len();
            }
            Command::TxnHeartBeat {
                ref primary_key, ..
            } => {
                bytes += primary_key.as_encoded().len();
            }
            Command::CheckTxnStatus {
                ref primary_key, ..
            } => {
                bytes += primary_key.as_encoded().len();
            }
            _ => {}
        }
        bytes
    }
}

#[derive(Clone, Default)]
pub struct Options {
    pub lock_ttl: u64,
    pub skip_constraint_check: bool,
    pub key_only: bool,
    pub reverse_scan: bool,
    pub is_first_lock: bool,
    pub for_update_ts: u64,
    pub is_pessimistic_lock: Vec<bool>,
    // How many keys this transaction involved.
    pub txn_size: u64,
    pub min_commit_ts: u64,
    // Time to wait for lock released in milliseconds when encountering locks.
    // 0 means using default timeout. Negative means no wait.
    pub wait_timeout: i64,
}

impl Options {
    pub fn new(lock_ttl: u64, skip_constraint_check: bool, key_only: bool) -> Options {
        Options {
            lock_ttl,
            skip_constraint_check,
            key_only,
            ..Default::default()
        }
    }

    pub fn reverse_scan(mut self) -> Options {
        self.reverse_scan = true;
        self
    }
}

/// A builder to build a temporary `Storage<E>`.
///
/// Only used for test purpose.
#[must_use]
<<<<<<< HEAD
pub struct TestStorageBuilder<E: Engine, L: LockMgr = DummyLockMgr> {
    engine: E,
    config: Config,
    local_storage: Option<Arc<DB>>,
    raft_store_router: Option<ServerRaftStoreRouter>,
=======
pub struct TestStorageBuilder<E: Engine, L: LockMgr> {
    engine: E,
    config: Config,
>>>>>>> 70e9e091
    lock_mgr: Option<L>,
}

impl TestStorageBuilder<RocksEngine, DummyLockMgr> {
    /// Build `Storage<RocksEngine>`.
    pub fn new() -> Self {
        Self {
            engine: TestEngineBuilder::new().build().unwrap(),
            config: Config::default(),
<<<<<<< HEAD
            local_storage: None,
            raft_store_router: None,
=======
>>>>>>> 70e9e091
            lock_mgr: None,
        }
    }
}

impl<E: Engine, L: LockMgr> TestStorageBuilder<E, L> {
    pub fn from_engine(engine: E) -> Self {
        Self {
            engine,
            config: Config::default(),
<<<<<<< HEAD
            local_storage: None,
            raft_store_router: None,
=======
>>>>>>> 70e9e091
            lock_mgr: None,
        }
    }

    /// Customize the config of the `Storage`.
    ///
    /// By default, `Config::default()` will be used.
    pub fn config(mut self, config: Config) -> Self {
        self.config = config;
        self
    }

    /// Set lock manager.
    ///
    /// By default, `None` will be used.
    pub fn lock_mgr(mut self, lock_mgr: L) -> Self {
        self.lock_mgr = Some(lock_mgr);
        self
    }

    /// Set lock manager.
    ///
    /// By default, `None` will be used.
    pub fn lock_mgr(mut self, lock_mgr: L) -> Self {
        self.lock_mgr = Some(lock_mgr);
        self
    }

    /// Build a `Storage<E>`.
    pub fn build(self) -> Result<Storage<E, L>> {
        let read_pool = self::readpool_impl::build_read_pool_for_test(
            &crate::config::StorageReadPoolConfig::default_for_test(),
            self.engine.clone(),
        );
<<<<<<< HEAD
        Storage::from_engine(
            self.engine,
            &self.config,
            read_pool,
            self.local_storage,
            self.raft_store_router,
            self.lock_mgr,
        )
=======
        Storage::from_engine(self.engine, &self.config, read_pool, self.lock_mgr)
>>>>>>> 70e9e091
    }
}

/// [`Storage`] implements transactional KV APIs and raw KV APIs on a given [`Engine`]. An [`Engine`]
/// provides low level KV functionality. [`Engine`] has multiple implementations. When a TiKV server
/// is running, a [`RaftKv`] will be the underlying [`Engine`] of [`Storage`]. The other two types of
/// engines are for test purpose.
///
///[`Storage`] is reference counted and cloning [`Storage`] will just increase the reference counter.
/// Storage resources (i.e. threads, engine) will be released when all references are dropped.
///
/// Notice that read and write methods may not be performed over full data in most cases, i.e. when
/// underlying engine is [`RaftKv`], which limits data access in the range of a single region
/// according to specified `ctx` parameter. However,
/// [`async_unsafe_destroy_range`](Storage::async_unsafe_destroy_range) is the only exception. It's
/// always performed on the whole TiKV.
///
/// Operations of [`Storage`] can be divided into two types: MVCC operations and raw operations.
/// MVCC operations uses MVCC keys, which usually consist of several physical keys in different
/// CFs. In default CF and write CF, the key will be memcomparable-encoded and append the timestamp
/// to it, so that multiple versions can be saved at the same time.
/// Raw operations use raw keys, which are saved directly to the engine without memcomparable-
/// encoding and appending timestamp.
pub struct Storage<E: Engine, L: LockMgr> {
    // TODO: Too many Arcs, would be slow when clone.
    engine: E,

    sched: TxnScheduler<E, L>,

    /// The thread pool used to run most read operations.
    read_pool_low: FuturePool,
    read_pool_normal: FuturePool,
    read_pool_high: FuturePool,

    /// How many strong references. Thread pool and workers will be stopped
    /// once there are no more references.
    // TODO: This should be implemented in thread pool and worker.
    refs: Arc<atomic::AtomicUsize>,

    // Fields below are storage configurations.
    max_key_size: usize,

    pessimistic_txn_enabled: bool,
}

impl<E: Engine, L: LockMgr> Clone for Storage<E, L> {
    #[inline]
    fn clone(&self) -> Self {
        let refs = self.refs.fetch_add(1, atomic::Ordering::SeqCst);

        trace!(
            "Storage referenced"; "original_ref" => refs
        );

        Self {
            engine: self.engine.clone(),
            sched: self.sched.clone(),
            read_pool_low: self.read_pool_low.clone(),
            read_pool_normal: self.read_pool_normal.clone(),
            read_pool_high: self.read_pool_high.clone(),
            refs: self.refs.clone(),
            max_key_size: self.max_key_size,
            pessimistic_txn_enabled: self.pessimistic_txn_enabled,
        }
    }
}

impl<E: Engine, L: LockMgr> Drop for Storage<E, L> {
    #[inline]
    fn drop(&mut self) {
        let refs = self.refs.fetch_sub(1, atomic::Ordering::SeqCst);

        trace!(
            "Storage de-referenced"; "original_ref" => refs
        );

        if refs != 1 {
            return;
        }

        info!("Storage stopped.");
    }
}

impl<E: Engine, L: LockMgr> Storage<E, L> {
    /// Get concurrency of normal readpool.
    pub fn readpool_normal_concurrency(&self) -> usize {
        self.read_pool_normal.get_pool_size()
    }

    /// Create a `Storage` from given engine.
    pub fn from_engine(
        engine: E,
        config: &Config,
        mut read_pool: Vec<FuturePool>,
        lock_mgr: Option<L>,
    ) -> Result<Self> {
        let pessimistic_txn_enabled = lock_mgr.is_some();
        let sched = TxnScheduler::new(
            engine.clone(),
            lock_mgr,
            config.scheduler_concurrency,
            config.scheduler_worker_pool_size,
            config.scheduler_pending_write_threshold.0 as usize,
        );

        let read_pool_high = read_pool.remove(2);
        let read_pool_normal = read_pool.remove(1);
        let read_pool_low = read_pool.remove(0);

        info!("Storage started.");

        Ok(Storage {
            engine,
            sched,
            read_pool_low,
            read_pool_normal,
            read_pool_high,
            refs: Arc::new(atomic::AtomicUsize::new(1)),
            max_key_size: config.max_key_size,
            pessimistic_txn_enabled,
        })
    }

    /// Get the underlying `Engine` of the `Storage`.
    pub fn get_engine(&self) -> E {
        self.engine.clone()
    }

    /// Schedule a command to the transaction scheduler. `cb` will be invoked after finishing
    /// running the command.
    #[inline]
    fn schedule(&self, cmd: Command, cb: StorageCb) -> Result<()> {
        fail_point!("storage_drop_message", |_| Ok(()));
        self.sched.run_cmd(cmd, cb);
        Ok(())
    }

    /// Get a snapshot of `engine`.
    fn async_snapshot(engine: &E, ctx: &Context) -> impl Future<Item = E::Snap, Error = Error> {
        let (callback, future) = tikv_util::future::paired_future_callback();
        let val = engine.async_snapshot(ctx, callback);

        future::result(val)
            .and_then(|_| future.map_err(|cancel| EngineError::Other(box_err!(cancel))))
            .and_then(|(_ctx, result)| result)
            // map storage::kv::Error -> storage::txn::Error -> storage::Error
            .map_err(txn::Error::from)
            .map_err(Error::from)
    }

    fn get_read_pool(&self, priority: CommandPriority) -> &FuturePool {
        match priority {
            CommandPriority::high => &self.read_pool_high,
            CommandPriority::normal => &self.read_pool_normal,
            CommandPriority::low => &self.read_pool_low,
        }
    }

    #[inline]
    fn with_tls_engine<F, R>(f: F) -> R
    where
        F: FnOnce(&E) -> R,
    {
        // Safety: the read pools ensure that a TLS engine exists.
        unsafe { with_tls_engine(f) }
    }

    /// Get value of the given key from a snapshot.
    ///
    /// Only writes that are committed before `start_ts` are visible.
    pub fn async_get(
        &self,
        ctx: Context,
        key: Key,
        start_ts: u64,
    ) -> impl Future<Item = Option<Value>, Error = Error> {
        const CMD: &str = "get";
        let priority = get_priority_tag(ctx.get_priority());

        let res = self.get_read_pool(priority).spawn_handle(move || {
            tls_collect_command_count(CMD, priority);
            let command_duration = tikv_util::time::Instant::now_coarse();

            Self::with_tls_engine(|engine| {
                Self::async_snapshot(engine, &ctx)
                    .and_then(move |snapshot: E::Snap| {
                        tls_processing_read_observe_duration(CMD, || {
                            let mut statistics = Statistics::default();
                            let snap_store = SnapshotStore::new(
                                snapshot,
                                start_ts,
                                ctx.get_isolation_level(),
                                !ctx.get_not_fill_cache(),
                            );
                            let result = snap_store
                                .get(&key, &mut statistics)
                                // map storage::txn::Error -> storage::Error
                                .map_err(Error::from)
                                .map(|r| {
                                    tls_collect_key_reads(CMD, 1);
                                    r
                                });

                            tls_collect_scan_details(CMD, &statistics);
                            tls_collect_read_flow(ctx.get_region_id(), &statistics);

                            result
                        })
                    })
                    .then(move |r| {
                        tls_collect_command_duration(CMD, command_duration.elapsed());
                        r
                    })
            })
        });

        future::result(res)
            .map_err(|_| Error::SchedTooBusy)
            .flatten()
    }

    /// Get values of a set of keys with seperate context from a snapshot, return a list of `Result`s.
    ///
    /// Only writes that are committed before their respective `start_ts` are visible.
    pub fn async_batch_get_command(
        &self,
        gets: Vec<PointGetCommand>,
    ) -> impl Future<Item = Vec<Result<Option<Vec<u8>>>>, Error = Error> {
        const CMD: &str = "batch_get_command";
        // all requests in a batch have the same region, epoch, term, replica_read
        let ctx = gets[0].ctx.clone();
        let priority = get_priority_tag(ctx.get_priority());
        let res = self.get_read_pool(priority).spawn_handle(move || {
            tls_collect_command_count(CMD, priority);
            let command_duration = tikv_util::time::Instant::now_coarse();

            Self::with_tls_engine(move |engine| {
                Self::async_snapshot(engine, &ctx)
                    .and_then(move |snapshot: E::Snap| {
                        tls_processing_read_observe_duration(CMD, || {
                            let mut statistics = Statistics::default();
                            let mut snap_store = SnapshotStore::new(
                                snapshot,
                                0,
                                ctx.get_isolation_level(),
                                !ctx.get_not_fill_cache(),
                            );
                            let mut results = vec![];
                            // TODO: optimize using seek.
                            for get in gets {
                                snap_store.set_start_ts(get.ts.unwrap());
                                snap_store.set_isolation_level(get.ctx.get_isolation_level());
                                results.push(
                                    snap_store
                                        .get(&get.key, &mut statistics)
                                        .map_err(Error::from),
                                );
                            }
                            future::ok(results)
                        })
                    })
                    .then(move |r| {
                        tls_collect_command_duration(CMD, command_duration.elapsed());
                        r
                    })
            })
        });
        future::result(res)
            .map_err(|_| Error::SchedTooBusy)
            .flatten()
    }

    /// Get values of a set of keys in a batch from the snapshot.
    ///
    /// Only writes that are committed before `start_ts` are visible.
    pub fn async_batch_get(
        &self,
        ctx: Context,
        keys: Vec<Key>,
        start_ts: u64,
    ) -> impl Future<Item = Vec<Result<KvPair>>, Error = Error> {
        const CMD: &str = "batch_get";
        let priority = get_priority_tag(ctx.get_priority());

        let res = self.get_read_pool(priority).spawn_handle(move || {
            tls_collect_command_count(CMD, priority);
            let command_duration = tikv_util::time::Instant::now_coarse();

            Self::with_tls_engine(|engine| {
                Self::async_snapshot(engine, &ctx)
                    .and_then(move |snapshot: E::Snap| {
                        tls_processing_read_observe_duration(CMD, || {
                            let mut statistics = Statistics::default();
                            let snap_store = SnapshotStore::new(
                                snapshot,
                                start_ts,
                                ctx.get_isolation_level(),
                                !ctx.get_not_fill_cache(),
                            );
                            let result = snap_store
                                .batch_get(&keys, &mut statistics)
                                .map_err(Error::from)
                                .map(|v| {
                                    let kv_pairs: Vec<_> = v
                                        .into_iter()
                                        .zip(keys)
                                        .filter(|&(ref v, ref _k)| {
                                            !(v.is_ok() && v.as_ref().unwrap().is_none())
                                        })
                                        .map(|(v, k)| match v {
                                            Ok(Some(x)) => Ok((k.into_raw().unwrap(), x)),
                                            Err(e) => Err(Error::from(e)),
                                            _ => unreachable!(),
                                        })
                                        .collect();
                                    tls_collect_key_reads(CMD, kv_pairs.len());
                                    kv_pairs
                                });

                            tls_collect_scan_details(CMD, &statistics);
                            tls_collect_read_flow(ctx.get_region_id(), &statistics);

                            result
                        })
                    })
                    .then(move |r| {
                        tls_collect_command_duration(CMD, command_duration.elapsed());
                        r
                    })
            })
        });

        future::result(res)
            .map_err(|_| Error::SchedTooBusy)
            .flatten()
    }

    /// Scan keys in [`start_key`, `end_key`) up to `limit` keys from the snapshot.
    ///
    /// If `end_key` is `None`, it means the upper bound is unbounded.
    ///
    /// Only writes committed before `start_ts` are visible.
    pub fn async_scan(
        &self,
        ctx: Context,
        start_key: Key,
        end_key: Option<Key>,
        limit: usize,
        start_ts: u64,
        options: Options,
    ) -> impl Future<Item = Vec<Result<KvPair>>, Error = Error> {
        const CMD: &str = "scan";
        let priority = get_priority_tag(ctx.get_priority());

        let res = self.get_read_pool(priority).spawn_handle(move || {
            tls_collect_command_count(CMD, priority);
            let command_duration = tikv_util::time::Instant::now_coarse();

            Self::with_tls_engine(|engine| {
                Self::async_snapshot(engine, &ctx)
                    .and_then(move |snapshot: E::Snap| {
                        tls_processing_read_observe_duration(CMD, || {
                            let snap_store = SnapshotStore::new(
                                snapshot,
                                start_ts,
                                ctx.get_isolation_level(),
                                !ctx.get_not_fill_cache(),
                            );

                            let mut scanner;
                            if !options.reverse_scan {
                                scanner = snap_store.scanner(
                                    false,
                                    options.key_only,
                                    Some(start_key),
                                    end_key,
                                )?;
                            } else {
                                scanner = snap_store.scanner(
                                    true,
                                    options.key_only,
                                    end_key,
                                    Some(start_key),
                                )?;
                            };
                            let res = scanner.scan(limit);

                            let statistics = scanner.take_statistics();
                            tls_collect_scan_details(CMD, &statistics);
                            tls_collect_read_flow(ctx.get_region_id(), &statistics);

                            res.map_err(Error::from).map(|results| {
                                tls_collect_key_reads(CMD, results.len());
                                results
                                    .into_iter()
                                    .map(|x| x.map_err(Error::from))
                                    .collect()
                            })
                        })
                    })
                    .then(move |r| {
                        tls_collect_command_duration(CMD, command_duration.elapsed());
                        r
                    })
            })
        });

        future::result(res)
            .map_err(|_| Error::SchedTooBusy)
            .flatten()
    }

    /// **Testing functionality:** Latch the given keys for given duration.
    ///
    /// This means other write operations that involve these keys will be blocked.
    pub fn async_pause(
        &self,
        ctx: Context,
        keys: Vec<Key>,
        duration: u64,
        callback: Callback<()>,
    ) -> Result<()> {
        let cmd = Command::Pause {
            ctx,
            keys,
            duration,
        };
        self.schedule(cmd, StorageCb::Boolean(callback))?;
        KV_COMMAND_COUNTER_VEC_STATIC.pause.inc();
        Ok(())
    }

    /// The prewrite phase of a transaction. The first phase of 2PC.
    ///
    /// Schedules a [`Command::Prewrite`].
    pub fn async_prewrite(
        &self,
        ctx: Context,
        mutations: Vec<Mutation>,
        primary: Vec<u8>,
        start_ts: u64,
        options: Options,
        callback: Callback<Vec<Result<()>>>,
    ) -> Result<()> {
        // It's a pessimistic prewrite.
        if options.for_update_ts != 0 && !self.pessimistic_txn_enabled {
            callback(Err(Error::PessimisticTxnNotEnabled));
            return Ok(());
        }

        for m in &mutations {
            let key_size = m.key().as_encoded().len();
            if key_size > self.max_key_size {
                callback(Err(Error::KeyTooLarge(key_size, self.max_key_size)));
                return Ok(());
            }
        }
        let cmd = Command::Prewrite {
            ctx,
            mutations,
            primary,
            start_ts,
            options,
        };
        self.schedule(cmd, StorageCb::Booleans(callback))?;
        KV_COMMAND_COUNTER_VEC_STATIC.prewrite.inc();
        Ok(())
    }

    /// Acquire a Pessimistic lock on the keys.
    /// Schedules a [`Command::AcquirePessimisticLock`].
    pub fn async_acquire_pessimistic_lock(
        &self,
        ctx: Context,
        keys: Vec<(Key, bool)>,
        primary: Vec<u8>,
        start_ts: u64,
        options: Options,
        callback: Callback<Vec<Result<()>>>,
    ) -> Result<()> {
        if !self.pessimistic_txn_enabled {
            callback(Err(Error::PessimisticTxnNotEnabled));
            return Ok(());
        }

        for k in &keys {
            let key_size = k.0.as_encoded().len();
            if key_size > self.max_key_size {
                callback(Err(Error::KeyTooLarge(key_size, self.max_key_size)));
                return Ok(());
            }
        }
        let cmd = Command::AcquirePessimisticLock {
            ctx,
            keys,
            primary,
            start_ts,
            options,
        };
        self.schedule(cmd, StorageCb::Booleans(callback))?;
        KV_COMMAND_COUNTER_VEC_STATIC.acquire_pessimistic_lock.inc();
        Ok(())
    }

    /// Commit the transaction that started at `lock_ts`.
    ///
    /// Schedules a [`Command::Commit`].
    pub fn async_commit(
        &self,
        ctx: Context,
        keys: Vec<Key>,
        lock_ts: u64,
        commit_ts: u64,
        callback: Callback<()>,
    ) -> Result<()> {
        let cmd = Command::Commit {
            ctx,
            keys,
            lock_ts,
            commit_ts,
        };
        self.schedule(cmd, StorageCb::Boolean(callback))?;
        KV_COMMAND_COUNTER_VEC_STATIC.commit.inc();
        Ok(())
    }

    /// Delete all keys in the range [`start_key`, `end_key`).
    ///
    /// All keys in the range will be deleted permanently regardless of their timestamps.
    /// This means that deleted keys will not be retrievable by specifying an older timestamp.
    /// If `notify_only` is set, the data will not be immediately deleted, but the operation will
    /// still be replicated via Raft. This is used to notify that the data will be deleted by
    /// `unsafe_destroy_range` soon.
    ///
    /// Schedules a [`Command::DeleteRange`].
    pub fn async_delete_range(
        &self,
        ctx: Context,
        start_key: Key,
        end_key: Key,
        notify_only: bool,
        callback: Callback<()>,
    ) -> Result<()> {
        let mut modifies = Vec::with_capacity(DATA_CFS.len());
        for cf in DATA_CFS {
            modifies.push(Modify::DeleteRange(
                cf,
                start_key.clone(),
                end_key.clone(),
                notify_only,
            ));
        }

        self.engine.async_write(
            &ctx,
            modifies,
            Box::new(|(_, res): (_, kv::Result<_>)| callback(res.map_err(Error::from))),
        )?;
        KV_COMMAND_COUNTER_VEC_STATIC.delete_range.inc();
        Ok(())
    }

    /// Rollback mutations on a single key.
    ///
    /// Schedules a [`Command::Cleanup`].
    pub fn async_cleanup(
        &self,
        ctx: Context,
        key: Key,
        start_ts: u64,
        current_ts: u64,
        callback: Callback<()>,
    ) -> Result<()> {
        let cmd = Command::Cleanup {
            ctx,
            key,
            start_ts,
            current_ts,
        };
        self.schedule(cmd, StorageCb::Boolean(callback))?;
        KV_COMMAND_COUNTER_VEC_STATIC.cleanup.inc();
        Ok(())
    }

    /// Rollback from the transaction that was started at `start_ts`.
    ///
    /// Schedules a [`Command::Rollback`].
    pub fn async_rollback(
        &self,
        ctx: Context,
        keys: Vec<Key>,
        start_ts: u64,
        callback: Callback<()>,
    ) -> Result<()> {
        let cmd = Command::Rollback {
            ctx,
            keys,
            start_ts,
        };
        self.schedule(cmd, StorageCb::Boolean(callback))?;
        KV_COMMAND_COUNTER_VEC_STATIC.rollback.inc();
        Ok(())
    }

    /// Rollback pessimistic locks identified by `start_ts` and `for_update_ts`.
    ///
    /// Schedules a [`Command::PessimisticRollback`].
    pub fn async_pessimistic_rollback(
        &self,
        ctx: Context,
        keys: Vec<Key>,
        start_ts: u64,
        for_update_ts: u64,
        callback: Callback<Vec<Result<()>>>,
    ) -> Result<()> {
        if !self.pessimistic_txn_enabled {
            callback(Err(Error::PessimisticTxnNotEnabled));
            return Ok(());
        }

        let cmd = Command::PessimisticRollback {
            ctx,
            keys,
            start_ts,
            for_update_ts,
        };
        self.schedule(cmd, StorageCb::Booleans(callback))?;
        KV_COMMAND_COUNTER_VEC_STATIC.pessimistic_rollback.inc();
        Ok(())
    }

    /// Check the specified primary key and enlarge it's TTL if necessary. Returns the new TTL.
    ///
    /// Schedules a [`Command::TxnHeartBeat`].
    pub fn async_txn_heart_beat(
        &self,
        ctx: Context,
        primary_key: Key,
        start_ts: u64,
        advise_ttl: u64,
        callback: Callback<TxnStatus>,
    ) -> Result<()> {
        let cmd = Command::TxnHeartBeat {
            ctx,
            primary_key,
            start_ts,
            advise_ttl,
        };
        self.schedule(cmd, StorageCb::TxnStatus(callback))?;
        KV_COMMAND_COUNTER_VEC_STATIC.txn_heart_beat.inc();
        Ok(())
    }

    /// Check the status of a transaction.
    ///
    /// This operation checks whether a transaction has expired it's Lock's TTL, rollback the
    /// transaction if expired, and update the transaction's min_commit_ts according to the metadata
    /// in the primary lock.
    /// After checking, if the lock is still alive, it retrieves the Lock's TTL; if the transaction
    /// is committed, get the commit_ts; otherwise, if the transaction is rolled back or there's
    /// no information about the transaction, results will be both 0.
    ///
    /// Schedules a [`Command::CheckTxnStatus`].
    pub fn async_check_txn_status(
        &self,
        ctx: Context,
        primary_key: Key,
        lock_ts: u64,
        caller_start_ts: u64,
        current_ts: u64,
        rollback_if_not_exist: bool,
        callback: Callback<TxnStatus>,
    ) -> Result<()> {
        let cmd = Command::CheckTxnStatus {
            ctx,
            primary_key,
            lock_ts,
            caller_start_ts,
            current_ts,
            rollback_if_not_exist,
        };
        self.schedule(cmd, StorageCb::TxnStatus(callback))?;
        KV_COMMAND_COUNTER_VEC_STATIC.check_txn_status.inc();
        Ok(())
    }

    /// Scan locks from `start_key`, and find all locks whose timestamp is before `max_ts`.
    ///
    /// Schedules a [`Command::ScanLock`].
    pub fn async_scan_locks(
        &self,
        ctx: Context,
        max_ts: u64,
        start_key: Vec<u8>,
        limit: usize,
        callback: Callback<Vec<LockInfo>>,
    ) -> Result<()> {
        let cmd = Command::ScanLock {
            ctx,
            max_ts,
            start_key: if start_key.is_empty() {
                None
            } else {
                Some(Key::from_raw(&start_key))
            },
            limit,
        };
        self.schedule(cmd, StorageCb::Locks(callback))?;
        KV_COMMAND_COUNTER_VEC_STATIC.scan_lock.inc();
        Ok(())
    }

    /// Resolve locks according to `txn_status`.
    ///
    /// During the GC operation, this should be called to clean up stale locks whose timestamp is
    /// before the safe point.
    ///
    /// `txn_status` maps lock_ts to commit_ts. If a transaction is rolled back, it is mapped to 0.
    /// For an example, check the [`Command::ResolveLock`] docs.
    ///
    /// Schedules a [`Command::ResolveLock`].
    pub fn async_resolve_lock(
        &self,
        ctx: Context,
        txn_status: HashMap<u64, u64>,
        callback: Callback<()>,
    ) -> Result<()> {
        let cmd = Command::ResolveLock {
            ctx,
            txn_status,
            scan_key: None,
            key_locks: vec![],
        };
        self.schedule(cmd, StorageCb::Boolean(callback))?;
        KV_COMMAND_COUNTER_VEC_STATIC.resolve_lock.inc();
        Ok(())
    }

    /// Resolve locks on `resolve_keys` according to `start_ts` and `commit_ts`.
    ///
    /// During the GC operation, this should be called to clean up stale locks whose timestamp is
    /// before the safe point.
    ///
    /// Schedules a [`Command::ResolveLockLite`].
    pub fn async_resolve_lock_lite(
        &self,
        ctx: Context,
        start_ts: u64,
        commit_ts: u64,
        resolve_keys: Vec<Key>,
        callback: Callback<()>,
    ) -> Result<()> {
        let cmd = Command::ResolveLockLite {
            ctx,
            start_ts,
            commit_ts,
            resolve_keys,
        };
        self.schedule(cmd, StorageCb::Boolean(callback))?;
        KV_COMMAND_COUNTER_VEC_STATIC.resolve_lock_lite.inc();
        Ok(())
    }

    /// Get the value of a raw key.
    pub fn async_raw_get(
        &self,
        ctx: Context,
        cf: String,
        key: Vec<u8>,
    ) -> impl Future<Item = Option<Vec<u8>>, Error = Error> {
        const CMD: &str = "raw_get";
        let priority = get_priority_tag(ctx.get_priority());

        let res = self.get_read_pool(priority).spawn_handle(move || {
            tls_collect_command_count(CMD, priority);
            let command_duration = tikv_util::time::Instant::now_coarse();

            Self::with_tls_engine(|engine| {
                Self::async_snapshot(engine, &ctx)
                    .and_then(move |snapshot: E::Snap| {
                        tls_processing_read_observe_duration(CMD, || {
                            let cf = match Self::rawkv_cf(&cf) {
                                Ok(x) => x,
                                Err(e) => return future::err(e),
                            };
                            // no scan_count for this kind of op.

                            let key_len = key.len();
                            let result = snapshot
                                .get_cf(cf, &Key::from_encoded(key))
                                // map storage::engine::Error -> storage::Error
                                .map_err(Error::from)
                                .map(|r| {
                                    if let Some(ref value) = r {
                                        let mut stats = Statistics::default();
                                        stats.data.flow_stats.read_keys = 1;
                                        stats.data.flow_stats.read_bytes = key_len + value.len();
                                        tls_collect_read_flow(ctx.get_region_id(), &stats);
                                        tls_collect_key_reads(CMD, 1);
                                    }
                                    r
                                });
                            future::result(result)
                        })
                    })
                    .then(move |r| {
                        tls_collect_command_duration(CMD, command_duration.elapsed());
                        r
                    })
            })
        });

        future::result(res)
            .map_err(|_| Error::SchedTooBusy)
            .flatten()
    }

    /// Get the values of a set of raw keys, return a list of `Result`s.
    pub fn async_raw_batch_get_command(
        &self,
        cf: String,
        gets: Vec<PointGetCommand>,
    ) -> impl Future<Item = Vec<Result<Option<Vec<u8>>>>, Error = Error> {
        const CMD: &str = "raw_batch_get_command";
        // all requests in a batch have the same region, epoch, term, replica_read
        let ctx = gets[0].ctx.clone();
        let priority = get_priority_tag(ctx.get_priority());
        let res = self.get_read_pool(priority).spawn_handle(move || {
            tls_collect_command_count(CMD, priority);
            let command_duration = tikv_util::time::Instant::now_coarse();
            Self::with_tls_engine(move |engine| {
                Self::async_snapshot(engine, &ctx)
                    .and_then(move |snapshot: E::Snap| {
                        tls_processing_read_observe_duration(CMD, || {
                            let cf = match Self::rawkv_cf(&cf) {
                                Ok(x) => x,
                                Err(e) => return future::err(e),
                            };
                            let mut results = vec![];
                            // TODO: optimize using seek.
                            for get in gets {
                                results.push(snapshot.get_cf(cf, &get.key).map_err(Error::from));
                            }
                            future::ok(results)
                        })
                    })
                    .then(move |r| {
                        tls_collect_command_duration(CMD, command_duration.elapsed());
                        r
                    })
            })
        });
        future::result(res)
            .map_err(|_| Error::SchedTooBusy)
            .flatten()
    }

    /// Get the values of some raw keys in a batch.
    pub fn async_raw_batch_get(
        &self,
        ctx: Context,
        cf: String,
        keys: Vec<Vec<u8>>,
    ) -> impl Future<Item = Vec<Result<KvPair>>, Error = Error> {
        const CMD: &str = "raw_batch_get";
        let priority = get_priority_tag(ctx.get_priority());

        let res = self.get_read_pool(priority).spawn_handle(move || {
            tls_collect_command_count(CMD, priority);
            let command_duration = tikv_util::time::Instant::now_coarse();

            Self::with_tls_engine(|engine| {
                Self::async_snapshot(engine, &ctx)
                    .and_then(move |snapshot: E::Snap| {
                        tls_processing_read_observe_duration(CMD, || {
                            let keys: Vec<Key> = keys.into_iter().map(Key::from_encoded).collect();
                            let cf = match Self::rawkv_cf(&cf) {
                                Ok(x) => x,
                                Err(e) => return future::err(e),
                            };
                            // no scan_count for this kind of op.
                            let mut stats = Statistics::default();
                            let result: Vec<Result<KvPair>> = keys
                                .into_iter()
                                .map(|k| {
                                    let v = snapshot.get_cf(cf, &k);
                                    (k, v)
                                })
                                .filter(|&(_, ref v)| !(v.is_ok() && v.as_ref().unwrap().is_none()))
                                .map(|(k, v)| match v {
                                    Ok(Some(v)) => {
                                        stats.data.flow_stats.read_keys += 1;
                                        stats.data.flow_stats.read_bytes +=
                                            k.as_encoded().len() + v.len();
                                        Ok((k.into_encoded(), v))
                                    }
                                    Err(e) => Err(Error::from(e)),
                                    _ => unreachable!(),
                                })
                                .collect();

                            tls_collect_key_reads(CMD, stats.data.flow_stats.read_keys as usize);
                            tls_collect_read_flow(ctx.get_region_id(), &stats);
                            future::ok(result)
                        })
                    })
                    .then(move |r| {
                        tls_collect_command_duration(CMD, command_duration.elapsed());
                        r
                    })
            })
        });

        future::result(res)
            .map_err(|_| Error::SchedTooBusy)
            .flatten()
    }

    /// Write a raw key to the storage.
    pub fn async_raw_put(
        &self,
        ctx: Context,
        cf: String,
        key: Vec<u8>,
        value: Vec<u8>,
        callback: Callback<()>,
    ) -> Result<()> {
        if key.len() > self.max_key_size {
            callback(Err(Error::KeyTooLarge(key.len(), self.max_key_size)));
            return Ok(());
        }
        self.engine.async_write(
            &ctx,
            vec![Modify::Put(
                Self::rawkv_cf(&cf)?,
                Key::from_encoded(key),
                value,
            )],
            Box::new(|(_, res): (_, kv::Result<_>)| callback(res.map_err(Error::from))),
        )?;
        KV_COMMAND_COUNTER_VEC_STATIC.raw_put.inc();
        Ok(())
    }

    /// Write some keys to the storage in a batch.
    pub fn async_raw_batch_put(
        &self,
        ctx: Context,
        cf: String,
        pairs: Vec<KvPair>,
        callback: Callback<()>,
    ) -> Result<()> {
        let cf = Self::rawkv_cf(&cf)?;
        for &(ref key, _) in &pairs {
            if key.len() > self.max_key_size {
                callback(Err(Error::KeyTooLarge(key.len(), self.max_key_size)));
                return Ok(());
            }
        }
        let requests = pairs
            .into_iter()
            .map(|(k, v)| Modify::Put(cf, Key::from_encoded(k), v))
            .collect();
        self.engine.async_write(
            &ctx,
            requests,
            Box::new(|(_, res): (_, kv::Result<_>)| callback(res.map_err(Error::from))),
        )?;
        KV_COMMAND_COUNTER_VEC_STATIC.raw_batch_put.inc();
        Ok(())
    }

    /// Delete a raw key from the storage.
    pub fn async_raw_delete(
        &self,
        ctx: Context,
        cf: String,
        key: Vec<u8>,
        callback: Callback<()>,
    ) -> Result<()> {
        if key.len() > self.max_key_size {
            callback(Err(Error::KeyTooLarge(key.len(), self.max_key_size)));
            return Ok(());
        }
        self.engine.async_write(
            &ctx,
            vec![Modify::Delete(Self::rawkv_cf(&cf)?, Key::from_encoded(key))],
            Box::new(|(_, res): (_, kv::Result<_>)| callback(res.map_err(Error::from))),
        )?;
        KV_COMMAND_COUNTER_VEC_STATIC.raw_delete.inc();
        Ok(())
    }

    /// Delete all raw keys in [`start_key`, `end_key`).
    pub fn async_raw_delete_range(
        &self,
        ctx: Context,
        cf: String,
        start_key: Vec<u8>,
        end_key: Vec<u8>,
        callback: Callback<()>,
    ) -> Result<()> {
        if start_key.len() > self.max_key_size || end_key.len() > self.max_key_size {
            callback(Err(Error::KeyTooLarge(
                cmp::max(start_key.len(), end_key.len()),
                self.max_key_size,
            )));
            return Ok(());
        }

        let cf = Self::rawkv_cf(&cf)?;
        let start_key = Key::from_encoded(start_key);
        let end_key = Key::from_encoded(end_key);

        self.engine.async_write(
            &ctx,
            vec![Modify::DeleteRange(cf, start_key, end_key, false)],
            Box::new(|(_, res): (_, kv::Result<_>)| callback(res.map_err(Error::from))),
        )?;
        KV_COMMAND_COUNTER_VEC_STATIC.raw_delete_range.inc();
        Ok(())
    }

    /// Delete some raw keys in a batch.
    pub fn async_raw_batch_delete(
        &self,
        ctx: Context,
        cf: String,
        keys: Vec<Vec<u8>>,
        callback: Callback<()>,
    ) -> Result<()> {
        let cf = Self::rawkv_cf(&cf)?;
        for key in &keys {
            if key.len() > self.max_key_size {
                callback(Err(Error::KeyTooLarge(key.len(), self.max_key_size)));
                return Ok(());
            }
        }
        let requests = keys
            .into_iter()
            .map(|k| Modify::Delete(cf, Key::from_encoded(k)))
            .collect();
        self.engine.async_write(
            &ctx,
            requests,
            Box::new(|(_, res): (_, kv::Result<_>)| callback(res.map_err(Error::from))),
        )?;
        KV_COMMAND_COUNTER_VEC_STATIC.raw_batch_delete.inc();
        Ok(())
    }

    /// Scan raw keys in [`start_key`, `end_key`), returns at most `limit` keys. If `end_key` is
    /// `None`, it means unbounded.
    ///
    /// If `key_only` is true, the value corresponding to the key will not be read. Only scanned
    /// keys will be returned.
    fn raw_scan(
        snapshot: &E::Snap,
        cf: &str,
        start_key: &Key,
        end_key: Option<Key>,
        limit: usize,
        statistics: &mut Statistics,
        key_only: bool,
    ) -> Result<Vec<Result<KvPair>>> {
        let mut option = IterOption::default();
        if let Some(end) = end_key {
            option.set_upper_bound(end.as_encoded(), DATA_KEY_PREFIX_LEN);
        }
        let mut cursor = snapshot.iter_cf(Self::rawkv_cf(cf)?, option, ScanMode::Forward)?;
        let statistics = statistics.mut_cf_statistics(cf);
        if !cursor.seek(start_key, statistics)? {
            return Ok(vec![]);
        }
        let mut pairs = vec![];
        while cursor.valid()? && pairs.len() < limit {
            pairs.push(Ok((
                cursor.key(statistics).to_owned(),
                if key_only {
                    vec![]
                } else {
                    cursor.value(statistics).to_owned()
                },
            )));
            cursor.next(statistics);
        }
        Ok(pairs)
    }

    /// Scan raw keys in [`end_key`, `start_key`) in reverse order, returns at most `limit` keys. If
    /// `start_key` is `None`, it means it's unbounded.
    ///
    /// If `key_only` is true, the value
    /// corresponding to the key will not be read out. Only scanned keys will be returned.
    fn reverse_raw_scan(
        snapshot: &E::Snap,
        cf: &str,
        start_key: &Key,
        end_key: Option<Key>,
        limit: usize,
        statistics: &mut Statistics,
        key_only: bool,
    ) -> Result<Vec<Result<KvPair>>> {
        let mut option = IterOption::default();
        if let Some(end) = end_key {
            option.set_lower_bound(end.as_encoded(), DATA_KEY_PREFIX_LEN);
        }
        let mut cursor = snapshot.iter_cf(Self::rawkv_cf(cf)?, option, ScanMode::Backward)?;
        let statistics = statistics.mut_cf_statistics(cf);
        if !cursor.reverse_seek(start_key, statistics)? {
            return Ok(vec![]);
        }
        let mut pairs = vec![];
        while cursor.valid()? && pairs.len() < limit {
            pairs.push(Ok((
                cursor.key(statistics).to_owned(),
                if key_only {
                    vec![]
                } else {
                    cursor.value(statistics).to_owned()
                },
            )));
            cursor.prev(statistics);
        }
        Ok(pairs)
    }

    /// Scan raw keys in a range.
    ///
    /// If `reverse` is false, the range is [`key`, `end_key`); otherwise, the range is
    /// [`end_key`, `key`) and it scans from `key` and goes backwards. If `end_key` is `None`, it
    /// means unbounded.
    ///
    /// This function scans at most `limit` keys.
    ///
    /// If `key_only` is true, the value
    /// corresponding to the key will not be read out. Only scanned keys will be returned.
    pub fn async_raw_scan(
        &self,
        ctx: Context,
        cf: String,
        key: Vec<u8>,
        end_key: Option<Vec<u8>>,
        limit: usize,
        key_only: bool,
        reverse: bool,
    ) -> impl Future<Item = Vec<Result<KvPair>>, Error = Error> {
        const CMD: &str = "raw_scan";
        let priority = get_priority_tag(ctx.get_priority());

        let res = self.get_read_pool(priority).spawn_handle(move || {
            tls_collect_command_count(CMD, priority);
            let command_duration = tikv_util::time::Instant::now_coarse();

            Self::with_tls_engine(|engine| {
                Self::async_snapshot(engine, &ctx)
                    .and_then(move |snapshot: E::Snap| {
                        tls_processing_read_observe_duration(CMD, || {
                            let end_key = end_key.map(Key::from_encoded);

                            let mut statistics = Statistics::default();
                            let result = if reverse {
                                Self::reverse_raw_scan(
                                    &snapshot,
                                    &cf,
                                    &Key::from_encoded(key),
                                    end_key,
                                    limit,
                                    &mut statistics,
                                    key_only,
                                )
                                .map_err(Error::from)
                            } else {
                                Self::raw_scan(
                                    &snapshot,
                                    &cf,
                                    &Key::from_encoded(key),
                                    end_key,
                                    limit,
                                    &mut statistics,
                                    key_only,
                                )
                                .map_err(Error::from)
                            };

                            tls_collect_read_flow(ctx.get_region_id(), &statistics);
                            tls_collect_key_reads(
                                CMD,
                                statistics.write.flow_stats.read_keys as usize,
                            );
                            tls_collect_scan_details(CMD, &statistics);
                            future::result(result)
                        })
                    })
                    .then(move |r| {
                        tls_collect_command_duration(CMD, command_duration.elapsed());
                        r
                    })
            })
        });

        future::result(res)
            .map_err(|_| Error::SchedTooBusy)
            .flatten()
    }

    /// Check the given raw kv CF name. Return the CF name, or `Err` if given CF name is invalid.
    /// The CF name can be one of `"default"`, `"write"` and `"lock"`. If given `cf` is empty,
    /// `CF_DEFAULT` (`"default"`) will be returned.
    fn rawkv_cf(cf: &str) -> Result<CfName> {
        if cf.is_empty() {
            return Ok(CF_DEFAULT);
        }
        for c in DATA_CFS {
            if cf == *c {
                return Ok(c);
            }
        }
        Err(Error::InvalidCf(cf.to_owned()))
    }

    /// Check if key range is valid
    ///
    /// - If `reverse` is true, `end_key` is less than `start_key`. `end_key` is the lower bound.
    /// - If `reverse` is false, `end_key` is greater than `start_key`. `end_key` is the upper bound.
    fn check_key_ranges(ranges: &[KeyRange], reverse: bool) -> bool {
        let ranges_len = ranges.len();
        for i in 0..ranges_len {
            let start_key = ranges[i].get_start_key();
            let mut end_key = ranges[i].get_end_key();
            if end_key.is_empty() && i + 1 != ranges_len {
                end_key = ranges[i + 1].get_start_key();
            }
            if !end_key.is_empty()
                && (!reverse && start_key >= end_key || reverse && start_key <= end_key)
            {
                return false;
            }
        }
        true
    }

    /// Scan raw keys in multiple ranges in a batch.
    pub fn async_raw_batch_scan(
        &self,
        ctx: Context,
        cf: String,
        mut ranges: Vec<KeyRange>,
        each_limit: usize,
        key_only: bool,
        reverse: bool,
    ) -> impl Future<Item = Vec<Result<KvPair>>, Error = Error> {
        const CMD: &str = "raw_batch_scan";
        let priority = get_priority_tag(ctx.get_priority());

        let res = self.get_read_pool(priority).spawn_handle(move || {
            tls_collect_command_count(CMD, priority);
            let command_duration = tikv_util::time::Instant::now_coarse();

            Self::with_tls_engine(|engine| {
                Self::async_snapshot(engine, &ctx)
                    .and_then(move |snapshot: E::Snap| {
                        tls_processing_read_observe_duration(CMD, || {
                            let mut statistics = Statistics::default();
                            if !Self::check_key_ranges(&ranges, reverse) {
                                return future::result(Err(box_err!("Invalid KeyRanges")));
                            };
                            let mut result = Vec::new();
                            let ranges_len = ranges.len();
                            for i in 0..ranges_len {
                                let start_key = Key::from_encoded(ranges[i].take_start_key());
                                let end_key = ranges[i].take_end_key();
                                let end_key = if end_key.is_empty() {
                                    if i + 1 == ranges_len {
                                        None
                                    } else {
                                        Some(Key::from_encoded_slice(ranges[i + 1].get_start_key()))
                                    }
                                } else {
                                    Some(Key::from_encoded(end_key))
                                };
                                let pairs = if reverse {
                                    match Self::reverse_raw_scan(
                                        &snapshot,
                                        &cf,
                                        &start_key,
                                        end_key,
                                        each_limit,
                                        &mut statistics,
                                        key_only,
                                    ) {
                                        Ok(x) => x,
                                        Err(e) => return future::err(e),
                                    }
                                } else {
                                    match Self::raw_scan(
                                        &snapshot,
                                        &cf,
                                        &start_key,
                                        end_key,
                                        each_limit,
                                        &mut statistics,
                                        key_only,
                                    ) {
                                        Ok(x) => x,
                                        Err(e) => return future::err(e),
                                    }
                                };
                                result.extend(pairs.into_iter());
                            }

                            tls_collect_read_flow(ctx.get_region_id(), &statistics);
                            tls_collect_key_reads(
                                CMD,
                                statistics.write.flow_stats.read_keys as usize,
                            );
                            tls_collect_scan_details(CMD, &statistics);
                            future::ok(result)
                        })
                    })
                    .then(move |r| {
                        tls_collect_command_duration(CMD, command_duration.elapsed());
                        r
                    })
            })
        });

        future::result(res)
            .map_err(|_| Error::SchedTooBusy)
            .flatten()
    }

    /// Get MVCC info of a transactional key.
    pub fn async_mvcc_by_key(
        &self,
        ctx: Context,
        key: Key,
        callback: Callback<MvccInfo>,
    ) -> Result<()> {
        let cmd = Command::MvccByKey { ctx, key };
        self.schedule(cmd, StorageCb::MvccInfoByKey(callback))?;
        KV_COMMAND_COUNTER_VEC_STATIC.key_mvcc.inc();

        Ok(())
    }

    /// Find the first key that has a version with its `start_ts` equal to the given `start_ts`, and
    /// return its MVCC info.
    pub fn async_mvcc_by_start_ts(
        &self,
        ctx: Context,
        start_ts: u64,
        callback: Callback<Option<(Key, MvccInfo)>>,
    ) -> Result<()> {
        let cmd = Command::MvccByStartTs { ctx, start_ts };
        self.schedule(cmd, StorageCb::MvccInfoByStartTs(callback))?;
        KV_COMMAND_COUNTER_VEC_STATIC.start_ts_mvcc.inc();
        Ok(())
    }
}

quick_error! {
    #[derive(Debug)]
    pub enum Error {
        Engine(err: EngineError) {
            from()
            cause(err)
            description(err.description())
        }
        Txn(err: txn::Error) {
            from()
            cause(err)
            description(err.description())
        }
        Mvcc(err: mvcc::Error) {
            from()
            cause(err)
            description(err.description())
        }
        Closed {
            description("storage is closed.")
        }
        Other(err: Box<dyn error::Error + Send + Sync>) {
            from()
            cause(err.as_ref())
            description(err.description())
        }
        Io(err: IoError) {
            from()
            cause(err)
            description(err.description())
        }
        SchedTooBusy {
            description("scheduler is too busy")
        }
        GCWorkerTooBusy {
            description("gc worker is too busy")
        }
        KeyTooLarge(size: usize, limit: usize) {
            description("max key size exceeded")
            display("max key size exceeded, size: {}, limit: {}", size, limit)
        }
        InvalidCf (cf_name: String) {
            description("invalid cf name")
            display("invalid cf name: {}", cf_name)
        }
        PessimisticTxnNotEnabled {
            description("pessimistic transaction is not enabled")
        }
    }
}

pub type Result<T> = std::result::Result<T, Error>;

pub enum ErrorHeaderKind {
    NotLeader,
    RegionNotFound,
    KeyNotInRegion,
    EpochNotMatch,
    ServerIsBusy,
    StaleCommand,
    StoreNotMatch,
    RaftEntryTooLarge,
    Other,
}

impl ErrorHeaderKind {
    /// TODO: This function is only used for bridging existing & legacy metric tags.
    /// It should be removed once Coprocessor starts using new static metrics.
    pub fn get_str(&self) -> &'static str {
        match *self {
            ErrorHeaderKind::NotLeader => "not_leader",
            ErrorHeaderKind::RegionNotFound => "region_not_found",
            ErrorHeaderKind::KeyNotInRegion => "key_not_in_region",
            ErrorHeaderKind::EpochNotMatch => "epoch_not_match",
            ErrorHeaderKind::ServerIsBusy => "server_is_busy",
            ErrorHeaderKind::StaleCommand => "stale_command",
            ErrorHeaderKind::StoreNotMatch => "store_not_match",
            ErrorHeaderKind::RaftEntryTooLarge => "raft_entry_too_large",
            ErrorHeaderKind::Other => "other",
        }
    }
}

impl Display for ErrorHeaderKind {
    fn fmt(&self, f: &mut Formatter<'_>) -> fmt::Result {
        write!(f, "{}", self.get_str())
    }
}

pub fn get_error_kind_from_header(header: &errorpb::Error) -> ErrorHeaderKind {
    if header.has_not_leader() {
        ErrorHeaderKind::NotLeader
    } else if header.has_region_not_found() {
        ErrorHeaderKind::RegionNotFound
    } else if header.has_key_not_in_region() {
        ErrorHeaderKind::KeyNotInRegion
    } else if header.has_epoch_not_match() {
        ErrorHeaderKind::EpochNotMatch
    } else if header.has_server_is_busy() {
        ErrorHeaderKind::ServerIsBusy
    } else if header.has_stale_command() {
        ErrorHeaderKind::StaleCommand
    } else if header.has_store_not_match() {
        ErrorHeaderKind::StoreNotMatch
    } else if header.has_raft_entry_too_large() {
        ErrorHeaderKind::RaftEntryTooLarge
    } else {
        ErrorHeaderKind::Other
    }
}

pub fn get_tag_from_header(header: &errorpb::Error) -> &'static str {
    get_error_kind_from_header(header).get_str()
}

#[cfg(test)]
mod tests {
    use super::*;
    use kvproto::kvrpcpb::{Context, LockInfo};
    use std::sync::mpsc::{channel, Sender};
    use std::time::Duration;
    use tikv_util::config::ReadableSize;

    fn expect_none(x: Result<Option<Value>>) {
        assert_eq!(x.unwrap(), None);
    }

    fn expect_value(v: Vec<u8>, x: Result<Option<Value>>) {
        assert_eq!(x.unwrap().unwrap(), v);
    }

    fn expect_multi_values(v: Vec<Option<KvPair>>, x: Result<Vec<Result<KvPair>>>) {
        let x: Vec<Option<KvPair>> = x.unwrap().into_iter().map(Result::ok).collect();
        assert_eq!(x, v);
    }

    fn expect_error<T, F>(err_matcher: F, x: Result<T>)
    where
        F: FnOnce(Error) + Send + 'static,
    {
        match x {
            Err(e) => err_matcher(e),
            _ => panic!("expect result to be an error"),
        }
    }

    pub fn expect_ok_callback<T: Debug>(done: Sender<i32>, id: i32) -> Callback<T> {
        Box::new(move |x: Result<T>| {
            x.unwrap();
            done.send(id).unwrap();
        })
    }

    fn expect_fail_callback<T, F>(done: Sender<i32>, id: i32, err_matcher: F) -> Callback<T>
    where
        F: FnOnce(Error) + Send + 'static,
    {
        Box::new(move |x: Result<T>| {
            expect_error(err_matcher, x);
            done.send(id).unwrap();
        })
    }

    fn expect_too_busy_callback<T>(done: Sender<i32>, id: i32) -> Callback<T> {
        Box::new(move |x: Result<T>| {
            expect_error(
                |err| match err {
                    Error::SchedTooBusy => {}
                    e => panic!("unexpected error chain: {:?}, expect too busy", e),
                },
                x,
            );
            done.send(id).unwrap();
        })
    }

    pub fn expect_value_callback<T: PartialEq + Debug + Send + 'static>(
        done: Sender<i32>,
        id: i32,
        value: T,
    ) -> Callback<T> {
        Box::new(move |x: Result<T>| {
            assert_eq!(x.unwrap(), value);
            done.send(id).unwrap();
        })
    }

    #[test]
    fn test_get_put() {
        let storage = TestStorageBuilder::new().build().unwrap();
        let (tx, rx) = channel();
        expect_none(
            storage
                .async_get(Context::default(), Key::from_raw(b"x"), 100)
                .wait(),
        );
        storage
            .async_prewrite(
                Context::default(),
                vec![Mutation::Put((Key::from_raw(b"x"), b"100".to_vec()))],
                b"x".to_vec(),
                100,
                Options::default(),
                expect_ok_callback(tx.clone(), 1),
            )
            .unwrap();
        rx.recv().unwrap();
        expect_error(
            |e| match e {
                Error::Txn(txn::Error::Mvcc(mvcc::Error::KeyIsLocked { .. })) => (),
                e => panic!("unexpected error chain: {:?}", e),
            },
            storage
                .async_get(Context::default(), Key::from_raw(b"x"), 101)
                .wait(),
        );
        storage
            .async_commit(
                Context::default(),
                vec![Key::from_raw(b"x")],
                100,
                101,
                expect_ok_callback(tx.clone(), 3),
            )
            .unwrap();
        rx.recv().unwrap();
        expect_none(
            storage
                .async_get(Context::default(), Key::from_raw(b"x"), 100)
                .wait(),
        );
        expect_value(
            b"100".to_vec(),
            storage
                .async_get(Context::default(), Key::from_raw(b"x"), 101)
                .wait(),
        );
    }

    #[test]
    fn test_cf_error() {
        // New engine lacks normal column families.
        let engine = TestEngineBuilder::new().cfs(["foo"]).build().unwrap();
        let storage = TestStorageBuilder::<_, DummyLockMgr>::from_engine(engine)
            .build()
            .unwrap();
        let (tx, rx) = channel();
        storage
            .async_prewrite(
                Context::default(),
                vec![
                    Mutation::Put((Key::from_raw(b"a"), b"aa".to_vec())),
                    Mutation::Put((Key::from_raw(b"b"), b"bb".to_vec())),
                    Mutation::Put((Key::from_raw(b"c"), b"cc".to_vec())),
                ],
                b"a".to_vec(),
                1,
                Options::default(),
                expect_fail_callback(tx.clone(), 0, |e| match e {
                    Error::Txn(txn::Error::Mvcc(mvcc::Error::Engine(EngineError::Request(..)))) => {
                    }
                    e => panic!("unexpected error chain: {:?}", e),
                }),
            )
            .unwrap();
        rx.recv().unwrap();
        expect_error(
            |e| match e {
                Error::Txn(txn::Error::Mvcc(mvcc::Error::Engine(EngineError::Request(..)))) => (),
                e => panic!("unexpected error chain: {:?}", e),
            },
            storage
                .async_get(Context::default(), Key::from_raw(b"x"), 1)
                .wait(),
        );
        expect_error(
            |e| match e {
                Error::Txn(txn::Error::Mvcc(mvcc::Error::Engine(EngineError::Request(..)))) => (),
                e => panic!("unexpected error chain: {:?}", e),
            },
            storage
                .async_scan(
                    Context::default(),
                    Key::from_raw(b"x"),
                    None,
                    1000,
                    1,
                    Options::default(),
                )
                .wait(),
        );
        expect_error(
            |e| match e {
                Error::Txn(txn::Error::Mvcc(mvcc::Error::Engine(EngineError::Request(..)))) => (),
                e => panic!("unexpected error chain: {:?}", e),
            },
            storage
                .async_batch_get(
                    Context::default(),
                    vec![Key::from_raw(b"c"), Key::from_raw(b"d")],
                    1,
                )
                .wait(),
        );
        let x = storage
            .async_batch_get_command(vec![
                PointGetCommand::from_key_ts(Key::from_raw(b"c"), Some(1)),
                PointGetCommand::from_key_ts(Key::from_raw(b"d"), Some(1)),
            ])
            .wait()
            .unwrap();
        for v in x {
            expect_error(
                |e| match e {
                    Error::Txn(txn::Error::Mvcc(mvcc::Error::Engine(EngineError::Request(..)))) => {
                    }
                    e => panic!("unexpected error chain: {:?}", e),
                },
                v,
            );
        }
    }

    #[test]
    fn test_scan() {
        let storage = TestStorageBuilder::new().build().unwrap();
        let (tx, rx) = channel();
        storage
            .async_prewrite(
                Context::default(),
                vec![
                    Mutation::Put((Key::from_raw(b"a"), b"aa".to_vec())),
                    Mutation::Put((Key::from_raw(b"b"), b"bb".to_vec())),
                    Mutation::Put((Key::from_raw(b"c"), b"cc".to_vec())),
                ],
                b"a".to_vec(),
                1,
                Options::default(),
                expect_ok_callback(tx.clone(), 0),
            )
            .unwrap();
        rx.recv().unwrap();
        // Forward
        expect_multi_values(
            vec![None, None, None],
            storage
                .async_scan(
                    Context::default(),
                    Key::from_raw(b"\x00"),
                    None,
                    1000,
                    5,
                    Options::default(),
                )
                .wait(),
        );
        // Backward
        expect_multi_values(
            vec![None, None, None],
            storage
                .async_scan(
                    Context::default(),
                    Key::from_raw(b"\xff"),
                    None,
                    1000,
                    5,
                    Options::default().reverse_scan(),
                )
                .wait(),
        );
        // Forward with bound
        expect_multi_values(
            vec![None, None],
            storage
                .async_scan(
                    Context::default(),
                    Key::from_raw(b"\x00"),
                    Some(Key::from_raw(b"c")),
                    1000,
                    5,
                    Options::default(),
                )
                .wait(),
        );
        // Backward with bound
        expect_multi_values(
            vec![None, None],
            storage
                .async_scan(
                    Context::default(),
                    Key::from_raw(b"\xff"),
                    Some(Key::from_raw(b"b")),
                    1000,
                    5,
                    Options::default().reverse_scan(),
                )
                .wait(),
        );
        // Forward with limit
        expect_multi_values(
            vec![None, None],
            storage
                .async_scan(
                    Context::default(),
                    Key::from_raw(b"\x00"),
                    None,
                    2,
                    5,
                    Options::default(),
                )
                .wait(),
        );
        // Backward with limit
        expect_multi_values(
            vec![None, None],
            storage
                .async_scan(
                    Context::default(),
                    Key::from_raw(b"\xff"),
                    None,
                    2,
                    5,
                    Options::default().reverse_scan(),
                )
                .wait(),
        );

        storage
            .async_commit(
                Context::default(),
                vec![
                    Key::from_raw(b"a"),
                    Key::from_raw(b"b"),
                    Key::from_raw(b"c"),
                ],
                1,
                2,
                expect_ok_callback(tx.clone(), 1),
            )
            .unwrap();
        rx.recv().unwrap();
        // Forward
        expect_multi_values(
            vec![
                Some((b"a".to_vec(), b"aa".to_vec())),
                Some((b"b".to_vec(), b"bb".to_vec())),
                Some((b"c".to_vec(), b"cc".to_vec())),
            ],
            storage
                .async_scan(
                    Context::default(),
                    Key::from_raw(b"\x00"),
                    None,
                    1000,
                    5,
                    Options::default(),
                )
                .wait(),
        );
        // Backward
        expect_multi_values(
            vec![
                Some((b"c".to_vec(), b"cc".to_vec())),
                Some((b"b".to_vec(), b"bb".to_vec())),
                Some((b"a".to_vec(), b"aa".to_vec())),
            ],
            storage
                .async_scan(
                    Context::default(),
                    Key::from_raw(b"\xff"),
                    None,
                    1000,
                    5,
                    Options::default().reverse_scan(),
                )
                .wait(),
        );
        // Forward with bound
        expect_multi_values(
            vec![
                Some((b"a".to_vec(), b"aa".to_vec())),
                Some((b"b".to_vec(), b"bb".to_vec())),
            ],
            storage
                .async_scan(
                    Context::default(),
                    Key::from_raw(b"\x00"),
                    Some(Key::from_raw(b"c")),
                    1000,
                    5,
                    Options::default(),
                )
                .wait(),
        );
        // Backward with bound
        expect_multi_values(
            vec![
                Some((b"c".to_vec(), b"cc".to_vec())),
                Some((b"b".to_vec(), b"bb".to_vec())),
            ],
            storage
                .async_scan(
                    Context::default(),
                    Key::from_raw(b"\xff"),
                    Some(Key::from_raw(b"b")),
                    1000,
                    5,
                    Options::default().reverse_scan(),
                )
                .wait(),
        );

        // Forward with limit
        expect_multi_values(
            vec![
                Some((b"a".to_vec(), b"aa".to_vec())),
                Some((b"b".to_vec(), b"bb".to_vec())),
            ],
            storage
                .async_scan(
                    Context::default(),
                    Key::from_raw(b"\x00"),
                    None,
                    2,
                    5,
                    Options::default(),
                )
                .wait(),
        );
        // Backward with limit
        expect_multi_values(
            vec![
                Some((b"c".to_vec(), b"cc".to_vec())),
                Some((b"b".to_vec(), b"bb".to_vec())),
            ],
            storage
                .async_scan(
                    Context::default(),
                    Key::from_raw(b"\xff"),
                    None,
                    2,
                    5,
                    Options::default().reverse_scan(),
                )
                .wait(),
        );
    }

    #[test]
    fn test_batch_get() {
        let storage = TestStorageBuilder::new().build().unwrap();
        let (tx, rx) = channel();
        storage
            .async_prewrite(
                Context::default(),
                vec![
                    Mutation::Put((Key::from_raw(b"a"), b"aa".to_vec())),
                    Mutation::Put((Key::from_raw(b"b"), b"bb".to_vec())),
                    Mutation::Put((Key::from_raw(b"c"), b"cc".to_vec())),
                ],
                b"a".to_vec(),
                1,
                Options::default(),
                expect_ok_callback(tx.clone(), 0),
            )
            .unwrap();
        rx.recv().unwrap();
        expect_multi_values(
            vec![None],
            storage
                .async_batch_get(
                    Context::default(),
                    vec![Key::from_raw(b"c"), Key::from_raw(b"d")],
                    2,
                )
                .wait(),
        );
        storage
            .async_commit(
                Context::default(),
                vec![
                    Key::from_raw(b"a"),
                    Key::from_raw(b"b"),
                    Key::from_raw(b"c"),
                ],
                1,
                2,
                expect_ok_callback(tx.clone(), 1),
            )
            .unwrap();
        rx.recv().unwrap();
        expect_multi_values(
            vec![
                Some((b"c".to_vec(), b"cc".to_vec())),
                Some((b"a".to_vec(), b"aa".to_vec())),
                Some((b"b".to_vec(), b"bb".to_vec())),
            ],
            storage
                .async_batch_get(
                    Context::default(),
                    vec![
                        Key::from_raw(b"c"),
                        Key::from_raw(b"x"),
                        Key::from_raw(b"a"),
                        Key::from_raw(b"b"),
                    ],
                    5,
                )
                .wait(),
        );
    }

    #[test]
    fn test_async_batch_get_command() {
        let storage = TestStorageBuilder::new().build().unwrap();
        let (tx, rx) = channel();
        storage
            .async_prewrite(
                Context::default(),
                vec![
                    Mutation::Put((Key::from_raw(b"a"), b"aa".to_vec())),
                    Mutation::Put((Key::from_raw(b"b"), b"bb".to_vec())),
                    Mutation::Put((Key::from_raw(b"c"), b"cc".to_vec())),
                ],
                b"a".to_vec(),
                1,
                Options::default(),
                expect_ok_callback(tx.clone(), 0),
            )
            .unwrap();
        rx.recv().unwrap();
        let mut x = storage
            .async_batch_get_command(vec![
                PointGetCommand::from_key_ts(Key::from_raw(b"c"), Some(2)),
                PointGetCommand::from_key_ts(Key::from_raw(b"d"), Some(2)),
            ])
            .wait()
            .unwrap();
        expect_error(
            |e| match e {
                Error::Txn(txn::Error::Mvcc(mvcc::Error::KeyIsLocked(..))) => (),
                e => panic!("unexpected error chain: {:?}", e),
            },
            x.remove(0),
        );
        assert_eq!(x.remove(0).unwrap(), None);
        storage
            .async_commit(
                Context::default(),
                vec![
                    Key::from_raw(b"a"),
                    Key::from_raw(b"b"),
                    Key::from_raw(b"c"),
                ],
                1,
                2,
                expect_ok_callback(tx.clone(), 1),
            )
            .unwrap();
        rx.recv().unwrap();
        let x: Vec<Option<Vec<u8>>> = storage
            .async_batch_get_command(vec![
                PointGetCommand::from_key_ts(Key::from_raw(b"c"), Some(5)),
                PointGetCommand::from_key_ts(Key::from_raw(b"x"), Some(5)),
                PointGetCommand::from_key_ts(Key::from_raw(b"a"), Some(5)),
                PointGetCommand::from_key_ts(Key::from_raw(b"b"), Some(5)),
            ])
            .wait()
            .unwrap()
            .into_iter()
            .map(|x| x.unwrap())
            .collect();
        assert_eq!(
            x,
            vec![
                Some(b"cc".to_vec()),
                None,
                Some(b"aa".to_vec()),
                Some(b"bb".to_vec())
            ]
        );
    }

    #[test]
    fn test_txn() {
        let storage = TestStorageBuilder::new().build().unwrap();
        let (tx, rx) = channel();
        storage
            .async_prewrite(
                Context::default(),
                vec![Mutation::Put((Key::from_raw(b"x"), b"100".to_vec()))],
                b"x".to_vec(),
                100,
                Options::default(),
                expect_ok_callback(tx.clone(), 0),
            )
            .unwrap();
        storage
            .async_prewrite(
                Context::default(),
                vec![Mutation::Put((Key::from_raw(b"y"), b"101".to_vec()))],
                b"y".to_vec(),
                101,
                Options::default(),
                expect_ok_callback(tx.clone(), 1),
            )
            .unwrap();
        rx.recv().unwrap();
        rx.recv().unwrap();
        storage
            .async_commit(
                Context::default(),
                vec![Key::from_raw(b"x")],
                100,
                110,
                expect_ok_callback(tx.clone(), 2),
            )
            .unwrap();
        storage
            .async_commit(
                Context::default(),
                vec![Key::from_raw(b"y")],
                101,
                111,
                expect_ok_callback(tx.clone(), 3),
            )
            .unwrap();
        rx.recv().unwrap();
        rx.recv().unwrap();
        expect_value(
            b"100".to_vec(),
            storage
                .async_get(Context::default(), Key::from_raw(b"x"), 120)
                .wait(),
        );
        expect_value(
            b"101".to_vec(),
            storage
                .async_get(Context::default(), Key::from_raw(b"y"), 120)
                .wait(),
        );
        storage
            .async_prewrite(
                Context::default(),
                vec![Mutation::Put((Key::from_raw(b"x"), b"105".to_vec()))],
                b"x".to_vec(),
                105,
                Options::default(),
                expect_fail_callback(tx.clone(), 6, |e| match e {
                    Error::Txn(txn::Error::Mvcc(mvcc::Error::WriteConflict { .. })) => (),
                    e => panic!("unexpected error chain: {:?}", e),
                }),
            )
            .unwrap();
        rx.recv().unwrap();
    }

    #[test]
    fn test_sched_too_busy() {
        let mut config = Config::default();
        config.scheduler_pending_write_threshold = ReadableSize(1);
        let storage = TestStorageBuilder::new().config(config).build().unwrap();
        let (tx, rx) = channel();
        expect_none(
            storage
                .async_get(Context::default(), Key::from_raw(b"x"), 100)
                .wait(),
        );
        storage
            .async_pause(
                Context::default(),
                vec![Key::from_raw(b"x")],
                1000,
                expect_ok_callback(tx.clone(), 1),
            )
            .unwrap();
        storage
            .async_prewrite(
                Context::default(),
                vec![Mutation::Put((Key::from_raw(b"y"), b"101".to_vec()))],
                b"y".to_vec(),
                101,
                Options::default(),
                expect_too_busy_callback(tx.clone(), 2),
            )
            .unwrap();
        rx.recv().unwrap();
        rx.recv().unwrap();
        storage
            .async_prewrite(
                Context::default(),
                vec![Mutation::Put((Key::from_raw(b"z"), b"102".to_vec()))],
                b"y".to_vec(),
                102,
                Options::default(),
                expect_ok_callback(tx.clone(), 3),
            )
            .unwrap();
        rx.recv().unwrap();
    }

    #[test]
    fn test_cleanup() {
        let storage = TestStorageBuilder::new().build().unwrap();
        let (tx, rx) = channel();
        storage
            .async_prewrite(
                Context::default(),
                vec![Mutation::Put((Key::from_raw(b"x"), b"100".to_vec()))],
                b"x".to_vec(),
                100,
                Options::default(),
                expect_ok_callback(tx.clone(), 0),
            )
            .unwrap();
        rx.recv().unwrap();
        storage
            .async_cleanup(
                Context::default(),
                Key::from_raw(b"x"),
                100,
                0,
                expect_ok_callback(tx.clone(), 1),
            )
            .unwrap();
        rx.recv().unwrap();
        expect_none(
            storage
                .async_get(Context::default(), Key::from_raw(b"x"), 105)
                .wait(),
        );
    }

    #[test]
    fn test_cleanup_check_ttl() {
        let storage = TestStorageBuilder::new().build().unwrap();
        let (tx, rx) = channel();

        let mut options = Options::default();
        options.lock_ttl = 100;
        let ts = mvcc::compose_ts;
        storage
            .async_prewrite(
                Context::default(),
                vec![Mutation::Put((Key::from_raw(b"x"), b"110".to_vec()))],
                b"x".to_vec(),
                ts(110, 0),
                options,
                expect_ok_callback(tx.clone(), 0),
            )
            .unwrap();
        rx.recv().unwrap();

        storage
            .async_cleanup(
                Context::default(),
                Key::from_raw(b"x"),
                ts(110, 0),
                ts(120, 0),
                expect_fail_callback(tx.clone(), 0, |e| match e {
                    Error::Txn(txn::Error::Mvcc(mvcc::Error::KeyIsLocked(info))) => {
                        assert_eq!(info.get_lock_ttl(), 100)
                    }
                    e => panic!("unexpected error chain: {:?}", e),
                }),
            )
            .unwrap();
        rx.recv().unwrap();

        storage
            .async_cleanup(
                Context::default(),
                Key::from_raw(b"x"),
                ts(110, 0),
                ts(220, 0),
                expect_ok_callback(tx.clone(), 0),
            )
            .unwrap();
        rx.recv().unwrap();
        expect_none(
            storage
                .async_get(Context::default(), Key::from_raw(b"x"), ts(230, 0))
                .wait(),
        );
    }

    #[test]
    fn test_high_priority_get_put() {
        let storage = TestStorageBuilder::new().build().unwrap();
        let (tx, rx) = channel();
        let mut ctx = Context::default();
        ctx.set_priority(CommandPri::High);
        expect_none(storage.async_get(ctx, Key::from_raw(b"x"), 100).wait());
        let mut ctx = Context::default();
        ctx.set_priority(CommandPri::High);
        storage
            .async_prewrite(
                ctx,
                vec![Mutation::Put((Key::from_raw(b"x"), b"100".to_vec()))],
                b"x".to_vec(),
                100,
                Options::default(),
                expect_ok_callback(tx.clone(), 1),
            )
            .unwrap();
        rx.recv().unwrap();
        let mut ctx = Context::default();
        ctx.set_priority(CommandPri::High);
        storage
            .async_commit(
                ctx,
                vec![Key::from_raw(b"x")],
                100,
                101,
                expect_ok_callback(tx.clone(), 2),
            )
            .unwrap();
        rx.recv().unwrap();
        let mut ctx = Context::default();
        ctx.set_priority(CommandPri::High);
        expect_none(storage.async_get(ctx, Key::from_raw(b"x"), 100).wait());
        let mut ctx = Context::default();
        ctx.set_priority(CommandPri::High);
        expect_value(
            b"100".to_vec(),
            storage.async_get(ctx, Key::from_raw(b"x"), 101).wait(),
        );
    }

    #[test]
    fn test_high_priority_no_block() {
        let mut config = Config::default();
        config.scheduler_worker_pool_size = 1;
        let storage = TestStorageBuilder::new().config(config).build().unwrap();
        let (tx, rx) = channel();
        expect_none(
            storage
                .async_get(Context::default(), Key::from_raw(b"x"), 100)
                .wait(),
        );
        storage
            .async_prewrite(
                Context::default(),
                vec![Mutation::Put((Key::from_raw(b"x"), b"100".to_vec()))],
                b"x".to_vec(),
                100,
                Options::default(),
                expect_ok_callback(tx.clone(), 1),
            )
            .unwrap();
        rx.recv().unwrap();
        storage
            .async_commit(
                Context::default(),
                vec![Key::from_raw(b"x")],
                100,
                101,
                expect_ok_callback(tx.clone(), 2),
            )
            .unwrap();
        rx.recv().unwrap();

        storage
            .async_pause(
                Context::default(),
                vec![Key::from_raw(b"y")],
                1000,
                expect_ok_callback(tx.clone(), 3),
            )
            .unwrap();
        let mut ctx = Context::default();
        ctx.set_priority(CommandPri::High);
        expect_value(
            b"100".to_vec(),
            storage.async_get(ctx, Key::from_raw(b"x"), 101).wait(),
        );
        // Command Get with high priority not block by command Pause.
        assert_eq!(rx.recv().unwrap(), 3);
    }

    #[test]
    fn test_delete_range() {
        let storage = TestStorageBuilder::new().build().unwrap();
        let (tx, rx) = channel();
        // Write x and y.
        storage
            .async_prewrite(
                Context::default(),
                vec![
                    Mutation::Put((Key::from_raw(b"x"), b"100".to_vec())),
                    Mutation::Put((Key::from_raw(b"y"), b"100".to_vec())),
                    Mutation::Put((Key::from_raw(b"z"), b"100".to_vec())),
                ],
                b"x".to_vec(),
                100,
                Options::default(),
                expect_ok_callback(tx.clone(), 0),
            )
            .unwrap();
        rx.recv().unwrap();
        storage
            .async_commit(
                Context::default(),
                vec![
                    Key::from_raw(b"x"),
                    Key::from_raw(b"y"),
                    Key::from_raw(b"z"),
                ],
                100,
                101,
                expect_ok_callback(tx.clone(), 1),
            )
            .unwrap();
        rx.recv().unwrap();
        expect_value(
            b"100".to_vec(),
            storage
                .async_get(Context::default(), Key::from_raw(b"x"), 101)
                .wait(),
        );
        expect_value(
            b"100".to_vec(),
            storage
                .async_get(Context::default(), Key::from_raw(b"y"), 101)
                .wait(),
        );
        expect_value(
            b"100".to_vec(),
            storage
                .async_get(Context::default(), Key::from_raw(b"z"), 101)
                .wait(),
        );

        // Delete range [x, z)
        storage
            .async_delete_range(
                Context::default(),
                Key::from_raw(b"x"),
                Key::from_raw(b"z"),
                false,
                expect_ok_callback(tx.clone(), 5),
            )
            .unwrap();
        rx.recv().unwrap();
        expect_none(
            storage
                .async_get(Context::default(), Key::from_raw(b"x"), 101)
                .wait(),
        );
        expect_none(
            storage
                .async_get(Context::default(), Key::from_raw(b"y"), 101)
                .wait(),
        );
        expect_value(
            b"100".to_vec(),
            storage
                .async_get(Context::default(), Key::from_raw(b"z"), 101)
                .wait(),
        );

        storage
            .async_delete_range(
                Context::default(),
                Key::from_raw(b""),
                Key::from_raw(&[255]),
                false,
                expect_ok_callback(tx.clone(), 9),
            )
            .unwrap();
        rx.recv().unwrap();
        expect_none(
            storage
                .async_get(Context::default(), Key::from_raw(b"z"), 101)
                .wait(),
        );
    }

    #[test]
    fn test_raw_delete_range() {
        let storage = TestStorageBuilder::new().build().unwrap();
        let (tx, rx) = channel();

        let test_data = [
            (b"a", b"001"),
            (b"b", b"002"),
            (b"c", b"003"),
            (b"d", b"004"),
            (b"e", b"005"),
        ];

        // Write some key-value pairs to the db
        for kv in &test_data {
            storage
                .async_raw_put(
                    Context::default(),
                    "".to_string(),
                    kv.0.to_vec(),
                    kv.1.to_vec(),
                    expect_ok_callback(tx.clone(), 0),
                )
                .unwrap();
        }

        expect_value(
            b"004".to_vec(),
            storage
                .async_raw_get(Context::default(), "".to_string(), b"d".to_vec())
                .wait(),
        );

        // Delete ["d", "e")
        storage
            .async_raw_delete_range(
                Context::default(),
                "".to_string(),
                b"d".to_vec(),
                b"e".to_vec(),
                expect_ok_callback(tx.clone(), 1),
            )
            .unwrap();
        rx.recv().unwrap();

        // Assert key "d" has gone
        expect_value(
            b"003".to_vec(),
            storage
                .async_raw_get(Context::default(), "".to_string(), b"c".to_vec())
                .wait(),
        );
        expect_none(
            storage
                .async_raw_get(Context::default(), "".to_string(), b"d".to_vec())
                .wait(),
        );
        expect_value(
            b"005".to_vec(),
            storage
                .async_raw_get(Context::default(), "".to_string(), b"e".to_vec())
                .wait(),
        );

        // Delete ["aa", "ab")
        storage
            .async_raw_delete_range(
                Context::default(),
                "".to_string(),
                b"aa".to_vec(),
                b"ab".to_vec(),
                expect_ok_callback(tx.clone(), 2),
            )
            .unwrap();
        rx.recv().unwrap();

        // Assert nothing happened
        expect_value(
            b"001".to_vec(),
            storage
                .async_raw_get(Context::default(), "".to_string(), b"a".to_vec())
                .wait(),
        );
        expect_value(
            b"002".to_vec(),
            storage
                .async_raw_get(Context::default(), "".to_string(), b"b".to_vec())
                .wait(),
        );

        // Delete all
        storage
            .async_raw_delete_range(
                Context::default(),
                "".to_string(),
                b"a".to_vec(),
                b"z".to_vec(),
                expect_ok_callback(tx, 3),
            )
            .unwrap();
        rx.recv().unwrap();

        // Assert now no key remains
        for kv in &test_data {
            expect_none(
                storage
                    .async_raw_get(Context::default(), "".to_string(), kv.0.to_vec())
                    .wait(),
            );
        }

        rx.recv().unwrap();
    }

    #[test]
    fn test_raw_batch_put() {
        let storage = TestStorageBuilder::new().build().unwrap();
        let (tx, rx) = channel();

        let test_data = vec![
            (b"a".to_vec(), b"aa".to_vec()),
            (b"b".to_vec(), b"bb".to_vec()),
            (b"c".to_vec(), b"cc".to_vec()),
            (b"d".to_vec(), b"dd".to_vec()),
            (b"e".to_vec(), b"ee".to_vec()),
        ];

        // Write key-value pairs in a batch
        storage
            .async_raw_batch_put(
                Context::default(),
                "".to_string(),
                test_data.clone(),
                expect_ok_callback(tx.clone(), 0),
            )
            .unwrap();
        rx.recv().unwrap();

        // Verify pairs one by one
        for (key, val) in test_data {
            expect_value(
                val,
                storage
                    .async_raw_get(Context::default(), "".to_string(), key)
                    .wait(),
            );
        }
    }

    #[test]
    fn test_raw_batch_get() {
        let storage = TestStorageBuilder::new().build().unwrap();
        let (tx, rx) = channel();

        let test_data = vec![
            (b"a".to_vec(), b"aa".to_vec()),
            (b"b".to_vec(), b"bb".to_vec()),
            (b"c".to_vec(), b"cc".to_vec()),
            (b"d".to_vec(), b"dd".to_vec()),
            (b"e".to_vec(), b"ee".to_vec()),
        ];

        // Write key-value pairs one by one
        for &(ref key, ref value) in &test_data {
            storage
                .async_raw_put(
                    Context::default(),
                    "".to_string(),
                    key.clone(),
                    value.clone(),
                    expect_ok_callback(tx.clone(), 0),
                )
                .unwrap();
        }
        rx.recv().unwrap();

        // Verify pairs in a batch
        let keys = test_data.iter().map(|&(ref k, _)| k.clone()).collect();
        let results = test_data.into_iter().map(|(k, v)| Some((k, v))).collect();
        expect_multi_values(
            results,
            storage
                .async_raw_batch_get(Context::default(), "".to_string(), keys)
                .wait(),
        );
    }

    #[test]
    fn test_batch_raw_get() {
        let storage = TestStorageBuilder::new().build().unwrap();
        let (tx, rx) = channel();

        let test_data = vec![
            (b"a".to_vec(), b"aa".to_vec()),
            (b"b".to_vec(), b"bb".to_vec()),
            (b"c".to_vec(), b"cc".to_vec()),
            (b"d".to_vec(), b"dd".to_vec()),
            (b"e".to_vec(), b"ee".to_vec()),
        ];

        // Write key-value pairs one by one
        for &(ref key, ref value) in &test_data {
            storage
                .async_raw_put(
                    Context::default(),
                    "".to_string(),
                    key.clone(),
                    value.clone(),
                    expect_ok_callback(tx.clone(), 0),
                )
                .unwrap();
        }
        rx.recv().unwrap();

        // Verify pairs in a batch
        let cmds = test_data
            .iter()
            .map(|&(ref k, _)| PointGetCommand::from_key_ts(Key::from_encoded(k.clone()), Some(0)))
            .collect();
        let results: Vec<Option<Vec<u8>>> = test_data.into_iter().map(|(_, v)| Some(v)).collect();
        let x: Vec<Option<Vec<u8>>> = storage
            .async_raw_batch_get_command("".to_string(), cmds)
            .wait()
            .unwrap()
            .into_iter()
            .map(|x| x.unwrap())
            .collect();
        assert_eq!(x, results);
    }

    #[test]
    fn test_raw_batch_delete() {
        let storage = TestStorageBuilder::new().build().unwrap();
        let (tx, rx) = channel();

        let test_data = vec![
            (b"a".to_vec(), b"aa".to_vec()),
            (b"b".to_vec(), b"bb".to_vec()),
            (b"c".to_vec(), b"cc".to_vec()),
            (b"d".to_vec(), b"dd".to_vec()),
            (b"e".to_vec(), b"ee".to_vec()),
        ];

        // Write key-value pairs in batch
        storage
            .async_raw_batch_put(
                Context::default(),
                "".to_string(),
                test_data.clone(),
                expect_ok_callback(tx.clone(), 0),
            )
            .unwrap();
        rx.recv().unwrap();

        // Verify pairs exist
        let keys = test_data.iter().map(|&(ref k, _)| k.clone()).collect();
        let results = test_data
            .iter()
            .map(|&(ref k, ref v)| Some((k.clone(), v.clone())))
            .collect();
        expect_multi_values(
            results,
            storage
                .async_raw_batch_get(Context::default(), "".to_string(), keys)
                .wait(),
        );

        // Delete ["b", "d"]
        storage
            .async_raw_batch_delete(
                Context::default(),
                "".to_string(),
                vec![b"b".to_vec(), b"d".to_vec()],
                expect_ok_callback(tx.clone(), 1),
            )
            .unwrap();
        rx.recv().unwrap();

        // Assert "b" and "d" are gone
        expect_value(
            b"aa".to_vec(),
            storage
                .async_raw_get(Context::default(), "".to_string(), b"a".to_vec())
                .wait(),
        );
        expect_none(
            storage
                .async_raw_get(Context::default(), "".to_string(), b"b".to_vec())
                .wait(),
        );
        expect_value(
            b"cc".to_vec(),
            storage
                .async_raw_get(Context::default(), "".to_string(), b"c".to_vec())
                .wait(),
        );
        expect_none(
            storage
                .async_raw_get(Context::default(), "".to_string(), b"d".to_vec())
                .wait(),
        );
        expect_value(
            b"ee".to_vec(),
            storage
                .async_raw_get(Context::default(), "".to_string(), b"e".to_vec())
                .wait(),
        );

        // Delete ["a", "c", "e"]
        storage
            .async_raw_batch_delete(
                Context::default(),
                "".to_string(),
                vec![b"a".to_vec(), b"c".to_vec(), b"e".to_vec()],
                expect_ok_callback(tx.clone(), 2),
            )
            .unwrap();
        rx.recv().unwrap();

        // Assert no key remains
        for (k, _) in test_data {
            expect_none(
                storage
                    .async_raw_get(Context::default(), "".to_string(), k)
                    .wait(),
            );
        }
    }

    #[test]
    fn test_raw_scan() {
        let storage = TestStorageBuilder::new().build().unwrap();
        let (tx, rx) = channel();

        let test_data = vec![
            (b"a".to_vec(), b"aa".to_vec()),
            (b"a1".to_vec(), b"aa11".to_vec()),
            (b"a2".to_vec(), b"aa22".to_vec()),
            (b"a3".to_vec(), b"aa33".to_vec()),
            (b"b".to_vec(), b"bb".to_vec()),
            (b"b1".to_vec(), b"bb11".to_vec()),
            (b"b2".to_vec(), b"bb22".to_vec()),
            (b"b3".to_vec(), b"bb33".to_vec()),
            (b"c".to_vec(), b"cc".to_vec()),
            (b"c1".to_vec(), b"cc11".to_vec()),
            (b"c2".to_vec(), b"cc22".to_vec()),
            (b"c3".to_vec(), b"cc33".to_vec()),
            (b"d".to_vec(), b"dd".to_vec()),
            (b"d1".to_vec(), b"dd11".to_vec()),
            (b"d2".to_vec(), b"dd22".to_vec()),
            (b"d3".to_vec(), b"dd33".to_vec()),
            (b"e".to_vec(), b"ee".to_vec()),
            (b"e1".to_vec(), b"ee11".to_vec()),
            (b"e2".to_vec(), b"ee22".to_vec()),
            (b"e3".to_vec(), b"ee33".to_vec()),
        ];

        // Write key-value pairs in batch
        storage
            .async_raw_batch_put(
                Context::default(),
                "".to_string(),
                test_data.clone(),
                expect_ok_callback(tx.clone(), 0),
            )
            .unwrap();
        rx.recv().unwrap();

        // Scan pairs with key only
        let mut results: Vec<Option<KvPair>> = test_data
            .iter()
            .map(|&(ref k, _)| Some((k.clone(), vec![])))
            .collect();
        expect_multi_values(
            results.clone(),
            storage
                .async_raw_scan(
                    Context::default(),
                    "".to_string(),
                    vec![],
                    None,
                    20,
                    true,
                    false,
                )
                .wait(),
        );
        results = results.split_off(10);
        expect_multi_values(
            results,
            storage
                .async_raw_scan(
                    Context::default(),
                    "".to_string(),
                    b"c2".to_vec(),
                    None,
                    20,
                    true,
                    false,
                )
                .wait(),
        );
        let mut results: Vec<Option<KvPair>> = test_data
            .clone()
            .into_iter()
            .map(|(k, v)| Some((k, v)))
            .collect();
        expect_multi_values(
            results.clone(),
            storage
                .async_raw_scan(
                    Context::default(),
                    "".to_string(),
                    vec![],
                    None,
                    20,
                    false,
                    false,
                )
                .wait(),
        );
        results = results.split_off(10);
        expect_multi_values(
            results,
            storage
                .async_raw_scan(
                    Context::default(),
                    "".to_string(),
                    b"c2".to_vec(),
                    None,
                    20,
                    false,
                    false,
                )
                .wait(),
        );
        let results: Vec<Option<KvPair>> = test_data
            .clone()
            .into_iter()
            .map(|(k, v)| Some((k, v)))
            .rev()
            .collect();
        expect_multi_values(
            results,
            storage
                .async_raw_scan(
                    Context::default(),
                    "".to_string(),
                    b"z".to_vec(),
                    None,
                    20,
                    false,
                    true,
                )
                .wait(),
        );
        let results: Vec<Option<KvPair>> = test_data
            .clone()
            .into_iter()
            .map(|(k, v)| Some((k, v)))
            .rev()
            .take(5)
            .collect();
        expect_multi_values(
            results,
            storage
                .async_raw_scan(
                    Context::default(),
                    "".to_string(),
                    b"z".to_vec(),
                    None,
                    5,
                    false,
                    true,
                )
                .wait(),
        );

        // Scan with end_key
        let results: Vec<Option<KvPair>> = test_data
            .clone()
            .into_iter()
            .skip(6)
            .take(4)
            .map(|(k, v)| Some((k, v)))
            .collect();
        expect_multi_values(
            results.clone(),
            storage
                .async_raw_scan(
                    Context::default(),
                    "".to_string(),
                    b"b2".to_vec(),
                    Some(b"c2".to_vec()),
                    20,
                    false,
                    false,
                )
                .wait(),
        );
        let results: Vec<Option<KvPair>> = test_data
            .clone()
            .into_iter()
            .skip(6)
            .take(1)
            .map(|(k, v)| Some((k, v)))
            .collect();
        expect_multi_values(
            results.clone(),
            storage
                .async_raw_scan(
                    Context::default(),
                    "".to_string(),
                    b"b2".to_vec(),
                    Some(b"b2\x00".to_vec()),
                    20,
                    false,
                    false,
                )
                .wait(),
        );

        // Reverse scan with end_key
        let results: Vec<Option<KvPair>> = test_data
            .clone()
            .into_iter()
            .rev()
            .skip(10)
            .take(4)
            .map(|(k, v)| Some((k, v)))
            .collect();
        expect_multi_values(
            results.clone(),
            storage
                .async_raw_scan(
                    Context::default(),
                    "".to_string(),
                    b"c2".to_vec(),
                    Some(b"b2".to_vec()),
                    20,
                    false,
                    true,
                )
                .wait(),
        );
        let results: Vec<Option<KvPair>> = test_data
            .clone()
            .into_iter()
            .skip(6)
            .take(1)
            .map(|(k, v)| Some((k, v)))
            .collect();
        expect_multi_values(
            results.clone(),
            storage
                .async_raw_scan(
                    Context::default(),
                    "".to_string(),
                    b"b2\x00".to_vec(),
                    Some(b"b2".to_vec()),
                    20,
                    false,
                    true,
                )
                .wait(),
        );

        // End key tests. Confirm that lower/upper bound works correctly.
        let ctx = Context::default();
        let results = vec![
            (b"c1".to_vec(), b"cc11".to_vec()),
            (b"c2".to_vec(), b"cc22".to_vec()),
            (b"c3".to_vec(), b"cc33".to_vec()),
            (b"d".to_vec(), b"dd".to_vec()),
            (b"d1".to_vec(), b"dd11".to_vec()),
            (b"d2".to_vec(), b"dd22".to_vec()),
        ]
        .into_iter()
        .map(|(k, v)| Some((k, v)));
        let engine = storage.get_engine();
        expect_multi_values(
            results.clone().collect(),
            <Storage<RocksEngine, DummyLockMgr>>::async_snapshot(&engine, &ctx)
                .and_then(move |snapshot| {
                    <Storage<RocksEngine, DummyLockMgr>>::raw_scan(
                        &snapshot,
                        &"".to_string(),
                        &Key::from_encoded(b"c1".to_vec()),
                        Some(Key::from_encoded(b"d3".to_vec())),
                        20,
                        &mut Statistics::default(),
                        false,
                    )
                })
                .wait(),
        );
        expect_multi_values(
            results.rev().collect(),
            <Storage<RocksEngine, DummyLockMgr>>::async_snapshot(&engine, &ctx)
                .and_then(move |snapshot| {
                    <Storage<RocksEngine, DummyLockMgr>>::reverse_raw_scan(
                        &snapshot,
                        &"".to_string(),
                        &Key::from_encoded(b"d3".to_vec()),
                        Some(Key::from_encoded(b"c1".to_vec())),
                        20,
                        &mut Statistics::default(),
                        false,
                    )
                })
                .wait(),
        );
    }

    #[test]
    fn test_check_key_ranges() {
        fn make_ranges(ranges: Vec<(Vec<u8>, Vec<u8>)>) -> Vec<KeyRange> {
            ranges
                .into_iter()
                .map(|(s, e)| {
                    let mut range = KeyRange::default();
                    range.set_start_key(s);
                    if !e.is_empty() {
                        range.set_end_key(e);
                    }
                    range
                })
                .collect()
        }

        let ranges = make_ranges(vec![
            (b"a".to_vec(), b"a3".to_vec()),
            (b"b".to_vec(), b"b3".to_vec()),
            (b"c".to_vec(), b"c3".to_vec()),
        ]);
        assert_eq!(
            <Storage<RocksEngine, DummyLockMgr>>::check_key_ranges(&ranges, false),
            true
        );

        let ranges = make_ranges(vec![
            (b"a".to_vec(), vec![]),
            (b"b".to_vec(), vec![]),
            (b"c".to_vec(), vec![]),
        ]);
        assert_eq!(
            <Storage<RocksEngine, DummyLockMgr>>::check_key_ranges(&ranges, false),
            true
        );

        let ranges = make_ranges(vec![
            (b"a3".to_vec(), b"a".to_vec()),
            (b"b3".to_vec(), b"b".to_vec()),
            (b"c3".to_vec(), b"c".to_vec()),
        ]);
        assert_eq!(
            <Storage<RocksEngine, DummyLockMgr>>::check_key_ranges(&ranges, false),
            false
        );

        // if end_key is omitted, the next start_key is used instead. so, false is returned.
        let ranges = make_ranges(vec![
            (b"c".to_vec(), vec![]),
            (b"b".to_vec(), vec![]),
            (b"a".to_vec(), vec![]),
        ]);
        assert_eq!(
            <Storage<RocksEngine, DummyLockMgr>>::check_key_ranges(&ranges, false),
            false
        );

        let ranges = make_ranges(vec![
            (b"a3".to_vec(), b"a".to_vec()),
            (b"b3".to_vec(), b"b".to_vec()),
            (b"c3".to_vec(), b"c".to_vec()),
        ]);
        assert_eq!(
            <Storage<RocksEngine, DummyLockMgr>>::check_key_ranges(&ranges, true),
            true
        );

        let ranges = make_ranges(vec![
            (b"c3".to_vec(), vec![]),
            (b"b3".to_vec(), vec![]),
            (b"a3".to_vec(), vec![]),
        ]);
        assert_eq!(
            <Storage<RocksEngine, DummyLockMgr>>::check_key_ranges(&ranges, true),
            true
        );

        let ranges = make_ranges(vec![
            (b"a".to_vec(), b"a3".to_vec()),
            (b"b".to_vec(), b"b3".to_vec()),
            (b"c".to_vec(), b"c3".to_vec()),
        ]);
        assert_eq!(
            <Storage<RocksEngine, DummyLockMgr>>::check_key_ranges(&ranges, true),
            false
        );

        let ranges = make_ranges(vec![
            (b"a3".to_vec(), vec![]),
            (b"b3".to_vec(), vec![]),
            (b"c3".to_vec(), vec![]),
        ]);
        assert_eq!(
            <Storage<RocksEngine, DummyLockMgr>>::check_key_ranges(&ranges, true),
            false
        );
    }

    #[test]
    fn test_raw_batch_scan() {
        let storage = TestStorageBuilder::new().build().unwrap();
        let (tx, rx) = channel();

        let test_data = vec![
            (b"a".to_vec(), b"aa".to_vec()),
            (b"a1".to_vec(), b"aa11".to_vec()),
            (b"a2".to_vec(), b"aa22".to_vec()),
            (b"a3".to_vec(), b"aa33".to_vec()),
            (b"b".to_vec(), b"bb".to_vec()),
            (b"b1".to_vec(), b"bb11".to_vec()),
            (b"b2".to_vec(), b"bb22".to_vec()),
            (b"b3".to_vec(), b"bb33".to_vec()),
            (b"c".to_vec(), b"cc".to_vec()),
            (b"c1".to_vec(), b"cc11".to_vec()),
            (b"c2".to_vec(), b"cc22".to_vec()),
            (b"c3".to_vec(), b"cc33".to_vec()),
            (b"d".to_vec(), b"dd".to_vec()),
            (b"d1".to_vec(), b"dd11".to_vec()),
            (b"d2".to_vec(), b"dd22".to_vec()),
            (b"d3".to_vec(), b"dd33".to_vec()),
            (b"e".to_vec(), b"ee".to_vec()),
            (b"e1".to_vec(), b"ee11".to_vec()),
            (b"e2".to_vec(), b"ee22".to_vec()),
            (b"e3".to_vec(), b"ee33".to_vec()),
        ];

        // Write key-value pairs in batch
        storage
            .async_raw_batch_put(
                Context::default(),
                "".to_string(),
                test_data.clone(),
                expect_ok_callback(tx.clone(), 0),
            )
            .unwrap();
        rx.recv().unwrap();

        // Verify pairs exist
        let keys = test_data.iter().map(|&(ref k, _)| k.clone()).collect();
        let results = test_data.into_iter().map(|(k, v)| Some((k, v))).collect();
        expect_multi_values(
            results,
            storage
                .async_raw_batch_get(Context::default(), "".to_string(), keys)
                .wait(),
        );

        let results = vec![
            Some((b"a".to_vec(), b"aa".to_vec())),
            Some((b"a1".to_vec(), b"aa11".to_vec())),
            Some((b"a2".to_vec(), b"aa22".to_vec())),
            Some((b"a3".to_vec(), b"aa33".to_vec())),
            Some((b"b".to_vec(), b"bb".to_vec())),
            Some((b"b1".to_vec(), b"bb11".to_vec())),
            Some((b"b2".to_vec(), b"bb22".to_vec())),
            Some((b"b3".to_vec(), b"bb33".to_vec())),
            Some((b"c".to_vec(), b"cc".to_vec())),
            Some((b"c1".to_vec(), b"cc11".to_vec())),
            Some((b"c2".to_vec(), b"cc22".to_vec())),
            Some((b"c3".to_vec(), b"cc33".to_vec())),
            Some((b"d".to_vec(), b"dd".to_vec())),
        ];
        let ranges: Vec<KeyRange> = vec![b"a".to_vec(), b"b".to_vec(), b"c".to_vec()]
            .into_iter()
            .map(|k| {
                let mut range = KeyRange::default();
                range.set_start_key(k);
                range
            })
            .collect();
        expect_multi_values(
            results,
            storage
                .async_raw_batch_scan(
                    Context::default(),
                    "".to_string(),
                    ranges.clone(),
                    5,
                    false,
                    false,
                )
                .wait(),
        );

        let results = vec![
            Some((b"a".to_vec(), vec![])),
            Some((b"a1".to_vec(), vec![])),
            Some((b"a2".to_vec(), vec![])),
            Some((b"a3".to_vec(), vec![])),
            Some((b"b".to_vec(), vec![])),
            Some((b"b1".to_vec(), vec![])),
            Some((b"b2".to_vec(), vec![])),
            Some((b"b3".to_vec(), vec![])),
            Some((b"c".to_vec(), vec![])),
            Some((b"c1".to_vec(), vec![])),
            Some((b"c2".to_vec(), vec![])),
            Some((b"c3".to_vec(), vec![])),
            Some((b"d".to_vec(), vec![])),
        ];
        expect_multi_values(
            results,
            storage
                .async_raw_batch_scan(
                    Context::default(),
                    "".to_string(),
                    ranges.clone(),
                    5,
                    true,
                    false,
                )
                .wait(),
        );

        let results = vec![
            Some((b"a".to_vec(), b"aa".to_vec())),
            Some((b"a1".to_vec(), b"aa11".to_vec())),
            Some((b"a2".to_vec(), b"aa22".to_vec())),
            Some((b"b".to_vec(), b"bb".to_vec())),
            Some((b"b1".to_vec(), b"bb11".to_vec())),
            Some((b"b2".to_vec(), b"bb22".to_vec())),
            Some((b"c".to_vec(), b"cc".to_vec())),
            Some((b"c1".to_vec(), b"cc11".to_vec())),
            Some((b"c2".to_vec(), b"cc22".to_vec())),
        ];
        expect_multi_values(
            results,
            storage
                .async_raw_batch_scan(
                    Context::default(),
                    "".to_string(),
                    ranges.clone(),
                    3,
                    false,
                    false,
                )
                .wait(),
        );

        let results = vec![
            Some((b"a".to_vec(), vec![])),
            Some((b"a1".to_vec(), vec![])),
            Some((b"a2".to_vec(), vec![])),
            Some((b"b".to_vec(), vec![])),
            Some((b"b1".to_vec(), vec![])),
            Some((b"b2".to_vec(), vec![])),
            Some((b"c".to_vec(), vec![])),
            Some((b"c1".to_vec(), vec![])),
            Some((b"c2".to_vec(), vec![])),
        ];
        expect_multi_values(
            results,
            storage
                .async_raw_batch_scan(Context::default(), "".to_string(), ranges, 3, true, false)
                .wait(),
        );

        let results = vec![
            Some((b"a2".to_vec(), b"aa22".to_vec())),
            Some((b"a1".to_vec(), b"aa11".to_vec())),
            Some((b"a".to_vec(), b"aa".to_vec())),
            Some((b"b2".to_vec(), b"bb22".to_vec())),
            Some((b"b1".to_vec(), b"bb11".to_vec())),
            Some((b"b".to_vec(), b"bb".to_vec())),
            Some((b"c2".to_vec(), b"cc22".to_vec())),
            Some((b"c1".to_vec(), b"cc11".to_vec())),
            Some((b"c".to_vec(), b"cc".to_vec())),
        ];
        let ranges: Vec<KeyRange> = vec![
            (b"a3".to_vec(), b"a".to_vec()),
            (b"b3".to_vec(), b"b".to_vec()),
            (b"c3".to_vec(), b"c".to_vec()),
        ]
        .into_iter()
        .map(|(s, e)| {
            let mut range = KeyRange::default();
            range.set_start_key(s);
            range.set_end_key(e);
            range
        })
        .collect();
        expect_multi_values(
            results,
            storage
                .async_raw_batch_scan(Context::default(), "".to_string(), ranges, 5, false, true)
                .wait(),
        );

        let results = vec![
            Some((b"c2".to_vec(), b"cc22".to_vec())),
            Some((b"c1".to_vec(), b"cc11".to_vec())),
            Some((b"b2".to_vec(), b"bb22".to_vec())),
            Some((b"b1".to_vec(), b"bb11".to_vec())),
            Some((b"a2".to_vec(), b"aa22".to_vec())),
            Some((b"a1".to_vec(), b"aa11".to_vec())),
        ];
        let ranges: Vec<KeyRange> = vec![b"c3".to_vec(), b"b3".to_vec(), b"a3".to_vec()]
            .into_iter()
            .map(|s| {
                let mut range = KeyRange::default();
                range.set_start_key(s);
                range
            })
            .collect();
        expect_multi_values(
            results,
            storage
                .async_raw_batch_scan(Context::default(), "".to_string(), ranges, 2, false, true)
                .wait(),
        );

        let results = vec![
            Some((b"a2".to_vec(), vec![])),
            Some((b"a1".to_vec(), vec![])),
            Some((b"a".to_vec(), vec![])),
            Some((b"b2".to_vec(), vec![])),
            Some((b"b1".to_vec(), vec![])),
            Some((b"b".to_vec(), vec![])),
            Some((b"c2".to_vec(), vec![])),
            Some((b"c1".to_vec(), vec![])),
            Some((b"c".to_vec(), vec![])),
        ];
        let ranges: Vec<KeyRange> = vec![
            (b"a3".to_vec(), b"a".to_vec()),
            (b"b3".to_vec(), b"b".to_vec()),
            (b"c3".to_vec(), b"c".to_vec()),
        ]
        .into_iter()
        .map(|(s, e)| {
            let mut range = KeyRange::default();
            range.set_start_key(s);
            range.set_end_key(e);
            range
        })
        .collect();
        expect_multi_values(
            results,
            storage
                .async_raw_batch_scan(Context::default(), "".to_string(), ranges, 5, true, true)
                .wait(),
        );
    }

    #[test]
    fn test_scan_lock() {
        let storage = TestStorageBuilder::new().build().unwrap();
        let (tx, rx) = channel();
        storage
            .async_prewrite(
                Context::default(),
                vec![
                    Mutation::Put((Key::from_raw(b"x"), b"foo".to_vec())),
                    Mutation::Put((Key::from_raw(b"y"), b"foo".to_vec())),
                    Mutation::Put((Key::from_raw(b"z"), b"foo".to_vec())),
                ],
                b"x".to_vec(),
                100,
                Options::default(),
                expect_ok_callback(tx.clone(), 0),
            )
            .unwrap();
        rx.recv().unwrap();

        let mut options = Options::default();
        options.lock_ttl = 123;
        options.txn_size = 3;
        storage
            .async_prewrite(
                Context::default(),
                vec![
                    Mutation::Put((Key::from_raw(b"a"), b"foo".to_vec())),
                    Mutation::Put((Key::from_raw(b"b"), b"foo".to_vec())),
                    Mutation::Put((Key::from_raw(b"c"), b"foo".to_vec())),
                ],
                b"c".to_vec(),
                101,
                options,
                expect_ok_callback(tx.clone(), 0),
            )
            .unwrap();
        rx.recv().unwrap();

        let (lock_a, lock_b, lock_c, lock_x, lock_y, lock_z) = (
            {
                let mut lock = LockInfo::default();
                lock.set_primary_lock(b"c".to_vec());
                lock.set_lock_version(101);
                lock.set_key(b"a".to_vec());
                lock.set_lock_ttl(123);
                lock.set_txn_size(3);
                lock
            },
            {
                let mut lock = LockInfo::default();
                lock.set_primary_lock(b"c".to_vec());
                lock.set_lock_version(101);
                lock.set_key(b"b".to_vec());
                lock.set_lock_ttl(123);
                lock.set_txn_size(3);
                lock
            },
            {
                let mut lock = LockInfo::default();
                lock.set_primary_lock(b"c".to_vec());
                lock.set_lock_version(101);
                lock.set_key(b"c".to_vec());
                lock.set_lock_ttl(123);
                lock.set_txn_size(3);
                lock
            },
            {
                let mut lock = LockInfo::default();
                lock.set_primary_lock(b"x".to_vec());
                lock.set_lock_version(100);
                lock.set_key(b"x".to_vec());
                lock
            },
            {
                let mut lock = LockInfo::default();
                lock.set_primary_lock(b"x".to_vec());
                lock.set_lock_version(100);
                lock.set_key(b"y".to_vec());
                lock
            },
            {
                let mut lock = LockInfo::default();
                lock.set_primary_lock(b"x".to_vec());
                lock.set_lock_version(100);
                lock.set_key(b"z".to_vec());
                lock
            },
        );

        storage
            .async_scan_locks(
                Context::default(),
                99,
                vec![],
                10,
                expect_value_callback(tx.clone(), 0, vec![]),
            )
            .unwrap();
        rx.recv().unwrap();
        storage
            .async_scan_locks(
                Context::default(),
                100,
                vec![],
                10,
                expect_value_callback(
                    tx.clone(),
                    0,
                    vec![lock_x.clone(), lock_y.clone(), lock_z.clone()],
                ),
            )
            .unwrap();
        rx.recv().unwrap();
        storage
            .async_scan_locks(
                Context::default(),
                100,
                b"a".to_vec(),
                10,
                expect_value_callback(
                    tx.clone(),
                    0,
                    vec![lock_x.clone(), lock_y.clone(), lock_z.clone()],
                ),
            )
            .unwrap();
        rx.recv().unwrap();
        storage
            .async_scan_locks(
                Context::default(),
                100,
                b"y".to_vec(),
                10,
                expect_value_callback(tx.clone(), 0, vec![lock_y.clone(), lock_z.clone()]),
            )
            .unwrap();
        rx.recv().unwrap();
        storage
            .async_scan_locks(
                Context::default(),
                101,
                vec![],
                10,
                expect_value_callback(
                    tx.clone(),
                    0,
                    vec![
                        lock_a.clone(),
                        lock_b.clone(),
                        lock_c.clone(),
                        lock_x.clone(),
                        lock_y.clone(),
                        lock_z.clone(),
                    ],
                ),
            )
            .unwrap();
        rx.recv().unwrap();
        storage
            .async_scan_locks(
                Context::default(),
                101,
                vec![],
                4,
                expect_value_callback(
                    tx.clone(),
                    0,
                    vec![
                        lock_a.clone(),
                        lock_b.clone(),
                        lock_c.clone(),
                        lock_x.clone(),
                    ],
                ),
            )
            .unwrap();
        rx.recv().unwrap();
        storage
            .async_scan_locks(
                Context::default(),
                101,
                b"b".to_vec(),
                4,
                expect_value_callback(
                    tx.clone(),
                    0,
                    vec![
                        lock_b.clone(),
                        lock_c.clone(),
                        lock_x.clone(),
                        lock_y.clone(),
                    ],
                ),
            )
            .unwrap();
        rx.recv().unwrap();
        storage
            .async_scan_locks(
                Context::default(),
                101,
                b"b".to_vec(),
                0,
                expect_value_callback(
                    tx.clone(),
                    0,
                    vec![
                        lock_b.clone(),
                        lock_c.clone(),
                        lock_x.clone(),
                        lock_y.clone(),
                        lock_z.clone(),
                    ],
                ),
            )
            .unwrap();
        rx.recv().unwrap();
    }

    #[test]
    fn test_resolve_lock() {
        use crate::storage::txn::RESOLVE_LOCK_BATCH_SIZE;

        let storage = TestStorageBuilder::new().build().unwrap();
        let (tx, rx) = channel();

        // These locks (transaction ts=99) are not going to be resolved.
        storage
            .async_prewrite(
                Context::default(),
                vec![
                    Mutation::Put((Key::from_raw(b"a"), b"foo".to_vec())),
                    Mutation::Put((Key::from_raw(b"b"), b"foo".to_vec())),
                    Mutation::Put((Key::from_raw(b"c"), b"foo".to_vec())),
                ],
                b"c".to_vec(),
                99,
                Options::default(),
                expect_ok_callback(tx.clone(), 0),
            )
            .unwrap();
        rx.recv().unwrap();

        let (lock_a, lock_b, lock_c) = (
            {
                let mut lock = LockInfo::default();
                lock.set_primary_lock(b"c".to_vec());
                lock.set_lock_version(99);
                lock.set_key(b"a".to_vec());
                lock
            },
            {
                let mut lock = LockInfo::default();
                lock.set_primary_lock(b"c".to_vec());
                lock.set_lock_version(99);
                lock.set_key(b"b".to_vec());
                lock
            },
            {
                let mut lock = LockInfo::default();
                lock.set_primary_lock(b"c".to_vec());
                lock.set_lock_version(99);
                lock.set_key(b"c".to_vec());
                lock
            },
        );

        // We should be able to resolve all locks for transaction ts=100 when there are this
        // many locks.
        let scanned_locks_coll = vec![
            1,
            RESOLVE_LOCK_BATCH_SIZE,
            RESOLVE_LOCK_BATCH_SIZE - 1,
            RESOLVE_LOCK_BATCH_SIZE + 1,
            RESOLVE_LOCK_BATCH_SIZE * 2,
            RESOLVE_LOCK_BATCH_SIZE * 2 - 1,
            RESOLVE_LOCK_BATCH_SIZE * 2 + 1,
        ];

        let is_rollback_coll = vec![
            false, // commit
            true,  // rollback
        ];
        let mut ts = 100;

        for scanned_locks in scanned_locks_coll {
            for is_rollback in &is_rollback_coll {
                let mut mutations = vec![];
                for i in 0..scanned_locks {
                    mutations.push(Mutation::Put((
                        Key::from_raw(format!("x{:08}", i).as_bytes()),
                        b"foo".to_vec(),
                    )));
                }

                storage
                    .async_prewrite(
                        Context::default(),
                        mutations,
                        b"x".to_vec(),
                        ts,
                        Options::default(),
                        expect_ok_callback(tx.clone(), 0),
                    )
                    .unwrap();
                rx.recv().unwrap();

                let mut txn_status = HashMap::default();
                txn_status.insert(
                    ts,
                    if *is_rollback {
                        0 // rollback
                    } else {
                        ts + 5 // commit, commit_ts = start_ts + 5
                    },
                );
                storage
                    .async_resolve_lock(
                        Context::default(),
                        txn_status,
                        expect_ok_callback(tx.clone(), 0),
                    )
                    .unwrap();
                rx.recv().unwrap();

                // All locks should be resolved except for a, b and c.
                storage
                    .async_scan_locks(
                        Context::default(),
                        ts,
                        vec![],
                        0,
                        expect_value_callback(
                            tx.clone(),
                            0,
                            vec![lock_a.clone(), lock_b.clone(), lock_c.clone()],
                        ),
                    )
                    .unwrap();
                rx.recv().unwrap();

                ts += 10;
            }
        }
    }

    #[test]
    fn test_resolve_lock_lite() {
        let storage = TestStorageBuilder::new().build().unwrap();
        let (tx, rx) = channel();

        storage
            .async_prewrite(
                Context::default(),
                vec![
                    Mutation::Put((Key::from_raw(b"a"), b"foo".to_vec())),
                    Mutation::Put((Key::from_raw(b"b"), b"foo".to_vec())),
                    Mutation::Put((Key::from_raw(b"c"), b"foo".to_vec())),
                ],
                b"c".to_vec(),
                99,
                Options::default(),
                expect_ok_callback(tx.clone(), 0),
            )
            .unwrap();
        rx.recv().unwrap();

        // Rollback key 'b' and key 'c' and left key 'a' still locked.
        let resolve_keys = vec![Key::from_raw(b"b"), Key::from_raw(b"c")];
        storage
            .async_resolve_lock_lite(
                Context::default(),
                99,
                0,
                resolve_keys,
                expect_ok_callback(tx.clone(), 0),
            )
            .unwrap();
        rx.recv().unwrap();

        // Check lock for key 'a'.
        let lock_a = {
            let mut lock = LockInfo::default();
            lock.set_primary_lock(b"c".to_vec());
            lock.set_lock_version(99);
            lock.set_key(b"a".to_vec());
            lock
        };
        storage
            .async_scan_locks(
                Context::default(),
                99,
                vec![],
                0,
                expect_value_callback(tx.clone(), 0, vec![lock_a]),
            )
            .unwrap();
        rx.recv().unwrap();

        // Resolve lock for key 'a'.
        storage
            .async_resolve_lock_lite(
                Context::default(),
                99,
                0,
                vec![Key::from_raw(b"a")],
                expect_ok_callback(tx.clone(), 0),
            )
            .unwrap();
        rx.recv().unwrap();

        storage
            .async_prewrite(
                Context::default(),
                vec![
                    Mutation::Put((Key::from_raw(b"a"), b"foo".to_vec())),
                    Mutation::Put((Key::from_raw(b"b"), b"foo".to_vec())),
                    Mutation::Put((Key::from_raw(b"c"), b"foo".to_vec())),
                ],
                b"c".to_vec(),
                101,
                Options::default(),
                expect_ok_callback(tx.clone(), 0),
            )
            .unwrap();
        rx.recv().unwrap();

        // Commit key 'b' and key 'c' and left key 'a' still locked.
        let resolve_keys = vec![Key::from_raw(b"b"), Key::from_raw(b"c")];
        storage
            .async_resolve_lock_lite(
                Context::default(),
                101,
                102,
                resolve_keys,
                expect_ok_callback(tx.clone(), 0),
            )
            .unwrap();
        rx.recv().unwrap();

        // Check lock for key 'a'.
        let lock_a = {
            let mut lock = LockInfo::default();
            lock.set_primary_lock(b"c".to_vec());
            lock.set_lock_version(101);
            lock.set_key(b"a".to_vec());
            lock
        };
        storage
            .async_scan_locks(
                Context::default(),
                101,
                vec![],
                0,
                expect_value_callback(tx.clone(), 0, vec![lock_a]),
            )
            .unwrap();
        rx.recv().unwrap();
    }

    #[test]
    fn test_txn_heart_beat() {
        let storage = TestStorageBuilder::new().build().unwrap();
        let (tx, rx) = channel();

        let k = Key::from_raw(b"k");
        let v = b"v".to_vec();

        let uncommitted = TxnStatus::uncommitted;

        // No lock.
        storage
            .async_txn_heart_beat(
                Context::default(),
                k.clone(),
                10,
                100,
                expect_fail_callback(tx.clone(), 0, |e| match e {
                    Error::Txn(txn::Error::Mvcc(mvcc::Error::TxnLockNotFound { .. })) => (),
                    e => panic!("unexpected error chain: {:?}", e),
                }),
            )
            .unwrap();
        rx.recv().unwrap();

        let mut options = Options::default();
        options.lock_ttl = 100;
        storage
            .async_prewrite(
                Context::default(),
                vec![Mutation::Put((k.clone(), v))],
                k.as_encoded().to_vec(),
                10,
                options,
                expect_ok_callback(tx.clone(), 0),
            )
            .unwrap();
        rx.recv().unwrap();

        // `advise_ttl` = 90, which is less than current ttl 100. The lock's ttl will remains 100.
        storage
            .async_txn_heart_beat(
                Context::default(),
                k.clone(),
                10,
                90,
                expect_value_callback(tx.clone(), 0, uncommitted(100)),
            )
            .unwrap();
        rx.recv().unwrap();

        // `advise_ttl` = 110, which is greater than current ttl. The lock's ttl will be updated to
        // 110.
        storage
            .async_txn_heart_beat(
                Context::default(),
                k.clone(),
                10,
                110,
                expect_value_callback(tx.clone(), 0, uncommitted(110)),
            )
            .unwrap();
        rx.recv().unwrap();

        // Lock not match. Nothing happens except throwing an error.
        storage
            .async_txn_heart_beat(
                Context::default(),
                k.clone(),
                11,
                150,
                expect_fail_callback(tx.clone(), 0, |e| match e {
                    Error::Txn(txn::Error::Mvcc(mvcc::Error::TxnLockNotFound { .. })) => (),
                    e => panic!("unexpected error chain: {:?}", e),
                }),
            )
            .unwrap();
        rx.recv().unwrap();
    }

    #[test]
<<<<<<< HEAD
=======
    fn test_check_txn_status() {
        let storage = TestStorageBuilder::new().build().unwrap();
        let (tx, rx) = channel();

        let k = Key::from_raw(b"k");
        let v = b"b".to_vec();

        let ts = mvcc::compose_ts;
        use TxnStatus::*;
        let uncommitted = TxnStatus::uncommitted;
        let committed = TxnStatus::committed;

        // No lock and no commit info. Gets an error.
        storage
            .async_check_txn_status(
                Context::default(),
                k.clone(),
                ts(9, 0),
                ts(9, 1),
                ts(9, 1),
                false,
                expect_fail_callback(tx.clone(), 0, |e| match e {
                    Error::Txn(txn::Error::Mvcc(mvcc::Error::TxnNotFound { .. })) => (),
                    e => panic!("unexpected error chain: {:?}", e),
                }),
            )
            .unwrap();
        rx.recv().unwrap();

        // No lock and no commit info. If specified rollback_if_not_exist, the key will be rolled
        // back.
        storage
            .async_check_txn_status(
                Context::default(),
                k.clone(),
                ts(9, 0),
                ts(9, 1),
                ts(9, 1),
                true,
                expect_value_callback(tx.clone(), 0, Rollbacked),
            )
            .unwrap();
        rx.recv().unwrap();

        // A rollback will be written, so an later-arriving prewrite will fail.
        storage
            .async_prewrite(
                Context::default(),
                vec![Mutation::Put((k.clone(), v.clone()))],
                k.as_encoded().to_vec(),
                ts(9, 0),
                Options::default(),
                expect_fail_callback(tx.clone(), 0, |e| match e {
                    Error::Txn(txn::Error::Mvcc(mvcc::Error::WriteConflict { .. })) => (),
                    e => panic!("unexpected error chain: {:?}", e),
                }),
            )
            .unwrap();
        rx.recv().unwrap();

        let mut options = Options::default();
        options.lock_ttl = 100;
        storage
            .async_prewrite(
                Context::default(),
                vec![Mutation::Put((k.clone(), v.clone()))],
                k.as_encoded().to_vec(),
                ts(10, 0),
                options.clone(),
                expect_ok_callback(tx.clone(), 0),
            )
            .unwrap();
        rx.recv().unwrap();

        // If lock exists and not expired, returns the lock's TTL.
        storage
            .async_check_txn_status(
                Context::default(),
                k.clone(),
                ts(10, 0),
                ts(12, 0),
                ts(15, 0),
                true,
                expect_value_callback(tx.clone(), 0, uncommitted(100)),
            )
            .unwrap();
        rx.recv().unwrap();

        // TODO: Check the lock's min_commit_ts field.

        storage
            .async_commit(
                Context::default(),
                vec![k.clone()],
                ts(10, 0),
                ts(20, 0),
                expect_ok_callback(tx.clone(), 0),
            )
            .unwrap();
        rx.recv().unwrap();

        // If the transaction is committed, returns the commit_ts.
        storage
            .async_check_txn_status(
                Context::default(),
                k.clone(),
                ts(10, 0),
                ts(12, 0),
                ts(15, 0),
                true,
                expect_value_callback(tx.clone(), 0, committed(ts(20, 0))),
            )
            .unwrap();
        rx.recv().unwrap();

        storage
            .async_prewrite(
                Context::default(),
                vec![Mutation::Put((k.clone(), v))],
                k.as_encoded().to_vec(),
                ts(25, 0),
                options,
                expect_ok_callback(tx.clone(), 0),
            )
            .unwrap();
        rx.recv().unwrap();

        // If the lock has expired, cleanup it.
        storage
            .async_check_txn_status(
                Context::default(),
                k.clone(),
                ts(25, 0),
                ts(126, 0),
                ts(127, 0),
                true,
                expect_value_callback(tx.clone(), 0, Rollbacked),
            )
            .unwrap();
        rx.recv().unwrap();

        storage
            .async_commit(
                Context::default(),
                vec![k.clone()],
                ts(25, 0),
                ts(28, 0),
                expect_fail_callback(tx.clone(), 0, |e| match e {
                    Error::Txn(txn::Error::Mvcc(mvcc::Error::TxnLockNotFound { .. })) => (),
                    e => panic!("unexpected error chain: {:?}", e),
                }),
            )
            .unwrap();
        rx.recv().unwrap();
    }

    #[test]
>>>>>>> 70e9e091
    fn test_pessimistic_txn_not_enabled() {
        // Calling pessimistic transaction related functions with a Storage without LockMgr should
        // fail.
        let storage = TestStorageBuilder::new().build().unwrap();
        let (tx, rx) = channel();
        let expect_pessimistic_txn_not_enabled_cb = || {
            expect_fail_callback(tx.clone(), 0, |e| match e {
                Error::PessimisticTxnNotEnabled => (),
                e => panic!("unexpected error chain: {:?}", e),
            })
        };
        storage
            .async_acquire_pessimistic_lock(
                Context::default(),
                vec![],
                b"x".to_vec(),
                1,
                Options::default(),
                expect_pessimistic_txn_not_enabled_cb(),
            )
            .unwrap();
        rx.recv().unwrap();

        let mut options = Options::default();
        options.for_update_ts = 2;
        storage
            .async_prewrite(
                Context::default(),
                vec![],
                b"x".to_vec(),
                1,
                options,
                expect_pessimistic_txn_not_enabled_cb(),
            )
            .unwrap();
        rx.recv().unwrap();

        storage
            .async_pessimistic_rollback(
                Context::default(),
                vec![],
                1,
                2,
                expect_pessimistic_txn_not_enabled_cb(),
            )
            .unwrap();
        rx.recv().unwrap();
    }

    // The logic of pessimistic transaction is tested in storage/mvcc/txn.rs.
<<<<<<< HEAD
    // It tests whether Storage uses functions properly.
=======
    // It tests whether Storage uses functions rightly.
>>>>>>> 70e9e091
    #[test]
    fn test_pessimistic_txn() {
        let storage = TestStorageBuilder::from_engine(TestEngineBuilder::new().build().unwrap())
            .lock_mgr(DummyLockMgr)
            .build()
            .unwrap();
        let (tx, rx) = channel();

        // Normal
        let key = Key::from_raw(b"a");
        storage
            .async_acquire_pessimistic_lock(
                Context::default(),
                vec![(key.clone(), true)],
                key.to_raw().unwrap(),
                10,
                Options::default(),
                expect_ok_callback(tx.clone(), 0),
            )
            .unwrap();
        let mut options = Options::default();
        options.for_update_ts = 10;
        options.is_pessimistic_lock = vec![true];
        storage
            .async_prewrite(
                Context::default(),
                vec![Mutation::Put((key.clone(), b"v".to_vec()))],
                key.to_raw().unwrap(),
                10,
                options,
                expect_ok_callback(tx.clone(), 1),
            )
            .unwrap();
        storage
            .async_commit(
                Context::default(),
                vec![key.clone()],
                10,
                20,
                expect_ok_callback(tx.clone(), 2),
            )
            .unwrap();
        rx.recv().unwrap();
        rx.recv().unwrap();
        rx.recv().unwrap();
        expect_value(
            b"v".to_vec(),
            storage
                .async_get(Context::default(), key.clone(), 21)
                .wait(),
        );

        // Should release latches if meets a lock when acquiring pessimistic locks.
        let key = Key::from_raw(b"b");
        storage
            .async_prewrite(
                Context::default(),
                vec![Mutation::Put((key.clone(), b"v".to_vec()))],
                key.to_raw().unwrap(),
                20,
                Options::default(),
                expect_ok_callback(tx.clone(), 0),
            )
            .unwrap();
        rx.recv().unwrap();
        storage
            .async_acquire_pessimistic_lock(
                Context::default(),
                vec![(key.clone(), true)],
                key.to_raw().unwrap(),
                21,
                Options::default(),
                expect_fail_callback(tx.clone(), 1, |_| ()),
            )
            .unwrap();
        // The transaction should be waiting for lock released so cb won't be called.
        rx.recv_timeout(Duration::from_millis(500)).unwrap_err();
        storage
            .async_commit(
                Context::default(),
                vec![key.clone()],
                20,
                30,
                expect_ok_callback(tx.clone(), 2),
            )
            .unwrap();
        // acquire_pessimistic_lock should release latches so commit will succeed.
        rx.recv().unwrap();

        // Should set for_update_ts of acquire_pessimistic_lock properly.
        let mut options = Options::default();
        options.for_update_ts = 25;
        // acquire_pessimistic_lock with a small for_update_ts should return WriteConflict.
        storage
            .async_acquire_pessimistic_lock(
                Context::default(),
                vec![(key.clone(), false)],
                key.to_raw().unwrap(),
                25,
                options.clone(),
                expect_fail_callback(tx.clone(), 3, |e| match e {
                    Error::Txn(txn::Error::Mvcc(mvcc::Error::WriteConflict {
                        conflict_start_ts,
                        conflict_commit_ts,
                        ..
                    })) => {
                        assert_eq!(conflict_start_ts, 20);
                        assert_eq!(conflict_commit_ts, 30);
                    }
                    e => panic!("unexpected error chain: {:?}", e),
                }),
            )
            .unwrap();
        rx.recv().unwrap();
        options.for_update_ts = 30;
        // acquire_pessimistic_lock with a greater for_update_ts should succeed.
        storage
            .async_acquire_pessimistic_lock(
                Context::default(),
                vec![(key.clone(), false)],
                key.to_raw().unwrap(),
                25,
                options,
                expect_ok_callback(tx.clone(), 4),
            )
            .unwrap();
        rx.recv().unwrap();

<<<<<<< HEAD
        // Should set for_update_ts of prewrite properly.
=======
        // Should set for_update_ts of prewrite rightly.
>>>>>>> 70e9e091
        let key = Key::from_raw(b"c");
        storage
            .async_acquire_pessimistic_lock(
                Context::default(),
                vec![(key.clone(), true)],
                key.to_raw().unwrap(),
                30,
                Options::default(),
                expect_ok_callback(tx.clone(), 0),
            )
            .unwrap();
        rx.recv().unwrap();
        // Prewrite request with zero for_update_ts is optimistic. It should fail due to LockTypeNotMatch.
        storage
            .async_prewrite(
                Context::default(),
                vec![Mutation::Put((key.clone(), b"v".to_vec()))],
                key.to_raw().unwrap(),
                30,
                Options::default(),
                expect_fail_callback(tx.clone(), 1, |e| match e {
                    Error::Txn(txn::Error::Mvcc(mvcc::Error::LockTypeNotMatch { .. })) => (),
                    e => panic!("unexpected error chain: {:?}", e),
                }),
            )
            .unwrap();
        rx.recv().unwrap();

        // Should set is_pessimistic_lock of perwrite properly.
        let key = Key::from_raw(b"d");
        let mut options = Options::default();
        options.for_update_ts = 40;
        options.is_pessimistic_lock = vec![true];
        // Prewriting a non-exist pessimistic lock should fail.
        storage
            .async_prewrite(
                Context::default(),
                vec![Mutation::Put((key.clone(), b"v".to_vec()))],
                key.to_raw().unwrap(),
                40,
                options.clone(),
                expect_fail_callback(tx.clone(), 0, |e| match e {
                    Error::Txn(txn::Error::Mvcc(mvcc::Error::PessimisticLockNotFound {
                        ..
                    })) => (),
                    e => panic!("unexpected error chain: {:?}", e),
                }),
            )
            .unwrap();
        rx.recv().unwrap();
        // Prewriting a non-pessimistic lock should return KeyIsLocked if there is a lock.
        options.for_update_ts = 0;
        options.is_pessimistic_lock = vec![];
        storage
            .async_prewrite(
                Context::default(),
                vec![Mutation::Put((key.clone(), b"v".to_vec()))],
                key.to_raw().unwrap(),
                40,
                options.clone(),
                expect_ok_callback(tx.clone(), 1),
            )
            .unwrap();
        rx.recv().unwrap();
        let (tx, rx) = channel();
        options.for_update_ts = 41;
        options.is_pessimistic_lock = vec![false];
        storage
            .async_prewrite(
                Context::default(),
                vec![Mutation::Put((key.clone(), b"v".to_vec()))],
                key.to_raw().unwrap(),
                41,
                options,
                Box::new(move |x| {
                    tx.send(x).unwrap();
                }),
            )
            .unwrap();
        let mut res = rx.recv().unwrap().unwrap();
        assert_eq!(res.len(), 1);
        expect_error(
            |e| match e {
                Error::Txn(txn::Error::Mvcc(mvcc::Error::KeyIsLocked(info))) => {
                    assert_eq!(info.get_lock_ttl(), 0);
                }
                e => panic!("unexpected error chain: {:?}", e),
            },
            res.remove(0),
        );

        // Rollback pessimistic lock
        let key = Key::from_raw(b"e");
        let (tx, rx) = channel();
        storage
            .async_acquire_pessimistic_lock(
                Context::default(),
                vec![(key.clone(), true)],
                key.to_raw().unwrap(),
                50,
                Options::default(),
                expect_ok_callback(tx.clone(), 0),
            )
            .unwrap();
        rx.recv().unwrap();
        storage
            .async_pessimistic_rollback(
                Context::default(),
                vec![key.clone()],
                40,
                50,
                expect_ok_callback(tx.clone(), 1),
            )
            .unwrap();
        rx.recv().unwrap();
    }
}<|MERGE_RESOLUTION|>--- conflicted
+++ resolved
@@ -749,17 +749,9 @@
 ///
 /// Only used for test purpose.
 #[must_use]
-<<<<<<< HEAD
-pub struct TestStorageBuilder<E: Engine, L: LockMgr = DummyLockMgr> {
-    engine: E,
-    config: Config,
-    local_storage: Option<Arc<DB>>,
-    raft_store_router: Option<ServerRaftStoreRouter>,
-=======
 pub struct TestStorageBuilder<E: Engine, L: LockMgr> {
     engine: E,
     config: Config,
->>>>>>> 70e9e091
     lock_mgr: Option<L>,
 }
 
@@ -769,11 +761,6 @@
         Self {
             engine: TestEngineBuilder::new().build().unwrap(),
             config: Config::default(),
-<<<<<<< HEAD
-            local_storage: None,
-            raft_store_router: None,
-=======
->>>>>>> 70e9e091
             lock_mgr: None,
         }
     }
@@ -784,11 +771,6 @@
         Self {
             engine,
             config: Config::default(),
-<<<<<<< HEAD
-            local_storage: None,
-            raft_store_router: None,
-=======
->>>>>>> 70e9e091
             lock_mgr: None,
         }
     }
@@ -809,32 +791,13 @@
         self
     }
 
-    /// Set lock manager.
-    ///
-    /// By default, `None` will be used.
-    pub fn lock_mgr(mut self, lock_mgr: L) -> Self {
-        self.lock_mgr = Some(lock_mgr);
-        self
-    }
-
     /// Build a `Storage<E>`.
     pub fn build(self) -> Result<Storage<E, L>> {
         let read_pool = self::readpool_impl::build_read_pool_for_test(
             &crate::config::StorageReadPoolConfig::default_for_test(),
             self.engine.clone(),
         );
-<<<<<<< HEAD
-        Storage::from_engine(
-            self.engine,
-            &self.config,
-            read_pool,
-            self.local_storage,
-            self.raft_store_router,
-            self.lock_mgr,
-        )
-=======
         Storage::from_engine(self.engine, &self.config, read_pool, self.lock_mgr)
->>>>>>> 70e9e091
     }
 }
 
@@ -4772,8 +4735,6 @@
     }
 
     #[test]
-<<<<<<< HEAD
-=======
     fn test_check_txn_status() {
         let storage = TestStorageBuilder::new().build().unwrap();
         let (tx, rx) = channel();
@@ -4931,7 +4892,6 @@
     }
 
     #[test]
->>>>>>> 70e9e091
     fn test_pessimistic_txn_not_enabled() {
         // Calling pessimistic transaction related functions with a Storage without LockMgr should
         // fail.
@@ -4982,11 +4942,7 @@
     }
 
     // The logic of pessimistic transaction is tested in storage/mvcc/txn.rs.
-<<<<<<< HEAD
-    // It tests whether Storage uses functions properly.
-=======
     // It tests whether Storage uses functions rightly.
->>>>>>> 70e9e091
     #[test]
     fn test_pessimistic_txn() {
         let storage = TestStorageBuilder::from_engine(TestEngineBuilder::new().build().unwrap())
@@ -5115,11 +5071,7 @@
             .unwrap();
         rx.recv().unwrap();
 
-<<<<<<< HEAD
-        // Should set for_update_ts of prewrite properly.
-=======
         // Should set for_update_ts of prewrite rightly.
->>>>>>> 70e9e091
         let key = Key::from_raw(b"c");
         storage
             .async_acquire_pessimistic_lock(
