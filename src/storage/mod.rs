--- conflicted
+++ resolved
@@ -48,19 +48,11 @@
 
 pub type Callback<T> = Box<dyn FnOnce(Result<T>) + Send>;
 
-<<<<<<< HEAD
 pub use storage_types::FOR_UPDATE_TS_PREFIX;
 pub use storage_types::SHORT_VALUE_MAX_LEN;
 pub use storage_types::SHORT_VALUE_PREFIX;
 pub use storage_types::TXN_SIZE_PREFIX;
-=======
-// Short value max len must <= 255.
-pub const SHORT_VALUE_MAX_LEN: usize = 255;
-pub const SHORT_VALUE_PREFIX: u8 = b'v';
-pub const FOR_UPDATE_TS_PREFIX: u8 = b'f';
-pub const TXN_SIZE_PREFIX: u8 = b't';
-pub const MIN_COMMIT_TS_PREFIX: u8 = b'c';
->>>>>>> f8c55cf0
+pub use storage_types::MIN_COMMIT_TS_PREFIX;
 
 use engine::{CfName, ALL_CFS, CF_DEFAULT, CF_LOCK, CF_WRITE, DATA_CFS};
 use tikv_util::future_pool::FuturePool;
