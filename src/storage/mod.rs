--- conflicted
+++ resolved
@@ -25,14 +25,8 @@
 
 use crate::server::readpool::{self, Builder as ReadPoolBuilder, ReadPool};
 use crate::server::ServerRaftStoreRouter;
-<<<<<<< HEAD
-use crate::util;
-use crate::util::collections::HashMap;
-use crate::util::worker::{self, Builder, FutureWorker, ScheduleError, Worker};
-=======
 use tikv_util::collections::HashMap;
-use tikv_util::worker::{self, Builder, ScheduleError, Worker};
->>>>>>> aa2ccf7d
+use tikv_util::worker::{self, Builder, FutureWorker, ScheduleError, Worker};
 
 use self::gc_worker::GCWorker;
 use self::metrics::*;
@@ -497,16 +491,7 @@
 
     /// Build a `Storage<E>`.
     pub fn build(self) -> Result<Storage<E>> {
-<<<<<<< HEAD
-        let read_pool = {
-            let pd_worker = FutureWorker::new("test-future–worker");
-            ReadPool::new("readpool", &readpool::Config::default_for_test(), || {
-                ReadPoolContext::new(pd_worker.scheduler())
-            })
-        };
-=======
         let read_pool = ReadPoolBuilder::from_config(&readpool::Config::default_for_test()).build();
->>>>>>> aa2ccf7d
         Storage::from_engine(
             self.engine,
             &self.config,
