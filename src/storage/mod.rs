// Copyright 2016 TiKV Project Authors. Licensed under Apache-2.0.

//! Interact with persistent storage.
//!
//! The [`Storage`](storage::Storage) structure provides raw and transactional APIs on top of
//! a lower-level [`Engine`](storage::kv::Engine).
//!
//! There are multiple [`Engine`](storage::kv::Engine) implementations, [`RaftKv`](server::raftkv::RaftKv)
//! is used by the [`Server`](server::Server). The [`BTreeEngine`](storage::kv::BTreeEngine) and
//! [`RocksEngine`](storage::RocksEngine) are used for testing only.

pub mod config;
pub mod errors;
pub mod kv;
pub mod lock_manager;
pub(crate) mod metrics;
pub mod mvcc;
pub mod txn;

mod read_pool;
mod types;

pub use self::{
    errors::{get_error_kind_from_header, get_tag_from_header, Error, ErrorHeaderKind, ErrorInner},
    kv::{
        CfStatistics, Cursor, Engine, FlowStatistics, FlowStatsReporter, Iterator, RocksEngine,
        ScanMode, Snapshot, Statistics, TestEngineBuilder,
    },
    read_pool::{build_read_pool, build_read_pool_for_test},
    txn::{ProcessResult, Scanner, SnapshotStore, Store},
    types::{PessimisticLockRes, StorageCallback, TxnStatus},
};

use crate::read_pool::{ReadPool, ReadPoolHandle};
use crate::storage::metrics::CommandKind;
use crate::storage::{
    config::Config,
    kv::{with_tls_engine, Error as EngineError, ErrorInner as EngineErrorInner, Modify},
    lock_manager::{DummyLockManager, LockManager},
    metrics::*,
    txn::{
        commands::{Command, TypedCommand},
        scheduler::Scheduler as TxnScheduler,
    },
    types::StorageCallbackType,
};
use engine_traits::{CfName, ALL_CFS, CF_DEFAULT, DATA_CFS};
use engine_traits::{IterOptions, DATA_KEY_PREFIX_LEN};
use futures::Future;
use futures03::prelude::*;
use kvproto::kvrpcpb::{CommandPri, Context, GetRequest, KeyRange, RawGetRequest};
use raftstore::store::util::build_key_range;
use rand::prelude::*;
use std::sync::{atomic, Arc};
use tikv_util::time::Instant;
use txn_types::{Key, KvPair, TimeStamp, TsSet, Value};

pub type Result<T> = std::result::Result<T, Error>;
pub type Callback<T> = Box<dyn FnOnce(Result<T>) + Send>;

/// [`Storage`] implements transactional KV APIs and raw KV APIs on a given [`Engine`]. An [`Engine`]
/// provides low level KV functionality. [`Engine`] has multiple implementations. When a TiKV server
/// is running, a [`RaftKv`] will be the underlying [`Engine`] of [`Storage`]. The other two types of
/// engines are for test purpose.
///
///[`Storage`] is reference counted and cloning [`Storage`] will just increase the reference counter.
/// Storage resources (i.e. threads, engine) will be released when all references are dropped.
///
/// Notice that read and write methods may not be performed over full data in most cases, i.e. when
/// underlying engine is [`RaftKv`], which limits data access in the range of a single region
/// according to specified `ctx` parameter. However,
/// [`unsafe_destroy_range`](Storage::unsafe_destroy_range) is the only exception. It's
/// always performed on the whole TiKV.
///
/// Operations of [`Storage`] can be divided into two types: MVCC operations and raw operations.
/// MVCC operations uses MVCC keys, which usually consist of several physical keys in different
/// CFs. In default CF and write CF, the key will be memcomparable-encoded and append the timestamp
/// to it, so that multiple versions can be saved at the same time.
/// Raw operations use raw keys, which are saved directly to the engine without memcomparable-
/// encoding and appending timestamp.
pub struct Storage<E: Engine, L: LockManager> {
    // TODO: Too many Arcs, would be slow when clone.
    engine: E,

    sched: TxnScheduler<E, L>,

    /// The thread pool used to run most read operations.
    read_pool: ReadPoolHandle,

    /// How many strong references. Thread pool and workers will be stopped
    /// once there are no more references.
    // TODO: This should be implemented in thread pool and worker.
    refs: Arc<atomic::AtomicUsize>,

    // Fields below are storage configurations.
    max_key_size: usize,

    pessimistic_txn_enabled: bool,
}

impl<E: Engine, L: LockManager> Clone for Storage<E, L> {
    #[inline]
    fn clone(&self) -> Self {
        let refs = self.refs.fetch_add(1, atomic::Ordering::SeqCst);

        trace!(
            "Storage referenced"; "original_ref" => refs
        );

        Self {
            engine: self.engine.clone(),
            sched: self.sched.clone(),
            read_pool: self.read_pool.clone(),
            refs: self.refs.clone(),
            max_key_size: self.max_key_size,
            pessimistic_txn_enabled: self.pessimistic_txn_enabled,
        }
    }
}

impl<E: Engine, L: LockManager> Drop for Storage<E, L> {
    #[inline]
    fn drop(&mut self) {
        let refs = self.refs.fetch_sub(1, atomic::Ordering::SeqCst);

        trace!(
            "Storage de-referenced"; "original_ref" => refs
        );

        if refs != 1 {
            return;
        }

        info!("Storage stopped.");
    }
}

macro_rules! check_key_size {
    ($key_iter: expr, $max_key_size: expr, $callback: ident) => {
        for k in $key_iter {
            let key_size = k.len();
            if key_size > $max_key_size {
                $callback(Err(Error::from(ErrorInner::KeyTooLarge(
                    key_size,
                    $max_key_size,
                ))));
                return Ok(());
            }
        }
    };
}

impl<E: Engine, L: LockManager> Storage<E, L> {
    /// Create a `Storage` from given engine.
    pub fn from_engine(
        engine: E,
        config: &Config,
        read_pool: ReadPoolHandle,
        lock_mgr: Option<L>,
        pipelined_pessimistic_lock: bool,
    ) -> Result<Self> {
        let pessimistic_txn_enabled = lock_mgr.is_some();
        let sched = TxnScheduler::new(
            engine.clone(),
            lock_mgr,
            config.scheduler_concurrency,
            config.scheduler_worker_pool_size,
            config.scheduler_pending_write_threshold.0 as usize,
            pipelined_pessimistic_lock,
        );

        info!("Storage started.");

        Ok(Storage {
            engine,
            sched,
            read_pool,
            refs: Arc::new(atomic::AtomicUsize::new(1)),
            max_key_size: config.max_key_size,
            pessimistic_txn_enabled,
        })
    }

    /// Get the underlying `Engine` of the `Storage`.
    pub fn get_engine(&self) -> E {
        self.engine.clone()
    }

    /// Get a snapshot of `engine`.
    fn snapshot(engine: &E, ctx: &Context) -> impl std::future::Future<Output = Result<E::Snap>> {
        let (callback, future) = tikv_util::future::paired_std_future_callback();
        let val = engine.async_snapshot(ctx, callback);
        // make engine not cross yield point
        async move {
            val?; // propagate error
            let (_ctx, result) = future
                .map_err(|cancel| EngineError::from(EngineErrorInner::Other(box_err!(cancel))))
                .await?;
            // map storage::kv::Error -> storage::txn::Error -> storage::Error
            result.map_err(txn::Error::from).map_err(Error::from)
        }
    }

    #[inline]
    fn with_tls_engine<F, R>(f: F) -> R
    where
        F: FnOnce(&E) -> R,
    {
        // Safety: the read pools ensure that a TLS engine exists.
        unsafe { with_tls_engine(f) }
    }

    /// Get value of the given key from a snapshot.
    ///
    /// Only writes that are committed before `start_ts` are visible.
    pub fn get(
        &self,
        mut ctx: Context,
        key: Key,
        start_ts: TimeStamp,
    ) -> impl Future<Item = Option<Value>, Error = Error> {
        const CMD: CommandKind = CommandKind::get;
        let priority = ctx.get_priority();
        let priority_tag = get_priority_tag(priority);

        let res = self.read_pool.spawn_handle(
            async move {
                if let Ok(key) = key.to_owned().into_raw() {
                    tls_collect_qps(ctx.get_region_id(), ctx.get_peer(), &key, &key, false);
                }

                KV_COMMAND_COUNTER_VEC_STATIC.get(CMD).inc();
                SCHED_COMMANDS_PRI_COUNTER_VEC_STATIC
                    .get(priority_tag)
                    .inc();

                let command_duration = tikv_util::time::Instant::now_coarse();

                // The bypass_locks set will be checked at most once. `TsSet::vec` is more efficient
                // here.
                let bypass_locks = TsSet::vec_from_u64s(ctx.take_resolved_locks());
                let snapshot = Self::with_tls_engine(|engine| Self::snapshot(engine, &ctx)).await?;
                {
                    let begin_instant = Instant::now_coarse();
                    let mut statistics = Statistics::default();
                    let snap_store = SnapshotStore::new(
                        snapshot,
                        start_ts,
                        ctx.get_isolation_level(),
                        !ctx.get_not_fill_cache(),
                        bypass_locks,
                        false,
                    );
                    let result = snap_store
                        .get(&key, &mut statistics)
                        // map storage::txn::Error -> storage::Error
                        .map_err(Error::from)
                        .map(|r| {
                            KV_COMMAND_KEYREAD_HISTOGRAM_STATIC.get(CMD).observe(1_f64);
                            r
                        });

                    metrics::tls_collect_scan_details(CMD, &statistics);
                    metrics::tls_collect_read_flow(ctx.get_region_id(), &statistics);
                    SCHED_PROCESSING_READ_HISTOGRAM_STATIC
                        .get(CMD)
                        .observe(begin_instant.elapsed_secs());
                    SCHED_HISTOGRAM_VEC_STATIC
                        .get(CMD)
                        .observe(command_duration.elapsed_secs());

                    result
                }
            },
            priority,
            start_ts.into_inner(),
        );

        res.map_err(|_| Error::from(ErrorInner::SchedTooBusy))
            .flatten()
    }

    /// Get values of a set of keys with seperate context from a snapshot, return a list of `Result`s.
    ///
    /// Only writes that are committed before their respective `start_ts` are visible.
    pub fn batch_get_command(
        &self,
        gets: Vec<PointGetCommand>,
    ) -> impl Future<Item = Vec<Result<Option<Vec<u8>>>>, Error = Error> {
        const CMD: CommandKind = CommandKind::batch_get_command;
        // all requests in a batch have the same region, epoch, term, replica_read
        let ctx = gets[0].ctx.clone();
        let priority = ctx.get_priority();
        let priority_tag = get_priority_tag(priority);
        let res = self.read_pool.spawn_handle(
            async move {
                for get in &gets {
                    if let Ok(key) = get.key.to_owned().into_raw() {
                        tls_collect_qps(
                            get.ctx.get_region_id(),
                            get.ctx.get_peer(),
                            &key,
                            &key,
                            false,
                        );
                    }
                }

                KV_COMMAND_COUNTER_VEC_STATIC.get(CMD).inc();
                SCHED_COMMANDS_PRI_COUNTER_VEC_STATIC
                    .get(priority_tag)
                    .inc();

                let command_duration = tikv_util::time::Instant::now_coarse();

                let snapshot = Self::with_tls_engine(|engine| Self::snapshot(engine, &ctx)).await?;
                {
                    let begin_instant = Instant::now_coarse();
                    let mut statistics = Statistics::default();
                    let mut snap_store = SnapshotStore::new(
                        snapshot,
                        TimeStamp::zero(),
                        ctx.get_isolation_level(),
                        !ctx.get_not_fill_cache(),
                        Default::default(),
                        false,
                    );
                    let mut results = vec![];
                    // TODO: optimize using seek.
                    for mut get in gets {
                        snap_store.set_start_ts(get.ts.unwrap());
                        snap_store.set_isolation_level(get.ctx.get_isolation_level());
                        // The bypass_locks set will be checked at most once. `TsSet::vec`
                        // is more efficient here.
                        snap_store
                            .set_bypass_locks(TsSet::vec_from_u64s(get.ctx.take_resolved_locks()));
                        results.push(
                            snap_store
                                .get(&get.key, &mut statistics)
                                .map_err(Error::from),
                        );
                    }
                    SCHED_PROCESSING_READ_HISTOGRAM_STATIC
                        .get(CMD)
                        .observe(begin_instant.elapsed_secs());
                    SCHED_HISTOGRAM_VEC_STATIC
                        .get(CMD)
                        .observe(command_duration.elapsed_secs());

                    Ok(results)
                }
            },
            priority,
            thread_rng().next_u64(),
        );
        res.map_err(|_| Error::from(ErrorInner::SchedTooBusy))
            .flatten()
    }

    /// Get values of a set of keys in a batch from the snapshot.
    ///
    /// Only writes that are committed before `start_ts` are visible.
    pub fn batch_get(
        &self,
        mut ctx: Context,
        keys: Vec<Key>,
        start_ts: TimeStamp,
    ) -> impl Future<Item = Vec<Result<KvPair>>, Error = Error> {
        const CMD: CommandKind = CommandKind::batch_get;
        let priority = ctx.get_priority();
        let priority_tag = get_priority_tag(priority);

        let res = self.read_pool.spawn_handle(
            async move {
                let mut key_ranges = vec![];
                for key in &keys {
                    if let Ok(key) = key.to_owned().into_raw() {
                        key_ranges.push(build_key_range(&key, &key, false));
                    }
                }
                tls_collect_qps_batch(ctx.get_region_id(), ctx.get_peer(), key_ranges);

                KV_COMMAND_COUNTER_VEC_STATIC.get(CMD).inc();
                SCHED_COMMANDS_PRI_COUNTER_VEC_STATIC
                    .get(priority_tag)
                    .inc();

                let command_duration = tikv_util::time::Instant::now_coarse();

                let bypass_locks = TsSet::from_u64s(ctx.take_resolved_locks());
                let snapshot = Self::with_tls_engine(|engine| Self::snapshot(engine, &ctx)).await?;
                {
                    let begin_instant = Instant::now_coarse();

                    let mut statistics = Statistics::default();
                    let snap_store = SnapshotStore::new(
                        snapshot,
                        start_ts,
                        ctx.get_isolation_level(),
                        !ctx.get_not_fill_cache(),
                        bypass_locks,
                        false,
                    );
                    let result = snap_store
                        .batch_get(&keys, &mut statistics)
                        .map_err(Error::from)
                        .map(|v| {
                            let kv_pairs: Vec<_> = v
                                .into_iter()
                                .zip(keys)
                                .filter(|&(ref v, ref _k)| {
                                    !(v.is_ok() && v.as_ref().unwrap().is_none())
                                })
                                .map(|(v, k)| match v {
                                    Ok(Some(x)) => Ok((k.into_raw().unwrap(), x)),
                                    Err(e) => Err(Error::from(e)),
                                    _ => unreachable!(),
                                })
                                .collect();
                            KV_COMMAND_KEYREAD_HISTOGRAM_STATIC
                                .get(CMD)
                                .observe(kv_pairs.len() as f64);
                            kv_pairs
                        });

                    metrics::tls_collect_scan_details(CMD, &statistics);
                    metrics::tls_collect_read_flow(ctx.get_region_id(), &statistics);
                    SCHED_PROCESSING_READ_HISTOGRAM_STATIC
                        .get(CMD)
                        .observe(begin_instant.elapsed_secs());
                    SCHED_HISTOGRAM_VEC_STATIC
                        .get(CMD)
                        .observe(command_duration.elapsed_secs());
                    result
                }
            },
            priority,
            start_ts.into_inner(),
        );

        res.map_err(|_| Error::from(ErrorInner::SchedTooBusy))
            .flatten()
    }

    /// Scan keys in [`start_key`, `end_key`) up to `limit` keys from the snapshot.
    ///
    /// If `end_key` is `None`, it means the upper bound is unbounded.
    ///
    /// Only writes committed before `start_ts` are visible.
    pub fn scan(
        &self,
        mut ctx: Context,
        start_key: Key,
        end_key: Option<Key>,
        limit: usize,
        start_ts: TimeStamp,
        key_only: bool,
        reverse_scan: bool,
    ) -> impl Future<Item = Vec<Result<KvPair>>, Error = Error> {
        const CMD: CommandKind = CommandKind::scan;
        let priority = ctx.get_priority();
        let priority_tag = get_priority_tag(priority);

        let res = self.read_pool.spawn_handle(
            async move {
                if let Ok(start_key) = start_key.to_owned().into_raw() {
                    let mut key = vec![];
                    if let Some(end_key) = &end_key {
                        if let Ok(end_key) = end_key.to_owned().into_raw() {
                            key = end_key;
                        }
                    }
                    tls_collect_qps(
                        ctx.get_region_id(),
                        ctx.get_peer(),
                        &start_key,
                        &key,
                        reverse_scan,
                    );
                }

                KV_COMMAND_COUNTER_VEC_STATIC.get(CMD).inc();
                SCHED_COMMANDS_PRI_COUNTER_VEC_STATIC
                    .get(priority_tag)
                    .inc();

                let command_duration = tikv_util::time::Instant::now_coarse();

                let bypass_locks = TsSet::from_u64s(ctx.take_resolved_locks());
                let snapshot = Self::with_tls_engine(|engine| Self::snapshot(engine, &ctx)).await?;
                {
                    let begin_instant = Instant::now_coarse();

                    let snap_store = SnapshotStore::new(
                        snapshot,
                        start_ts,
                        ctx.get_isolation_level(),
                        !ctx.get_not_fill_cache(),
                        bypass_locks,
                        false,
                    );

                    let mut scanner;
                    if !reverse_scan {
                        scanner =
                            snap_store.scanner(false, key_only, false, Some(start_key), end_key)?;
                    } else {
                        scanner =
                            snap_store.scanner(true, key_only, false, end_key, Some(start_key))?;
                    };
                    let res = scanner.scan(limit);

                    let statistics = scanner.take_statistics();
                    metrics::tls_collect_scan_details(CMD, &statistics);
                    metrics::tls_collect_read_flow(ctx.get_region_id(), &statistics);
                    SCHED_PROCESSING_READ_HISTOGRAM_STATIC
                        .get(CMD)
                        .observe(begin_instant.elapsed_secs());
                    SCHED_HISTOGRAM_VEC_STATIC
                        .get(CMD)
                        .observe(command_duration.elapsed_secs());

                    res.map_err(Error::from).map(|results| {
                        KV_COMMAND_KEYREAD_HISTOGRAM_STATIC
                            .get(CMD)
                            .observe(results.len() as f64);
                        results
                            .into_iter()
                            .map(|x| x.map_err(Error::from))
                            .collect()
                    })
                }
            },
            priority,
            start_ts.into_inner(),
        );

        res.map_err(|_| Error::from(ErrorInner::SchedTooBusy))
            .flatten()
    }

    pub fn sched_txn_command<T: StorageCallbackType>(
        &self,
        cmd: TypedCommand<T>,
        callback: Callback<T>,
    ) -> Result<()> {
        use crate::storage::txn::commands::{
            AcquirePessimisticLock, CommandKind, Prewrite, PrewritePessimistic,
        };

        let cmd: Command = cmd.into();

        if cmd.requires_pessimistic_txn() && !self.pessimistic_txn_enabled {
            callback(Err(Error::from(ErrorInner::PessimisticTxnNotEnabled)));
            return Ok(());
        }

        match &cmd.kind {
            CommandKind::Prewrite(Prewrite { mutations, .. }) => {
                check_key_size!(
                    mutations.iter().map(|m| m.key().as_encoded()),
                    self.max_key_size,
                    callback
                );
            }
            CommandKind::PrewritePessimistic(PrewritePessimistic { mutations, .. }) => {
                check_key_size!(
                    mutations.iter().map(|(m, _)| m.key().as_encoded()),
                    self.max_key_size,
                    callback
                );
            }
            CommandKind::AcquirePessimisticLock(AcquirePessimisticLock { keys, .. }) => {
                check_key_size!(
                    keys.iter().map(|k| k.0.as_encoded()),
                    self.max_key_size,
                    callback
                );
            }
            _ => {}
        }

        fail_point!("storage_drop_message", |_| Ok(()));
        cmd.incr_cmd_metric();
        self.sched.run_cmd(cmd, T::callback(callback));

        Ok(())
    }

    /// Delete all keys in the range [`start_key`, `end_key`).
    ///
    /// All keys in the range will be deleted permanently regardless of their timestamps.
    /// This means that deleted keys will not be retrievable by specifying an older timestamp.
    /// If `notify_only` is set, the data will not be immediately deleted, but the operation will
    /// still be replicated via Raft. This is used to notify that the data will be deleted by
    /// `unsafe_destroy_range` soon.
    pub fn delete_range(
        &self,
        ctx: Context,
        start_key: Key,
        end_key: Key,
        notify_only: bool,
        callback: Callback<()>,
    ) -> Result<()> {
        let mut modifies = Vec::with_capacity(DATA_CFS.len());
        for cf in DATA_CFS {
            modifies.push(Modify::DeleteRange(
                cf,
                start_key.clone(),
                end_key.clone(),
                notify_only,
            ));
        }

        self.engine.async_write(
            &ctx,
            modifies,
            Box::new(|(_, res): (_, kv::Result<_>)| callback(res.map_err(Error::from))),
        )?;
        KV_COMMAND_COUNTER_VEC_STATIC.delete_range.inc();
        Ok(())
    }

    /// Get the value of a raw key.
    pub fn raw_get(
        &self,
        ctx: Context,
        cf: String,
        key: Vec<u8>,
    ) -> impl Future<Item = Option<Vec<u8>>, Error = Error> {
        const CMD: CommandKind = CommandKind::raw_get;
        let priority = ctx.get_priority();
        let priority_tag = get_priority_tag(priority);

        let res = self.read_pool.spawn_handle(
            async move {
                tls_collect_qps(ctx.get_region_id(), ctx.get_peer(), &key, &key, false);

                KV_COMMAND_COUNTER_VEC_STATIC.get(CMD).inc();
                SCHED_COMMANDS_PRI_COUNTER_VEC_STATIC
                    .get(priority_tag)
                    .inc();

                let command_duration = tikv_util::time::Instant::now_coarse();
                let snapshot = Self::with_tls_engine(|engine| Self::snapshot(engine, &ctx)).await?;
                {
                    let begin_instant = Instant::now_coarse();
                    let cf = Self::rawkv_cf(&cf)?;
                    // no scan_count for this kind of op.

                    let key_len = key.len();
                    let r = snapshot.get_cf(cf, &Key::from_encoded(key))?;
                    if let Some(ref value) = r {
                        let mut stats = Statistics::default();
                        stats.data.flow_stats.read_keys = 1;
                        stats.data.flow_stats.read_bytes = key_len + value.len();
                        tls_collect_read_flow(ctx.get_region_id(), &stats);
                        KV_COMMAND_KEYREAD_HISTOGRAM_STATIC.get(CMD).observe(1_f64);
                    }

                    SCHED_PROCESSING_READ_HISTOGRAM_STATIC
                        .get(CMD)
                        .observe(begin_instant.elapsed_secs());
                    SCHED_HISTOGRAM_VEC_STATIC
                        .get(CMD)
                        .observe(command_duration.elapsed_secs());

                    Ok(r)
                }
            },
            priority,
            thread_rng().next_u64(),
        );

        res.map_err(|_| Error::from(ErrorInner::SchedTooBusy))
            .flatten()
    }

    /// Get the values of a set of raw keys, return a list of `Result`s.
    pub fn raw_batch_get_command(
        &self,
        cf: String,
        gets: Vec<PointGetCommand>,
    ) -> impl Future<Item = Vec<Result<Option<Vec<u8>>>>, Error = Error> {
        const CMD: CommandKind = CommandKind::raw_batch_get_command;
        // all requests in a batch have the same region, epoch, term, replica_read
        let ctx = gets[0].ctx.clone();
        let priority = ctx.get_priority();
        let priority_tag = get_priority_tag(priority);
        let res = self.read_pool.spawn_handle(
            async move {
                for get in &gets {
                    if let Ok(key) = get.key.to_owned().into_raw() {
                        // todo no raw?
                        tls_collect_qps(
                            get.ctx.get_region_id(),
                            get.ctx.get_peer(),
                            &key,
                            &key,
                            false,
                        );
                    }
                }

                KV_COMMAND_COUNTER_VEC_STATIC.get(CMD).inc();
                SCHED_COMMANDS_PRI_COUNTER_VEC_STATIC
                    .get(priority_tag)
                    .inc();

                let command_duration = tikv_util::time::Instant::now_coarse();
                let snapshot = Self::with_tls_engine(|engine| Self::snapshot(engine, &ctx)).await?;
                {
                    let begin_instant = Instant::now_coarse();

                    let cf = Self::rawkv_cf(&cf)?;
                    let mut results = vec![];
                    // TODO: optimize using seek.
                    for get in gets {
                        results.push(snapshot.get_cf(cf, &get.key).map_err(Error::from));
                    }
                    SCHED_PROCESSING_READ_HISTOGRAM_STATIC
                        .get(CMD)
                        .observe(begin_instant.elapsed_secs());
                    SCHED_HISTOGRAM_VEC_STATIC
                        .get(CMD)
                        .observe(command_duration.elapsed_secs());

                    Ok(results)
                }
            },
            priority,
            thread_rng().next_u64(),
        );
        res.map_err(|_| Error::from(ErrorInner::SchedTooBusy))
            .flatten()
    }

    /// Get the values of some raw keys in a batch.
    pub fn raw_batch_get(
        &self,
        ctx: Context,
        cf: String,
        keys: Vec<Vec<u8>>,
    ) -> impl Future<Item = Vec<Result<KvPair>>, Error = Error> {
        const CMD: CommandKind = CommandKind::raw_batch_get;
        let priority = ctx.get_priority();
        let priority_tag = get_priority_tag(priority);

        let res = self.read_pool.spawn_handle(
            async move {
                let mut key_ranges = vec![];
                for key in &keys {
                    key_ranges.push(build_key_range(key, key, false));
                }
                tls_collect_qps_batch(ctx.get_region_id(), ctx.get_peer(), key_ranges);

                KV_COMMAND_COUNTER_VEC_STATIC.get(CMD).inc();
                SCHED_COMMANDS_PRI_COUNTER_VEC_STATIC
                    .get(priority_tag)
                    .inc();

                let command_duration = tikv_util::time::Instant::now_coarse();
                let snapshot = Self::with_tls_engine(|engine| Self::snapshot(engine, &ctx)).await?;
                {
                    let begin_instant = Instant::now_coarse();
                    let keys: Vec<Key> = keys.into_iter().map(Key::from_encoded).collect();
                    let cf = Self::rawkv_cf(&cf)?;
                    // no scan_count for this kind of op.
                    let mut stats = Statistics::default();
                    let result: Vec<Result<KvPair>> = keys
                        .into_iter()
                        .map(|k| {
                            let v = snapshot.get_cf(cf, &k);
                            (k, v)
                        })
                        .filter(|&(_, ref v)| !(v.is_ok() && v.as_ref().unwrap().is_none()))
                        .map(|(k, v)| match v {
                            Ok(Some(v)) => {
                                stats.data.flow_stats.read_keys += 1;
                                stats.data.flow_stats.read_bytes += k.as_encoded().len() + v.len();
                                Ok((k.into_encoded(), v))
                            }
                            Err(e) => Err(Error::from(e)),
                            _ => unreachable!(),
                        })
                        .collect();

                    KV_COMMAND_KEYREAD_HISTOGRAM_STATIC
                        .get(CMD)
                        .observe(stats.data.flow_stats.read_keys as f64);
                    tls_collect_read_flow(ctx.get_region_id(), &stats);
                    SCHED_PROCESSING_READ_HISTOGRAM_STATIC
                        .get(CMD)
                        .observe(begin_instant.elapsed_secs());
                    SCHED_HISTOGRAM_VEC_STATIC
                        .get(CMD)
                        .observe(command_duration.elapsed_secs());
                    Ok(result)
                }
            },
            priority,
            thread_rng().next_u64(),
        );

        res.map_err(|_| Error::from(ErrorInner::SchedTooBusy))
            .flatten()
    }

    /// Write a raw key to the storage.
    pub fn raw_put(
        &self,
        ctx: Context,
        cf: String,
        key: Vec<u8>,
        value: Vec<u8>,
        callback: Callback<()>,
    ) -> Result<()> {
        check_key_size!(Some(&key).into_iter(), self.max_key_size, callback);

        self.engine.async_write(
            &ctx,
            vec![Modify::Put(
                Self::rawkv_cf(&cf)?,
                Key::from_encoded(key),
                value,
            )],
            Box::new(|(_, res): (_, kv::Result<_>)| callback(res.map_err(Error::from))),
        )?;
        KV_COMMAND_COUNTER_VEC_STATIC.raw_put.inc();
        Ok(())
    }

    /// Write some keys to the storage in a batch.
    pub fn raw_batch_put(
        &self,
        ctx: Context,
        cf: String,
        pairs: Vec<KvPair>,
        callback: Callback<()>,
    ) -> Result<()> {
        let cf = Self::rawkv_cf(&cf)?;

        check_key_size!(
            pairs.iter().map(|(ref k, _)| k),
            self.max_key_size,
            callback
        );

        let requests = pairs
            .into_iter()
            .map(|(k, v)| Modify::Put(cf, Key::from_encoded(k), v))
            .collect();
        self.engine.async_write(
            &ctx,
            requests,
            Box::new(|(_, res): (_, kv::Result<_>)| callback(res.map_err(Error::from))),
        )?;
        KV_COMMAND_COUNTER_VEC_STATIC.raw_batch_put.inc();
        Ok(())
    }

    /// Delete a raw key from the storage.
    pub fn raw_delete(
        &self,
        ctx: Context,
        cf: String,
        key: Vec<u8>,
        callback: Callback<()>,
    ) -> Result<()> {
        check_key_size!(Some(&key).into_iter(), self.max_key_size, callback);

        self.engine.async_write(
            &ctx,
            vec![Modify::Delete(Self::rawkv_cf(&cf)?, Key::from_encoded(key))],
            Box::new(|(_, res): (_, kv::Result<_>)| callback(res.map_err(Error::from))),
        )?;
        KV_COMMAND_COUNTER_VEC_STATIC.raw_delete.inc();
        Ok(())
    }

    /// Delete all raw keys in [`start_key`, `end_key`).
    pub fn raw_delete_range(
        &self,
        ctx: Context,
        cf: String,
        start_key: Vec<u8>,
        end_key: Vec<u8>,
        callback: Callback<()>,
    ) -> Result<()> {
        check_key_size!(
            Some(&start_key)
                .into_iter()
                .chain(Some(&end_key).into_iter()),
            self.max_key_size,
            callback
        );

        let cf = Self::rawkv_cf(&cf)?;
        let start_key = Key::from_encoded(start_key);
        let end_key = Key::from_encoded(end_key);

        self.engine.async_write(
            &ctx,
            vec![Modify::DeleteRange(cf, start_key, end_key, false)],
            Box::new(|(_, res): (_, kv::Result<_>)| callback(res.map_err(Error::from))),
        )?;
        KV_COMMAND_COUNTER_VEC_STATIC.raw_delete_range.inc();
        Ok(())
    }

    /// Delete some raw keys in a batch.
    pub fn raw_batch_delete(
        &self,
        ctx: Context,
        cf: String,
        keys: Vec<Vec<u8>>,
        callback: Callback<()>,
    ) -> Result<()> {
        let cf = Self::rawkv_cf(&cf)?;
        check_key_size!(keys.iter(), self.max_key_size, callback);

        let requests = keys
            .into_iter()
            .map(|k| Modify::Delete(cf, Key::from_encoded(k)))
            .collect();
        self.engine.async_write(
            &ctx,
            requests,
            Box::new(|(_, res): (_, kv::Result<_>)| callback(res.map_err(Error::from))),
        )?;
        KV_COMMAND_COUNTER_VEC_STATIC.raw_batch_delete.inc();
        Ok(())
    }

    /// Scan raw keys in [`start_key`, `end_key`), returns at most `limit` keys. If `end_key` is
    /// `None`, it means unbounded.
    ///
    /// If `key_only` is true, the value corresponding to the key will not be read. Only scanned
    /// keys will be returned.
    fn forward_raw_scan(
        snapshot: &E::Snap,
        cf: &str,
        start_key: &Key,
        end_key: Option<Key>,
        limit: usize,
        statistics: &mut Statistics,
        key_only: bool,
    ) -> Result<Vec<Result<KvPair>>> {
        let mut option = IterOptions::default();
        if let Some(end) = end_key {
            option.set_upper_bound(end.as_encoded(), DATA_KEY_PREFIX_LEN);
        }
        if key_only {
            option.set_key_only(key_only);
        }
        let mut cursor = snapshot.iter_cf(Self::rawkv_cf(cf)?, option, ScanMode::Forward)?;
        let statistics = statistics.mut_cf_statistics(cf);
        if !cursor.seek(start_key, statistics)? {
            return Ok(vec![]);
        }
        let mut pairs = vec![];
        while cursor.valid()? && pairs.len() < limit {
            pairs.push(Ok((
                cursor.key(statistics).to_owned(),
                if key_only {
                    vec![]
                } else {
                    cursor.value(statistics).to_owned()
                },
            )));
            cursor.next(statistics);
        }
        Ok(pairs)
    }

    /// Scan raw keys in [`end_key`, `start_key`) in reverse order, returns at most `limit` keys. If
    /// `start_key` is `None`, it means it's unbounded.
    ///
    /// If `key_only` is true, the value
    /// corresponding to the key will not be read out. Only scanned keys will be returned.
    fn reverse_raw_scan(
        snapshot: &E::Snap,
        cf: &str,
        start_key: &Key,
        end_key: Option<Key>,
        limit: usize,
        statistics: &mut Statistics,
        key_only: bool,
    ) -> Result<Vec<Result<KvPair>>> {
        let mut option = IterOptions::default();
        if let Some(end) = end_key {
            option.set_lower_bound(end.as_encoded(), DATA_KEY_PREFIX_LEN);
        }
        if key_only {
            option.set_key_only(key_only);
        }
        let mut cursor = snapshot.iter_cf(Self::rawkv_cf(cf)?, option, ScanMode::Backward)?;
        let statistics = statistics.mut_cf_statistics(cf);
        if !cursor.reverse_seek(start_key, statistics)? {
            return Ok(vec![]);
        }
        let mut pairs = vec![];
        while cursor.valid()? && pairs.len() < limit {
            pairs.push(Ok((
                cursor.key(statistics).to_owned(),
                if key_only {
                    vec![]
                } else {
                    cursor.value(statistics).to_owned()
                },
            )));
            cursor.prev(statistics);
        }
        Ok(pairs)
    }

    /// Scan raw keys in a range.
    ///
    /// If `reverse_scan` is false, the range is [`start_key`, `end_key`); otherwise, the range is
    /// [`end_key`, `start_key`) and it scans from `start_key` and goes backwards. If `end_key` is `None`, it
    /// means unbounded.
    ///
    /// This function scans at most `limit` keys.
    ///
    /// If `key_only` is true, the value
    /// corresponding to the key will not be read out. Only scanned keys will be returned.
    pub fn raw_scan(
        &self,
        ctx: Context,
        cf: String,
        start_key: Vec<u8>,
        end_key: Option<Vec<u8>>,
        limit: usize,
        key_only: bool,
        reverse_scan: bool,
    ) -> impl Future<Item = Vec<Result<KvPair>>, Error = Error> {
        const CMD: CommandKind = CommandKind::raw_scan;
        let priority = ctx.get_priority();
        let priority_tag = get_priority_tag(priority);

        let res = self.read_pool.spawn_handle(
            async move {
                {
                    let end_key = match &end_key {
                        Some(end_key) => end_key.to_vec(),
                        None => vec![],
                    };
                    tls_collect_qps(
                        ctx.get_region_id(),
                        ctx.get_peer(),
                        &start_key,
                        &end_key,
                        reverse_scan,
                    );
                }

                KV_COMMAND_COUNTER_VEC_STATIC.get(CMD).inc();
                SCHED_COMMANDS_PRI_COUNTER_VEC_STATIC
                    .get(priority_tag)
                    .inc();

                let command_duration = tikv_util::time::Instant::now_coarse();

                let snapshot = Self::with_tls_engine(|engine| Self::snapshot(engine, &ctx)).await?;
                {
                    let begin_instant = Instant::now_coarse();

                    let end_key = end_key.map(Key::from_encoded);

                    let mut statistics = Statistics::default();
                    let result = if reverse_scan {
                        Self::reverse_raw_scan(
                            &snapshot,
                            &cf,
                            &Key::from_encoded(start_key),
                            end_key,
                            limit,
                            &mut statistics,
                            key_only,
                        )
                        .map_err(Error::from)
                    } else {
                        Self::forward_raw_scan(
                            &snapshot,
                            &cf,
                            &Key::from_encoded(start_key),
                            end_key,
                            limit,
                            &mut statistics,
                            key_only,
                        )
                        .map_err(Error::from)
                    };

                    metrics::tls_collect_read_flow(ctx.get_region_id(), &statistics);
                    KV_COMMAND_KEYREAD_HISTOGRAM_STATIC
                        .get(CMD)
                        .observe(statistics.write.flow_stats.read_keys as f64);
                    metrics::tls_collect_scan_details(CMD, &statistics);
                    SCHED_PROCESSING_READ_HISTOGRAM_STATIC
                        .get(CMD)
                        .observe(begin_instant.elapsed_secs());
                    SCHED_HISTOGRAM_VEC_STATIC
                        .get(CMD)
                        .observe(command_duration.elapsed_secs());

                    result
                }
            },
            priority,
            thread_rng().next_u64(),
        );

        res.map_err(|_| Error::from(ErrorInner::SchedTooBusy))
            .flatten()
    }

    /// Check the given raw kv CF name. Return the CF name, or `Err` if given CF name is invalid.
    /// The CF name can be one of `"default"`, `"write"` and `"lock"`. If given `cf` is empty,
    /// `CF_DEFAULT` (`"default"`) will be returned.
    fn rawkv_cf(cf: &str) -> Result<CfName> {
        if cf.is_empty() {
            return Ok(CF_DEFAULT);
        }
        for c in DATA_CFS {
            if cf == *c {
                return Ok(c);
            }
        }
        Err(Error::from(ErrorInner::InvalidCf(cf.to_owned())))
    }

    /// Check if key range is valid
    ///
    /// - If `reverse` is true, `end_key` is less than `start_key`. `end_key` is the lower bound.
    /// - If `reverse` is false, `end_key` is greater than `start_key`. `end_key` is the upper bound.
    fn check_key_ranges(ranges: &[KeyRange], reverse: bool) -> bool {
        let ranges_len = ranges.len();
        for i in 0..ranges_len {
            let start_key = ranges[i].get_start_key();
            let mut end_key = ranges[i].get_end_key();
            if end_key.is_empty() && i + 1 != ranges_len {
                end_key = ranges[i + 1].get_start_key();
            }
            if !end_key.is_empty()
                && (!reverse && start_key >= end_key || reverse && start_key <= end_key)
            {
                return false;
            }
        }
        true
    }

    /// Scan raw keys in multiple ranges in a batch.
    pub fn raw_batch_scan(
        &self,
        ctx: Context,
        cf: String,
        mut ranges: Vec<KeyRange>,
        each_limit: usize,
        key_only: bool,
        reverse_scan: bool,
    ) -> impl Future<Item = Vec<Result<KvPair>>, Error = Error> {
        const CMD: CommandKind = CommandKind::raw_batch_scan;
        let priority = ctx.get_priority();
        let priority_tag = get_priority_tag(priority);

        let res = self.read_pool.spawn_handle(
            async move {
                KV_COMMAND_COUNTER_VEC_STATIC.get(CMD).inc();
                SCHED_COMMANDS_PRI_COUNTER_VEC_STATIC
                    .get(priority_tag)
                    .inc();
                let command_duration = tikv_util::time::Instant::now_coarse();

                let snapshot = Self::with_tls_engine(|engine| Self::snapshot(engine, &ctx)).await?;
                {
                    let begin_instant = Instant::now();
                    let mut statistics = Statistics::default();
                    if !Self::check_key_ranges(&ranges, reverse_scan) {
                        return Err(box_err!("Invalid KeyRanges"));
                    };
                    let mut result = Vec::new();
                    let ranges_len = ranges.len();
                    for i in 0..ranges_len {
                        let start_key = Key::from_encoded(ranges[i].take_start_key());
                        let end_key = ranges[i].take_end_key();
                        let end_key = if end_key.is_empty() {
                            if i + 1 == ranges_len {
                                None
                            } else {
                                Some(Key::from_encoded_slice(ranges[i + 1].get_start_key()))
                            }
                        } else {
                            Some(Key::from_encoded(end_key))
                        };
                        let pairs = if reverse_scan {
                            Self::reverse_raw_scan(
                                &snapshot,
                                &cf,
                                &start_key,
                                end_key,
                                each_limit,
                                &mut statistics,
                                key_only,
                            )?
                        } else {
                            Self::forward_raw_scan(
                                &snapshot,
                                &cf,
                                &start_key,
                                end_key,
                                each_limit,
                                &mut statistics,
                                key_only,
                            )?
                        };
                        result.extend(pairs.into_iter());
                    }
                    let mut key_ranges = vec![];
                    for range in ranges {
                        key_ranges.push(build_key_range(
                            &range.start_key,
                            &range.end_key,
                            reverse_scan,
                        ));
                    }
                    tls_collect_qps_batch(ctx.get_region_id(), ctx.get_peer(), key_ranges);
                    metrics::tls_collect_read_flow(ctx.get_region_id(), &statistics);
                    KV_COMMAND_KEYREAD_HISTOGRAM_STATIC
                        .get(CMD)
                        .observe(statistics.write.flow_stats.read_keys as f64);
                    metrics::tls_collect_scan_details(CMD, &statistics);
                    SCHED_PROCESSING_READ_HISTOGRAM_STATIC
                        .get(CMD)
                        .observe(begin_instant.elapsed_secs());
                    SCHED_HISTOGRAM_VEC_STATIC
                        .get(CMD)
                        .observe(command_duration.elapsed_secs());
                    Ok(result)
                }
            },
            priority,
            thread_rng().next_u64(),
        );

        res.map_err(|_| Error::from(ErrorInner::SchedTooBusy))
            .flatten()
    }
}

/// Get a single value.
pub struct PointGetCommand {
    pub ctx: Context,
    pub key: Key,
    /// None if this is a raw get, Some if this is a transactional get.
    pub ts: Option<TimeStamp>,
}

impl PointGetCommand {
    pub fn from_get(request: &mut GetRequest) -> Self {
        PointGetCommand {
            ctx: request.take_context(),
            key: Key::from_raw(request.get_key()),
            ts: Some(request.get_version().into()),
        }
    }

    pub fn from_raw_get(request: &mut RawGetRequest) -> Self {
        PointGetCommand {
            ctx: request.take_context(),
            // FIXME: It is weird in semantics because the key in the request is actually in the
            // raw format. We should fix it when the meaning of type `Key` is well defined.
            key: Key::from_encoded(request.take_key()),
            ts: None,
        }
    }

    #[cfg(test)]
    pub fn from_key_ts(key: Key, ts: Option<TimeStamp>) -> Self {
        PointGetCommand {
            ctx: Context::default(),
            key,
            ts,
        }
    }
}

fn get_priority_tag(priority: CommandPri) -> CommandPriority {
    match priority {
        CommandPri::Low => CommandPriority::low,
        CommandPri::Normal => CommandPriority::normal,
        CommandPri::High => CommandPriority::high,
    }
}

/// A builder to build a temporary `Storage<E>`.
///
/// Only used for test purpose.
#[must_use]
pub struct TestStorageBuilder<E: Engine, L: LockManager> {
    engine: E,
    config: Config,
    pipelined_pessimistic_lock: bool,
    lock_mgr: Option<L>,
}

impl TestStorageBuilder<RocksEngine, DummyLockManager> {
    /// Build `Storage<RocksEngine>`.
    pub fn new() -> Self {
        Self {
            engine: TestEngineBuilder::new().build().unwrap(),
            config: Config::default(),
            pipelined_pessimistic_lock: false,
            lock_mgr: None,
        }
    }
}

impl<E: Engine, L: LockManager> TestStorageBuilder<E, L> {
    pub fn from_engine(engine: E) -> Self {
        Self {
            engine,
            config: Config::default(),
            pipelined_pessimistic_lock: false,
            lock_mgr: None,
        }
    }

    /// Customize the config of the `Storage`.
    ///
    /// By default, `Config::default()` will be used.
    pub fn config(mut self, config: Config) -> Self {
        self.config = config;
        self
    }

    pub fn set_lock_mgr(mut self, lock_mgr: L) -> Self {
        self.lock_mgr = Some(lock_mgr);
        self
    }

    pub fn set_pipelined_pessimistic_lock(mut self, enabled: bool) -> Self {
        self.pipelined_pessimistic_lock = enabled;
        self
    }

    /// Build a `Storage<E>`.
    pub fn build(self) -> Result<Storage<E, L>> {
        let read_pool = build_read_pool_for_test(
            &crate::config::StorageReadPoolConfig::default_for_test(),
            self.engine.clone(),
        );

        Storage::from_engine(
            self.engine,
            &self.config,
            ReadPool::from(read_pool).handle(),
            self.lock_mgr,
            self.pipelined_pessimistic_lock,
        )
    }
}

#[cfg(test)]
mod tests {
    use super::*;

<<<<<<< HEAD
    use crate::storage::{
        lock_manager::{Lock, WaitTimeout},
        mvcc::{Error as MvccError, ErrorInner as MvccErrorInner},
        txn::{commands, Error as TxnError, ErrorInner as TxnErrorInner},
    };
=======
    use crate::config::TitanDBConfig;
    use crate::storage::config::BlockCacheConfig;
    use crate::storage::txn::{commands, Error as TxnError, ErrorInner as TxnErrorInner};
    use engine::rocks::util::CFOptions;
    use engine_traits::{CF_LOCK, CF_RAFT, CF_WRITE};
>>>>>>> e26bc916
    use futures03::executor::block_on;
    use kvproto::kvrpcpb::{CommandPri, LockInfo};
    use std::{
        fmt::Debug,
        sync::{
            atomic::{AtomicBool, Ordering},
            mpsc::{channel, Sender},
            Arc,
        },
        time::Duration,
    };
    use tikv_util::collections::HashMap;
    use tikv_util::config::ReadableSize;
    use txn_types::Mutation;

    fn expect_none(x: Result<Option<Value>>) {
        assert_eq!(x.unwrap(), None);
    }

    fn expect_value(v: Vec<u8>, x: Result<Option<Value>>) {
        assert_eq!(x.unwrap().unwrap(), v);
    }

    fn expect_multi_values(v: Vec<Option<KvPair>>, x: Result<Vec<Result<KvPair>>>) {
        let x: Vec<Option<KvPair>> = x.unwrap().into_iter().map(Result::ok).collect();
        assert_eq!(x, v);
    }

    fn expect_error<T, F>(err_matcher: F, x: Result<T>)
    where
        F: FnOnce(Error) + Send + 'static,
    {
        match x {
            Err(e) => err_matcher(e),
            _ => panic!("expect result to be an error"),
        }
    }

    fn expect_ok_callback<T: Debug>(done: Sender<i32>, id: i32) -> Callback<T> {
        Box::new(move |x: Result<T>| {
            x.unwrap();
            done.send(id).unwrap();
        })
    }

    fn expect_fail_callback<T, F>(done: Sender<i32>, id: i32, err_matcher: F) -> Callback<T>
    where
        F: FnOnce(Error) + Send + 'static,
    {
        Box::new(move |x: Result<T>| {
            expect_error(err_matcher, x);
            done.send(id).unwrap();
        })
    }

    fn expect_too_busy_callback<T>(done: Sender<i32>, id: i32) -> Callback<T> {
        Box::new(move |x: Result<T>| {
            expect_error(
                |err| match err {
                    Error(box ErrorInner::SchedTooBusy) => {}
                    e => panic!("unexpected error chain: {:?}, expect too busy", e),
                },
                x,
            );
            done.send(id).unwrap();
        })
    }

    fn expect_value_callback<T: PartialEq + Debug + Send + 'static>(
        done: Sender<i32>,
        id: i32,
        value: T,
    ) -> Callback<T> {
        Box::new(move |x: Result<T>| {
            assert_eq!(x.unwrap(), value);
            done.send(id).unwrap();
        })
    }

    #[test]
    fn test_get_put() {
        let storage = TestStorageBuilder::new().build().unwrap();
        let (tx, rx) = channel();
        expect_none(
            storage
                .get(Context::default(), Key::from_raw(b"x"), 100.into())
                .wait(),
        );
        storage
            .sched_txn_command(
                commands::Prewrite::with_defaults(
                    vec![Mutation::Put((Key::from_raw(b"x"), b"100".to_vec()))],
                    b"x".to_vec(),
                    100.into(),
                ),
                expect_ok_callback(tx.clone(), 1),
            )
            .unwrap();
        rx.recv().unwrap();
        expect_error(
            |e| match e {
                Error(box ErrorInner::Txn(TxnError(box TxnErrorInner::Mvcc(mvcc::Error(
                    box mvcc::ErrorInner::KeyIsLocked { .. },
                ))))) => (),
                e => panic!("unexpected error chain: {:?}", e),
            },
            storage
                .get(Context::default(), Key::from_raw(b"x"), 101.into())
                .wait(),
        );
        storage
            .sched_txn_command(
                commands::Commit::new(
                    vec![Key::from_raw(b"x")],
                    100.into(),
                    101.into(),
                    Context::default(),
                ),
                expect_ok_callback(tx, 3),
            )
            .unwrap();
        rx.recv().unwrap();
        expect_none(
            storage
                .get(Context::default(), Key::from_raw(b"x"), 100.into())
                .wait(),
        );
        expect_value(
            b"100".to_vec(),
            storage
                .get(Context::default(), Key::from_raw(b"x"), 101.into())
                .wait(),
        );
    }

    #[test]
    fn test_cf_error() {
        // New engine lacks normal column families.
        let engine = TestEngineBuilder::new().cfs(["foo"]).build().unwrap();
        let storage = TestStorageBuilder::<_, DummyLockManager>::from_engine(engine)
            .build()
            .unwrap();
        let (tx, rx) = channel();
        storage
            .sched_txn_command(
                commands::Prewrite::with_defaults(
                    vec![
                        Mutation::Put((Key::from_raw(b"a"), b"aa".to_vec())),
                        Mutation::Put((Key::from_raw(b"b"), b"bb".to_vec())),
                        Mutation::Put((Key::from_raw(b"c"), b"cc".to_vec())),
                    ],
                    b"a".to_vec(),
                    1.into(),
                ),
                expect_fail_callback(tx, 0, |e| match e {
                    Error(box ErrorInner::Txn(TxnError(box TxnErrorInner::Mvcc(mvcc::Error(
                        box mvcc::ErrorInner::Engine(EngineError(box EngineErrorInner::Request(
                            ..,
                        ))),
                    ))))) => {}
                    e => panic!("unexpected error chain: {:?}", e),
                }),
            )
            .unwrap();
        rx.recv().unwrap();
        expect_error(
            |e| match e {
                Error(box ErrorInner::Txn(TxnError(box TxnErrorInner::Mvcc(mvcc::Error(
                    box mvcc::ErrorInner::Engine(EngineError(box EngineErrorInner::Request(..))),
                ))))) => (),
                e => panic!("unexpected error chain: {:?}", e),
            },
            storage
                .get(Context::default(), Key::from_raw(b"x"), 1.into())
                .wait(),
        );
        expect_error(
            |e| match e {
                Error(box ErrorInner::Txn(TxnError(box TxnErrorInner::Mvcc(mvcc::Error(
                    box mvcc::ErrorInner::Engine(EngineError(box EngineErrorInner::Request(..))),
                ))))) => (),
                e => panic!("unexpected error chain: {:?}", e),
            },
            storage
                .scan(
                    Context::default(),
                    Key::from_raw(b"x"),
                    None,
                    1000,
                    1.into(),
                    false,
                    false,
                )
                .wait(),
        );
        expect_error(
            |e| match e {
                Error(box ErrorInner::Txn(TxnError(box TxnErrorInner::Mvcc(mvcc::Error(
                    box mvcc::ErrorInner::Engine(EngineError(box EngineErrorInner::Request(..))),
                ))))) => (),
                e => panic!("unexpected error chain: {:?}", e),
            },
            storage
                .batch_get(
                    Context::default(),
                    vec![Key::from_raw(b"c"), Key::from_raw(b"d")],
                    1.into(),
                )
                .wait(),
        );
        let x = storage
            .batch_get_command(vec![
                PointGetCommand::from_key_ts(Key::from_raw(b"c"), Some(1.into())),
                PointGetCommand::from_key_ts(Key::from_raw(b"d"), Some(1.into())),
            ])
            .wait()
            .unwrap();
        for v in x {
            expect_error(
                |e| match e {
                    Error(box ErrorInner::Txn(TxnError(box TxnErrorInner::Mvcc(mvcc::Error(
                        box mvcc::ErrorInner::Engine(EngineError(box EngineErrorInner::Request(
                            ..,
                        ))),
                    ))))) => {}
                    e => panic!("unexpected error chain: {:?}", e),
                },
                v,
            );
        }
    }

    #[test]
    fn test_scan() {
        let storage = TestStorageBuilder::new().build().unwrap();
        let (tx, rx) = channel();
        storage
            .sched_txn_command(
                commands::Prewrite::with_defaults(
                    vec![
                        Mutation::Put((Key::from_raw(b"a"), b"aa".to_vec())),
                        Mutation::Put((Key::from_raw(b"b"), b"bb".to_vec())),
                        Mutation::Put((Key::from_raw(b"c"), b"cc".to_vec())),
                    ],
                    b"a".to_vec(),
                    1.into(),
                ),
                expect_ok_callback(tx.clone(), 0),
            )
            .unwrap();
        rx.recv().unwrap();
        // Forward
        expect_multi_values(
            vec![None, None, None],
            storage
                .scan(
                    Context::default(),
                    Key::from_raw(b"\x00"),
                    None,
                    1000,
                    5.into(),
                    false,
                    false,
                )
                .wait(),
        );
        // Backward
        expect_multi_values(
            vec![None, None, None],
            storage
                .scan(
                    Context::default(),
                    Key::from_raw(b"\xff"),
                    None,
                    1000,
                    5.into(),
                    false,
                    true,
                )
                .wait(),
        );
        // Forward with bound
        expect_multi_values(
            vec![None, None],
            storage
                .scan(
                    Context::default(),
                    Key::from_raw(b"\x00"),
                    Some(Key::from_raw(b"c")),
                    1000,
                    5.into(),
                    false,
                    false,
                )
                .wait(),
        );
        // Backward with bound
        expect_multi_values(
            vec![None, None],
            storage
                .scan(
                    Context::default(),
                    Key::from_raw(b"\xff"),
                    Some(Key::from_raw(b"b")),
                    1000,
                    5.into(),
                    false,
                    true,
                )
                .wait(),
        );
        // Forward with limit
        expect_multi_values(
            vec![None, None],
            storage
                .scan(
                    Context::default(),
                    Key::from_raw(b"\x00"),
                    None,
                    2,
                    5.into(),
                    false,
                    false,
                )
                .wait(),
        );
        // Backward with limit
        expect_multi_values(
            vec![None, None],
            storage
                .scan(
                    Context::default(),
                    Key::from_raw(b"\xff"),
                    None,
                    2,
                    5.into(),
                    false,
                    true,
                )
                .wait(),
        );

        storage
            .sched_txn_command(
                commands::Commit::new(
                    vec![
                        Key::from_raw(b"a"),
                        Key::from_raw(b"b"),
                        Key::from_raw(b"c"),
                    ],
                    1.into(),
                    2.into(),
                    Context::default(),
                ),
                expect_ok_callback(tx, 1),
            )
            .unwrap();
        rx.recv().unwrap();
        // Forward
        expect_multi_values(
            vec![
                Some((b"a".to_vec(), b"aa".to_vec())),
                Some((b"b".to_vec(), b"bb".to_vec())),
                Some((b"c".to_vec(), b"cc".to_vec())),
            ],
            storage
                .scan(
                    Context::default(),
                    Key::from_raw(b"\x00"),
                    None,
                    1000,
                    5.into(),
                    false,
                    false,
                )
                .wait(),
        );
        // Backward
        expect_multi_values(
            vec![
                Some((b"c".to_vec(), b"cc".to_vec())),
                Some((b"b".to_vec(), b"bb".to_vec())),
                Some((b"a".to_vec(), b"aa".to_vec())),
            ],
            storage
                .scan(
                    Context::default(),
                    Key::from_raw(b"\xff"),
                    None,
                    1000,
                    5.into(),
                    false,
                    true,
                )
                .wait(),
        );
        // Forward with bound
        expect_multi_values(
            vec![
                Some((b"a".to_vec(), b"aa".to_vec())),
                Some((b"b".to_vec(), b"bb".to_vec())),
            ],
            storage
                .scan(
                    Context::default(),
                    Key::from_raw(b"\x00"),
                    Some(Key::from_raw(b"c")),
                    1000,
                    5.into(),
                    false,
                    false,
                )
                .wait(),
        );
        // Backward with bound
        expect_multi_values(
            vec![
                Some((b"c".to_vec(), b"cc".to_vec())),
                Some((b"b".to_vec(), b"bb".to_vec())),
            ],
            storage
                .scan(
                    Context::default(),
                    Key::from_raw(b"\xff"),
                    Some(Key::from_raw(b"b")),
                    1000,
                    5.into(),
                    false,
                    true,
                )
                .wait(),
        );

        // Forward with limit
        expect_multi_values(
            vec![
                Some((b"a".to_vec(), b"aa".to_vec())),
                Some((b"b".to_vec(), b"bb".to_vec())),
            ],
            storage
                .scan(
                    Context::default(),
                    Key::from_raw(b"\x00"),
                    None,
                    2,
                    5.into(),
                    false,
                    false,
                )
                .wait(),
        );
        // Backward with limit
        expect_multi_values(
            vec![
                Some((b"c".to_vec(), b"cc".to_vec())),
                Some((b"b".to_vec(), b"bb".to_vec())),
            ],
            storage
                .scan(
                    Context::default(),
                    Key::from_raw(b"\xff"),
                    None,
                    2,
                    5.into(),
                    false,
                    true,
                )
                .wait(),
        );
    }

    #[test]
    fn test_scan_with_key_only() {
        let mut titan_db_config = TitanDBConfig::default();
        titan_db_config.enabled = true;
        let mut db_config = crate::config::DbConfig::default();
        db_config.titan = titan_db_config;
        let engine = {
            let path = "".to_owned();
            let cfs = crate::storage::ALL_CFS.to_vec();
            let cfg_rocksdb = db_config;
            let cache = BlockCacheConfig::default().build_shared_cache();
            let cfs_opts = vec![
                CFOptions::new(CF_DEFAULT, cfg_rocksdb.defaultcf.build_opt(&cache)),
                CFOptions::new(CF_LOCK, cfg_rocksdb.lockcf.build_opt(&cache)),
                CFOptions::new(CF_WRITE, cfg_rocksdb.writecf.build_opt(&cache)),
                CFOptions::new(CF_RAFT, cfg_rocksdb.raftcf.build_opt(&cache)),
            ];
            RocksEngine::new(&path, &cfs, Some(cfs_opts), cache.is_some())
        }
        .unwrap();
        let storage = TestStorageBuilder::from_engine(engine).build().unwrap();
        let (tx, rx) = channel();
        storage
            .sched_txn_command(
                commands::Prewrite::with_defaults(
                    vec![
                        Mutation::Put((Key::from_raw(b"a"), b"aa".to_vec())),
                        Mutation::Put((Key::from_raw(b"b"), b"bb".to_vec())),
                        Mutation::Put((Key::from_raw(b"c"), b"cc".to_vec())),
                    ],
                    b"a".to_vec(),
                    1.into(),
                ),
                expect_ok_callback(tx.clone(), 0),
            )
            .unwrap();
        rx.recv().unwrap();
        // Forward
        expect_multi_values(
            vec![None, None, None],
            storage
                .scan(
                    Context::default(),
                    Key::from_raw(b"\x00"),
                    None,
                    1000,
                    5.into(),
                    true,
                    false,
                )
                .wait(),
        );
        // Backward
        expect_multi_values(
            vec![None, None, None],
            storage
                .scan(
                    Context::default(),
                    Key::from_raw(b"\xff"),
                    None,
                    1000,
                    5.into(),
                    true,
                    true,
                )
                .wait(),
        );
        // Forward with bound
        expect_multi_values(
            vec![None, None],
            storage
                .scan(
                    Context::default(),
                    Key::from_raw(b"\x00"),
                    Some(Key::from_raw(b"c")),
                    1000,
                    5.into(),
                    true,
                    false,
                )
                .wait(),
        );
        // Backward with bound
        expect_multi_values(
            vec![None, None],
            storage
                .scan(
                    Context::default(),
                    Key::from_raw(b"\xff"),
                    Some(Key::from_raw(b"b")),
                    1000,
                    5.into(),
                    true,
                    true,
                )
                .wait(),
        );
        // Forward with limit
        expect_multi_values(
            vec![None, None],
            storage
                .scan(
                    Context::default(),
                    Key::from_raw(b"\x00"),
                    None,
                    2,
                    5.into(),
                    true,
                    false,
                )
                .wait(),
        );
        // Backward with limit
        expect_multi_values(
            vec![None, None],
            storage
                .scan(
                    Context::default(),
                    Key::from_raw(b"\xff"),
                    None,
                    2,
                    5.into(),
                    true,
                    true,
                )
                .wait(),
        );

        storage
            .sched_txn_command(
                commands::Commit::new(
                    vec![
                        Key::from_raw(b"a"),
                        Key::from_raw(b"b"),
                        Key::from_raw(b"c"),
                    ],
                    1.into(),
                    2.into(),
                    Context::default(),
                ),
                expect_ok_callback(tx, 1),
            )
            .unwrap();
        rx.recv().unwrap();
        // Forward
        expect_multi_values(
            vec![
                Some((b"a".to_vec(), vec![])),
                Some((b"b".to_vec(), vec![])),
                Some((b"c".to_vec(), vec![])),
            ],
            storage
                .scan(
                    Context::default(),
                    Key::from_raw(b"\x00"),
                    None,
                    1000,
                    5.into(),
                    true,
                    false,
                )
                .wait(),
        );
        // Backward
        expect_multi_values(
            vec![
                Some((b"c".to_vec(), vec![])),
                Some((b"b".to_vec(), vec![])),
                Some((b"a".to_vec(), vec![])),
            ],
            storage
                .scan(
                    Context::default(),
                    Key::from_raw(b"\xff"),
                    None,
                    1000,
                    5.into(),
                    true,
                    true,
                )
                .wait(),
        );
        // Forward with bound
        expect_multi_values(
            vec![Some((b"a".to_vec(), vec![])), Some((b"b".to_vec(), vec![]))],
            storage
                .scan(
                    Context::default(),
                    Key::from_raw(b"\x00"),
                    Some(Key::from_raw(b"c")),
                    1000,
                    5.into(),
                    true,
                    false,
                )
                .wait(),
        );
        // Backward with bound
        expect_multi_values(
            vec![Some((b"c".to_vec(), vec![])), Some((b"b".to_vec(), vec![]))],
            storage
                .scan(
                    Context::default(),
                    Key::from_raw(b"\xff"),
                    Some(Key::from_raw(b"b")),
                    1000,
                    5.into(),
                    true,
                    true,
                )
                .wait(),
        );

        // Forward with limit
        expect_multi_values(
            vec![Some((b"a".to_vec(), vec![])), Some((b"b".to_vec(), vec![]))],
            storage
                .scan(
                    Context::default(),
                    Key::from_raw(b"\x00"),
                    None,
                    2,
                    5.into(),
                    true,
                    false,
                )
                .wait(),
        );
        // Backward with limit
        expect_multi_values(
            vec![Some((b"c".to_vec(), vec![])), Some((b"b".to_vec(), vec![]))],
            storage
                .scan(
                    Context::default(),
                    Key::from_raw(b"\xff"),
                    None,
                    2,
                    5.into(),
                    true,
                    true,
                )
                .wait(),
        );
    }

    #[test]
    fn test_batch_get() {
        let storage = TestStorageBuilder::new().build().unwrap();
        let (tx, rx) = channel();
        storage
            .sched_txn_command(
                commands::Prewrite::with_defaults(
                    vec![
                        Mutation::Put((Key::from_raw(b"a"), b"aa".to_vec())),
                        Mutation::Put((Key::from_raw(b"b"), b"bb".to_vec())),
                        Mutation::Put((Key::from_raw(b"c"), b"cc".to_vec())),
                    ],
                    b"a".to_vec(),
                    1.into(),
                ),
                expect_ok_callback(tx.clone(), 0),
            )
            .unwrap();
        rx.recv().unwrap();
        expect_multi_values(
            vec![None],
            storage
                .batch_get(
                    Context::default(),
                    vec![Key::from_raw(b"c"), Key::from_raw(b"d")],
                    2.into(),
                )
                .wait(),
        );
        storage
            .sched_txn_command(
                commands::Commit::new(
                    vec![
                        Key::from_raw(b"a"),
                        Key::from_raw(b"b"),
                        Key::from_raw(b"c"),
                    ],
                    1.into(),
                    2.into(),
                    Context::default(),
                ),
                expect_ok_callback(tx, 1),
            )
            .unwrap();
        rx.recv().unwrap();
        expect_multi_values(
            vec![
                Some((b"c".to_vec(), b"cc".to_vec())),
                Some((b"a".to_vec(), b"aa".to_vec())),
                Some((b"b".to_vec(), b"bb".to_vec())),
            ],
            storage
                .batch_get(
                    Context::default(),
                    vec![
                        Key::from_raw(b"c"),
                        Key::from_raw(b"x"),
                        Key::from_raw(b"a"),
                        Key::from_raw(b"b"),
                    ],
                    5.into(),
                )
                .wait(),
        );
    }

    #[test]
    fn test_batch_get_command() {
        let storage = TestStorageBuilder::new().build().unwrap();
        let (tx, rx) = channel();
        storage
            .sched_txn_command(
                commands::Prewrite::with_defaults(
                    vec![
                        Mutation::Put((Key::from_raw(b"a"), b"aa".to_vec())),
                        Mutation::Put((Key::from_raw(b"b"), b"bb".to_vec())),
                        Mutation::Put((Key::from_raw(b"c"), b"cc".to_vec())),
                    ],
                    b"a".to_vec(),
                    1.into(),
                ),
                expect_ok_callback(tx.clone(), 0),
            )
            .unwrap();
        rx.recv().unwrap();
        let mut x = storage
            .batch_get_command(vec![
                PointGetCommand::from_key_ts(Key::from_raw(b"c"), Some(2.into())),
                PointGetCommand::from_key_ts(Key::from_raw(b"d"), Some(2.into())),
            ])
            .wait()
            .unwrap();
        expect_error(
            |e| match e {
                Error(box ErrorInner::Txn(TxnError(box TxnErrorInner::Mvcc(mvcc::Error(
                    box mvcc::ErrorInner::KeyIsLocked(..),
                ))))) => (),
                e => panic!("unexpected error chain: {:?}", e),
            },
            x.remove(0),
        );
        assert_eq!(x.remove(0).unwrap(), None);
        storage
            .sched_txn_command(
                commands::Commit::new(
                    vec![
                        Key::from_raw(b"a"),
                        Key::from_raw(b"b"),
                        Key::from_raw(b"c"),
                    ],
                    1.into(),
                    2.into(),
                    Context::default(),
                ),
                expect_ok_callback(tx, 1),
            )
            .unwrap();
        rx.recv().unwrap();
        let x: Vec<Option<Vec<u8>>> = storage
            .batch_get_command(vec![
                PointGetCommand::from_key_ts(Key::from_raw(b"c"), Some(5.into())),
                PointGetCommand::from_key_ts(Key::from_raw(b"x"), Some(5.into())),
                PointGetCommand::from_key_ts(Key::from_raw(b"a"), Some(5.into())),
                PointGetCommand::from_key_ts(Key::from_raw(b"b"), Some(5.into())),
            ])
            .wait()
            .unwrap()
            .into_iter()
            .map(|x| x.unwrap())
            .collect();
        assert_eq!(
            x,
            vec![
                Some(b"cc".to_vec()),
                None,
                Some(b"aa".to_vec()),
                Some(b"bb".to_vec())
            ]
        );
    }

    #[test]
    fn test_txn() {
        let storage = TestStorageBuilder::new().build().unwrap();
        let (tx, rx) = channel();
        storage
            .sched_txn_command(
                commands::Prewrite::with_defaults(
                    vec![Mutation::Put((Key::from_raw(b"x"), b"100".to_vec()))],
                    b"x".to_vec(),
                    100.into(),
                ),
                expect_ok_callback(tx.clone(), 0),
            )
            .unwrap();
        storage
            .sched_txn_command(
                commands::Prewrite::with_defaults(
                    vec![Mutation::Put((Key::from_raw(b"y"), b"101".to_vec()))],
                    b"y".to_vec(),
                    101.into(),
                ),
                expect_ok_callback(tx.clone(), 1),
            )
            .unwrap();
        rx.recv().unwrap();
        rx.recv().unwrap();
        storage
            .sched_txn_command(
                commands::Commit::new(
                    vec![Key::from_raw(b"x")],
                    100.into(),
                    110.into(),
                    Context::default(),
                ),
                expect_value_callback(tx.clone(), 2, TxnStatus::committed(110.into())),
            )
            .unwrap();
        storage
            .sched_txn_command(
                commands::Commit::new(
                    vec![Key::from_raw(b"y")],
                    101.into(),
                    111.into(),
                    Context::default(),
                ),
                expect_value_callback(tx.clone(), 3, TxnStatus::committed(111.into())),
            )
            .unwrap();
        rx.recv().unwrap();
        rx.recv().unwrap();
        expect_value(
            b"100".to_vec(),
            storage
                .get(Context::default(), Key::from_raw(b"x"), 120.into())
                .wait(),
        );
        expect_value(
            b"101".to_vec(),
            storage
                .get(Context::default(), Key::from_raw(b"y"), 120.into())
                .wait(),
        );
        storage
            .sched_txn_command(
                commands::Prewrite::with_defaults(
                    vec![Mutation::Put((Key::from_raw(b"x"), b"105".to_vec()))],
                    b"x".to_vec(),
                    105.into(),
                ),
                expect_fail_callback(tx, 6, |e| match e {
                    Error(box ErrorInner::Txn(TxnError(box TxnErrorInner::Mvcc(mvcc::Error(
                        box mvcc::ErrorInner::WriteConflict { .. },
                    ))))) => (),
                    e => panic!("unexpected error chain: {:?}", e),
                }),
            )
            .unwrap();
        rx.recv().unwrap();
    }

    #[test]
    fn test_sched_too_busy() {
        let mut config = Config::default();
        config.scheduler_pending_write_threshold = ReadableSize(1);
        let storage = TestStorageBuilder::new().config(config).build().unwrap();
        let (tx, rx) = channel();
        expect_none(
            storage
                .get(Context::default(), Key::from_raw(b"x"), 100.into())
                .wait(),
        );
        storage
            .sched_txn_command::<()>(
                commands::Pause::new(vec![Key::from_raw(b"x")], 1000, Context::default()).into(),
                expect_ok_callback(tx.clone(), 1),
            )
            .unwrap();
        storage
            .sched_txn_command(
                commands::Prewrite::with_defaults(
                    vec![Mutation::Put((Key::from_raw(b"y"), b"101".to_vec()))],
                    b"y".to_vec(),
                    101.into(),
                ),
                expect_too_busy_callback(tx.clone(), 2),
            )
            .unwrap();
        rx.recv().unwrap();
        rx.recv().unwrap();
        storage
            .sched_txn_command(
                commands::Prewrite::with_defaults(
                    vec![Mutation::Put((Key::from_raw(b"z"), b"102".to_vec()))],
                    b"y".to_vec(),
                    102.into(),
                ),
                expect_ok_callback(tx, 3),
            )
            .unwrap();
        rx.recv().unwrap();
    }

    #[test]
    fn test_cleanup() {
        let storage = TestStorageBuilder::new().build().unwrap();
        let (tx, rx) = channel();
        storage
            .sched_txn_command(
                commands::Prewrite::with_defaults(
                    vec![Mutation::Put((Key::from_raw(b"x"), b"100".to_vec()))],
                    b"x".to_vec(),
                    100.into(),
                ),
                expect_ok_callback(tx.clone(), 0),
            )
            .unwrap();
        rx.recv().unwrap();
        storage
            .sched_txn_command(
                commands::Cleanup::new(
                    Key::from_raw(b"x"),
                    100.into(),
                    TimeStamp::zero(),
                    Context::default(),
                ),
                expect_ok_callback(tx, 1),
            )
            .unwrap();
        rx.recv().unwrap();
        expect_none(
            storage
                .get(Context::default(), Key::from_raw(b"x"), 105.into())
                .wait(),
        );
    }

    #[test]
    fn test_cleanup_check_ttl() {
        let storage = TestStorageBuilder::new().build().unwrap();
        let (tx, rx) = channel();

        let ts = TimeStamp::compose;
        storage
            .sched_txn_command(
                commands::Prewrite::with_lock_ttl(
                    vec![Mutation::Put((Key::from_raw(b"x"), b"110".to_vec()))],
                    b"x".to_vec(),
                    ts(110, 0),
                    100,
                ),
                expect_ok_callback(tx.clone(), 0),
            )
            .unwrap();
        rx.recv().unwrap();

        storage
            .sched_txn_command(
                commands::Cleanup::new(
                    Key::from_raw(b"x"),
                    ts(110, 0),
                    ts(120, 0),
                    Context::default(),
                ),
                expect_fail_callback(tx.clone(), 0, |e| match e {
                    Error(box ErrorInner::Txn(TxnError(box TxnErrorInner::Mvcc(mvcc::Error(
                        box mvcc::ErrorInner::KeyIsLocked(info),
                    ))))) => assert_eq!(info.get_lock_ttl(), 100),
                    e => panic!("unexpected error chain: {:?}", e),
                }),
            )
            .unwrap();
        rx.recv().unwrap();

        storage
            .sched_txn_command(
                commands::Cleanup::new(
                    Key::from_raw(b"x"),
                    ts(110, 0),
                    ts(220, 0),
                    Context::default(),
                ),
                expect_ok_callback(tx, 0),
            )
            .unwrap();
        rx.recv().unwrap();
        expect_none(
            storage
                .get(Context::default(), Key::from_raw(b"x"), ts(230, 0))
                .wait(),
        );
    }

    #[test]
    fn test_high_priority_get_put() {
        let storage = TestStorageBuilder::new().build().unwrap();
        let (tx, rx) = channel();
        let mut ctx = Context::default();
        ctx.set_priority(CommandPri::High);
        expect_none(storage.get(ctx, Key::from_raw(b"x"), 100.into()).wait());
        let mut ctx = Context::default();
        ctx.set_priority(CommandPri::High);
        storage
            .sched_txn_command(
                commands::Prewrite::with_context(
                    vec![Mutation::Put((Key::from_raw(b"x"), b"100".to_vec()))],
                    b"x".to_vec(),
                    100.into(),
                    ctx,
                ),
                expect_ok_callback(tx.clone(), 1),
            )
            .unwrap();
        rx.recv().unwrap();
        let mut ctx = Context::default();
        ctx.set_priority(CommandPri::High);
        storage
            .sched_txn_command(
                commands::Commit::new(vec![Key::from_raw(b"x")], 100.into(), 101.into(), ctx),
                expect_ok_callback(tx, 2),
            )
            .unwrap();
        rx.recv().unwrap();
        let mut ctx = Context::default();
        ctx.set_priority(CommandPri::High);
        expect_none(storage.get(ctx, Key::from_raw(b"x"), 100.into()).wait());
        let mut ctx = Context::default();
        ctx.set_priority(CommandPri::High);
        expect_value(
            b"100".to_vec(),
            storage.get(ctx, Key::from_raw(b"x"), 101.into()).wait(),
        );
    }

    #[test]
    fn test_high_priority_no_block() {
        let mut config = Config::default();
        config.scheduler_worker_pool_size = 1;
        let storage = TestStorageBuilder::new().config(config).build().unwrap();
        let (tx, rx) = channel();
        expect_none(
            storage
                .get(Context::default(), Key::from_raw(b"x"), 100.into())
                .wait(),
        );
        storage
            .sched_txn_command(
                commands::Prewrite::with_defaults(
                    vec![Mutation::Put((Key::from_raw(b"x"), b"100".to_vec()))],
                    b"x".to_vec(),
                    100.into(),
                ),
                expect_ok_callback(tx.clone(), 1),
            )
            .unwrap();
        rx.recv().unwrap();
        storage
            .sched_txn_command(
                commands::Commit::new(
                    vec![Key::from_raw(b"x")],
                    100.into(),
                    101.into(),
                    Context::default(),
                ),
                expect_ok_callback(tx.clone(), 2),
            )
            .unwrap();
        rx.recv().unwrap();

        storage
            .sched_txn_command(
                commands::Pause::new(vec![Key::from_raw(b"y")], 1000, Context::default()),
                expect_ok_callback(tx, 3),
            )
            .unwrap();
        let mut ctx = Context::default();
        ctx.set_priority(CommandPri::High);
        expect_value(
            b"100".to_vec(),
            storage.get(ctx, Key::from_raw(b"x"), 101.into()).wait(),
        );
        // Command Get with high priority not block by command Pause.
        assert_eq!(rx.recv().unwrap(), 3);
    }

    #[test]
    fn test_delete_range() {
        let storage = TestStorageBuilder::new().build().unwrap();
        let (tx, rx) = channel();
        // Write x and y.
        storage
            .sched_txn_command(
                commands::Prewrite::with_defaults(
                    vec![
                        Mutation::Put((Key::from_raw(b"x"), b"100".to_vec())),
                        Mutation::Put((Key::from_raw(b"y"), b"100".to_vec())),
                        Mutation::Put((Key::from_raw(b"z"), b"100".to_vec())),
                    ],
                    b"x".to_vec(),
                    100.into(),
                ),
                expect_ok_callback(tx.clone(), 0),
            )
            .unwrap();
        rx.recv().unwrap();
        storage
            .sched_txn_command(
                commands::Commit::new(
                    vec![
                        Key::from_raw(b"x"),
                        Key::from_raw(b"y"),
                        Key::from_raw(b"z"),
                    ],
                    100.into(),
                    101.into(),
                    Context::default(),
                ),
                expect_ok_callback(tx.clone(), 1),
            )
            .unwrap();
        rx.recv().unwrap();
        expect_value(
            b"100".to_vec(),
            storage
                .get(Context::default(), Key::from_raw(b"x"), 101.into())
                .wait(),
        );
        expect_value(
            b"100".to_vec(),
            storage
                .get(Context::default(), Key::from_raw(b"y"), 101.into())
                .wait(),
        );
        expect_value(
            b"100".to_vec(),
            storage
                .get(Context::default(), Key::from_raw(b"z"), 101.into())
                .wait(),
        );

        // Delete range [x, z)
        storage
            .delete_range(
                Context::default(),
                Key::from_raw(b"x"),
                Key::from_raw(b"z"),
                false,
                expect_ok_callback(tx.clone(), 5),
            )
            .unwrap();
        rx.recv().unwrap();
        expect_none(
            storage
                .get(Context::default(), Key::from_raw(b"x"), 101.into())
                .wait(),
        );
        expect_none(
            storage
                .get(Context::default(), Key::from_raw(b"y"), 101.into())
                .wait(),
        );
        expect_value(
            b"100".to_vec(),
            storage
                .get(Context::default(), Key::from_raw(b"z"), 101.into())
                .wait(),
        );

        storage
            .delete_range(
                Context::default(),
                Key::from_raw(b""),
                Key::from_raw(&[255]),
                false,
                expect_ok_callback(tx, 9),
            )
            .unwrap();
        rx.recv().unwrap();
        expect_none(
            storage
                .get(Context::default(), Key::from_raw(b"z"), 101.into())
                .wait(),
        );
    }

    #[test]
    fn test_raw_delete_range() {
        let storage = TestStorageBuilder::new().build().unwrap();
        let (tx, rx) = channel();

        let test_data = [
            (b"a", b"001"),
            (b"b", b"002"),
            (b"c", b"003"),
            (b"d", b"004"),
            (b"e", b"005"),
        ];

        // Write some key-value pairs to the db
        for kv in &test_data {
            storage
                .raw_put(
                    Context::default(),
                    "".to_string(),
                    kv.0.to_vec(),
                    kv.1.to_vec(),
                    expect_ok_callback(tx.clone(), 0),
                )
                .unwrap();
        }

        expect_value(
            b"004".to_vec(),
            storage
                .raw_get(Context::default(), "".to_string(), b"d".to_vec())
                .wait(),
        );

        // Delete ["d", "e")
        storage
            .raw_delete_range(
                Context::default(),
                "".to_string(),
                b"d".to_vec(),
                b"e".to_vec(),
                expect_ok_callback(tx.clone(), 1),
            )
            .unwrap();
        rx.recv().unwrap();

        // Assert key "d" has gone
        expect_value(
            b"003".to_vec(),
            storage
                .raw_get(Context::default(), "".to_string(), b"c".to_vec())
                .wait(),
        );
        expect_none(
            storage
                .raw_get(Context::default(), "".to_string(), b"d".to_vec())
                .wait(),
        );
        expect_value(
            b"005".to_vec(),
            storage
                .raw_get(Context::default(), "".to_string(), b"e".to_vec())
                .wait(),
        );

        // Delete ["aa", "ab")
        storage
            .raw_delete_range(
                Context::default(),
                "".to_string(),
                b"aa".to_vec(),
                b"ab".to_vec(),
                expect_ok_callback(tx.clone(), 2),
            )
            .unwrap();
        rx.recv().unwrap();

        // Assert nothing happened
        expect_value(
            b"001".to_vec(),
            storage
                .raw_get(Context::default(), "".to_string(), b"a".to_vec())
                .wait(),
        );
        expect_value(
            b"002".to_vec(),
            storage
                .raw_get(Context::default(), "".to_string(), b"b".to_vec())
                .wait(),
        );

        // Delete all
        storage
            .raw_delete_range(
                Context::default(),
                "".to_string(),
                b"a".to_vec(),
                b"z".to_vec(),
                expect_ok_callback(tx, 3),
            )
            .unwrap();
        rx.recv().unwrap();

        // Assert now no key remains
        for kv in &test_data {
            expect_none(
                storage
                    .raw_get(Context::default(), "".to_string(), kv.0.to_vec())
                    .wait(),
            );
        }

        rx.recv().unwrap();
    }

    #[test]
    fn test_raw_batch_put() {
        let storage = TestStorageBuilder::new().build().unwrap();
        let (tx, rx) = channel();

        let test_data = vec![
            (b"a".to_vec(), b"aa".to_vec()),
            (b"b".to_vec(), b"bb".to_vec()),
            (b"c".to_vec(), b"cc".to_vec()),
            (b"d".to_vec(), b"dd".to_vec()),
            (b"e".to_vec(), b"ee".to_vec()),
        ];

        // Write key-value pairs in a batch
        storage
            .raw_batch_put(
                Context::default(),
                "".to_string(),
                test_data.clone(),
                expect_ok_callback(tx, 0),
            )
            .unwrap();
        rx.recv().unwrap();

        // Verify pairs one by one
        for (key, val) in test_data {
            expect_value(
                val,
                storage
                    .raw_get(Context::default(), "".to_string(), key)
                    .wait(),
            );
        }
    }

    #[test]
    fn test_raw_batch_get() {
        let storage = TestStorageBuilder::new().build().unwrap();
        let (tx, rx) = channel();

        let test_data = vec![
            (b"a".to_vec(), b"aa".to_vec()),
            (b"b".to_vec(), b"bb".to_vec()),
            (b"c".to_vec(), b"cc".to_vec()),
            (b"d".to_vec(), b"dd".to_vec()),
            (b"e".to_vec(), b"ee".to_vec()),
        ];

        // Write key-value pairs one by one
        for &(ref key, ref value) in &test_data {
            storage
                .raw_put(
                    Context::default(),
                    "".to_string(),
                    key.clone(),
                    value.clone(),
                    expect_ok_callback(tx.clone(), 0),
                )
                .unwrap();
        }
        rx.recv().unwrap();

        // Verify pairs in a batch
        let keys = test_data.iter().map(|&(ref k, _)| k.clone()).collect();
        let results = test_data.into_iter().map(|(k, v)| Some((k, v))).collect();
        expect_multi_values(
            results,
            storage
                .raw_batch_get(Context::default(), "".to_string(), keys)
                .wait(),
        );
    }

    #[test]
    fn test_batch_raw_get() {
        let storage = TestStorageBuilder::new().build().unwrap();
        let (tx, rx) = channel();

        let test_data = vec![
            (b"a".to_vec(), b"aa".to_vec()),
            (b"b".to_vec(), b"bb".to_vec()),
            (b"c".to_vec(), b"cc".to_vec()),
            (b"d".to_vec(), b"dd".to_vec()),
            (b"e".to_vec(), b"ee".to_vec()),
        ];

        // Write key-value pairs one by one
        for &(ref key, ref value) in &test_data {
            storage
                .raw_put(
                    Context::default(),
                    "".to_string(),
                    key.clone(),
                    value.clone(),
                    expect_ok_callback(tx.clone(), 0),
                )
                .unwrap();
        }
        rx.recv().unwrap();

        // Verify pairs in a batch
        let cmds = test_data
            .iter()
            .map(|&(ref k, _)| {
                let mut req = RawGetRequest::default();
                req.set_key(k.clone());
                PointGetCommand::from_raw_get(&mut req)
            })
            .collect();
        let results: Vec<Option<Vec<u8>>> = test_data.into_iter().map(|(_, v)| Some(v)).collect();
        let x: Vec<Option<Vec<u8>>> = storage
            .raw_batch_get_command("".to_string(), cmds)
            .wait()
            .unwrap()
            .into_iter()
            .map(|x| x.unwrap())
            .collect();
        assert_eq!(x, results);
    }

    #[test]
    fn test_raw_batch_delete() {
        let storage = TestStorageBuilder::new().build().unwrap();
        let (tx, rx) = channel();

        let test_data = vec![
            (b"a".to_vec(), b"aa".to_vec()),
            (b"b".to_vec(), b"bb".to_vec()),
            (b"c".to_vec(), b"cc".to_vec()),
            (b"d".to_vec(), b"dd".to_vec()),
            (b"e".to_vec(), b"ee".to_vec()),
        ];

        // Write key-value pairs in batch
        storage
            .raw_batch_put(
                Context::default(),
                "".to_string(),
                test_data.clone(),
                expect_ok_callback(tx.clone(), 0),
            )
            .unwrap();
        rx.recv().unwrap();

        // Verify pairs exist
        let keys = test_data.iter().map(|&(ref k, _)| k.clone()).collect();
        let results = test_data
            .iter()
            .map(|&(ref k, ref v)| Some((k.clone(), v.clone())))
            .collect();
        expect_multi_values(
            results,
            storage
                .raw_batch_get(Context::default(), "".to_string(), keys)
                .wait(),
        );

        // Delete ["b", "d"]
        storage
            .raw_batch_delete(
                Context::default(),
                "".to_string(),
                vec![b"b".to_vec(), b"d".to_vec()],
                expect_ok_callback(tx.clone(), 1),
            )
            .unwrap();
        rx.recv().unwrap();

        // Assert "b" and "d" are gone
        expect_value(
            b"aa".to_vec(),
            storage
                .raw_get(Context::default(), "".to_string(), b"a".to_vec())
                .wait(),
        );
        expect_none(
            storage
                .raw_get(Context::default(), "".to_string(), b"b".to_vec())
                .wait(),
        );
        expect_value(
            b"cc".to_vec(),
            storage
                .raw_get(Context::default(), "".to_string(), b"c".to_vec())
                .wait(),
        );
        expect_none(
            storage
                .raw_get(Context::default(), "".to_string(), b"d".to_vec())
                .wait(),
        );
        expect_value(
            b"ee".to_vec(),
            storage
                .raw_get(Context::default(), "".to_string(), b"e".to_vec())
                .wait(),
        );

        // Delete ["a", "c", "e"]
        storage
            .raw_batch_delete(
                Context::default(),
                "".to_string(),
                vec![b"a".to_vec(), b"c".to_vec(), b"e".to_vec()],
                expect_ok_callback(tx, 2),
            )
            .unwrap();
        rx.recv().unwrap();

        // Assert no key remains
        for (k, _) in test_data {
            expect_none(
                storage
                    .raw_get(Context::default(), "".to_string(), k)
                    .wait(),
            );
        }
    }

    #[test]
    fn test_raw_scan() {
        let storage = TestStorageBuilder::new().build().unwrap();
        let (tx, rx) = channel();

        let test_data = vec![
            (b"a".to_vec(), b"aa".to_vec()),
            (b"a1".to_vec(), b"aa11".to_vec()),
            (b"a2".to_vec(), b"aa22".to_vec()),
            (b"a3".to_vec(), b"aa33".to_vec()),
            (b"b".to_vec(), b"bb".to_vec()),
            (b"b1".to_vec(), b"bb11".to_vec()),
            (b"b2".to_vec(), b"bb22".to_vec()),
            (b"b3".to_vec(), b"bb33".to_vec()),
            (b"c".to_vec(), b"cc".to_vec()),
            (b"c1".to_vec(), b"cc11".to_vec()),
            (b"c2".to_vec(), b"cc22".to_vec()),
            (b"c3".to_vec(), b"cc33".to_vec()),
            (b"d".to_vec(), b"dd".to_vec()),
            (b"d1".to_vec(), b"dd11".to_vec()),
            (b"d2".to_vec(), b"dd22".to_vec()),
            (b"d3".to_vec(), b"dd33".to_vec()),
            (b"e".to_vec(), b"ee".to_vec()),
            (b"e1".to_vec(), b"ee11".to_vec()),
            (b"e2".to_vec(), b"ee22".to_vec()),
            (b"e3".to_vec(), b"ee33".to_vec()),
        ];

        // Write key-value pairs in batch
        storage
            .raw_batch_put(
                Context::default(),
                "".to_string(),
                test_data.clone(),
                expect_ok_callback(tx, 0),
            )
            .unwrap();
        rx.recv().unwrap();

        // Scan pairs with key only
        let mut results: Vec<Option<KvPair>> = test_data
            .iter()
            .map(|&(ref k, _)| Some((k.clone(), vec![])))
            .collect();
        expect_multi_values(
            results.clone(),
            storage
                .raw_scan(
                    Context::default(),
                    "".to_string(),
                    vec![],
                    None,
                    20,
                    true,
                    false,
                )
                .wait(),
        );
        results = results.split_off(10);
        expect_multi_values(
            results,
            storage
                .raw_scan(
                    Context::default(),
                    "".to_string(),
                    b"c2".to_vec(),
                    None,
                    20,
                    true,
                    false,
                )
                .wait(),
        );
        let mut results: Vec<Option<KvPair>> = test_data
            .clone()
            .into_iter()
            .map(|(k, v)| Some((k, v)))
            .collect();
        expect_multi_values(
            results.clone(),
            storage
                .raw_scan(
                    Context::default(),
                    "".to_string(),
                    vec![],
                    None,
                    20,
                    false,
                    false,
                )
                .wait(),
        );
        results = results.split_off(10);
        expect_multi_values(
            results,
            storage
                .raw_scan(
                    Context::default(),
                    "".to_string(),
                    b"c2".to_vec(),
                    None,
                    20,
                    false,
                    false,
                )
                .wait(),
        );
        let results: Vec<Option<KvPair>> = test_data
            .clone()
            .into_iter()
            .map(|(k, v)| Some((k, v)))
            .rev()
            .collect();
        expect_multi_values(
            results,
            storage
                .raw_scan(
                    Context::default(),
                    "".to_string(),
                    b"z".to_vec(),
                    None,
                    20,
                    false,
                    true,
                )
                .wait(),
        );
        let results: Vec<Option<KvPair>> = test_data
            .clone()
            .into_iter()
            .map(|(k, v)| Some((k, v)))
            .rev()
            .take(5)
            .collect();
        expect_multi_values(
            results,
            storage
                .raw_scan(
                    Context::default(),
                    "".to_string(),
                    b"z".to_vec(),
                    None,
                    5,
                    false,
                    true,
                )
                .wait(),
        );

        // Scan with end_key
        let results: Vec<Option<KvPair>> = test_data
            .clone()
            .into_iter()
            .skip(6)
            .take(4)
            .map(|(k, v)| Some((k, v)))
            .collect();
        expect_multi_values(
            results,
            storage
                .raw_scan(
                    Context::default(),
                    "".to_string(),
                    b"b2".to_vec(),
                    Some(b"c2".to_vec()),
                    20,
                    false,
                    false,
                )
                .wait(),
        );
        let results: Vec<Option<KvPair>> = test_data
            .clone()
            .into_iter()
            .skip(6)
            .take(1)
            .map(|(k, v)| Some((k, v)))
            .collect();
        expect_multi_values(
            results,
            storage
                .raw_scan(
                    Context::default(),
                    "".to_string(),
                    b"b2".to_vec(),
                    Some(b"b2\x00".to_vec()),
                    20,
                    false,
                    false,
                )
                .wait(),
        );

        // Reverse scan with end_key
        let results: Vec<Option<KvPair>> = test_data
            .clone()
            .into_iter()
            .rev()
            .skip(10)
            .take(4)
            .map(|(k, v)| Some((k, v)))
            .collect();
        expect_multi_values(
            results,
            storage
                .raw_scan(
                    Context::default(),
                    "".to_string(),
                    b"c2".to_vec(),
                    Some(b"b2".to_vec()),
                    20,
                    false,
                    true,
                )
                .wait(),
        );
        let results: Vec<Option<KvPair>> = test_data
            .into_iter()
            .skip(6)
            .take(1)
            .map(|(k, v)| Some((k, v)))
            .collect();
        expect_multi_values(
            results,
            storage
                .raw_scan(
                    Context::default(),
                    "".to_string(),
                    b"b2\x00".to_vec(),
                    Some(b"b2".to_vec()),
                    20,
                    false,
                    true,
                )
                .wait(),
        );

        // End key tests. Confirm that lower/upper bound works correctly.
        let ctx = Context::default();
        let results = vec![
            (b"c1".to_vec(), b"cc11".to_vec()),
            (b"c2".to_vec(), b"cc22".to_vec()),
            (b"c3".to_vec(), b"cc33".to_vec()),
            (b"d".to_vec(), b"dd".to_vec()),
            (b"d1".to_vec(), b"dd11".to_vec()),
            (b"d2".to_vec(), b"dd22".to_vec()),
        ]
        .into_iter()
        .map(|(k, v)| Some((k, v)));
        let engine = storage.get_engine();
        expect_multi_values(
            results.clone().collect(),
            block_on(async {
                let snapshot =
                    <Storage<RocksEngine, DummyLockManager>>::snapshot(&engine, &ctx).await?;
                <Storage<RocksEngine, DummyLockManager>>::forward_raw_scan(
                    &snapshot,
                    &"".to_string(),
                    &Key::from_encoded(b"c1".to_vec()),
                    Some(Key::from_encoded(b"d3".to_vec())),
                    20,
                    &mut Statistics::default(),
                    false,
                )
            }),
        );
        expect_multi_values(
            results.rev().collect(),
            block_on(async move {
                let snapshot =
                    <Storage<RocksEngine, DummyLockManager>>::snapshot(&engine, &ctx).await?;
                <Storage<RocksEngine, DummyLockManager>>::reverse_raw_scan(
                    &snapshot,
                    &"".to_string(),
                    &Key::from_encoded(b"d3".to_vec()),
                    Some(Key::from_encoded(b"c1".to_vec())),
                    20,
                    &mut Statistics::default(),
                    false,
                )
            }),
        );
    }

    #[test]
    fn test_check_key_ranges() {
        fn make_ranges(ranges: Vec<(Vec<u8>, Vec<u8>)>) -> Vec<KeyRange> {
            ranges
                .into_iter()
                .map(|(s, e)| {
                    let mut range = KeyRange::default();
                    range.set_start_key(s);
                    if !e.is_empty() {
                        range.set_end_key(e);
                    }
                    range
                })
                .collect()
        }

        let ranges = make_ranges(vec![
            (b"a".to_vec(), b"a3".to_vec()),
            (b"b".to_vec(), b"b3".to_vec()),
            (b"c".to_vec(), b"c3".to_vec()),
        ]);
        assert_eq!(
            <Storage<RocksEngine, DummyLockManager>>::check_key_ranges(&ranges, false),
            true
        );

        let ranges = make_ranges(vec![
            (b"a".to_vec(), vec![]),
            (b"b".to_vec(), vec![]),
            (b"c".to_vec(), vec![]),
        ]);
        assert_eq!(
            <Storage<RocksEngine, DummyLockManager>>::check_key_ranges(&ranges, false),
            true
        );

        let ranges = make_ranges(vec![
            (b"a3".to_vec(), b"a".to_vec()),
            (b"b3".to_vec(), b"b".to_vec()),
            (b"c3".to_vec(), b"c".to_vec()),
        ]);
        assert_eq!(
            <Storage<RocksEngine, DummyLockManager>>::check_key_ranges(&ranges, false),
            false
        );

        // if end_key is omitted, the next start_key is used instead. so, false is returned.
        let ranges = make_ranges(vec![
            (b"c".to_vec(), vec![]),
            (b"b".to_vec(), vec![]),
            (b"a".to_vec(), vec![]),
        ]);
        assert_eq!(
            <Storage<RocksEngine, DummyLockManager>>::check_key_ranges(&ranges, false),
            false
        );

        let ranges = make_ranges(vec![
            (b"a3".to_vec(), b"a".to_vec()),
            (b"b3".to_vec(), b"b".to_vec()),
            (b"c3".to_vec(), b"c".to_vec()),
        ]);
        assert_eq!(
            <Storage<RocksEngine, DummyLockManager>>::check_key_ranges(&ranges, true),
            true
        );

        let ranges = make_ranges(vec![
            (b"c3".to_vec(), vec![]),
            (b"b3".to_vec(), vec![]),
            (b"a3".to_vec(), vec![]),
        ]);
        assert_eq!(
            <Storage<RocksEngine, DummyLockManager>>::check_key_ranges(&ranges, true),
            true
        );

        let ranges = make_ranges(vec![
            (b"a".to_vec(), b"a3".to_vec()),
            (b"b".to_vec(), b"b3".to_vec()),
            (b"c".to_vec(), b"c3".to_vec()),
        ]);
        assert_eq!(
            <Storage<RocksEngine, DummyLockManager>>::check_key_ranges(&ranges, true),
            false
        );

        let ranges = make_ranges(vec![
            (b"a3".to_vec(), vec![]),
            (b"b3".to_vec(), vec![]),
            (b"c3".to_vec(), vec![]),
        ]);
        assert_eq!(
            <Storage<RocksEngine, DummyLockManager>>::check_key_ranges(&ranges, true),
            false
        );
    }

    #[test]
    fn test_raw_batch_scan() {
        let storage = TestStorageBuilder::new().build().unwrap();
        let (tx, rx) = channel();

        let test_data = vec![
            (b"a".to_vec(), b"aa".to_vec()),
            (b"a1".to_vec(), b"aa11".to_vec()),
            (b"a2".to_vec(), b"aa22".to_vec()),
            (b"a3".to_vec(), b"aa33".to_vec()),
            (b"b".to_vec(), b"bb".to_vec()),
            (b"b1".to_vec(), b"bb11".to_vec()),
            (b"b2".to_vec(), b"bb22".to_vec()),
            (b"b3".to_vec(), b"bb33".to_vec()),
            (b"c".to_vec(), b"cc".to_vec()),
            (b"c1".to_vec(), b"cc11".to_vec()),
            (b"c2".to_vec(), b"cc22".to_vec()),
            (b"c3".to_vec(), b"cc33".to_vec()),
            (b"d".to_vec(), b"dd".to_vec()),
            (b"d1".to_vec(), b"dd11".to_vec()),
            (b"d2".to_vec(), b"dd22".to_vec()),
            (b"d3".to_vec(), b"dd33".to_vec()),
            (b"e".to_vec(), b"ee".to_vec()),
            (b"e1".to_vec(), b"ee11".to_vec()),
            (b"e2".to_vec(), b"ee22".to_vec()),
            (b"e3".to_vec(), b"ee33".to_vec()),
        ];

        // Write key-value pairs in batch
        storage
            .raw_batch_put(
                Context::default(),
                "".to_string(),
                test_data.clone(),
                expect_ok_callback(tx, 0),
            )
            .unwrap();
        rx.recv().unwrap();

        // Verify pairs exist
        let keys = test_data.iter().map(|&(ref k, _)| k.clone()).collect();
        let results = test_data.into_iter().map(|(k, v)| Some((k, v))).collect();
        expect_multi_values(
            results,
            storage
                .raw_batch_get(Context::default(), "".to_string(), keys)
                .wait(),
        );

        let results = vec![
            Some((b"a".to_vec(), b"aa".to_vec())),
            Some((b"a1".to_vec(), b"aa11".to_vec())),
            Some((b"a2".to_vec(), b"aa22".to_vec())),
            Some((b"a3".to_vec(), b"aa33".to_vec())),
            Some((b"b".to_vec(), b"bb".to_vec())),
            Some((b"b1".to_vec(), b"bb11".to_vec())),
            Some((b"b2".to_vec(), b"bb22".to_vec())),
            Some((b"b3".to_vec(), b"bb33".to_vec())),
            Some((b"c".to_vec(), b"cc".to_vec())),
            Some((b"c1".to_vec(), b"cc11".to_vec())),
            Some((b"c2".to_vec(), b"cc22".to_vec())),
            Some((b"c3".to_vec(), b"cc33".to_vec())),
            Some((b"d".to_vec(), b"dd".to_vec())),
        ];
        let ranges: Vec<KeyRange> = vec![b"a".to_vec(), b"b".to_vec(), b"c".to_vec()]
            .into_iter()
            .map(|k| {
                let mut range = KeyRange::default();
                range.set_start_key(k);
                range
            })
            .collect();
        expect_multi_values(
            results,
            storage
                .raw_batch_scan(
                    Context::default(),
                    "".to_string(),
                    ranges.clone(),
                    5,
                    false,
                    false,
                )
                .wait(),
        );

        let results = vec![
            Some((b"a".to_vec(), vec![])),
            Some((b"a1".to_vec(), vec![])),
            Some((b"a2".to_vec(), vec![])),
            Some((b"a3".to_vec(), vec![])),
            Some((b"b".to_vec(), vec![])),
            Some((b"b1".to_vec(), vec![])),
            Some((b"b2".to_vec(), vec![])),
            Some((b"b3".to_vec(), vec![])),
            Some((b"c".to_vec(), vec![])),
            Some((b"c1".to_vec(), vec![])),
            Some((b"c2".to_vec(), vec![])),
            Some((b"c3".to_vec(), vec![])),
            Some((b"d".to_vec(), vec![])),
        ];
        expect_multi_values(
            results,
            storage
                .raw_batch_scan(
                    Context::default(),
                    "".to_string(),
                    ranges.clone(),
                    5,
                    true,
                    false,
                )
                .wait(),
        );

        let results = vec![
            Some((b"a".to_vec(), b"aa".to_vec())),
            Some((b"a1".to_vec(), b"aa11".to_vec())),
            Some((b"a2".to_vec(), b"aa22".to_vec())),
            Some((b"b".to_vec(), b"bb".to_vec())),
            Some((b"b1".to_vec(), b"bb11".to_vec())),
            Some((b"b2".to_vec(), b"bb22".to_vec())),
            Some((b"c".to_vec(), b"cc".to_vec())),
            Some((b"c1".to_vec(), b"cc11".to_vec())),
            Some((b"c2".to_vec(), b"cc22".to_vec())),
        ];
        expect_multi_values(
            results,
            storage
                .raw_batch_scan(
                    Context::default(),
                    "".to_string(),
                    ranges.clone(),
                    3,
                    false,
                    false,
                )
                .wait(),
        );

        let results = vec![
            Some((b"a".to_vec(), vec![])),
            Some((b"a1".to_vec(), vec![])),
            Some((b"a2".to_vec(), vec![])),
            Some((b"b".to_vec(), vec![])),
            Some((b"b1".to_vec(), vec![])),
            Some((b"b2".to_vec(), vec![])),
            Some((b"c".to_vec(), vec![])),
            Some((b"c1".to_vec(), vec![])),
            Some((b"c2".to_vec(), vec![])),
        ];
        expect_multi_values(
            results,
            storage
                .raw_batch_scan(Context::default(), "".to_string(), ranges, 3, true, false)
                .wait(),
        );

        let results = vec![
            Some((b"a2".to_vec(), b"aa22".to_vec())),
            Some((b"a1".to_vec(), b"aa11".to_vec())),
            Some((b"a".to_vec(), b"aa".to_vec())),
            Some((b"b2".to_vec(), b"bb22".to_vec())),
            Some((b"b1".to_vec(), b"bb11".to_vec())),
            Some((b"b".to_vec(), b"bb".to_vec())),
            Some((b"c2".to_vec(), b"cc22".to_vec())),
            Some((b"c1".to_vec(), b"cc11".to_vec())),
            Some((b"c".to_vec(), b"cc".to_vec())),
        ];
        let ranges: Vec<KeyRange> = vec![
            (b"a3".to_vec(), b"a".to_vec()),
            (b"b3".to_vec(), b"b".to_vec()),
            (b"c3".to_vec(), b"c".to_vec()),
        ]
        .into_iter()
        .map(|(s, e)| {
            let mut range = KeyRange::default();
            range.set_start_key(s);
            range.set_end_key(e);
            range
        })
        .collect();
        expect_multi_values(
            results,
            storage
                .raw_batch_scan(Context::default(), "".to_string(), ranges, 5, false, true)
                .wait(),
        );

        let results = vec![
            Some((b"c2".to_vec(), b"cc22".to_vec())),
            Some((b"c1".to_vec(), b"cc11".to_vec())),
            Some((b"b2".to_vec(), b"bb22".to_vec())),
            Some((b"b1".to_vec(), b"bb11".to_vec())),
            Some((b"a2".to_vec(), b"aa22".to_vec())),
            Some((b"a1".to_vec(), b"aa11".to_vec())),
        ];
        let ranges: Vec<KeyRange> = vec![b"c3".to_vec(), b"b3".to_vec(), b"a3".to_vec()]
            .into_iter()
            .map(|s| {
                let mut range = KeyRange::default();
                range.set_start_key(s);
                range
            })
            .collect();
        expect_multi_values(
            results,
            storage
                .raw_batch_scan(Context::default(), "".to_string(), ranges, 2, false, true)
                .wait(),
        );

        let results = vec![
            Some((b"a2".to_vec(), vec![])),
            Some((b"a1".to_vec(), vec![])),
            Some((b"a".to_vec(), vec![])),
            Some((b"b2".to_vec(), vec![])),
            Some((b"b1".to_vec(), vec![])),
            Some((b"b".to_vec(), vec![])),
            Some((b"c2".to_vec(), vec![])),
            Some((b"c1".to_vec(), vec![])),
            Some((b"c".to_vec(), vec![])),
        ];
        let ranges: Vec<KeyRange> = vec![
            (b"a3".to_vec(), b"a".to_vec()),
            (b"b3".to_vec(), b"b".to_vec()),
            (b"c3".to_vec(), b"c".to_vec()),
        ]
        .into_iter()
        .map(|(s, e)| {
            let mut range = KeyRange::default();
            range.set_start_key(s);
            range.set_end_key(e);
            range
        })
        .collect();
        expect_multi_values(
            results,
            storage
                .raw_batch_scan(Context::default(), "".to_string(), ranges, 5, true, true)
                .wait(),
        );
    }

    #[test]
    fn test_scan_lock() {
        let storage = TestStorageBuilder::new().build().unwrap();
        let (tx, rx) = channel();
        storage
            .sched_txn_command(
                commands::Prewrite::with_defaults(
                    vec![
                        Mutation::Put((Key::from_raw(b"x"), b"foo".to_vec())),
                        Mutation::Put((Key::from_raw(b"y"), b"foo".to_vec())),
                        Mutation::Put((Key::from_raw(b"z"), b"foo".to_vec())),
                    ],
                    b"x".to_vec(),
                    100.into(),
                ),
                expect_ok_callback(tx.clone(), 0),
            )
            .unwrap();
        rx.recv().unwrap();

        storage
            .sched_txn_command(
                commands::Prewrite::new(
                    vec![
                        Mutation::Put((Key::from_raw(b"a"), b"foo".to_vec())),
                        Mutation::Put((Key::from_raw(b"b"), b"foo".to_vec())),
                        Mutation::Put((Key::from_raw(b"c"), b"foo".to_vec())),
                    ],
                    b"c".to_vec(),
                    101.into(),
                    123,
                    false,
                    3,
                    TimeStamp::default(),
                    Context::default(),
                ),
                expect_ok_callback(tx.clone(), 0),
            )
            .unwrap();
        rx.recv().unwrap();

        let (lock_a, lock_b, lock_c, lock_x, lock_y, lock_z) = (
            {
                let mut lock = LockInfo::default();
                lock.set_primary_lock(b"c".to_vec());
                lock.set_lock_version(101);
                lock.set_key(b"a".to_vec());
                lock.set_lock_ttl(123);
                lock.set_txn_size(3);
                lock
            },
            {
                let mut lock = LockInfo::default();
                lock.set_primary_lock(b"c".to_vec());
                lock.set_lock_version(101);
                lock.set_key(b"b".to_vec());
                lock.set_lock_ttl(123);
                lock.set_txn_size(3);
                lock
            },
            {
                let mut lock = LockInfo::default();
                lock.set_primary_lock(b"c".to_vec());
                lock.set_lock_version(101);
                lock.set_key(b"c".to_vec());
                lock.set_lock_ttl(123);
                lock.set_txn_size(3);
                lock
            },
            {
                let mut lock = LockInfo::default();
                lock.set_primary_lock(b"x".to_vec());
                lock.set_lock_version(100);
                lock.set_key(b"x".to_vec());
                lock
            },
            {
                let mut lock = LockInfo::default();
                lock.set_primary_lock(b"x".to_vec());
                lock.set_lock_version(100);
                lock.set_key(b"y".to_vec());
                lock
            },
            {
                let mut lock = LockInfo::default();
                lock.set_primary_lock(b"x".to_vec());
                lock.set_lock_version(100);
                lock.set_key(b"z".to_vec());
                lock
            },
        );

        storage
            .sched_txn_command(
                commands::ScanLock::new(99.into(), None, 10, Context::default()),
                expect_value_callback(tx.clone(), 0, vec![]),
            )
            .unwrap();
        rx.recv().unwrap();
        storage
            .sched_txn_command(
                commands::ScanLock::new(100.into(), None, 10, Context::default()),
                expect_value_callback(
                    tx.clone(),
                    0,
                    vec![lock_x.clone(), lock_y.clone(), lock_z.clone()],
                ),
            )
            .unwrap();
        rx.recv().unwrap();
        storage
            .sched_txn_command(
                commands::ScanLock::new(
                    100.into(),
                    Some(Key::from_raw(b"a")),
                    10,
                    Context::default(),
                ),
                expect_value_callback(
                    tx.clone(),
                    0,
                    vec![lock_x.clone(), lock_y.clone(), lock_z.clone()],
                ),
            )
            .unwrap();
        rx.recv().unwrap();
        storage
            .sched_txn_command(
                commands::ScanLock::new(
                    100.into(),
                    Some(Key::from_raw(b"y")),
                    10,
                    Context::default(),
                ),
                expect_value_callback(tx.clone(), 0, vec![lock_y.clone(), lock_z.clone()]),
            )
            .unwrap();
        rx.recv().unwrap();
        storage
            .sched_txn_command(
                commands::ScanLock::new(101.into(), None, 10, Context::default()),
                expect_value_callback(
                    tx.clone(),
                    0,
                    vec![
                        lock_a.clone(),
                        lock_b.clone(),
                        lock_c.clone(),
                        lock_x.clone(),
                        lock_y.clone(),
                        lock_z.clone(),
                    ],
                ),
            )
            .unwrap();
        rx.recv().unwrap();
        storage
            .sched_txn_command(
                commands::ScanLock::new(101.into(), None, 4, Context::default()),
                expect_value_callback(
                    tx.clone(),
                    0,
                    vec![lock_a, lock_b.clone(), lock_c.clone(), lock_x.clone()],
                ),
            )
            .unwrap();
        rx.recv().unwrap();
        storage
            .sched_txn_command(
                commands::ScanLock::new(
                    101.into(),
                    Some(Key::from_raw(b"b")),
                    4,
                    Context::default(),
                ),
                expect_value_callback(
                    tx.clone(),
                    0,
                    vec![
                        lock_b.clone(),
                        lock_c.clone(),
                        lock_x.clone(),
                        lock_y.clone(),
                    ],
                ),
            )
            .unwrap();
        rx.recv().unwrap();
        storage
            .sched_txn_command(
                commands::ScanLock::new(
                    101.into(),
                    Some(Key::from_raw(b"b")),
                    0,
                    Context::default(),
                ),
                expect_value_callback(tx, 0, vec![lock_b, lock_c, lock_x, lock_y, lock_z]),
            )
            .unwrap();
        rx.recv().unwrap();
    }

    #[test]
    fn test_resolve_lock() {
        use crate::storage::txn::RESOLVE_LOCK_BATCH_SIZE;

        let storage = TestStorageBuilder::new().build().unwrap();
        let (tx, rx) = channel();

        // These locks (transaction ts=99) are not going to be resolved.
        storage
            .sched_txn_command(
                commands::Prewrite::with_defaults(
                    vec![
                        Mutation::Put((Key::from_raw(b"a"), b"foo".to_vec())),
                        Mutation::Put((Key::from_raw(b"b"), b"foo".to_vec())),
                        Mutation::Put((Key::from_raw(b"c"), b"foo".to_vec())),
                    ],
                    b"c".to_vec(),
                    99.into(),
                ),
                expect_ok_callback(tx.clone(), 0),
            )
            .unwrap();
        rx.recv().unwrap();

        let (lock_a, lock_b, lock_c) = (
            {
                let mut lock = LockInfo::default();
                lock.set_primary_lock(b"c".to_vec());
                lock.set_lock_version(99);
                lock.set_key(b"a".to_vec());
                lock
            },
            {
                let mut lock = LockInfo::default();
                lock.set_primary_lock(b"c".to_vec());
                lock.set_lock_version(99);
                lock.set_key(b"b".to_vec());
                lock
            },
            {
                let mut lock = LockInfo::default();
                lock.set_primary_lock(b"c".to_vec());
                lock.set_lock_version(99);
                lock.set_key(b"c".to_vec());
                lock
            },
        );

        // We should be able to resolve all locks for transaction ts=100 when there are this
        // many locks.
        let scanned_locks_coll = vec![
            1,
            RESOLVE_LOCK_BATCH_SIZE,
            RESOLVE_LOCK_BATCH_SIZE - 1,
            RESOLVE_LOCK_BATCH_SIZE + 1,
            RESOLVE_LOCK_BATCH_SIZE * 2,
            RESOLVE_LOCK_BATCH_SIZE * 2 - 1,
            RESOLVE_LOCK_BATCH_SIZE * 2 + 1,
        ];

        let is_rollback_coll = vec![
            false, // commit
            true,  // rollback
        ];
        let mut ts = 100.into();

        for scanned_locks in scanned_locks_coll {
            for is_rollback in &is_rollback_coll {
                let mut mutations = vec![];
                for i in 0..scanned_locks {
                    mutations.push(Mutation::Put((
                        Key::from_raw(format!("x{:08}", i).as_bytes()),
                        b"foo".to_vec(),
                    )));
                }

                storage
                    .sched_txn_command(
                        commands::Prewrite::with_defaults(mutations, b"x".to_vec(), ts),
                        expect_ok_callback(tx.clone(), 0),
                    )
                    .unwrap();
                rx.recv().unwrap();

                let mut txn_status = HashMap::default();
                txn_status.insert(
                    ts,
                    if *is_rollback {
                        TimeStamp::zero() // rollback
                    } else {
                        (ts.into_inner() + 5).into() // commit, commit_ts = start_ts + 5
                    },
                );
                storage
                    .sched_txn_command(
                        commands::ResolveLock::new(txn_status, None, vec![], Context::default()),
                        expect_ok_callback(tx.clone(), 0),
                    )
                    .unwrap();
                rx.recv().unwrap();

                // All locks should be resolved except for a, b and c.
                storage
                    .sched_txn_command(
                        commands::ScanLock::new(ts, None, 0, Context::default()),
                        expect_value_callback(
                            tx.clone(),
                            0,
                            vec![lock_a.clone(), lock_b.clone(), lock_c.clone()],
                        ),
                    )
                    .unwrap();
                rx.recv().unwrap();

                ts = (ts.into_inner() + 10).into();
            }
        }
    }

    #[test]
    fn test_resolve_lock_lite() {
        let storage = TestStorageBuilder::new().build().unwrap();
        let (tx, rx) = channel();

        storage
            .sched_txn_command(
                commands::Prewrite::with_defaults(
                    vec![
                        Mutation::Put((Key::from_raw(b"a"), b"foo".to_vec())),
                        Mutation::Put((Key::from_raw(b"b"), b"foo".to_vec())),
                        Mutation::Put((Key::from_raw(b"c"), b"foo".to_vec())),
                    ],
                    b"c".to_vec(),
                    99.into(),
                ),
                expect_ok_callback(tx.clone(), 0),
            )
            .unwrap();
        rx.recv().unwrap();

        // Rollback key 'b' and key 'c' and left key 'a' still locked.
        let resolve_keys = vec![Key::from_raw(b"b"), Key::from_raw(b"c")];
        storage
            .sched_txn_command(
                commands::ResolveLockLite::new(
                    99.into(),
                    TimeStamp::zero(),
                    resolve_keys,
                    Context::default(),
                ),
                expect_ok_callback(tx.clone(), 0),
            )
            .unwrap();
        rx.recv().unwrap();

        // Check lock for key 'a'.
        let lock_a = {
            let mut lock = LockInfo::default();
            lock.set_primary_lock(b"c".to_vec());
            lock.set_lock_version(99);
            lock.set_key(b"a".to_vec());
            lock
        };
        storage
            .sched_txn_command(
                commands::ScanLock::new(99.into(), None, 0, Context::default()),
                expect_value_callback(tx.clone(), 0, vec![lock_a]),
            )
            .unwrap();
        rx.recv().unwrap();

        // Resolve lock for key 'a'.
        storage
            .sched_txn_command(
                commands::ResolveLockLite::new(
                    99.into(),
                    TimeStamp::zero(),
                    vec![Key::from_raw(b"a")],
                    Context::default(),
                ),
                expect_ok_callback(tx.clone(), 0),
            )
            .unwrap();
        rx.recv().unwrap();

        storage
            .sched_txn_command(
                commands::Prewrite::with_defaults(
                    vec![
                        Mutation::Put((Key::from_raw(b"a"), b"foo".to_vec())),
                        Mutation::Put((Key::from_raw(b"b"), b"foo".to_vec())),
                        Mutation::Put((Key::from_raw(b"c"), b"foo".to_vec())),
                    ],
                    b"c".to_vec(),
                    101.into(),
                ),
                expect_ok_callback(tx.clone(), 0),
            )
            .unwrap();
        rx.recv().unwrap();

        // Commit key 'b' and key 'c' and left key 'a' still locked.
        let resolve_keys = vec![Key::from_raw(b"b"), Key::from_raw(b"c")];
        storage
            .sched_txn_command(
                commands::ResolveLockLite::new(
                    101.into(),
                    102.into(),
                    resolve_keys,
                    Context::default(),
                ),
                expect_ok_callback(tx.clone(), 0),
            )
            .unwrap();
        rx.recv().unwrap();

        // Check lock for key 'a'.
        let lock_a = {
            let mut lock = LockInfo::default();
            lock.set_primary_lock(b"c".to_vec());
            lock.set_lock_version(101);
            lock.set_key(b"a".to_vec());
            lock
        };
        storage
            .sched_txn_command(
                commands::ScanLock::new(101.into(), None, 0, Context::default()),
                expect_value_callback(tx, 0, vec![lock_a]),
            )
            .unwrap();
        rx.recv().unwrap();
    }

    #[test]
    fn test_txn_heart_beat() {
        let storage = TestStorageBuilder::new().build().unwrap();
        let (tx, rx) = channel();

        let k = Key::from_raw(b"k");
        let v = b"v".to_vec();

        let uncommitted = TxnStatus::uncommitted;

        // No lock.
        storage
            .sched_txn_command(
                commands::TxnHeartBeat::new(k.clone(), 10.into(), 100, Context::default()),
                expect_fail_callback(tx.clone(), 0, |e| match e {
                    Error(box ErrorInner::Txn(TxnError(box TxnErrorInner::Mvcc(mvcc::Error(
                        box mvcc::ErrorInner::TxnLockNotFound { .. },
                    ))))) => (),
                    e => panic!("unexpected error chain: {:?}", e),
                }),
            )
            .unwrap();
        rx.recv().unwrap();

        storage
            .sched_txn_command(
                commands::Prewrite::with_lock_ttl(
                    vec![Mutation::Put((k.clone(), v))],
                    k.as_encoded().to_vec(),
                    10.into(),
                    100,
                ),
                expect_ok_callback(tx.clone(), 0),
            )
            .unwrap();
        rx.recv().unwrap();

        // `advise_ttl` = 90, which is less than current ttl 100. The lock's ttl will remains 100.
        storage
            .sched_txn_command(
                commands::TxnHeartBeat::new(k.clone(), 10.into(), 90, Context::default()),
                expect_value_callback(tx.clone(), 0, uncommitted(100, TimeStamp::zero())),
            )
            .unwrap();
        rx.recv().unwrap();

        // `advise_ttl` = 110, which is greater than current ttl. The lock's ttl will be updated to
        // 110.
        storage
            .sched_txn_command(
                commands::TxnHeartBeat::new(k.clone(), 10.into(), 110, Context::default()),
                expect_value_callback(tx.clone(), 0, uncommitted(110, TimeStamp::zero())),
            )
            .unwrap();
        rx.recv().unwrap();

        // Lock not match. Nothing happens except throwing an error.
        storage
            .sched_txn_command(
                commands::TxnHeartBeat::new(k, 11.into(), 150, Context::default()),
                expect_fail_callback(tx, 0, |e| match e {
                    Error(box ErrorInner::Txn(TxnError(box TxnErrorInner::Mvcc(mvcc::Error(
                        box mvcc::ErrorInner::TxnLockNotFound { .. },
                    ))))) => (),
                    e => panic!("unexpected error chain: {:?}", e),
                }),
            )
            .unwrap();
        rx.recv().unwrap();
    }

    #[test]
    fn test_check_txn_status() {
        let storage = TestStorageBuilder::new().build().unwrap();
        let (tx, rx) = channel();

        let k = Key::from_raw(b"k");
        let v = b"b".to_vec();

        let ts = TimeStamp::compose;
        use TxnStatus::*;
        let uncommitted = TxnStatus::uncommitted;
        let committed = TxnStatus::committed;

        // No lock and no commit info. Gets an error.
        storage
            .sched_txn_command(
                commands::CheckTxnStatus::new(
                    k.clone(),
                    ts(9, 0),
                    ts(9, 1),
                    ts(9, 1),
                    false,
                    Context::default(),
                ),
                expect_fail_callback(tx.clone(), 0, |e| match e {
                    Error(box ErrorInner::Txn(TxnError(box TxnErrorInner::Mvcc(mvcc::Error(
                        box mvcc::ErrorInner::TxnNotFound { .. },
                    ))))) => (),
                    e => panic!("unexpected error chain: {:?}", e),
                }),
            )
            .unwrap();
        rx.recv().unwrap();

        // No lock and no commit info. If specified rollback_if_not_exist, the key will be rolled
        // back.
        storage
            .sched_txn_command(
                commands::CheckTxnStatus::new(
                    k.clone(),
                    ts(9, 0),
                    ts(9, 1),
                    ts(9, 1),
                    true,
                    Context::default(),
                ),
                expect_value_callback(tx.clone(), 0, LockNotExist),
            )
            .unwrap();
        rx.recv().unwrap();

        // A rollback will be written, so an later-arriving prewrite will fail.
        storage
            .sched_txn_command(
                commands::Prewrite::with_defaults(
                    vec![Mutation::Put((k.clone(), v.clone()))],
                    k.as_encoded().to_vec(),
                    ts(9, 0),
                ),
                expect_fail_callback(tx.clone(), 0, |e| match e {
                    Error(box ErrorInner::Txn(TxnError(box TxnErrorInner::Mvcc(mvcc::Error(
                        box mvcc::ErrorInner::WriteConflict { .. },
                    ))))) => (),
                    e => panic!("unexpected error chain: {:?}", e),
                }),
            )
            .unwrap();
        rx.recv().unwrap();

        storage
            .sched_txn_command(
                commands::Prewrite::with_lock_ttl(
                    vec![Mutation::Put((k.clone(), v.clone()))],
                    k.as_encoded().to_vec(),
                    ts(10, 0),
                    100,
                ),
                expect_ok_callback(tx.clone(), 0),
            )
            .unwrap();
        rx.recv().unwrap();

        // If lock exists and not expired, returns the lock's TTL.
        storage
            .sched_txn_command(
                commands::CheckTxnStatus::new(
                    k.clone(),
                    ts(10, 0),
                    ts(12, 0),
                    ts(15, 0),
                    true,
                    Context::default(),
                ),
                expect_value_callback(tx.clone(), 0, uncommitted(100, TimeStamp::zero())),
            )
            .unwrap();
        rx.recv().unwrap();

        // TODO: Check the lock's min_commit_ts field.

        storage
            .sched_txn_command(
                commands::Commit::new(vec![k.clone()], ts(10, 0), ts(20, 0), Context::default()),
                expect_ok_callback(tx.clone(), 0),
            )
            .unwrap();
        rx.recv().unwrap();

        // If the transaction is committed, returns the commit_ts.
        storage
            .sched_txn_command(
                commands::CheckTxnStatus::new(
                    k.clone(),
                    ts(10, 0),
                    ts(12, 0),
                    ts(15, 0),
                    true,
                    Context::default(),
                ),
                expect_value_callback(tx.clone(), 0, committed(ts(20, 0))),
            )
            .unwrap();
        rx.recv().unwrap();

        storage
            .sched_txn_command(
                commands::Prewrite::with_lock_ttl(
                    vec![Mutation::Put((k.clone(), v))],
                    k.as_encoded().to_vec(),
                    ts(25, 0),
                    100,
                ),
                expect_ok_callback(tx.clone(), 0),
            )
            .unwrap();
        rx.recv().unwrap();

        // If the lock has expired, cleanup it.
        storage
            .sched_txn_command(
                commands::CheckTxnStatus::new(
                    k.clone(),
                    ts(25, 0),
                    ts(126, 0),
                    ts(127, 0),
                    true,
                    Context::default(),
                ),
                expect_value_callback(tx.clone(), 0, TtlExpire),
            )
            .unwrap();
        rx.recv().unwrap();

        storage
            .sched_txn_command(
                commands::Commit::new(vec![k], ts(25, 0), ts(28, 0), Context::default()),
                expect_fail_callback(tx, 0, |e| match e {
                    Error(box ErrorInner::Txn(TxnError(box TxnErrorInner::Mvcc(mvcc::Error(
                        box mvcc::ErrorInner::TxnLockNotFound { .. },
                    ))))) => (),
                    e => panic!("unexpected error chain: {:?}", e),
                }),
            )
            .unwrap();
        rx.recv().unwrap();
    }

    #[test]
    fn test_construct_point_get_command_from_get_request() {
        let mut context = Context::default();
        context.set_region_id(1);
        let raw_key = b"raw_key".to_vec();
        let version = 10;
        let mut req = GetRequest::default();
        req.set_context(context.clone());
        req.set_key(raw_key.clone());
        req.set_version(version);
        let cmd = PointGetCommand::from_get(&mut req);
        assert_eq!(cmd.ctx, context);
        assert_eq!(cmd.key, Key::from_raw(&raw_key));
        assert_eq!(cmd.ts, Some(TimeStamp::new(version)));
    }

    #[test]
    fn test_construct_point_get_command_from_raw_get_request() {
        let mut context = Context::default();
        context.set_region_id(1);
        let raw_key = b"raw_key".to_vec();
        let mut req = RawGetRequest::default();
        req.set_context(context.clone());
        req.set_key(raw_key.clone());
        let cmd = PointGetCommand::from_raw_get(&mut req);
        assert_eq!(cmd.ctx, context);
        assert_eq!(cmd.key.into_encoded(), raw_key);
        assert_eq!(cmd.ts, None);
    }

    type PessimisticLockCommand = TypedCommand<Result<PessimisticLockRes>>;
    fn new_acquire_pessimistic_lock_command(
        keys: Vec<(Key, bool)>,
        start_ts: impl Into<TimeStamp>,
        for_update_ts: impl Into<TimeStamp>,
        return_values: bool,
    ) -> PessimisticLockCommand {
        let primary = keys[0].0.clone().to_raw().unwrap();
        let for_update_ts: TimeStamp = for_update_ts.into();
        commands::AcquirePessimisticLock::new(
            keys,
            primary,
            start_ts.into(),
            3000,
            false,
            for_update_ts,
            None,
            return_values,
            for_update_ts.next(),
            Context::default(),
        )
    }

    fn test_pessimistic_lock_impl(pipelined_pessimistic_lock: bool) {
        fn delete_pessimistic_lock<E: Engine, L: LockManager>(
            storage: &Storage<E, L>,
            key: Key,
            start_ts: u64,
            for_update_ts: u64,
        ) {
            let (tx, rx) = channel();
            storage
                .sched_txn_command(
                    commands::PessimisticRollback::new(
                        vec![key],
                        start_ts.into(),
                        for_update_ts.into(),
                        Context::default(),
                    ),
                    expect_ok_callback(tx, 0),
                )
                .unwrap();
            rx.recv().unwrap();
        }

        fn expect_pessimistic_lock_res_callback(
            done: Sender<i32>,
            pessimistic_lock_res: PessimisticLockRes,
        ) -> Callback<Result<PessimisticLockRes>> {
            Box::new(move |res: Result<Result<PessimisticLockRes>>| {
                assert_eq!(res.unwrap().unwrap(), pessimistic_lock_res);
                done.send(0).unwrap();
            })
        }

        let storage = TestStorageBuilder::new()
            .set_lock_mgr(DummyLockManager {})
            .set_pipelined_pessimistic_lock(pipelined_pessimistic_lock)
            .build()
            .unwrap();
        let (tx, rx) = channel();
        let (key, val) = (Key::from_raw(b"key"), b"val".to_vec());
        let (key2, val2) = (Key::from_raw(b"key2"), b"val2".to_vec());

        // Key not exist
        for &return_values in &[false, true] {
            let pessimistic_lock_res = if return_values {
                PessimisticLockRes::Values(vec![None])
            } else {
                PessimisticLockRes::Empty
            };

            storage
                .sched_txn_command(
                    new_acquire_pessimistic_lock_command(
                        vec![(key.clone(), false)],
                        10,
                        10,
                        return_values,
                    ),
                    expect_pessimistic_lock_res_callback(tx.clone(), pessimistic_lock_res.clone()),
                )
                .unwrap();
            rx.recv().unwrap();

            // Duplicated command
            storage
                .sched_txn_command(
                    new_acquire_pessimistic_lock_command(
                        vec![(key.clone(), false)],
                        10,
                        10,
                        return_values,
                    ),
                    expect_pessimistic_lock_res_callback(tx.clone(), pessimistic_lock_res.clone()),
                )
                .unwrap();
            rx.recv().unwrap();

            delete_pessimistic_lock(&storage, key.clone(), 10, 10);
        }

        storage
            .sched_txn_command(
                new_acquire_pessimistic_lock_command(vec![(key.clone(), false)], 10, 10, false),
                expect_pessimistic_lock_res_callback(tx.clone(), PessimisticLockRes::Empty),
            )
            .unwrap();
        rx.recv().unwrap();

        // KeyIsLocked
        for &return_values in &[false, true] {
            storage
                .sched_txn_command(
                    new_acquire_pessimistic_lock_command(
                        vec![(key.clone(), false)],
                        20,
                        20,
                        return_values,
                    ),
                    expect_fail_callback(tx.clone(), 0, |e| match e {
                        Error(box ErrorInner::Txn(TxnError(box TxnErrorInner::Mvcc(
                            mvcc::Error(box mvcc::ErrorInner::KeyIsLocked(_)),
                        )))) => (),
                        e => panic!("unexpected error chain: {:?}", e),
                    }),
                )
                .unwrap();
            // The DummyLockManager consumes the Msg::WaitForLock.
            rx.recv_timeout(Duration::from_millis(100)).unwrap_err();
        }

        // Put key and key2.
        storage
            .sched_txn_command(
                commands::PrewritePessimistic::new(
                    vec![
                        (Mutation::Put((key.clone(), val.clone())), true),
                        (Mutation::Put((key2.clone(), val2.clone())), false),
                    ],
                    key.to_raw().unwrap(),
                    10.into(),
                    3000,
                    10.into(),
                    1,
                    TimeStamp::zero(),
                    Context::default(),
                ),
                expect_ok_callback(tx.clone(), 0),
            )
            .unwrap();
        rx.recv().unwrap();
        storage
            .sched_txn_command(
                commands::Commit::new(
                    vec![key.clone(), key2.clone()],
                    10.into(),
                    20.into(),
                    Context::default(),
                ),
                expect_ok_callback(tx.clone(), 0),
            )
            .unwrap();
        rx.recv().unwrap();

        // WriteConflict
        for &return_values in &[false, true] {
            storage
                .sched_txn_command(
                    new_acquire_pessimistic_lock_command(
                        vec![(key.clone(), false)],
                        15,
                        15,
                        return_values,
                    ),
                    expect_fail_callback(tx.clone(), 0, |e| match e {
                        Error(box ErrorInner::Txn(TxnError(box TxnErrorInner::Mvcc(
                            mvcc::Error(box mvcc::ErrorInner::WriteConflict { .. }),
                        )))) => (),
                        e => panic!("unexpected error chain: {:?}", e),
                    }),
                )
                .unwrap();
            rx.recv().unwrap();
        }

        // Return multiple values
        for &return_values in &[false, true] {
            let pessimistic_lock_res = if return_values {
                PessimisticLockRes::Values(vec![Some(val.clone()), Some(val2.clone()), None])
            } else {
                PessimisticLockRes::Empty
            };
            storage
                .sched_txn_command(
                    new_acquire_pessimistic_lock_command(
                        vec![
                            (key.clone(), false),
                            (key2.clone(), false),
                            (Key::from_raw(b"key3"), false),
                        ],
                        30,
                        30,
                        return_values,
                    ),
                    expect_pessimistic_lock_res_callback(tx.clone(), pessimistic_lock_res),
                )
                .unwrap();
            rx.recv().unwrap();

            delete_pessimistic_lock(&storage, key.clone(), 30, 30);
        }
    }

    #[test]
    fn test_pessimistic_lock() {
        test_pessimistic_lock_impl(false);
        test_pessimistic_lock_impl(true);
    }

    pub enum Msg {
        WaitFor {
            start_ts: TimeStamp,
            cb: StorageCallback,
            pr: ProcessResult,
            lock: Lock,
            is_first_lock: bool,
            timeout: Option<WaitTimeout>,
        },

        WakeUp {
            lock_ts: TimeStamp,
            hashes: Vec<u64>,
            commit_ts: TimeStamp,
            is_pessimistic_txn: bool,
        },
    }

    // `ProxyLockMgr` sends all msgs it received to `Sender`.
    // It's used to check whether we send right messages to lock manager.
    #[derive(Clone)]
    pub struct ProxyLockMgr {
        tx: Sender<Msg>,
        has_waiter: Arc<AtomicBool>,
    }

    impl ProxyLockMgr {
        pub fn new(tx: Sender<Msg>) -> Self {
            Self {
                tx,
                has_waiter: Arc::new(AtomicBool::new(false)),
            }
        }

        pub fn set_has_waiter(&mut self, has_waiter: bool) {
            self.has_waiter.store(has_waiter, Ordering::Relaxed);
        }
    }

    impl LockManager for ProxyLockMgr {
        fn wait_for(
            &self,
            start_ts: TimeStamp,
            cb: StorageCallback,
            pr: ProcessResult,
            lock: Lock,
            is_first_lock: bool,
            timeout: Option<WaitTimeout>,
        ) {
            self.tx
                .send(Msg::WaitFor {
                    start_ts,
                    cb,
                    pr,
                    lock,
                    is_first_lock,
                    timeout,
                })
                .unwrap();
        }

        fn wake_up(
            &self,
            lock_ts: TimeStamp,
            hashes: Vec<u64>,
            commit_ts: TimeStamp,
            is_pessimistic_txn: bool,
        ) {
            self.tx
                .send(Msg::WakeUp {
                    lock_ts,
                    hashes,
                    commit_ts,
                    is_pessimistic_txn,
                })
                .unwrap();
        }

        fn has_waiter(&self) -> bool {
            self.has_waiter.load(Ordering::Relaxed)
        }
    }

    // Test whether `Storage` sends right wait-for-lock msgs to `LockManager`.
    #[test]
    fn validate_wait_for_lock_msg() {
        let (msg_tx, msg_rx) = channel();
        let storage = TestStorageBuilder::from_engine(TestEngineBuilder::new().build().unwrap())
            .set_lock_mgr(ProxyLockMgr::new(msg_tx))
            .build()
            .unwrap();

        let (k, v) = (b"k".to_vec(), b"v".to_vec());
        let (tx, rx) = channel();
        // Write lock-k.
        storage
            .sched_txn_command(
                commands::Prewrite::with_defaults(
                    vec![Mutation::Put((Key::from_raw(&k), v))],
                    k.clone(),
                    10.into(),
                ),
                expect_ok_callback(tx.clone(), 0),
            )
            .unwrap();
        rx.recv().unwrap();
        // No wait for msg
        assert!(msg_rx.try_recv().is_err());

        // Meet lock-k.
        storage
            .sched_txn_command(
                commands::AcquirePessimisticLock::new(
                    vec![(Key::from_raw(b"foo"), false), (Key::from_raw(&k), false)],
                    k.clone(),
                    20.into(),
                    3000,
                    true,
                    20.into(),
                    Some(WaitTimeout::Millis(100)),
                    false,
                    21.into(),
                    Context::default(),
                ),
                expect_ok_callback(tx, 0),
            )
            .unwrap();
        // The transaction should be waiting for lock released so cb won't be called.
        rx.recv_timeout(Duration::from_millis(500)).unwrap_err();

        let msg = msg_rx.try_recv().unwrap();
        // Check msg validation.
        match msg {
            Msg::WaitFor {
                start_ts,
                pr,
                lock,
                is_first_lock,
                timeout,
                ..
            } => {
                assert_eq!(start_ts, TimeStamp::new(20));
                assert_eq!(
                    lock,
                    Lock {
                        ts: 10.into(),
                        hash: Key::from_raw(&k).gen_hash(),
                    }
                );
                assert_eq!(is_first_lock, true);
                assert_eq!(timeout, Some(WaitTimeout::Millis(100)));
                match pr {
                    ProcessResult::PessimisticLockRes { res } => match res {
                        Err(Error(box ErrorInner::Txn(TxnError(box TxnErrorInner::Mvcc(
                            MvccError(box MvccErrorInner::KeyIsLocked(info)),
                        ))))) => {
                            assert_eq!(info.get_key(), k.as_slice());
                            assert_eq!(info.get_primary_lock(), k.as_slice());
                            assert_eq!(info.get_lock_version(), 10);
                        }
                        _ => panic!("unexpected error"),
                    },
                    _ => panic!("unexpected process result"),
                };
            }

            _ => panic!("unexpected msg"),
        }
    }

    // Test whether `Storage` sends right wake-up msgs to `LockManager`
    #[test]
    fn validate_wake_up_msg() {
        fn assert_wake_up_msg_eq(
            msg: Msg,
            expected_lock_ts: TimeStamp,
            expected_hashes: Vec<u64>,
            expected_commit_ts: TimeStamp,
            expected_is_pessimistic_txn: bool,
        ) {
            match msg {
                Msg::WakeUp {
                    lock_ts,
                    hashes,
                    commit_ts,
                    is_pessimistic_txn,
                } => {
                    assert_eq!(lock_ts, expected_lock_ts);
                    assert_eq!(hashes, expected_hashes);
                    assert_eq!(commit_ts, expected_commit_ts);
                    assert_eq!(is_pessimistic_txn, expected_is_pessimistic_txn);
                }
                _ => panic!("unexpected msg"),
            }
        }

        let (msg_tx, msg_rx) = channel();
        let mut lock_mgr = ProxyLockMgr::new(msg_tx);
        lock_mgr.set_has_waiter(true);
        let storage = TestStorageBuilder::from_engine(TestEngineBuilder::new().build().unwrap())
            .set_lock_mgr(lock_mgr)
            .build()
            .unwrap();

        let (tx, rx) = channel();
        let prewrite_locks = |keys: &[Key], ts: TimeStamp| {
            storage
                .sched_txn_command(
                    commands::Prewrite::with_defaults(
                        keys.iter()
                            .map(|k| Mutation::Put((k.clone(), b"v".to_vec())))
                            .collect(),
                        keys[0].to_raw().unwrap(),
                        ts,
                    ),
                    expect_ok_callback(tx.clone(), 0),
                )
                .unwrap();
            rx.recv().unwrap();
        };
        let acquire_pessimistic_locks = |keys: &[Key], ts: TimeStamp| {
            storage
                .sched_txn_command(
                    new_acquire_pessimistic_lock_command(
                        keys.iter().map(|k| (k.clone(), false)).collect(),
                        ts,
                        ts,
                        false,
                    ),
                    expect_ok_callback(tx.clone(), 0),
                )
                .unwrap();
            rx.recv().unwrap();
        };

        let keys = vec![
            Key::from_raw(b"a"),
            Key::from_raw(b"b"),
            Key::from_raw(b"c"),
        ];
        let key_hashes: Vec<u64> = keys.iter().map(|k| k.gen_hash()).collect();

        // Commit
        prewrite_locks(&keys, 10.into());
        // If locks don't exsit, hashes of released locks should be empty.
        for empty_hashes in &[false, true] {
            storage
                .sched_txn_command(
                    commands::Commit::new(keys.clone(), 10.into(), 20.into(), Context::default()),
                    expect_ok_callback(tx.clone(), 0),
                )
                .unwrap();
            rx.recv().unwrap();

            let msg = msg_rx.recv().unwrap();
            let hashes = if *empty_hashes {
                Vec::new()
            } else {
                key_hashes.clone()
            };
            assert_wake_up_msg_eq(msg, 10.into(), hashes, 20.into(), false);
        }

        // Cleanup
        for pessimistic in &[false, true] {
            let mut ts = TimeStamp::new(30);
            if *pessimistic {
                ts.incr();
                acquire_pessimistic_locks(&keys[..1], ts);
            } else {
                prewrite_locks(&keys[..1], ts);
            }
            for empty_hashes in &[false, true] {
                storage
                    .sched_txn_command(
                        commands::Cleanup::new(
                            keys[0].clone(),
                            ts,
                            TimeStamp::max(),
                            Context::default(),
                        ),
                        expect_ok_callback(tx.clone(), 0),
                    )
                    .unwrap();
                rx.recv().unwrap();

                let msg = msg_rx.recv().unwrap();
                let (hashes, pessimistic) = if *empty_hashes {
                    (Vec::new(), false)
                } else {
                    (key_hashes[..1].to_vec(), *pessimistic)
                };
                assert_wake_up_msg_eq(msg, ts, hashes, 0.into(), pessimistic);
            }
        }

        // Rollback
        for pessimistic in &[false, true] {
            let mut ts = TimeStamp::new(40);
            if *pessimistic {
                ts.incr();
                acquire_pessimistic_locks(&keys, ts);
            } else {
                prewrite_locks(&keys, ts);
            }
            for empty_hashes in &[false, true] {
                storage
                    .sched_txn_command(
                        commands::Rollback::new(keys.clone(), ts, Context::default()),
                        expect_ok_callback(tx.clone(), 0),
                    )
                    .unwrap();
                rx.recv().unwrap();

                let msg = msg_rx.recv().unwrap();
                let (hashes, pessimistic) = if *empty_hashes {
                    (Vec::new(), false)
                } else {
                    (key_hashes.clone(), *pessimistic)
                };
                assert_wake_up_msg_eq(msg, ts, hashes, 0.into(), pessimistic);
            }
        }

        // PessimisticRollback
        acquire_pessimistic_locks(&keys, 50.into());
        for empty_hashes in &[false, true] {
            storage
                .sched_txn_command(
                    commands::PessimisticRollback::new(
                        keys.clone(),
                        50.into(),
                        50.into(),
                        Context::default(),
                    ),
                    expect_ok_callback(tx.clone(), 0),
                )
                .unwrap();
            rx.recv().unwrap();

            let msg = msg_rx.recv().unwrap();
            let (hashes, pessimistic) = if *empty_hashes {
                (Vec::new(), false)
            } else {
                (key_hashes.clone(), true)
            };
            assert_wake_up_msg_eq(msg, 50.into(), hashes, 0.into(), pessimistic);
        }

        // ResolveLockLite
        for commit in &[false, true] {
            let mut start_ts = TimeStamp::new(60);
            let commit_ts = if *commit {
                start_ts.incr();
                start_ts.next()
            } else {
                TimeStamp::zero()
            };
            prewrite_locks(&keys, start_ts);
            for empty_hashes in &[false, true] {
                storage
                    .sched_txn_command(
                        commands::ResolveLockLite::new(
                            start_ts,
                            commit_ts,
                            keys.clone(),
                            Context::default(),
                        ),
                        expect_ok_callback(tx.clone(), 0),
                    )
                    .unwrap();
                rx.recv().unwrap();

                let msg = msg_rx.recv().unwrap();
                let hashes = if *empty_hashes {
                    Vec::new()
                } else {
                    key_hashes.clone()
                };
                assert_wake_up_msg_eq(msg, start_ts, hashes, commit_ts, false);
            }
        }

        // ResolveLock
        let mut txn_status = HashMap::default();
        acquire_pessimistic_locks(&keys, 70.into());
        // Rollback start_ts=70
        txn_status.insert(TimeStamp::new(70), TimeStamp::zero());
        let committed_keys = vec![
            Key::from_raw(b"d"),
            Key::from_raw(b"e"),
            Key::from_raw(b"f"),
        ];
        let committed_key_hashes: Vec<u64> = committed_keys.iter().map(|k| k.gen_hash()).collect();
        // Commit start_ts=75
        prewrite_locks(&committed_keys, 75.into());
        txn_status.insert(TimeStamp::new(75), TimeStamp::new(76));
        storage
            .sched_txn_command(
                commands::ResolveLock::new(txn_status, None, vec![], Context::default()),
                expect_ok_callback(tx.clone(), 0),
            )
            .unwrap();
        rx.recv().unwrap();

        let mut msg1 = msg_rx.recv().unwrap();
        let mut msg2 = msg_rx.recv().unwrap();
        match msg1 {
            Msg::WakeUp { lock_ts, .. } => {
                if lock_ts != TimeStamp::new(70) {
                    // Let msg1 be the msg of rolled back transaction.
                    std::mem::swap(&mut msg1, &mut msg2);
                }
                assert_wake_up_msg_eq(msg1, 70.into(), key_hashes, 0.into(), true);
                assert_wake_up_msg_eq(msg2, 75.into(), committed_key_hashes, 76.into(), false);
            }
            _ => panic!("unexpect msg"),
        }

        // CheckTxnStatus
        let key = Key::from_raw(b"k");
        let start_ts = TimeStamp::compose(100, 0);
        storage
            .sched_txn_command(
                commands::Prewrite::with_lock_ttl(
                    vec![Mutation::Put((key.clone(), b"v".to_vec()))],
                    key.to_raw().unwrap(),
                    start_ts,
                    100,
                ),
                expect_ok_callback(tx.clone(), 0),
            )
            .unwrap();
        rx.recv().unwrap();

        // Not expire
        storage
            .sched_txn_command(
                commands::CheckTxnStatus::new(
                    key.clone(),
                    start_ts,
                    TimeStamp::compose(110, 0),
                    TimeStamp::compose(150, 0),
                    false,
                    Context::default(),
                ),
                expect_value_callback(tx.clone(), 0, TxnStatus::uncommitted(100, 0.into())),
            )
            .unwrap();
        rx.recv().unwrap();
        // No msg
        assert!(msg_rx.try_recv().is_err());

        // Expired
        storage
            .sched_txn_command(
                commands::CheckTxnStatus::new(
                    key.clone(),
                    start_ts,
                    TimeStamp::compose(110, 0),
                    TimeStamp::compose(201, 0),
                    false,
                    Context::default(),
                ),
                expect_value_callback(tx.clone(), 0, TxnStatus::TtlExpire),
            )
            .unwrap();
        rx.recv().unwrap();
        assert_wake_up_msg_eq(
            msg_rx.recv().unwrap(),
            start_ts,
            vec![key.gen_hash()],
            0.into(),
            false,
        );
    }
}<|MERGE_RESOLUTION|>--- conflicted
+++ resolved
@@ -1366,19 +1366,15 @@
 mod tests {
     use super::*;
 
-<<<<<<< HEAD
+    use crate::config::TitanDBConfig;
     use crate::storage::{
+        config::BlockCacheConfig,
         lock_manager::{Lock, WaitTimeout},
         mvcc::{Error as MvccError, ErrorInner as MvccErrorInner},
         txn::{commands, Error as TxnError, ErrorInner as TxnErrorInner},
     };
-=======
-    use crate::config::TitanDBConfig;
-    use crate::storage::config::BlockCacheConfig;
-    use crate::storage::txn::{commands, Error as TxnError, ErrorInner as TxnErrorInner};
     use engine::rocks::util::CFOptions;
     use engine_traits::{CF_LOCK, CF_RAFT, CF_WRITE};
->>>>>>> e26bc916
     use futures03::executor::block_on;
     use kvproto::kvrpcpb::{CommandPri, LockInfo};
     use std::{
@@ -1870,7 +1866,9 @@
             RocksEngine::new(&path, &cfs, Some(cfs_opts), cache.is_some())
         }
         .unwrap();
-        let storage = TestStorageBuilder::from_engine(engine).build().unwrap();
+        let storage = TestStorageBuilder::<_, DummyLockManager>::from_engine(engine)
+            .build()
+            .unwrap();
         let (tx, rx) = channel();
         storage
             .sched_txn_command(
