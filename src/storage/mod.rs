--- conflicted
+++ resolved
@@ -639,14 +639,7 @@
             let command_duration = tikv_util::time::Instant::now_coarse();
 
             with_tls_engine_any(|engine_any| {
-<<<<<<< HEAD
-                let engine = match engine_any {
-                    Some(e) => e.as_ref().downcast_ref().unwrap(),
-                    None => &engine,
-                };
-=======
                 let engine = engine_any.unwrap().as_ref().downcast_ref().unwrap();
->>>>>>> aa8ae7d2
                 Self::async_snapshot(engine, &ctx)
                     .and_then(move |snapshot: E::Snap| {
                         tls_processing_read_observe_duration(CMD, || {
@@ -700,14 +693,7 @@
             let command_duration = tikv_util::time::Instant::now_coarse();
 
             with_tls_engine_any(|engine_any| {
-<<<<<<< HEAD
-                let engine = match engine_any {
-                    Some(e) => e.as_ref().downcast_ref().unwrap(),
-                    None => &engine,
-                };
-=======
                 let engine = engine_any.unwrap().as_ref().downcast_ref().unwrap();
->>>>>>> aa8ae7d2
                 Self::async_snapshot(engine, &ctx)
                     .and_then(move |snapshot: E::Snap| {
                         tls_processing_read_observe_duration(CMD, || {
@@ -771,14 +757,7 @@
             let command_duration = tikv_util::time::Instant::now_coarse();
 
             with_tls_engine_any(|engine_any| {
-<<<<<<< HEAD
-                let engine = match engine_any {
-                    Some(e) => e.as_ref().downcast_ref().unwrap(),
-                    None => &engine,
-                };
-=======
                 let engine = engine_any.unwrap().as_ref().downcast_ref().unwrap();
->>>>>>> aa8ae7d2
                 Self::async_snapshot(engine, &ctx)
                     .and_then(move |snapshot: E::Snap| {
                         tls_processing_read_observe_duration(CMD, || {
@@ -1059,14 +1038,7 @@
             let command_duration = tikv_util::time::Instant::now_coarse();
 
             with_tls_engine_any(|engine_any| {
-<<<<<<< HEAD
-                let engine = match engine_any {
-                    Some(e) => e.as_ref().downcast_ref().unwrap(),
-                    None => &engine,
-                };
-=======
                 let engine = engine_any.unwrap().as_ref().downcast_ref().unwrap();
->>>>>>> aa8ae7d2
                 Self::async_snapshot(engine, &ctx)
                     .and_then(move |snapshot: E::Snap| {
                         tls_processing_read_observe_duration(CMD, || {
@@ -1121,14 +1093,7 @@
             let command_duration = tikv_util::time::Instant::now_coarse();
 
             with_tls_engine_any(|engine_any| {
-<<<<<<< HEAD
-                let engine = match engine_any {
-                    Some(e) => e.as_ref().downcast_ref().unwrap(),
-                    None => &engine,
-                };
-=======
                 let engine = engine_any.unwrap().as_ref().downcast_ref().unwrap();
->>>>>>> aa8ae7d2
                 Self::async_snapshot(engine, &ctx)
                     .and_then(move |snapshot: E::Snap| {
                         tls_processing_read_observe_duration(CMD, || {
@@ -1412,14 +1377,7 @@
             let command_duration = tikv_util::time::Instant::now_coarse();
 
             with_tls_engine_any(|engine_any| {
-<<<<<<< HEAD
-                let engine = match engine_any {
-                    Some(e) => e.as_ref().downcast_ref().unwrap(),
-                    None => &engine,
-                };
-=======
                 let engine = engine_any.unwrap().as_ref().downcast_ref().unwrap();
->>>>>>> aa8ae7d2
                 Self::async_snapshot(engine, &ctx)
                     .and_then(move |snapshot: E::Snap| {
                         tls_processing_read_observe_duration(CMD, || {
@@ -1525,14 +1483,7 @@
             let command_duration = tikv_util::time::Instant::now_coarse();
 
             with_tls_engine_any(|engine_any| {
-<<<<<<< HEAD
-                let engine = match engine_any {
-                    Some(e) => e.as_ref().downcast_ref().unwrap(),
-                    None => &engine,
-                };
-=======
                 let engine = engine_any.unwrap().as_ref().downcast_ref().unwrap();
->>>>>>> aa8ae7d2
                 Self::async_snapshot(engine, &ctx)
                     .and_then(move |snapshot: E::Snap| {
                         tls_processing_read_observe_duration(CMD, || {
